package org.telegram.ui.Components;

import android.animation.Animator;
import android.animation.AnimatorListenerAdapter;
import android.animation.ValueAnimator;
import android.annotation.SuppressLint;
import android.content.Context;
import android.graphics.drawable.ColorDrawable;
import android.os.Build;
import android.text.TextUtils;
import android.util.LongSparseArray;
import android.util.TypedValue;
import android.view.Gravity;
import android.view.View;
import android.view.ViewGroup;
import android.widget.FrameLayout;
import android.widget.TextView;

import androidx.annotation.NonNull;
import androidx.recyclerview.widget.LinearLayoutManager;
import androidx.recyclerview.widget.RecyclerView;

import org.telegram.messenger.AndroidUtilities;
import org.telegram.messenger.DocumentObject;
import org.telegram.messenger.ImageLocation;
import org.telegram.messenger.MediaDataController;
import org.telegram.messenger.MessageObject;
import org.telegram.messenger.MessagesController;
import org.telegram.messenger.NotificationCenter;
import org.telegram.messenger.SvgHelper;
import org.telegram.messenger.UserObject;
import org.telegram.tgnet.ConnectionsManager;
import org.telegram.tgnet.TLRPC;
import org.telegram.ui.ActionBar.Theme;

import java.util.ArrayList;
import java.util.Collections;
import java.util.Comparator;
import java.util.List;

public class ReactedUsersListView extends FrameLayout {
    public final static int VISIBLE_ITEMS = 6;
    public final static int ITEM_HEIGHT_DP = 48;

    private int predictiveCount;
    private int currentAccount;
    private MessageObject message;
    private String filter;

    private RecyclerListView listView;
    private RecyclerView.Adapter adapter;

    private FlickerLoadingView loadingView;

    private List<TLRPC.TL_messagePeerReaction> userReactions = new ArrayList<>();
    private LongSparseArray<TLRPC.TL_messagePeerReaction> peerReactionMap = new LongSparseArray<>();
    private String offset;
    private boolean isLoading, isLoaded, canLoadMore = true;
    private boolean onlySeenNow;

    private OnHeightChangedListener onHeightChangedListener;
    private OnProfileSelectedListener onProfileSelectedListener;

    public ReactedUsersListView(Context context, Theme.ResourcesProvider resourcesProvider, int currentAccount, MessageObject message, TLRPC.TL_reactionCount reactionCount, boolean addPadding) {
        super(context);
        this.currentAccount = currentAccount;
        this.message = message;
        this.filter = reactionCount == null ? null : reactionCount.reaction;
        predictiveCount = reactionCount == null ? VISIBLE_ITEMS : reactionCount.count;
        listView = new RecyclerListView(context, resourcesProvider) {
            @Override
            protected void onMeasure(int widthSpec, int heightSpec) {
                super.onMeasure(widthSpec, heightSpec);
                updateHeight();
            }
        };
        LinearLayoutManager llm = new LinearLayoutManager(context);
        listView.setLayoutManager(llm);
        if (addPadding) {
            listView.setPadding(0, 0, 0, AndroidUtilities.dp(8));
            listView.setClipToPadding(false);
        }
        if (Build.VERSION.SDK_INT >= Build.VERSION_CODES.Q) {
            listView.setVerticalScrollbarThumbDrawable(new ColorDrawable(Theme.getColor(Theme.key_listSelector)));
        }
        listView.setAdapter(adapter = new RecyclerView.Adapter() {
            @NonNull
            @Override
            public RecyclerView.ViewHolder onCreateViewHolder(@NonNull ViewGroup parent, int viewType) {
                return new RecyclerListView.Holder(new ReactedUserHolderView(context));
            }

            @Override
            public void onBindViewHolder(@NonNull RecyclerView.ViewHolder holder, int position) {
                ReactedUserHolderView rhv = (ReactedUserHolderView) holder.itemView;
                rhv.setUserReaction(userReactions.get(position));
            }

            @Override
            public int getItemCount() {
                return userReactions.size();
            }
        });
        listView.setOnItemClickListener((view, position) -> {
            if (onProfileSelectedListener != null)
                onProfileSelectedListener.onProfileSelected(this, MessageObject.getPeerId(userReactions.get(position).peer_id));
        });
        listView.addOnScrollListener(new RecyclerView.OnScrollListener() {
            @Override
            public void onScrolled(@NonNull RecyclerView recyclerView, int dx, int dy) {
                if (isLoaded && canLoadMore && !isLoading && llm.findLastVisibleItemPosition() >= adapter.getItemCount() - 1 - getLoadCount()) {
                    load();
                }
            }
        });
        listView.setVerticalScrollBarEnabled(true);
        listView.setAlpha(0);
        addView(listView, LayoutHelper.createFrame(LayoutHelper.MATCH_PARENT, LayoutHelper.MATCH_PARENT));

        loadingView = new FlickerLoadingView(context, resourcesProvider);
        loadingView.setViewType(FlickerLoadingView.REACTED_TYPE);
        loadingView.setIsSingleCell(true);
        loadingView.setItemsCount(reactionCount == null ? VISIBLE_ITEMS : reactionCount.count);
        addView(loadingView, LayoutHelper.createFrame(LayoutHelper.MATCH_PARENT, LayoutHelper.MATCH_PARENT));
    }

    @SuppressLint("NotifyDataSetChanged")
    public ReactedUsersListView setSeenUsers(List<TLRPC.User> users) {
        List<TLRPC.TL_messagePeerReaction> nr = new ArrayList<>(users.size());
        for (TLRPC.User u : users) {
            if (peerReactionMap.get(u.id) != null) {
                continue;
            }
            TLRPC.TL_messagePeerReaction r = new TLRPC.TL_messagePeerReaction();
            r.reaction = null;
            r.peer_id = new TLRPC.TL_peerUser();
            r.peer_id.user_id = u.id;
            peerReactionMap.put(MessageObject.getPeerId(r.peer_id), r);
            nr.add(r);
        }
        if (userReactions.isEmpty()) {
            onlySeenNow = true;
        }
        userReactions.addAll(nr);
        adapter.notifyDataSetChanged();
        updateHeight();
        return this;
    }

    @Override
    protected void onAttachedToWindow() {
        super.onAttachedToWindow();
        if (!isLoaded && !isLoading) {
            load();
        }
    }

    @SuppressLint("NotifyDataSetChanged")
    private void load() {
        isLoading = true;

        MessagesController ctrl = MessagesController.getInstance(currentAccount);
        TLRPC.TL_messages_getMessageReactionsList getList = new TLRPC.TL_messages_getMessageReactionsList();
        getList.peer = ctrl.getInputPeer(message.getDialogId());
        getList.id = message.getId();
        getList.limit = getLoadCount();
        getList.reaction = filter;
        getList.offset = offset;
        if (filter != null)
            getList.flags |= 1;
        if (offset != null)
            getList.flags |= 2;
        ConnectionsManager.getInstance(currentAccount).sendRequest(getList, (response, error) -> {
            AndroidUtilities.runOnUIThread(() -> NotificationCenter.getInstance(currentAccount).doOnIdle(() -> {
                if (response instanceof TLRPC.TL_messages_messageReactionsList) {
                    TLRPC.TL_messages_messageReactionsList res = (TLRPC.TL_messages_messageReactionsList) response;

                    for (TLRPC.User u : res.users) {
                        MessagesController.getInstance(currentAccount).putUser(u, false);
                    }

                    for (int i = 0; i < res.reactions.size(); i++) {
                        userReactions.add(res.reactions.get(i));
                        long peerId = MessageObject.getPeerId(res.reactions.get(i).peer_id);
                        TLRPC.TL_messagePeerReaction reaction = peerReactionMap.get(peerId);
                        if (reaction != null) {
                            userReactions.remove(reaction);
                        }
                        peerReactionMap.put(peerId, res.reactions.get(i));

                    }

                    if (onlySeenNow) {
<<<<<<< HEAD
                        Collections.sort(userReactions, (o1, o2) -> Integer.compare(o1.reaction != null ? 1 : 0, o2.reaction != null ? 1 : 0));
=======
                        Collections.sort(userReactions, Comparator.comparingInt(o -> o.reaction != null ? 0 : 1));
>>>>>>> e3fcc75e
                    }

                    if (onlySeenNow) {
                        onlySeenNow = false;
                    }

                    adapter.notifyDataSetChanged();

                    if (!isLoaded) {
                        ValueAnimator anim = ValueAnimator.ofFloat(0, 1).setDuration(150);
                        anim.setInterpolator(CubicBezierInterpolator.DEFAULT);
                        anim.addUpdateListener(animation -> {
                            float val = (float) animation.getAnimatedValue();
                            listView.setAlpha(val);
                            loadingView.setAlpha(1f - val);
                        });
                        anim.addListener(new AnimatorListenerAdapter() {
                            @Override
                            public void onAnimationEnd(Animator animation) {
                                loadingView.setVisibility(GONE);
                            }
                        });
                        anim.start();

                        updateHeight();

                        isLoaded = true;
                    }
                    offset = res.next_offset;
                    if (offset == null)
                        canLoadMore = false;
                    isLoading = false;
                } else {
                    isLoading = false;
                }
            }));
        }, ConnectionsManager.RequestFlagInvokeAfter);
    }

    private void updateHeight() {
        if (onHeightChangedListener != null) {
            int h;
            int count = userReactions.size();
            if (count == 0) {
                count = predictiveCount;
            }
            if (listView.getMeasuredHeight() != 0) {
                h = Math.min(listView.getMeasuredHeight(), AndroidUtilities.dp(ITEM_HEIGHT_DP * count));
            } else {
                h = AndroidUtilities.dp(ITEM_HEIGHT_DP * count);
            }
            onHeightChangedListener.onHeightChanged(ReactedUsersListView.this, h);
        }
    }

    private int getLoadCount() {
        return filter == null ? 100 : 50;
    }

    private final class ReactedUserHolderView extends FrameLayout {
        BackupImageView avatarView;
        TextView titleView;
        BackupImageView reactView;
        AvatarDrawable avatarDrawable = new AvatarDrawable();
        View overlaySelectorView;

        ReactedUserHolderView(@NonNull Context context) {
            super(context);
            setLayoutParams(new RecyclerView.LayoutParams(ViewGroup.LayoutParams.MATCH_PARENT, AndroidUtilities.dp(48)));

            avatarView = new BackupImageView(context);
            avatarView.setRoundRadius(AndroidUtilities.dp(32));
            addView(avatarView, LayoutHelper.createFrameRelatively(36, 36, Gravity.START | Gravity.CENTER_VERTICAL, 8, 0, 0, 0));

            titleView = new TextView(context);
            titleView.setLines(1);
            titleView.setTextSize(TypedValue.COMPLEX_UNIT_DIP, 16);
            titleView.setTextColor(Theme.getColor(Theme.key_actionBarDefaultSubmenuItem));
            titleView.setEllipsize(TextUtils.TruncateAt.END);
            addView(titleView, LayoutHelper.createFrameRelatively(LayoutHelper.WRAP_CONTENT, LayoutHelper.WRAP_CONTENT, Gravity.START | Gravity.CENTER_VERTICAL, 58, 0, 44, 0));

            reactView = new BackupImageView(context);
            addView(reactView, LayoutHelper.createFrameRelatively(24, 24, Gravity.END | Gravity.CENTER_VERTICAL, 0, 0, 12, 0));

            overlaySelectorView = new View(context);
            overlaySelectorView.setBackground(Theme.getSelectorDrawable(false));
            addView(overlaySelectorView, LayoutHelper.createFrame(LayoutHelper.MATCH_PARENT, LayoutHelper.MATCH_PARENT));
        }

        void setUserReaction(TLRPC.TL_messagePeerReaction reaction) {
            TLRPC.User u = MessagesController.getInstance(currentAccount).getUser(MessageObject.getPeerId(reaction.peer_id));
            if (u == null) {
                return;
            }
            avatarDrawable.setInfo(u);
            titleView.setText(UserObject.getUserName(u));
            avatarView.setImage(ImageLocation.getForUser(u, ImageLocation.TYPE_SMALL), "50_50", avatarDrawable, u);

            if (reaction.reaction != null) {
                TLRPC.TL_availableReaction r = MediaDataController.getInstance(currentAccount).getReactionsMap().get(reaction.reaction);
                if (r != null) {
                    SvgHelper.SvgDrawable svgThumb = DocumentObject.getSvgThumb(r.static_icon.thumbs, Theme.key_windowBackgroundGray, 1.0f);
                    reactView.setImage(ImageLocation.getForDocument(r.static_icon), "50_50", "webp", svgThumb, r);
                } else {
                    reactView.setImageDrawable(null);
                }
            } else {
                reactView.setImageDrawable(null);
            }
        }

        @Override
        protected void onMeasure(int widthMeasureSpec, int heightMeasureSpec) {
            super.onMeasure(widthMeasureSpec, MeasureSpec.makeMeasureSpec(AndroidUtilities.dp(ITEM_HEIGHT_DP), MeasureSpec.EXACTLY));
        }
    }

    public ReactedUsersListView setOnProfileSelectedListener(OnProfileSelectedListener onProfileSelectedListener) {
        this.onProfileSelectedListener = onProfileSelectedListener;
        return this;
    }

    public ReactedUsersListView setOnHeightChangedListener(OnHeightChangedListener onHeightChangedListener) {
        this.onHeightChangedListener = onHeightChangedListener;
        return this;
    }

    public interface OnHeightChangedListener {
        void onHeightChanged(ReactedUsersListView view, int newHeight);
    }

    public interface OnProfileSelectedListener {
        void onProfileSelected(ReactedUsersListView view, long userId);
    }
}<|MERGE_RESOLUTION|>--- conflicted
+++ resolved
@@ -191,11 +191,7 @@
                     }
 
                     if (onlySeenNow) {
-<<<<<<< HEAD
-                        Collections.sort(userReactions, (o1, o2) -> Integer.compare(o1.reaction != null ? 1 : 0, o2.reaction != null ? 1 : 0));
-=======
                         Collections.sort(userReactions, Comparator.comparingInt(o -> o.reaction != null ? 0 : 1));
->>>>>>> e3fcc75e
                     }
 
                     if (onlySeenNow) {
