package org.telegram.ui.Components;

import android.animation.Animator;
import android.animation.AnimatorListenerAdapter;
import android.animation.ValueAnimator;
import android.content.Context;
import android.graphics.Bitmap;
import android.graphics.Canvas;
import android.graphics.Color;
import android.graphics.Paint;
import android.graphics.Path;
import android.graphics.PointF;
import android.graphics.RectF;
import android.graphics.drawable.Drawable;
import android.text.TextUtils;
import android.util.SparseArray;
import android.view.MotionEvent;
import android.view.View;
import android.view.ViewConfiguration;
import android.view.ViewGroup;

import androidx.annotation.Nullable;
import androidx.recyclerview.widget.RecyclerView;

import org.telegram.messenger.AndroidUtilities;
import org.telegram.messenger.DialogObject;
import org.telegram.messenger.FileLoader;
import org.telegram.messenger.ImageLocation;
import org.telegram.messenger.ImageReceiver;
import org.telegram.messenger.MessagesController;
import org.telegram.messenger.NotificationCenter;
import org.telegram.messenger.UserConfig;
import org.telegram.messenger.UserObject;
import org.telegram.messenger.Utilities;
import org.telegram.tgnet.ConnectionsManager;
import org.telegram.tgnet.TLRPC;
import org.telegram.ui.ActionBar.ActionBar;
import org.telegram.ui.PinchToZoomHelper;
import org.telegram.ui.ProfileActivity;

import java.util.ArrayList;

public class ProfileGalleryView extends CircularViewPager implements NotificationCenter.NotificationCenterDelegate {

    private final PointF downPoint = new PointF();
    private final int touchSlop;
    private final ActionBar parentActionBar;
    private boolean isScrollingListView = true;
    private boolean isSwipingViewPager = true;
    private final RecyclerListView parentListView;
    private ViewPagerAdapter adapter;
    private final int parentClassGuid;
    private long dialogId;
    private TLRPC.ChatFull chatInfo;
    private final Callback callback;

    private boolean scrolledByUser;
    private boolean isDownReleased;
    private final boolean isProfileFragment;
    private ImageLocation uploadingImageLocation;

    private int currentAccount = UserConfig.selectedAccount;

    Path path = new Path();
    RectF rect = new RectF();
    float[] radii = new float[8];

    private ImageLocation prevImageLocation;
    private ArrayList<String> videoFileNames = new ArrayList<>();
    private ArrayList<String> thumbsFileNames = new ArrayList<>();
    private ArrayList<TLRPC.Photo> photos = new ArrayList<>();
    private ArrayList<ImageLocation> videoLocations = new ArrayList<>();
    private ArrayList<ImageLocation> imagesLocations = new ArrayList<>();
    private ArrayList<ImageLocation> thumbsLocations = new ArrayList<>();
    private ArrayList<Integer> imagesLocationsSizes = new ArrayList<>();
    private ArrayList<Float> imagesUploadProgress = new ArrayList<>();

    private int settingMainPhoto;

    private final SparseArray<RadialProgress2> radialProgresses = new SparseArray<>();

    private boolean createThumbFromParent = true;
    private boolean forceResetPosition;
    private boolean invalidateWithParent;

    PinchToZoomHelper pinchToZoomHelper;
    private boolean hasActiveVideo;
    private int customAvatarIndex = -1;
    private int fallbackPhotoIndex = -1;
    private TLRPC.TL_groupCallParticipant participant;

    private int imagesLayerNum;

    public void setHasActiveVideo(boolean hasActiveVideo) {
        this.hasActiveVideo = hasActiveVideo;
    }

    public View findVideoActiveView() {
        if (!hasActiveVideo) {
            return null;
        }
        for (int i = 0; i < getChildCount(); i++) {
            View view = getChildAt(i);
            if (view instanceof TextureStubView) {
                return view;
            }
        }
        return null;
    }

    private static class Item {
        boolean isActiveVideo;
        private View textureViewStubView;
        private AvatarImageView imageView;
    }

    public interface Callback {
        void onClick();

        void onPhotosLoaded();

        void onVideoSet();
    }

    private int roundTopRadius;
    private int roundBottomRadius;
    int selectedPage;
    int prevPage;

    public ProfileGalleryView(Context context, ActionBar parentActionBar, RecyclerListView parentListView, Callback callback) {
        super(context);
        setOffscreenPageLimit(2);

        this.isProfileFragment = false;
        this.parentListView = parentListView;
        this.parentClassGuid = ConnectionsManager.generateClassGuid();
        this.parentActionBar = parentActionBar;
        this.touchSlop = ViewConfiguration.get(context).getScaledTouchSlop();
        this.callback = callback;

        addOnPageChangeListener(new OnPageChangeListener() {
            @Override
            public void onPageScrolled(int position, float positionOffset, int positionOffsetPixels) {
                checkCustomAvatar(position, positionOffset);
                if (positionOffsetPixels == 0) {
                    position = adapter.getRealPosition(position);
                    if (hasActiveVideo) {
                        position--;
                    }
                    BackupImageView currentView = getCurrentItemView();
                    int count = getChildCount();

                    for (int a = 0; a < count; a++) {
                        View child = getChildAt(a);
                        if (!(child instanceof BackupImageView)) {
                            continue;
                        }
                        int p = adapter.getRealPosition(adapter.imageViews.indexOf(child));
                        if (hasActiveVideo) {
                            p--;
                        }

                        BackupImageView imageView = (BackupImageView) child;
                        ImageReceiver imageReceiver = imageView.getImageReceiver();
                        boolean currentAllow = imageReceiver.getAllowStartAnimation();
                        if (p == position) {
                            if (!currentAllow) {
                                imageReceiver.setAllowStartAnimation(true);
                                imageReceiver.startAnimation();
                            }
                            ImageLocation location = videoLocations.get(p);
                            if (location != null) {
                                FileLoader.getInstance(currentAccount).setForceStreamLoadingFile(location.location, "mp4");
                            }
                        } else {
                            if (currentAllow) {
                                AnimatedFileDrawable fileDrawable = imageReceiver.getAnimation();
                                if (fileDrawable != null) {
                                    ImageLocation location = videoLocations.get(p);
                                    if (location != null) {
                                        fileDrawable.seekTo(location.videoSeekTo, false, true);
                                    }
                                }
                                imageReceiver.setAllowStartAnimation(false);
                                imageReceiver.stopAnimation();
                            }
                        }
                    }
                }
            }

            @Override
            public void onPageSelected(int position) {
                if (position != selectedPage) {
                    prevPage = selectedPage;
                    selectedPage = position;
                }
            }

            @Override
            public void onPageScrollStateChanged(int state) {

            }
        });

        setAdapter(adapter = new ViewPagerAdapter(getContext(), null, parentActionBar));

        NotificationCenter.getInstance(currentAccount).addObserver(this, NotificationCenter.dialogPhotosLoaded);
        NotificationCenter.getInstance(currentAccount).addObserver(this, NotificationCenter.fileLoaded);
        NotificationCenter.getInstance(currentAccount).addObserver(this, NotificationCenter.fileLoadProgressChanged);
        NotificationCenter.getInstance(currentAccount).addObserver(this, NotificationCenter.reloadDialogPhotos);
    }

    private void checkCustomAvatar(int position, float positionOffset) {
        float progressToCustomAvatar = 0;
        if (customAvatarIndex >= 0 || fallbackPhotoIndex >= 0) {
            int index = customAvatarIndex >= 0 ? customAvatarIndex : fallbackPhotoIndex;
            int p = adapter.getRealPosition(position);
            if (hasActiveVideo) {
                p--;
            }
            if (p == index) {
                progressToCustomAvatar = 1f - positionOffset;
            } else if ((p - 1) % getRealCount() == index) {
                progressToCustomAvatar = 1f - positionOffset - 1f;
            } else if ((p + 1) % getRealCount() == index) {
                progressToCustomAvatar = 1f - positionOffset + 1f;
            }

            if (progressToCustomAvatar > 1f) {
                progressToCustomAvatar = 2f - progressToCustomAvatar;
            }

            progressToCustomAvatar = Utilities.clamp(progressToCustomAvatar, 1f ,0);
        }
        setCustomAvatarProgress(progressToCustomAvatar);
    }

    protected void setCustomAvatarProgress(float progress) {

    }

    public void setImagesLayerNum(int value) {
        imagesLayerNum = value;
    }

    public ProfileGalleryView(Context context, long dialogId, ActionBar parentActionBar, RecyclerListView parentListView, ProfileActivity.AvatarImageView parentAvatarImageView, int parentClassGuid, Callback callback) {
        super(context);
        setVisibility(View.GONE);
        setOverScrollMode(View.OVER_SCROLL_NEVER);
        setOffscreenPageLimit(2);

        this.isProfileFragment = true;
        this.dialogId = dialogId;
        this.parentListView = parentListView;
        this.parentClassGuid = parentClassGuid;
        this.parentActionBar = parentActionBar;
        setAdapter(adapter = new ViewPagerAdapter(getContext(), parentAvatarImageView, parentActionBar));
        this.touchSlop = ViewConfiguration.get(context).getScaledTouchSlop();
        this.callback = callback;

        addOnPageChangeListener(new OnPageChangeListener() {
            @Override
            public void onPageScrolled(int position, float positionOffset, int positionOffsetPixels) {
                checkCustomAvatar(position, positionOffset);
                if (positionOffsetPixels == 0) {
                    position = adapter.getRealPosition(position);
                    BackupImageView currentView = getCurrentItemView();
                    int count = getChildCount();
                    for (int a = 0; a < count; a++) {
                        View child = getChildAt(a);
                        if (!(child instanceof BackupImageView)) {
                            continue;
                        }
                        int p = adapter.getRealPosition(adapter.imageViews.indexOf(child));
                        BackupImageView imageView = (BackupImageView) child;
                        ImageReceiver imageReceiver = imageView.getImageReceiver();
                        boolean currentAllow = imageReceiver.getAllowStartAnimation();
                        if (p == position) {
                            if (!currentAllow) {
                                imageReceiver.setAllowStartAnimation(true);
                                imageReceiver.startAnimation();
                            }
                            ImageLocation location = videoLocations.get(p);
                            if (location != null) {
                                FileLoader.getInstance(currentAccount).setForceStreamLoadingFile(location.location, "mp4");
                            }
                        } else {
                            if (currentAllow) {
                                AnimatedFileDrawable fileDrawable = imageReceiver.getAnimation();
                                if (fileDrawable != null) {
                                    ImageLocation location = videoLocations.get(p);
                                    if (location != null) {
                                        fileDrawable.seekTo(location.videoSeekTo, false, true);
                                    }
                                }
                                imageReceiver.setAllowStartAnimation(false);
                                imageReceiver.stopAnimation();
                            }
                        }
                    }
                }

            }

            @Override
            public void onPageSelected(int position) {
                if (position != selectedPage) {
                    prevPage = selectedPage;
                    selectedPage = position;
                }
            }

            @Override
            public void onPageScrollStateChanged(int state) {

            }
        });

        NotificationCenter.getInstance(currentAccount).addObserver(this, NotificationCenter.dialogPhotosLoaded);
        NotificationCenter.getInstance(currentAccount).addObserver(this, NotificationCenter.fileLoaded);
        NotificationCenter.getInstance(currentAccount).addObserver(this, NotificationCenter.fileLoadProgressChanged);
        NotificationCenter.getInstance(currentAccount).addObserver(this, NotificationCenter.reloadDialogPhotos);
        MessagesController.getInstance(currentAccount).loadDialogPhotos(dialogId, 80, 0, true, parentClassGuid);
    }

    public void onDestroy() {
        NotificationCenter.getInstance(currentAccount).removeObserver(this, NotificationCenter.dialogPhotosLoaded);
        NotificationCenter.getInstance(currentAccount).removeObserver(this, NotificationCenter.fileLoaded);
        NotificationCenter.getInstance(currentAccount).removeObserver(this, NotificationCenter.fileLoadProgressChanged);
        NotificationCenter.getInstance(currentAccount).removeObserver(this, NotificationCenter.fileLoadProgressChanged);
        NotificationCenter.getInstance(currentAccount).removeObserver(this, NotificationCenter.reloadDialogPhotos);
        int count = getChildCount();
        for (int a = 0; a < count; a++) {
            View child = getChildAt(a);
            if (!(child instanceof BackupImageView)) {
                continue;
            }
            BackupImageView imageView = (BackupImageView) child;
            if (imageView.getImageReceiver().hasStaticThumb()) {
                Drawable drawable = imageView.getImageReceiver().getDrawable();
                if (drawable instanceof AnimatedFileDrawable) {
                    ((AnimatedFileDrawable) drawable).removeSecondParentView(imageView);
                }
            }
        }
    }

    public void setAnimatedFileMaybe(AnimatedFileDrawable drawable) {
        if (drawable == null || adapter == null) {
            return;
        }
        int count = getChildCount();
        for (int a = 0; a < count; a++) {
            View child = getChildAt(a);
            if (!(child instanceof BackupImageView)) {
                continue;
            }
            int p = adapter.getRealPosition(adapter.imageViews.indexOf(child));
            if (p != 0) {
                continue;
            }
            BackupImageView imageView = (BackupImageView) child;
            ImageReceiver imageReceiver = imageView.getImageReceiver();
            AnimatedFileDrawable currentDrawable = imageReceiver.getAnimation();
            if (currentDrawable == drawable) {
                continue;
            }
            if (currentDrawable != null) {
                currentDrawable.removeSecondParentView(imageView);
            }
            imageView.setImageDrawable(drawable);
            drawable.addSecondParentView(this);
            drawable.setInvalidateParentViewWithSecond(true);
        }
    }

    public void setChatInfo(TLRPC.ChatFull chatFull) {
        chatInfo = chatFull;
        if (!photos.isEmpty() && photos.get(0) == null && chatInfo != null && FileLoader.isSamePhoto(imagesLocations.get(0).location, chatInfo.chat_photo)) {
            photos.set(0, chatInfo.chat_photo);
            if (!chatInfo.chat_photo.video_sizes.isEmpty()) {
                final TLRPC.VideoSize videoSize = chatInfo.chat_photo.video_sizes.get(0);
                videoLocations.set(0, ImageLocation.getForPhoto(videoSize, chatInfo.chat_photo));
                videoFileNames.set(0, FileLoader.getAttachFileName(videoSize));
                callback.onPhotosLoaded();
            } else {
                videoLocations.set(0, null);
                videoFileNames.add(0, null);
            }
            imagesUploadProgress.set(0, null);
            adapter.notifyDataSetChanged();
        }
    }

    public boolean initIfEmpty(ImageLocation imageLocation, ImageLocation thumbLocation, boolean reload) {
        if (imageLocation == null || thumbLocation == null || settingMainPhoto != 0) {
            return false;
        }
        if (prevImageLocation == null || prevImageLocation.location.local_id != imageLocation.location.local_id) {
            if (!imagesLocations.isEmpty()) {
                prevImageLocation = imageLocation;
                if (reload) {
                    MessagesController.getInstance(currentAccount).loadDialogPhotos(dialogId, 80, 0, true, parentClassGuid);
                }
                return true;
            } else {
                if (reload) {
                    MessagesController.getInstance(currentAccount).loadDialogPhotos(dialogId, 80, 0, true, parentClassGuid);
                }
            }
        }
        if (!imagesLocations.isEmpty()) {
            return false;
        }
        prevImageLocation = imageLocation;
        thumbsFileNames.add(null);
        videoFileNames.add(null);
        imagesLocations.add(imageLocation);
        thumbsLocations.add(thumbLocation);
        videoLocations.add(null);
        photos.add(null);
        imagesLocationsSizes.add(-1);
        imagesUploadProgress.add(null);
        getAdapter().notifyDataSetChanged();
        //   resetCurrentItem();
        return true;
    }

    ImageLocation currentUploadingImageLocation;
    ImageLocation curreantUploadingThumbLocation;

    public void addUploadingImage(ImageLocation imageLocation, ImageLocation thumbLocation) {
        prevImageLocation = imageLocation;
        thumbsFileNames.add(0, null);
        videoFileNames.add(0, null);
        imagesLocations.add(0, imageLocation);
        thumbsLocations.add(0, thumbLocation);
        videoLocations.add(0, null);
        photos.add(0, null);
        imagesLocationsSizes.add(0, -1);
        imagesUploadProgress.add(0, 0f);
        adapter.notifyDataSetChanged();
        resetCurrentItem();

        currentUploadingImageLocation = imageLocation;
        curreantUploadingThumbLocation = thumbLocation;

    }

    public void removeUploadingImage(ImageLocation imageLocation) {
        uploadingImageLocation = imageLocation;
        currentUploadingImageLocation = null;
        curreantUploadingThumbLocation = null;
    }

    public ImageLocation getImageLocation(int index) {
        if (index < 0 || index >= imagesLocations.size()) {
            return null;
        }
        ImageLocation location = videoLocations.get(index);
        if (location != null) {
            return location;
        }
        return imagesLocations.get(index);
    }

    public ImageLocation getRealImageLocation(int index) {
        if (index < 0 || index >= imagesLocations.size()) {
            return null;
        }
        return imagesLocations.get(index);
    }

    public ImageLocation getThumbLocation(int index) {
        if (index < 0 || index >= thumbsLocations.size()) {
            return null;
        }
        return thumbsLocations.get(index);
    }

    public boolean hasImages() {
        return !imagesLocations.isEmpty();
    }

    public BackupImageView getCurrentItemView() {
        if (adapter != null && !adapter.objects.isEmpty()) {
            return adapter.objects.get(getCurrentItem()).imageView;
        } else {
            return null;
        }
    }

    public boolean isLoadingCurrentVideo() {
        if (videoLocations.get(hasActiveVideo ? getRealPosition() - 1 : getRealPosition()) == null) {
            return false;
        }
        BackupImageView imageView = getCurrentItemView();
        if (imageView == null) {
            return false;
        }
        AnimatedFileDrawable drawable = imageView.getImageReceiver().getAnimation();
        return drawable == null || !drawable.hasBitmap();
    }

    public float getCurrentItemProgress() {
        BackupImageView imageView = getCurrentItemView();
        if (imageView == null) {
            return 0.0f;
        }
        AnimatedFileDrawable drawable = imageView.getImageReceiver().getAnimation();
        if (drawable == null) {
            return 0.0f;
        }
        return drawable.getCurrentProgress();
    }

    public boolean isCurrentItemVideo() {
        int i = getRealPosition();
        if (hasActiveVideo) {
            if (i == 0) {
                return false;
            }
            i--;
        }
        return videoLocations.get(i) != null;
    }

    public ImageLocation getCurrentVideoLocation(ImageLocation thumbLocation, ImageLocation imageLocation) {
        if (thumbLocation == null) {
            return null;
        }
        for (int b = 0; b < 2; b++) {
            ArrayList<ImageLocation> arrayList = b == 0 ? thumbsLocations : imagesLocations;
            for (int a = 0, N = arrayList.size(); a < N; a++) {
                ImageLocation loc = arrayList.get(a);
                if (loc == null || loc.location == null) {
                    continue;
                }
                if (loc.dc_id == thumbLocation.dc_id && loc.location.local_id == thumbLocation.location.local_id && loc.location.volume_id == thumbLocation.location.volume_id ||
                        loc.dc_id == imageLocation.dc_id && loc.location.local_id == imageLocation.location.local_id && loc.location.volume_id == imageLocation.location.volume_id) {
                    return videoLocations.get(a);
                }
            }
        }

        return null;
    }

    public void resetCurrentItem() {
        setCurrentItem(adapter.getExtraCount(), false);
    }

    public int getRealCount() {
        int size = photos.size() > 0 ? 1 : 0;
        if (hasActiveVideo) {
            size++;
        }
        return size;
    }

    public int getRealPosition(int position) {
        return adapter.getRealPosition(position);
    }

    public int getRealPosition() {
        return adapter.getRealPosition(getCurrentItem());
    }

    public TLRPC.Photo getPhoto(int index) {
        if (index < 0 || index >= photos.size()) {
            return null;
        }
        return photos.get(index);
    }

    public void replaceFirstPhoto(TLRPC.Photo oldPhoto, TLRPC.Photo photo) {
        if (photos.isEmpty()) {
            return;
        }
        int idx = photos.indexOf(oldPhoto);
        if (idx < 0) {
            return;
        }
        photos.set(idx, photo);
    }

    public void finishSettingMainPhoto() {
        settingMainPhoto--;
    }

    public void startMovePhotoToBegin(int index) {
        if (index <= 0 || index >= photos.size()) {
            return;
        }
        settingMainPhoto++;
        TLRPC.Photo photo = photos.get(index);
        photos.remove(index);
        photos.add(0, photo);

        String name = thumbsFileNames.get(index);
        thumbsFileNames.remove(index);
        thumbsFileNames.add(0, name);

        videoFileNames.add(0, videoFileNames.remove(index));

        ImageLocation location = videoLocations.get(index);
        videoLocations.remove(index);
        videoLocations.add(0, location);

        location = imagesLocations.get(index);
        imagesLocations.remove(index);
        imagesLocations.add(0, location);

        location = thumbsLocations.get(index);
        thumbsLocations.remove(index);
        thumbsLocations.add(0, location);

        Integer size = imagesLocationsSizes.get(index);
        imagesLocationsSizes.remove(index);
        imagesLocationsSizes.add(0, size);

        Float uploadProgress = imagesUploadProgress.get(index);
        imagesUploadProgress.remove(index);
        imagesUploadProgress.add(0, uploadProgress);

        prevImageLocation = imagesLocations.get(0);
    }

    public void commitMoveToBegin() {
        adapter.notifyDataSetChanged();
        resetCurrentItem();
    }

    public boolean removePhotoAtIndex(int index) {
        if (index < 0 || index >= photos.size()) {
            return false;
        }
        photos.remove(index);
        thumbsFileNames.remove(index);
        videoFileNames.remove(index);
        videoLocations.remove(index);
        imagesLocations.remove(index);
        thumbsLocations.remove(index);
        imagesLocationsSizes.remove(index);
        radialProgresses.delete(index);
        imagesUploadProgress.remove(index);
        if (index == 0 && !imagesLocations.isEmpty()) {
            prevImageLocation = imagesLocations.get(0);
        }
        adapter.notifyDataSetChanged();
        return photos.isEmpty();
    }

    @Override
    public boolean onInterceptTouchEvent(MotionEvent e) {
        if (parentListView.getScrollState() != RecyclerView.SCROLL_STATE_IDLE) {
            return false;
        }
        if (getParent() != null && getParent().getParent() != null) {
            getParent().getParent().requestDisallowInterceptTouchEvent(canScrollHorizontally(-1));
        }
        return super.onInterceptTouchEvent(e);
    }

    private void loadNeighboringThumbs() {
        final int locationsCount = thumbsLocations.size();
        if (locationsCount > 1) {
            for (int i = 0; i < (locationsCount > 2 ? 2 : 1); i++) {
                final int pos = i == 0 ? 1 : locationsCount - 1;
                FileLoader.getInstance(currentAccount).loadFile(thumbsLocations.get(pos), null, null, FileLoader.PRIORITY_LOW, 1);
            }
        }
    }

    @SuppressWarnings("unchecked")
    @Override
    public void didReceivedNotification(int id, int account, Object... args) {
        if (id == NotificationCenter.dialogPhotosLoaded) {
            int guid = (Integer) args[3];
            long did = (Long) args[0];
            if (did == dialogId && parentClassGuid == guid && adapter != null) {
                boolean fromCache = (Boolean) args[2];
                ArrayList<TLRPC.Photo> arrayList = new ArrayList<>((ArrayList<TLRPC.Photo>) args[4]);

                customAvatarIndex = -1;
                fallbackPhotoIndex = -1;
                TLRPC.User user = MessagesController.getInstance(currentAccount).getUser(did);
                TLRPC.UserFull fullUser = MessagesController.getInstance(currentAccount).getUserFull(did);
                if (fullUser != null && fullUser.personal_photo != null) {
                    arrayList.add(0, fullUser.personal_photo);
                    customAvatarIndex = 0;
                }
                if (user != null && user.self) {
                    if (UserObject.hasFallbackPhoto(fullUser)) {
                        arrayList.add(fullUser.fallback_photo);
                        fallbackPhotoIndex = arrayList.size() - 1;
                    }
                }
                thumbsFileNames.clear();
                videoFileNames.clear();
                imagesLocations.clear();
                videoLocations.clear();
                thumbsLocations.clear();
                photos.clear();
                imagesLocationsSizes.clear();
                imagesUploadProgress.clear();
                ImageLocation currentImageLocation = null;
                if (DialogObject.isChatDialog(did)) {
                    TLRPC.Chat chat = MessagesController.getInstance(currentAccount).getChat(-did);
                    currentImageLocation = ImageLocation.getForUserOrChat(chat, ImageLocation.TYPE_BIG);
                    if (currentImageLocation != null) {
                        imagesLocations.add(currentImageLocation);
                        thumbsLocations.add(ImageLocation.getForUserOrChat(chat, ImageLocation.TYPE_SMALL));
                        thumbsFileNames.add(null);
                        if (chatInfo != null && FileLoader.isSamePhoto(currentImageLocation.location, chatInfo.chat_photo)) {
                            photos.add(chatInfo.chat_photo);
                            if (!chatInfo.chat_photo.video_sizes.isEmpty()) {
                                final TLRPC.VideoSize videoSize = chatInfo.chat_photo.video_sizes.get(0);
                                videoLocations.add(ImageLocation.getForPhoto(videoSize, chatInfo.chat_photo));
                                videoFileNames.add(FileLoader.getAttachFileName(videoSize));
                            } else {
                                videoLocations.add(null);
                                videoFileNames.add(null);
                            }
                        } else {
                            photos.add(null);
                            videoFileNames.add(null);
                            videoLocations.add(null);
                        }
                        imagesLocationsSizes.add(-1);
                        imagesUploadProgress.add(null);
                    }
                }
                for (int a = 0; a < arrayList.size(); a++) {
                    TLRPC.Photo photo = arrayList.get(a);
                    if (photo == null || photo instanceof TLRPC.TL_photoEmpty || photo.sizes == null) {
                        continue;
                    }
                    TLRPC.PhotoSize sizeThumb = FileLoader.getClosestPhotoSizeWithSize(photo.sizes, 50);
                    for (int b = 0, N = photo.sizes.size(); b < N; b++) {
                        TLRPC.PhotoSize photoSize = photo.sizes.get(b);
                        if (photoSize instanceof TLRPC.TL_photoStrippedSize) {
                            sizeThumb = photoSize;
                            break;
                        }
                    }
                    if (currentImageLocation != null) {
                        boolean cont = false;
                        for (int b = 0, N = photo.sizes.size(); b < N; b++) {
                            TLRPC.PhotoSize size = photo.sizes.get(b);
                            if (size.location != null && size.location.local_id == currentImageLocation.location.local_id && size.location.volume_id == currentImageLocation.location.volume_id) {
                                photos.set(0, photo);
                                if (!photo.video_sizes.isEmpty()) {
                                    videoLocations.set(0, ImageLocation.getForPhoto(photo.video_sizes.get(0), photo));
                                }
                                cont = true;
                                break;
                            }
                        }
                        if (cont) {
                            continue;
                        }
                    }
                    TLRPC.PhotoSize sizeFull = FileLoader.getClosestPhotoSizeWithSize(photo.sizes, 640);
                    if (sizeFull != null) {
                        if (photo.dc_id != 0) {
                            sizeFull.location.dc_id = photo.dc_id;
                            sizeFull.location.file_reference = photo.file_reference;
                        }
                        ImageLocation location = ImageLocation.getForPhoto(sizeFull, photo);
                        if (location != null) {
                            imagesLocations.add(location);
                            thumbsFileNames.add(FileLoader.getAttachFileName(sizeThumb instanceof TLRPC.TL_photoStrippedSize ? sizeFull : sizeThumb));
                            thumbsLocations.add(ImageLocation.getForPhoto(sizeThumb, photo));
                            if (!photo.video_sizes.isEmpty()) {
                                final TLRPC.VideoSize videoSize = photo.video_sizes.get(0);
                                videoLocations.add(ImageLocation.getForPhoto(videoSize, photo));
                                videoFileNames.add(FileLoader.getAttachFileName(videoSize));
                            } else {
                                videoLocations.add(null);
                                videoFileNames.add(null);
                            }
                            photos.add(photo);
                            imagesLocationsSizes.add(sizeFull.size);
                            imagesUploadProgress.add(null);
                        }
                    }
                }
                loadNeighboringThumbs();
                getAdapter().notifyDataSetChanged();
                if (isProfileFragment) {
                    if (!scrolledByUser || forceResetPosition) {
                        resetCurrentItem();
                    }
                } else {
                    if (!scrolledByUser || forceResetPosition) {
                        resetCurrentItem();
                        getAdapter().notifyDataSetChanged();
                        checkCustomAvatar(getRealPosition(), 0);
                    }
                }

                if (fallbackPhotoIndex < 0 && customAvatarIndex < 0) {
                    checkCustomAvatar(0, 0);
                }

                forceResetPosition = false;

                if (fromCache) {
                    MessagesController.getInstance(currentAccount).loadDialogPhotos(did, 80, 0, false, parentClassGuid);
                }
                if (callback != null) {
                    callback.onPhotosLoaded();
                }
                if (currentUploadingImageLocation != null) {
                    addUploadingImage(currentUploadingImageLocation, curreantUploadingThumbLocation);
                }
            }
        } else if (id == NotificationCenter.fileLoaded) {
            final String fileName = (String) args[0];
            for (int i = 0; i < thumbsFileNames.size(); i++) {
                String fileName2 = videoFileNames.get(i);
                if (fileName2 == null) {
                    fileName2 = thumbsFileNames.get(i);
                }
                if (fileName2 != null && TextUtils.equals(fileName, fileName2)) {
                    final RadialProgress2 radialProgress = radialProgresses.get(i);
                    if (radialProgress != null) {
                        radialProgress.setProgress(1f, true);
                    }
                }
            }
        } else if (id == NotificationCenter.fileLoadProgressChanged) {
            String fileName = (String) args[0];
            for (int i = 0; i < thumbsFileNames.size(); i++) {
                String fileName2 = videoFileNames.get(i);
                if (fileName2 == null) {
                    fileName2 = thumbsFileNames.get(i);
                }
                if (fileName2 != null && TextUtils.equals(fileName, fileName2)) {
                    final RadialProgress2 radialProgress = radialProgresses.get(i);
                    if (radialProgress != null) {
                        Long loadedSize = (Long) args[1];
                        Long totalSize = (Long) args[2];
                        float progress = Math.min(1f, loadedSize / (float) totalSize);
                        radialProgress.setProgress(progress, true);
                    }
                }
            }
        } else if (id == NotificationCenter.reloadDialogPhotos) {
            if (settingMainPhoto != 0) {
                return;
            }
            MessagesController.getInstance(currentAccount).loadDialogPhotos(dialogId, 80, 0, true, parentClassGuid);
        }
    }

    public class ViewPagerAdapter extends Adapter {

        private final ArrayList<Item> objects = new ArrayList<>();
        private final ArrayList<BackupImageView> imageViews = new ArrayList<>();

        private final Context context;
        private final Paint placeholderPaint;
        private BackupImageView parentAvatarImageView;
        private final ActionBar parentActionBar;

        public ViewPagerAdapter(Context context, ProfileActivity.AvatarImageView parentAvatarImageView, ActionBar parentActionBar) {
            this.context = context;
            this.parentAvatarImageView = parentAvatarImageView;
            this.parentActionBar = parentActionBar;
            placeholderPaint = new Paint(Paint.ANTI_ALIAS_FLAG);
            placeholderPaint.setColor(Color.BLACK);
        }

        @Override
        public int getCount() {
            return objects.size();
        }

        @Override
        public boolean isViewFromObject(View view, Object object) {
            Item item = ((Item) object);
            if (item.isActiveVideo) {
                return view == item.textureViewStubView;
            }
            return view == item.imageView;
        }

        @Override
        public int getItemPosition(Object object) {
            final int idx = objects.indexOf((Item) object);
            return idx == -1 ? POSITION_NONE : idx;
        }

        @Override
        public Item instantiateItem(ViewGroup container, int position) {
            final Item item = objects.get(position);
            final int realPosition = getRealPosition(position);

            if (hasActiveVideo && realPosition == 0) {
                item.isActiveVideo = true;
                if (item.textureViewStubView == null) {
                    item.textureViewStubView = new TextureStubView(context);
                }
                if (item.textureViewStubView.getParent() == null) {
                    container.addView(item.textureViewStubView);
                }
                return item;
            } else {
                item.isActiveVideo = false;
            }

            if (item.textureViewStubView != null && item.textureViewStubView.getParent() != null) {
                container.removeView(item.textureViewStubView);
            }
            if (item.imageView == null) {
                item.imageView = new AvatarImageView(context, position, placeholderPaint);
                imageViews.set(position, item.imageView);
            }

            if (item.imageView.getParent() == null) {
                container.addView(item.imageView);
            }

            item.imageView.getImageReceiver().setAllowDecodeSingleFrame(true);
            int imageLocationPosition = hasActiveVideo ? realPosition - 1 : realPosition;
            boolean needProgress = false;
            if (imageLocationPosition == 0) {
                Drawable drawable = parentAvatarImageView == null ? null : parentAvatarImageView.getImageReceiver().getDrawable();
                if (drawable instanceof AnimatedFileDrawable && ((AnimatedFileDrawable) drawable).hasBitmap()) {
                    AnimatedFileDrawable animatedFileDrawable = (AnimatedFileDrawable) drawable;
                    item.imageView.setImageDrawable(drawable);
                    animatedFileDrawable.addSecondParentView(item.imageView);
                    animatedFileDrawable.setInvalidateParentViewWithSecond(true);
                } else {
                    ImageLocation videoLocation = videoLocations.get(imageLocationPosition);
                    item.imageView.isVideo = videoLocation != null;
                    needProgress = true;
                    String filter;
                    if (isProfileFragment && videoLocation != null && videoLocation.imageType == FileLoader.IMAGE_TYPE_ANIMATION) {
                        filter = "avatar";
                    } else {
                        filter = null;
                    }
                    ImageLocation location = thumbsLocations.get(imageLocationPosition);
                    Bitmap thumb = (parentAvatarImageView == null || !createThumbFromParent) ? null : parentAvatarImageView.getImageReceiver().getBitmap();
                    String parent = "avatar_" + dialogId;
                    if (thumb != null) {
                        item.imageView.setImageMedia(videoLocations.get(imageLocationPosition), filter, imagesLocations.get(imageLocationPosition), null, thumb, imagesLocationsSizes.get(imageLocationPosition), 1, parent);
                    } else if (uploadingImageLocation != null) {
                        item.imageView.setImageMedia(videoLocations.get(imageLocationPosition), filter, imagesLocations.get(imageLocationPosition), null, uploadingImageLocation, null, null, imagesLocationsSizes.get(imageLocationPosition), 1, parent);
                    } else {
                        String thumbFilter = location.photoSize instanceof TLRPC.TL_photoStrippedSize ? "b" : null;
                        item.imageView.setImageMedia(videoLocation, null, imagesLocations.get(imageLocationPosition), null, thumbsLocations.get(imageLocationPosition), thumbFilter, null, imagesLocationsSizes.get(imageLocationPosition), 1, parent);
                    }
                }
            } else {
                final ImageLocation videoLocation = videoLocations.get(imageLocationPosition);
                item.imageView.isVideo = videoLocation != null;
                needProgress = true;
                ImageLocation location = thumbsLocations.get(imageLocationPosition);
                String filter = location.photoSize instanceof TLRPC.TL_photoStrippedSize ? "b" : null;
                String parent = "avatar_" + dialogId;
                item.imageView.setImageMedia(videoLocation, null, imagesLocations.get(imageLocationPosition), null, thumbsLocations.get(imageLocationPosition), filter, null, imagesLocationsSizes.get(imageLocationPosition), 1, parent);
            }
            if (imagesUploadProgress.get(imageLocationPosition) != null) {
                needProgress = true;
            }
            if (needProgress) {
                item.imageView.radialProgress = radialProgresses.get(imageLocationPosition);
                if (item.imageView.radialProgress == null) {
                    item.imageView.radialProgress = new RadialProgress2(item.imageView);
                    item.imageView.radialProgress.setOverrideAlpha(0.0f);
                    item.imageView.radialProgress.setIcon(MediaActionDrawable.ICON_EMPTY, false, false);
                    item.imageView.radialProgress.setColors(0x42000000, 0x42000000, Color.WHITE, Color.WHITE);
                    radialProgresses.append(imageLocationPosition, item.imageView.radialProgress);
                }
                if (invalidateWithParent) {
                    invalidate();
                } else {
                    postInvalidateOnAnimation();
                }
            }
            item.imageView.getImageReceiver().setDelegate(new ImageReceiver.ImageReceiverDelegate() {
                @Override
                public void didSetImage(ImageReceiver imageReceiver, boolean set, boolean thumb, boolean memCache) {

                }

                @Override
                public void onAnimationReady(ImageReceiver imageReceiver) {
                    callback.onVideoSet();
                }
            });
            item.imageView.getImageReceiver().setCrossfadeAlpha((byte) 2);

            item.imageView.setRoundRadius(roundTopRadius, roundTopRadius, roundBottomRadius, roundBottomRadius);
<<<<<<< HEAD
            item.imageView.setTag(realPosition);

            item.imageView.setOnClickListener(__ -> callback.onClick());
=======

            item.imageView.setOnClickListener(__ -> {
                callback.onClick();
            });

>>>>>>> 021af48e
            return item;
        }

        @Override
        public void destroyItem(ViewGroup container, int position, Object object) {
            Item item = (Item) object;
            if (item.textureViewStubView != null) {
                container.removeView(item.textureViewStubView);
            }
            if (item.isActiveVideo) {
                return;
            }
            BackupImageView imageView = item.imageView;
            if (imageView.getImageReceiver().hasStaticThumb()) {
                Drawable drawable = imageView.getImageReceiver().getDrawable();
                if (drawable instanceof AnimatedFileDrawable) {
                    ((AnimatedFileDrawable) drawable).removeSecondParentView(imageView);
                }
            }
            imageView.setRoundRadius(0);
            container.removeView(imageView);
            imageView.getImageReceiver().cancelLoadImage();
        }

        @Nullable
        @Override
        public CharSequence getPageTitle(int position) {
            return (getRealPosition(position) + 1) + "/" + (getCount() - getExtraCount() * 2);
        }

        @Override
        public void notifyDataSetChanged() {
            for (int i = 0; i < imageViews.size(); i++) {
                if (imageViews.get(i) != null) {
                    imageViews.get(i).getImageReceiver().cancelLoadImage();
                }
            }
            objects.clear();
            imageViews.clear();
            int size = imagesLocations.size();
            if (hasActiveVideo) {
                size++;
            }
            for (int a = 0, N = size + getExtraCount() * 2; a < N; a++) {
                objects.add(new Item());
                imageViews.add(null);
            }
            super.notifyDataSetChanged();
        }

        @Override
        public int getExtraCount() {
            int count = imagesLocations.size();
            if (hasActiveVideo) {
                count++;
            }
            if (count >= 2) {
                return getOffscreenPageLimit();
            } else {
                return 0;
            }
        }
    }

    public void setData(long dialogId) {
        setData(dialogId, false);
    }

    public void setData(long dialogId, boolean forceReset) {
        if (this.dialogId == dialogId && !forceReset) {
            resetCurrentItem();
            return;
        }
        forceResetPosition = true;
        adapter.notifyDataSetChanged();
        reset();
        this.dialogId = dialogId;
        if (dialogId != 0) {
            MessagesController.getInstance(currentAccount).loadDialogPhotos(dialogId, 80, 0, true, parentClassGuid);
        }
    }

    private void reset() {
        videoFileNames.clear();
        thumbsFileNames.clear();
        photos.clear();
        videoLocations.clear();
        imagesLocations.clear();
        thumbsLocations.clear();
        imagesLocationsSizes.clear();
        imagesUploadProgress.clear();
        adapter.notifyDataSetChanged();
        uploadingImageLocation = null;
    }

    public void setRoundRadius(int topRadius, int bottomRadius) {
        this.roundTopRadius = topRadius;
        this.roundBottomRadius = bottomRadius;
        if (adapter != null) {
            for (int i = 0; i < adapter.objects.size(); i++) {
                if (adapter.objects.get(i).imageView != null) {
                    adapter.objects.get(i).imageView.setRoundRadius(roundTopRadius, roundTopRadius, roundBottomRadius, roundBottomRadius);
                }
            }
        }
    }

    public void setParentAvatarImage(BackupImageView parentImageView) {
        if (adapter != null) {
            adapter.parentAvatarImageView = parentImageView;
        }
    }

    public void setUploadProgress(ImageLocation imageLocation, float p) {
        if (imageLocation == null) {
            return;
        }
        for (int i = 0; i < imagesLocations.size(); i++) {
            if (imagesLocations.get(i) == imageLocation) {
                imagesUploadProgress.set(i, p);
                if (radialProgresses.get(i) != null) {
                    radialProgresses.get(i).setProgress(p, true);
                }
                break;
            }
        }
        for (int i = 0; i < getChildCount(); i++) {
            getChildAt(i).invalidate();
        }
    }

    public void setCreateThumbFromParent(boolean createThumbFromParent) {
        this.createThumbFromParent = createThumbFromParent;
    }

    private class AvatarImageView extends BackupImageView {

        private final int radialProgressSize = AndroidUtilities.dp(64f);

        private RadialProgress2 radialProgress;
        private ValueAnimator radialProgressHideAnimator;
        private float radialProgressHideAnimatorStartValue;
        private long firstDrawTime = -1;
        public boolean isVideo;
        private final int position;
        private final Paint placeholderPaint;

        public AvatarImageView(Context context, int position, Paint placeholderPaint) {
            super(context);
            this.position = position;
            this.placeholderPaint = placeholderPaint;
            setLayerNum(imagesLayerNum);
        }

        @Override
        protected void onSizeChanged(int w, int h, int oldw, int oldh) {
            super.onSizeChanged(w, h, oldw, oldh);
            if (radialProgress != null) {
                int paddingTop = (parentActionBar.getOccupyStatusBar() ? AndroidUtilities.statusBarHeight : 0) + ActionBar.getCurrentActionBarHeight();
                int paddingBottom = AndroidUtilities.dp2(80f);
                radialProgress.setProgressRect((w - radialProgressSize) / 2, paddingTop + (h - paddingTop - paddingBottom - radialProgressSize) / 2, (w + radialProgressSize) / 2, paddingTop + (h - paddingTop - paddingBottom + radialProgressSize) / 2);
            }
        }

        @Override
        protected void onDraw(Canvas canvas) {
            if (pinchToZoomHelper != null && pinchToZoomHelper.isInOverlayMode()) {
                return;
            }
            if (radialProgress != null) {
                int realPosition = getRealPosition(position);
                if (hasActiveVideo) {
                    realPosition--;
                }
                final Drawable drawable = getImageReceiver().getDrawable();
                boolean hideProgress;
                if (realPosition < imagesUploadProgress.size() && imagesUploadProgress.get(realPosition) != null) {
                    hideProgress = imagesUploadProgress.get(realPosition) >= 1f;
                } else {
                    hideProgress = drawable != null && (!isVideo || (drawable instanceof AnimatedFileDrawable && ((AnimatedFileDrawable) drawable).getDurationMs() > 0));
                }
                if (hideProgress) {
                    if (radialProgressHideAnimator == null) {
                        long startDelay = 0;
                        if (radialProgress.getProgress() < 1f) {
                            radialProgress.setProgress(1f, true);
                            startDelay = 100;
                        }
                        radialProgressHideAnimatorStartValue = radialProgress.getOverrideAlpha();
                        radialProgressHideAnimator = ValueAnimator.ofFloat(0f, 1f);
                        radialProgressHideAnimator.setStartDelay(startDelay);
                        radialProgressHideAnimator.setDuration((long) (radialProgressHideAnimatorStartValue * 250f));
                        radialProgressHideAnimator.setInterpolator(CubicBezierInterpolator.DEFAULT);
                        radialProgressHideAnimator.addUpdateListener(anim -> radialProgress.setOverrideAlpha(AndroidUtilities.lerp(radialProgressHideAnimatorStartValue, 0f, anim.getAnimatedFraction())));
                        int finalRealPosition = realPosition;
                        radialProgressHideAnimator.addListener(new AnimatorListenerAdapter() {
                            @Override
                            public void onAnimationEnd(Animator animation) {
                                radialProgress = null;
                                radialProgresses.delete(finalRealPosition);
                            }
                        });
                        radialProgressHideAnimator.start();
                    }
                } else {
                    if (firstDrawTime < 0) {
                        firstDrawTime = System.currentTimeMillis();
                    } else {
                        final long elapsedTime = System.currentTimeMillis() - firstDrawTime;
                        final long startDelay = isVideo ? 250 : 750;
                        final long duration = 250;
                        if (elapsedTime <= startDelay + duration) {
                            if (elapsedTime > startDelay) {
                                radialProgress.setOverrideAlpha(CubicBezierInterpolator.DEFAULT.getInterpolation((elapsedTime - startDelay) / (float) duration));
                            }
                        }
                    }
                    if (invalidateWithParent) {
                        invalidate();
                    } else {
                        postInvalidateOnAnimation();
                    }
                    invalidate();
                }
                if (roundTopRadius == 0 && roundBottomRadius == 0) {
                    canvas.drawRect(0, 0, getWidth(), getHeight(), placeholderPaint);
                } else if (roundTopRadius == roundBottomRadius) {
                    rect.set(0, 0, getWidth(), getHeight());
                    canvas.drawRoundRect(rect, roundTopRadius, roundTopRadius, placeholderPaint);
                } else {
                    path.reset();
                    rect.set(0, 0, getWidth(), getHeight());
                    for (int i = 0; i < 4; i++) {
                        radii[i] = roundTopRadius;
                        radii[4 + i] = roundBottomRadius;
                    }
                    path.addRoundRect(rect, radii, Path.Direction.CW);
                    canvas.drawPath(path, placeholderPaint);
                }
            }
            super.onDraw(canvas);

            if (radialProgress != null && radialProgress.getOverrideAlpha() > 0f) {
                radialProgress.draw(canvas);
            }
        }

        @Override
        public void invalidate() {
            super.invalidate();
            if (invalidateWithParent) {
                ProfileGalleryView.this.invalidate();
            }
        }
    }

    public void setPinchToZoomHelper(PinchToZoomHelper pinchToZoomHelper) {
        this.pinchToZoomHelper = pinchToZoomHelper;
    }

    public void setInvalidateWithParent(boolean invalidateWithParent) {
        this.invalidateWithParent = invalidateWithParent;
    }

    private class TextureStubView extends View {
        public TextureStubView(Context context) {
            super(context);
        }
    }

    public void scrollToLastItem() {
        int p = 0;
        while (getRealPosition(p) != getRealCount() - 1) {
            p++;
        }
        setCurrentItem(p, true);
    }
}<|MERGE_RESOLUTION|>--- conflicted
+++ resolved
@@ -997,17 +997,11 @@
             item.imageView.getImageReceiver().setCrossfadeAlpha((byte) 2);
 
             item.imageView.setRoundRadius(roundTopRadius, roundTopRadius, roundBottomRadius, roundBottomRadius);
-<<<<<<< HEAD
-            item.imageView.setTag(realPosition);
-
-            item.imageView.setOnClickListener(__ -> callback.onClick());
-=======
 
             item.imageView.setOnClickListener(__ -> {
                 callback.onClick();
             });
 
->>>>>>> 021af48e
             return item;
         }
 
