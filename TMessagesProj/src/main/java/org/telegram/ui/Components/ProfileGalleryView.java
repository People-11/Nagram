--- conflicted
+++ resolved
@@ -997,15 +997,7 @@
             item.imageView.getImageReceiver().setCrossfadeAlpha((byte) 2);
 
             item.imageView.setRoundRadius(roundTopRadius, roundTopRadius, roundBottomRadius, roundBottomRadius);
-<<<<<<< HEAD
-
-            item.imageView.setOnClickListener(__ -> {
-                callback.onClick();;
-            });
-
-=======
             item.imageView.setTag(realPosition);
->>>>>>> 3ccf875b
             return item;
         }
 
