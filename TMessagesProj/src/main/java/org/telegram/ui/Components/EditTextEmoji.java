package org.telegram.ui.Components;

import android.animation.Animator;
import android.animation.AnimatorListenerAdapter;
import android.animation.ValueAnimator;
import android.content.Context;
import android.graphics.PorterDuff;
import android.graphics.PorterDuffColorFilter;
import android.os.Build;
import android.text.Editable;
import android.text.InputFilter;
import android.text.InputType;
import android.util.TypedValue;
import android.view.Gravity;
import android.view.KeyEvent;
import android.view.MotionEvent;
import android.view.View;
import android.view.inputmethod.EditorInfo;
import android.widget.FrameLayout;
import android.widget.ImageView;

import org.telegram.messenger.AndroidUtilities;
import org.telegram.messenger.Emoji;
import org.telegram.messenger.FileLog;
import org.telegram.messenger.LocaleController;
import org.telegram.messenger.MessagesController;
import org.telegram.messenger.NotificationCenter;
import org.telegram.messenger.R;
import org.telegram.messenger.SharedConfig;
import org.telegram.ui.ActionBar.AdjustPanLayoutHelper;
import org.telegram.ui.ActionBar.AlertDialog;
import org.telegram.ui.ActionBar.BaseFragment;
import org.telegram.ui.ActionBar.Theme;

public class EditTextEmoji extends FrameLayout implements NotificationCenter.NotificationCenterDelegate, SizeNotifierFrameLayout.SizeNotifierFrameLayoutDelegate {

    private EditTextCaption editText;
    private ImageView emojiButton;
    private ReplaceableIconDrawable emojiIconDrawable;
    private EmojiView emojiView;
    private boolean emojiViewVisible;
    private SizeNotifierFrameLayout sizeNotifierLayout;
    private BaseFragment parentFragment;

    private int keyboardHeight;
    private int keyboardHeightLand;
    private boolean keyboardVisible;
    private int emojiPadding;
    private boolean destroyed;
    private boolean isPaused = true;
    private boolean showKeyboardOnResume;
    private int lastSizeChangeValue1;
    private boolean lastSizeChangeValue2;
    private int innerTextChange;
    AdjustPanLayoutHelper adjustPanLayoutHelper;

    private EditTextEmojiDelegate delegate;

    private int currentStyle;

    public static final int STYLE_FRAGMENT = 0;
    public static final int STYLE_DIALOG = 1;

    private boolean waitingForKeyboardOpen;
    private boolean isAnimatePopupClosing;
    private Runnable openKeyboardRunnable = new Runnable() {
        @Override
        public void run() {
            if (!destroyed && editText != null && waitingForKeyboardOpen && !keyboardVisible && !AndroidUtilities.usingHardwareInput && !AndroidUtilities.isInMultiwindow && AndroidUtilities.isTablet()) {
                editText.requestFocus();
                AndroidUtilities.showKeyboard(editText);
                AndroidUtilities.cancelRunOnUIThread(openKeyboardRunnable);
                AndroidUtilities.runOnUIThread(openKeyboardRunnable, 100);
            }
        }
    };

    public boolean isPopupVisible() {
        return emojiView != null && emojiView.getVisibility() == View.VISIBLE;
    }

    public boolean isWaitingForKeyboardOpen() {
        return waitingForKeyboardOpen;
    }

    public boolean isAnimatePopupClosing() {
        return isAnimatePopupClosing;
    }

    public void setAdjustPanLayoutHelper(AdjustPanLayoutHelper adjustPanLayoutHelper) {
        this.adjustPanLayoutHelper = adjustPanLayoutHelper;
    }

    public interface EditTextEmojiDelegate {
        void onWindowSizeChanged(int size);
    }

    public EditTextEmoji(Context context, SizeNotifierFrameLayout parent, BaseFragment fragment, int style) {
        super(context);
        currentStyle = style;

        NotificationCenter.getGlobalInstance().addObserver(this, NotificationCenter.emojiDidLoad);
        parentFragment = fragment;
        sizeNotifierLayout = parent;
        sizeNotifierLayout.setDelegate(this);

        editText = new EditTextCaption(context) {
            @Override
            public boolean onTouchEvent(MotionEvent event) {
                if (isPopupShowing() && event.getAction() == MotionEvent.ACTION_DOWN) {
                    showPopup(AndroidUtilities.usingHardwareInput ? 0 : 2);
                    openKeyboardInternal();
                }
                if (event.getAction() == MotionEvent.ACTION_DOWN) {
                    requestFocus();
                    if (!AndroidUtilities.showKeyboard(this)) {
                        clearFocus();
                        requestFocus();
                    }
                }
                try {
                    return super.onTouchEvent(event);
                } catch (Exception e) {
                    FileLog.e(e);
                }
                return false;
            }

            @Override
            public void setImeOptions(int imeOptions) {
                super.setImeOptions(imeOptions);
            }

            @Override
            protected void onLineCountChanged(int oldLineCount, int newLineCount) {
                EditTextEmoji.this.onLineCountChanged(oldLineCount, newLineCount);
            }
        };
        editText.setTextSize(TypedValue.COMPLEX_UNIT_DIP, 18);
        editText.setImeOptions(EditorInfo.IME_FLAG_NO_EXTRACT_UI);
        editText.setInputType(editText.getInputType() | InputType.TYPE_TEXT_FLAG_CAP_SENTENCES);
        editText.setMaxLines(4);
        editText.setFocusable(editText.isEnabled());
        editText.setCursorSize(AndroidUtilities.dp(20));
        editText.setCursorWidth(1.5f);
        editText.setCursorColor(Theme.getColor(Theme.key_windowBackgroundWhiteBlackText));
        if (style == STYLE_FRAGMENT) {
            editText.setGravity(Gravity.CENTER_VERTICAL | (LocaleController.isRTL ? Gravity.RIGHT : Gravity.LEFT));
            editText.setBackgroundDrawable(Theme.createEditTextDrawable(context, false));
            editText.setHintTextColor(Theme.getColor(Theme.key_windowBackgroundWhiteHintText));
            editText.setTextColor(Theme.getColor(Theme.key_windowBackgroundWhiteBlackText));
            editText.setPadding(LocaleController.isRTL ? AndroidUtilities.dp(40) : 0, 0, LocaleController.isRTL ? 0 : AndroidUtilities.dp(40), AndroidUtilities.dp(8));
            addView(editText, LayoutHelper.createFrame(LayoutHelper.MATCH_PARENT, LayoutHelper.WRAP_CONTENT, Gravity.LEFT | Gravity.CENTER_VERTICAL, LocaleController.isRTL ? 11 : 0, 1, LocaleController.isRTL ? 0 : 11, 0));
        } else {
            editText.setGravity(Gravity.CENTER_VERTICAL | Gravity.LEFT);
            editText.setHintTextColor(Theme.getColor(Theme.key_dialogTextHint));
            editText.setTextColor(Theme.getColor(Theme.key_dialogTextBlack));
            editText.setBackgroundDrawable(null);
            editText.setPadding(0, AndroidUtilities.dp(11), 0, AndroidUtilities.dp(12));
            addView(editText, LayoutHelper.createFrame(LayoutHelper.MATCH_PARENT, LayoutHelper.MATCH_PARENT, Gravity.LEFT | Gravity.CENTER_VERTICAL, 48, 0, 0, 0));
        }

        emojiButton = new ImageView(context);
<<<<<<< HEAD
        emojiButton.setColorFilter(new PorterDuffColorFilter(Theme.getColor(Theme.key_chat_messagePanelIcons), PorterDuff.Mode.SRC_IN));
=======
>>>>>>> 4992f231
        emojiButton.setScaleType(ImageView.ScaleType.CENTER_INSIDE);
        emojiButton.setImageDrawable(emojiIconDrawable = new ReplaceableIconDrawable(context));
        emojiIconDrawable.setColorFilter(new PorterDuffColorFilter(Theme.getColor(Theme.key_chat_messagePanelIcons), PorterDuff.Mode.MULTIPLY));
        if (style == STYLE_FRAGMENT) {
            emojiIconDrawable.setIcon(R.drawable.smiles_tab_smiles, false);
            addView(emojiButton, LayoutHelper.createFrame(48, 48, Gravity.CENTER_VERTICAL | (LocaleController.isRTL ? Gravity.LEFT : Gravity.RIGHT), 0, 0, 0, 7));
        } else {
<<<<<<< HEAD
            emojiButton.setImageResource(R.drawable.baseline_emoticon_24);
            addView(emojiButton, LayoutHelper.createFrame(48, 48, Gravity.CENTER_VERTICAL | Gravity.LEFT, 0, 0, 0, 0));
=======
            emojiIconDrawable.setIcon(R.drawable.input_smile, false);
            addView(emojiButton, LayoutHelper.createFrame(48, 48, Gravity.BOTTOM | Gravity.LEFT, 0, 0, 0, 0));
>>>>>>> 4992f231
        }
        if (Build.VERSION.SDK_INT >= 21) {
            emojiButton.setBackgroundDrawable(Theme.createSelectorDrawable(Theme.getColor(Theme.key_listSelector)));
        }
        emojiButton.setOnClickListener(view -> {
            if (!emojiButton.isEnabled() || (adjustPanLayoutHelper != null && adjustPanLayoutHelper.animationInProgress())) {
                return;
            }
            if (!isPopupShowing()) {
                showPopup(1);
                emojiView.onOpen(editText.length() > 0);
                editText.requestFocus();
            } else {
                openKeyboardInternal();
            }
        });
        emojiButton.setContentDescription(LocaleController.getString("Emoji", R.string.Emoji));
    }

    protected void onLineCountChanged(int oldLineCount, int newLineCount) {

    }

    public void setSizeNotifierLayout(SizeNotifierFrameLayout layout) {
        sizeNotifierLayout = layout;
        sizeNotifierLayout.setDelegate(this);
    }

    @Override
    public void didReceivedNotification(int id, int account, Object... args) {
        if (id == NotificationCenter.emojiDidLoad) {
            if (emojiView != null) {
                emojiView.invalidateViews();
            }
        }
    }

    @Override
    public void setEnabled(boolean enabled) {
        editText.setEnabled(enabled);
        emojiButton.setVisibility(enabled ? VISIBLE : GONE);
        if (enabled) {
            editText.setPadding(LocaleController.isRTL ? AndroidUtilities.dp(40) : 0, 0, LocaleController.isRTL ? 0 : AndroidUtilities.dp(40), AndroidUtilities.dp(8));
        } else {
            editText.setPadding(0, 0, 0, AndroidUtilities.dp(8));
        }
    }

    @Override
    public void setFocusable(boolean focusable) {
        editText.setFocusable(focusable);
    }

    public void hideEmojiView() {
        if (!emojiViewVisible && emojiView != null && emojiView.getVisibility() != GONE) {
            emojiView.setVisibility(GONE);
        }
        emojiPadding = 0;
    }

    public void setDelegate(EditTextEmojiDelegate editTextEmojiDelegate) {
        delegate = editTextEmojiDelegate;
    }

    public void onPause() {
        isPaused = true;
        closeKeyboard();
    }

    public void onResume() {
        isPaused = false;
        if (showKeyboardOnResume) {
            showKeyboardOnResume = false;
            editText.requestFocus();
            AndroidUtilities.showKeyboard(editText);
            if (!AndroidUtilities.usingHardwareInput && !keyboardVisible && !AndroidUtilities.isInMultiwindow && !AndroidUtilities.isTablet()) {
                waitingForKeyboardOpen = true;
                AndroidUtilities.cancelRunOnUIThread(openKeyboardRunnable);
                AndroidUtilities.runOnUIThread(openKeyboardRunnable, 100);
            }
        }
    }

    public void onDestroy() {
        destroyed = true;
        NotificationCenter.getGlobalInstance().removeObserver(this, NotificationCenter.emojiDidLoad);
        if (emojiView != null) {
            emojiView.onDestroy();
        }
        if (sizeNotifierLayout != null) {
            sizeNotifierLayout.setDelegate(null);
        }
    }

    public void updateColors() {
        if (currentStyle == STYLE_FRAGMENT) {
            editText.setHintTextColor(Theme.getColor(Theme.key_windowBackgroundWhiteHintText));
            editText.setCursorColor(Theme.getColor(Theme.key_windowBackgroundWhiteBlackText));
            editText.setTextColor(Theme.getColor(Theme.key_windowBackgroundWhiteBlackText));
        } else {
            editText.setHintTextColor(Theme.getColor(Theme.key_dialogTextHint));
            editText.setTextColor(Theme.getColor(Theme.key_dialogTextBlack));
        }
<<<<<<< HEAD
        emojiButton.setColorFilter(new PorterDuffColorFilter(Theme.getColor(Theme.key_chats_menuItemText), PorterDuff.Mode.SRC_IN));
=======
        emojiIconDrawable.setColorFilter(new PorterDuffColorFilter(Theme.getColor(Theme.key_chat_messagePanelIcons), PorterDuff.Mode.MULTIPLY));
>>>>>>> 4992f231
        if (emojiView != null) {
            emojiView.updateColors();
        }
    }

    public void setMaxLines(int value) {
        editText.setMaxLines(value);
    }

    public int length() {
        return editText.length();
    }

    public void setFilters(InputFilter[] filters) {
        editText.setFilters(filters);
    }

    public Editable getText() {
        return editText.getText();
    }

    public void setHint(CharSequence hint) {
        editText.setHint(hint);
    }

    public void setText(CharSequence text) {
        editText.setText(text);
    }

    public void setSelection(int selection) {
        editText.setSelection(selection);
    }

    public void hidePopup(boolean byBackButton) {
        if (isPopupShowing()) {
            showPopup(0);
        }
        if (byBackButton) {
            if (SharedConfig.smoothKeyboard && emojiView != null && emojiView.getVisibility() == View.VISIBLE && !waitingForKeyboardOpen) {
                int height = emojiView.getMeasuredHeight();
                ValueAnimator animator = ValueAnimator.ofFloat(0, height);
                animator.addUpdateListener(animation -> {
                    float v = (float) animation.getAnimatedValue();
                    emojiView.setTranslationY(v);
                    bottomPanelTranslationY(v - height);
                });
                isAnimatePopupClosing = true;
                animator.addListener(new AnimatorListenerAdapter() {
                    @Override
                    public void onAnimationEnd(Animator animation) {
                        isAnimatePopupClosing = false;
                        emojiView.setTranslationY(0);
                        bottomPanelTranslationY(0);
                        hideEmojiView();
                    }
                });
                animator.setDuration(AdjustPanLayoutHelper.keyboardDuration);
                animator.setInterpolator(AdjustPanLayoutHelper.keyboardInterpolator);
                animator.start();
            } else {
                hideEmojiView();
            }
        }
    }

    protected void bottomPanelTranslationY(float translation) {

    }

    public void openKeyboard() {
        AndroidUtilities.showKeyboard(editText);
    }

    public void closeKeyboard() {
        AndroidUtilities.hideKeyboard(editText);
    }

    public boolean isPopupShowing() {
        return emojiViewVisible;
    }

    public boolean isKeyboardVisible() {
        return keyboardVisible;
    }

    protected void openKeyboardInternal() {
        showPopup(AndroidUtilities.usingHardwareInput || isPaused ? 0 : 2);
        editText.requestFocus();
        AndroidUtilities.showKeyboard(editText);
        if (isPaused) {
            showKeyboardOnResume = true;
        } else if (!AndroidUtilities.usingHardwareInput && !keyboardVisible && !AndroidUtilities.isInMultiwindow && !AndroidUtilities.isTablet()) {
            waitingForKeyboardOpen = true;
            AndroidUtilities.cancelRunOnUIThread(openKeyboardRunnable);
            AndroidUtilities.runOnUIThread(openKeyboardRunnable, 100);
        }
    }

    private void showPopup(int show) {
        if (show == 1) {
            boolean emojiWasVisible = emojiView != null && emojiView.getVisibility() == View.VISIBLE;
            if (emojiView == null) {
                createEmojiView();
            }

            emojiView.setVisibility(VISIBLE);
            emojiViewVisible = true;
            View currentView = emojiView;

            if (keyboardHeight <= 0) {
                if (AndroidUtilities.isTablet()) {
                    keyboardHeight = AndroidUtilities.dp(150);
                } else {
                    keyboardHeight = MessagesController.getGlobalEmojiSettings().getInt("kbd_height", AndroidUtilities.dp(200));
                }
            }
            if (keyboardHeightLand <= 0) {
                if (AndroidUtilities.isTablet()) {
                    keyboardHeightLand = AndroidUtilities.dp(150);
                } else {
                    keyboardHeightLand = MessagesController.getGlobalEmojiSettings().getInt("kbd_height_land3", AndroidUtilities.dp(200));
                }
            }
            int currentHeight = AndroidUtilities.displaySize.x > AndroidUtilities.displaySize.y ? keyboardHeightLand : keyboardHeight;

            FrameLayout.LayoutParams layoutParams = (FrameLayout.LayoutParams) currentView.getLayoutParams();
            layoutParams.height = currentHeight;
            currentView.setLayoutParams(layoutParams);
            if (!AndroidUtilities.isInMultiwindow && !AndroidUtilities.isTablet()) {
                AndroidUtilities.hideKeyboard(editText);
            }
            if (sizeNotifierLayout != null) {
                emojiPadding = currentHeight;
                sizeNotifierLayout.requestLayout();
<<<<<<< HEAD
                emojiButton.setImageResource(R.drawable.baseline_keyboard_24);
=======
                emojiIconDrawable.setIcon(R.drawable.input_keyboard, true);
>>>>>>> 4992f231
                onWindowSizeChanged();
            }

            if (!keyboardVisible && !emojiWasVisible) {
                if (SharedConfig.smoothKeyboard) {
                    ValueAnimator animator = ValueAnimator.ofFloat(emojiPadding, 0);
                    animator.addUpdateListener(animation -> {
                        float v = (float) animation.getAnimatedValue();
                        emojiView.setTranslationY(v);
                        bottomPanelTranslationY(v);
                    });
                    animator.addListener(new AnimatorListenerAdapter() {
                        @Override
                        public void onAnimationEnd(Animator animation) {
                            emojiView.setTranslationY(0);
                            bottomPanelTranslationY(0);
                        }
                    });
                    animator.setDuration(AdjustPanLayoutHelper.keyboardDuration);
                    animator.setInterpolator(AdjustPanLayoutHelper.keyboardInterpolator);
                    animator.start();
                }
            }
        } else {
            if (emojiButton != null) {
                if (currentStyle == STYLE_FRAGMENT) {
                      emojiIconDrawable.setIcon(R.drawable.smiles_tab_smiles, true);
                } else {
<<<<<<< HEAD
                    emojiButton.setImageResource(R.drawable.baseline_emoticon_24);
=======
                      emojiIconDrawable.setIcon(R.drawable.input_smile, true);
>>>>>>> 4992f231
                }
            }
            if (emojiView != null) {
                emojiViewVisible = false;
                if (AndroidUtilities.usingHardwareInput || AndroidUtilities.isInMultiwindow) {
                    emojiView.setVisibility(GONE);
                }
            }
            if (sizeNotifierLayout != null) {
                if (show == 0) {
                    emojiPadding = 0;
                }
                sizeNotifierLayout.requestLayout();
                onWindowSizeChanged();
            }
        }
    }

    private void onWindowSizeChanged() {
        int size = sizeNotifierLayout.getHeight();
        if (!keyboardVisible) {
            size -= emojiPadding;
        }
        if (delegate != null) {
            delegate.onWindowSizeChanged(size);
        }
    }

    private void createEmojiView() {
        if (emojiView != null) {
            return;
        }
        emojiView = new EmojiView(false, false, getContext(), false, null);
        emojiView.setVisibility(GONE);
        if (AndroidUtilities.isTablet()) {
            emojiView.setForseMultiwindowLayout(true);
        }
        emojiView.setDelegate(new EmojiView.EmojiViewDelegate() {
            @Override
            public boolean onBackspace() {
                if (editText.length() == 0) {
                    return false;
                }
                editText.dispatchKeyEvent(new KeyEvent(KeyEvent.ACTION_DOWN, KeyEvent.KEYCODE_DEL));
                return true;
            }

            @Override
            public void onEmojiSelected(String symbol) {
                int i = editText.getSelectionEnd();
                if (i < 0) {
                    i = 0;
                }
                try {
                    innerTextChange = 2;
                    CharSequence localCharSequence = Emoji.replaceEmoji(symbol, editText.getPaint().getFontMetricsInt(), AndroidUtilities.dp(20), false);
                    editText.setText(editText.getText().insert(i, localCharSequence));
                    int j = i + localCharSequence.length();
                    editText.setSelection(j, j);
                } catch (Exception e) {
                    FileLog.e(e);
                } finally {
                    innerTextChange = 0;
                }
            }

            @Override
            public void onClearEmojiRecent() {
                AlertDialog.Builder builder = new AlertDialog.Builder(getContext());
                builder.setTitle(LocaleController.getString("NekoX", R.string.NekoX));
                builder.setMessage(LocaleController.getString("ClearRecentEmoji", R.string.ClearRecentEmoji));
                builder.setPositiveButton(LocaleController.getString("ClearButton", R.string.ClearButton).toUpperCase(), (dialogInterface, i) -> emojiView.clearRecentEmoji());
                builder.setNegativeButton(LocaleController.getString("Cancel", R.string.Cancel), null);
                if (parentFragment != null) {
                    parentFragment.showDialog(builder.create());
                } else {
                    builder.show();
                }
            }
        });
        sizeNotifierLayout.addView(emojiView);
    }

    public boolean isPopupView(View view) {
        return view == emojiView;
    }

    public int getEmojiPadding() {
        return emojiPadding;
    }

    @Override
    public void onSizeChanged(int height, boolean isWidthGreater) {
        if (height > AndroidUtilities.dp(50) && keyboardVisible && !AndroidUtilities.isInMultiwindow && !AndroidUtilities.isTablet()) {
            if (isWidthGreater) {
                keyboardHeightLand = height;
                MessagesController.getGlobalEmojiSettings().edit().putInt("kbd_height_land3", keyboardHeightLand).apply();
            } else {
                keyboardHeight = height;
                MessagesController.getGlobalEmojiSettings().edit().putInt("kbd_height", keyboardHeight).apply();
            }
        }

        if (isPopupShowing()) {
            int newHeight = isWidthGreater ? keyboardHeightLand : keyboardHeight;

            FrameLayout.LayoutParams layoutParams = (FrameLayout.LayoutParams) emojiView.getLayoutParams();
            if (layoutParams.width != AndroidUtilities.displaySize.x || layoutParams.height != newHeight) {
                layoutParams.width = AndroidUtilities.displaySize.x;
                layoutParams.height = newHeight;
                emojiView.setLayoutParams(layoutParams);
                if (sizeNotifierLayout != null) {
                    emojiPadding = layoutParams.height;
                    sizeNotifierLayout.requestLayout();
                    onWindowSizeChanged();
                }
            }
        }

        if (lastSizeChangeValue1 == height && lastSizeChangeValue2 == isWidthGreater) {
            onWindowSizeChanged();
            return;
        }
        lastSizeChangeValue1 = height;
        lastSizeChangeValue2 = isWidthGreater;

        boolean oldValue = keyboardVisible;
        keyboardVisible = editText.isFocused() && height > 0;
        if (keyboardVisible && isPopupShowing()) {
            showPopup(0);
        }
        if (emojiPadding != 0 && !keyboardVisible && keyboardVisible != oldValue && !isPopupShowing()) {
            emojiPadding = 0;
            sizeNotifierLayout.requestLayout();
        }
        if (keyboardVisible && waitingForKeyboardOpen) {
            waitingForKeyboardOpen = false;
            AndroidUtilities.cancelRunOnUIThread(openKeyboardRunnable);
        }
        onWindowSizeChanged();
    }

    public EditTextCaption getEditText() {
        return editText;
    }
}<|MERGE_RESOLUTION|>--- conflicted
+++ resolved
@@ -161,24 +161,16 @@
         }
 
         emojiButton = new ImageView(context);
-<<<<<<< HEAD
-        emojiButton.setColorFilter(new PorterDuffColorFilter(Theme.getColor(Theme.key_chat_messagePanelIcons), PorterDuff.Mode.SRC_IN));
-=======
->>>>>>> 4992f231
         emojiButton.setScaleType(ImageView.ScaleType.CENTER_INSIDE);
         emojiButton.setImageDrawable(emojiIconDrawable = new ReplaceableIconDrawable(context));
-        emojiIconDrawable.setColorFilter(new PorterDuffColorFilter(Theme.getColor(Theme.key_chat_messagePanelIcons), PorterDuff.Mode.MULTIPLY));
+        emojiIconDrawable.setColorFilter(new PorterDuffColorFilter(Theme.getColor(Theme.key_chat_messagePanelIcons), PorterDuff.Mode.SRC_IN));
+
         if (style == STYLE_FRAGMENT) {
             emojiIconDrawable.setIcon(R.drawable.smiles_tab_smiles, false);
             addView(emojiButton, LayoutHelper.createFrame(48, 48, Gravity.CENTER_VERTICAL | (LocaleController.isRTL ? Gravity.LEFT : Gravity.RIGHT), 0, 0, 0, 7));
         } else {
-<<<<<<< HEAD
-            emojiButton.setImageResource(R.drawable.baseline_emoticon_24);
-            addView(emojiButton, LayoutHelper.createFrame(48, 48, Gravity.CENTER_VERTICAL | Gravity.LEFT, 0, 0, 0, 0));
-=======
-            emojiIconDrawable.setIcon(R.drawable.input_smile, false);
+            emojiIconDrawable.setIcon(R.drawable.baseline_emoticon_24, false);
             addView(emojiButton, LayoutHelper.createFrame(48, 48, Gravity.BOTTOM | Gravity.LEFT, 0, 0, 0, 0));
->>>>>>> 4992f231
         }
         if (Build.VERSION.SDK_INT >= 21) {
             emojiButton.setBackgroundDrawable(Theme.createSelectorDrawable(Theme.getColor(Theme.key_listSelector)));
@@ -282,11 +274,7 @@
             editText.setHintTextColor(Theme.getColor(Theme.key_dialogTextHint));
             editText.setTextColor(Theme.getColor(Theme.key_dialogTextBlack));
         }
-<<<<<<< HEAD
-        emojiButton.setColorFilter(new PorterDuffColorFilter(Theme.getColor(Theme.key_chats_menuItemText), PorterDuff.Mode.SRC_IN));
-=======
-        emojiIconDrawable.setColorFilter(new PorterDuffColorFilter(Theme.getColor(Theme.key_chat_messagePanelIcons), PorterDuff.Mode.MULTIPLY));
->>>>>>> 4992f231
+        emojiIconDrawable.setColorFilter(new PorterDuffColorFilter(Theme.getColor(Theme.key_chats_menuItemText), PorterDuff.Mode.SRC_IN));
         if (emojiView != null) {
             emojiView.updateColors();
         }
@@ -421,11 +409,7 @@
             if (sizeNotifierLayout != null) {
                 emojiPadding = currentHeight;
                 sizeNotifierLayout.requestLayout();
-<<<<<<< HEAD
-                emojiButton.setImageResource(R.drawable.baseline_keyboard_24);
-=======
-                emojiIconDrawable.setIcon(R.drawable.input_keyboard, true);
->>>>>>> 4992f231
+                emojiIconDrawable.setIcon(R.drawable.baseline_keyboard_24, true);
                 onWindowSizeChanged();
             }
 
@@ -454,11 +438,7 @@
                 if (currentStyle == STYLE_FRAGMENT) {
                       emojiIconDrawable.setIcon(R.drawable.smiles_tab_smiles, true);
                 } else {
-<<<<<<< HEAD
-                    emojiButton.setImageResource(R.drawable.baseline_emoticon_24);
-=======
-                      emojiIconDrawable.setIcon(R.drawable.input_smile, true);
->>>>>>> 4992f231
+                      emojiIconDrawable.setIcon(R.drawable.baseline_emoticon_24, true);
                 }
             }
             if (emojiView != null) {
