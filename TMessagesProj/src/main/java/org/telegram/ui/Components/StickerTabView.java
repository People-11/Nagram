package org.telegram.ui.Components;

import android.animation.Animator;
import android.animation.AnimatorListenerAdapter;
import android.animation.ValueAnimator;
import android.content.Context;
import android.text.TextUtils;
import android.util.TypedValue;
import android.view.Gravity;
import android.view.View;
import android.view.ViewGroup;
import android.widget.FrameLayout;
import android.widget.ImageView;
import android.widget.TextView;

import org.telegram.messenger.AndroidUtilities;
import org.telegram.messenger.SvgHelper;
import org.telegram.ui.ActionBar.Theme;

public class StickerTabView extends FrameLayout {

    public final static int STICKER_TYPE = 0;
    public final static int ICON_TYPE = 1;
    public final static int EMOJI_TYPE = 2;

<<<<<<< HEAD
    public final static int SMALL_WIDTH = 52;
    public final static int SMALL_HEIGHT = 48;

    private final static int IMAGE_SMALL_SIZE = 36;
    private final static int EMOJI_SMALL_SIZE = 30;
=======
    public final static int SMALL_WIDTH = 33;
    public final static int SMALL_HEIGHT = 36;

    public final static int IMAGE_SMALL_SIZE = 26;
    public final static int IMAGE_ICON_SMALL_SIZE = 24;
>>>>>>> 43fe75b4

    public int type;
    public float dragOffset;
    public boolean inited;
    public boolean isChatSticker;
    BackupImageView imageView;
    ImageView iconView;
    TextView textView;
    View visibleView;

    boolean expanded;
    public final int index;
    private static int indexPointer;
    public SvgHelper.SvgDrawable svgThumb;
    boolean roundImage;

    ValueAnimator dragOffsetAnimator;
    float lastLeft;
    boolean hasSavedLeft;
    private float textWidth;

    public StickerTabView(Context context, int type) {
        super(context);
        this.type = type;
        index = indexPointer++;
        if (type == EMOJI_TYPE) {
            imageView = new BackupImageView(getContext());
            imageView.setLayerNum(1);
            imageView.setAspectFit(false);
<<<<<<< HEAD
            addView(imageView, LayoutHelper.createFrame(EMOJI_SMALL_SIZE, EMOJI_SMALL_SIZE, Gravity.CENTER));
=======
            imageView.setRoundRadius(AndroidUtilities.dp(6));
            addView(imageView, LayoutHelper.createFrame(IMAGE_SMALL_SIZE, IMAGE_SMALL_SIZE, Gravity.CENTER));
>>>>>>> 43fe75b4
            visibleView = imageView;
        } else if (type == ICON_TYPE) {
            iconView = new ImageView(context);
            iconView.setScaleType(ImageView.ScaleType.CENTER_CROP);
            addView(iconView, LayoutHelper.createFrame(IMAGE_ICON_SMALL_SIZE, IMAGE_ICON_SMALL_SIZE, Gravity.CENTER));
            visibleView = iconView;
        } else {
            imageView = new BackupImageView(getContext());
            imageView.setLayerNum(1);
            imageView.setAspectFit(true);
            imageView.setRoundRadius(AndroidUtilities.dp(6));
            addView(imageView, LayoutHelper.createFrame(IMAGE_SMALL_SIZE, IMAGE_SMALL_SIZE, Gravity.CENTER));
            visibleView = imageView;
        }

        textView = new TextView(context) {
            @Override
            public void setText(CharSequence text, BufferType type) {
                super.setText(text, type);
            }
        };
        textView.addOnLayoutChangeListener((v, a, b, c, d, e, f, g, h) -> {
            if (textView != null && textView.getLayout() != null) {
                textWidth = textView.getLayout().getLineWidth(0);
            }
        });
        textView.setLines(1);
        textView.setEllipsize(TextUtils.TruncateAt.END);
        textView.setTextSize(TypedValue.COMPLEX_UNIT_DIP, 11);
        textView.setGravity(Gravity.CENTER_HORIZONTAL);
        textView.setTextColor(Theme.getColor(Theme.key_windowBackgroundWhiteBlackText));
        addView(textView, LayoutHelper.createFrame(LayoutHelper.MATCH_PARENT, LayoutHelper.WRAP_CONTENT, Gravity.CENTER_HORIZONTAL | Gravity.BOTTOM, 8, 0, 8, 10));

        textView.setVisibility(View.GONE);
    }

    public float getTextWidth() {
        return textWidth;
    }

    public void setExpanded(boolean expanded) {
        if (type == EMOJI_TYPE) {
            return;
        }
        this.expanded = expanded;
        float size = type == ICON_TYPE ? IMAGE_ICON_SMALL_SIZE : IMAGE_SMALL_SIZE;
        float sizeExpanded = type == ICON_TYPE ? 38 : 44;

        visibleView.getLayoutParams().width = AndroidUtilities.dp(expanded ? sizeExpanded : size);
        visibleView.getLayoutParams().height = AndroidUtilities.dp(expanded ? sizeExpanded : size);

        textView.setVisibility(expanded ? View.VISIBLE : View.GONE);

        if (type != ICON_TYPE && roundImage) {
            imageView.setRoundRadius(AndroidUtilities.dp(visibleView.getLayoutParams().width / 2f));
        }
    }

    public void updateExpandProgress(float expandProgress) {
        if (type == EMOJI_TYPE) {
            return;
        }
        if (expanded) {
            float size = type == ICON_TYPE ? IMAGE_ICON_SMALL_SIZE : IMAGE_SMALL_SIZE;
            float sizeExpanded = type == ICON_TYPE ? 38 : 44;
            float fromX = AndroidUtilities.dp(SMALL_WIDTH - size) / 2f;
            float fromY = AndroidUtilities.dp(SMALL_HEIGHT - size) / 2f;
            float toX = AndroidUtilities.dp(ScrollSlidingTabStrip.EXPANDED_WIDTH - sizeExpanded) / 2f;
            float toY = AndroidUtilities.dp(SMALL_HEIGHT + 50 - sizeExpanded) / 2f;

            visibleView.setTranslationY((fromY - toY) * (1 - expandProgress) - AndroidUtilities.dp(8) * expandProgress);
            visibleView.setTranslationX((fromX - toX) * (1 - expandProgress));
            textView.setAlpha(Math.max(0, (expandProgress - 0.5f) / 0.5f));
            textView.setTranslationY(-AndroidUtilities.dp(40) * (1 - expandProgress));
            textView.setTranslationX(-AndroidUtilities.dp(12) * (1 - expandProgress));

            float s;
            visibleView.setPivotX(0);
            visibleView.setPivotY(0);
            s = size / sizeExpanded * (1 - expandProgress) + expandProgress;

            visibleView.setScaleX(s);
            visibleView.setScaleY(s);

        } else {
            visibleView.setTranslationX(0);
            visibleView.setTranslationY(0);
            visibleView.setScaleX(1f);
            visibleView.setScaleY(1f);
        }

    }

    public void saveXPosition() {
        lastLeft = getLeft();
        hasSavedLeft = true;
        invalidate();
    }

    public void animateIfPositionChanged(ViewGroup parent) {
        if (getLeft() != lastLeft && hasSavedLeft) {
            dragOffset = lastLeft - getLeft();
            if (dragOffsetAnimator != null) {
                dragOffsetAnimator.removeAllListeners();
                dragOffsetAnimator.cancel();
            }
            dragOffsetAnimator = ValueAnimator.ofFloat(dragOffset, 0);
            dragOffsetAnimator.addUpdateListener(new ValueAnimator.AnimatorUpdateListener() {
                @Override
                public void onAnimationUpdate(ValueAnimator valueAnimator) {
                    dragOffset = (float) valueAnimator.getAnimatedValue();
                    invalidate();
                    parent.invalidate();
                }
            });
            dragOffsetAnimator.addListener(new AnimatorListenerAdapter() {
                @Override
                public void onAnimationEnd(Animator animation) {
                    dragOffset = 0;
                    invalidate();
                    parent.invalidate();
                }
            });
            dragOffsetAnimator.start();
        }
        hasSavedLeft = false;
    }

    public void setRoundImage() {
        roundImage = true;
    }
}<|MERGE_RESOLUTION|>--- conflicted
+++ resolved
@@ -23,19 +23,14 @@
     public final static int ICON_TYPE = 1;
     public final static int EMOJI_TYPE = 2;
 
-<<<<<<< HEAD
-    public final static int SMALL_WIDTH = 52;
-    public final static int SMALL_HEIGHT = 48;
-
-    private final static int IMAGE_SMALL_SIZE = 36;
-    private final static int EMOJI_SMALL_SIZE = 30;
-=======
     public final static int SMALL_WIDTH = 33;
     public final static int SMALL_HEIGHT = 36;
+//    public final static int SMALL_WIDTH = 52;
+//    public final static int SMALL_HEIGHT = 48;
 
-    public final static int IMAGE_SMALL_SIZE = 26;
+    public final static int IMAGE_SMALL_SIZE = 36;
+    private final static int EMOJI_SMALL_SIZE = 30;
     public final static int IMAGE_ICON_SMALL_SIZE = 24;
->>>>>>> 43fe75b4
 
     public int type;
     public float dragOffset;
@@ -65,12 +60,8 @@
             imageView = new BackupImageView(getContext());
             imageView.setLayerNum(1);
             imageView.setAspectFit(false);
-<<<<<<< HEAD
+            imageView.setRoundRadius(AndroidUtilities.dp(6));
             addView(imageView, LayoutHelper.createFrame(EMOJI_SMALL_SIZE, EMOJI_SMALL_SIZE, Gravity.CENTER));
-=======
-            imageView.setRoundRadius(AndroidUtilities.dp(6));
-            addView(imageView, LayoutHelper.createFrame(IMAGE_SMALL_SIZE, IMAGE_SMALL_SIZE, Gravity.CENTER));
->>>>>>> 43fe75b4
             visibleView = imageView;
         } else if (type == ICON_TYPE) {
             iconView = new ImageView(context);
