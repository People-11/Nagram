--- conflicted
+++ resolved
@@ -85,12 +85,8 @@
         drawableLeft = context.getResources().getDrawable(R.drawable.video_cropleft);
         drawableLeft.setColorFilter(new PorterDuffColorFilter(0xff000000, PorterDuff.Mode.SRC_IN));
         drawableRight = context.getResources().getDrawable(R.drawable.video_cropright);
-<<<<<<< HEAD
         drawableRight.setColorFilter(new PorterDuffColorFilter(0xff000000, PorterDuff.Mode.SRC_IN));
-=======
-        drawableRight.setColorFilter(new PorterDuffColorFilter(0xff000000, PorterDuff.Mode.MULTIPLY));
         exclusionRects.add(exclustionRect);
->>>>>>> 32071036
     }
 
     public float getProgress() {
