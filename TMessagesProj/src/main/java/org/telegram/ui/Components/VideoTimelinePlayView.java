/*
 * This is the source code of Telegram for Android v. 5.x.x.
 * It is licensed under GNU GPL v. 2 or later.
 * You should have received a copy of the license in this archive (see LICENSE).
 *
 * Copyright Nikolai Kudashov, 2013-2018.
 */

package org.telegram.ui.Components;

import static org.telegram.messenger.AndroidUtilities.dp;
import static org.telegram.messenger.AndroidUtilities.dpf2;

import android.content.Context;
import android.graphics.Bitmap;
import android.graphics.Canvas;
import android.graphics.Paint;
import android.graphics.Path;
import android.graphics.PorterDuff;
import android.graphics.PorterDuffColorFilter;
import android.graphics.Rect;
import android.graphics.RectF;
import android.graphics.drawable.Drawable;
import android.media.MediaMetadataRetriever;
import android.net.Uri;
import android.os.AsyncTask;
import android.os.Build;
import android.view.MotionEvent;
import android.view.View;

import org.telegram.messenger.AndroidUtilities;
import org.telegram.messenger.FileLog;
import org.telegram.messenger.R;
import org.telegram.ui.ActionBar.Theme;

import java.util.ArrayList;

public class VideoTimelinePlayView extends View {

    private long videoLength;
    private float progressLeft;
    private float progressRight = 1;
    private Paint paint;
    private Paint paint2;
    private Paint paint3;
    private boolean pressedLeft;
    private boolean pressedRight;
    private boolean pressedPlay;
    private float playProgress = 0.5f;
    private float pressDx;
    private MediaMetadataRetriever mediaMetadataRetriever;
    private VideoTimelineViewDelegate delegate;
    private ArrayList<BitmapFrame> frames = new ArrayList<>();
    private AsyncTask<Integer, Integer, Bitmap> currentTask;
    private static final Object sync = new Object();
    private long frameTimeOffset;
    private int frameWidth;
    private int frameHeight;
    private int framesToLoad;
    private float maxProgressDiff = 1.0f;
    private float minProgressDiff = 0.0f;
    private RectF rect3 = new RectF();
    private Drawable drawableLeft;
    private Drawable drawableRight;
    private int lastWidth;
    private int currentMode = MODE_VIDEO;

    Paint bitmapPaint = new Paint(Paint.ANTI_ALIAS_FLAG | Paint.FILTER_BITMAP_FLAG);

    private ArrayList<android.graphics.Rect> exclusionRects = new ArrayList<>();
    private android.graphics.Rect exclustionRect = new Rect();

    public final static int MODE_VIDEO = 0;
    public final static int MODE_AVATAR = 1;

    public interface VideoTimelineViewDelegate {
        void onLeftProgressChanged(float progress);
        void onRightProgressChanged(float progress);
        void onPlayProgressChanged(float progress);
        void didStartDragging(int type);
        void didStopDragging(int type);
    }

    public static int TYPE_LEFT = 0;
    public static int TYPE_RIGHT = 1;
    public static int TYPE_PROGRESS = 2;

    public VideoTimelinePlayView(Context context) {
        super(context);
        paint = new Paint(Paint.ANTI_ALIAS_FLAG);
        paint.setColor(0xffffffff);
        paint2 = new Paint();
<<<<<<< HEAD
        paint2.setColor(0x7f000000);
        drawableLeft = context.getResources().getDrawable(R.drawable.video_cropleft);
        drawableLeft.setColorFilter(new PorterDuffColorFilter(0xff000000, PorterDuff.Mode.SRC_IN));
        drawableRight = context.getResources().getDrawable(R.drawable.video_cropright);
        drawableRight.setColorFilter(new PorterDuffColorFilter(0xff000000, PorterDuff.Mode.SRC_IN));
=======
        paint2.setColor(0x4d000000);
        paint3 = new Paint();
        paint3.setColor(0xff000000);
//        drawableLeft = context.getResources().getDrawable(R.drawable.video_cropleft);
//        drawableLeft.setColorFilter(new PorterDuffColorFilter(0xff000000, PorterDuff.Mode.MULTIPLY));
//        drawableRight = context.getResources().getDrawable(R.drawable.video_cropright);
//        drawableRight.setColorFilter(new PorterDuffColorFilter(0xff000000, PorterDuff.Mode.MULTIPLY));
>>>>>>> 0bcf4fe5
        exclusionRects.add(exclustionRect);
    }

    public float getProgress() {
        return playProgress;
    }

    public float getLeftProgress() {
        return progressLeft;
    }

    public float getRightProgress() {
        return progressRight;
    }

    public float getProgressOf(int type) {
        if (type == TYPE_LEFT) {
            return getLeftProgress();
        } else if (type == TYPE_PROGRESS) {
            return getProgress();
        } else if (type == TYPE_RIGHT) {
            return getRightProgress();
        }
        return 0;
    }

    public void setMinProgressDiff(float value) {
        minProgressDiff = value;
    }

    public void setMode(int mode) {
        if (currentMode == mode) {
            return;
        }
        currentMode = mode;
        invalidate();
    }

    public void setMaxProgressDiff(float value) {
        maxProgressDiff = value;
        if (progressRight - progressLeft > maxProgressDiff) {
            progressRight = progressLeft + maxProgressDiff;
            invalidate();
        }
    }

    @Override
    protected void onLayout(boolean changed, int left, int top, int right, int bottom) {
        super.onLayout(changed, left, top, right, bottom);
        if (Build.VERSION.SDK_INT >= 29) {
            exclustionRect.set(left, 0, right, getMeasuredHeight());
            setSystemGestureExclusionRects(exclusionRects);
        }
    }

    @Override
    public boolean onTouchEvent(MotionEvent event) {
        if (event == null) {
            return false;
        }
        float x = event.getX();
        float y = event.getY();

        int width = getMeasuredWidth() - dp(32);
        int startX = (int) (width * progressLeft) + dp(16);
        int playX = (int) (width * playProgress) + dp(16);
        int endX = (int) (width * progressRight) + dp(16);

        if (event.getAction() == MotionEvent.ACTION_DOWN) {
            getParent().requestDisallowInterceptTouchEvent(true);
            if (mediaMetadataRetriever == null) {
                return false;
            }
            int additionWidth = dp(16);
            int additionWidthPlay = dp(8);
            if (endX != startX && playX - additionWidthPlay <= x && x <= playX + additionWidthPlay && y >= 0 && y <= getMeasuredHeight()) {
                if (delegate != null) {
                    delegate.didStartDragging(TYPE_PROGRESS);
                }
                pressedPlay = true;
                pressDx = (int) (x - playX);
                invalidate();
                return true;
            } else if (startX - additionWidth <= x && x <= Math.min(startX + additionWidth, endX) && y >= 0 && y <= getMeasuredHeight()) {
                if (delegate != null) {
                    delegate.didStartDragging(TYPE_LEFT);
                }
                pressedLeft = true;
                pressDx = (int) (x - startX);
                invalidate();
                return true;
            } else if (endX - additionWidth <= x && x <= endX + additionWidth && y >= 0 && y <= getMeasuredHeight()) {
                if (delegate != null) {
                    delegate.didStartDragging(TYPE_RIGHT);
                }
                pressedRight = true;
                pressDx = (int) (x - endX);
                invalidate();
                return true;
            } else if (startX <= x && x <= endX && y >= 0 && y <= getMeasuredHeight()) {
                if (delegate != null) {
                    delegate.didStartDragging(TYPE_PROGRESS);
                }
                pressedPlay = true;
                playProgress = (x - dp(16)) / width;
                if (delegate != null) {
                    delegate.onPlayProgressChanged(playProgress);
                }
                pressDx = 0;
                invalidate();
                return true;
            }
        } else if (event.getAction() == MotionEvent.ACTION_UP || event.getAction() == MotionEvent.ACTION_CANCEL) {
            if (pressedLeft) {
                if (delegate != null) {
                    delegate.didStopDragging(TYPE_LEFT);
                }
                pressedLeft = false;
                return true;
            } else if (pressedRight) {
                if (delegate != null) {
                    delegate.didStopDragging(TYPE_RIGHT);
                }
                pressedRight = false;
                return true;
            } else if (pressedPlay) {
                if (delegate != null) {
                    delegate.didStopDragging(TYPE_PROGRESS);
                }
                pressedPlay = false;
                return true;
            }
        } else if (event.getAction() == MotionEvent.ACTION_MOVE) {
            if (pressedPlay) {
                playX = (int) (x - pressDx);
                playProgress = (float) (playX - dp(16)) / (float) width;
                if (playProgress < progressLeft) {
                    playProgress = progressLeft;
                } else if (playProgress > progressRight) {
                    playProgress = progressRight;
                }
                if (delegate != null) {
                    delegate.onPlayProgressChanged(playProgress);
                }
                invalidate();
                return true;
            } else if (pressedLeft) {
                startX = (int) (x - pressDx);
                if (startX < dp(16)) {
                    startX = dp(16);
                } else if (startX > endX) {
                    startX = endX;
                }
                progressLeft = (float) (startX - dp(16)) / (float) width;
                if (progressRight - progressLeft > maxProgressDiff) {
                    progressRight = progressLeft + maxProgressDiff;
                } else if (minProgressDiff != 0 && progressRight - progressLeft < minProgressDiff) {
                    progressLeft = progressRight - minProgressDiff;
                    if (progressLeft < 0) {
                        progressLeft = 0;
                    }
                }
                if (progressLeft > playProgress) {
                    playProgress = progressLeft;
                } else if (progressRight < playProgress) {
                    playProgress = progressRight;
                }
                if (delegate != null) {
                    delegate.onLeftProgressChanged(progressLeft);
                }
                invalidate();
                return true;
            } else if (pressedRight) {
                endX = (int) (x - pressDx);
                if (endX < startX) {
                    endX = startX;
                } else if (endX > width + dp(16)) {
                    endX = width + dp(16);
                }
                progressRight = (float) (endX - dp(16)) / (float) width;
                if (progressRight - progressLeft > maxProgressDiff) {
                    progressLeft = progressRight - maxProgressDiff;
                } else if (minProgressDiff != 0 && progressRight - progressLeft < minProgressDiff) {
                    progressRight = progressLeft + minProgressDiff;
                    if (progressRight > 1.0f) {
                        progressRight = 1.0f;
                    }
                }
                if (progressLeft > playProgress) {
                    playProgress = progressLeft;
                } else if (progressRight < playProgress) {
                    playProgress = progressRight;
                }
                if (delegate != null) {
                    delegate.onRightProgressChanged(progressRight);
                }
                invalidate();
                return true;
            }
        }
        return true;
    }

    public void setVideoPath(String path, float left, float right) {
        destroy();
        mediaMetadataRetriever = new MediaMetadataRetriever();
        progressLeft = left;
        progressRight = right;
        try {
            mediaMetadataRetriever.setDataSource(path);
            String duration = mediaMetadataRetriever.extractMetadata(MediaMetadataRetriever.METADATA_KEY_DURATION);
            videoLength = Long.parseLong(duration);
        } catch (Exception e) {
            FileLog.e(e);
        }
        invalidate();
    }

    public long getLength() {
        return Math.max(1, videoLength);
    }

    public void setRightProgress(float value) {
        progressRight = value;
        if (delegate != null) {
            delegate.didStartDragging(TYPE_RIGHT);
        }
        if (delegate != null) {
            delegate.onRightProgressChanged(progressRight);
        }
        if (delegate != null) {
            delegate.didStopDragging(TYPE_RIGHT);
        }
        invalidate();
    }

    public void setLeftRightProgress(float left, float right) {
        progressRight = right;
        progressLeft = left;
        invalidate();
    }

    public void setDelegate(VideoTimelineViewDelegate delegate) {
        this.delegate = delegate;
    }

    private void reloadFrames(int frameNum) {
        if (mediaMetadataRetriever == null) {
            return;
        }
        if (frameNum == 0) {
            frameHeight = dp(40);
            framesToLoad = Math.max(1, (getMeasuredWidth() - dp(16)) / frameHeight);
            frameWidth = (int) Math.ceil((float) (getMeasuredWidth() - dp(16)) / (float) framesToLoad);
            frameTimeOffset = videoLength / framesToLoad;
        }
        currentTask = new AsyncTask<Integer, Integer, Bitmap>() {
            private int frameNum = 0;

            @Override
            protected Bitmap doInBackground(Integer... objects) {
                frameNum = objects[0];
                Bitmap bitmap = null;
                if (isCancelled()) {
                    return null;
                }
                try {
                    bitmap = mediaMetadataRetriever.getFrameAtTime(frameTimeOffset * frameNum * 1000, MediaMetadataRetriever.OPTION_CLOSEST_SYNC);
                    if (isCancelled()) {
                        return null;
                    }
                    if (bitmap != null) {
                        Bitmap result = Bitmap.createBitmap(frameWidth, frameHeight, bitmap.getConfig());
                        Canvas canvas = new Canvas(result);
                        float scaleX = (float) frameWidth / (float) bitmap.getWidth();
                        float scaleY = (float) frameHeight / (float) bitmap.getHeight();
                        float scale = Math.max(scaleX, scaleY);
                        int w = (int) (bitmap.getWidth() * scale);
                        int h = (int) (bitmap.getHeight() * scale);
                        Rect srcRect = new Rect(0, 0, bitmap.getWidth(), bitmap.getHeight());
                        Rect destRect = new Rect((frameWidth - w) / 2, (frameHeight - h) / 2, (frameWidth + w) / 2, (frameHeight + h) / 2);
                        canvas.drawBitmap(bitmap, srcRect, destRect, null);
                        bitmap.recycle();
                        bitmap = result;
                    }
                } catch (Exception e) {
                    FileLog.e(e);
                }
                return bitmap;
            }

            @Override
            protected void onPostExecute(Bitmap bitmap) {
                if (!isCancelled()) {
                    frames.add(new BitmapFrame(bitmap));
                    invalidate();
                    if (frameNum < framesToLoad) {
                        reloadFrames(frameNum + 1);
                    }
                }
            }
        };
        currentTask.executeOnExecutor(AsyncTask.THREAD_POOL_EXECUTOR, frameNum, null, null);
    }

    public void destroy() {
        synchronized (sync) {
            try {
                if (mediaMetadataRetriever != null) {
                    mediaMetadataRetriever.release();
                    mediaMetadataRetriever = null;
                }
            } catch (Exception e) {
                FileLog.e(e);
            }
        }
        for (int a = 0; a < frames.size(); a++) {
            BitmapFrame bitmap = frames.get(a);
            if (bitmap != null && bitmap.bitmap != null) {
                bitmap.bitmap.recycle();
            }
        }
        frames.clear();
        if (currentTask != null) {
            currentTask.cancel(true);
            currentTask = null;
        }
    }

    public boolean isDragging() {
        return pressedPlay;
    }

    public void setProgress(float value) {
        playProgress = value;
        invalidate();
    }

    public void clearFrames() {
        for (int a = 0; a < frames.size(); a++) {
            BitmapFrame frame = frames.get(a);
            if (frame != null && frame.bitmap != null) {
                frame.bitmap.recycle();
            }
        }
        frames.clear();
        if (currentTask != null) {
            currentTask.cancel(true);
            currentTask = null;
        }
        invalidate();
    }

    @Override
    protected void onMeasure(int widthMeasureSpec, int heightMeasureSpec) {
        super.onMeasure(widthMeasureSpec, heightMeasureSpec);
        int widthSize = MeasureSpec.getSize(widthMeasureSpec);
        if (lastWidth != widthSize) {
            clearFrames();
            lastWidth = widthSize;
        }
    }

    private Path clipPath = new Path();

    @Override
    protected void onDraw(Canvas canvas) {
        int width = getMeasuredWidth() - dp(32);
        int startX = (int) (width * progressLeft) + dp(16);
        int endX = (int) (width * progressRight) + dp(16);

        int top = dp(2 + 4);
        int end = dp(48);

        canvas.save();
        canvas.clipRect(dp(16), dp(4), width + dp(20), dp(48));
        if (frames.isEmpty() && currentTask == null) {
            canvas.drawRect(dp(16), top, dp(16) + width + dp(4), dp(46), paint2);
            reloadFrames(0);
        } else {
            canvas.save();
            clipPath.rewind();
            AndroidUtilities.rectTmp.set(dp(16), dp(6), width + dp(20), dp(46));
            clipPath.addRoundRect(AndroidUtilities.rectTmp, dp(6), dp(6), Path.Direction.CW);
            canvas.clipPath(clipPath);
            canvas.drawRect(startX, top, endX, dp(46), paint2);
            int offset = 0;
            for (int a = 0; a < frames.size(); a++) {
                BitmapFrame bitmap = frames.get(a);
                if (bitmap.bitmap != null) {
                    int x = dp(16) + offset * frameWidth;
                    int y = dp(2 + 4);
                    if (bitmap.alpha != 1f) {
                        bitmap.alpha += 16f / 350f;
                        if (bitmap.alpha > 1f) {
                            bitmap.alpha = 1f;
                        } else {
                            invalidate();
                        }
                        bitmapPaint.setAlpha((int) (255 * CubicBezierInterpolator.EASE_OUT_QUINT.getInterpolation(bitmap.alpha)));
                        canvas.drawBitmap(bitmap.bitmap, x, y, bitmapPaint);
                    } else {
                        canvas.drawBitmap(bitmap.bitmap, x, y, null);
                    }
                }
                offset++;
            }
            canvas.drawRect(dp(16), top, startX, dp(46), paint2);
            canvas.drawRect(endX + dp(4), top, dp(16) + width + dp(4), dp(46), paint2);
            canvas.restore();
        }

        canvas.drawRect(startX, dp(4), startX + dp(2), end, paint);
        canvas.drawRect(endX + dp(2), dp(4), endX + dp(4), end, paint);
        canvas.drawRect(startX + dp(2), dp(4), endX + dp(4), top, paint);
        canvas.drawRect(startX + dp(2), end - dp(2), endX + dp(4), end, paint);
        canvas.restore();

        rect3.set(startX - dp(8), dp(4), startX + dp(2), end);
        canvas.drawRoundRect(rect3, dp(3), dp(3), paint);
        rect3.set(startX - dpf2(2), dp(21.17f), startX - dpf2(2 + 2), dp(30.83f));
        canvas.drawRoundRect(rect3, dp(3), dp(3), paint3);

        rect3.set(endX + dp(2), dp(4), endX + dp(12), end);
        canvas.drawRoundRect(rect3, dp(3), dp(3), paint);
        rect3.set(endX + dpf2(6), dp(21.17f), endX + dpf2(6 + 2), dp(30.83f));
        canvas.drawRoundRect(rect3, dp(3), dp(3), paint3);

        float cx = dp(18) + width * playProgress;
        rect3.set(cx - dp(2), dp(2), cx + dp(2), dp(50));
        canvas.drawRoundRect(rect3, dp(1), dp(1), paint2);
//        canvas.drawCircle(cx, dp(52), dp(3.5f), paint2);

        rect3.set(cx - dpf2(1.5f), dp(2), cx + dpf2(1.5f), dp(50));
        canvas.drawRoundRect(rect3, dp(1), dp(1), paint);
//        canvas.drawCircle(cx, dp(52), dp(3), paint);
    }

    private static class BitmapFrame {
        Bitmap bitmap;
        float alpha;

        public BitmapFrame(Bitmap bitmap) {
            this.bitmap = bitmap;
        }
    }
}<|MERGE_RESOLUTION|>--- conflicted
+++ resolved
@@ -90,13 +90,6 @@
         paint = new Paint(Paint.ANTI_ALIAS_FLAG);
         paint.setColor(0xffffffff);
         paint2 = new Paint();
-<<<<<<< HEAD
-        paint2.setColor(0x7f000000);
-        drawableLeft = context.getResources().getDrawable(R.drawable.video_cropleft);
-        drawableLeft.setColorFilter(new PorterDuffColorFilter(0xff000000, PorterDuff.Mode.SRC_IN));
-        drawableRight = context.getResources().getDrawable(R.drawable.video_cropright);
-        drawableRight.setColorFilter(new PorterDuffColorFilter(0xff000000, PorterDuff.Mode.SRC_IN));
-=======
         paint2.setColor(0x4d000000);
         paint3 = new Paint();
         paint3.setColor(0xff000000);
@@ -104,7 +97,6 @@
 //        drawableLeft.setColorFilter(new PorterDuffColorFilter(0xff000000, PorterDuff.Mode.MULTIPLY));
 //        drawableRight = context.getResources().getDrawable(R.drawable.video_cropright);
 //        drawableRight.setColorFilter(new PorterDuffColorFilter(0xff000000, PorterDuff.Mode.MULTIPLY));
->>>>>>> 0bcf4fe5
         exclusionRects.add(exclustionRect);
     }
 
