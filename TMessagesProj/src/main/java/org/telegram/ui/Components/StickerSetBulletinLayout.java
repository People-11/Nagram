package org.telegram.ui.Components;

import android.annotation.SuppressLint;
import android.app.Activity;
import android.content.Context;

import androidx.annotation.IntDef;
import androidx.annotation.NonNull;

import org.telegram.messenger.AndroidUtilities;
import org.telegram.messenger.BuildVars;
import org.telegram.messenger.FileLoader;
import org.telegram.messenger.ImageLocation;
import org.telegram.messenger.LocaleController;
import org.telegram.messenger.MessageObject;
import org.telegram.messenger.MessagesController;
import org.telegram.messenger.R;
import org.telegram.messenger.UserConfig;
import org.telegram.tgnet.TLObject;
import org.telegram.tgnet.TLRPC;
import org.telegram.ui.ActionBar.Theme;
import org.telegram.ui.Components.Premium.LimitReachedBottomSheet;
import org.telegram.ui.LaunchActivity;
import org.telegram.ui.PremiumPreviewFragment;

import java.util.ArrayList;

@SuppressLint("ViewConstructor")
public class StickerSetBulletinLayout extends Bulletin.TwoLineLayout {

    public static final int TYPE_EMPTY = -1;
    public static final int TYPE_REMOVED = 0;
    public static final int TYPE_ARCHIVED = 1;
    public static final int TYPE_ADDED = 2;
    public static final int TYPE_REMOVED_FROM_RECENT = 3;
    public static final int TYPE_REMOVED_FROM_FAVORITES = 4;
    public static final int TYPE_ADDED_TO_FAVORITES = 5;
    public static final int TYPE_REPLACED_TO_FAVORITES = 6;
    public static final int TYPE_REPLACED_TO_FAVORITES_GIFS = 7;

<<<<<<< HEAD
    @IntDef(value = {TYPE_EMPTY, TYPE_REMOVED, TYPE_ARCHIVED, TYPE_ADDED, TYPE_REMOVED_FROM_RECENT, TYPE_REMOVED_FROM_FAVORITES, TYPE_ADDED_TO_FAVORITES})
=======
    @IntDef(value = {TYPE_EMPTY, TYPE_REMOVED, TYPE_ARCHIVED, TYPE_ADDED, TYPE_REMOVED_FROM_RECENT, TYPE_REMOVED_FROM_FAVORITES, TYPE_ADDED_TO_FAVORITES, TYPE_REPLACED_TO_FAVORITES})
>>>>>>> 4a95c2fc
    public @interface Type {
    }

    public StickerSetBulletinLayout(@NonNull Context context, TLObject setObject, @Type int type) {
        this(context, setObject, type, null, null);
    }

    public StickerSetBulletinLayout(@NonNull Context context, TLObject setObject, @Type int type, TLRPC.Document sticker, Theme.ResourcesProvider resourcesProvider) {
        super(context, resourcesProvider);

        final TLRPC.StickerSet stickerSet;

        if (setObject instanceof TLRPC.TL_messages_stickerSet) {
            final TLRPC.TL_messages_stickerSet obj = (TLRPC.TL_messages_stickerSet) setObject;
            stickerSet = obj.set;
            final ArrayList<TLRPC.Document> documents = obj.documents;
            if (documents != null && !documents.isEmpty()) {
                sticker = documents.get(0);
            } else {
                sticker = null;
            }
        } else if (setObject instanceof TLRPC.StickerSetCovered) {
            final TLRPC.StickerSetCovered obj = (TLRPC.StickerSetCovered) setObject;
            stickerSet = obj.set;
            if (obj.cover != null) {
                sticker = obj.cover;
            } else if (!obj.covers.isEmpty()) {
                sticker = obj.covers.get(0);
            } else {
                sticker = null;
            }
        } else {
            if (sticker == null && setObject != null && BuildVars.DEBUG_VERSION) {
                throw new IllegalArgumentException("Invalid type of the given setObject: " + setObject.getClass());
            }
            stickerSet = null;
        }


        if (sticker != null) {
            TLObject object = stickerSet == null ? null : FileLoader.getClosestPhotoSizeWithSize(stickerSet.thumbs, 90);
            if (object == null) {
                object = sticker;
            }

            ImageLocation imageLocation;
            if (object instanceof TLRPC.Document) {
                TLRPC.PhotoSize thumb = FileLoader.getClosestPhotoSizeWithSize(sticker.thumbs, 90);
                imageLocation = ImageLocation.getForDocument(thumb, sticker);
            } else {
                TLRPC.PhotoSize thumb = (TLRPC.PhotoSize) object;
                int thumbVersion = 0;
                if (setObject instanceof TLRPC.StickerSetCovered) {
                    thumbVersion = ((TLRPC.StickerSetCovered) setObject).set.thumb_version;
                } else if (setObject instanceof TLRPC.TL_messages_stickerSet) {
                    thumbVersion = ((TLRPC.TL_messages_stickerSet) setObject).set.thumb_version;
                }
                imageLocation = ImageLocation.getForSticker(thumb, sticker, thumbVersion);
            }

            if (object instanceof TLRPC.Document && MessageObject.isAnimatedStickerDocument(sticker, true) || MessageObject.isVideoSticker(sticker) || MessageObject.isGifDocument(sticker)) {
                imageView.setImage(ImageLocation.getForDocument(sticker), "50_50", imageLocation, null, 0, setObject);
            } else if (imageLocation != null && imageLocation.imageType == FileLoader.IMAGE_TYPE_LOTTIE) {
                imageView.setImage(imageLocation, "50_50", "tgs", null, setObject);
            } else {
                imageView.setImage(imageLocation, "50_50", "webp", null, setObject);
            }
        } else {
            imageView.setImage(null, null, "webp", null, setObject);
        }

        switch (type) {
            case TYPE_ADDED:
                if (stickerSet.masks) {
                    titleTextView.setText(LocaleController.getString("AddMasksInstalled", R.string.AddMasksInstalled));
                    subtitleTextView.setText(LocaleController.formatString("AddMasksInstalledInfo", R.string.AddMasksInstalledInfo, stickerSet.title));
                } else {
                    titleTextView.setText(LocaleController.getString("AddStickersInstalled", R.string.AddStickersInstalled));
                    subtitleTextView.setText(LocaleController.formatString("AddStickersInstalledInfo", R.string.AddStickersInstalledInfo, stickerSet.title));
                }
                break;
            case TYPE_REMOVED:
                if (stickerSet.masks) {
                    titleTextView.setText(LocaleController.getString("MasksRemoved", R.string.MasksRemoved));
                    subtitleTextView.setText(LocaleController.formatString("MasksRemovedInfo", R.string.MasksRemovedInfo, stickerSet.title));
                } else {
                    titleTextView.setText(LocaleController.getString("StickersRemoved", R.string.StickersRemoved));
                    subtitleTextView.setText(LocaleController.formatString("StickersRemovedInfo", R.string.StickersRemovedInfo, stickerSet.title));
                }
                break;
            case TYPE_ARCHIVED:
                if (stickerSet.masks) {
                    titleTextView.setText(LocaleController.getString("MasksArchived", R.string.MasksArchived));
                    subtitleTextView.setText(LocaleController.formatString("MasksArchivedInfo", R.string.MasksArchivedInfo, stickerSet.title));
                } else {
                    titleTextView.setText(LocaleController.getString("StickersArchived", R.string.StickersArchived));
                    subtitleTextView.setText(LocaleController.formatString("StickersArchivedInfo", R.string.StickersArchivedInfo, stickerSet.title));
                }
                break;
            case TYPE_REMOVED_FROM_FAVORITES:
                titleTextView.setText(LocaleController.getString("RemovedFromFavorites", R.string.RemovedFromFavorites));
                subtitleTextView.setVisibility(ViewPagerFixed.GONE);
                break;
            case TYPE_ADDED_TO_FAVORITES:
                titleTextView.setText(LocaleController.getString("AddedToFavorites", R.string.AddedToFavorites));
                subtitleTextView.setVisibility(ViewPagerFixed.GONE);
                break;
            case TYPE_REPLACED_TO_FAVORITES:
                if (!UserConfig.getInstance(UserConfig.selectedAccount).isPremium() && !MessagesController.getInstance(UserConfig.selectedAccount).premiumLocked) {
                    titleTextView.setText(LocaleController.formatString("LimitReachedFavoriteStickers", R.string.LimitReachedFavoriteStickers, MessagesController.getInstance(UserConfig.selectedAccount).stickersFavedLimitDefault));
                    CharSequence str = AndroidUtilities.replaceSingleTag(LocaleController.formatString("LimitReachedFavoriteStickersSubtitle", R.string.LimitReachedFavoriteStickersSubtitle, MessagesController.getInstance(UserConfig.selectedAccount).stickersFavedLimitPremium), () -> {
                        Activity activity = AndroidUtilities.findActivity(context);
                        if (activity instanceof LaunchActivity) {
                            ((LaunchActivity) activity).presentFragment(new PremiumPreviewFragment(LimitReachedBottomSheet.limitTypeToServerString(LimitReachedBottomSheet.TYPE_STICKERS)));
                        }
                    });
                    subtitleTextView.setText(str);
                } else {
                    titleTextView.setText(LocaleController.formatString("LimitReachedFavoriteStickers", R.string.LimitReachedFavoriteStickers, MessagesController.getInstance(UserConfig.selectedAccount).stickersFavedLimitPremium));
                    subtitleTextView.setText(LocaleController.formatString("LimitReachedFavoriteStickersSubtitlePremium", R.string.LimitReachedFavoriteStickersSubtitlePremium));
                }
                break;
            case TYPE_REPLACED_TO_FAVORITES_GIFS:
                if (!UserConfig.getInstance(UserConfig.selectedAccount).isPremium() && !MessagesController.getInstance(UserConfig.selectedAccount).premiumLocked) {
                    titleTextView.setText(LocaleController.formatString("LimitReachedFavoriteGifs", R.string.LimitReachedFavoriteGifs, MessagesController.getInstance(UserConfig.selectedAccount).savedGifsLimitDefault));
                    CharSequence str = AndroidUtilities.replaceSingleTag(LocaleController.formatString("LimitReachedFavoriteGifsSubtitle", R.string.LimitReachedFavoriteGifsSubtitle, MessagesController.getInstance(UserConfig.selectedAccount).savedGifsLimitPremium), () -> {
                        Activity activity = AndroidUtilities.findActivity(context);
                        if (activity instanceof LaunchActivity) {
                            ((LaunchActivity) activity).presentFragment(new PremiumPreviewFragment(LimitReachedBottomSheet.limitTypeToServerString(LimitReachedBottomSheet.TYPE_GIFS)));
                        }
                    });
                    subtitleTextView.setText(str);
                } else {
                    titleTextView.setText(LocaleController.formatString("LimitReachedFavoriteGifs", R.string.LimitReachedFavoriteGifs, MessagesController.getInstance(UserConfig.selectedAccount).savedGifsLimitPremium));
                    subtitleTextView.setText(LocaleController.formatString("LimitReachedFavoriteGifsSubtitlePremium", R.string.LimitReachedFavoriteGifsSubtitlePremium));
                }
                break;
            case TYPE_REMOVED_FROM_RECENT:
                titleTextView.setText(LocaleController.getString("RemovedFromRecent", R.string.RemovedFromRecent));
                subtitleTextView.setVisibility(ViewPagerFixed.GONE);
                break;
        }
    }
}<|MERGE_RESOLUTION|>--- conflicted
+++ resolved
@@ -38,11 +38,7 @@
     public static final int TYPE_REPLACED_TO_FAVORITES = 6;
     public static final int TYPE_REPLACED_TO_FAVORITES_GIFS = 7;
 
-<<<<<<< HEAD
-    @IntDef(value = {TYPE_EMPTY, TYPE_REMOVED, TYPE_ARCHIVED, TYPE_ADDED, TYPE_REMOVED_FROM_RECENT, TYPE_REMOVED_FROM_FAVORITES, TYPE_ADDED_TO_FAVORITES})
-=======
     @IntDef(value = {TYPE_EMPTY, TYPE_REMOVED, TYPE_ARCHIVED, TYPE_ADDED, TYPE_REMOVED_FROM_RECENT, TYPE_REMOVED_FROM_FAVORITES, TYPE_ADDED_TO_FAVORITES, TYPE_REPLACED_TO_FAVORITES})
->>>>>>> 4a95c2fc
     public @interface Type {
     }
 
