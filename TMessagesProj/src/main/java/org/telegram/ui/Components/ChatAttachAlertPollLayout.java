package org.telegram.ui.Components;

import static org.telegram.messenger.AndroidUtilities.dp;
import static org.telegram.messenger.AndroidUtilities.hideKeyboard;
import static org.telegram.messenger.LocaleController.getString;

import android.animation.Animator;
import android.animation.AnimatorListenerAdapter;
import android.animation.ValueAnimator;
import android.content.Context;
import android.graphics.Canvas;
import android.graphics.PorterDuff;
import android.graphics.PorterDuffColorFilter;
import android.graphics.Rect;
import android.graphics.drawable.ColorDrawable;
import android.graphics.drawable.Drawable;
import android.text.Editable;
import android.text.SpannableString;
import android.text.Spanned;
import android.text.TextUtils;
import android.text.TextWatcher;
import android.text.style.ImageSpan;
import android.view.ActionMode;
import android.view.Gravity;
import android.view.KeyEvent;
import android.view.Menu;
import android.view.View;
import android.view.ViewGroup;
import android.view.inputmethod.EditorInfo;
import android.widget.FrameLayout;

import org.telegram.messenger.AccountInstance;
import org.telegram.messenger.AndroidUtilities;
import org.telegram.messenger.ChatObject;
import org.telegram.messenger.Emoji;
import org.telegram.messenger.FileLog;
import org.telegram.messenger.LocaleController;
import org.telegram.messenger.MediaDataController;
import org.telegram.messenger.MessagesController;
import org.telegram.messenger.NotificationCenter;
import org.telegram.messenger.R;
import org.telegram.messenger.UserConfig;
import org.telegram.messenger.Utilities;
import org.telegram.tgnet.SerializedData;
import org.telegram.tgnet.TLRPC;
import org.telegram.ui.ActionBar.ActionBar;
import org.telegram.ui.ActionBar.AdjustPanLayoutHelper;
import org.telegram.ui.ActionBar.AlertDialog;
import org.telegram.ui.ActionBar.SimpleTextView;
import org.telegram.ui.ActionBar.Theme;
import org.telegram.ui.ActionBar.ThemeDescription;
import org.telegram.ui.Cells.HeaderCell;
import org.telegram.ui.Cells.PollEditTextCell;
import org.telegram.ui.Cells.ShadowSectionCell;
import org.telegram.ui.Cells.TextCell;
import org.telegram.ui.Cells.TextCheckCell;
import org.telegram.ui.Cells.TextInfoPrivacyCell;
import org.telegram.ui.ChatActivity;
import org.telegram.ui.Stories.recorder.KeyboardNotifier;

import java.util.ArrayList;
import java.util.Arrays;
import java.util.HashMap;

import androidx.recyclerview.widget.DefaultItemAnimator;
import androidx.recyclerview.widget.ItemTouchHelper;
import androidx.recyclerview.widget.LinearLayoutManager;
import androidx.recyclerview.widget.LinearSmoothScroller;
import androidx.recyclerview.widget.RecyclerView;
import androidx.recyclerview.widget.SimpleItemAnimator;

public class ChatAttachAlertPollLayout extends ChatAttachAlert.AttachAlertLayout implements SizeNotifierFrameLayout.SizeNotifierFrameLayoutDelegate, NotificationCenter.NotificationCenterDelegate {

    private final boolean todo;

    private ListAdapter listAdapter;
    private RecyclerListView listView;
    private DefaultItemAnimator itemAnimator;
    private FillLastLinearLayoutManager layoutManager;
    private SuggestEmojiView suggestEmojiPanel;
    private HintView hintView;
    public EmojiView emojiView;
    private KeyboardNotifier keyboardNotifier;
    private boolean waitingForKeyboardOpen;
    private boolean destroyed;
    public boolean doneItemEnabled;
    private boolean isPremium;

    private final int maxAnswersCount;
    private CharSequence[] answers;
    private boolean[] answersChecks;
    private int answersCount = 1;
    private CharSequence questionString;
    private CharSequence solutionString;
    private boolean anonymousPoll = true;
    private boolean multipleChoise;
    private boolean quizPoll;
    private boolean hintShowed;
    private int quizOnly;
    private boolean allowAdding = true;
    private boolean allowMarking = true;

    private boolean allowNesterScroll;

    private boolean ignoreLayout;

    private PollCreateActivityDelegate delegate;

    private int requestFieldFocusAtPosition = -1;

    private int paddingRow;
    private int questionHeaderRow;
    private int questionRow;
    private int solutionRow;
    private int solutionInfoRow;
    private int questionSectionRow;
    private int answerHeaderRow;
    private int answerStartRow;
    private int addAnswerRow;
    private int answerSectionRow;
    private int settingsHeaderRow;
    private int anonymousRow;
    private int multipleRow;
    private int quizRow;
    private int settingsSectionRow;
    private int allowAddingRow;
    private int allowMarkingRow;
    private int emptyRow;
    private int rowCount;

    private int topPadding;

    public static final int MAX_QUESTION_LENGTH = 255;
    public static final int MAX_ANSWER_LENGTH = 100;
    public static final int MAX_SOLUTION_LENGTH = 200;

    private static final int done_button = 40;

    public interface PollCreateActivityDelegate {
        void sendPoll(TLRPC.MessageMedia poll, HashMap<String, String> params, boolean notify, int scheduleDate, long payStars);
    }

    private static class EmptyView extends View {

        public EmptyView(Context context) {
            super(context);
        }
    }

    public class TouchHelperCallback extends ItemTouchHelper.Callback {

        @Override
        public boolean isLongPressDragEnabled() {
            return true;
        }

        @Override
        public int getMovementFlags(RecyclerView recyclerView, RecyclerView.ViewHolder viewHolder) {
            if (viewHolder.getItemViewType() != 5) {
                return makeMovementFlags(0, 0);
            }
            return makeMovementFlags(ItemTouchHelper.UP | ItemTouchHelper.DOWN, 0);
        }

        @Override
        public boolean onMove(RecyclerView recyclerView, RecyclerView.ViewHolder source, RecyclerView.ViewHolder target) {
            if (source.getItemViewType() != target.getItemViewType()) {
                return false;
            }
            listAdapter.swapElements(source.getAdapterPosition(), target.getAdapterPosition());
            return true;
        }

        @Override
        public void onChildDraw(Canvas c, RecyclerView recyclerView, RecyclerView.ViewHolder viewHolder, float dX, float dY, int actionState, boolean isCurrentlyActive) {
            super.onChildDraw(c, recyclerView, viewHolder, dX, dY, actionState, isCurrentlyActive);
        }

        @Override
        public void onSelectedChanged(RecyclerView.ViewHolder viewHolder, int actionState) {
            if (actionState != ItemTouchHelper.ACTION_STATE_IDLE) {
                listView.setItemAnimator(itemAnimator);
                listView.cancelClickRunnables(false);
                viewHolder.itemView.setPressed(true);
                viewHolder.itemView.setBackgroundColor(getThemedColor(Theme.key_dialogBackground));
            }
            super.onSelectedChanged(viewHolder, actionState);
        }

        @Override
        public void onSwiped(RecyclerView.ViewHolder viewHolder, int direction) {

        }

        @Override
        public void clearView(RecyclerView recyclerView, RecyclerView.ViewHolder viewHolder) {
            super.clearView(recyclerView, viewHolder);
            viewHolder.itemView.setPressed(false);
            viewHolder.itemView.setBackground(null);
        }
    }

    private final Runnable openKeyboardRunnable = new Runnable() {
        @Override
        public void run() {
            if (currentCell != null) {
                EditTextBoldCursor editText = currentCell.getEditField();
                if (!destroyed && editText != null && waitingForKeyboardOpen && !keyboardVisible && !AndroidUtilities.usingHardwareInput && !AndroidUtilities.isInMultiwindow && AndroidUtilities.isTablet()) {
                    editText.requestFocus();
                    AndroidUtilities.showKeyboard(editText);
                    AndroidUtilities.cancelRunOnUIThread(openKeyboardRunnable);
                    AndroidUtilities.runOnUIThread(openKeyboardRunnable, 100);
                }
            }
        }
    };

    public ChatAttachAlertPollLayout(ChatAttachAlert alert, Context context, boolean todo, Theme.ResourcesProvider resourcesProvider) {
        super(alert, context, resourcesProvider);

        this.todo = todo;
        maxAnswersCount = getAnswersMaxCount();
        answers = new CharSequence[maxAnswersCount];
        answersChecks = new boolean[maxAnswersCount];

        updateRows();
        isPremium = AccountInstance.getInstance(parentAlert.currentAccount).getUserConfig().isPremium();
        /*if (quiz != null) {
            quizPoll = quiz;
            quizOnly = quizPoll ? 1 : 2;
        }*/

        parentAlert.sizeNotifierFrameLayout.setDelegate(this);
        listAdapter = new ListAdapter(context);

        listView = new RecyclerListView(context) {
            @Override
            protected void requestChildOnScreen(View child, View focused) {
                if (!(child instanceof PollEditTextCell)) {
                    return;
                }
                super.requestChildOnScreen(child, focused);
            }

            @Override
            public boolean requestChildRectangleOnScreen(View child, Rect rectangle, boolean immediate) {
                rectangle.bottom += AndroidUtilities.dp(60);
                return super.requestChildRectangleOnScreen(child, rectangle, immediate);
            }
        };
        listView.setItemAnimator(itemAnimator = new DefaultItemAnimator() {
            @Override
            protected void onMoveAnimationUpdate(RecyclerView.ViewHolder holder) {
                if (holder.getAdapterPosition() == 0) {
                    parentAlert.updateLayout(ChatAttachAlertPollLayout.this, true, 0);
                }
            }
        });
        itemAnimator.setSupportsChangeAnimations(false);
        itemAnimator.setDelayAnimations(false);
        itemAnimator.setInterpolator(CubicBezierInterpolator.EASE_OUT_QUINT);
        itemAnimator.setDurations(350);
        listView.setClipToPadding(false);
        listView.setVerticalScrollBarEnabled(false);
        listView.setLayoutManager(layoutManager = new FillLastLinearLayoutManager(context, LinearLayoutManager.VERTICAL, false, AndroidUtilities.dp(53), listView) {

            @Override
            public void smoothScrollToPosition(RecyclerView recyclerView, RecyclerView.State state, int position) {
                LinearSmoothScroller linearSmoothScroller = new LinearSmoothScroller(recyclerView.getContext()) {
                    @Override
                    public int calculateDyToMakeVisible(View view, int snapPreference) {
                        int dy = super.calculateDyToMakeVisible(view, snapPreference);
                        dy -= (topPadding - AndroidUtilities.dp(7));
                        return dy;
                    }

                    @Override
                    protected int calculateTimeForDeceleration(int dx) {
                        return super.calculateTimeForDeceleration(dx) * 2;
                    }
                };
                linearSmoothScroller.setTargetPosition(position);
                startSmoothScroll(linearSmoothScroller);
            }

            @Override
            protected int[] getChildRectangleOnScreenScrollAmount(View child, Rect rect) {
                int[] out = new int[2];
                final int parentTop = 0;
                final int parentBottom = getHeight() - getPaddingBottom();
                final int childTop = child.getTop() + rect.top - child.getScrollY();
                final int childBottom = childTop + rect.height();

                final int offScreenTop = Math.min(0, childTop - parentTop);
                final int offScreenBottom = Math.max(0, childBottom - parentBottom);

                final int dy = offScreenTop != 0 ? offScreenTop : Math.min(childTop - parentTop, offScreenBottom);
                out[0] = 0;
                out[1] = dy;
                return out;
            }
        });
        layoutManager.setSkipFirstItem();
        ItemTouchHelper itemTouchHelper = new ItemTouchHelper(new TouchHelperCallback());
        itemTouchHelper.attachToRecyclerView(listView);
        addView(listView, LayoutHelper.createFrame(LayoutHelper.MATCH_PARENT, LayoutHelper.MATCH_PARENT, Gravity.TOP | Gravity.LEFT));
        listView.setPreserveFocusAfterLayout(true);
        listView.setAdapter(listAdapter);
        listView.setOnItemClickListener((view, position) -> {
            if (position == addAnswerRow) {
                addNewField();
            } else if (view instanceof TextCheckCell) {
                TextCheckCell cell = (TextCheckCell) view;
                boolean checked;
                boolean wasChecksBefore = quizPoll;
                if (suggestEmojiPanel != null) {
                    suggestEmojiPanel.forceClose();
                }
                if (position == anonymousRow) {
                    checked = anonymousPoll = !anonymousPoll;
                } else if (position == allowAddingRow) {
                    checked = allowAdding = !allowAdding;
                } else if (position == allowMarkingRow) {
                    checked = allowMarking = !allowMarking;
                    int prevAddingRow = allowAddingRow;
                    updateRows();
                    if (allowAddingRow >= 0 && prevAddingRow < 0) {
                        listView.setItemAnimator(itemAnimator);
                        listAdapter.notifyItemInserted(allowAddingRow);
                    } else if (prevAddingRow >= 0 && allowAddingRow < 0) {
                        listView.setItemAnimator(itemAnimator);
                        listAdapter.notifyItemRemoved(prevAddingRow);
                    }
                } else if (position == multipleRow) {
                    checked = multipleChoise = !multipleChoise;
                    if (multipleChoise && quizPoll) {
                        int prevSolutionRow = solutionRow;
                        quizPoll = false;
                        updateRows();
                        listView.setItemAnimator(itemAnimator);
                        RecyclerView.ViewHolder holder = listView.findViewHolderForAdapterPosition(quizRow);
                        if (holder != null) {
                            ((TextCheckCell) holder.itemView).setChecked(false);
                        } else {
                            listAdapter.notifyItemChanged(quizRow);
                        }
                        listAdapter.notifyItemRangeRemoved(prevSolutionRow, 2);
                        listAdapter.notifyItemChanged(emptyRow);
                    }
                } else {
                    if (quizOnly != 0) {
                        return;
                    }
                    listView.setItemAnimator(itemAnimator);
                    checked = quizPoll = !quizPoll;
                    int prevSolutionRow = solutionRow;
                    updateRows();
                    if (quizPoll) {
                        listAdapter.notifyItemRangeInserted(solutionRow, 2);
                    } else {
                        listAdapter.notifyItemRangeRemoved(prevSolutionRow, 2);
                    }
                    listAdapter.notifyItemChanged(emptyRow);
                    if (quizPoll && multipleChoise) {
                        multipleChoise = false;
                        RecyclerView.ViewHolder holder = listView.findViewHolderForAdapterPosition(multipleRow);
                        if (holder != null) {
                            ((TextCheckCell) holder.itemView).setChecked(false);
                        } else {
                            listAdapter.notifyItemChanged(multipleRow);
                        }
                    }
                    if (quizPoll) {
                        boolean was = false;
                        for (int a = 0; a < answersChecks.length; a++) {
                            if (was) {
                                answersChecks[a] = false;
                            } else if (answersChecks[a]) {
                                was = true;
                            }
                        }
                    }
                }
                if (hintShowed && !quizPoll) {
                    hintView.hide();
                }
                int count = listView.getChildCount();
                for (int a = answerStartRow; a < answerStartRow + answersCount; a++) {
                    RecyclerView.ViewHolder holder = listView.findViewHolderForAdapterPosition(a);
                    if (holder != null && holder.itemView instanceof PollEditTextCell) {
                        PollEditTextCell pollEditTextCell = (PollEditTextCell) holder.itemView;
                        pollEditTextCell.setShowCheckBox(quizPoll, true);
                        pollEditTextCell.setChecked(answersChecks[a - answerStartRow], wasChecksBefore);
                        if (pollEditTextCell.getTop() > AndroidUtilities.dp(40) && position == quizRow && !hintShowed) {
                            hintView.showForView(pollEditTextCell.getCheckBox(), true);
                            hintShowed = true;
                        }
                    }
                }

                cell.setChecked(checked);
                checkDoneButton();
            }
        });
        listView.setOnScrollListener(new RecyclerView.OnScrollListener() {
            @Override
            public void onScrolled(RecyclerView recyclerView, int dx, int dy) {
                parentAlert.updateLayout(ChatAttachAlertPollLayout.this, true, dy);
                if (suggestEmojiPanel != null && suggestEmojiPanel.isShown()) {
                    SuggestEmojiView.AnchorViewDelegate emojiDelegate = suggestEmojiPanel.getDelegate();
                    if (emojiDelegate instanceof PollEditTextCell) {
                        PollEditTextCell cell = (PollEditTextCell) emojiDelegate;
                        RecyclerView.ViewHolder holder = listView.findContainingViewHolder(cell);
                        if (holder != null) {
                            int position = holder.getAdapterPosition();
                            if (suggestEmojiPanel.getDirection() == SuggestEmojiView.DIRECTION_TO_BOTTOM) {
                                suggestEmojiPanel.setTranslationY(holder.itemView.getY() - AndroidUtilities.dp(166) + holder.itemView.getMeasuredHeight());
                            } else {
                                suggestEmojiPanel.setTranslationY(holder.itemView.getY());
                            }
                            if (position < layoutManager.findFirstVisibleItemPosition() || position > layoutManager.findLastVisibleItemPosition()) {
                                suggestEmojiPanel.forceClose();
                            }
                        } else {
                            suggestEmojiPanel.forceClose();
                        }
                    } else {
                        suggestEmojiPanel.forceClose();
                    }
                }
                if (dy != 0 && hintView != null) {
                    hintView.hide();
                }
            }

            @Override
            public void onScrollStateChanged(RecyclerView recyclerView, int newState) {
                if (newState == RecyclerView.SCROLL_STATE_IDLE) {
                    int offset = AndroidUtilities.dp(13);
                    int backgroundPaddingTop = parentAlert.getBackgroundPaddingTop();
                    int top = parentAlert.scrollOffsetY[0] - backgroundPaddingTop - offset;
                    if (top + backgroundPaddingTop < ActionBar.getCurrentActionBarHeight()) {
                        RecyclerListView.Holder holder = (RecyclerListView.Holder) listView.findViewHolderForAdapterPosition(1);
                        if (holder != null && holder.itemView.getTop() > AndroidUtilities.dp(53)) {
                            listView.smoothScrollBy(0, holder.itemView.getTop() - AndroidUtilities.dp(53));
                        }
                    }
                }
            }
        });

        hintView = new HintView(context, 4);
        hintView.setText(getString(R.string.PollTapToSelect));
        hintView.setAlpha(0.0f);
        hintView.setVisibility(View.INVISIBLE);
        addView(hintView, LayoutHelper.createFrame(LayoutHelper.WRAP_CONTENT, LayoutHelper.WRAP_CONTENT, Gravity.LEFT | Gravity.TOP, 19, 0, 19, 0));

        if (isPremium) {
            NotificationCenter.getGlobalInstance().addObserver(this, NotificationCenter.emojiLoaded);
            suggestEmojiPanel = new SuggestEmojiView(context, parentAlert.currentAccount, null, resourcesProvider) {
                @Override
                protected int emojiCacheType() {
                    return AnimatedEmojiDrawable.CACHE_TYPE_ALERT_PREVIEW;
                }
            };
            suggestEmojiPanel.forbidCopy();
            suggestEmojiPanel.forbidSetAsStatus();
            suggestEmojiPanel.setHorizontalPadding(AndroidUtilities.dp(24));
            addView(suggestEmojiPanel, LayoutHelper.createFrame(LayoutHelper.WRAP_CONTENT, 160, Gravity.LEFT | Gravity.TOP));
        }
        keyboardNotifier = new KeyboardNotifier(parentAlert.sizeNotifierFrameLayout, null);
        checkDoneButton();
    }

    @Override
    public int needsActionBar() {
        return 1;
    }

    @Override
    public void onPause() {
        super.onPause();
        if (listAdapter != null) {
            listAdapter.notifyDataSetChanged();
        }
        if (isPremium) {
            hideEmojiPopup(false);
            if (suggestEmojiPanel != null) {
                suggestEmojiPanel.forceClose();
            }
            if (currentCell != null) {
                currentCell.setEmojiButtonVisibility(false);
                currentCell.getTextView().clearFocus();
                hideKeyboard(currentCell.getEditField());
            }
        }
    }

    @Override
    public void onHideShowProgress(float progress) {
        parentAlert.updateDoneItemEnabled();
    }

    @Override
    public void onMenuItemClick(int id) {
        if (id == done_button) {
            if (todo) {
                CharSequence questionText = getFixedString(questionString);
                CharSequence[] questionCharSequence = new CharSequence[]{questionText};
                ArrayList<TLRPC.MessageEntity> questionEntities = MediaDataController.getInstance(parentAlert.currentAccount).getEntities(questionCharSequence, true);
                questionText = questionCharSequence[0];
                if (questionEntities != null) {
                    for (int a = 0, N = questionEntities.size(); a < N; a++) {
                        TLRPC.MessageEntity entity = questionEntities.get(a);
                        if (entity.offset + entity.length > questionText.length()) {
                            entity.length = questionText.length() - entity.offset;
                        }
                    }
                }

                TLRPC.TL_messageMediaToDo todo = new TLRPC.TL_messageMediaToDo();
                todo.todo = new TLRPC.TodoList();
                todo.todo.others_can_append = allowMarking && allowAdding;
                todo.todo.others_can_complete = allowMarking;
                todo.todo.title = new TLRPC.TL_textWithEntities();
                todo.todo.title.text = questionText.toString();
                todo.todo.title.entities = questionEntities;

                for (int a = 0; a < answers.length; a++) {
                    if (TextUtils.isEmpty(getFixedString(answers[a]))) {
                        continue;
                    }
                    CharSequence answerText = getFixedString(answers[a]);
                    CharSequence[] answerCharSequence = new CharSequence[]{answerText};
                    ArrayList<TLRPC.MessageEntity> answerEntities = MediaDataController.getInstance(parentAlert.currentAccount).getEntities(answerCharSequence, true);
                    answerText = answerCharSequence[0];
                    if (answerEntities != null) {
                        for (int b = 0, N = answerEntities.size(); b < N; b++) {
                            TLRPC.MessageEntity entity = answerEntities.get(b);
                            if (entity.offset + entity.length > answerText.length()) {
                                entity.length = answerText.length() - entity.offset;
                            }
                        }
                    }

                    TLRPC.TodoItem task = new TLRPC.TodoItem();
                    task.title = new TLRPC.TL_textWithEntities();
                    task.title.text = answerText.toString();
                    task.title.entities = answerEntities;
                    task.id = 1 + todo.todo.list.size();
                    todo.todo.list.add(task);
                }
                ChatActivity chatActivity = (ChatActivity) parentAlert.baseFragment;
                AlertsCreator.ensurePaidMessageConfirmation(parentAlert.currentAccount, parentAlert.getDialogId(), 1 + parentAlert.getAdditionalMessagesCount(), payStars -> {
                    if (chatActivity.isInScheduleMode()) {
                        AlertsCreator.createScheduleDatePickerDialog(chatActivity.getParentActivity(), chatActivity.getDialogId(), (notify, scheduleDate) -> {
                            delegate.sendPoll(todo, null, notify, scheduleDate, payStars);
                            parentAlert.dismiss(true);
                        });
                    } else {
                        delegate.sendPoll(todo, null, true, 0, payStars);
                        parentAlert.dismiss(true);
                    }
                });
            } else {
                if (quizPoll && !doneItemEnabled) {
                    int checksCount = 0;
                    for (int a = 0; a < answersChecks.length; a++) {
                        if (!TextUtils.isEmpty(getFixedString(answers[a])) && answersChecks[a]) {
                            checksCount++;
                        }
                    }
                    if (checksCount <= 0) {
                        showQuizHint();
                    }
                    return;
                }

                CharSequence questionText = getFixedString(questionString);
                CharSequence[] questionCharSequence = new CharSequence[]{questionText};
                ArrayList<TLRPC.MessageEntity> questionEntities = MediaDataController.getInstance(parentAlert.currentAccount).getEntities(questionCharSequence, true);
                questionText = questionCharSequence[0];
                if (questionEntities != null) {
                    for (int a = 0, N = questionEntities.size(); a < N; a++) {
                        TLRPC.MessageEntity entity = questionEntities.get(a);
                        if (entity.offset + entity.length > questionText.length()) {
                            entity.length = questionText.length() - entity.offset;
                        }
                    }
                }

                TLRPC.TL_messageMediaPoll poll = new TLRPC.TL_messageMediaPoll();
                poll.poll = new TLRPC.TL_poll();
                poll.poll.multiple_choice = multipleChoise;
                poll.poll.quiz = quizPoll;
                poll.poll.public_voters = !anonymousPoll;
                poll.poll.question = new TLRPC.TL_textWithEntities();
                poll.poll.question.text = questionText.toString();
                poll.poll.question.entities = questionEntities;

                SerializedData serializedData = new SerializedData(maxAnswersCount);
                for (int a = 0; a < answers.length; a++) {
                    if (TextUtils.isEmpty(getFixedString(answers[a]))) {
                        continue;
                    }
                    CharSequence answerText = getFixedString(answers[a]);
                    CharSequence[] answerCharSequence = new CharSequence[]{answerText};
                    ArrayList<TLRPC.MessageEntity> answerEntities = MediaDataController.getInstance(parentAlert.currentAccount).getEntities(answerCharSequence, true);
                    answerText = answerCharSequence[0];
                    if (answerEntities != null) {
                        for (int b = 0, N = answerEntities.size(); b < N; b++) {
                            TLRPC.MessageEntity entity = answerEntities.get(b);
                            if (entity.offset + entity.length > answerText.length()) {
                                entity.length = answerText.length() - entity.offset;
                            }
                        }
                    }

                    TLRPC.PollAnswer answer = new TLRPC.TL_pollAnswer();
                    answer.text = new TLRPC.TL_textWithEntities();
                    answer.text.text = answerText.toString();
                    answer.text.entities = answerEntities;
                    answer.option = new byte[1];
                    answer.option[0] = (byte) (48 + poll.poll.answers.size());
                    poll.poll.answers.add(answer);
                    if ((multipleChoise || quizPoll) && answersChecks[a]) {
                        serializedData.writeByte(answer.option[0]);
                    }
                }
                HashMap<String, String> params = new HashMap<>();
                params.put("answers", Utilities.bytesToHex(serializedData.toByteArray()));
                poll.results = new TLRPC.TL_pollResults();
                CharSequence solution = getFixedString(solutionString);
                if (solution != null) {
                    poll.results.solution = solution.toString();
                    CharSequence[] message = new CharSequence[]{solution};
                    ArrayList<TLRPC.MessageEntity> entities = MediaDataController.getInstance(parentAlert.currentAccount).getEntities(message, true);
                    if (entities != null && !entities.isEmpty()) {
                        poll.results.solution_entities = entities;
                    }
                    if (!TextUtils.isEmpty(poll.results.solution)) {
                        poll.results.flags |= 16;
                    }
                }
                ChatActivity chatActivity = (ChatActivity) parentAlert.baseFragment;
                AlertsCreator.ensurePaidMessageConfirmation(parentAlert.currentAccount, parentAlert.getDialogId(), 1 + parentAlert.getAdditionalMessagesCount(), payStars -> {
                    if (chatActivity.isInScheduleMode()) {
                        AlertsCreator.createScheduleDatePickerDialog(chatActivity.getParentActivity(), chatActivity.getDialogId(), (notify, scheduleDate) -> {
                            delegate.sendPoll(poll, params, notify, scheduleDate, payStars);
                            parentAlert.dismiss(true);
                        });
                    } else {
                        delegate.sendPoll(poll, params, true, 0, payStars);
                        parentAlert.dismiss(true);
                    }
                });
            }
        }
    }

    @Override
    public int getCurrentItemTop() {
        if (listView.getChildCount() <= 1) {
            return Integer.MAX_VALUE;
        }
        View child = listView.getChildAt(1);
        if (child == null) {
            return Integer.MAX_VALUE;
        }
        RecyclerListView.Holder holder = (RecyclerListView.Holder) listView.findContainingViewHolder(child);
        int top = (int) child.getY() - AndroidUtilities.dp(8);
        int newOffset = top > 0 && holder != null && holder.getAdapterPosition() == 1 ? top : 0;
        if (top >= 0 && holder != null && holder.getAdapterPosition() == 1) {
            newOffset = top;
        }
        return newOffset + AndroidUtilities.dp(25);
    }

    @Override
    public int getFirstOffset() {
        return getListTopPadding() + AndroidUtilities.dp(17);
    }

    @Override
    public void setTranslationY(float translationY) {
        super.setTranslationY(translationY);
        parentAlert.getSheetContainer().invalidate();
    }

    @Override
    public int getListTopPadding() {
        return topPadding;
    }

    @Override
    public void onPreMeasure(int availableWidth, int availableHeight) {
        int padding;
        if (parentAlert.sizeNotifierFrameLayout.measureKeyboardHeight() > AndroidUtilities.dp(20) || emojiViewVisible || isAnimatePopupClosing || isEmojiSearchOpened) {
            padding = AndroidUtilities.dp(52);
            parentAlert.setAllowNestedScroll(false);
        } else {
            if (!AndroidUtilities.isTablet() && AndroidUtilities.displaySize.x > AndroidUtilities.displaySize.y) {
                padding = (int) (availableHeight / 3.5f);
            } else {
                padding = (availableHeight / 5 * 2);
            }
            padding -= AndroidUtilities.dp(13);
            if (padding < 0) {
                padding = 0;
            }
            parentAlert.setAllowNestedScroll(allowNesterScroll);
        }
        ignoreLayout = true;
        if (topPadding != padding) {
            topPadding = padding;
            listView.setItemAnimator(null);
            listAdapter.notifyItemChanged(paddingRow);
        }
        ignoreLayout = false;
    }

    @Override
    public int getButtonsHideOffset() {
        return AndroidUtilities.dp(70);
    }

    @Override
    public void requestLayout() {
        if (ignoreLayout) {
            return;
        }
        super.requestLayout();
    }

    @Override
    public void scrollToTop() {
        listView.smoothScrollToPosition(1);
    }

    @Override
    public void didReceivedNotification(int id, int account, Object... args) {
        if (id == NotificationCenter.emojiLoaded) {
            if (emojiView != null) {
                emojiView.invalidateViews();
            }
            if (currentCell != null) {
                int color = currentCell.getEditField().getCurrentTextColor();
                currentCell.getEditField().setTextColor(0xffffffff);
                currentCell.getEditField().setTextColor(color);
            }
        }
    }

    public static CharSequence getFixedString(CharSequence text) {
        if (TextUtils.isEmpty(text)) {
            return text;
        }
        text = AndroidUtilities.getTrimmedString(text);
        while (TextUtils.indexOf(text, "\n\n\n") >= 0) {
            text = TextUtils.replace(text, new String[]{"\n\n\n"}, new CharSequence[]{"\n\n"});
        }
        while (TextUtils.indexOf(text, "\n\n\n") == 0) {
            text = TextUtils.replace(text, new String[]{"\n\n\n"}, new CharSequence[]{"\n\n"});
        }
        return text;
    }

    private void showQuizHint() {
        for (int a = answerStartRow; a < answerStartRow + answersCount; a++) {
            RecyclerView.ViewHolder holder = listView.findViewHolderForAdapterPosition(a);
            if (holder != null && holder.itemView instanceof PollEditTextCell) {
                PollEditTextCell pollEditTextCell = (PollEditTextCell) holder.itemView;
                if (pollEditTextCell.getTop() > AndroidUtilities.dp(40)) {
                    if (suggestEmojiPanel != null) {
                        suggestEmojiPanel.forceClose();
                    }
                    hintView.showForView(pollEditTextCell.getCheckBox(), true);
                    break;
                }
            }
        }
    }

    private boolean doneItemEnabled;
    private void checkDoneButton() {
        boolean enabled = true;
        int checksCount = 0;
        if (quizPoll) {
            for (int a = 0; a < answersChecks.length; a++) {
                if (!TextUtils.isEmpty(getFixedString(answers[a])) && answersChecks[a]) {
                    checksCount++;
                }
            }
        }
        int count = 0;
        if (!TextUtils.isEmpty(getFixedString(solutionString)) && solutionString.length() > MAX_SOLUTION_LENGTH) {
            enabled = false;
        } else if (TextUtils.isEmpty(getFixedString(questionString)) || questionString.length() > MAX_QUESTION_LENGTH) {
            enabled = false;
        }
        boolean hasAnswers = false;
        for (int a = 0; a < answers.length; a++) {
            if (!TextUtils.isEmpty(getFixedString(answers[a]))) {
                hasAnswers = true;
                if (answers[a].length() > MAX_ANSWER_LENGTH) {
                    count = 0;
                    break;
                }
                count++;
            }
        }
        if (count < (todo ? 1 : 2) || quizPoll && checksCount < 1) {
            enabled = false;
        }
        if (!TextUtils.isEmpty(solutionString) || !TextUtils.isEmpty(questionString) || hasAnswers) {
            allowNesterScroll = false;
        } else {
            allowNesterScroll = true;
        }
        parentAlert.setAllowNestedScroll(allowNesterScroll);
        doneItemEnabled = quizPoll && checksCount == 0 || enabled;
        parentAlert.updateDoneItemEnabled();
<<<<<<< HEAD
=======
    }

    @Override
    public boolean isDoneItemEnabled() {
        return doneItemEnabled;
    }

    @Override
    public boolean hasDoneItem() {
        return true;
>>>>>>> 72922d74
    }

    private void updateRows() {
        solutionRow = -1;
        solutionInfoRow = -1;
        multipleRow = -1;
        anonymousRow = -1;
        quizRow = -1;
        allowAddingRow = -1;
        allowMarkingRow = -1;
        addAnswerRow = -1;
        answerStartRow = -1;
        settingsSectionRow = -1;

        rowCount = 0;
        paddingRow = rowCount++;

        questionHeaderRow = rowCount++;
        questionRow = rowCount++;
        questionSectionRow = rowCount++;
        answerHeaderRow = rowCount++;
        if (answersCount != 0) {
            answerStartRow = rowCount;
            rowCount += answersCount;
        }
        if (answersCount != answers.length) {
            addAnswerRow = rowCount++;
        }
        answerSectionRow = rowCount++;
        settingsHeaderRow = rowCount++;
        if (todo) {
            allowMarkingRow = rowCount++;
            if (allowMarking) {
                allowAddingRow = rowCount++;
            }
        } else {
            TLRPC.Chat chat = ((ChatActivity) parentAlert.baseFragment).getCurrentChat();
            if (!ChatObject.isChannel(chat) || chat.megagroup) {
                anonymousRow = rowCount++;
            }
            if (quizOnly != 1) {
                multipleRow = rowCount++;
            }
            if (quizOnly == 0) {
                quizRow = rowCount++;
            }
            settingsSectionRow = rowCount++;
            if (quizPoll) {
                solutionRow = rowCount++;
                solutionInfoRow = rowCount++;
            }
        }
        emptyRow = rowCount++;
    }

    @Override
    public void onShow(ChatAttachAlert.AttachAlertLayout previousLayout) {
        try {
            parentAlert.actionBar.getTitleTextView().setBuildFullLayout(true);
        } catch (Exception ignore) {}
        if (todo) {
            parentAlert.actionBar.setTitle(getString(R.string.TodoTitle));
        } else if (quizOnly == 1) {
            parentAlert.actionBar.setTitle(getString(R.string.NewQuiz));
        } else {
            parentAlert.actionBar.setTitle(getString(R.string.NewPoll));
        }
        parentAlert.updateDoneItemEnabled();
        layoutManager.scrollToPositionWithOffset(0, 0);
    }

    @Override
    public void onDestroy() {
        super.onDestroy();
        destroyed = true;
        if (isPremium) {
            NotificationCenter.getGlobalInstance().removeObserver(this, NotificationCenter.emojiLoaded);
            if (emojiView != null) {
                parentAlert.sizeNotifierFrameLayout.removeView(emojiView);
            }
        }
    }

    @Override
    public void onHidden() {
<<<<<<< HEAD

=======
>>>>>>> 72922d74
        parentAlert.updateDoneItemEnabled();
    }

    @Override
    public boolean onBackPressed() {
        if (emojiViewVisible) {
            hideEmojiPopup(true);
            return true;
        }
        if (!checkDiscard()) {
            return true;
        }
        return super.onBackPressed();
    }

    @Override
    public boolean onDismissWithTouchOutside() {
        if (!checkDiscard()) {
            return false;
        }
        return super.onDismissWithTouchOutside();
    }

    private boolean checkDiscard() {
        boolean allowDiscard = TextUtils.isEmpty(getFixedString(questionString));
        if (allowDiscard) {
            for (int a = 0; a < answersCount; a++) {
                allowDiscard = TextUtils.isEmpty(getFixedString(answers[a]));
                if (!allowDiscard) {
                    break;
                }
            }
        }
        if (!allowDiscard) {
            AlertDialog.Builder builder = new AlertDialog.Builder(parentAlert.baseFragment.getParentActivity());
            builder.setTitle(getString(todo ? R.string.CancelTodoAlertTitle : R.string.CancelPollAlertTitle));
            builder.setMessage(getString(todo ? R.string.CancelTodoAlertText : R.string.CancelPollAlertText));
            builder.setPositiveButton(getString(R.string.PassportDiscard), (dialogInterface, i) -> parentAlert.dismiss());
            builder.setNegativeButton(getString(R.string.Cancel), null);
            builder.show();
        }
        return allowDiscard;
    }

    public void setDelegate(PollCreateActivityDelegate pollCreateActivityDelegate) {
        delegate = pollCreateActivityDelegate;
    }

    private void setTextLeft(View cell, int index) {
        if (!(cell instanceof PollEditTextCell)) {
            return;
        }
        PollEditTextCell textCell = (PollEditTextCell) cell;
        int max;
        int left;
        if (index == questionRow) {
            if (todo) {
                max = getMessagesController().todoTitleLengthMax;
            } else {
                max = MAX_QUESTION_LENGTH;
            }
            left = max - (questionString != null ? questionString.length() : 0);
        } else if (index == solutionRow) {
            max = MAX_SOLUTION_LENGTH;
            left = MAX_SOLUTION_LENGTH - (solutionString != null ? solutionString.length() : 0);
        } else if (index >= answerStartRow && index < answerStartRow + answersCount) {
            index -= answerStartRow;
            if (todo) {
                max = getMessagesController().todoItemLengthMax;
            } else {
                max = MAX_ANSWER_LENGTH;
            }
            left = max - (answers[index] != null ? answers[index].length() : 0);
        } else {
            return;
        }
        if (left <= max - max * 0.7f) {
            textCell.setText2(String.format("%d", left));
            SimpleTextView textView = textCell.getTextView2();
            int key = left < 0 ? Theme.key_text_RedRegular : Theme.key_windowBackgroundWhiteGrayText3;
            textView.setTextColor(getThemedColor(key));
            textView.setTag(key);
        } else {
            textCell.setText2("");
        }
    }

    private void addNewField() {
        resetSuggestEmojiPanel();
        listView.setItemAnimator(itemAnimator);
        answersChecks[answersCount] = false;
        answersCount++;
        if (answersCount == answers.length) {
            listAdapter.notifyItemRemoved(addAnswerRow);
        }
        listAdapter.notifyItemInserted(addAnswerRow);
        updateRows();
        requestFieldFocusAtPosition = answerStartRow + answersCount - 1;
        listAdapter.notifyItemChanged(answerSectionRow);
        listAdapter.notifyItemChanged(emptyRow);
    }

    private void updateSuggestEmojiPanelDelegate(RecyclerView.ViewHolder holder) {
        if (suggestEmojiPanel != null) {
            suggestEmojiPanel.forceClose();
            if (suggestEmojiPanel != null && holder != null && holder.itemView instanceof PollEditTextCell && suggestEmojiPanel.getDelegate() != holder.itemView) {
                suggestEmojiPanel.setDelegate((PollEditTextCell) holder.itemView);
            }
        }
    }

    private void resetSuggestEmojiPanel() {
        if (suggestEmojiPanel != null) {
            suggestEmojiPanel.setDelegate(null);
            suggestEmojiPanel.forceClose();
        }
    }

    private int lastSizeChangeValue1;
    private boolean lastSizeChangeValue2;

    @Override
    public void onSizeChanged(int height, boolean isWidthGreater) {
        if (!isPremium) {
            return;
        }
        if (height > dp(50) && keyboardVisible && !AndroidUtilities.isInMultiwindow && !AndroidUtilities.isTablet()) {
            if (isWidthGreater) {
                keyboardHeightLand = height;
                MessagesController.getGlobalEmojiSettings().edit().putInt("kbd_height_land3", keyboardHeightLand).commit();
            } else {
                keyboardHeight = height;
                MessagesController.getGlobalEmojiSettings().edit().putInt("kbd_height", keyboardHeight).commit();
            }
        }

        if (emojiViewVisible) {
            int newHeight = (isWidthGreater ? keyboardHeightLand : keyboardHeight);
            if (isEmojiSearchOpened) {
                newHeight += AndroidUtilities.dp(120);
            }
            FrameLayout.LayoutParams layoutParams = (FrameLayout.LayoutParams) emojiView.getLayoutParams();
            if (layoutParams.width != AndroidUtilities.displaySize.x || layoutParams.height != newHeight || wasEmojiSearchOpened != isEmojiSearchOpened) {
                layoutParams.width = AndroidUtilities.displaySize.x;
                layoutParams.height = newHeight;
                emojiView.setLayoutParams(layoutParams);
                emojiPadding = layoutParams.height;
                keyboardNotifier.fire();
                parentAlert.sizeNotifierFrameLayout.requestLayout();
                if (wasEmojiSearchOpened != isEmojiSearchOpened) {
                    animateEmojiViewTranslationY(wasEmojiSearchOpened ? -AndroidUtilities.dp(120) : AndroidUtilities.dp(120), 0);
                }
                wasEmojiSearchOpened = isEmojiSearchOpened;
            }
        }

        if (lastSizeChangeValue1 == height && lastSizeChangeValue2 == isWidthGreater) {
            return;
        }
        lastSizeChangeValue1 = height;
        lastSizeChangeValue2 = isWidthGreater;

        boolean oldValue = keyboardVisible;
        if (currentCell != null) {
            final EditTextBoldCursor editText = currentCell.getEditField();
            keyboardVisible = editText.isFocused() && keyboardNotifier.keyboardVisible() && height > 0;
        } else {
            keyboardVisible = false;
        }
        if (keyboardVisible && emojiViewVisible) {
            showEmojiPopup(0);
        }
        if (emojiPadding != 0 && !keyboardVisible && keyboardVisible != oldValue && !emojiViewVisible) {
            emojiPadding = 0;
            keyboardNotifier.fire();
            parentAlert.sizeNotifierFrameLayout.requestLayout();
        }

        if (keyboardVisible && waitingForKeyboardOpen) {
            waitingForKeyboardOpen = false;
            AndroidUtilities.cancelRunOnUIThread(openKeyboardRunnable);
        }
    }

    public boolean isWaitingForKeyboardOpen() {
        return waitingForKeyboardOpen;
    }

    public boolean emojiViewVisible, emojiViewWasVisible;
    private int emojiPadding;
    private int keyboardHeight, keyboardHeightLand;
    private boolean keyboardVisible, isAnimatePopupClosing;
    private PollEditTextCell currentCell;

    private void onEmojiClicked(PollEditTextCell cell) {
        this.currentCell = cell;
        if (emojiViewVisible) {
            collapseSearchEmojiView();
            openKeyboardInternal();
        } else {
            showEmojiPopup(1);
        }
    }

    private void collapseSearchEmojiView() {
        if (isEmojiSearchOpened) {
            emojiView.closeSearch(false);
            FrameLayout.LayoutParams layoutParams = (FrameLayout.LayoutParams) emojiView.getLayoutParams();
            layoutParams.height -= AndroidUtilities.dp(120);
            emojiView.setLayoutParams(layoutParams);
            emojiPadding = layoutParams.height;
            wasEmojiSearchOpened = isEmojiSearchOpened;
            isEmojiSearchOpened = false;
            animateEmojiViewTranslationY(-AndroidUtilities.dp(120), 0);
        }
    }

    private void openKeyboardInternal() {
        if (currentCell != null) {
            keyboardNotifier.awaitKeyboard();
            final EditTextBoldCursor editText = currentCell.getEditField();
            editText.requestFocus();
            AndroidUtilities.showKeyboard(editText);
        }
        showEmojiPopup(AndroidUtilities.usingHardwareInput ? 0 : 2);

        if (!AndroidUtilities.usingHardwareInput && !keyboardVisible && !AndroidUtilities.isInMultiwindow && !AndroidUtilities.isTablet()) {
            waitingForKeyboardOpen = true;
            AndroidUtilities.cancelRunOnUIThread(openKeyboardRunnable);
            AndroidUtilities.runOnUIThread(openKeyboardRunnable, 100);
        }
    }

    private void showEmojiPopup(int show) {
        if (!isPremium) {
            return;
        }
        if (show == 1) {
            boolean emojiWasVisible = emojiView != null && emojiView.getVisibility() == View.VISIBLE;
            createEmojiView();

            emojiView.setVisibility(VISIBLE);
            emojiViewWasVisible = emojiViewVisible;
            emojiViewVisible = true;
            View currentView = emojiView;

            if (keyboardHeight <= 0) {
                if (AndroidUtilities.isTablet()) {
                    keyboardHeight = dp(150);
                } else {
                    keyboardHeight = MessagesController.getGlobalEmojiSettings().getInt("kbd_height", dp(200));
                }
            }
            if (keyboardHeightLand <= 0) {
                if (AndroidUtilities.isTablet()) {
                    keyboardHeightLand = dp(150);
                } else {
                    keyboardHeightLand = MessagesController.getGlobalEmojiSettings().getInt("kbd_height_land3", dp(200));
                }
            }
            int currentHeight = (AndroidUtilities.displaySize.x > AndroidUtilities.displaySize.y ? keyboardHeightLand : keyboardHeight);

            FrameLayout.LayoutParams layoutParams = (FrameLayout.LayoutParams) currentView.getLayoutParams();
            layoutParams.height = currentHeight;
            currentView.setLayoutParams(layoutParams);
            if (!AndroidUtilities.isInMultiwindow && !AndroidUtilities.isTablet() && currentCell != null) {
                AndroidUtilities.hideKeyboard(currentCell.getEditField());
            }

            emojiPadding = currentHeight;
            keyboardNotifier.fire();
            parentAlert.sizeNotifierFrameLayout.requestLayout();

            ChatActivityEnterViewAnimatedIconView emojiButton = currentCell == null ? null : currentCell.getEmojiButton();
            if (emojiButton != null) {
                emojiButton.setState(ChatActivityEnterViewAnimatedIconView.State.KEYBOARD, true);
            }
            if (!emojiWasVisible && !keyboardVisible) {
                ValueAnimator animator = ValueAnimator.ofFloat(emojiPadding, 0);
                animator.addUpdateListener(animation -> {
                    float v = (float) animation.getAnimatedValue();
                    emojiView.setTranslationY(v);
                });
                animator.addListener(new AnimatorListenerAdapter() {
                    @Override
                    public void onAnimationEnd(Animator animation) {
                        emojiView.setTranslationY(0);
                    }
                });
                animator.setDuration(AdjustPanLayoutHelper.keyboardDuration);
                animator.setInterpolator(AdjustPanLayoutHelper.keyboardInterpolator);
                animator.start();
            }
        } else {
            ChatActivityEnterViewAnimatedIconView emojiButton = currentCell == null ? null : currentCell.getEmojiButton();
            if (emojiButton != null) {
                emojiButton.setState(ChatActivityEnterViewAnimatedIconView.State.SMILE, true);
            }
            if (emojiView != null) {
                emojiViewWasVisible = emojiViewVisible;
                emojiViewVisible = false;
                isEmojiSearchOpened = false;
                if (AndroidUtilities.usingHardwareInput || AndroidUtilities.isInMultiwindow) {
                    emojiView.setVisibility(GONE);
                }
            }
            if (show == 0) {
                emojiPadding = 0;
            }
            keyboardNotifier.fire();
            parentAlert.sizeNotifierFrameLayout.requestLayout();
        }
    }

    private void onCellFocusChanges(PollEditTextCell cell, boolean focused) {
        if (isPremium && focused) {
            if (currentCell == cell && emojiViewVisible && isEmojiSearchOpened) {
                collapseSearchEmojiView();
                emojiViewVisible = false;
            }
            PollEditTextCell prevCell = currentCell;
            currentCell = cell;
            cell.setEmojiButtonVisibility(true);
            cell.getEmojiButton().setState(ChatActivityEnterViewAnimatedIconView.State.SMILE, false);
            updateSuggestEmojiPanelDelegate(listView.findContainingViewHolder(cell));
            if (prevCell != null && prevCell != cell) {
                if (emojiViewVisible) {
                    collapseSearchEmojiView();
                    hideEmojiPopup(false);
                    openKeyboardInternal();
                }
                prevCell.setEmojiButtonVisibility(false);
                prevCell.getEmojiButton().setState(ChatActivityEnterViewAnimatedIconView.State.SMILE, false);
            }
        }
    }

    public boolean hasDoneItem() {
        return true;
    }

    private void hideEmojiPopup(boolean byBackButton) {
        if (!isPremium) {
            return;
        }
        if (emojiViewVisible) {
            emojiView.scrollEmojiToTop();
            emojiView.closeSearch(false);
            if (byBackButton) {
                emojiView.hideSearchKeyboard();
            }
            isEmojiSearchOpened = false;
            showEmojiPopup(0);
        }
        if (byBackButton) {
            if (emojiView != null && emojiView.getVisibility() == View.VISIBLE) {
                int height = emojiView.getMeasuredHeight();
                ValueAnimator animator = ValueAnimator.ofFloat(0, height);
                animator.addUpdateListener(animation -> {
                    float v = (float) animation.getAnimatedValue();
                    emojiView.setTranslationY(v);
                });
                isAnimatePopupClosing = true;
                animator.addListener(new AnimatorListenerAdapter() {
                    @Override
                    public void onAnimationEnd(Animator animation) {
                        isAnimatePopupClosing = false;
                        emojiView.setTranslationY(0);
                        hideEmojiView();
                    }
                });
                animator.setDuration(AdjustPanLayoutHelper.keyboardDuration);
                animator.setInterpolator(AdjustPanLayoutHelper.keyboardInterpolator);
                animator.start();
            } else {
                hideEmojiView();
            }
        }
    }

    public void hideEmojiView() {
        if (!emojiViewVisible && emojiView != null && emojiView.getVisibility() != GONE) {
            if (currentCell != null) {
                ChatActivityEnterViewAnimatedIconView emojiButton = currentCell.getEmojiButton();
                if (emojiButton != null) {
                    emojiButton.setState(ChatActivityEnterViewAnimatedIconView.State.SMILE, false);
                }
            }
            emojiView.setVisibility(GONE);
        }
        int wasEmojiPadding = emojiPadding;
        emojiPadding = 0;
        if (wasEmojiPadding != emojiPadding) {
            keyboardNotifier.fire();
        }
    }

    public boolean isAnimatePopupClosing() {
        return isAnimatePopupClosing;
    }

    public boolean isDoneItemEnabled() {
        return doneItemEnabled;
    }

    public boolean isPopupShowing() {
        return emojiViewVisible;
    }

    public boolean isPopupVisible() {
        return emojiView != null && emojiView.getVisibility() == View.VISIBLE;
    }

    public int getEmojiPadding() {
        return emojiPadding;
    }

    public boolean isEmojiSearchOpened = false;
    public boolean wasEmojiSearchOpened = false;

    private void createEmojiView() {
        if (emojiView != null && emojiView.currentAccount != UserConfig.selectedAccount) {
            parentAlert.sizeNotifierFrameLayout.removeView(emojiView);
            emojiView = null;
        }
        if (emojiView != null) {
            return;
        }
        emojiView = new EmojiView(null, true, false, false, getContext(), true, null, null, true, resourcesProvider, false);
        emojiView.emojiCacheType = AnimatedEmojiDrawable.CACHE_TYPE_ALERT_PREVIEW;
        emojiView.fixBottomTabContainerTranslation = false;
        emojiView.allowEmojisForNonPremium(false);
        emojiView.setVisibility(GONE);
        if (AndroidUtilities.isTablet()) {
            emojiView.setForseMultiwindowLayout(true);
        }
        emojiView.setDelegate(new EmojiView.EmojiViewDelegate() {
            @Override
            public boolean onBackspace() {
                if (currentCell == null) {
                    return false;
                }
                final EditTextBoldCursor editText = currentCell.getEditField();
                if (editText == null) {
                    return false;
                }
                editText.dispatchKeyEvent(new KeyEvent(KeyEvent.ACTION_DOWN, KeyEvent.KEYCODE_DEL));
                return true;
            }

            @Override
            public void onEmojiSelected(String symbol) {
                if (currentCell == null) {
                    return;
                }
                final EditTextBoldCursor editText = currentCell.getEditField();
                if (editText == null) {
                    return;
                }
                int i = editText.getSelectionEnd();
                if (i < 0) {
                    i = 0;
                }
                try {
                    CharSequence localCharSequence = Emoji.replaceEmoji(symbol, editText.getPaint().getFontMetricsInt(), false);
                    editText.setText(editText.getText().insert(i, localCharSequence));
                    int j = i + localCharSequence.length();
                    editText.setSelection(j, j);
                } catch (Exception e) {
                    FileLog.e(e);
                }
            }

            @Override
            public void onCustomEmojiSelected(long documentId, TLRPC.Document document, String emoticon, boolean isRecent) {
                if (currentCell == null) {
                    return;
                }
                final EditTextBoldCursor editText = currentCell.getEditField();
                if (editText == null) {
                    return;
                }
                int i = editText.getSelectionEnd();
                if (i < 0) {
                    i = 0;
                }
                try {
                    SpannableString spannable = new SpannableString(emoticon);
                    AnimatedEmojiSpan span;
                    if (document != null) {
                        span = new AnimatedEmojiSpan(document, editText.getPaint().getFontMetricsInt());
                    } else {
                        span = new AnimatedEmojiSpan(documentId, editText.getPaint().getFontMetricsInt());
                    }
                    span.cacheType = AnimatedEmojiDrawable.CACHE_TYPE_ALERT_PREVIEW;
                    spannable.setSpan(span, 0, spannable.length(), Spanned.SPAN_EXCLUSIVE_EXCLUSIVE);
                    editText.setText(editText.getText().insert(i, spannable));
                    int j = i + spannable.length();
                    editText.setSelection(j, j);
                } catch (Exception e) {
                    FileLog.e(e);
                }
            }

            @Override
            public void onClearEmojiRecent() {
                AlertDialog.Builder builder = new AlertDialog.Builder(getContext(), resourcesProvider);
                builder.setTitle(getString(R.string.ClearRecentEmojiTitle));
                builder.setMessage(getString(R.string.ClearRecentEmojiText));
                builder.setPositiveButton(getString(R.string.ClearButton), (dialogInterface, i) -> emojiView.clearRecentEmoji());
                builder.setNegativeButton(getString(R.string.Cancel), null);
                builder.show();
            }

            @Override
            public void onSearchOpenClose(int type) {
                isEmojiSearchOpened = type != 0;
                parentAlert.sizeNotifierFrameLayout.requestLayout();
            }

            @Override
            public boolean isSearchOpened() {
                return isEmojiSearchOpened;
            }
        });
        parentAlert.sizeNotifierFrameLayout.addView(emojiView);
    }

    private void animateEmojiViewTranslationY(float fromY, float toY) {
        ValueAnimator animator = ValueAnimator.ofFloat(0, 1f);
        animator.addUpdateListener(animation -> {
            float v = (float) animation.getAnimatedValue();
            emojiView.setTranslationY(AndroidUtilities.lerp(fromY, toY, v));
        });
        animator.addListener(new AnimatorListenerAdapter() {
            @Override
            public void onAnimationEnd(Animator animation) {
                emojiView.setTranslationY(toY);
            }
        });
        animator.setDuration(AdjustPanLayoutHelper.keyboardDuration);
        animator.setInterpolator(AdjustPanLayoutHelper.keyboardInterpolator);
        animator.start();
    }


    private class ListAdapter extends RecyclerListView.SelectionAdapter {

        private Context mContext;

        public ListAdapter(Context context) {
            mContext = context;
        }

        @Override
        public int getItemCount() {
            return rowCount;
        }

        @Override
        public void onBindViewHolder(RecyclerView.ViewHolder holder, int position) {
            switch (holder.getItemViewType()) {
                case 0: {
                    HeaderCell cell = (HeaderCell) holder.itemView;
                    if (position == questionHeaderRow) {
                        cell.getTextView().setGravity(Gravity.LEFT | Gravity.CENTER_VERTICAL);
                        cell.setText(getString(todo ? R.string.TodoTitle : R.string.PollQuestion));
                    } else {
                        cell.getTextView().setGravity((LocaleController.isRTL ? Gravity.RIGHT : Gravity.LEFT) | Gravity.CENTER_VERTICAL);
                        if (position == answerHeaderRow) {
                            if (quizOnly == 1) {
                                cell.setText(getString(R.string.QuizAnswers));
                            } else {
                                cell.setText(getString(todo ? R.string.TodoItemsTitle : R.string.AnswerOptions));
                            }
                        } else if (position == settingsHeaderRow) {
                            cell.setText(getString(R.string.Settings));
                        }
                    }
                    break;
                }
                case 2: {
                    TextInfoPrivacyCell cell = (TextInfoPrivacyCell) holder.itemView;
                    Drawable drawable = Theme.getThemedDrawableByKey(mContext, R.drawable.greydivider_bottom, Theme.key_windowBackgroundGrayShadow);
                    CombinedDrawable combinedDrawable = new CombinedDrawable(new ColorDrawable(getThemedColor(Theme.key_windowBackgroundGray)), drawable);
                    combinedDrawable.setFullsize(true);
                    cell.setBackgroundDrawable(combinedDrawable);
                    if (position == solutionInfoRow) {
                        cell.setText(getString(R.string.AddAnExplanationInfo));
                    } else if (position == settingsSectionRow) {
                        if (quizOnly != 0) {
                            cell.setText(null);
                        } else {
                            cell.setText(getString(R.string.QuizInfo));
                        }
                    } else if (maxAnswersCount - answersCount <= 0) {
                        cell.setText(getString(todo ? R.string.TodoAddTaskInfoMax : R.string.AddAnOptionInfoMax));
                    } else if (todo) {
                        cell.setText(LocaleController.formatPluralStringComma("TodoNewTaskInfo", maxAnswersCount - answersCount));
                    } else {
                        cell.setText(LocaleController.formatString(R.string.AddAnOptionInfo, LocaleController.formatPluralString("Option", maxAnswersCount - answersCount)));
                    }
                    break;
                }
                case 3: {
                    TextCell textCell = (TextCell) holder.itemView;
                    textCell.setColors(-1, Theme.key_windowBackgroundWhiteBlueText4);
                    Drawable drawable1 = mContext.getResources().getDrawable(R.drawable.poll_add_circle);
                    Drawable drawable2 = mContext.getResources().getDrawable(R.drawable.poll_add_plus);
                    drawable1.setColorFilter(new PorterDuffColorFilter(getThemedColor(Theme.key_switchTrackChecked), PorterDuff.Mode.SRC_IN));
                    drawable2.setColorFilter(new PorterDuffColorFilter(getThemedColor(Theme.key_checkboxCheck), PorterDuff.Mode.SRC_IN));
                    CombinedDrawable combinedDrawable = new CombinedDrawable(drawable1, drawable2);
                    textCell.setTextAndIcon(getString(todo ? R.string.TodoNewTask : R.string.AddAnOption), combinedDrawable, false);
                    break;
                }
                case 6: {
                    TextCheckCell checkCell = (TextCheckCell) holder.itemView;
                    if (position == allowAddingRow) {
                        checkCell.setTextAndCheck(getString(R.string.TodoAllowAddingTasks), allowAdding, allowMarkingRow != -1);
                        checkCell.setEnabled(true, null);
                    } else if (position == allowMarkingRow) {
                        checkCell.setTextAndCheck(getString(R.string.TodoAllowMarkingDone), allowMarking, false);
                        checkCell.setEnabled(true, null);
                    } else if (position == anonymousRow) {
                        checkCell.setTextAndCheck(getString(R.string.PollAnonymous), anonymousPoll, multipleRow != -1 || quizRow != -1);
                        checkCell.setEnabled(true, null);
                    } else if (position == multipleRow) {
                        checkCell.setTextAndCheck(getString(R.string.PollMultiple), multipleChoise, quizRow != -1);
                        checkCell.setEnabled(true, null);
                    } else if (position == quizRow) {
                        checkCell.setTextAndCheck(getString(R.string.PollQuiz), quizPoll, false);
                        checkCell.setEnabled(quizOnly == 0, null);
                    }
                }
                case 9: {
                    View view = (View) holder.itemView;
                    view.requestLayout();
                }
            }
        }

        @Override
        public void onViewAttachedToWindow(RecyclerView.ViewHolder holder) {
            int viewType = holder.getItemViewType();
            if (viewType == 4) {
                PollEditTextCell textCell = (PollEditTextCell) holder.itemView;
                textCell.setTag(1);
                textCell.setTextAndHint(questionString != null ? questionString : "", getString(todo ? R.string.TodoTitlePlaceholder : R.string.QuestionHint), false);
                textCell.setTag(null);
                setTextLeft(holder.itemView, holder.getAdapterPosition());
            } else if (viewType == 5) {
                int position = holder.getAdapterPosition();
                PollEditTextCell textCell = (PollEditTextCell) holder.itemView;
                textCell.setTag(1);
                int index = position - answerStartRow;
                textCell.setTextAndHint(answers[index], getString(todo ? R.string.TodoTaskPlaceholder : R.string.OptionHint), true);
                textCell.setTag(null);
                if (requestFieldFocusAtPosition == position) {
                    EditTextBoldCursor editText = textCell.getTextView();
                    editText.requestFocus();
                    AndroidUtilities.showKeyboard(editText);
                    requestFieldFocusAtPosition = -1;
                }
                setTextLeft(holder.itemView, position);
            } else if (viewType == 7) {
                PollEditTextCell textCell = (PollEditTextCell) holder.itemView;
                textCell.setTag(1);
                textCell.setTextAndHint(solutionString != null ? solutionString : "", getString(R.string.AddAnExplanation), false);
                textCell.setTag(null);
                setTextLeft(holder.itemView, holder.getAdapterPosition());
            }
        }

        @Override
        public void onViewDetachedFromWindow(RecyclerView.ViewHolder holder) {
            if (holder.getItemViewType() == 4 || holder.getItemViewType() == 5) {
                PollEditTextCell editTextCell = (PollEditTextCell) holder.itemView;
                EditTextBoldCursor editText = editTextCell.getTextView();
                if (editText.isFocused()) {
                    if (isPremium) {
                        if (suggestEmojiPanel != null) {
                            suggestEmojiPanel.forceClose();
                        }
                        hideEmojiPopup(true);
                    }
                    currentCell = null;
                    editText.clearFocus();
                    AndroidUtilities.hideKeyboard(editText);
                }
            }
        }

        @Override
        public boolean isEnabled(RecyclerView.ViewHolder holder) {
            int position = holder.getAdapterPosition();
            return position == addAnswerRow || position == anonymousRow || position == multipleRow || quizOnly == 0 && position == quizRow;
        }

        @Override
        public RecyclerView.ViewHolder onCreateViewHolder(ViewGroup parent, int viewType) {
            View view;
            switch (viewType) {
                case 0:
                    view = new HeaderCell(mContext, Theme.key_windowBackgroundWhiteBlueHeader, 21, 15, false, resourcesProvider);
                    break;
                case 1:
                    view = new ShadowSectionCell(mContext, resourcesProvider);
                    Drawable drawable = Theme.getThemedDrawableByKey(mContext, R.drawable.greydivider, Theme.key_windowBackgroundGrayShadow);
                    CombinedDrawable combinedDrawable = new CombinedDrawable(new ColorDrawable(getThemedColor(Theme.key_windowBackgroundGray)), drawable);
                    combinedDrawable.setFullsize(true);
                    view.setBackgroundDrawable(combinedDrawable);
                    break;
                case 2:
                    view = new TextInfoPrivacyCell(mContext, resourcesProvider);
                    break;
                case 3:
                    view = new TextCell(mContext, resourcesProvider);
                    break;
                case 4: {
                    PollEditTextCell cell = new PollEditTextCell(mContext, false, isPremium ? PollEditTextCell.TYPE_EMOJI : PollEditTextCell.TYPE_DEFAULT, null, resourcesProvider) {
                        @Override
                        protected void onFieldTouchUp(EditTextBoldCursor editText) {
                            parentAlert.makeFocusable(editText, true);
                        }

                        @Override
                        protected void onEditTextFocusChanged(boolean focused) {
                            onCellFocusChanges(this, focused);
                        }
//
//                        @Override
//                        protected void onActionModeStart(EditTextBoldCursor editText, ActionMode actionMode) {
//                            if (editText.isFocused() && editText.hasSelection()) {
//                                Menu menu = actionMode.getMenu();
//                                if (menu.findItem(android.R.id.copy) == null) {
//                                    return;
//                                }
//                                ChatActivity.fillActionModeMenu(menu, ((ChatActivity) parentAlert.baseFragment).getCurrentEncryptedChat(), true);
//                            }
//                        }

                        @Override
                        protected void onEmojiButtonClicked(PollEditTextCell cell1) {
                            onEmojiClicked(cell1);
                        }

                        @Override
                        public boolean onPastedMultipleLines(ArrayList<CharSequence> parts) {
                            if (parts.isEmpty()) return false;
                            int index = -1;
                            textView.getText().replace(textView.getSelectionStart(), textView.getSelectionEnd(), parts.remove(0));
                            index++;
                            while (!parts.isEmpty() && index < maxAnswersCount) {
                                for (int i = answers.length - 1; i > index; --i) {
                                    answers[i] = answers[i - 1];
                                }
                                answers[index] = parts.remove(0);
                                answersCount++;
                                index++;
                            }
                            updateRows();
                            requestFieldFocusAtPosition = answerStartRow + index - 1;
                            listView.setItemAnimator(itemAnimator);
                            listAdapter.notifyDataSetChanged();
                            return true;
                        }
                    };
                    cell.createErrorTextView();
                    cell.addTextWatcher(new TextWatcher() {
                        @Override
                        public void beforeTextChanged(CharSequence s, int start, int count, int after) {

                        }

                        @Override
                        public void onTextChanged(CharSequence s, int start, int before, int count) {

                        }

                        @Override
                        public void afterTextChanged(Editable s) {
                            if (cell.getTag() != null) {
                                return;
                            }
                            RecyclerView.ViewHolder holder = listView.findViewHolderForAdapterPosition(questionRow);
                            if (holder != null) {
                                if (suggestEmojiPanel != null) {
                                    ImageSpan[] spans = s.getSpans(0, s.length(), ImageSpan.class);
                                    for (ImageSpan span : spans) {
                                        s.removeSpan(span);
                                    }
                                    Emoji.replaceEmoji(s, cell.getEditField().getPaint().getFontMetricsInt(), false);

                                    suggestEmojiPanel.setDirection(SuggestEmojiView.DIRECTION_TO_TOP);
                                    suggestEmojiPanel.setDelegate(cell);
                                    suggestEmojiPanel.setTranslationY(holder.itemView.getY());
                                    suggestEmojiPanel.fireUpdate();
                                }
                            }
                            questionString = s;
                            if (holder != null) {
                                setTextLeft(holder.itemView, questionRow);
                            }
                            checkDoneButton();
                        }
                    });
                    view = cell;
                    break;
                }
                case 6:
                    view = new TextCheckCell(mContext, resourcesProvider);
                    break;
                case 7: {
                    PollEditTextCell cell = new PollEditTextCell(mContext, false, isPremium ? PollEditTextCell.TYPE_EMOJI : PollEditTextCell.TYPE_DEFAULT, null) {
                        @Override
                        protected void onFieldTouchUp(EditTextBoldCursor editText) {
                            parentAlert.makeFocusable(editText, true);
                        }

                        @Override
                        protected void onEditTextFocusChanged(boolean focused) {
                            onCellFocusChanges(this, focused);
                        }

                        @Override
                        protected void onActionModeStart(EditTextBoldCursor editText, ActionMode actionMode) {
                            if (editText.isFocused() && editText.hasSelection()) {
                                Menu menu = actionMode.getMenu();
                                if (menu.findItem(android.R.id.copy) == null) {
                                    return;
                                }
                                ChatActivity.fillActionModeMenu(menu, ((ChatActivity) parentAlert.baseFragment).getCurrentEncryptedChat(), true);
                            }
                        }

                        @Override
                        protected void onEmojiButtonClicked(PollEditTextCell cell1) {
                            onEmojiClicked(cell1);
                        }
                    };
                    cell.createErrorTextView();
                    cell.addTextWatcher(new TextWatcher() {
                        @Override
                        public void beforeTextChanged(CharSequence s, int start, int count, int after) {

                        }

                        @Override
                        public void onTextChanged(CharSequence s, int start, int before, int count) {

                        }

                        @Override
                        public void afterTextChanged(Editable s) {
                            if (cell.getTag() != null) {
                                return;
                            }
                            RecyclerView.ViewHolder holder = listView.findViewHolderForAdapterPosition(questionRow);
                            if (holder != null) {
                                if (suggestEmojiPanel != null) {
                                    ImageSpan[] spans = s.getSpans(0, s.length(), ImageSpan.class);
                                    for (ImageSpan span : spans) {
                                        s.removeSpan(span);
                                    }
                                    Emoji.replaceEmoji(s, cell.getEditField().getPaint().getFontMetricsInt(), false);

                                    suggestEmojiPanel.setDirection(SuggestEmojiView.DIRECTION_TO_TOP);
                                    suggestEmojiPanel.setDelegate(cell);
                                    suggestEmojiPanel.setTranslationY(holder.itemView.getY());
                                    suggestEmojiPanel.fireUpdate();
                                }
                            }
                            solutionString = s;
                            if (holder != null) {
                                setTextLeft(holder.itemView, solutionRow);
                            }
                            checkDoneButton();
                        }
                    });
                    view = cell;
                    break;
                }
                case 8: {
                    view = new EmptyView(mContext);
                    view.setBackgroundColor(getThemedColor(Theme.key_windowBackgroundGray));
                    break;
                }
                case 9: {
                    view = new View(mContext) {
                        @Override
                        protected void onMeasure(int widthMeasureSpec, int heightMeasureSpec) {
                            setMeasuredDimension(MeasureSpec.getSize(widthMeasureSpec), topPadding);
                        }
                    };
                    break;
                }
                default: {
                    PollEditTextCell cell = new PollEditTextCell(mContext, false, isPremium ? PollEditTextCell.TYPE_EMOJI : PollEditTextCell.TYPE_DEFAULT, v -> {
                        if (v.getTag() != null) {
                            return;
                        }
                        v.setTag(1);
                        PollEditTextCell p = (PollEditTextCell) v.getParent();
                        RecyclerView.ViewHolder holder = listView.findContainingViewHolder(p);
                        if (holder != null) {
                            int position = holder.getAdapterPosition();
                            if (position != RecyclerView.NO_POSITION) {
                                listView.setItemAnimator(itemAnimator);
                                int index = position - answerStartRow;
                                listAdapter.notifyItemRemoved(position);
                                System.arraycopy(answers, index + 1, answers, index, answers.length - 1 - index);
                                System.arraycopy(answersChecks, index + 1, answersChecks, index, answersChecks.length - 1 - index);
                                answers[answers.length - 1] = null;
                                answersChecks[answersChecks.length - 1] = false;
                                answersCount--;
                                if (answersCount == answers.length - 1) {
                                    listAdapter.notifyItemInserted(answerStartRow + answers.length - 1);
                                }
                                holder = listView.findViewHolderForAdapterPosition(position - 1);
                                EditTextBoldCursor editText = p.getTextView();
                                if (holder != null && holder.itemView instanceof PollEditTextCell) {
                                    PollEditTextCell editTextCell = (PollEditTextCell) holder.itemView;
                                    editTextCell.getTextView().requestFocus();
                                } else if (editText.isFocused()) {
                                    AndroidUtilities.hideKeyboard(editText);
                                    hideEmojiPopup(true);
                                } else if (isEmojiSearchOpened) {
                                    hideEmojiPopup(true);
                                }
                                editText.clearFocus();
                                checkDoneButton();
                                updateRows();
                                if (suggestEmojiPanel != null) {
                                    suggestEmojiPanel.forceClose();
                                    suggestEmojiPanel.setDelegate(null);
                                }
                                listAdapter.notifyItemChanged(answerSectionRow);
                                listAdapter.notifyItemChanged(emptyRow);
                            }
                        }
                    }, resourcesProvider) {

                        @Override
                        protected void onActionModeStart(EditTextBoldCursor editText, ActionMode actionMode) {
                            if (editText.isFocused() && editText.hasSelection()) {
                                Menu menu = actionMode.getMenu();
                                if (menu.findItem(android.R.id.copy) == null) {
                                    return;
                                }
                                ChatActivity.fillActionModeMenu(menu, ((ChatActivity) parentAlert.baseFragment).getCurrentEncryptedChat(), true);
                            }
                        }

                        @Override
                        protected boolean drawDivider() {
                            RecyclerView.ViewHolder holder = listView.findContainingViewHolder(this);
                            if (holder != null) {
                                int position = holder.getAdapterPosition();
                                if (answersCount == maxAnswersCount && position == answerStartRow + answersCount - 1) {
                                    return false;
                                }
                            }
                            return true;
                        }

                        @Override
                        protected boolean shouldShowCheckBox() {
                            return quizPoll;
                        }

                        @Override
                        protected void onFieldTouchUp(EditTextBoldCursor editText) {
                            parentAlert.makeFocusable(editText, true);
                        }

                        @Override
                        protected void onEditTextFocusChanged(boolean focused) {
                            onCellFocusChanges(this, focused);
                        }

                        @Override
                        protected void onCheckBoxClick(PollEditTextCell editText, boolean checked) {
                            if (checked && quizPoll) {
                                Arrays.fill(answersChecks, false);
                                int count = listView.getChildCount();
                                for (int a = answerStartRow; a < answerStartRow + answersCount; a++) {
                                    RecyclerView.ViewHolder holder = listView.findViewHolderForAdapterPosition(a);
                                    if (holder != null && holder.itemView instanceof PollEditTextCell) {
                                        PollEditTextCell pollEditTextCell = (PollEditTextCell) holder.itemView;
                                        pollEditTextCell.setChecked(false, true);
                                    }
                                }
                            }
                            super.onCheckBoxClick(editText, checked);
                            RecyclerView.ViewHolder holder = listView.findContainingViewHolder(editText);
                            if (holder != null) {
                                int position = holder.getAdapterPosition();
                                if (position != RecyclerView.NO_POSITION) {
                                    int index = position - answerStartRow;
                                    answersChecks[index] = checked;
                                }
                            }
                            checkDoneButton();
                        }

                        @Override
                        protected boolean isChecked(PollEditTextCell editText) {
                            RecyclerView.ViewHolder holder = listView.findContainingViewHolder(editText);
                            if (holder != null) {
                                int position = holder.getAdapterPosition();
                                if (position != RecyclerView.NO_POSITION) {
                                    int index = position - answerStartRow;
                                    return answersChecks[index];
                                }
                            }
                            return false;
                        }

                        @Override
                        protected void onEmojiButtonClicked(PollEditTextCell cell1) {
                            onEmojiClicked(cell1);
                        }

                        @Override
                        public boolean onPastedMultipleLines(ArrayList<CharSequence> parts) {
                            if (parts.isEmpty()) return false;
                            int index = listView.getChildAdapterPosition(this) - answerStartRow;
                            if (index < 0) return false;
                            textView.getText().replace(textView.getSelectionStart(), textView.getSelectionEnd(), parts.remove(0));
                            index++;
                            while (!parts.isEmpty() && index < maxAnswersCount) {
                                for (int i = answers.length - 1; i > index; --i) {
                                    answers[i] = answers[i - 1];
                                }
                                answers[index] = parts.remove(0);
                                answersCount++;
                                index++;
                            }
                            updateRows();
                            requestFieldFocusAtPosition = answerStartRow + index - 1;
                            listView.setItemAnimator(itemAnimator);
                            listAdapter.notifyDataSetChanged();
                            return true;
                        }
                    };
                    cell.addTextWatcher(new TextWatcher() {
                        @Override
                        public void beforeTextChanged(CharSequence s, int start, int count, int after) {

                        }

                        @Override
                        public void onTextChanged(CharSequence s, int start, int before, int count) {

                        }

                        @Override
                        public void afterTextChanged(Editable s) {
                            RecyclerView.ViewHolder holder = listView.findContainingViewHolder(cell);
                            if (holder != null) {
                                int position = holder.getAdapterPosition();
                                int index = position - answerStartRow;
                                if (index < 0 || index >= answers.length) {
                                    return;
                                }
                                if (suggestEmojiPanel != null) {
                                    ImageSpan[] spans = s.getSpans(0, s.length(), ImageSpan.class);
                                    for (ImageSpan span : spans) {
                                        s.removeSpan(span);
                                    }
                                    Emoji.replaceEmoji(s, cell.getEditField().getPaint().getFontMetricsInt(), false);
                                    float y = holder.itemView.getY() - AndroidUtilities.dp(166) + holder.itemView.getMeasuredHeight();
                                    if (y > 0) {
                                        suggestEmojiPanel.setDirection(SuggestEmojiView.DIRECTION_TO_BOTTOM);
                                        suggestEmojiPanel.setTranslationY(y);
                                    } else {
                                        suggestEmojiPanel.setDirection(SuggestEmojiView.DIRECTION_TO_TOP);
                                        suggestEmojiPanel.setTranslationY(holder.itemView.getY());
                                    }
                                    suggestEmojiPanel.setDelegate(cell);
                                    suggestEmojiPanel.fireUpdate();
                                }

                                answers[index] = s;
                                setTextLeft(cell, position);
                                checkDoneButton();
                            }
                        }
                    });
                    cell.setShowNextButton(true);
                    EditTextBoldCursor editText = cell.getTextView();
                    editText.setImeOptions(editText.getImeOptions() | EditorInfo.IME_ACTION_NEXT);
                    editText.setOnEditorActionListener((v, actionId, event) -> {
                        if (actionId == EditorInfo.IME_ACTION_NEXT) {
                            RecyclerView.ViewHolder holder = listView.findContainingViewHolder(cell);
                            if (holder != null) {
                                int position = holder.getAdapterPosition();
                                if (position != RecyclerView.NO_POSITION) {
                                    int index = position - answerStartRow;
                                    if (index == answersCount - 1 && answersCount < maxAnswersCount) {
                                        addNewField();
                                    } else {
                                        if (index == answersCount - 1) {
                                            AndroidUtilities.hideKeyboard(cell.getTextView());
                                        } else {
                                            holder = listView.findViewHolderForAdapterPosition(position + 1);
                                            if (holder != null && holder.itemView instanceof PollEditTextCell) {
                                                PollEditTextCell editTextCell = (PollEditTextCell) holder.itemView;
                                                editTextCell.getTextView().requestFocus();
                                            }
                                        }
                                    }
                                }
                            }
                            return true;
                        }
                        return false;
                    });
                    editText.setOnKeyListener((v, keyCode, event) -> {
                        EditTextBoldCursor field = (EditTextBoldCursor) v;
                        if (keyCode == KeyEvent.KEYCODE_DEL && event.getAction() == KeyEvent.ACTION_DOWN && field.length() == 0) {
                            cell.callOnDelete();
                            return true;
                        }
                        return false;
                    });
                    view = cell;
                    break;
                }
            }
            view.setLayoutParams(new RecyclerView.LayoutParams(RecyclerView.LayoutParams.MATCH_PARENT, RecyclerView.LayoutParams.WRAP_CONTENT));
            return new RecyclerListView.Holder(view);
        }

        @Override
        public int getItemViewType(int position) {
            if (position == questionHeaderRow || position == answerHeaderRow || position == settingsHeaderRow) {
                return 0;
            } else if (position == questionSectionRow) {
                return 1;
            } else if (position == answerSectionRow || position == settingsSectionRow || position == solutionInfoRow) {
                return 2;
            } else if (position == addAnswerRow) {
                return 3;
            } else if (position == questionRow) {
                return 4;
            } else if (position == solutionRow) {
                return 7;
            } else if (position == anonymousRow || position == multipleRow || position == quizRow || position == allowAddingRow || position == allowMarkingRow) {
                return 6;
            } else if (position == emptyRow) {
                return 8;
            } else if (position == paddingRow) {
                return 9;
            } else {
                return 5;
            }
        }

        public void swapElements(int fromIndex, int toIndex) {
            int idx1 = fromIndex - answerStartRow;
            int idx2 = toIndex - answerStartRow;
            if (idx1 < 0 || idx2 < 0 || idx1 >= answersCount || idx2 >= answersCount) {
                return;
            }
            CharSequence from = answers[idx1];
            answers[idx1] = answers[idx2];
            answers[idx2] = from;
            boolean temp = answersChecks[idx1];
            answersChecks[idx1] = answersChecks[idx2];
            answersChecks[idx2] = temp;
            notifyItemMoved(fromIndex, toIndex);
        }
    }

    @Override
    public ArrayList<ThemeDescription> getThemeDescriptions() {
        ArrayList<ThemeDescription> themeDescriptions = new ArrayList<>();

        themeDescriptions.add(new ThemeDescription(listView, ThemeDescription.FLAG_LISTGLOWCOLOR, null, null, null, null, Theme.key_dialogScrollGlow));

        themeDescriptions.add(new ThemeDescription(listView, ThemeDescription.FLAG_BACKGROUNDFILTER, new Class[]{ShadowSectionCell.class}, null, null, null, Theme.key_windowBackgroundGrayShadow));
        themeDescriptions.add(new ThemeDescription(listView, ThemeDescription.FLAG_BACKGROUNDFILTER | ThemeDescription.FLAG_CELLBACKGROUNDCOLOR, new Class[]{ShadowSectionCell.class}, null, null, null, Theme.key_windowBackgroundGray));

        themeDescriptions.add(new ThemeDescription(listView, ThemeDescription.FLAG_CELLBACKGROUNDCOLOR, new Class[]{EmptyView.class}, null, null, null, Theme.key_windowBackgroundGray));

        themeDescriptions.add(new ThemeDescription(listView, ThemeDescription.FLAG_BACKGROUNDFILTER, new Class[]{TextInfoPrivacyCell.class}, null, null, null, Theme.key_windowBackgroundGrayShadow));
        themeDescriptions.add(new ThemeDescription(listView, ThemeDescription.FLAG_BACKGROUNDFILTER | ThemeDescription.FLAG_CELLBACKGROUNDCOLOR, new Class[]{TextInfoPrivacyCell.class}, null, null, null, Theme.key_windowBackgroundGray));
        themeDescriptions.add(new ThemeDescription(listView, 0, new Class[]{TextInfoPrivacyCell.class}, new String[]{"textView"}, null, null, null, Theme.key_windowBackgroundWhiteGrayText4));

        themeDescriptions.add(new ThemeDescription(listView, 0, new Class[]{HeaderCell.class}, new String[]{"textView"}, null, null, null, Theme.key_windowBackgroundWhiteBlueHeader));
        themeDescriptions.add(new ThemeDescription(listView, ThemeDescription.FLAG_CHECKTAG, new Class[]{HeaderCell.class}, new String[]{"textView2"}, null, null, null, Theme.key_text_RedRegular));
        themeDescriptions.add(new ThemeDescription(listView, ThemeDescription.FLAG_CHECKTAG, new Class[]{HeaderCell.class}, new String[]{"textView2"}, null, null, null, Theme.key_windowBackgroundWhiteGrayText3));

        themeDescriptions.add(new ThemeDescription(listView, ThemeDescription.FLAG_TEXTCOLOR, new Class[]{PollEditTextCell.class}, new String[]{"textView"}, null, null, null, Theme.key_windowBackgroundWhiteBlackText));
        themeDescriptions.add(new ThemeDescription(listView, ThemeDescription.FLAG_HINTTEXTCOLOR, new Class[]{PollEditTextCell.class}, new String[]{"textView"}, null, null, null, Theme.key_windowBackgroundWhiteHintText));
        themeDescriptions.add(new ThemeDescription(listView, ThemeDescription.FLAG_HINTTEXTCOLOR, new Class[]{PollEditTextCell.class}, new String[]{"deleteImageView"}, null, null, null, Theme.key_windowBackgroundWhiteGrayIcon));
        themeDescriptions.add(new ThemeDescription(listView, ThemeDescription.FLAG_HINTTEXTCOLOR, new Class[]{PollEditTextCell.class}, new String[]{"moveImageView"}, null, null, null, Theme.key_windowBackgroundWhiteGrayIcon));
        themeDescriptions.add(new ThemeDescription(listView, ThemeDescription.FLAG_USEBACKGROUNDDRAWABLE | ThemeDescription.FLAG_DRAWABLESELECTEDSTATE, new Class[]{PollEditTextCell.class}, new String[]{"deleteImageView"}, null, null, null, Theme.key_stickers_menuSelector));
        themeDescriptions.add(new ThemeDescription(listView, ThemeDescription.FLAG_CHECKTAG, new Class[]{PollEditTextCell.class}, new String[]{"textView2"}, null, null, null, Theme.key_text_RedRegular));
        themeDescriptions.add(new ThemeDescription(listView, 0, new Class[]{PollEditTextCell.class}, new String[]{"checkBox"}, null, null, null, Theme.key_windowBackgroundWhiteGrayIcon));
        themeDescriptions.add(new ThemeDescription(listView, 0, new Class[]{PollEditTextCell.class}, new String[]{"checkBox"}, null, null, null, Theme.key_checkboxCheck));

        themeDescriptions.add(new ThemeDescription(listView, 0, new Class[]{TextCheckCell.class}, new String[]{"textView"}, null, null, null, Theme.key_windowBackgroundWhiteBlackText));
        themeDescriptions.add(new ThemeDescription(listView, 0, new Class[]{TextCheckCell.class}, new String[]{"valueTextView"}, null, null, null, Theme.key_windowBackgroundWhiteGrayText2));
        themeDescriptions.add(new ThemeDescription(listView, 0, new Class[]{TextCheckCell.class}, new String[]{"checkBox"}, null, null, null, Theme.key_switchTrack));
        themeDescriptions.add(new ThemeDescription(listView, 0, new Class[]{TextCheckCell.class}, new String[]{"checkBox"}, null, null, null, Theme.key_switchTrackChecked));

        themeDescriptions.add(new ThemeDescription(listView, ThemeDescription.FLAG_SELECTOR, null, null, null, null, Theme.key_listSelector));

        themeDescriptions.add(new ThemeDescription(listView, 0, new Class[]{View.class}, Theme.dividerPaint, null, null, Theme.key_divider));

        themeDescriptions.add(new ThemeDescription(listView, 0, new Class[]{TextCell.class}, new String[]{"textView"}, null, null, null, Theme.key_windowBackgroundWhiteBlueText4));
        themeDescriptions.add(new ThemeDescription(listView, ThemeDescription.FLAG_BACKGROUNDFILTER, new Class[]{TextCell.class}, new String[]{"imageView"}, null, null, null, Theme.key_switchTrackChecked));
        themeDescriptions.add(new ThemeDescription(listView, 0, new Class[]{TextCell.class}, new String[]{"imageView"}, null, null, null, Theme.key_checkboxCheck));

        return themeDescriptions;
    }

    private int getAnswersMaxCount() {
        if (todo) {
            return getMessagesController().todoItemsMax;
        } else {
            return getMessagesController().pollAnswersMax;
        }
    }

    private MessagesController getMessagesController() {
        final int currentAccount;
        if (parentAlert != null) {
            currentAccount = parentAlert.currentAccount;
        } else {
            currentAccount = UserConfig.selectedAccount;
        }
        return MessagesController.getInstance(currentAccount);
    }
}<|MERGE_RESOLUTION|>--- conflicted
+++ resolved
@@ -83,7 +83,6 @@
     private KeyboardNotifier keyboardNotifier;
     private boolean waitingForKeyboardOpen;
     private boolean destroyed;
-    public boolean doneItemEnabled;
     private boolean isPremium;
 
     private final int maxAnswersCount;
@@ -820,8 +819,6 @@
         parentAlert.setAllowNestedScroll(allowNesterScroll);
         doneItemEnabled = quizPoll && checksCount == 0 || enabled;
         parentAlert.updateDoneItemEnabled();
-<<<<<<< HEAD
-=======
     }
 
     @Override
@@ -832,7 +829,6 @@
     @Override
     public boolean hasDoneItem() {
         return true;
->>>>>>> 72922d74
     }
 
     private void updateRows() {
@@ -918,10 +914,6 @@
 
     @Override
     public void onHidden() {
-<<<<<<< HEAD
-
-=======
->>>>>>> 72922d74
         parentAlert.updateDoneItemEnabled();
     }
 
@@ -1257,10 +1249,6 @@
                 prevCell.getEmojiButton().setState(ChatActivityEnterViewAnimatedIconView.State.SMILE, false);
             }
         }
-    }
-
-    public boolean hasDoneItem() {
-        return true;
     }
 
     private void hideEmojiPopup(boolean byBackButton) {
@@ -1321,10 +1309,6 @@
 
     public boolean isAnimatePopupClosing() {
         return isAnimatePopupClosing;
-    }
-
-    public boolean isDoneItemEnabled() {
-        return doneItemEnabled;
     }
 
     public boolean isPopupShowing() {
