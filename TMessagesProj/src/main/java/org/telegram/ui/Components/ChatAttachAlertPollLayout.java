--- conflicted
+++ resolved
@@ -792,13 +792,8 @@
                     textCell.setColors(null, Theme.key_windowBackgroundWhiteBlueText4);
                     Drawable drawable1 = mContext.getResources().getDrawable(R.drawable.poll_add_circle);
                     Drawable drawable2 = mContext.getResources().getDrawable(R.drawable.poll_add_plus);
-<<<<<<< HEAD
-                    drawable1.setColorFilter(new PorterDuffColorFilter(Theme.getColor(Theme.key_switchTrackChecked), PorterDuff.Mode.SRC_IN));
-                    drawable2.setColorFilter(new PorterDuffColorFilter(Theme.getColor(Theme.key_checkboxCheck), PorterDuff.Mode.SRC_IN));
-=======
-                    drawable1.setColorFilter(new PorterDuffColorFilter(getThemedColor(Theme.key_switchTrackChecked), PorterDuff.Mode.MULTIPLY));
-                    drawable2.setColorFilter(new PorterDuffColorFilter(getThemedColor(Theme.key_checkboxCheck), PorterDuff.Mode.MULTIPLY));
->>>>>>> 418f478a
+                    drawable1.setColorFilter(new PorterDuffColorFilter(getThemedColor(Theme.key_switchTrackChecked), PorterDuff.Mode.SRC_IN));
+                    drawable2.setColorFilter(new PorterDuffColorFilter(getThemedColor(Theme.key_checkboxCheck), PorterDuff.Mode.SRC_IN));
                     CombinedDrawable combinedDrawable = new CombinedDrawable(drawable1, drawable2);
                     textCell.setTextAndIcon(LocaleController.getString("AddAnOption", R.string.AddAnOption), combinedDrawable, false);
                     break;
