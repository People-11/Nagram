/*
 * This is the source code of Telegram for Android v. 5.x.x.
 * It is licensed under GNU GPL v. 2 or later.
 * You should have received a copy of the license in this archive (see LICENSE).
 *
 * Copyright Nikolai Kudashov, 2013-2018.
 */

package org.telegram.ui.Components;

import android.animation.Animator;
import android.animation.AnimatorListenerAdapter;
import android.animation.AnimatorSet;
import android.animation.ObjectAnimator;
import android.animation.ValueAnimator;
import android.annotation.SuppressLint;
import android.content.Context;
import android.graphics.Canvas;
import android.graphics.Paint;
import android.graphics.PorterDuff;
import android.graphics.PorterDuffColorFilter;
import android.graphics.RectF;
import android.graphics.drawable.Drawable;
import android.graphics.drawable.GradientDrawable;
import android.os.Build;
import android.os.SystemClock;
import android.text.Layout;
import android.text.SpannableStringBuilder;
import android.text.StaticLayout;
import android.text.TextPaint;
import android.text.TextUtils;
import android.util.Property;
import android.util.SparseIntArray;
import android.view.HapticFeedbackConstants;
import android.view.View;
import android.view.ViewGroup;
import android.view.accessibility.AccessibilityNodeInfo;
import android.widget.FrameLayout;
import android.widget.TextView;

import androidx.core.content.ContextCompat;
import androidx.core.graphics.ColorUtils;
import androidx.recyclerview.widget.DefaultItemAnimator;
import androidx.recyclerview.widget.ItemTouchHelper;
import androidx.recyclerview.widget.LinearLayoutManager;
import androidx.recyclerview.widget.LinearSmoothScroller;
import androidx.recyclerview.widget.RecyclerView;

import org.telegram.messenger.AccountInstance;
import org.telegram.messenger.AndroidUtilities;
import org.telegram.messenger.Emoji;
import org.telegram.messenger.LocaleController;
import org.telegram.messenger.MessagesController;
import org.telegram.messenger.MessagesStorage;
import org.telegram.messenger.R;
import org.telegram.messenger.UserConfig;
import org.telegram.messenger.Utilities;
import org.telegram.tgnet.ConnectionsManager;
import org.telegram.tgnet.TLRPC;
import org.telegram.ui.ActionBar.Theme;

import java.util.ArrayList;

import tw.nekomimi.nekogram.NekoXConfig;
import tw.nekomimi.nekogram.NekoConfig;
import tw.nekomimi.nekogram.folder.FolderIconHelper;

public class FilterTabsView extends FrameLayout {

    public int getCurrentTabStableId() {
        return positionToStableId.get(currentPosition, -1);
    }

    public int getStableId(int selectedType) {
        return positionToStableId.get(selectedType, -1);
    }

    public boolean selectTabWithStableId(int stableId) {
        for (int i = 0; i < tabs.size(); i++) {
            if (positionToStableId.get(i, -1) == stableId) {
                currentPosition = i;
                selectedTabId = positionToId.get(i);
                return true;
            }
        }
        return false;
    }

    public interface FilterTabsViewDelegate {
        void onPageSelected(Tab tab, boolean forward);

        void onPageScrolled(float progress);

        void onSamePageSelected();

        int getTabCounter(int tabId);

        boolean didSelectTab(TabView tabView, boolean selected);

        boolean isTabMenuVisible();

        void onDeletePressed(int id);

        void onPageReorder(int fromId, int toId);

        boolean canPerformActions();
    }

    public class Tab {
        public int id;
        public String title;
        public int titleWidth;
        public String emoticon;
        public int iconWidth;
        public int counter;
        public boolean isDefault;
        public boolean isLocked;

        public Tab(int i, String t, String e) {
            id = i;
            title = NekoConfig.tabsTitleType.Int() != NekoXConfig.TITLE_TYPE_ICON ? t : "";
            emoticon = i != Integer.MAX_VALUE ? e : "\uD83D\uDCAC";
        }

        public int getWidth(boolean store) {
            iconWidth = FolderIconHelper.getTotalIconWidth();
            int width = titleWidth = (int) Math.ceil(textPaint.measureText(title));
            width += iconWidth;
            int c;
            if (store) {
                c = delegate.getTabCounter(id);
                if (c < 0) {
                    c = 0;
                }
                if (store) {
                    counter = c;
                }
            } else {
                c = counter;
            }
            if (c > 0) {
                String counterText = String.format("%d", c);
                int counterWidth = (int) Math.ceil(textCounterPaint.measureText(counterText));
                int countWidth = Math.max(AndroidUtilities.dp(10), counterWidth) + AndroidUtilities.dp(10);
                width += countWidth + AndroidUtilities.dp(6);
            }
            return Math.max(AndroidUtilities.dp(40), width);
        }

        public boolean setTitle(String newTitle) {
            newTitle = NekoConfig.tabsTitleType.Int() != NekoXConfig.TITLE_TYPE_ICON ? newTitle : "";
            if (TextUtils.equals(title, newTitle)) {
                return false;
            }
            title = newTitle;
            return true;
        }
    }

    public class TabView extends View {

        public ValueAnimator changeAnimator;
        private Tab currentTab;
        private int textHeight;
        private int tabWidth;
        private int currentPosition;
        private RectF rect = new RectF();
        private String currentText;
        private StaticLayout textLayout;
        private int textOffsetX;
        private String currentEmoticon;
        private Drawable icon;
        private Drawable activeIcon;

        public boolean animateChange;
        public float changeProgress;

        public boolean animateCounterChange;
        private float locIconXOffset;


        float lastTextX;
        float animateFromTextX;
        boolean animateTextX;

        String lastEmoticon;
        float lastIconX;
        float animateFromIconX;
        boolean animateIconX;
        private boolean animateIconChange;
        private Drawable iconAnimateInDrawable;
        private Drawable iconAnimateOutDrawable;

        boolean animateTabCounter;
        int lastTabCount = -1;
        int animateFromTabCount;
        StaticLayout inCounter;
        StaticLayout outCounter;
        StaticLayout stableCounter;

        StaticLayout lastTitleLayout;
        String lastTitle;
        private StaticLayout titleAnimateInLayout;
        private StaticLayout titleAnimateOutLayout;
        private StaticLayout titleAnimateStableLayout;
        private boolean animateTextChange;
        private boolean animateTextChangeOut;
        private boolean animateTabWidth;
        private float animateFromWidth;
        private float titleXOffset;
        private int lastTitleWidth;
        private int animateFromTitleWidth;
        private int lastCountWidth;
        private float lastCounterWidth;
        private float animateFromCountWidth;
        private float animateFromCounterWidth;
        private float lastTabWidth;
        private float animateFromTabWidth;
        private float lastWidth;
        private float rotation;
        private float progressToLocked;

        public TabView(Context context) {
            super(context);
        }

        public void setTab(Tab tab, int position) {
            currentTab = tab;
            currentPosition = position;
            setContentDescription(tab.title);
            requestLayout();
        }

        public int getId() {
            return currentTab.id;
        }

        @Override
        protected void onDetachedFromWindow() {
            super.onDetachedFromWindow();
            animateChange = false;
            animateTabCounter = false;
            animateCounterChange = false;
            animateTextChange = false;
            animateTextX = false;
            animateIconX = false;
            animateIconChange = false;
            animateTabWidth = false;
            if (changeAnimator != null) {
                changeAnimator.removeAllListeners();
                changeAnimator.removeAllUpdateListeners();
                changeAnimator.cancel();
                changeAnimator = null;
            }
            invalidate();
        }

        @Override
        protected void onMeasure(int widthMeasureSpec, int heightMeasureSpec) {
            int w = currentTab.getWidth(false) + FolderIconHelper.getPaddingTab() + additionalTabWidth;
            setMeasuredDimension(w, MeasureSpec.getSize(heightMeasureSpec));
        }

        @SuppressLint("DrawAllocation")
        @Override
        protected void onDraw(Canvas canvas) {
            boolean reorderEnabled = true;
//            boolean reorderEnabled = (!currentTab.isDefault || UserConfig.getInstance(UserConfig.selectedAccount).isPremium());
            // TODO: NekoX try to unlock
            boolean showRemove = !currentTab.isDefault && reorderEnabled;
            if (reorderEnabled && editingAnimationProgress != 0) {
                canvas.save();
                float p = editingAnimationProgress * (currentPosition % 2 == 0 ? 1.0f : -1.0f);
                float s = (float) Math.sin((p + (currentPosition % 2)) * Math.PI * 2.5f);
                float a = (float) (SystemClock.elapsedRealtime() / 400f * Math.PI * (currentPosition % 2 == 0 ? 1.0f : -1.0f));
                canvas.translate(
                    (float) (Math.cos(a) * AndroidUtilities.dp(0.33f) * (currentPosition % 2 == 0 ? 1.0f : -1.0f)),
                    (float) (Math.sin(a) * -AndroidUtilities.dp(0.33f))
                );
                canvas.rotate(1.4f * s, getMeasuredWidth() / 2f, getMeasuredHeight() / 2f);
            }
            int key;
            int animateToKey;
            int otherKey;
            int animateToOtherKey;
            int unreadKey;
            int unreadOtherKey;
            int id1;
            int id2;
            if (manualScrollingToId != -1) {
                id1 = manualScrollingToId;
                id2 = selectedTabId;
            } else {
                id1 = selectedTabId;
                id2 = previousId;
            }
            if (currentTab.id == id1) {
                key = activeTextColorKey;
                animateToKey = aActiveTextColorKey;
                otherKey = unactiveTextColorKey;
                animateToOtherKey = aUnactiveTextColorKey;
                unreadKey = Theme.key_chats_tabUnreadActiveBackground;
                unreadOtherKey = Theme.key_chats_tabUnreadUnactiveBackground;
            } else {
                key = unactiveTextColorKey;
                animateToKey = aUnactiveTextColorKey;
                otherKey = activeTextColorKey;
                animateToOtherKey = aUnactiveTextColorKey;
                unreadKey = Theme.key_chats_tabUnreadUnactiveBackground;
                unreadOtherKey = Theme.key_chats_tabUnreadActiveBackground;
            }
            if (animateToKey < 0) {
                if ((animatingIndicator || manualScrollingToId != -1) && (currentTab.id == id1 || currentTab.id == id2)) {
                    textPaint.setColor(ColorUtils.blendARGB(Theme.getColor(otherKey), Theme.getColor(key), animatingIndicatorProgress));
                } else {
                    textPaint.setColor(Theme.getColor(key));
                }
            } else {
                int color1 = Theme.getColor(key);
                int color2 = Theme.getColor(animateToKey);
                if ((animatingIndicator || manualScrollingToPosition != -1) && (currentTab.id == id1 || currentTab.id == id2)) {
                    int color3 = Theme.getColor(otherKey);
                    int color4 = Theme.getColor(animateToOtherKey);
                    textPaint.setColor(ColorUtils.blendARGB(ColorUtils.blendARGB(color3, color4, animationValue), ColorUtils.blendARGB(color1, color2, animationValue), animatingIndicatorProgress));
                } else {
                    textPaint.setColor(ColorUtils.blendARGB(color1, color2, animationValue));
                }
            }

            float counterWidth;
            int countWidth;
            String counterText;

            boolean animateCounterEnter = animateFromTabCount == 0 && animateTabCounter;
            boolean animateCounterRemove = animateFromTabCount > 0 && currentTab.counter == 0 && animateTabCounter;
            boolean animateCounterReplace = animateFromTabCount > 0 && currentTab.counter > 0 && animateTabCounter;

            if (currentTab.counter > 0 || animateCounterRemove) {
                if (animateCounterRemove) {
                    counterText = String.format("%d", animateFromTabCount);
                } else {
                    counterText = String.format("%d", currentTab.counter);
                }
                counterWidth = (int) Math.ceil(textCounterPaint.measureText(counterText));
                countWidth = (int) (Math.max(AndroidUtilities.dp(10), counterWidth) + AndroidUtilities.dp(10));
            } else {
                counterText = null;
                counterWidth = 0;
                countWidth = 0;
            }


            if (showRemove && (isEditing || editingStartAnimationProgress != 0)) {
                countWidth = (int) (countWidth + (AndroidUtilities.dp(20) - countWidth) * editingStartAnimationProgress);
            }

            if (NekoConfig.tabsTitleType.Int() != NekoXConfig.TITLE_TYPE_ICON) {
                tabWidth = currentTab.iconWidth + currentTab.titleWidth + ((countWidth != 0 && !animateCounterRemove) ? countWidth + AndroidUtilities.dp(6 * (counterText != null ? 1.0f : editingStartAnimationProgress)) : 0);
            } else {
                tabWidth = currentTab.iconWidth + ((countWidth != 0 && !animateCounterRemove) ? countWidth + AndroidUtilities.dp(6 * (counterText != null ? 1.0f : editingStartAnimationProgress)) : 0);
            }
            float textX = ((getMeasuredWidth() - tabWidth) / 2f) + currentTab.iconWidth;
            if (animateTextX) {
                textX = textX * changeProgress + animateFromTextX * (1f - changeProgress);
            }

            if (!TextUtils.equals(currentTab.title, currentText)) {
                currentText = currentTab.title;
                CharSequence text = Emoji.replaceEmoji(currentText, textPaint.getFontMetricsInt(), AndroidUtilities.dp(15), false);
                textLayout = new StaticLayout(text, textPaint, AndroidUtilities.dp(400), Layout.Alignment.ALIGN_NORMAL, 1.0f, 0, false);
                textHeight = textLayout.getHeight();
                textOffsetX = (int) -textLayout.getLineLeft(0);
            }

            float titleOffsetX = 0;
            if (animateTextChange) {
                titleOffsetX = titleXOffset * (animateTextChangeOut ? changeProgress : 1f - changeProgress);
                if (titleAnimateStableLayout != null) {
                    canvas.save();
                    canvas.translate(textX + textOffsetX + titleOffsetX, (getMeasuredHeight() - textHeight) / 2f + 1);
                    titleAnimateStableLayout.draw(canvas);
                    canvas.restore();
                }
                if (titleAnimateInLayout != null) {
                    canvas.save();
                    int alpha = textPaint.getAlpha();
                    textPaint.setAlpha((int) (alpha * (animateTextChangeOut ? 1f - changeProgress : changeProgress)));
                    canvas.translate(textX + textOffsetX + titleOffsetX, (getMeasuredHeight() - textHeight) / 2f + 1);
                    titleAnimateInLayout.draw(canvas);
                    canvas.restore();
                    textPaint.setAlpha(alpha);
                }
                if (titleAnimateOutLayout != null) {
                    canvas.save();
                    int alpha = textPaint.getAlpha();
                    textPaint.setAlpha((int) (alpha * (animateTextChangeOut ? changeProgress : 1f - changeProgress)));
                    canvas.translate(textX + textOffsetX + titleOffsetX, (getMeasuredHeight() - textHeight) / 2f + 1);
                    titleAnimateOutLayout.draw(canvas);
                    canvas.restore();
                    textPaint.setAlpha(alpha);
                }
            } else {
                if (textLayout != null) {
                    canvas.save();
                    canvas.translate(textX + textOffsetX, (getMeasuredHeight() - textHeight) / 2f + 1);
                    textLayout.draw(canvas);
                    canvas.restore();
                }
            }

            int iconX = 0;
            if (NekoConfig.tabsTitleType.Int() != NekoXConfig.TITLE_TYPE_TEXT) {
                int emoticonSize = FolderIconHelper.getIconWidth();
                if (!TextUtils.equals(currentTab.emoticon, currentEmoticon)) {
                    currentEmoticon = currentTab.emoticon;
                    android.graphics.Rect bounds = new android.graphics.Rect(0, 0, emoticonSize, emoticonSize);
                    icon = getResources().getDrawable(FolderIconHelper.getTabIcon(currentTab.emoticon)).mutate();
                    icon.setBounds(bounds);
                }
                if (icon != null) {
                    icon.setTint(textPaint.getColor());
                }
                iconX = (int) ((getMeasuredWidth() - tabWidth) / 2f);
                if (animateIconX) {
                    iconX = (int) (iconX * changeProgress + animateFromIconX * (1f - changeProgress));
                }
                int iconY = (int) ((getMeasuredHeight() - emoticonSize) / 2f);
                if (animateIconChange) {
                    if (iconAnimateOutDrawable != null) {
                        canvas.save();
                        canvas.translate(iconX, iconY);
                        int alpha = iconAnimateOutDrawable.getAlpha();
                        iconAnimateOutDrawable.setAlpha((int) (alpha * (1f - changeProgress)));
                        iconAnimateOutDrawable.draw(canvas);
                        canvas.restore();
                        iconAnimateOutDrawable.setAlpha(alpha);
                    }
                    if (iconAnimateInDrawable != null) {
                        canvas.save();
                        canvas.translate(iconX, iconY);
                        int alpha = iconAnimateInDrawable.getAlpha();
                        iconAnimateInDrawable.setAlpha((int) (alpha * changeProgress));
                        iconAnimateInDrawable.draw(canvas);
                        canvas.restore();
                        iconAnimateInDrawable.setAlpha(alpha);
                    }
                } else if (icon != null) {
                    canvas.save();
                    canvas.translate(iconX, iconY);
                    icon.draw(canvas);
                    canvas.restore();
                }
            }

            if (animateCounterEnter || counterText != null || showRemove && (isEditing || editingStartAnimationProgress != 0)) {
                if (aBackgroundColorKey < 0) {
                    textCounterPaint.setColor(Theme.getColor(backgroundColorKey));
                } else {
                    int color1 = Theme.getColor(backgroundColorKey);
                    int color2 = Theme.getColor(aBackgroundColorKey);
                    textCounterPaint.setColor(ColorUtils.blendARGB(color1, color2, animationValue));
                }
                if (Theme.hasThemeKey(unreadKey) && Theme.hasThemeKey(unreadOtherKey)) {
                    int color1 = Theme.getColor(unreadKey);
                    if ((animatingIndicator || manualScrollingToPosition != -1) && (currentTab.id == id1 || currentTab.id == id2)) {
                        int color3 = Theme.getColor(unreadOtherKey);
                        counterPaint.setColor(ColorUtils.blendARGB(color3, color1, animatingIndicatorProgress));
                    } else {
                        counterPaint.setColor(color1);
                    }
                } else {
                    counterPaint.setColor(textPaint.getColor());
                }

                float x;
                float titleWidth = currentTab.titleWidth;
                if (animateTextChange) {
                    titleWidth = animateFromTitleWidth * (1f - changeProgress) + currentTab.titleWidth * changeProgress;
                }
                int textSpace = NekoConfig.tabsTitleType.Int() != NekoXConfig.TITLE_TYPE_ICON ? AndroidUtilities.dp(6) : 0;
                if (animateTextChange && titleAnimateOutLayout == null) {
                    x = textX - titleXOffset + titleOffsetX + titleWidth + textSpace;
                } else {
                    x = textX + titleWidth + textSpace;
                }
                int countTop = (getMeasuredHeight() - AndroidUtilities.dp(20)) / 2;

                if (showRemove && (isEditing || editingStartAnimationProgress != 0) && counterText == null) {
                    counterPaint.setAlpha((int) (editingStartAnimationProgress * 255));
                } else {
                    counterPaint.setAlpha(255);
                }


                float w = (animateCounterReplace && animateFromCountWidth != countWidth) ? animateFromCountWidth * (1f - changeProgress) + countWidth * changeProgress : countWidth;
                if (animateCounterReplace) {
                    counterWidth = animateFromCounterWidth * (1f - changeProgress) + counterWidth * changeProgress;
                }
                rect.set(x, countTop, x + w, countTop + AndroidUtilities.dp(20));
                if (animateCounterEnter || animateCounterRemove) {
                    canvas.save();
                    float s = animateCounterEnter ? changeProgress : 1f - changeProgress;
                    canvas.scale(s, s, rect.centerX(), rect.centerY());
                }
                canvas.drawRoundRect(rect, 11.5f * AndroidUtilities.density, 11.5f * AndroidUtilities.density, counterPaint);

                if (animateCounterReplace) {
                    float y = countTop;
                    if (inCounter != null) {
                        y += (AndroidUtilities.dp(20) - (inCounter.getLineBottom(0) - inCounter.getLineTop(0))) / 2f;
                    } else if (outCounter != null) {
                        y += (AndroidUtilities.dp(20) - (outCounter.getLineBottom(0) - outCounter.getLineTop(0))) / 2f;
                    } else if (stableCounter != null) {
                        y += (AndroidUtilities.dp(20) - (stableCounter.getLineBottom(0) - stableCounter.getLineTop(0))) / 2f;
                    }
                    float alpha = 1f;
                    if (showRemove) {
                        alpha = (1.0f - editingStartAnimationProgress);
                    }
                    if (inCounter != null) {
                        canvas.save();
                        textCounterPaint.setAlpha((int) (255 * alpha * changeProgress));
                        canvas.translate(rect.left + (rect.width() - counterWidth) / 2, (1f - changeProgress) * AndroidUtilities.dp(15) + y);
                        inCounter.draw(canvas);
                        canvas.restore();
                    }
                    if (outCounter != null) {
                        canvas.save();
                        textCounterPaint.setAlpha((int) (255 * alpha * (1f - changeProgress)));
                        canvas.translate(rect.left + (rect.width() - counterWidth) / 2, changeProgress * -AndroidUtilities.dp(15) + y);
                        outCounter.draw(canvas);
                        canvas.restore();
                    }

                    if (stableCounter != null) {
                        canvas.save();
                        textCounterPaint.setAlpha((int) (255 * alpha));
                        canvas.translate(rect.left + (rect.width() - counterWidth) / 2, y);
                        stableCounter.draw(canvas);
                        canvas.restore();
                    }
                    textCounterPaint.setAlpha(255);
                } else {
                    if (counterText != null) {
                        if (showRemove) {
                            textCounterPaint.setAlpha((int) (255 * (1.0f - editingStartAnimationProgress)));
                        }
                        canvas.drawText(counterText, rect.left + (rect.width() - counterWidth) / 2, countTop + AndroidUtilities.dp(14.5f), textCounterPaint);
                    }
                }

                if (animateCounterEnter || animateCounterRemove) {
                    canvas.restore();
                }
                if (showRemove && (isEditing || editingStartAnimationProgress != 0)) {
                    deletePaint.setColor(textCounterPaint.getColor());
                    deletePaint.setAlpha((int) (255 * editingStartAnimationProgress));
                    int side = AndroidUtilities.dp(3);
                    canvas.drawLine(rect.centerX() - side, rect.centerY() - side, rect.centerX() + side, rect.centerY() + side, deletePaint);
                    canvas.drawLine(rect.centerX() - side, rect.centerY() + side, rect.centerX() + side, rect.centerY() - side, deletePaint);
                }
            }
            if (reorderEnabled && editingAnimationProgress != 0) {
                canvas.restore();
            }

            lastEmoticon = currentEmoticon;
            lastTextX = textX;
            lastIconX = iconX;
            lastTabCount = currentTab.counter;
            lastTitleLayout = textLayout;
            lastTitle = currentText;
            lastTitleWidth = currentTab.titleWidth;
            lastCountWidth = countWidth;
            lastCounterWidth = counterWidth;
            lastTabWidth = tabWidth;
            lastWidth = getMeasuredWidth();

            if (currentTab.isLocked || progressToLocked != 0) {
                if (lockDrawable == null) {
                    lockDrawable = ContextCompat.getDrawable(getContext(), R.drawable.other_lockedfolders);
                }
                if (currentTab.isLocked && progressToLocked != 1f) {
                    progressToLocked += 16 / 150f;
                } else if (!currentTab.isLocked){
                    progressToLocked -= 16 / 150f;
                }
                progressToLocked = Utilities.clamp(progressToLocked, 1f, 0);
                int unactiveColor = Theme.getColor(unactiveTextColorKey);
                if (aUnactiveTextColorKey >= 0) {
                    unactiveColor = ColorUtils.blendARGB(unactiveColor, Theme.getColor(aUnactiveTextColorKey), animationValue);
                }
                if (lockDrawableColor != unactiveColor) {
                    lockDrawableColor = unactiveColor;
                    lockDrawable.setColorFilter(new PorterDuffColorFilter(unactiveColor, PorterDuff.Mode.MULTIPLY));
                }
                iconX = (int) ((getMeasuredWidth() - lockDrawable.getIntrinsicWidth()) / 2f + locIconXOffset);
                int iconY = getMeasuredHeight() - AndroidUtilities.dp(12);
                lockDrawable.setBounds(iconX, iconY, iconX + lockDrawable.getIntrinsicWidth(), iconY + lockDrawable.getIntrinsicHeight());
                if (progressToLocked != 1f) {
                    canvas.save();
                    canvas.scale(progressToLocked, progressToLocked, lockDrawable.getBounds().centerX(), lockDrawable.getBounds().centerY());
                    lockDrawable.draw(canvas);
                    canvas.restore();
                } else {
                    lockDrawable.draw(canvas);
                }

            }
        }

        public boolean animateChange() {
            boolean changed = false;
            if (currentTab.counter != lastTabCount) {
                animateTabCounter = true;
                animateFromTabCount = lastTabCount;
                animateFromCountWidth = lastCountWidth;
                animateFromCounterWidth = lastCounterWidth;
                if (animateFromTabCount > 0 && currentTab.counter > 0) {
                    String oldStr = String.valueOf(animateFromTabCount);
                    String newStr = String.valueOf(currentTab.counter);

                    if (oldStr.length() == newStr.length()) {
                        SpannableStringBuilder oldSpannableStr = new SpannableStringBuilder(oldStr);
                        SpannableStringBuilder newSpannableStr = new SpannableStringBuilder(newStr);
                        SpannableStringBuilder stableStr = new SpannableStringBuilder(newStr);
                        for (int i = 0; i < oldStr.length(); i++) {
                            if (oldStr.charAt(i) == newStr.charAt(i)) {
                                oldSpannableStr.setSpan(new EmptyStubSpan(), i, i + 1, 0);
                                newSpannableStr.setSpan(new EmptyStubSpan(), i, i + 1, 0);
                            } else {
                                stableStr.setSpan(new EmptyStubSpan(), i, i + 1, 0);
                            }
                        }

                        int countOldWidth = (int) Math.ceil(Theme.dialogs_countTextPaint.measureText(oldStr));
                        outCounter = new StaticLayout(oldSpannableStr, textCounterPaint, countOldWidth, Layout.Alignment.ALIGN_CENTER, 1.0f, 0.0f, false);
                        stableCounter = new StaticLayout(stableStr, textCounterPaint, countOldWidth, Layout.Alignment.ALIGN_CENTER, 1.0f, 0.0f, false);
                        inCounter = new StaticLayout(newSpannableStr, textCounterPaint, countOldWidth, Layout.Alignment.ALIGN_CENTER, 1.0f, 0.0f, false);
                    } else {
                        int countOldWidth = (int) Math.ceil(Theme.dialogs_countTextPaint.measureText(oldStr));
                        outCounter = new StaticLayout(oldStr, textCounterPaint, countOldWidth, Layout.Alignment.ALIGN_CENTER, 1.0f, 0.0f, false);
                        int countNewWidth = (int) Math.ceil(Theme.dialogs_countTextPaint.measureText(newStr));
                        inCounter = new StaticLayout(newStr, textCounterPaint, countNewWidth, Layout.Alignment.ALIGN_CENTER, 1.0f, 0.0f, false);
                    }
                }
                changed = true;
            }

            int countWidth;
            String counterText = null;
            if (currentTab.counter > 0) {
                counterText = String.format("%d", currentTab.counter);
                int counterWidth = (int) Math.ceil(textCounterPaint.measureText(counterText));
                countWidth = Math.max(AndroidUtilities.dp(10), counterWidth) + AndroidUtilities.dp(10);
            } else {
                countWidth = 0;
            }
            int tabWidth;
            if (NekoConfig.tabsTitleType.Int() != NekoXConfig.TITLE_TYPE_ICON) {
                tabWidth = currentTab.iconWidth + currentTab.titleWidth + (countWidth != 0 ? countWidth + AndroidUtilities.dp(6 * (counterText != null ? 1.0f : editingStartAnimationProgress)) : 0);
            } else {
                tabWidth = currentTab.iconWidth + (countWidth != 0 ? countWidth + AndroidUtilities.dp(6 * (counterText != null ? 1.0f : editingStartAnimationProgress)) : 0);
            }
            int textX = (getMeasuredWidth() - tabWidth) / 2 + currentTab.iconWidth;

            if (textX != lastTextX) {
                animateTextX = true;
                animateFromTextX = lastTextX;
                changed = true;
            }

            if (lastTitle != null && !currentTab.title.equals(lastTitle)) {
                boolean animateOut;
                String maxStr;
                String substring;
                if (lastTitle.length() > currentTab.title.length()) {
                    animateOut = true;
                    maxStr = lastTitle;
                    substring = currentTab.title;
                } else {
                    animateOut = false;
                    maxStr = currentTab.title;
                    substring = lastTitle;
                }
                int startFrom = maxStr.indexOf(substring);
                if (startFrom >= 0) {
                    CharSequence text = Emoji.replaceEmoji(maxStr, textPaint.getFontMetricsInt(), AndroidUtilities.dp(15), false);
                    SpannableStringBuilder inStr = new SpannableStringBuilder(text);
                    SpannableStringBuilder stabeStr = new SpannableStringBuilder(text);
                    if (startFrom != 0) {
                        stabeStr.setSpan(new EmptyStubSpan(), 0, startFrom, 0);
                    }
                    if (startFrom + substring.length() != maxStr.length()) {
                        stabeStr.setSpan(new EmptyStubSpan(), startFrom + substring.length(), maxStr.length(), 0);
                    }
                    inStr.setSpan(new EmptyStubSpan(), startFrom, startFrom + substring.length(), 0);

                    titleAnimateInLayout = new StaticLayout(inStr, textPaint, AndroidUtilities.dp(400), Layout.Alignment.ALIGN_NORMAL, 1.0f, 0, false);
                    titleAnimateStableLayout = new StaticLayout(stabeStr, textPaint, AndroidUtilities.dp(400), Layout.Alignment.ALIGN_NORMAL, 1.0f, 0, false);
                    animateTextChange = true;
                    animateTextChangeOut = animateOut;
                    titleXOffset = startFrom == 0 ? 0 : -titleAnimateStableLayout.getPrimaryHorizontal(startFrom);
                    animateFromTitleWidth = lastTitleWidth;
                    titleAnimateOutLayout = null;
                    changed = true;
                } else {
                    titleAnimateInLayout = new StaticLayout(currentTab.title, textPaint, AndroidUtilities.dp(400), Layout.Alignment.ALIGN_NORMAL, 1.0f, 0, false);
                    titleAnimateOutLayout = new StaticLayout(lastTitle, textPaint, AndroidUtilities.dp(400), Layout.Alignment.ALIGN_NORMAL, 1.0f, 0, false);
                    titleAnimateStableLayout = null;
                    animateTextChange = true;
                    titleXOffset = 0;
                    animateFromTitleWidth = lastTitleWidth;
                    changed = true;
                }
            }

            if (NekoConfig.tabsTitleType.Int() != NekoXConfig.TITLE_TYPE_TEXT) {
                int iconX = (int) ((getMeasuredWidth() - tabWidth) / 2f);

                if (iconX != lastIconX) {
                    animateIconX = true;
                    animateFromIconX = lastIconX;
                    changed = true;
                }

                if (lastEmoticon != null && !currentTab.emoticon.equals(lastEmoticon)) {
                    int emoticonWidth = FolderIconHelper.getIconWidth();
                    android.graphics.Rect bounds = new android.graphics.Rect(0, 0, emoticonWidth, emoticonWidth);
                    iconAnimateOutDrawable = getResources().getDrawable(FolderIconHelper.getTabIcon(lastEmoticon)).mutate();
                    iconAnimateInDrawable = getResources().getDrawable(FolderIconHelper.getTabIcon(currentTab.emoticon)).mutate();
                    iconAnimateOutDrawable.setBounds(bounds);
                    iconAnimateInDrawable.setBounds(bounds);
                    iconAnimateOutDrawable.setTint(textPaint.getColor());
                    iconAnimateInDrawable.setTint(textPaint.getColor());
                    animateIconChange = true;
                    changed = true;
                }
            }

            if (tabWidth != lastTabWidth || getMeasuredWidth() != lastWidth) {
                animateTabWidth = true;
                animateFromTabWidth = lastTabWidth;
                animateFromWidth = lastWidth;
                changed = true;
            }

            return changed;
        }

        @Override
        public void onInitializeAccessibilityNodeInfo(AccessibilityNodeInfo info) {
            super.onInitializeAccessibilityNodeInfo(info);
            info.setSelected(currentTab != null && selectedTabId != -1 && currentTab.id == selectedTabId);
            info.addAction(AccessibilityNodeInfo.ACTION_CLICK);
            if (Build.VERSION.SDK_INT >= Build.VERSION_CODES.LOLLIPOP) {
                info.addAction(new AccessibilityNodeInfo.AccessibilityAction(AccessibilityNodeInfo.ACTION_LONG_CLICK, LocaleController.getString("AccDescrOpenMenu2", R.string.AccDescrOpenMenu2)));
            } else {
                info.addAction(AccessibilityNodeInfo.ACTION_LONG_CLICK);
            }
            if (currentTab != null) {
                StringBuilder sb = new StringBuilder();
                sb.append(currentTab.title);
                int unread = currentTab != null ? currentTab.counter : 0;
                if (unread > 0) {
                    sb.append("\n");
                    sb.append(LocaleController.formatPluralString("AccDescrUnreadCount", unread));
                }
                info.setContentDescription(sb);
            }
        }

        public void clearTransitionParams() {
            animateChange = false;
            animateTabCounter = false;
            animateCounterChange = false;
            animateTextChange = false;
            animateTextX = false;
            animateIconX = false;
            animateIconChange = false;
            animateTabWidth = false;
            changeAnimator = null;
            invalidate();
        }

        public void shakeLockIcon(float x, int num) {
            if (num == 6) {
                locIconXOffset = 0;
                return;
            }
            AnimatorSet animatorSet = new AnimatorSet();
            ValueAnimator animator = ValueAnimator.ofFloat(0, AndroidUtilities.dp(x));
            animator.addUpdateListener(animation -> {
                locIconXOffset = (float) animation.getAnimatedValue();
                invalidate();
            });
            animatorSet.playTogether(animator);
            animatorSet.setDuration(50);
            animatorSet.addListener(new AnimatorListenerAdapter() {
                @Override
                public void onAnimationEnd(Animator animation) {
                    shakeLockIcon(num == 5 ? 0 : -x, num + 1);
                    locIconXOffset = 0;
                    invalidate();
                }
            });
            animatorSet.start();
        }
    }

    private TextPaint textPaint = new TextPaint(Paint.ANTI_ALIAS_FLAG);
    private TextPaint textCounterPaint = new TextPaint(Paint.ANTI_ALIAS_FLAG);
    private Paint deletePaint = new TextPaint(Paint.ANTI_ALIAS_FLAG);
    private Paint counterPaint = new Paint(Paint.ANTI_ALIAS_FLAG);

    private ArrayList<Tab> tabs = new ArrayList<>();

    private boolean isEditing;
    private long lastEditingAnimationTime;
    private boolean editingForwardAnimation;
    private float editingAnimationProgress;
    private float editingStartAnimationProgress;

    private AnimatorSet colorChangeAnimator;

    private boolean orderChanged;

    private boolean ignoreLayout;

    private RecyclerListView listView;
    private LinearLayoutManager layoutManager;
    private ListAdapter adapter;

    private FilterTabsViewDelegate delegate;

    private int currentPosition;
    private int selectedTabId = -1;
    private int allTabsWidth;

    private int additionalTabWidth;

    private boolean animatingIndicator;
    private float animatingIndicatorProgress;
    private int manualScrollingToPosition = -1;
    private int manualScrollingToId = -1;

    private int scrollingToChild = -1;
    private GradientDrawable selectorDrawable;

    private int tabLineColorKey = Theme.key_actionBarTabLine;
    private int activeTextColorKey = Theme.key_actionBarTabActiveText;
    private int unactiveTextColorKey = Theme.key_actionBarTabUnactiveText;
    private int selectorColorKey = Theme.key_actionBarTabSelector;
    private int backgroundColorKey = Theme.key_actionBarDefault;
    private int aTabLineColorKey = -1;
    private int aActiveTextColorKey = -1;
    private int aUnactiveTextColorKey = -1;
    private int aBackgroundColorKey = -1;

    private int prevLayoutWidth;

    private boolean invalidated;

    private CubicBezierInterpolator interpolator = CubicBezierInterpolator.EASE_OUT_QUINT;

    private SparseIntArray positionToId = new SparseIntArray(5);
    private SparseIntArray positionToStableId = new SparseIntArray(5);
    private SparseIntArray idToPosition = new SparseIntArray(5);
    private SparseIntArray positionToWidth = new SparseIntArray(5);
    private SparseIntArray positionToX = new SparseIntArray(5);

    private boolean animationRunning;
    private long lastAnimationTime;
    private float animationTime;
    private int previousPosition;
    private int previousId;
    DefaultItemAnimator itemAnimator;
    private Drawable lockDrawable;
    private int lockDrawableColor;

    private Runnable animationRunnable = new Runnable() {
        @Override
        public void run() {
            if (!animatingIndicator) {
                return;
            }
            long newTime = SystemClock.elapsedRealtime();
            long dt = (newTime - lastAnimationTime);
            if (dt > 17) {
                dt = 17;
            }
            animationTime += dt / 200.0f;
            setAnimationIdicatorProgress(interpolator.getInterpolation(animationTime));
            if (animationTime > 1.0f) {
                animationTime = 1.0f;
            }
            if (animationTime < 1.0f) {
                AndroidUtilities.runOnUIThread(animationRunnable);
            } else {
                animatingIndicator = false;
                setEnabled(true);
                if (delegate != null) {
                    delegate.onPageScrolled(1.0f);
                }
            }
        }
    };

    private float animationValue;
    private final Property<FilterTabsView, Float> COLORS = new AnimationProperties.FloatProperty<FilterTabsView>("animationValue") {
        @Override
        public void setValue(FilterTabsView object, float value) {
            animationValue = value;

            int color1 = Theme.getColor(tabLineColorKey);
            int color2 = Theme.getColor(aTabLineColorKey);
            selectorDrawable.setColor(ColorUtils.blendARGB(color1, color2, value));

            listView.invalidateViews();
            listView.invalidate();
            object.invalidate();
        }

        @Override
        public Float get(FilterTabsView object) {
            return animationValue;
        }
    };

    public FilterTabsView(Context context) {
        super(context);
        textCounterPaint.setTextSize(AndroidUtilities.dp(13));
        textCounterPaint.setTypeface(AndroidUtilities.bold());
        textPaint.setTextSize(AndroidUtilities.dp(15));
        textPaint.setTypeface(AndroidUtilities.bold());
        deletePaint.setStyle(Paint.Style.STROKE);
        deletePaint.setStrokeCap(Paint.Cap.ROUND);
        deletePaint.setStrokeWidth(AndroidUtilities.dp(1.5f));

        selectorDrawable = new GradientDrawable(GradientDrawable.Orientation.LEFT_RIGHT, null);
        float rad = AndroidUtilities.dpf2(3);
        selectorDrawable.setCornerRadii(new float[]{rad, rad, rad, rad, 0, 0, 0, 0});
        selectorDrawable.setColor(Theme.getColor(tabLineColorKey));

        setHorizontalScrollBarEnabled(false);
        listView = new RecyclerListView(context) {
            @Override
            public void setAlpha(float alpha) {
                super.setAlpha(alpha);
                FilterTabsView.this.invalidate();
            }

            @Override
            protected boolean allowSelectChildAtPosition(View child) {
                return FilterTabsView.this.isEnabled() && delegate.canPerformActions();
            }

            @Override
            protected boolean canHighlightChildAt(View child, float x, float y) {
                if (isEditing) {
                    TabView tabView = (TabView) child;
                    int side = AndroidUtilities.dp(6);
                    if (tabView.rect.left - side < x && tabView.rect.right + side > x) {
                        return false;
                    }
                }
                return super.canHighlightChildAt(child, x, y);
            }
        };
        listView.setClipChildren(false);
        itemAnimator = new DefaultItemAnimator() {

            @Override
            public void runPendingAnimations() {
                boolean removalsPending = !mPendingRemovals.isEmpty();
                boolean movesPending = !mPendingMoves.isEmpty();
                boolean changesPending = !mPendingChanges.isEmpty();
                boolean additionsPending = !mPendingAdditions.isEmpty();
                if (removalsPending || movesPending || additionsPending || changesPending) {
                    ValueAnimator valueAnimator = ValueAnimator.ofFloat(0.1f);
                    valueAnimator.addUpdateListener(valueAnimator12 -> {
                        listView.invalidate();
                        invalidate();
                    });
                    valueAnimator.setDuration(getMoveDuration());
                    valueAnimator.start();
                }
                super.runPendingAnimations();
            }

            @Override
            public boolean animateMove(RecyclerView.ViewHolder holder, ItemHolderInfo info, int fromX, int fromY, int toX, int toY) {
                if (holder.itemView instanceof TabView) {
                    final View view = holder.itemView;
                    fromX += (int) holder.itemView.getTranslationX();
                    fromY += (int) holder.itemView.getTranslationY();
                    resetAnimation(holder);
                    int deltaX = toX - fromX;
                    int deltaY = toY - fromY;
                    if (deltaX != 0) {
                        view.setTranslationX(-deltaX);
                    }
                    if (deltaY != 0) {
                        view.setTranslationY(-deltaY);
                    }

                    TabView tabView = (TabView) holder.itemView;
                    boolean animateChange = tabView.animateChange();
                    if (animateChange) {
                        tabView.changeProgress = 0;
                        tabView.animateChange = true;
                        invalidate();
                    }

                    if (deltaX == 0 && deltaY == 0 && !animateChange) {
                        dispatchMoveFinished(holder);
                        return false;
                    }

                    mPendingMoves.add(new MoveInfo(holder, fromX, fromY, toX, toY));
                    return true;
                }
                return super.animateMove(holder, info, fromX, fromY, toX, toY);
            }

            @Override
            protected void animateMoveImpl(RecyclerView.ViewHolder holder, MoveInfo moveInfo) {
                super.animateMoveImpl(holder, moveInfo);
                if (holder.itemView instanceof TabView) {
                    TabView tabView = (TabView) holder.itemView;
                    if (tabView.animateChange) {
                        if (tabView.changeAnimator != null) {
                            tabView.changeAnimator.removeAllListeners();
                            tabView.changeAnimator.removeAllUpdateListeners();
                            tabView.changeAnimator.cancel();
                        }
                        ValueAnimator valueAnimator = ValueAnimator.ofFloat(0, 1f);
                        valueAnimator.addUpdateListener(valueAnimator1 -> {
                            tabView.changeProgress = (float) valueAnimator1.getAnimatedValue();
                            tabView.invalidate();
                        });
                        valueAnimator.addListener(new AnimatorListenerAdapter() {
                            @Override
                            public void onAnimationEnd(Animator animation) {
                                tabView.clearTransitionParams();
                            }
                        });
                        tabView.changeAnimator = valueAnimator;
                        valueAnimator.setDuration(getMoveDuration());
                        valueAnimator.start();
                    }
                }
            }

            @Override
            public void onMoveFinished(RecyclerView.ViewHolder item) {
                super.onMoveFinished(item);
                item.itemView.setTranslationX(0);
                if (item.itemView instanceof TabView) {
                    ((TabView) item.itemView).clearTransitionParams();
                }
            }

            @Override
            public void endAnimation(RecyclerView.ViewHolder item) {
                super.endAnimation(item);
                item.itemView.setTranslationX(0);
                if (item.itemView instanceof TabView) {
                    ((TabView) item.itemView).clearTransitionParams();
                }
            }
        };
        itemAnimator.setDelayAnimations(false);
        listView.setItemAnimator(itemAnimator);
        listView.setSelectorType(8);
        listView.setSelectorRadius(6);
        listView.setSelectorDrawableColor(Theme.getColor(selectorColorKey));
        listView.setLayoutManager(layoutManager = new LinearLayoutManager(context, LinearLayoutManager.HORIZONTAL, false) {

            @Override
            public boolean supportsPredictiveItemAnimations() {
                return true;
            }

            @Override
            public void smoothScrollToPosition(RecyclerView recyclerView, RecyclerView.State state, int position) {
                LinearSmoothScroller linearSmoothScroller = new LinearSmoothScroller(recyclerView.getContext()) {
                    @Override
                    protected void onTargetFound(View targetView, RecyclerView.State state, Action action) {
                        int dx = calculateDxToMakeVisible(targetView, getHorizontalSnapPreference());
                        if (dx > 0 || dx == 0 && targetView.getLeft() - AndroidUtilities.dp(21) < 0) {
                            dx += AndroidUtilities.dp(60);
                        } else if (dx < 0 || dx == 0 && targetView.getRight() + AndroidUtilities.dp(21) > getMeasuredWidth()) {
                            dx -= AndroidUtilities.dp(60);
                        }

                        final int dy = calculateDyToMakeVisible(targetView, getVerticalSnapPreference());
                        final int distance = (int) Math.sqrt(dx * dx + dy * dy);
                        final int time = Math.max(180, calculateTimeForDeceleration(distance));
                        if (time > 0) {
                            action.update(-dx, -dy, time, mDecelerateInterpolator);
                        }
                    }
                };
                linearSmoothScroller.setTargetPosition(position);
                startSmoothScroll(linearSmoothScroller);
            }

            @Override
            public int scrollHorizontallyBy(int dx, RecyclerView.Recycler recycler, RecyclerView.State state) {
                if (delegate.isTabMenuVisible()) {
                    dx = 0;
                }
                return super.scrollHorizontallyBy(dx, recycler, state);
            }
        });
        ItemTouchHelper itemTouchHelper = new ItemTouchHelper(new TouchHelperCallback());
        itemTouchHelper.attachToRecyclerView(listView);
        listView.setPadding(AndroidUtilities.dp(7), 0, AndroidUtilities.dp(7), 0);
        listView.setClipToPadding(false);
        listView.setDrawSelectorBehind(true);
        adapter = new ListAdapter(context);
        adapter.setHasStableIds(true);
        listView.setAdapter(adapter);

        listView.setOnItemClickListener((view, position, x, y) -> {
            if (!delegate.canPerformActions()) {
                return;
            }
            TabView tabView = (TabView) view;
            if (isEditing) {
                if (position != 0 || NekoConfig.hideAllTab.Bool()) {
                    int side = AndroidUtilities.dp(6);
                    if (tabView.rect.left - side < x && tabView.rect.right + side > x) {
                        delegate.onDeletePressed(tabView.currentTab.id);
                    }
                }
                return;
            }
            if (position == currentPosition && delegate != null) {
                delegate.onSamePageSelected();
                return;
            }
            scrollToTab(tabView.currentTab, position);
        });
        listView.setOnItemLongClickListener((view, position) -> {
            if (!delegate.canPerformActions() || isEditing || !delegate.didSelectTab((TabView) view, position == currentPosition)) {
                return false;
            }
            listView.hideSelector(true);
            return true;
        });
        listView.setOnScrollListener(new RecyclerView.OnScrollListener() {
            @Override
            public void onScrolled(RecyclerView recyclerView, int dx, int dy) {
                invalidate();
            }
        });
        addView(listView, LayoutHelper.createFrame(LayoutHelper.MATCH_PARENT, LayoutHelper.MATCH_PARENT));
    }

    public void setDelegate(FilterTabsViewDelegate filterTabsViewDelegate) {
        delegate = filterTabsViewDelegate;
    }

    public boolean isAnimatingIndicator() {
        return animatingIndicator;
    }

    public void stopAnimatingIndicator() {
        animatingIndicator = false;
    }

    public void scrollToTab(Tab tab, int position) {
        if (tab.isLocked) {
            if (delegate != null) {
                delegate.onPageSelected(tab, false);
            }
            return;
        }
        boolean scrollingForward = currentPosition < position;
        scrollingToChild = -1;
        previousPosition = currentPosition;
        previousId = selectedTabId;
        currentPosition = position;
        selectedTabId = tab.id;

        if (animatingIndicator) {
            AndroidUtilities.cancelRunOnUIThread(animationRunnable);
            animatingIndicator = false;
        }

        animationTime = 0;
        animatingIndicatorProgress = 0;
        animatingIndicator = true;
        setEnabled(false);

        AndroidUtilities.runOnUIThread(animationRunnable, 16);

        if (delegate != null) {
            delegate.onPageSelected(tab, scrollingForward);
        }
        scrollToChild(position);
        if (NekoConfig.hideAllTab.Bool() && !currentTabIsDefault())
            toggleAllTabs(false);
    }

    public void selectFirstTab() {
        if (tabs.isEmpty()) {
            return;
        }
        scrollToTab(tabs.get(0), 0);
    }

    public void selectDefaultTab() {
        Tab defaultTab = findDefaultTab();
        if (defaultTab == null) return;
        if (defaultTab.id == getCurrentTabId()) return;
        scrollToTab(defaultTab, defaultTab.id);
    }

    public boolean isFirstTab() {
        return currentPosition <= 0;
    }

    public void selectLastTab() {
        if (tabs.isEmpty()) {
            return;
        }
        scrollToTab(tabs.get(tabs.size() - 1), tabs.size() - 1);
    }

    public void setAnimationIdicatorProgress(float value) {
        animatingIndicatorProgress = value;
        listView.invalidateViews();
        invalidate();
        if (delegate != null) {
            delegate.onPageScrolled(value);
        }
    }

    public Drawable getSelectorDrawable() {
        return selectorDrawable;
    }

    public RecyclerListView getTabsContainer() {
        return listView;
    }

    public int getNextPageId(boolean forward) {
        return positionToId.get(currentPosition + (forward ? 1 : -1), -1);
    }

    public void removeTabs() {
        tabs.clear();
        positionToId.clear();
        idToPosition.clear();
        positionToWidth.clear();
        positionToX.clear();
        allTabsWidth = 0;
    }

    public boolean hasTab(int id) {
        return idToPosition.get(id, -1) != -1;
    }

    public void resetTabId() {
        selectedTabId = -1;
    }

    public void addTab(int id, int stableId, String text, String emoticon, boolean isDefault, boolean isLocked) {
        int position = tabs.size();
        if (position == 0 && selectedTabId == -1) {
            selectedTabId = id;
        }
        positionToId.put(position, id);
        positionToStableId.put(position, stableId);
        idToPosition.put(id, position);
        if (selectedTabId != -1 && selectedTabId == id) {
            currentPosition = position;
        }

        Tab tab = new Tab(id, text, emoticon);
        tab.isDefault = isDefault;
        tab.isLocked = isLocked;
        allTabsWidth += tab.getWidth(true) + FolderIconHelper.getPaddingTab();
        tabs.add(tab);
    }

    public int getTabsCount() {
        return tabs.size();
    }

    public Tab getTab(int i) {
        if (i < 0 || i >= getTabsCount()) {
            return null;
        }
        return tabs.get(i);
    }

    public void finishAddingTabs(boolean animated) {
        listView.setItemAnimator(animated ? itemAnimator : null);
        adapter.notifyDataSetChanged();
    }

    public void animateColorsTo(int line, int active, int unactive, int selector, int background) {
        if (colorChangeAnimator != null) {
            colorChangeAnimator.cancel();
        }
        aTabLineColorKey = line;
        aActiveTextColorKey = active;
        aUnactiveTextColorKey = unactive;
        aBackgroundColorKey = background;
        selectorColorKey = selector;
        listView.setSelectorDrawableColor(Theme.getColor(selectorColorKey));

        colorChangeAnimator = new AnimatorSet();
        colorChangeAnimator.playTogether(ObjectAnimator.ofFloat(this, COLORS, 0.0f, 1.0f));
        colorChangeAnimator.setDuration(200);
        colorChangeAnimator.addListener(new AnimatorListenerAdapter() {
            @Override
            public void onAnimationEnd(Animator animation) {
                tabLineColorKey = aTabLineColorKey;
                backgroundColorKey = aBackgroundColorKey;
                activeTextColorKey = aActiveTextColorKey;
                unactiveTextColorKey = aUnactiveTextColorKey;
                aTabLineColorKey = -1;
                aActiveTextColorKey = -1;
                aUnactiveTextColorKey = -1;
                aBackgroundColorKey = -1;
            }
        });
        colorChangeAnimator.start();
    }

    public int getCurrentTabId() {
        return selectedTabId;
    }

    public int getFirstTabId() {
        return positionToId.get(0, 0);
    }

    public int getSelectorColorKey() {
        return selectorColorKey;
    }

    private void updateTabsWidths() {
        positionToX.clear();
        positionToWidth.clear();
        int xOffset = AndroidUtilities.dp(7);
        for (int a = 0, N = tabs.size(); a < N; a++) {
            int tabWidth = tabs.get(a).getWidth(false);
            positionToWidth.put(a, tabWidth);
            positionToX.put(a, xOffset + additionalTabWidth / 2);
            xOffset += tabWidth + FolderIconHelper.getPaddingTab() + additionalTabWidth;
        }
    }

    @Override
    protected boolean drawChild(Canvas canvas, View child, long drawingTime) {
        boolean result = super.drawChild(canvas, child, drawingTime);
        if (child == listView) {
            final int height = getMeasuredHeight();
            selectorDrawable.setAlpha((int) (255 * listView.getAlpha()));
            float indicatorX = 0;
            float indicatorWidth = 0;
            if (animatingIndicator || manualScrollingToPosition != -1) {
                int position = layoutManager.findFirstVisibleItemPosition();
                if (position != RecyclerListView.NO_POSITION) {
                    RecyclerListView.ViewHolder holder = listView.findViewHolderForAdapterPosition(position);
                    if (holder != null) {
                        int idx1;
                        int idx2;
                        if (animatingIndicator) {
                            idx1 = previousPosition;
                            idx2 = currentPosition;
                        } else {
                            idx1 = currentPosition;
                            idx2 = manualScrollingToPosition;
                        }
                        int prevX = positionToX.get(idx1);
                        int newX = positionToX.get(idx2);
                        int prevW = positionToWidth.get(idx1);
                        int newW = positionToWidth.get(idx2);
                        if (additionalTabWidth != 0) {
                            indicatorX = (int) (prevX + (newX - prevX) * animatingIndicatorProgress) + (FolderIconHelper.getPaddingTab() >> 1);
                        } else {
                            int x = positionToX.get(position);
                            indicatorX = (int) (prevX + (newX - prevX) * animatingIndicatorProgress) - (x - holder.itemView.getLeft()) + (FolderIconHelper.getPaddingTab() >> 1);
                        }
                        indicatorWidth = (int) (prevW + (newW - prevW) * animatingIndicatorProgress);
                    }
                }
            } else {
                RecyclerListView.ViewHolder holder = listView.findViewHolderForAdapterPosition(currentPosition);
                if (holder != null) {
                    TabView tabView = (TabView) holder.itemView;
                    indicatorWidth = Math.max(AndroidUtilities.dp(40), tabView.animateTabWidth ? tabView.animateFromTabWidth * (1f - tabView.changeProgress) + tabView.tabWidth * tabView.changeProgress : tabView.tabWidth);
                    float viewWidth = tabView.animateTabWidth ? tabView.animateFromWidth * (1f - tabView.changeProgress) + tabView.getMeasuredWidth() * tabView.changeProgress : tabView.getMeasuredWidth();
                    indicatorX = (int) (tabView.getX() + (viewWidth - indicatorWidth) / 2);
                }
            }
            if (indicatorWidth != 0) {
                canvas.save();
                canvas.translate(listView.getTranslationX(), 0);
                canvas.scale(listView.getScaleX(), 1f, listView.getPivotX() + listView.getX(), listView.getPivotY());
                selectorDrawable.setBounds((int) indicatorX, height - AndroidUtilities.dpr(4), (int) (indicatorX + indicatorWidth), height);
                selectorDrawable.draw(canvas);
                canvas.restore();
            }
        }
        long newTime = SystemClock.elapsedRealtime();
        long dt = Math.min(17, newTime - lastEditingAnimationTime);
        lastEditingAnimationTime = newTime;
        boolean invalidate = false;
        if (isEditing || editingAnimationProgress != 0.0f) {
            if (editingForwardAnimation) {
                boolean lessZero = editingAnimationProgress <= 0;
                editingAnimationProgress += dt / 420.0f;
                if (!isEditing && lessZero && editingAnimationProgress >= 0) {
                    editingAnimationProgress = 0;
                }
                if (editingAnimationProgress >= 1.0f) {
                    editingAnimationProgress = 1.0f;
                    editingForwardAnimation = false;
                }
            } else {
                boolean greaterZero = editingAnimationProgress >= 0;
                editingAnimationProgress -= dt / 420.0f;
                if (!isEditing && greaterZero && editingAnimationProgress <= 0) {
                    editingAnimationProgress = 0;
                }
                if (editingAnimationProgress <= -1.0f) {
                    editingAnimationProgress = -1.0f;
                    editingForwardAnimation = true;
                }
            }
            invalidate = true;
        }
        if (isEditing) {
            if (editingStartAnimationProgress < 1.0f) {
                editingStartAnimationProgress += dt / 180.0f;
                if (editingStartAnimationProgress > 1.0f) {
                    editingStartAnimationProgress = 1.0f;
                }
                invalidate = true;
            }
        } else if (!isEditing) {
            if (editingStartAnimationProgress > 0.0f) {
                editingStartAnimationProgress -= dt / 180.0f;
                if (editingStartAnimationProgress < 0.0f) {
                    editingStartAnimationProgress = 0.0f;
                }
                invalidate = true;
            }
        }
        if (invalidate) {
            listView.invalidateViews();
            invalidate();
        }
        return result;
    }

    @Override
    protected void onMeasure(int widthMeasureSpec, int heightMeasureSpec) {
        if (!tabs.isEmpty()) {
            int width = MeasureSpec.getSize(widthMeasureSpec) - AndroidUtilities.dp(7) - AndroidUtilities.dp(7);
<<<<<<< HEAD
            int trueTabsWidth;
            if (!NekoConfig.hideAllTab.Bool())  {
                Tab firstTab = findDefaultTab();
                firstTab.setTitle(LocaleController.getString("FilterAllChats", R.string.FilterAllChats));
                int tabWith = firstTab.getWidth(false);
                firstTab.setTitle(allTabsWidth > width ? LocaleController.getString("FilterAllChatsShort", R.string.FilterAllChatsShort) : LocaleController.getString("FilterAllChats", R.string.FilterAllChats));
                trueTabsWidth = allTabsWidth - tabWith;
                trueTabsWidth += firstTab.getWidth(false);
            } else {
                trueTabsWidth = allTabsWidth;
            }
            int prevWidth = additionalTabWidth;
            additionalTabWidth = trueTabsWidth < width ? (width - trueTabsWidth) / tabs.size() : 0;
            if (prevWidth != additionalTabWidth) {
                ignoreLayout = true;
                RecyclerView.ItemAnimator animator = listView.getItemAnimator();
                listView.setItemAnimator(null);
                adapter.notifyDataSetChanged();
                listView.setItemAnimator(animator);
                ignoreLayout = false;
=======
            Tab firstTab = findDefaultTab();
            if (firstTab != null) {
                firstTab.setTitle(LocaleController.getString(R.string.FilterAllChats));
                int tabWidth = firstTab.getWidth(false);
                firstTab.setTitle(allTabsWidth > width ? LocaleController.getString("FilterAllChatsShort", R.string.FilterAllChatsShort) : LocaleController.getString("FilterAllChats", R.string.FilterAllChats));
                int trueTabsWidth = allTabsWidth - tabWidth;
                trueTabsWidth += firstTab.getWidth(false);
                int prevWidth = additionalTabWidth;
                additionalTabWidth = trueTabsWidth < width ? (width - trueTabsWidth) / tabs.size() : 0;
                if (prevWidth != additionalTabWidth) {
                    ignoreLayout = true;
                    RecyclerView.ItemAnimator animator = listView.getItemAnimator();
                    listView.setItemAnimator(null);
                    adapter.notifyDataSetChanged();
                    listView.setItemAnimator(animator);
                    ignoreLayout = false;
                }
                updateTabsWidths();
                invalidated = false;
>>>>>>> 3409cb1c
            }
        }
        super.onMeasure(widthMeasureSpec, heightMeasureSpec);
    }

    public Tab findDefaultTab() {
        for (int i = 0; i < tabs.size(); i++) {
            if (tabs.get(i).isDefault) {
                return tabs.get(i);
            }
        }
        return null;
    }

    @Override
    public void requestLayout() {
        if (ignoreLayout) {
            return;
        }
        super.requestLayout();
    }

    private void scrollToChild(int position) {
        if (tabs.isEmpty() || scrollingToChild == position || position < 0 || position >= tabs.size()) {
            return;
        }
        scrollingToChild = position;
        listView.smoothScrollToPosition(position);
    }

    @Override
    protected void onLayout(boolean changed, int l, int t, int r, int b) {
        super.onLayout(changed, l, t, r, b);

        if (prevLayoutWidth != r - l) {
            prevLayoutWidth = r - l;
            scrollingToChild = -1;
            if (animatingIndicator) {
                AndroidUtilities.cancelRunOnUIThread(animationRunnable);
                animatingIndicator = false;
                setEnabled(true);
                if (delegate != null) {
                    delegate.onPageScrolled(1.0f);
                }
            }
        }
    }

    public void selectTabWithId(int id, float progress) {
        int position = idToPosition.get(id, -1);
        if (position < 0) {
            return;
        }
        if (progress < 0) {
            progress = 0;
        } else if (progress > 1.0f) {
            progress = 1.0f;
        }

        if (progress > 0) {
            manualScrollingToPosition = position;
            manualScrollingToId = id;
        } else {
            manualScrollingToPosition = -1;
            manualScrollingToId = -1;
        }
        animatingIndicatorProgress = progress;
        listView.invalidateViews();
        invalidate();
        scrollToChild(position);

        if (progress >= 1.0f) {
            manualScrollingToPosition = -1;
            manualScrollingToId = -1;
            currentPosition = position;
            selectedTabId = id;
            if (NekoConfig.hideAllTab.Bool() && showAllChatsTab)
                toggleAllTabs(false);
        }
    }

    private int getChildWidth(TextView child) {
        Layout layout = child.getLayout();
        if (layout != null) {
            int w = (int) Math.ceil(layout.getLineWidth(0)) + AndroidUtilities.dp(2);
            if (child.getCompoundDrawables()[2] != null) {
                w += child.getCompoundDrawables()[2].getIntrinsicWidth() + AndroidUtilities.dp(6);
            }
            return w;
        } else {
            return child.getMeasuredWidth();
        }
    }

    public void onPageScrolled(int position, int first) {
        if (currentPosition == position) {
            return;
        }
        currentPosition = position;
        if (position >= tabs.size()) {
            return;
        }
        if (first == position && position > 1) {
            scrollToChild(position - 1);
        } else {
            scrollToChild(position);
        }
        invalidate();
    }

    public boolean isEditing() {
        return isEditing;
    }

    public void setIsEditing(boolean value) {
        isEditing = value;
        editingForwardAnimation = true;
        listView.invalidateViews();
        invalidate();
        if (!isEditing && orderChanged) {
            MessagesStorage.getInstance(UserConfig.selectedAccount).saveDialogFiltersOrder();
            TLRPC.TL_messages_updateDialogFiltersOrder req = new TLRPC.TL_messages_updateDialogFiltersOrder();
            ArrayList<MessagesController.DialogFilter> filters = MessagesController.getInstance(UserConfig.selectedAccount).getDialogFilters();
            for (int a = 0, N = filters.size(); a < N; a++) {
                MessagesController.DialogFilter filter = filters.get(a);
                if (filter.isDefault()) {
                    req.order.add(0);
                } else {
                    req.order.add(filter.id);
                }
            }
            MessagesController.getInstance(UserConfig.selectedAccount).lockFiltersInternal();
            ConnectionsManager.getInstance(UserConfig.selectedAccount).sendRequest(req, (response, error) -> {
            });
            orderChanged = false;
        }
    }

    public void checkTabsCounter() {
        boolean changed = false;
        for (int a = 0, N = tabs.size(); a < N; a++) {
            Tab tab = tabs.get(a);
            if (tab.counter == delegate.getTabCounter(tab.id) || delegate.getTabCounter(tab.id) < 0) {
                continue;
            }
            changed = true;
            int oldWidth = positionToWidth.get(a);
            int width = tab.getWidth(true);
            if (oldWidth != width || invalidated) {
                invalidated = true;
                requestLayout();
                allTabsWidth = 0;
                if (!NekoConfig.hideAllTab.Bool())
                    findDefaultTab().setTitle(LocaleController.getString("FilterAllChats", R.string.FilterAllChats));
                for (int b = 0; b < N; b++) {
                    allTabsWidth += tabs.get(b).getWidth(true) + FolderIconHelper.getPaddingTab();
                }
                break;
            }
        }
        if (changed) {
            listView.setItemAnimator(itemAnimator);
            adapter.notifyDataSetChanged();
        }
    }

    public void notifyTabCounterChanged(int id) {
        int position = idToPosition.get(id, -1);
        if (position < 0 || position >= tabs.size()) {
            return;
        }
        Tab tab = tabs.get(position);
        if (tab.counter == delegate.getTabCounter(tab.id) || delegate.getTabCounter(tab.id) < 0) {
            return;
        }
        listView.invalidateViews();
        int oldWidth = positionToWidth.get(position);
        int width = tab.getWidth(true);
        if (oldWidth != width || invalidated) {
            invalidated = true;
            requestLayout();
            listView.setItemAnimator(itemAnimator);
            adapter.notifyDataSetChanged();
            allTabsWidth = 0;
            if (!NekoConfig.hideAllTab.Bool())
                findDefaultTab().setTitle(LocaleController.getString("FilterAllChats", R.string.FilterAllChats));
            for (int b = 0, N = tabs.size(); b < N; b++) {
                allTabsWidth += tabs.get(b).getWidth(true) + FolderIconHelper.getPaddingTab();
            }
        }
    }

    private class ListAdapter extends RecyclerListView.SelectionAdapter {

        private Context mContext;

        public ListAdapter(Context context) {
            mContext = context;
        }

        @Override
        public int getItemCount() {
            return tabs.size();
        }

        @Override
        public long getItemId(int position) {
            return positionToStableId.get(position);
        }

        @Override
        public boolean isEnabled(RecyclerView.ViewHolder holder) {
            return true;
        }

        @Override
        public RecyclerView.ViewHolder onCreateViewHolder(ViewGroup parent, int viewType) {
            return new RecyclerListView.Holder(new TabView(mContext));
        }

        @Override
        public void onBindViewHolder(RecyclerView.ViewHolder holder, int position) {
            TabView tabView = (TabView) holder.itemView;
            int oldId = tabView.currentTab != null ? tabView.getId() : -1;
            tabView.setTab(tabs.get(position), position);
            if (oldId != tabView.getId()) {
                tabView.progressToLocked = tabView.currentTab.isLocked ? 1f : 0;
            }
        }

        @Override
        public int getItemViewType(int i) {
            return 0;
        }

        public void swapElements(int fromIndex, int toIndex) {
            int idx1 = fromIndex;
            int idx2 = toIndex;
            int count = tabs.size();
            if (idx1 < 0 || idx2 < 0 || idx1 >= count || idx2 >= count) {
                return;
            }
            ArrayList<MessagesController.DialogFilter> filters = MessagesController.getInstance(UserConfig.selectedAccount).getDialogFilters();
            if (NekoConfig.hideAllTab.Bool()) {
                int defaultPosition = 0;
                for (int i = 0; i < filters.size(); i++) {
                    if (filters.get(i).isDefault()) {
                        defaultPosition = i;
                        break;
                    }
                }
                if (idx1 >= defaultPosition) {
                    idx1++;
                }
                if (idx2 >= defaultPosition) {
                    idx2++;
                }
            }
            MessagesController.DialogFilter filter1 = filters.get(idx1);
            MessagesController.DialogFilter filter2 = filters.get(idx2);
            int temp = filter1.order;
            filter1.order = filter2.order;
            filter2.order = temp;
            filters.set(idx1, filter2);
            filters.set(idx2, filter1);

            Tab tab1 = tabs.get(fromIndex);
            Tab tab2 = tabs.get(toIndex);
            temp = tab1.id;
            tab1.id = tab2.id;
            tab2.id = temp;

            int fromStableId = positionToStableId.get(fromIndex);
            int toStableId = positionToStableId.get(toIndex);

            positionToStableId.put(fromIndex, toStableId);
            positionToStableId.put(toIndex, fromStableId);

            delegate.onPageReorder(tab2.id, tab1.id);

            if (currentPosition == fromIndex) {
                currentPosition = toIndex;
                selectedTabId = tab1.id;
            } else if (currentPosition == toIndex) {
                currentPosition = fromIndex;
                selectedTabId = tab2.id;
            }

            if (previousPosition == fromIndex) {
                previousPosition = toIndex;
                previousId = tab1.id;
            } else if (previousPosition == toIndex) {
                previousPosition = fromIndex;
                previousId = tab2.id;
            }

            tabs.set(fromIndex, tab2);
            tabs.set(toIndex, tab1);

            updateTabsWidths();

            orderChanged = true;
            listView.setItemAnimator(itemAnimator);
            notifyItemMoved(fromIndex, toIndex);
        }

        public void moveElementToStart(int theIndex) {
            int count = tabs.size();
            if (theIndex < 0 || theIndex >= count) {
                return;
            }
            ArrayList<MessagesController.DialogFilter> filters = MessagesController.getInstance(UserConfig.selectedAccount).getDialogFilters();
            int temp = positionToStableId.get(theIndex),
                temp2 = tabs.get(theIndex).id;
            for (int i = theIndex - 1; i >= 0; --i) {
//                notifyItemMoved(i, i + 1);
                positionToStableId.put(i + 1, positionToStableId.get(i));
            }
            MessagesController.DialogFilter filter = filters.remove(theIndex);
            filter.order = 0;
            filters.add(0, filter);
            positionToStableId.put(0, temp);
            tabs.add(0, tabs.remove(theIndex));
            tabs.get(0).id = temp2;
            for (int i = 0; i <= theIndex; ++i) {
                tabs.get(i).id = i;
                filters.get(i).order = i;
            }
            for (int i = 0; i <= theIndex; ++i) {
                if (currentPosition == i) {
                    currentPosition = selectedTabId = i == theIndex ? 0 : i + 1;
                }
                if (previousPosition == i) {
                    previousPosition = previousId = i == theIndex ? 0 : i + 1;
                }
            }
            notifyItemMoved(theIndex, 0);

            delegate.onPageReorder(tabs.get(theIndex).id, temp2);

            updateTabsWidths();

            orderChanged = true;
            listView.setItemAnimator(itemAnimator);
        }
    }

    public class TouchHelperCallback extends ItemTouchHelper.Callback {

        @Override
        public boolean isLongPressDragEnabled() {
            return isEditing;
        }

        @Override
        public int getMovementFlags(RecyclerView recyclerView, RecyclerView.ViewHolder viewHolder) {
            if (!NekoConfig.hideAllTab.Bool() && (MessagesController.getInstance(UserConfig.selectedAccount).premiumFeaturesBlocked() && (!isEditing || (viewHolder.getAdapterPosition() == 0 && tabs.get(0).isDefault && !UserConfig.getInstance(UserConfig.selectedAccount).isPremium())))) {
                return makeMovementFlags(0, 0);
            }
            return makeMovementFlags(ItemTouchHelper.LEFT | ItemTouchHelper.RIGHT, 0);
        }

        @Override
        public boolean onMove(RecyclerView recyclerView, RecyclerView.ViewHolder source, RecyclerView.ViewHolder target) {
            if (!NekoConfig.hideAllTab.Bool() && (MessagesController.getInstance(UserConfig.selectedAccount).premiumFeaturesBlocked() && ((source.getAdapterPosition() == 0 || target.getAdapterPosition() == 0) && !UserConfig.getInstance(UserConfig.selectedAccount).isPremium()))) {
                return false;
            }
            adapter.swapElements(source.getAdapterPosition(), target.getAdapterPosition());
            return true;
        }

        private Runnable resetDefaultPosition = () ->  {
            if (UserConfig.getInstance(UserConfig.selectedAccount).isPremium()) {
                return;
            }
            for (int i = 0; i < tabs.size(); ++i) {
                if (tabs.get(i).isDefault && i != 0) {
                    adapter.moveElementToStart(i);
                    listView.scrollToPosition(0);
                    onDefaultTabMoved();
                    break;
                }
            }
        };

        @Override
        public void onSelectedChanged(RecyclerView.ViewHolder viewHolder, int actionState) {
            if (actionState != ItemTouchHelper.ACTION_STATE_IDLE) {
                listView.cancelClickRunnables(false);
                viewHolder.itemView.setPressed(true);
                viewHolder.itemView.setBackgroundColor(Theme.getColor(backgroundColorKey));
            } else {
                AndroidUtilities.cancelRunOnUIThread(resetDefaultPosition);
                AndroidUtilities.runOnUIThread(resetDefaultPosition, 320);
            }
            super.onSelectedChanged(viewHolder, actionState);
        }

        @Override
        public void onSwiped(RecyclerView.ViewHolder viewHolder, int direction) {

        }

        @Override
        public void clearView(RecyclerView recyclerView, RecyclerView.ViewHolder viewHolder) {
            super.clearView(recyclerView, viewHolder);
            viewHolder.itemView.setPressed(false);
            viewHolder.itemView.setBackground(null);
        }
    }

    public RecyclerListView getListView() {
        return listView;
    }

    public boolean currentTabIsDefault() {
        Tab defaultTab = findDefaultTab();
        if (defaultTab == null) {
            return false;
        }
        return defaultTab.id == selectedTabId;
    }

    public int getDefaultTabId() {
        Tab defaultTab = findDefaultTab();
        if (defaultTab == null) {
            return -1;
        }
        return defaultTab.id;
    }

    public boolean isEmpty() {
        return tabs.isEmpty();
    }

    public boolean isFirstTabSelected() {
        if (tabs.isEmpty()) {
            return true;
        }
        return selectedTabId == tabs.get(0).id;
    }

    public boolean isLocked(int id) {
        for (int i = 0; i < tabs.size(); i++) {
            if (tabs.get(i).id == id) {
                return tabs.get(i).isLocked;
            }
        }
        return false;
    }

    public void shakeLock(int id) {
        for (int i = 0; i < listView.getChildCount(); i++) {
            if (listView.getChildAt(i) instanceof TabView) {
                TabView tabView = (TabView) listView.getChildAt(i);
                if (tabView.currentTab.id == id) {
                    tabView.shakeLockIcon(1, 0);
                    if (!NekoConfig.disableVibration.Bool()) {
                        tabView.performHapticFeedback(HapticFeedbackConstants.KEYBOARD_TAP);
                    }
                    break;
                }
            }
        }
    }

    protected void onDefaultTabMoved() {

    }

    // NekoX show all chats tab
    public boolean showAllChatsTab = !NekoConfig.hideAllTab.Bool();

    public void toggleAllTabs(boolean show) {
        if (show == showAllChatsTab)
            return;
        showAllChatsTab = show;
        ArrayList<MessagesController.DialogFilter> filters = AccountInstance.getInstance(UserConfig.selectedAccount).getMessagesController().dialogFilters;
        removeTabs();
        for (int a = 0, N = filters.size(); a < N; a++) {
            MessagesController.DialogFilter dialogFilter = filters.get(a);
            if (filters.get(a).isDefault()) {
                if (showAllChatsTab)
                    addTab(a, 0, LocaleController.getString("FilterAllChats", R.string.FilterAllChats), null, true, false);
            } else {
                switch (NekoConfig.tabsTitleType.Int()) {
                    case NekoXConfig.TITLE_TYPE_TEXT:
                        addTab(a, filters.get(a).localId, filters.get(a).name, dialogFilter.name, false, false);
                        break;
                    case NekoXConfig.TITLE_TYPE_ICON:
                        addTab(a, filters.get(a).localId, filters.get(a).name, dialogFilter.emoticon != null ? dialogFilter.emoticon : "\uD83D\uDCC1", false, false);
                        break;
                    case NekoXConfig.TITLE_TYPE_MIX:
                        addTab(a, filters.get(a).localId, filters.get(a).name, dialogFilter.emoticon != null ? dialogFilter.emoticon : "\uD83D\uDCC1 " + dialogFilter.name, false, false);
                        break;
                }
            }
        }
        finishAddingTabs(true);
    }
}<|MERGE_RESOLUTION|>--- conflicted
+++ resolved
@@ -1466,10 +1466,9 @@
     protected void onMeasure(int widthMeasureSpec, int heightMeasureSpec) {
         if (!tabs.isEmpty()) {
             int width = MeasureSpec.getSize(widthMeasureSpec) - AndroidUtilities.dp(7) - AndroidUtilities.dp(7);
-<<<<<<< HEAD
             int trueTabsWidth;
-            if (!NekoConfig.hideAllTab.Bool())  {
-                Tab firstTab = findDefaultTab();
+            Tab firstTab = findDefaultTab();
+            if (firstTab != null && !NekoConfig.hideAllTab.Bool())  {
                 firstTab.setTitle(LocaleController.getString("FilterAllChats", R.string.FilterAllChats));
                 int tabWith = firstTab.getWidth(false);
                 firstTab.setTitle(allTabsWidth > width ? LocaleController.getString("FilterAllChatsShort", R.string.FilterAllChatsShort) : LocaleController.getString("FilterAllChats", R.string.FilterAllChats));
@@ -1487,28 +1486,9 @@
                 adapter.notifyDataSetChanged();
                 listView.setItemAnimator(animator);
                 ignoreLayout = false;
-=======
-            Tab firstTab = findDefaultTab();
-            if (firstTab != null) {
-                firstTab.setTitle(LocaleController.getString(R.string.FilterAllChats));
-                int tabWidth = firstTab.getWidth(false);
-                firstTab.setTitle(allTabsWidth > width ? LocaleController.getString("FilterAllChatsShort", R.string.FilterAllChatsShort) : LocaleController.getString("FilterAllChats", R.string.FilterAllChats));
-                int trueTabsWidth = allTabsWidth - tabWidth;
-                trueTabsWidth += firstTab.getWidth(false);
-                int prevWidth = additionalTabWidth;
-                additionalTabWidth = trueTabsWidth < width ? (width - trueTabsWidth) / tabs.size() : 0;
-                if (prevWidth != additionalTabWidth) {
-                    ignoreLayout = true;
-                    RecyclerView.ItemAnimator animator = listView.getItemAnimator();
-                    listView.setItemAnimator(null);
-                    adapter.notifyDataSetChanged();
-                    listView.setItemAnimator(animator);
-                    ignoreLayout = false;
-                }
-                updateTabsWidths();
-                invalidated = false;
->>>>>>> 3409cb1c
-            }
+            }
+            updateTabsWidths();
+            invalidated = false;
         }
         super.onMeasure(widthMeasureSpec, heightMeasureSpec);
     }
