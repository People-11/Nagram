/*
 * This is the source code of Telegram for Android v. 5.x.x.
 * It is licensed under GNU GPL v. 2 or later.
 * You should have received a copy of the license in this archive (see LICENSE).
 *
 * Copyright Nikolai Kudashov, 2013-2018.
 */

package org.telegram.ui.Components;

import android.animation.Animator;
import android.animation.AnimatorListenerAdapter;
import android.animation.AnimatorSet;
import android.animation.ObjectAnimator;
import android.animation.ValueAnimator;
import android.annotation.SuppressLint;
import android.content.Context;
import android.graphics.Canvas;
import android.graphics.ColorFilter;
import android.graphics.Paint;
import android.graphics.PorterDuff;
import android.graphics.PorterDuffColorFilter;
import android.graphics.RectF;
import android.graphics.drawable.Drawable;
import android.graphics.drawable.GradientDrawable;
import android.os.Build;
import android.os.SystemClock;
import android.text.Layout;
import android.text.SpannableStringBuilder;
import android.text.StaticLayout;
import android.text.TextPaint;
import android.text.TextUtils;
import android.util.Property;
import android.util.SparseIntArray;
import android.view.HapticFeedbackConstants;
import android.view.View;
import android.view.ViewGroup;
import android.view.accessibility.AccessibilityNodeInfo;
import android.widget.FrameLayout;
import android.widget.TextView;

import androidx.core.content.ContextCompat;
import androidx.core.graphics.ColorUtils;
import androidx.recyclerview.widget.DefaultItemAnimator;
import androidx.recyclerview.widget.ItemTouchHelper;
import androidx.recyclerview.widget.LinearLayoutManager;
import androidx.recyclerview.widget.LinearSmoothScroller;
import androidx.recyclerview.widget.RecyclerView;

import org.telegram.messenger.AccountInstance;
import org.telegram.messenger.AndroidUtilities;
import org.telegram.messenger.Emoji;
import org.telegram.messenger.LocaleController;
import org.telegram.messenger.MessageObject;
import org.telegram.messenger.MessagesController;
import org.telegram.messenger.MessagesStorage;
import org.telegram.messenger.R;
import org.telegram.messenger.UserConfig;
import org.telegram.messenger.Utilities;
import org.telegram.tgnet.ConnectionsManager;
import org.telegram.tgnet.TLRPC;
import org.telegram.ui.ActionBar.Theme;
import org.telegram.ui.Stories.recorder.HintView2;

import java.util.ArrayList;

import tw.nekomimi.nekogram.NekoXConfig;
import tw.nekomimi.nekogram.NekoConfig;
import tw.nekomimi.nekogram.folder.FolderIconHelper;

public class FilterTabsView extends FrameLayout {

    private final Theme.ResourcesProvider resourcesProvider;

    public int getCurrentTabStableId() {
        return positionToStableId.get(currentPosition, -1);
    }

    public int getStableId(int selectedType) {
        return positionToStableId.get(selectedType, -1);
    }

    public boolean selectTabWithStableId(int stableId) {
        for (int i = 0; i < tabs.size(); i++) {
            if (positionToStableId.get(i, -1) == stableId) {
                currentPosition = i;
                selectedTabId = positionToId.get(i);
                return true;
            }
        }
        return false;
    }

    public interface FilterTabsViewDelegate {
        void onPageSelected(Tab tab, boolean forward);

        void onPageScrolled(float progress);

        void onSamePageSelected();

        int getTabCounter(int tabId);

        boolean didSelectTab(TabView tabView, boolean selected);

        boolean isTabMenuVisible();

        void onDeletePressed(int id);

        void onPageReorder(int fromId, int toId);

        boolean canPerformActions();
    }

    public class Tab {
        public int id;
        public CharSequence title;
        public int titleWidth;
        public String emoticon;
        public int iconWidth;
        public int counter;
        public boolean isDefault;
        public boolean isLocked;
        public boolean noanimate;

<<<<<<< HEAD
        public Tab(int i, String t, String e1, ArrayList<TLRPC.MessageEntity> e, boolean noanimate) {
            id = i;
            title = new SpannableStringBuilder(NekoConfig.tabsTitleType.Int() != NekoXConfig.TITLE_TYPE_ICON ? t : "");
            title = Emoji.replaceEmoji(title, textPaint.getFontMetricsInt(), false);
//            MessageObject.addEntitiesToText(title, e, false, false, false, true);
            title = MessageObject.replaceAnimatedEmoji(title, e, textPaint.getFontMetricsInt());
=======
        public Tab(int i, CharSequence title, boolean noanimate) {
            this.id = i;
            this.title = title;
>>>>>>> 4d7a3a40
            this.noanimate = noanimate;
            emoticon = i != Integer.MAX_VALUE ? e1 : "\uD83D\uDCAC";
        }

        public int getWidth(boolean store) {
            iconWidth = FolderIconHelper.getTotalIconWidth();
            int width = titleWidth = (int) Math.ceil(HintView2.measureCorrectly(title, textPaint));
            width += iconWidth;
            int c;
            if (store) {
                c = delegate.getTabCounter(id);
                if (c < 0) {
                    c = 0;
                }
                if (store) {
                    counter = c;
                }
            } else {
                c = counter;
            }
            if (c > 0) {
                String counterText = String.format("%d", c);
                int counterWidth = (int) Math.ceil(textCounterPaint.measureText(counterText));
                int countWidth = Math.max(AndroidUtilities.dp(10), counterWidth) + AndroidUtilities.dp(10);
                width += countWidth + AndroidUtilities.dp(6);
            }
            return Math.max(AndroidUtilities.dp(40), width);
        }

        public boolean setTitle(String newTitle, ArrayList<TLRPC.MessageEntity> newEntities, boolean noanimate) {
            newTitle = NekoConfig.tabsTitleType.Int() != NekoXConfig.TITLE_TYPE_ICON ? newTitle : "";
            if (TextUtils.equals(title, newTitle)) {
                return false;
            }
            title = new SpannableStringBuilder(newTitle);
            title = Emoji.replaceEmoji(title, textPaint.getFontMetricsInt(), false);
//            MessageObject.addEntitiesToText(title, newEntities, false, false, false, true);
            title = MessageObject.replaceAnimatedEmoji(title, newEntities, textPaint.getFontMetricsInt());
            this.noanimate = noanimate;
            return true;
        }
    }

    public class TabView extends View {

        public ValueAnimator changeAnimator;
        private Tab currentTab;
        private int textHeight;
        private int tabWidth;
        private int currentPosition;
        private RectF rect = new RectF();
        private CharSequence currentText;
        private boolean currentNoanimate;
        private AnimatedEmojiSpan.EmojiGroupedSpans textLayoutEmojis;
        private StaticLayout textLayout;
        private int textOffsetX;
        private String currentEmoticon;
        private Drawable icon;
        private Drawable activeIcon;

        public boolean animateChange;
        public float changeProgress;

        public boolean animateCounterChange;
        private float locIconXOffset;


        float lastTextX;
        float animateFromTextX;
        boolean animateTextX;

        String lastEmoticon;
        float lastIconX;
        float animateFromIconX;
        boolean animateIconX;
        private boolean animateIconChange;
        private Drawable iconAnimateInDrawable;
        private Drawable iconAnimateOutDrawable;

        boolean animateTabCounter;
        int lastTabCount = -1;
        int animateFromTabCount;
        StaticLayout inCounter;
        StaticLayout outCounter;
        StaticLayout stableCounter;

        StaticLayout lastTitleLayout;
        CharSequence lastTitle;
        private AnimatedEmojiSpan.EmojiGroupedSpans titleAnimateInLayoutEmojis;
        private StaticLayout titleAnimateInLayout;
        private AnimatedEmojiSpan.EmojiGroupedSpans titleAnimateOutLayoutEmojis;
        private StaticLayout titleAnimateOutLayout;
        private AnimatedEmojiSpan.EmojiGroupedSpans titleAnimateStableLayoutEmojis;
        private StaticLayout titleAnimateStableLayout;
        private boolean animateTextChange;
        private boolean animateTextChangeOut;
        private boolean animateTabWidth;
        private float animateFromWidth;
        private float titleXOffset;
        private int lastTitleWidth;
        private int animateFromTitleWidth;
        private int lastCountWidth;
        private float lastCounterWidth;
        private float animateFromCountWidth;
        private float animateFromCounterWidth;
        private float lastTabWidth;
        private float animateFromTabWidth;
        private float lastWidth;
        private float rotation;
        private float progressToLocked;

        public TabView(Context context) {
            super(context);
        }

        public void setTab(Tab tab, int position) {
            currentTab = tab;
            currentPosition = position;
            setContentDescription(tab.title);
            requestLayout();

            if (currentNoanimate != (currentTab != null && currentTab.noanimate)) {
                AnimatedEmojiSpan.release(this, textLayoutEmojis);
                AnimatedEmojiSpan.release(this, titleAnimateInLayoutEmojis);
                AnimatedEmojiSpan.release(this, titleAnimateOutLayoutEmojis);
                AnimatedEmojiSpan.release(this, titleAnimateStableLayoutEmojis);
                if (attached) {
                    textLayoutEmojis = AnimatedEmojiSpan.update(currentTab.noanimate ? AnimatedEmojiDrawable.CACHE_TYPE_NOANIMATE_FOLDER : AnimatedEmojiDrawable.CACHE_TYPE_MESSAGES, this, textLayoutEmojis, textLayout);
                    titleAnimateInLayoutEmojis = AnimatedEmojiSpan.update(currentTab.noanimate ? AnimatedEmojiDrawable.CACHE_TYPE_NOANIMATE_FOLDER : AnimatedEmojiDrawable.CACHE_TYPE_MESSAGES, this, titleAnimateInLayoutEmojis, titleAnimateInLayout);
                    titleAnimateOutLayoutEmojis = AnimatedEmojiSpan.update(currentTab.noanimate ? AnimatedEmojiDrawable.CACHE_TYPE_NOANIMATE_FOLDER : AnimatedEmojiDrawable.CACHE_TYPE_MESSAGES, this, titleAnimateOutLayoutEmojis, titleAnimateOutLayout);
                    titleAnimateStableLayoutEmojis = AnimatedEmojiSpan.update(currentTab.noanimate ? AnimatedEmojiDrawable.CACHE_TYPE_NOANIMATE_FOLDER : AnimatedEmojiDrawable.CACHE_TYPE_MESSAGES, this, titleAnimateStableLayoutEmojis, titleAnimateStableLayout);
                }
                currentNoanimate = currentTab.noanimate;
            }
        }

        public int getId() {
            return currentTab.id;
        }

        @Override
        protected void onDetachedFromWindow() {
            attached = false;
            super.onDetachedFromWindow();
            animateChange = false;
            animateTabCounter = false;
            animateCounterChange = false;
            animateTextChange = false;
            animateTextX = false;
            animateIconX = false;
            animateIconChange = false;
            animateTabWidth = false;
            if (changeAnimator != null) {
                changeAnimator.removeAllListeners();
                changeAnimator.removeAllUpdateListeners();
                changeAnimator.cancel();
                changeAnimator = null;
            }
            invalidate();
            AnimatedEmojiSpan.release(this, textLayoutEmojis);
            AnimatedEmojiSpan.release(this, titleAnimateInLayoutEmojis);
            AnimatedEmojiSpan.release(this, titleAnimateOutLayoutEmojis);
            AnimatedEmojiSpan.release(this, titleAnimateStableLayoutEmojis);
        }

        @Override
        protected void onMeasure(int widthMeasureSpec, int heightMeasureSpec) {
            int w = currentTab.getWidth(false) + FolderIconHelper.getPaddingTab() + additionalTabWidth;
            setMeasuredDimension(w, MeasureSpec.getSize(heightMeasureSpec));
        }

        @SuppressLint("DrawAllocation")
        @Override
        protected void onDraw(Canvas canvas) {
            boolean reorderEnabled = true;
//            boolean reorderEnabled = (!currentTab.isDefault || UserConfig.getInstance(UserConfig.selectedAccount).isPremium());
            // TODO: NekoX try to unlock
            boolean showRemove = !currentTab.isDefault && reorderEnabled;
            if (reorderEnabled && editingAnimationProgress != 0) {
                canvas.save();
                float p = editingAnimationProgress * (currentPosition % 2 == 0 ? 1.0f : -1.0f);
                float s = (float) Math.sin((p + (currentPosition % 2)) * Math.PI * 2.5f);
                float a = (float) (SystemClock.elapsedRealtime() / 400f * Math.PI * (currentPosition % 2 == 0 ? 1.0f : -1.0f));
                canvas.translate(
                    (float) (Math.cos(a) * AndroidUtilities.dp(0.33f) * (currentPosition % 2 == 0 ? 1.0f : -1.0f)),
                    (float) (Math.sin(a) * -AndroidUtilities.dp(0.33f))
                );
                canvas.rotate(1.4f * s, getMeasuredWidth() / 2f, getMeasuredHeight() / 2f);
            }
            int key;
            int animateToKey;
            int otherKey;
            int animateToOtherKey;
            int unreadKey;
            int unreadOtherKey;
            int id1;
            int id2;
            if (manualScrollingToId != -1) {
                id1 = manualScrollingToId;
                id2 = selectedTabId;
            } else {
                id1 = selectedTabId;
                id2 = previousId;
            }
            if (currentTab.id == id1) {
                key = activeTextColorKey;
                animateToKey = aActiveTextColorKey;
                otherKey = unactiveTextColorKey;
                animateToOtherKey = aUnactiveTextColorKey;
                unreadKey = Theme.key_chats_tabUnreadActiveBackground;
                unreadOtherKey = Theme.key_chats_tabUnreadUnactiveBackground;
            } else {
                key = unactiveTextColorKey;
                animateToKey = aUnactiveTextColorKey;
                otherKey = activeTextColorKey;
                animateToOtherKey = aUnactiveTextColorKey;
                unreadKey = Theme.key_chats_tabUnreadUnactiveBackground;
                unreadOtherKey = Theme.key_chats_tabUnreadActiveBackground;
            }
            if (animateToKey < 0) {
                if ((animatingIndicator || manualScrollingToId != -1) && (currentTab.id == id1 || currentTab.id == id2)) {
                    textPaint.setColor(ColorUtils.blendARGB(Theme.getColor(otherKey), Theme.getColor(key), animatingIndicatorProgress));
                } else {
                    textPaint.setColor(Theme.getColor(key));
                }
            } else {
                int color1 = Theme.getColor(key);
                int color2 = Theme.getColor(animateToKey);
                if ((animatingIndicator || manualScrollingToPosition != -1) && (currentTab.id == id1 || currentTab.id == id2)) {
                    int color3 = Theme.getColor(otherKey);
                    int color4 = Theme.getColor(animateToOtherKey);
                    textPaint.setColor(ColorUtils.blendARGB(ColorUtils.blendARGB(color3, color4, animationValue), ColorUtils.blendARGB(color1, color2, animationValue), animatingIndicatorProgress));
                } else {
                    textPaint.setColor(ColorUtils.blendARGB(color1, color2, animationValue));
                }
            }
            emojiColorFilter = new PorterDuffColorFilter(textPaint.getColor(), PorterDuff.Mode.SRC_IN);

            float counterWidth;
            int countWidth;
            String counterText;

            boolean animateCounterEnter = animateFromTabCount == 0 && animateTabCounter;
            boolean animateCounterRemove = animateFromTabCount > 0 && currentTab.counter == 0 && animateTabCounter;
            boolean animateCounterReplace = animateFromTabCount > 0 && currentTab.counter > 0 && animateTabCounter;

            if (currentTab.counter > 0 || animateCounterRemove) {
                if (animateCounterRemove) {
                    counterText = String.format("%d", animateFromTabCount);
                } else {
                    counterText = String.format("%d", currentTab.counter);
                }
                counterWidth = (int) Math.ceil(textCounterPaint.measureText(counterText));
                countWidth = (int) (Math.max(AndroidUtilities.dp(10), counterWidth) + AndroidUtilities.dp(10));
            } else {
                counterText = null;
                counterWidth = 0;
                countWidth = 0;
            }


            if (showRemove && (isEditing || editingStartAnimationProgress != 0)) {
                countWidth = (int) (countWidth + (AndroidUtilities.dp(20) - countWidth) * editingStartAnimationProgress);
            }

            if (NekoConfig.tabsTitleType.Int() != NekoXConfig.TITLE_TYPE_ICON) {
                tabWidth = currentTab.iconWidth + currentTab.titleWidth + ((countWidth != 0 && !animateCounterRemove) ? countWidth + AndroidUtilities.dp(6 * (counterText != null ? 1.0f : editingStartAnimationProgress)) : 0);
            } else {
                tabWidth = currentTab.iconWidth + ((countWidth != 0 && !animateCounterRemove) ? countWidth + AndroidUtilities.dp(6 * (counterText != null ? 1.0f : editingStartAnimationProgress)) : 0);
            }
            float textX = ((getMeasuredWidth() - tabWidth) / 2f) + currentTab.iconWidth;
            if (animateTextX) {
                textX = textX * changeProgress + animateFromTextX * (1f - changeProgress);
            }

            if (!TextUtils.equals(currentTab.title, currentText)) {
                currentText = currentTab.title;
                textLayout = new StaticLayout(currentText, textPaint, AndroidUtilities.dp(400), Layout.Alignment.ALIGN_NORMAL, 1.0f, 0, false);
                textLayoutEmojis = AnimatedEmojiSpan.update(currentTab.noanimate ? AnimatedEmojiDrawable.CACHE_TYPE_NOANIMATE_FOLDER : AnimatedEmojiDrawable.CACHE_TYPE_MESSAGES, this, textLayoutEmojis, textLayout);
                textHeight = textLayout.getHeight();
                textOffsetX = (int) -textLayout.getLineLeft(0);
            }

            float titleOffsetX = 0;
            if (animateTextChange) {
                titleOffsetX = titleXOffset * (animateTextChangeOut ? changeProgress : 1f - changeProgress);
                if (titleAnimateStableLayout != null) {
                    canvas.save();
                    canvas.translate(textX + textOffsetX + titleOffsetX, (getMeasuredHeight() - textHeight) / 2f + 1);
                    titleAnimateStableLayout.draw(canvas);
                    AnimatedEmojiSpan.drawAnimatedEmojis(canvas, titleAnimateStableLayout, titleAnimateStableLayoutEmojis, 0, null, computeVerticalScrollOffset() - AndroidUtilities.dp(6), computeVerticalScrollOffset() + computeVerticalScrollExtent(), 0, 1.0f, emojiColorFilter);
                    canvas.restore();
                }
                if (titleAnimateInLayout != null) {
                    canvas.save();
                    int alpha = textPaint.getAlpha();
                    textPaint.setAlpha((int) (alpha * (animateTextChangeOut ? 1f - changeProgress : changeProgress)));
                    canvas.translate(textX + textOffsetX + titleOffsetX, (getMeasuredHeight() - textHeight) / 2f + 1);
                    titleAnimateInLayout.draw(canvas);
                    AnimatedEmojiSpan.drawAnimatedEmojis(canvas, titleAnimateInLayout, titleAnimateInLayoutEmojis, 0, null, computeVerticalScrollOffset() - AndroidUtilities.dp(6), computeVerticalScrollOffset() + computeVerticalScrollExtent(), 0, (animateTextChangeOut ? 1f - changeProgress : changeProgress), emojiColorFilter);
                    canvas.restore();
                    textPaint.setAlpha(alpha);
                }
                if (titleAnimateOutLayout != null) {
                    canvas.save();
                    int alpha = textPaint.getAlpha();
                    textPaint.setAlpha((int) (alpha * (animateTextChangeOut ? changeProgress : 1f - changeProgress)));
                    canvas.translate(textX + textOffsetX + titleOffsetX, (getMeasuredHeight() - textHeight) / 2f + 1);
                    titleAnimateOutLayout.draw(canvas);
                    AnimatedEmojiSpan.drawAnimatedEmojis(canvas, titleAnimateOutLayout, titleAnimateOutLayoutEmojis, 0, null, computeVerticalScrollOffset() - AndroidUtilities.dp(6), computeVerticalScrollOffset() + computeVerticalScrollExtent(), 0, (animateTextChangeOut ? changeProgress : 1f - changeProgress), emojiColorFilter);
                    canvas.restore();
                    textPaint.setAlpha(alpha);
                }
            } else {
                if (textLayout != null) {
                    canvas.save();
                    canvas.translate(textX + textOffsetX, (getMeasuredHeight() - textHeight) / 2f + 1);
                    textLayout.draw(canvas);
                    AnimatedEmojiSpan.drawAnimatedEmojis(canvas, textLayout, textLayoutEmojis, 0, null, computeVerticalScrollOffset() - AndroidUtilities.dp(6), computeVerticalScrollOffset() + computeVerticalScrollExtent(), 0, 1.0f, emojiColorFilter);
                    canvas.restore();
                }
            }

            int iconX = 0;
            if (NekoConfig.tabsTitleType.Int() != NekoXConfig.TITLE_TYPE_TEXT) {
                int emoticonSize = FolderIconHelper.getIconWidth();
                if (!TextUtils.equals(currentTab.emoticon, currentEmoticon)) {
                    currentEmoticon = currentTab.emoticon;
                    android.graphics.Rect bounds = new android.graphics.Rect(0, 0, emoticonSize, emoticonSize);
                    icon = getResources().getDrawable(FolderIconHelper.getTabIcon(currentTab.emoticon)).mutate();
                    icon.setBounds(bounds);
                }
                if (icon != null) {
                    icon.setTint(textPaint.getColor());
                }
                iconX = (int) ((getMeasuredWidth() - tabWidth) / 2f);
                if (animateIconX) {
                    iconX = (int) (iconX * changeProgress + animateFromIconX * (1f - changeProgress));
                }
                int iconY = (int) ((getMeasuredHeight() - emoticonSize) / 2f);
                if (animateIconChange) {
                    if (iconAnimateOutDrawable != null) {
                        canvas.save();
                        canvas.translate(iconX, iconY);
                        int alpha = iconAnimateOutDrawable.getAlpha();
                        iconAnimateOutDrawable.setAlpha((int) (alpha * (1f - changeProgress)));
                        iconAnimateOutDrawable.draw(canvas);
                        canvas.restore();
                        iconAnimateOutDrawable.setAlpha(alpha);
                    }
                    if (iconAnimateInDrawable != null) {
                        canvas.save();
                        canvas.translate(iconX, iconY);
                        int alpha = iconAnimateInDrawable.getAlpha();
                        iconAnimateInDrawable.setAlpha((int) (alpha * changeProgress));
                        iconAnimateInDrawable.draw(canvas);
                        canvas.restore();
                        iconAnimateInDrawable.setAlpha(alpha);
                    }
                } else if (icon != null) {
                    canvas.save();
                    canvas.translate(iconX, iconY);
                    icon.draw(canvas);
                    canvas.restore();
                }
            }

            if (animateCounterEnter || counterText != null || showRemove && (isEditing || editingStartAnimationProgress != 0)) {
                if (aBackgroundColorKey < 0) {
                    textCounterPaint.setColor(Theme.getColor(backgroundColorKey, resourcesProvider));
                } else {
                    int color1 = Theme.getColor(backgroundColorKey, resourcesProvider);
                    int color2 = Theme.getColor(aBackgroundColorKey, resourcesProvider);
                    textCounterPaint.setColor(ColorUtils.blendARGB(color1, color2, animationValue));
                }
                if (Theme.hasThemeKey(unreadKey) && Theme.hasThemeKey(unreadOtherKey)) {
                    int color1 = Theme.getColor(unreadKey);
                    if ((animatingIndicator || manualScrollingToPosition != -1) && (currentTab.id == id1 || currentTab.id == id2)) {
                        int color3 = Theme.getColor(unreadOtherKey);
                        counterPaint.setColor(ColorUtils.blendARGB(color3, color1, animatingIndicatorProgress));
                    } else {
                        counterPaint.setColor(color1);
                    }
                } else {
                    counterPaint.setColor(textPaint.getColor());
                }

                float x;
                float titleWidth = currentTab.titleWidth;
                if (animateTextChange) {
                    titleWidth = animateFromTitleWidth * (1f - changeProgress) + currentTab.titleWidth * changeProgress;
                }
                int textSpace = NekoConfig.tabsTitleType.Int() != NekoXConfig.TITLE_TYPE_ICON ? AndroidUtilities.dp(6) : 0;
                if (animateTextChange && titleAnimateOutLayout == null) {
                    x = textX - titleXOffset + titleOffsetX + titleWidth + textSpace;
                } else {
                    x = textX + titleWidth + textSpace;
                }
                int countTop = (getMeasuredHeight() - AndroidUtilities.dp(20)) / 2;

                if (showRemove && (isEditing || editingStartAnimationProgress != 0) && counterText == null) {
                    counterPaint.setAlpha((int) (editingStartAnimationProgress * 255));
                } else {
                    counterPaint.setAlpha(255);
                }


                float w = (animateCounterReplace && animateFromCountWidth != countWidth) ? animateFromCountWidth * (1f - changeProgress) + countWidth * changeProgress : countWidth;
                if (animateCounterReplace) {
                    counterWidth = animateFromCounterWidth * (1f - changeProgress) + counterWidth * changeProgress;
                }
                rect.set(x, countTop, x + w, countTop + AndroidUtilities.dp(20));
                if (animateCounterEnter || animateCounterRemove) {
                    canvas.save();
                    float s = animateCounterEnter ? changeProgress : 1f - changeProgress;
                    canvas.scale(s, s, rect.centerX(), rect.centerY());
                }
                canvas.drawRoundRect(rect, 11.5f * AndroidUtilities.density, 11.5f * AndroidUtilities.density, counterPaint);

                if (animateCounterReplace) {
                    float y = countTop;
                    if (inCounter != null) {
                        y += (AndroidUtilities.dp(20) - (inCounter.getLineBottom(0) - inCounter.getLineTop(0))) / 2f;
                    } else if (outCounter != null) {
                        y += (AndroidUtilities.dp(20) - (outCounter.getLineBottom(0) - outCounter.getLineTop(0))) / 2f;
                    } else if (stableCounter != null) {
                        y += (AndroidUtilities.dp(20) - (stableCounter.getLineBottom(0) - stableCounter.getLineTop(0))) / 2f;
                    }
                    float alpha = 1f;
                    if (showRemove) {
                        alpha = (1.0f - editingStartAnimationProgress);
                    }
                    if (inCounter != null) {
                        canvas.save();
                        textCounterPaint.setAlpha((int) (255 * alpha * changeProgress));
                        canvas.translate(rect.left + (rect.width() - counterWidth) / 2, (1f - changeProgress) * AndroidUtilities.dp(15) + y);
                        inCounter.draw(canvas);
                        canvas.restore();
                    }
                    if (outCounter != null) {
                        canvas.save();
                        textCounterPaint.setAlpha((int) (255 * alpha * (1f - changeProgress)));
                        canvas.translate(rect.left + (rect.width() - counterWidth) / 2, changeProgress * -AndroidUtilities.dp(15) + y);
                        outCounter.draw(canvas);
                        canvas.restore();
                    }

                    if (stableCounter != null) {
                        canvas.save();
                        textCounterPaint.setAlpha((int) (255 * alpha));
                        canvas.translate(rect.left + (rect.width() - counterWidth) / 2, y);
                        stableCounter.draw(canvas);
                        canvas.restore();
                    }
                    textCounterPaint.setAlpha(255);
                } else {
                    if (counterText != null) {
                        if (showRemove) {
                            textCounterPaint.setAlpha((int) (255 * (1.0f - editingStartAnimationProgress)));
                        }
                        canvas.drawText(counterText, rect.left + (rect.width() - counterWidth) / 2, countTop + AndroidUtilities.dp(14.5f), textCounterPaint);
                    }
                }

                if (animateCounterEnter || animateCounterRemove) {
                    canvas.restore();
                }
                if (showRemove && (isEditing || editingStartAnimationProgress != 0)) {
                    deletePaint.setColor(textCounterPaint.getColor());
                    deletePaint.setAlpha((int) (255 * editingStartAnimationProgress));
                    int side = AndroidUtilities.dp(3);
                    canvas.drawLine(rect.centerX() - side, rect.centerY() - side, rect.centerX() + side, rect.centerY() + side, deletePaint);
                    canvas.drawLine(rect.centerX() - side, rect.centerY() + side, rect.centerX() + side, rect.centerY() - side, deletePaint);
                }
            }
            if (reorderEnabled && editingAnimationProgress != 0) {
                canvas.restore();
            }

            lastEmoticon = currentEmoticon;
            lastTextX = textX;
            lastIconX = iconX;
            lastTabCount = currentTab.counter;
            lastTitleLayout = textLayout;
            lastTitle = currentText;
            lastTitleWidth = currentTab.titleWidth;
            lastCountWidth = countWidth;
            lastCounterWidth = counterWidth;
            lastTabWidth = tabWidth;
            lastWidth = getMeasuredWidth();

            if (currentTab.isLocked || progressToLocked != 0) {
                if (lockDrawable == null) {
                    lockDrawable = ContextCompat.getDrawable(getContext(), R.drawable.other_lockedfolders);
                }
                if (currentTab.isLocked && progressToLocked != 1f) {
                    progressToLocked += 16 / 150f;
                } else if (!currentTab.isLocked){
                    progressToLocked -= 16 / 150f;
                }
                progressToLocked = Utilities.clamp(progressToLocked, 1f, 0);
                int unactiveColor = Theme.getColor(unactiveTextColorKey);
                if (aUnactiveTextColorKey >= 0) {
                    unactiveColor = ColorUtils.blendARGB(unactiveColor, Theme.getColor(aUnactiveTextColorKey), animationValue);
                }
                if (lockDrawableColor != unactiveColor) {
                    lockDrawableColor = unactiveColor;
                    lockDrawable.setColorFilter(new PorterDuffColorFilter(unactiveColor, PorterDuff.Mode.MULTIPLY));
                }
                iconX = (int) ((getMeasuredWidth() - lockDrawable.getIntrinsicWidth()) / 2f + locIconXOffset);
                int iconY = getMeasuredHeight() - AndroidUtilities.dp(12);
                lockDrawable.setBounds(iconX, iconY, iconX + lockDrawable.getIntrinsicWidth(), iconY + lockDrawable.getIntrinsicHeight());
                if (progressToLocked != 1f) {
                    canvas.save();
                    canvas.scale(progressToLocked, progressToLocked, lockDrawable.getBounds().centerX(), lockDrawable.getBounds().centerY());
                    lockDrawable.draw(canvas);
                    canvas.restore();
                } else {
                    lockDrawable.draw(canvas);
                }

            }
        }

        private boolean attached;
        @Override
        protected void onAttachedToWindow() {
            attached = true;
            super.onAttachedToWindow();
            textLayoutEmojis = AnimatedEmojiSpan.update(currentTab.noanimate ? AnimatedEmojiDrawable.CACHE_TYPE_NOANIMATE_FOLDER : AnimatedEmojiDrawable.CACHE_TYPE_MESSAGES, this, textLayoutEmojis, textLayout);
            titleAnimateInLayoutEmojis = AnimatedEmojiSpan.update(currentTab.noanimate ? AnimatedEmojiDrawable.CACHE_TYPE_NOANIMATE_FOLDER : AnimatedEmojiDrawable.CACHE_TYPE_MESSAGES, this, titleAnimateInLayoutEmojis, titleAnimateInLayout);
            titleAnimateOutLayoutEmojis = AnimatedEmojiSpan.update(currentTab.noanimate ? AnimatedEmojiDrawable.CACHE_TYPE_NOANIMATE_FOLDER : AnimatedEmojiDrawable.CACHE_TYPE_MESSAGES, this, titleAnimateOutLayoutEmojis, titleAnimateOutLayout);
            titleAnimateStableLayoutEmojis = AnimatedEmojiSpan.update(currentTab.noanimate ? AnimatedEmojiDrawable.CACHE_TYPE_NOANIMATE_FOLDER : AnimatedEmojiDrawable.CACHE_TYPE_MESSAGES, this, titleAnimateStableLayoutEmojis, titleAnimateStableLayout);
        }

        public boolean animateChange() {
            boolean changed = false;
            if (currentTab.counter != lastTabCount) {
                animateTabCounter = true;
                animateFromTabCount = lastTabCount;
                animateFromCountWidth = lastCountWidth;
                animateFromCounterWidth = lastCounterWidth;
                if (animateFromTabCount > 0 && currentTab.counter > 0) {
                    String oldStr = String.valueOf(animateFromTabCount);
                    String newStr = String.valueOf(currentTab.counter);

                    if (oldStr.length() == newStr.length()) {
                        SpannableStringBuilder oldSpannableStr = new SpannableStringBuilder(oldStr);
                        SpannableStringBuilder newSpannableStr = new SpannableStringBuilder(newStr);
                        SpannableStringBuilder stableStr = new SpannableStringBuilder(newStr);
                        for (int i = 0; i < oldStr.length(); i++) {
                            if (oldStr.charAt(i) == newStr.charAt(i)) {
                                oldSpannableStr.setSpan(new EmptyStubSpan(), i, i + 1, 0);
                                newSpannableStr.setSpan(new EmptyStubSpan(), i, i + 1, 0);
                            } else {
                                stableStr.setSpan(new EmptyStubSpan(), i, i + 1, 0);
                            }
                        }

                        int countOldWidth = (int) Math.ceil(Theme.dialogs_countTextPaint.measureText(oldStr));
                        outCounter = new StaticLayout(oldSpannableStr, textCounterPaint, countOldWidth, Layout.Alignment.ALIGN_CENTER, 1.0f, 0.0f, false);
                        stableCounter = new StaticLayout(stableStr, textCounterPaint, countOldWidth, Layout.Alignment.ALIGN_CENTER, 1.0f, 0.0f, false);
                        inCounter = new StaticLayout(newSpannableStr, textCounterPaint, countOldWidth, Layout.Alignment.ALIGN_CENTER, 1.0f, 0.0f, false);
                    } else {
                        int countOldWidth = (int) Math.ceil(Theme.dialogs_countTextPaint.measureText(oldStr));
                        outCounter = new StaticLayout(oldStr, textCounterPaint, countOldWidth, Layout.Alignment.ALIGN_CENTER, 1.0f, 0.0f, false);
                        int countNewWidth = (int) Math.ceil(Theme.dialogs_countTextPaint.measureText(newStr));
                        inCounter = new StaticLayout(newStr, textCounterPaint, countNewWidth, Layout.Alignment.ALIGN_CENTER, 1.0f, 0.0f, false);
                    }
                }
                changed = true;
            }

            int countWidth;
            String counterText = null;
            if (currentTab.counter > 0) {
                counterText = String.format("%d", currentTab.counter);
                int counterWidth = (int) Math.ceil(textCounterPaint.measureText(counterText));
                countWidth = Math.max(AndroidUtilities.dp(10), counterWidth) + AndroidUtilities.dp(10);
            } else {
                countWidth = 0;
            }
            int tabWidth;
            if (NekoConfig.tabsTitleType.Int() != NekoXConfig.TITLE_TYPE_ICON) {
                tabWidth = currentTab.iconWidth + currentTab.titleWidth + (countWidth != 0 ? countWidth + AndroidUtilities.dp(6 * (counterText != null ? 1.0f : editingStartAnimationProgress)) : 0);
            } else {
                tabWidth = currentTab.iconWidth + (countWidth != 0 ? countWidth + AndroidUtilities.dp(6 * (counterText != null ? 1.0f : editingStartAnimationProgress)) : 0);
            }
            int textX = (getMeasuredWidth() - tabWidth) / 2 + currentTab.iconWidth;

            if (textX != lastTextX) {
                animateTextX = true;
                animateFromTextX = lastTextX;
                changed = true;
            }

            if (lastTitle != null && !currentTab.title.equals(lastTitle)) {
                boolean animateOut;
                CharSequence maxStr;
                CharSequence substring;
                if (lastTitle.length() > currentTab.title.length()) {
                    animateOut = true;
                    maxStr = lastTitle;
                    substring = currentTab.title;
                } else {
                    animateOut = false;
                    maxStr = currentTab.title;
                    substring = lastTitle;
                }
                int startFrom = AndroidUtilities.charSequenceIndexOf(maxStr, substring);
                if (startFrom >= 0) {
                    CharSequence text = Emoji.replaceEmoji(maxStr, textPaint.getFontMetricsInt(), false);
                    SpannableStringBuilder inStr = new SpannableStringBuilder(text);
                    SpannableStringBuilder stabeStr = new SpannableStringBuilder(text);
                    if (startFrom != 0) {
                        stabeStr.setSpan(new EmptyStubSpan(), 0, startFrom, 0);
                    }
                    if (startFrom + substring.length() != maxStr.length()) {
                        stabeStr.setSpan(new EmptyStubSpan(), startFrom + substring.length(), maxStr.length(), 0);
                    }
                    inStr.setSpan(new EmptyStubSpan(), startFrom, startFrom + substring.length(), 0);

                    titleAnimateInLayout = new StaticLayout(inStr, textPaint, AndroidUtilities.dp(400), Layout.Alignment.ALIGN_NORMAL, 1.0f, 0, false);
                    if (attached) titleAnimateInLayoutEmojis = AnimatedEmojiSpan.update(currentTab.noanimate ? AnimatedEmojiDrawable.CACHE_TYPE_NOANIMATE_FOLDER : AnimatedEmojiDrawable.CACHE_TYPE_MESSAGES, this, titleAnimateInLayoutEmojis, titleAnimateInLayout);
                    titleAnimateStableLayout = new StaticLayout(stabeStr, textPaint, AndroidUtilities.dp(400), Layout.Alignment.ALIGN_NORMAL, 1.0f, 0, false);
                    if (attached) titleAnimateStableLayoutEmojis = AnimatedEmojiSpan.update(currentTab.noanimate ? AnimatedEmojiDrawable.CACHE_TYPE_NOANIMATE_FOLDER : AnimatedEmojiDrawable.CACHE_TYPE_MESSAGES, this, titleAnimateStableLayoutEmojis, titleAnimateStableLayout);
                    animateTextChange = true;
                    animateTextChangeOut = animateOut;
                    titleXOffset = startFrom == 0 ? 0 : -titleAnimateStableLayout.getPrimaryHorizontal(startFrom);
                    animateFromTitleWidth = lastTitleWidth;
                    titleAnimateOutLayout = null;
                    AnimatedEmojiSpan.release(this, titleAnimateOutLayoutEmojis);
                    changed = true;
                } else {
                    titleAnimateInLayout = new StaticLayout(currentTab.title, textPaint, AndroidUtilities.dp(400), Layout.Alignment.ALIGN_NORMAL, 1.0f, 0, false);
                    if (attached) titleAnimateInLayoutEmojis = AnimatedEmojiSpan.update(currentTab.noanimate ? AnimatedEmojiDrawable.CACHE_TYPE_NOANIMATE_FOLDER : AnimatedEmojiDrawable.CACHE_TYPE_MESSAGES, this, titleAnimateInLayoutEmojis, titleAnimateInLayout);
                    titleAnimateOutLayout = new StaticLayout(lastTitle, textPaint, AndroidUtilities.dp(400), Layout.Alignment.ALIGN_NORMAL, 1.0f, 0, false);
                    if (attached) titleAnimateOutLayoutEmojis = AnimatedEmojiSpan.update(currentTab.noanimate ? AnimatedEmojiDrawable.CACHE_TYPE_NOANIMATE_FOLDER : AnimatedEmojiDrawable.CACHE_TYPE_MESSAGES, this, titleAnimateOutLayoutEmojis, titleAnimateOutLayout);
                    titleAnimateStableLayout = null;
                    AnimatedEmojiSpan.release(this, titleAnimateStableLayoutEmojis);
                    animateTextChange = true;
                    titleXOffset = 0;
                    animateFromTitleWidth = lastTitleWidth;
                    changed = true;
                }
            }

            if (NekoConfig.tabsTitleType.Int() != NekoXConfig.TITLE_TYPE_TEXT) {
                int iconX = (int) ((getMeasuredWidth() - tabWidth) / 2f);

                if (iconX != lastIconX) {
                    animateIconX = true;
                    animateFromIconX = lastIconX;
                    changed = true;
                }

                if (lastEmoticon != null && !currentTab.emoticon.equals(lastEmoticon)) {
                    int emoticonWidth = FolderIconHelper.getIconWidth();
                    android.graphics.Rect bounds = new android.graphics.Rect(0, 0, emoticonWidth, emoticonWidth);
                    iconAnimateOutDrawable = getResources().getDrawable(FolderIconHelper.getTabIcon(lastEmoticon)).mutate();
                    iconAnimateInDrawable = getResources().getDrawable(FolderIconHelper.getTabIcon(currentTab.emoticon)).mutate();
                    iconAnimateOutDrawable.setBounds(bounds);
                    iconAnimateInDrawable.setBounds(bounds);
                    iconAnimateOutDrawable.setTint(textPaint.getColor());
                    iconAnimateInDrawable.setTint(textPaint.getColor());
                    animateIconChange = true;
                    changed = true;
                }
            }

            if (tabWidth != lastTabWidth || getMeasuredWidth() != lastWidth) {
                animateTabWidth = true;
                animateFromTabWidth = lastTabWidth;
                animateFromWidth = lastWidth;
                changed = true;
            }

            return changed;
        }

        @Override
        public void onInitializeAccessibilityNodeInfo(AccessibilityNodeInfo info) {
            super.onInitializeAccessibilityNodeInfo(info);
            info.setSelected(currentTab != null && selectedTabId != -1 && currentTab.id == selectedTabId);
            info.addAction(AccessibilityNodeInfo.ACTION_CLICK);
            if (Build.VERSION.SDK_INT >= Build.VERSION_CODES.LOLLIPOP) {
                info.addAction(new AccessibilityNodeInfo.AccessibilityAction(AccessibilityNodeInfo.ACTION_LONG_CLICK, LocaleController.getString(R.string.AccDescrOpenMenu2)));
            } else {
                info.addAction(AccessibilityNodeInfo.ACTION_LONG_CLICK);
            }
            if (currentTab != null) {
                StringBuilder sb = new StringBuilder();
                sb.append(currentTab.title);
                int unread = currentTab != null ? currentTab.counter : 0;
                if (unread > 0) {
                    sb.append("\n");
                    sb.append(LocaleController.formatPluralString("AccDescrUnreadCount", unread));
                }
                info.setContentDescription(sb);
            }
        }

        public void clearTransitionParams() {
            animateChange = false;
            animateTabCounter = false;
            animateCounterChange = false;
            animateTextChange = false;
            animateTextX = false;
            animateIconX = false;
            animateIconChange = false;
            animateTabWidth = false;
            changeAnimator = null;
            invalidate();
        }

        public void shakeLockIcon(float x, int num) {
            if (num == 6) {
                locIconXOffset = 0;
                return;
            }
            AnimatorSet animatorSet = new AnimatorSet();
            ValueAnimator animator = ValueAnimator.ofFloat(0, AndroidUtilities.dp(x));
            animator.addUpdateListener(animation -> {
                locIconXOffset = (float) animation.getAnimatedValue();
                invalidate();
            });
            animatorSet.playTogether(animator);
            animatorSet.setDuration(50);
            animatorSet.addListener(new AnimatorListenerAdapter() {
                @Override
                public void onAnimationEnd(Animator animation) {
                    shakeLockIcon(num == 5 ? 0 : -x, num + 1);
                    locIconXOffset = 0;
                    invalidate();
                }
            });
            animatorSet.start();
        }
    }

    public final TextPaint textPaint = new TextPaint(Paint.ANTI_ALIAS_FLAG);
    private final TextPaint textCounterPaint = new TextPaint(Paint.ANTI_ALIAS_FLAG);
    private final Paint deletePaint = new TextPaint(Paint.ANTI_ALIAS_FLAG);
    private final Paint counterPaint = new Paint(Paint.ANTI_ALIAS_FLAG);
    private ColorFilter emojiColorFilter = new PorterDuffColorFilter(0, PorterDuff.Mode.SRC_IN);

    private ArrayList<Tab> tabs = new ArrayList<>();

    private boolean isEditing;
    private long lastEditingAnimationTime;
    private boolean editingForwardAnimation;
    private float editingAnimationProgress;
    private float editingStartAnimationProgress;

    private AnimatorSet colorChangeAnimator;

    private boolean orderChanged;

    private boolean ignoreLayout;

    private RecyclerListView listView;
    private LinearLayoutManager layoutManager;
    private ListAdapter adapter;

    private FilterTabsViewDelegate delegate;

    private int currentPosition;
    private int selectedTabId = -1;
    private int allTabsWidth;

    private int additionalTabWidth;

    private boolean animatingIndicator;
    private float animatingIndicatorProgress;
    private int manualScrollingToPosition = -1;
    private int manualScrollingToId = -1;

    private int scrollingToChild = -1;
    private GradientDrawable selectorDrawable;

    private int tabLineColorKey = Theme.key_actionBarTabLine;
    private int activeTextColorKey = Theme.key_actionBarTabActiveText;
    private int unactiveTextColorKey = Theme.key_actionBarTabUnactiveText;
    private int selectorColorKey = Theme.key_actionBarTabSelector;
    private int backgroundColorKey = Theme.key_actionBarDefault;
    private int aTabLineColorKey = -1;
    private int aActiveTextColorKey = -1;
    private int aUnactiveTextColorKey = -1;
    private int aBackgroundColorKey = -1;

    private int prevLayoutWidth;

    private boolean invalidated;

    private CubicBezierInterpolator interpolator = CubicBezierInterpolator.EASE_OUT_QUINT;

    private SparseIntArray positionToId = new SparseIntArray(5);
    private SparseIntArray positionToStableId = new SparseIntArray(5);
    private SparseIntArray idToPosition = new SparseIntArray(5);
    private SparseIntArray positionToWidth = new SparseIntArray(5);
    private SparseIntArray positionToX = new SparseIntArray(5);

    private boolean animationRunning;
    private long lastAnimationTime;
    private float animationTime;
    private int previousPosition;
    private int previousId;
    DefaultItemAnimator itemAnimator;
    private Drawable lockDrawable;
    private int lockDrawableColor;

    private Runnable animationRunnable = new Runnable() {
        @Override
        public void run() {
            if (!animatingIndicator) {
                return;
            }
            long newTime = SystemClock.elapsedRealtime();
            long dt = (newTime - lastAnimationTime);
            if (dt > 17) {
                dt = 17;
            }
            animationTime += dt / 200.0f;
            setAnimationIdicatorProgress(interpolator.getInterpolation(animationTime));
            if (animationTime > 1.0f) {
                animationTime = 1.0f;
            }
            if (animationTime < 1.0f) {
                AndroidUtilities.runOnUIThread(animationRunnable);
            } else {
                animatingIndicator = false;
                setEnabled(true);
                if (delegate != null) {
                    delegate.onPageScrolled(1.0f);
                }
            }
        }
    };

    private float animationValue;
    private final Property<FilterTabsView, Float> COLORS = new AnimationProperties.FloatProperty<FilterTabsView>("animationValue") {
        @Override
        public void setValue(FilterTabsView object, float value) {
            animationValue = value;

            int color1 = Theme.getColor(tabLineColorKey, resourcesProvider);
            int color2 = Theme.getColor(aTabLineColorKey, resourcesProvider);
            selectorDrawable.setColor(ColorUtils.blendARGB(color1, color2, value));

            listView.invalidateViews();
            listView.invalidate();
            object.invalidate();
        }

        @Override
        public Float get(FilterTabsView object) {
            return animationValue;
        }
    };

    public FilterTabsView(Context context, Theme.ResourcesProvider resourcesProvider) {
        super(context);
        this.resourcesProvider = resourcesProvider;
        textCounterPaint.setTextSize(AndroidUtilities.dp(13));
        textCounterPaint.setTypeface(AndroidUtilities.bold());
        textPaint.setTextSize(AndroidUtilities.dp(15));
        textPaint.setTypeface(AndroidUtilities.bold());
        deletePaint.setStyle(Paint.Style.STROKE);
        deletePaint.setStrokeCap(Paint.Cap.ROUND);
        deletePaint.setStrokeWidth(AndroidUtilities.dp(1.5f));

        selectorDrawable = new GradientDrawable(GradientDrawable.Orientation.LEFT_RIGHT, null);
        float rad = AndroidUtilities.dpf2(3);
        selectorDrawable.setCornerRadii(new float[]{rad, rad, rad, rad, 0, 0, 0, 0});
        selectorDrawable.setColor(Theme.getColor(tabLineColorKey, resourcesProvider));

        setHorizontalScrollBarEnabled(false);
        listView = new RecyclerListView(context) {
            @Override
            public void setAlpha(float alpha) {
                super.setAlpha(alpha);
                FilterTabsView.this.invalidate();
            }

            @Override
            protected boolean allowSelectChildAtPosition(View child) {
                return FilterTabsView.this.isEnabled() && delegate.canPerformActions();
            }

            @Override
            protected boolean canHighlightChildAt(View child, float x, float y) {
                if (isEditing) {
                    TabView tabView = (TabView) child;
                    int side = AndroidUtilities.dp(6);
                    if (tabView.rect.left - side < x && tabView.rect.right + side > x) {
                        return false;
                    }
                }
                return super.canHighlightChildAt(child, x, y);
            }
        };
        listView.setClipChildren(false);
        itemAnimator = new DefaultItemAnimator() {

            @Override
            public void runPendingAnimations() {
                boolean removalsPending = !mPendingRemovals.isEmpty();
                boolean movesPending = !mPendingMoves.isEmpty();
                boolean changesPending = !mPendingChanges.isEmpty();
                boolean additionsPending = !mPendingAdditions.isEmpty();
                if (removalsPending || movesPending || additionsPending || changesPending) {
                    ValueAnimator valueAnimator = ValueAnimator.ofFloat(0.1f);
                    valueAnimator.addUpdateListener(valueAnimator12 -> {
                        listView.invalidate();
                        invalidate();
                    });
                    valueAnimator.setDuration(getMoveDuration());
                    valueAnimator.start();
                }
                super.runPendingAnimations();
            }

            @Override
            public boolean animateMove(RecyclerView.ViewHolder holder, ItemHolderInfo info, int fromX, int fromY, int toX, int toY) {
                if (holder.itemView instanceof TabView) {
                    final View view = holder.itemView;
                    fromX += (int) holder.itemView.getTranslationX();
                    fromY += (int) holder.itemView.getTranslationY();
                    resetAnimation(holder);
                    int deltaX = toX - fromX;
                    int deltaY = toY - fromY;
                    if (deltaX != 0) {
                        view.setTranslationX(-deltaX);
                    }
                    if (deltaY != 0) {
                        view.setTranslationY(-deltaY);
                    }

                    TabView tabView = (TabView) holder.itemView;
                    boolean animateChange = tabView.animateChange();
                    if (animateChange) {
                        tabView.changeProgress = 0;
                        tabView.animateChange = true;
                        invalidate();
                    }

                    if (deltaX == 0 && deltaY == 0 && !animateChange) {
                        dispatchMoveFinished(holder);
                        return false;
                    }

                    mPendingMoves.add(new MoveInfo(holder, fromX, fromY, toX, toY));
                    return true;
                }
                return super.animateMove(holder, info, fromX, fromY, toX, toY);
            }

            @Override
            protected void animateMoveImpl(RecyclerView.ViewHolder holder, MoveInfo moveInfo) {
                super.animateMoveImpl(holder, moveInfo);
                if (holder.itemView instanceof TabView) {
                    TabView tabView = (TabView) holder.itemView;
                    if (tabView.animateChange) {
                        if (tabView.changeAnimator != null) {
                            tabView.changeAnimator.removeAllListeners();
                            tabView.changeAnimator.removeAllUpdateListeners();
                            tabView.changeAnimator.cancel();
                        }
                        ValueAnimator valueAnimator = ValueAnimator.ofFloat(0, 1f);
                        valueAnimator.addUpdateListener(valueAnimator1 -> {
                            tabView.changeProgress = (float) valueAnimator1.getAnimatedValue();
                            tabView.invalidate();
                        });
                        valueAnimator.addListener(new AnimatorListenerAdapter() {
                            @Override
                            public void onAnimationEnd(Animator animation) {
                                tabView.clearTransitionParams();
                            }
                        });
                        tabView.changeAnimator = valueAnimator;
                        valueAnimator.setDuration(getMoveDuration());
                        valueAnimator.start();
                    }
                }
            }

            @Override
            public void onMoveFinished(RecyclerView.ViewHolder item) {
                super.onMoveFinished(item);
                item.itemView.setTranslationX(0);
                if (item.itemView instanceof TabView) {
                    ((TabView) item.itemView).clearTransitionParams();
                }
            }

            @Override
            public void endAnimation(RecyclerView.ViewHolder item) {
                super.endAnimation(item);
                item.itemView.setTranslationX(0);
                if (item.itemView instanceof TabView) {
                    ((TabView) item.itemView).clearTransitionParams();
                }
            }
        };
        itemAnimator.setDelayAnimations(false);
        listView.setItemAnimator(itemAnimator);
        listView.setSelectorType(8);
        listView.setSelectorRadius(6);
        listView.setSelectorDrawableColor(Theme.getColor(selectorColorKey));
        listView.setLayoutManager(layoutManager = new LinearLayoutManager(context, LinearLayoutManager.HORIZONTAL, false) {

            @Override
            public boolean supportsPredictiveItemAnimations() {
                return true;
            }

            @Override
            public void smoothScrollToPosition(RecyclerView recyclerView, RecyclerView.State state, int position) {
                LinearSmoothScroller linearSmoothScroller = new LinearSmoothScroller(recyclerView.getContext()) {
                    @Override
                    protected void onTargetFound(View targetView, RecyclerView.State state, Action action) {
                        int dx = calculateDxToMakeVisible(targetView, getHorizontalSnapPreference());
                        if (dx > 0 || dx == 0 && targetView.getLeft() - AndroidUtilities.dp(21) < 0) {
                            dx += AndroidUtilities.dp(60);
                        } else if (dx < 0 || dx == 0 && targetView.getRight() + AndroidUtilities.dp(21) > getMeasuredWidth()) {
                            dx -= AndroidUtilities.dp(60);
                        }

                        final int dy = calculateDyToMakeVisible(targetView, getVerticalSnapPreference());
                        final int distance = (int) Math.sqrt(dx * dx + dy * dy);
                        final int time = Math.max(180, calculateTimeForDeceleration(distance));
                        if (time > 0) {
                            action.update(-dx, -dy, time, mDecelerateInterpolator);
                        }
                    }
                };
                linearSmoothScroller.setTargetPosition(position);
                startSmoothScroll(linearSmoothScroller);
            }

            @Override
            public int scrollHorizontallyBy(int dx, RecyclerView.Recycler recycler, RecyclerView.State state) {
                if (delegate.isTabMenuVisible()) {
                    dx = 0;
                }
                return super.scrollHorizontallyBy(dx, recycler, state);
            }
        });
        ItemTouchHelper itemTouchHelper = new ItemTouchHelper(new TouchHelperCallback());
        itemTouchHelper.attachToRecyclerView(listView);
        listView.setPadding(AndroidUtilities.dp(7), 0, AndroidUtilities.dp(7), 0);
        listView.setClipToPadding(false);
        listView.setDrawSelectorBehind(true);
        adapter = new ListAdapter(context);
        adapter.setHasStableIds(true);
        listView.setAdapter(adapter);

        listView.setOnItemClickListener((view, position, x, y) -> {
            if (!delegate.canPerformActions()) {
                return;
            }
            TabView tabView = (TabView) view;
            if (isEditing) {
                if (position != 0 || NekoConfig.hideAllTab.Bool()) {
                    int side = AndroidUtilities.dp(6);
                    if (tabView.rect.left - side < x && tabView.rect.right + side > x) {
                        delegate.onDeletePressed(tabView.currentTab.id);
                    }
                }
                return;
            }
            if (position == currentPosition && delegate != null) {
                delegate.onSamePageSelected();
                return;
            }
            scrollToTab(tabView.currentTab, position);
        });
        listView.setOnItemLongClickListener((view, position) -> {
            if (!delegate.canPerformActions() || isEditing || !delegate.didSelectTab((TabView) view, position == currentPosition)) {
                return false;
            }
            listView.hideSelector(true);
            return true;
        });
        listView.setOnScrollListener(new RecyclerView.OnScrollListener() {
            @Override
            public void onScrolled(RecyclerView recyclerView, int dx, int dy) {
                invalidate();
            }
        });
        addView(listView, LayoutHelper.createFrame(LayoutHelper.MATCH_PARENT, LayoutHelper.MATCH_PARENT));
    }

    public void setDelegate(FilterTabsViewDelegate filterTabsViewDelegate) {
        delegate = filterTabsViewDelegate;
    }

    public boolean isAnimatingIndicator() {
        return animatingIndicator;
    }

    public void stopAnimatingIndicator() {
        animatingIndicator = false;
    }

    public void scrollToTab(Tab tab, int position) {
        if (tab.isLocked) {
            if (delegate != null) {
                delegate.onPageSelected(tab, false);
            }
            return;
        }
        boolean scrollingForward = currentPosition < position;
        scrollingToChild = -1;
        previousPosition = currentPosition;
        previousId = selectedTabId;
        currentPosition = position;
        selectedTabId = tab.id;

        if (animatingIndicator) {
            AndroidUtilities.cancelRunOnUIThread(animationRunnable);
            animatingIndicator = false;
        }

        animationTime = 0;
        animatingIndicatorProgress = 0;
        animatingIndicator = true;
        setEnabled(false);

        AndroidUtilities.runOnUIThread(animationRunnable, 16);

        if (delegate != null) {
            delegate.onPageSelected(tab, scrollingForward);
        }
        scrollToChild(position);
        if (NekoConfig.hideAllTab.Bool() && !currentTabIsDefault())
            toggleAllTabs(false);
    }

    public void selectFirstTab() {
        if (tabs.isEmpty()) {
            return;
        }
        scrollToTab(tabs.get(0), 0);
    }

    public void selectDefaultTab() {
        Tab defaultTab = findDefaultTab();
        if (defaultTab == null) return;
        if (defaultTab.id == getCurrentTabId()) return;
        scrollToTab(defaultTab, defaultTab.id);
    }

    public boolean isFirstTab() {
        return currentPosition <= 0;
    }

    public void selectLastTab() {
        if (tabs.isEmpty()) {
            return;
        }
        scrollToTab(tabs.get(tabs.size() - 1), tabs.size() - 1);
    }

    public void setAnimationIdicatorProgress(float value) {
        animatingIndicatorProgress = value;
        listView.invalidateViews();
        invalidate();
        if (delegate != null) {
            delegate.onPageScrolled(value);
        }
    }

    public Drawable getSelectorDrawable() {
        return selectorDrawable;
    }

    public RecyclerListView getTabsContainer() {
        return listView;
    }

    public int getNextPageId(boolean forward) {
        return positionToId.get(currentPosition + (forward ? 1 : -1), -1);
    }

    public void removeTabs() {
        tabs.clear();
        positionToId.clear();
        idToPosition.clear();
        positionToWidth.clear();
        positionToX.clear();
        allTabsWidth = 0;
    }

    public boolean hasTab(int id) {
        return idToPosition.get(id, -1) != -1;
    }

    public void resetTabId() {
        selectedTabId = -1;
    }

<<<<<<< HEAD
    public void addTab(int id, int stableId, String text, String emoticon, ArrayList<TLRPC.MessageEntity> entities, boolean noanimate, boolean isDefault, boolean isLocked) {
=======
    public CharSequence text(String t, ArrayList<TLRPC.MessageEntity> e)  {
        CharSequence title = new SpannableStringBuilder(t);
        title = Emoji.replaceEmoji(title, textPaint.getFontMetricsInt(), false);
        title = MessageObject.replaceAnimatedEmoji(title, e, textPaint.getFontMetricsInt());
        return title;
    }

    public void addTab(int id, int stableId, String text, ArrayList<TLRPC.MessageEntity> entities, boolean noanimate, boolean isDefault, boolean isLocked) {
>>>>>>> 4d7a3a40
        int position = tabs.size();
        if (position == 0 && selectedTabId == -1) {
            selectedTabId = id;
        }
        positionToId.put(position, id);
        positionToStableId.put(position, stableId);
        idToPosition.put(id, position);
        if (selectedTabId != -1 && selectedTabId == id) {
            currentPosition = position;
        }

<<<<<<< HEAD
        Tab tab = new Tab(id, text, emoticon, entities, noanimate);
=======
        Tab tab = new Tab(id, text(text, entities), noanimate);
        tab.isDefault = isDefault;
        tab.isLocked = isLocked;
        allTabsWidth += tab.getWidth(true) + AndroidUtilities.dp(32);
        tabs.add(tab);
    }

    public void addTab(int id, int stableId, CharSequence text, boolean noanimate, boolean isDefault, boolean isLocked) {
        int position = tabs.size();
        if (position == 0 && selectedTabId == -1) {
            selectedTabId = id;
        }
        positionToId.put(position, id);
        positionToStableId.put(position, stableId);
        idToPosition.put(id, position);
        if (selectedTabId != -1 && selectedTabId == id) {
            currentPosition = position;
        }

        Tab tab = new Tab(id, text, noanimate);
>>>>>>> 4d7a3a40
        tab.isDefault = isDefault;
        tab.isLocked = isLocked;
        allTabsWidth += tab.getWidth(true) + FolderIconHelper.getPaddingTab();
        tabs.add(tab);
    }

    public int getTabsCount() {
        return tabs.size();
    }

    public Tab getTab(int i) {
        if (i < 0 || i >= getTabsCount()) {
            return null;
        }
        return tabs.get(i);
    }

    public void finishAddingTabs(boolean animated) {
        listView.setItemAnimator(animated ? itemAnimator : null);
        adapter.notifyDataSetChanged();
    }

    public void setColors(int line, int active, int unactive, int selector, int background) {
        tabLineColorKey = line;
        backgroundColorKey = background;
        activeTextColorKey = active;
        unactiveTextColorKey = unactive;
        selectorDrawable.setColor(Theme.getColor(tabLineColorKey, resourcesProvider));
        listView.setSelectorDrawableColor(Theme.getColor(selector, resourcesProvider));

        listView.invalidateViews();
        listView.invalidate();
        invalidate();
    }

    public void animateColorsTo(int line, int active, int unactive, int selector, int background) {
        if (colorChangeAnimator != null) {
            colorChangeAnimator.cancel();
        }
        aTabLineColorKey = line;
        aActiveTextColorKey = active;
        aUnactiveTextColorKey = unactive;
        aBackgroundColorKey = background;
        selectorColorKey = selector;
        listView.setSelectorDrawableColor(Theme.getColor(selectorColorKey));

        colorChangeAnimator = new AnimatorSet();
        colorChangeAnimator.playTogether(ObjectAnimator.ofFloat(this, COLORS, 0.0f, 1.0f));
        colorChangeAnimator.setDuration(200);
        colorChangeAnimator.addListener(new AnimatorListenerAdapter() {
            @Override
            public void onAnimationEnd(Animator animation) {
                tabLineColorKey = aTabLineColorKey;
                backgroundColorKey = aBackgroundColorKey;
                activeTextColorKey = aActiveTextColorKey;
                unactiveTextColorKey = aUnactiveTextColorKey;
                aTabLineColorKey = -1;
                aActiveTextColorKey = -1;
                aUnactiveTextColorKey = -1;
                aBackgroundColorKey = -1;
            }
        });
        colorChangeAnimator.start();
    }

    public int getCurrentTabId() {
        return selectedTabId;
    }

    public int getFirstTabId() {
        return positionToId.get(0, 0);
    }

    public int getSelectorColorKey() {
        return selectorColorKey;
    }

    private void updateTabsWidths() {
        positionToX.clear();
        positionToWidth.clear();
        int xOffset = AndroidUtilities.dp(7);
        for (int a = 0, N = tabs.size(); a < N; a++) {
            int tabWidth = tabs.get(a).getWidth(false);
            positionToWidth.put(a, tabWidth);
            positionToX.put(a, xOffset + additionalTabWidth / 2);
            xOffset += tabWidth + FolderIconHelper.getPaddingTab() + additionalTabWidth;
        }
    }

    @Override
    protected boolean drawChild(Canvas canvas, View child, long drawingTime) {
        boolean result = super.drawChild(canvas, child, drawingTime);
        if (child == listView) {
            final int height = getMeasuredHeight();
            selectorDrawable.setAlpha((int) (255 * listView.getAlpha()));
            float indicatorX = 0;
            float indicatorWidth = 0;
            if (animatingIndicator || manualScrollingToPosition != -1) {
                int position = layoutManager.findFirstVisibleItemPosition();
                if (position != RecyclerListView.NO_POSITION) {
                    RecyclerListView.ViewHolder holder = listView.findViewHolderForAdapterPosition(position);
                    if (holder != null) {
                        int idx1;
                        int idx2;
                        if (animatingIndicator) {
                            idx1 = previousPosition;
                            idx2 = currentPosition;
                        } else {
                            idx1 = currentPosition;
                            idx2 = manualScrollingToPosition;
                        }
                        int prevX = positionToX.get(idx1);
                        int newX = positionToX.get(idx2);
                        int prevW = positionToWidth.get(idx1);
                        int newW = positionToWidth.get(idx2);
                        if (additionalTabWidth != 0) {
                            indicatorX = (int) (prevX + (newX - prevX) * animatingIndicatorProgress) + (FolderIconHelper.getPaddingTab() >> 1);
                        } else {
                            int x = positionToX.get(position);
                            indicatorX = (int) (prevX + (newX - prevX) * animatingIndicatorProgress) - (x - holder.itemView.getLeft()) + (FolderIconHelper.getPaddingTab() >> 1);
                        }
                        indicatorWidth = (int) (prevW + (newW - prevW) * animatingIndicatorProgress);
                    }
                }
            } else {
                RecyclerListView.ViewHolder holder = listView.findViewHolderForAdapterPosition(currentPosition);
                if (holder != null) {
                    TabView tabView = (TabView) holder.itemView;
                    indicatorWidth = Math.max(AndroidUtilities.dp(40), tabView.animateTabWidth ? tabView.animateFromTabWidth * (1f - tabView.changeProgress) + tabView.tabWidth * tabView.changeProgress : tabView.tabWidth);
                    float viewWidth = tabView.animateTabWidth ? tabView.animateFromWidth * (1f - tabView.changeProgress) + tabView.getMeasuredWidth() * tabView.changeProgress : tabView.getMeasuredWidth();
                    indicatorX = (int) (tabView.getX() + (viewWidth - indicatorWidth) / 2);
                }
            }
            if (indicatorWidth != 0) {
                canvas.save();
                canvas.translate(listView.getTranslationX(), 0);
                canvas.scale(listView.getScaleX(), 1f, listView.getPivotX() + listView.getX(), listView.getPivotY());
                selectorDrawable.setBounds((int) indicatorX, height - AndroidUtilities.dpr(4), (int) (indicatorX + indicatorWidth), height);
                selectorDrawable.draw(canvas);
                canvas.restore();
            }
        }
        long newTime = SystemClock.elapsedRealtime();
        long dt = Math.min(17, newTime - lastEditingAnimationTime);
        lastEditingAnimationTime = newTime;
        boolean invalidate = false;
        if (isEditing || editingAnimationProgress != 0.0f) {
            if (editingForwardAnimation) {
                boolean lessZero = editingAnimationProgress <= 0;
                editingAnimationProgress += dt / 420.0f;
                if (!isEditing && lessZero && editingAnimationProgress >= 0) {
                    editingAnimationProgress = 0;
                }
                if (editingAnimationProgress >= 1.0f) {
                    editingAnimationProgress = 1.0f;
                    editingForwardAnimation = false;
                }
            } else {
                boolean greaterZero = editingAnimationProgress >= 0;
                editingAnimationProgress -= dt / 420.0f;
                if (!isEditing && greaterZero && editingAnimationProgress <= 0) {
                    editingAnimationProgress = 0;
                }
                if (editingAnimationProgress <= -1.0f) {
                    editingAnimationProgress = -1.0f;
                    editingForwardAnimation = true;
                }
            }
            invalidate = true;
        }
        if (isEditing) {
            if (editingStartAnimationProgress < 1.0f) {
                editingStartAnimationProgress += dt / 180.0f;
                if (editingStartAnimationProgress > 1.0f) {
                    editingStartAnimationProgress = 1.0f;
                }
                invalidate = true;
            }
        } else if (!isEditing) {
            if (editingStartAnimationProgress > 0.0f) {
                editingStartAnimationProgress -= dt / 180.0f;
                if (editingStartAnimationProgress < 0.0f) {
                    editingStartAnimationProgress = 0.0f;
                }
                invalidate = true;
            }
        }
        if (invalidate) {
            listView.invalidateViews();
            invalidate();
        }
        return result;
    }

    @Override
    protected void onMeasure(int widthMeasureSpec, int heightMeasureSpec) {
        if (!tabs.isEmpty()) {
            int width = MeasureSpec.getSize(widthMeasureSpec) - AndroidUtilities.dp(7) - AndroidUtilities.dp(7);
            int trueTabsWidth;
            Tab firstTab = findDefaultTab();
            if (firstTab != null && !NekoConfig.hideAllTab.Bool())  {
                firstTab.setTitle(LocaleController.getString(R.string.FilterAllChats), null, false);
                int tabWith = firstTab.getWidth(false);
                firstTab.setTitle(allTabsWidth > width ? LocaleController.getString(R.string.FilterAllChatsShort) : LocaleController.getString(R.string.FilterAllChats), null, false);
                trueTabsWidth = allTabsWidth - tabWith;
                trueTabsWidth += firstTab.getWidth(false);
            } else {
                trueTabsWidth = allTabsWidth;
            }
            int prevWidth = additionalTabWidth;
            additionalTabWidth = trueTabsWidth < width ? (width - trueTabsWidth) / tabs.size() : 0;
            if (prevWidth != additionalTabWidth) {
                ignoreLayout = true;
                RecyclerView.ItemAnimator animator = listView.getItemAnimator();
                listView.setItemAnimator(null);
                adapter.notifyDataSetChanged();
                listView.setItemAnimator(animator);
                ignoreLayout = false;
            }
            updateTabsWidths();
            invalidated = false;
        }
        super.onMeasure(widthMeasureSpec, heightMeasureSpec);
    }

    public Tab findDefaultTab() {
        for (int i = 0; i < tabs.size(); i++) {
            if (tabs.get(i).isDefault) {
                return tabs.get(i);
            }
        }
        return null;
    }

    @Override
    public void requestLayout() {
        if (ignoreLayout) {
            return;
        }
        super.requestLayout();
    }

    private void scrollToChild(int position) {
        if (tabs.isEmpty() || scrollingToChild == position || position < 0 || position >= tabs.size()) {
            return;
        }
        scrollingToChild = position;
        listView.smoothScrollToPosition(position);
    }

    @Override
    protected void onLayout(boolean changed, int l, int t, int r, int b) {
        super.onLayout(changed, l, t, r, b);

        if (prevLayoutWidth != r - l) {
            prevLayoutWidth = r - l;
            scrollingToChild = -1;
            if (animatingIndicator) {
                AndroidUtilities.cancelRunOnUIThread(animationRunnable);
                animatingIndicator = false;
                setEnabled(true);
                if (delegate != null) {
                    delegate.onPageScrolled(1.0f);
                }
            }
        }
    }

    public void selectTabWithId(int id, float progress) {
        int position = idToPosition.get(id, -1);
        if (position < 0) {
            return;
        }
        if (progress < 0) {
            progress = 0;
        } else if (progress > 1.0f) {
            progress = 1.0f;
        }

        if (progress > 0) {
            manualScrollingToPosition = position;
            manualScrollingToId = id;
        } else {
            manualScrollingToPosition = -1;
            manualScrollingToId = -1;
        }
        animatingIndicatorProgress = progress;
        listView.invalidateViews();
        invalidate();
        scrollToChild(position);

        if (progress >= 1.0f) {
            manualScrollingToPosition = -1;
            manualScrollingToId = -1;
            currentPosition = position;
            selectedTabId = id;
            if (NekoConfig.hideAllTab.Bool() && showAllChatsTab)
                toggleAllTabs(false);
        }
    }

    private int getChildWidth(TextView child) {
        Layout layout = child.getLayout();
        if (layout != null) {
            int w = (int) Math.ceil(layout.getLineWidth(0)) + AndroidUtilities.dp(2);
            if (child.getCompoundDrawables()[2] != null) {
                w += child.getCompoundDrawables()[2].getIntrinsicWidth() + AndroidUtilities.dp(6);
            }
            return w;
        } else {
            return child.getMeasuredWidth();
        }
    }

    public void onPageScrolled(int position, int first) {
        if (currentPosition == position) {
            return;
        }
        currentPosition = position;
        if (position >= tabs.size()) {
            return;
        }
        if (first == position && position > 1) {
            scrollToChild(position - 1);
        } else {
            scrollToChild(position);
        }
        invalidate();
    }

    public boolean isEditing() {
        return isEditing;
    }

    public void setIsEditing(boolean value) {
        isEditing = value;
        editingForwardAnimation = true;
        listView.invalidateViews();
        invalidate();
        if (!isEditing && orderChanged) {
            MessagesStorage.getInstance(UserConfig.selectedAccount).saveDialogFiltersOrder();
            TLRPC.TL_messages_updateDialogFiltersOrder req = new TLRPC.TL_messages_updateDialogFiltersOrder();
            ArrayList<MessagesController.DialogFilter> filters = MessagesController.getInstance(UserConfig.selectedAccount).getDialogFilters();
            for (int a = 0, N = filters.size(); a < N; a++) {
                MessagesController.DialogFilter filter = filters.get(a);
                if (filter.isDefault()) {
                    req.order.add(0);
                } else {
                    req.order.add(filter.id);
                }
            }
            MessagesController.getInstance(UserConfig.selectedAccount).lockFiltersInternal();
            ConnectionsManager.getInstance(UserConfig.selectedAccount).sendRequest(req, (response, error) -> {
            });
            orderChanged = false;
        }
    }

    public void checkTabsCounter() {
        boolean changed = false;
        for (int a = 0, N = tabs.size(); a < N; a++) {
            Tab tab = tabs.get(a);
            if (tab.counter == delegate.getTabCounter(tab.id) || delegate.getTabCounter(tab.id) < 0) {
                continue;
            }
            changed = true;
            int oldWidth = positionToWidth.get(a);
            int width = tab.getWidth(true);
            if (oldWidth != width || invalidated) {
                invalidated = true;
                requestLayout();
                allTabsWidth = 0;
                if (!NekoConfig.hideAllTab.Bool())
                    findDefaultTab().setTitle(LocaleController.getString(R.string.FilterAllChats), null, false);
                for (int b = 0; b < N; b++) {
                    allTabsWidth += tabs.get(b).getWidth(true) + FolderIconHelper.getPaddingTab();
                }
                break;
            }
        }
        if (changed) {
            listView.setItemAnimator(itemAnimator);
            adapter.notifyDataSetChanged();
        }
    }

    public void notifyTabCounterChanged(int id) {
        int position = idToPosition.get(id, -1);
        if (position < 0 || position >= tabs.size()) {
            return;
        }
        Tab tab = tabs.get(position);
        if (tab.counter == delegate.getTabCounter(tab.id) || delegate.getTabCounter(tab.id) < 0) {
            return;
        }
        listView.invalidateViews();
        int oldWidth = positionToWidth.get(position);
        int width = tab.getWidth(true);
        if (oldWidth != width || invalidated) {
            invalidated = true;
            requestLayout();
            listView.setItemAnimator(itemAnimator);
            adapter.notifyDataSetChanged();
            allTabsWidth = 0;
            if (!NekoConfig.hideAllTab.Bool())
                findDefaultTab().setTitle(LocaleController.getString(R.string.FilterAllChats), null, false);
            for (int b = 0, N = tabs.size(); b < N; b++) {
                allTabsWidth += tabs.get(b).getWidth(true) + FolderIconHelper.getPaddingTab();
            }
        }
    }

    private class ListAdapter extends RecyclerListView.SelectionAdapter {

        private Context mContext;

        public ListAdapter(Context context) {
            mContext = context;
        }

        @Override
        public int getItemCount() {
            return tabs.size();
        }

        @Override
        public long getItemId(int position) {
            return positionToStableId.get(position);
        }

        @Override
        public boolean isEnabled(RecyclerView.ViewHolder holder) {
            return true;
        }

        @Override
        public RecyclerView.ViewHolder onCreateViewHolder(ViewGroup parent, int viewType) {
            return new RecyclerListView.Holder(new TabView(mContext));
        }

        @Override
        public void onBindViewHolder(RecyclerView.ViewHolder holder, int position) {
            TabView tabView = (TabView) holder.itemView;
            int oldId = tabView.currentTab != null ? tabView.getId() : -1;
            tabView.setTab(tabs.get(position), position);
            if (oldId != tabView.getId()) {
                tabView.progressToLocked = tabView.currentTab.isLocked ? 1f : 0;
            }
        }

        @Override
        public int getItemViewType(int i) {
            return 0;
        }

        public void swapElements(int fromIndex, int toIndex) {
            int idx1 = fromIndex;
            int idx2 = toIndex;
            int count = tabs.size();
            if (idx1 < 0 || idx2 < 0 || idx1 >= count || idx2 >= count) {
                return;
            }
            ArrayList<MessagesController.DialogFilter> filters = MessagesController.getInstance(UserConfig.selectedAccount).getDialogFilters();
            if (NekoConfig.hideAllTab.Bool()) {
                int defaultPosition = 0;
                for (int i = 0; i < filters.size(); i++) {
                    if (filters.get(i).isDefault()) {
                        defaultPosition = i;
                        break;
                    }
                }
                if (idx1 >= defaultPosition) {
                    idx1++;
                }
                if (idx2 >= defaultPosition) {
                    idx2++;
                }
            }
            MessagesController.DialogFilter filter1 = filters.get(idx1);
            MessagesController.DialogFilter filter2 = filters.get(idx2);
            int temp = filter1.order;
            filter1.order = filter2.order;
            filter2.order = temp;
            filters.set(idx1, filter2);
            filters.set(idx2, filter1);

            Tab tab1 = tabs.get(fromIndex);
            Tab tab2 = tabs.get(toIndex);
            temp = tab1.id;
            tab1.id = tab2.id;
            tab2.id = temp;

            int fromStableId = positionToStableId.get(fromIndex);
            int toStableId = positionToStableId.get(toIndex);

            positionToStableId.put(fromIndex, toStableId);
            positionToStableId.put(toIndex, fromStableId);

            delegate.onPageReorder(tab2.id, tab1.id);

            if (currentPosition == fromIndex) {
                currentPosition = toIndex;
                selectedTabId = tab1.id;
            } else if (currentPosition == toIndex) {
                currentPosition = fromIndex;
                selectedTabId = tab2.id;
            }

            if (previousPosition == fromIndex) {
                previousPosition = toIndex;
                previousId = tab1.id;
            } else if (previousPosition == toIndex) {
                previousPosition = fromIndex;
                previousId = tab2.id;
            }

            tabs.set(fromIndex, tab2);
            tabs.set(toIndex, tab1);

            updateTabsWidths();

            orderChanged = true;
            listView.setItemAnimator(itemAnimator);
            notifyItemMoved(fromIndex, toIndex);
        }

        public void moveElementToStart(int theIndex) {
            int count = tabs.size();
            if (theIndex < 0 || theIndex >= count) {
                return;
            }
            ArrayList<MessagesController.DialogFilter> filters = MessagesController.getInstance(UserConfig.selectedAccount).getDialogFilters();
            int temp = positionToStableId.get(theIndex),
                temp2 = tabs.get(theIndex).id;
            for (int i = theIndex - 1; i >= 0; --i) {
//                notifyItemMoved(i, i + 1);
                positionToStableId.put(i + 1, positionToStableId.get(i));
            }
            MessagesController.DialogFilter filter = filters.remove(theIndex);
            filter.order = 0;
            filters.add(0, filter);
            positionToStableId.put(0, temp);
            tabs.add(0, tabs.remove(theIndex));
            tabs.get(0).id = temp2;
            for (int i = 0; i <= theIndex; ++i) {
                tabs.get(i).id = i;
                filters.get(i).order = i;
            }
            for (int i = 0; i <= theIndex; ++i) {
                if (currentPosition == i) {
                    currentPosition = selectedTabId = i == theIndex ? 0 : i + 1;
                }
                if (previousPosition == i) {
                    previousPosition = previousId = i == theIndex ? 0 : i + 1;
                }
            }
            notifyItemMoved(theIndex, 0);

            delegate.onPageReorder(tabs.get(theIndex).id, temp2);

            updateTabsWidths();

            orderChanged = true;
            listView.setItemAnimator(itemAnimator);
        }
    }

    public class TouchHelperCallback extends ItemTouchHelper.Callback {

        @Override
        public boolean isLongPressDragEnabled() {
            return isEditing;
        }

        @Override
        public int getMovementFlags(RecyclerView recyclerView, RecyclerView.ViewHolder viewHolder) {
            if (!NekoConfig.hideAllTab.Bool() && (MessagesController.getInstance(UserConfig.selectedAccount).premiumFeaturesBlocked() && (!isEditing || (viewHolder.getAdapterPosition() == 0 && tabs.get(0).isDefault && !UserConfig.getInstance(UserConfig.selectedAccount).isPremium())))) {
                return makeMovementFlags(0, 0);
            }
            return makeMovementFlags(ItemTouchHelper.LEFT | ItemTouchHelper.RIGHT, 0);
        }

        @Override
        public boolean onMove(RecyclerView recyclerView, RecyclerView.ViewHolder source, RecyclerView.ViewHolder target) {
            if (!NekoConfig.hideAllTab.Bool() && (MessagesController.getInstance(UserConfig.selectedAccount).premiumFeaturesBlocked() && ((source.getAdapterPosition() == 0 || target.getAdapterPosition() == 0) && !UserConfig.getInstance(UserConfig.selectedAccount).isPremium()))) {
                return false;
            }
            adapter.swapElements(source.getAdapterPosition(), target.getAdapterPosition());
            return true;
        }

        private Runnable resetDefaultPosition = () ->  {
            if (UserConfig.getInstance(UserConfig.selectedAccount).isPremium()) {
                return;
            }
            for (int i = 0; i < tabs.size(); ++i) {
                if (tabs.get(i).isDefault && i != 0) {
                    adapter.moveElementToStart(i);
                    listView.scrollToPosition(0);
                    onDefaultTabMoved();
                    break;
                }
            }
        };

        @Override
        public void onSelectedChanged(RecyclerView.ViewHolder viewHolder, int actionState) {
            if (actionState != ItemTouchHelper.ACTION_STATE_IDLE) {
                listView.cancelClickRunnables(false);
                viewHolder.itemView.setPressed(true);
                viewHolder.itemView.setBackgroundColor(Theme.getColor(backgroundColorKey, resourcesProvider));
            } else {
                AndroidUtilities.cancelRunOnUIThread(resetDefaultPosition);
                AndroidUtilities.runOnUIThread(resetDefaultPosition, 320);
            }
            super.onSelectedChanged(viewHolder, actionState);
        }

        @Override
        public void onSwiped(RecyclerView.ViewHolder viewHolder, int direction) {

        }

        @Override
        public void clearView(RecyclerView recyclerView, RecyclerView.ViewHolder viewHolder) {
            super.clearView(recyclerView, viewHolder);
            viewHolder.itemView.setPressed(false);
            viewHolder.itemView.setBackground(null);
        }
    }

    public RecyclerListView getListView() {
        return listView;
    }

    public boolean currentTabIsDefault() {
        Tab defaultTab = findDefaultTab();
        if (defaultTab == null) {
            return false;
        }
        return defaultTab.id == selectedTabId;
    }

    public int getDefaultTabId() {
        Tab defaultTab = findDefaultTab();
        if (defaultTab == null) {
            return -1;
        }
        return defaultTab.id;
    }

    public boolean isEmpty() {
        return tabs.isEmpty();
    }

    public boolean isFirstTabSelected() {
        if (tabs.isEmpty()) {
            return true;
        }
        return selectedTabId == tabs.get(0).id;
    }

    public boolean isLocked(int id) {
        for (int i = 0; i < tabs.size(); i++) {
            if (tabs.get(i).id == id) {
                return tabs.get(i).isLocked;
            }
        }
        return false;
    }

    public void shakeLock(int id) {
        for (int i = 0; i < listView.getChildCount(); i++) {
            if (listView.getChildAt(i) instanceof TabView) {
                TabView tabView = (TabView) listView.getChildAt(i);
                if (tabView.currentTab.id == id) {
                    tabView.shakeLockIcon(1, 0);
                    if (!NekoConfig.disableVibration.Bool()) {
                        try {
                            tabView.performHapticFeedback(HapticFeedbackConstants.KEYBOARD_TAP);
                        } catch (Exception ignore) {}
                    }
                    break;
                }
            }
        }
    }

    protected void onDefaultTabMoved() {

    }

    // NekoX show all chats tab
    public boolean showAllChatsTab = !NekoConfig.hideAllTab.Bool();

    public void toggleAllTabs(boolean show) {
        if (show == showAllChatsTab)
            return;
        showAllChatsTab = show;
        ArrayList<MessagesController.DialogFilter> filters = AccountInstance.getInstance(UserConfig.selectedAccount).getMessagesController().dialogFilters;
        removeTabs();
        for (int a = 0, N = filters.size(); a < N; a++) {
            MessagesController.DialogFilter dialogFilter = filters.get(a);
            if (filters.get(a).isDefault()) {
                if (showAllChatsTab)
                    addTab(a, 0, LocaleController.getString("FilterAllChats", R.string.FilterAllChats), null, null, false, true, false);
            } else {
                switch (NekoConfig.tabsTitleType.Int()) {
                    case NekoXConfig.TITLE_TYPE_TEXT:
                        addTab(a, filters.get(a).localId, filters.get(a).name, dialogFilter.name, null, false, false, false);
                        break;
                    case NekoXConfig.TITLE_TYPE_ICON:
                        addTab(a, filters.get(a).localId, filters.get(a).name, dialogFilter.emoticon != null ? dialogFilter.emoticon : "\uD83D\uDCC1", null, false, false, false);
                        break;
                    case NekoXConfig.TITLE_TYPE_MIX:
                        addTab(a, filters.get(a).localId, filters.get(a).name, dialogFilter.emoticon != null ? dialogFilter.emoticon : "\uD83D\uDCC1 " + dialogFilter.name, null, false, false, false);
                        break;
                }
            }
        }
        finishAddingTabs(true);
    }
}<|MERGE_RESOLUTION|>--- conflicted
+++ resolved
@@ -122,20 +122,11 @@
         public boolean isLocked;
         public boolean noanimate;
 
-<<<<<<< HEAD
-        public Tab(int i, String t, String e1, ArrayList<TLRPC.MessageEntity> e, boolean noanimate) {
-            id = i;
-            title = new SpannableStringBuilder(NekoConfig.tabsTitleType.Int() != NekoXConfig.TITLE_TYPE_ICON ? t : "");
-            title = Emoji.replaceEmoji(title, textPaint.getFontMetricsInt(), false);
-//            MessageObject.addEntitiesToText(title, e, false, false, false, true);
-            title = MessageObject.replaceAnimatedEmoji(title, e, textPaint.getFontMetricsInt());
-=======
-        public Tab(int i, CharSequence title, boolean noanimate) {
+        public Tab(int i, CharSequence title, String emoticon, boolean noanimate) {
             this.id = i;
             this.title = title;
->>>>>>> 4d7a3a40
             this.noanimate = noanimate;
-            emoticon = i != Integer.MAX_VALUE ? e1 : "\uD83D\uDCAC";
+            this.emoticon = i != Integer.MAX_VALUE ? emoticon : "\uD83D\uDCAC";
         }
 
         public int getWidth(boolean store) {
@@ -1336,18 +1327,14 @@
         selectedTabId = -1;
     }
 
-<<<<<<< HEAD
-    public void addTab(int id, int stableId, String text, String emoticon, ArrayList<TLRPC.MessageEntity> entities, boolean noanimate, boolean isDefault, boolean isLocked) {
-=======
     public CharSequence text(String t, ArrayList<TLRPC.MessageEntity> e)  {
-        CharSequence title = new SpannableStringBuilder(t);
+        CharSequence title = new SpannableStringBuilder(NekoConfig.tabsTitleType.Int() != NekoXConfig.TITLE_TYPE_ICON ? t : "");
         title = Emoji.replaceEmoji(title, textPaint.getFontMetricsInt(), false);
         title = MessageObject.replaceAnimatedEmoji(title, e, textPaint.getFontMetricsInt());
         return title;
     }
 
-    public void addTab(int id, int stableId, String text, ArrayList<TLRPC.MessageEntity> entities, boolean noanimate, boolean isDefault, boolean isLocked) {
->>>>>>> 4d7a3a40
+    public void addTab(int id, int stableId, String text, String emoticon, ArrayList<TLRPC.MessageEntity> entities, boolean noanimate, boolean isDefault, boolean isLocked) {
         int position = tabs.size();
         if (position == 0 && selectedTabId == -1) {
             selectedTabId = id;
@@ -1359,17 +1346,14 @@
             currentPosition = position;
         }
 
-<<<<<<< HEAD
-        Tab tab = new Tab(id, text, emoticon, entities, noanimate);
-=======
-        Tab tab = new Tab(id, text(text, entities), noanimate);
+        Tab tab = new Tab(id, text(text, entities), emoticon, noanimate);
         tab.isDefault = isDefault;
         tab.isLocked = isLocked;
         allTabsWidth += tab.getWidth(true) + AndroidUtilities.dp(32);
         tabs.add(tab);
     }
 
-    public void addTab(int id, int stableId, CharSequence text, boolean noanimate, boolean isDefault, boolean isLocked) {
+    public void addTab(int id, int stableId, CharSequence text, String emoticon, boolean noanimate, boolean isDefault, boolean isLocked) {
         int position = tabs.size();
         if (position == 0 && selectedTabId == -1) {
             selectedTabId = id;
@@ -1381,8 +1365,7 @@
             currentPosition = position;
         }
 
-        Tab tab = new Tab(id, text, noanimate);
->>>>>>> 4d7a3a40
+        Tab tab = new Tab(id, text, emoticon, noanimate);
         tab.isDefault = isDefault;
         tab.isLocked = isLocked;
         allTabsWidth += tab.getWidth(true) + FolderIconHelper.getPaddingTab();
