/*
 * This is the source code of Telegram for Android v. 5.x.x.
 * It is licensed under GNU GPL v. 2 or later.
 * You should have received a copy of the license in this archive (see LICENSE).
 *
 * Copyright Nikolai Kudashov, 2013-2018.
 */

package org.telegram.ui.Components;

import android.animation.Animator;
import android.animation.AnimatorListenerAdapter;
import android.animation.AnimatorSet;
import android.animation.ObjectAnimator;
import android.animation.ValueAnimator;
import android.annotation.SuppressLint;
import android.content.Context;
import android.graphics.Canvas;
import android.graphics.ColorFilter;
import android.graphics.Paint;
import android.graphics.PorterDuff;
import android.graphics.PorterDuffColorFilter;
import android.graphics.RectF;
import android.graphics.drawable.Drawable;
import android.graphics.drawable.GradientDrawable;
import android.os.Build;
import android.os.SystemClock;
import android.text.Layout;
import android.text.SpannableStringBuilder;
import android.text.StaticLayout;
import android.text.TextPaint;
import android.text.TextUtils;
import android.util.Property;
import android.util.SparseIntArray;
import android.view.HapticFeedbackConstants;
import android.view.View;
import android.view.ViewGroup;
import android.view.accessibility.AccessibilityNodeInfo;
import android.widget.FrameLayout;
import android.widget.TextView;

import androidx.core.content.ContextCompat;
import androidx.core.graphics.ColorUtils;
import androidx.recyclerview.widget.DefaultItemAnimator;
import androidx.recyclerview.widget.ItemTouchHelper;
import androidx.recyclerview.widget.LinearLayoutManager;
import androidx.recyclerview.widget.LinearSmoothScroller;
import androidx.recyclerview.widget.RecyclerView;

import org.telegram.messenger.AccountInstance;
import org.telegram.messenger.AndroidUtilities;
import org.telegram.messenger.Emoji;
import org.telegram.messenger.LocaleController;
import org.telegram.messenger.MessageObject;
import org.telegram.messenger.MessagesController;
import org.telegram.messenger.MessagesStorage;
import org.telegram.messenger.R;
import org.telegram.messenger.UserConfig;
import org.telegram.messenger.Utilities;
import org.telegram.tgnet.ConnectionsManager;
import org.telegram.tgnet.TLRPC;
import org.telegram.ui.ActionBar.Theme;
import org.telegram.ui.Stories.recorder.HintView2;

import java.util.ArrayList;

import tw.nekomimi.nekogram.NekoXConfig;
import tw.nekomimi.nekogram.NekoConfig;
import tw.nekomimi.nekogram.folder.FolderIconHelper;

public class FilterTabsView extends FrameLayout {

    public int getCurrentTabStableId() {
        return positionToStableId.get(currentPosition, -1);
    }

    public int getStableId(int selectedType) {
        return positionToStableId.get(selectedType, -1);
    }

    public boolean selectTabWithStableId(int stableId) {
        for (int i = 0; i < tabs.size(); i++) {
            if (positionToStableId.get(i, -1) == stableId) {
                currentPosition = i;
                selectedTabId = positionToId.get(i);
                return true;
            }
        }
        return false;
    }

    public interface FilterTabsViewDelegate {
        void onPageSelected(Tab tab, boolean forward);

        void onPageScrolled(float progress);

        void onSamePageSelected();

        int getTabCounter(int tabId);

        boolean didSelectTab(TabView tabView, boolean selected);

        boolean isTabMenuVisible();

        void onDeletePressed(int id);

        void onPageReorder(int fromId, int toId);

        boolean canPerformActions();
    }

    public class Tab {
        public int id;
        public CharSequence title;
        public int titleWidth;
        public String emoticon;
        public int iconWidth;
        public int counter;
        public boolean isDefault;
        public boolean isLocked;
        public boolean noanimate;

<<<<<<< HEAD
        public Tab(int i, String t, String e) {
            id = i;
            title = NekoConfig.tabsTitleType.Int() != NekoXConfig.TITLE_TYPE_ICON ? t : "";
            emoticon = i != Integer.MAX_VALUE ? e : "\uD83D\uDCAC";
        }

        public int getWidth(boolean store) {
            iconWidth = FolderIconHelper.getTotalIconWidth();
            int width = titleWidth = (int) Math.ceil(textPaint.measureText(title));
            width += iconWidth;
=======
        public Tab(int i, String t, ArrayList<TLRPC.MessageEntity> e, boolean noanimate) {
            id = i;
            title = new SpannableStringBuilder(t);
            title = Emoji.replaceEmoji(title, textPaint.getFontMetricsInt(), false);
//            MessageObject.addEntitiesToText(title, e, false, false, false, true);
            title = MessageObject.replaceAnimatedEmoji(title, e, textPaint.getFontMetricsInt());
            this.noanimate = noanimate;
        }

        public int getWidth(boolean store) {
            int width = titleWidth = (int) Math.ceil(HintView2.measureCorrectly(title, textPaint));
>>>>>>> eee720ef
            int c;
            if (store) {
                c = delegate.getTabCounter(id);
                if (c < 0) {
                    c = 0;
                }
                if (store) {
                    counter = c;
                }
            } else {
                c = counter;
            }
            if (c > 0) {
                String counterText = String.format("%d", c);
                int counterWidth = (int) Math.ceil(textCounterPaint.measureText(counterText));
                int countWidth = Math.max(AndroidUtilities.dp(10), counterWidth) + AndroidUtilities.dp(10);
                width += countWidth + AndroidUtilities.dp(6);
            }
            return Math.max(AndroidUtilities.dp(40), width);
        }

<<<<<<< HEAD
        public boolean setTitle(String newTitle) {
            newTitle = NekoConfig.tabsTitleType.Int() != NekoXConfig.TITLE_TYPE_ICON ? newTitle : "";
=======
        public boolean setTitle(String newTitle, ArrayList<TLRPC.MessageEntity> newEntities, boolean noanimate) {
>>>>>>> eee720ef
            if (TextUtils.equals(title, newTitle)) {
                return false;
            }
            title = new SpannableStringBuilder(newTitle);
            title = Emoji.replaceEmoji(title, textPaint.getFontMetricsInt(), false);
//            MessageObject.addEntitiesToText(title, newEntities, false, false, false, true);
            title = MessageObject.replaceAnimatedEmoji(title, newEntities, textPaint.getFontMetricsInt());
            this.noanimate = noanimate;
            return true;
        }
    }

    public class TabView extends View {

        public ValueAnimator changeAnimator;
        private Tab currentTab;
        private int textHeight;
        private int tabWidth;
        private int currentPosition;
        private RectF rect = new RectF();
        private CharSequence currentText;
        private boolean currentNoanimate;
        private AnimatedEmojiSpan.EmojiGroupedSpans textLayoutEmojis;
        private StaticLayout textLayout;
        private int textOffsetX;
        private String currentEmoticon;
        private Drawable icon;
        private Drawable activeIcon;

        public boolean animateChange;
        public float changeProgress;

        public boolean animateCounterChange;
        private float locIconXOffset;


        float lastTextX;
        float animateFromTextX;
        boolean animateTextX;

        String lastEmoticon;
        float lastIconX;
        float animateFromIconX;
        boolean animateIconX;
        private boolean animateIconChange;
        private Drawable iconAnimateInDrawable;
        private Drawable iconAnimateOutDrawable;

        boolean animateTabCounter;
        int lastTabCount = -1;
        int animateFromTabCount;
        StaticLayout inCounter;
        StaticLayout outCounter;
        StaticLayout stableCounter;

        StaticLayout lastTitleLayout;
        CharSequence lastTitle;
        private AnimatedEmojiSpan.EmojiGroupedSpans titleAnimateInLayoutEmojis;
        private StaticLayout titleAnimateInLayout;
        private AnimatedEmojiSpan.EmojiGroupedSpans titleAnimateOutLayoutEmojis;
        private StaticLayout titleAnimateOutLayout;
        private AnimatedEmojiSpan.EmojiGroupedSpans titleAnimateStableLayoutEmojis;
        private StaticLayout titleAnimateStableLayout;
        private boolean animateTextChange;
        private boolean animateTextChangeOut;
        private boolean animateTabWidth;
        private float animateFromWidth;
        private float titleXOffset;
        private int lastTitleWidth;
        private int animateFromTitleWidth;
        private int lastCountWidth;
        private float lastCounterWidth;
        private float animateFromCountWidth;
        private float animateFromCounterWidth;
        private float lastTabWidth;
        private float animateFromTabWidth;
        private float lastWidth;
        private float rotation;
        private float progressToLocked;

        public TabView(Context context) {
            super(context);
        }

        public void setTab(Tab tab, int position) {
            currentTab = tab;
            currentPosition = position;
            setContentDescription(tab.title);
            requestLayout();

            if (currentNoanimate != (currentTab != null && currentTab.noanimate)) {
                AnimatedEmojiSpan.release(this, textLayoutEmojis);
                AnimatedEmojiSpan.release(this, titleAnimateInLayoutEmojis);
                AnimatedEmojiSpan.release(this, titleAnimateOutLayoutEmojis);
                AnimatedEmojiSpan.release(this, titleAnimateStableLayoutEmojis);
                if (attached) {
                    textLayoutEmojis = AnimatedEmojiSpan.update(currentTab.noanimate ? AnimatedEmojiDrawable.CACHE_TYPE_NOANIMATE_FOLDER : AnimatedEmojiDrawable.CACHE_TYPE_MESSAGES, this, textLayoutEmojis, textLayout);
                    titleAnimateInLayoutEmojis = AnimatedEmojiSpan.update(currentTab.noanimate ? AnimatedEmojiDrawable.CACHE_TYPE_NOANIMATE_FOLDER : AnimatedEmojiDrawable.CACHE_TYPE_MESSAGES, this, titleAnimateInLayoutEmojis, titleAnimateInLayout);
                    titleAnimateOutLayoutEmojis = AnimatedEmojiSpan.update(currentTab.noanimate ? AnimatedEmojiDrawable.CACHE_TYPE_NOANIMATE_FOLDER : AnimatedEmojiDrawable.CACHE_TYPE_MESSAGES, this, titleAnimateOutLayoutEmojis, titleAnimateOutLayout);
                    titleAnimateStableLayoutEmojis = AnimatedEmojiSpan.update(currentTab.noanimate ? AnimatedEmojiDrawable.CACHE_TYPE_NOANIMATE_FOLDER : AnimatedEmojiDrawable.CACHE_TYPE_MESSAGES, this, titleAnimateStableLayoutEmojis, titleAnimateStableLayout);
                }
                currentNoanimate = currentTab.noanimate;
            }
        }

        public int getId() {
            return currentTab.id;
        }

        @Override
        protected void onDetachedFromWindow() {
            attached = false;
            super.onDetachedFromWindow();
            animateChange = false;
            animateTabCounter = false;
            animateCounterChange = false;
            animateTextChange = false;
            animateTextX = false;
            animateIconX = false;
            animateIconChange = false;
            animateTabWidth = false;
            if (changeAnimator != null) {
                changeAnimator.removeAllListeners();
                changeAnimator.removeAllUpdateListeners();
                changeAnimator.cancel();
                changeAnimator = null;
            }
            invalidate();
            AnimatedEmojiSpan.release(this, textLayoutEmojis);
            AnimatedEmojiSpan.release(this, titleAnimateInLayoutEmojis);
            AnimatedEmojiSpan.release(this, titleAnimateOutLayoutEmojis);
            AnimatedEmojiSpan.release(this, titleAnimateStableLayoutEmojis);
        }

        @Override
        protected void onMeasure(int widthMeasureSpec, int heightMeasureSpec) {
            int w = currentTab.getWidth(false) + FolderIconHelper.getPaddingTab() + additionalTabWidth;
            setMeasuredDimension(w, MeasureSpec.getSize(heightMeasureSpec));
        }

        @SuppressLint("DrawAllocation")
        @Override
        protected void onDraw(Canvas canvas) {
            boolean reorderEnabled = true;
//            boolean reorderEnabled = (!currentTab.isDefault || UserConfig.getInstance(UserConfig.selectedAccount).isPremium());
            // TODO: NekoX try to unlock
            boolean showRemove = !currentTab.isDefault && reorderEnabled;
            if (reorderEnabled && editingAnimationProgress != 0) {
                canvas.save();
                float p = editingAnimationProgress * (currentPosition % 2 == 0 ? 1.0f : -1.0f);
                float s = (float) Math.sin((p + (currentPosition % 2)) * Math.PI * 2.5f);
                float a = (float) (SystemClock.elapsedRealtime() / 400f * Math.PI * (currentPosition % 2 == 0 ? 1.0f : -1.0f));
                canvas.translate(
                    (float) (Math.cos(a) * AndroidUtilities.dp(0.33f) * (currentPosition % 2 == 0 ? 1.0f : -1.0f)),
                    (float) (Math.sin(a) * -AndroidUtilities.dp(0.33f))
                );
                canvas.rotate(1.4f * s, getMeasuredWidth() / 2f, getMeasuredHeight() / 2f);
            }
            int key;
            int animateToKey;
            int otherKey;
            int animateToOtherKey;
            int unreadKey;
            int unreadOtherKey;
            int id1;
            int id2;
            if (manualScrollingToId != -1) {
                id1 = manualScrollingToId;
                id2 = selectedTabId;
            } else {
                id1 = selectedTabId;
                id2 = previousId;
            }
            if (currentTab.id == id1) {
                key = activeTextColorKey;
                animateToKey = aActiveTextColorKey;
                otherKey = unactiveTextColorKey;
                animateToOtherKey = aUnactiveTextColorKey;
                unreadKey = Theme.key_chats_tabUnreadActiveBackground;
                unreadOtherKey = Theme.key_chats_tabUnreadUnactiveBackground;
            } else {
                key = unactiveTextColorKey;
                animateToKey = aUnactiveTextColorKey;
                otherKey = activeTextColorKey;
                animateToOtherKey = aUnactiveTextColorKey;
                unreadKey = Theme.key_chats_tabUnreadUnactiveBackground;
                unreadOtherKey = Theme.key_chats_tabUnreadActiveBackground;
            }
            if (animateToKey < 0) {
                if ((animatingIndicator || manualScrollingToId != -1) && (currentTab.id == id1 || currentTab.id == id2)) {
                    textPaint.setColor(ColorUtils.blendARGB(Theme.getColor(otherKey), Theme.getColor(key), animatingIndicatorProgress));
                } else {
                    textPaint.setColor(Theme.getColor(key));
                }
            } else {
                int color1 = Theme.getColor(key);
                int color2 = Theme.getColor(animateToKey);
                if ((animatingIndicator || manualScrollingToPosition != -1) && (currentTab.id == id1 || currentTab.id == id2)) {
                    int color3 = Theme.getColor(otherKey);
                    int color4 = Theme.getColor(animateToOtherKey);
                    textPaint.setColor(ColorUtils.blendARGB(ColorUtils.blendARGB(color3, color4, animationValue), ColorUtils.blendARGB(color1, color2, animationValue), animatingIndicatorProgress));
                } else {
                    textPaint.setColor(ColorUtils.blendARGB(color1, color2, animationValue));
                }
            }
            emojiColorFilter = new PorterDuffColorFilter(textPaint.getColor(), PorterDuff.Mode.SRC_IN);

            float counterWidth;
            int countWidth;
            String counterText;

            boolean animateCounterEnter = animateFromTabCount == 0 && animateTabCounter;
            boolean animateCounterRemove = animateFromTabCount > 0 && currentTab.counter == 0 && animateTabCounter;
            boolean animateCounterReplace = animateFromTabCount > 0 && currentTab.counter > 0 && animateTabCounter;

            if (currentTab.counter > 0 || animateCounterRemove) {
                if (animateCounterRemove) {
                    counterText = String.format("%d", animateFromTabCount);
                } else {
                    counterText = String.format("%d", currentTab.counter);
                }
                counterWidth = (int) Math.ceil(textCounterPaint.measureText(counterText));
                countWidth = (int) (Math.max(AndroidUtilities.dp(10), counterWidth) + AndroidUtilities.dp(10));
            } else {
                counterText = null;
                counterWidth = 0;
                countWidth = 0;
            }


            if (showRemove && (isEditing || editingStartAnimationProgress != 0)) {
                countWidth = (int) (countWidth + (AndroidUtilities.dp(20) - countWidth) * editingStartAnimationProgress);
            }

            if (NekoConfig.tabsTitleType.Int() != NekoXConfig.TITLE_TYPE_ICON) {
                tabWidth = currentTab.iconWidth + currentTab.titleWidth + ((countWidth != 0 && !animateCounterRemove) ? countWidth + AndroidUtilities.dp(6 * (counterText != null ? 1.0f : editingStartAnimationProgress)) : 0);
            } else {
                tabWidth = currentTab.iconWidth + ((countWidth != 0 && !animateCounterRemove) ? countWidth + AndroidUtilities.dp(6 * (counterText != null ? 1.0f : editingStartAnimationProgress)) : 0);
            }
            float textX = ((getMeasuredWidth() - tabWidth) / 2f) + currentTab.iconWidth;
            if (animateTextX) {
                textX = textX * changeProgress + animateFromTextX * (1f - changeProgress);
            }

            if (!TextUtils.equals(currentTab.title, currentText)) {
                currentText = currentTab.title;
                textLayout = new StaticLayout(currentText, textPaint, AndroidUtilities.dp(400), Layout.Alignment.ALIGN_NORMAL, 1.0f, 0, false);
                textLayoutEmojis = AnimatedEmojiSpan.update(currentTab.noanimate ? AnimatedEmojiDrawable.CACHE_TYPE_NOANIMATE_FOLDER : AnimatedEmojiDrawable.CACHE_TYPE_MESSAGES, this, textLayoutEmojis, textLayout);
                textHeight = textLayout.getHeight();
                textOffsetX = (int) -textLayout.getLineLeft(0);
            }

            float titleOffsetX = 0;
            if (animateTextChange) {
                titleOffsetX = titleXOffset * (animateTextChangeOut ? changeProgress : 1f - changeProgress);
                if (titleAnimateStableLayout != null) {
                    canvas.save();
                    canvas.translate(textX + textOffsetX + titleOffsetX, (getMeasuredHeight() - textHeight) / 2f + 1);
                    titleAnimateStableLayout.draw(canvas);
                    AnimatedEmojiSpan.drawAnimatedEmojis(canvas, titleAnimateStableLayout, titleAnimateStableLayoutEmojis, 0, null, computeVerticalScrollOffset() - AndroidUtilities.dp(6), computeVerticalScrollOffset() + computeVerticalScrollExtent(), 0, 1.0f, emojiColorFilter);
                    canvas.restore();
                }
                if (titleAnimateInLayout != null) {
                    canvas.save();
                    int alpha = textPaint.getAlpha();
                    textPaint.setAlpha((int) (alpha * (animateTextChangeOut ? 1f - changeProgress : changeProgress)));
                    canvas.translate(textX + textOffsetX + titleOffsetX, (getMeasuredHeight() - textHeight) / 2f + 1);
                    titleAnimateInLayout.draw(canvas);
                    AnimatedEmojiSpan.drawAnimatedEmojis(canvas, titleAnimateInLayout, titleAnimateInLayoutEmojis, 0, null, computeVerticalScrollOffset() - AndroidUtilities.dp(6), computeVerticalScrollOffset() + computeVerticalScrollExtent(), 0, (animateTextChangeOut ? 1f - changeProgress : changeProgress), emojiColorFilter);
                    canvas.restore();
                    textPaint.setAlpha(alpha);
                }
                if (titleAnimateOutLayout != null) {
                    canvas.save();
                    int alpha = textPaint.getAlpha();
                    textPaint.setAlpha((int) (alpha * (animateTextChangeOut ? changeProgress : 1f - changeProgress)));
                    canvas.translate(textX + textOffsetX + titleOffsetX, (getMeasuredHeight() - textHeight) / 2f + 1);
                    titleAnimateOutLayout.draw(canvas);
                    AnimatedEmojiSpan.drawAnimatedEmojis(canvas, titleAnimateOutLayout, titleAnimateOutLayoutEmojis, 0, null, computeVerticalScrollOffset() - AndroidUtilities.dp(6), computeVerticalScrollOffset() + computeVerticalScrollExtent(), 0, (animateTextChangeOut ? changeProgress : 1f - changeProgress), emojiColorFilter);
                    canvas.restore();
                    textPaint.setAlpha(alpha);
                }
            } else {
                if (textLayout != null) {
                    canvas.save();
                    canvas.translate(textX + textOffsetX, (getMeasuredHeight() - textHeight) / 2f + 1);
                    textLayout.draw(canvas);
                    AnimatedEmojiSpan.drawAnimatedEmojis(canvas, textLayout, textLayoutEmojis, 0, null, computeVerticalScrollOffset() - AndroidUtilities.dp(6), computeVerticalScrollOffset() + computeVerticalScrollExtent(), 0, 1.0f, emojiColorFilter);
                    canvas.restore();
                }
            }

            int iconX = 0;
            if (NekoConfig.tabsTitleType.Int() != NekoXConfig.TITLE_TYPE_TEXT) {
                int emoticonSize = FolderIconHelper.getIconWidth();
                if (!TextUtils.equals(currentTab.emoticon, currentEmoticon)) {
                    currentEmoticon = currentTab.emoticon;
                    android.graphics.Rect bounds = new android.graphics.Rect(0, 0, emoticonSize, emoticonSize);
                    icon = getResources().getDrawable(FolderIconHelper.getTabIcon(currentTab.emoticon)).mutate();
                    icon.setBounds(bounds);
                }
                if (icon != null) {
                    icon.setTint(textPaint.getColor());
                }
                iconX = (int) ((getMeasuredWidth() - tabWidth) / 2f);
                if (animateIconX) {
                    iconX = (int) (iconX * changeProgress + animateFromIconX * (1f - changeProgress));
                }
                int iconY = (int) ((getMeasuredHeight() - emoticonSize) / 2f);
                if (animateIconChange) {
                    if (iconAnimateOutDrawable != null) {
                        canvas.save();
                        canvas.translate(iconX, iconY);
                        int alpha = iconAnimateOutDrawable.getAlpha();
                        iconAnimateOutDrawable.setAlpha((int) (alpha * (1f - changeProgress)));
                        iconAnimateOutDrawable.draw(canvas);
                        canvas.restore();
                        iconAnimateOutDrawable.setAlpha(alpha);
                    }
                    if (iconAnimateInDrawable != null) {
                        canvas.save();
                        canvas.translate(iconX, iconY);
                        int alpha = iconAnimateInDrawable.getAlpha();
                        iconAnimateInDrawable.setAlpha((int) (alpha * changeProgress));
                        iconAnimateInDrawable.draw(canvas);
                        canvas.restore();
                        iconAnimateInDrawable.setAlpha(alpha);
                    }
                } else if (icon != null) {
                    canvas.save();
                    canvas.translate(iconX, iconY);
                    icon.draw(canvas);
                    canvas.restore();
                }
            }

            if (animateCounterEnter || counterText != null || showRemove && (isEditing || editingStartAnimationProgress != 0)) {
                if (aBackgroundColorKey < 0) {
                    textCounterPaint.setColor(Theme.getColor(backgroundColorKey));
                } else {
                    int color1 = Theme.getColor(backgroundColorKey);
                    int color2 = Theme.getColor(aBackgroundColorKey);
                    textCounterPaint.setColor(ColorUtils.blendARGB(color1, color2, animationValue));
                }
                if (Theme.hasThemeKey(unreadKey) && Theme.hasThemeKey(unreadOtherKey)) {
                    int color1 = Theme.getColor(unreadKey);
                    if ((animatingIndicator || manualScrollingToPosition != -1) && (currentTab.id == id1 || currentTab.id == id2)) {
                        int color3 = Theme.getColor(unreadOtherKey);
                        counterPaint.setColor(ColorUtils.blendARGB(color3, color1, animatingIndicatorProgress));
                    } else {
                        counterPaint.setColor(color1);
                    }
                } else {
                    counterPaint.setColor(textPaint.getColor());
                }

                float x;
                float titleWidth = currentTab.titleWidth;
                if (animateTextChange) {
                    titleWidth = animateFromTitleWidth * (1f - changeProgress) + currentTab.titleWidth * changeProgress;
                }
                int textSpace = NekoConfig.tabsTitleType.Int() != NekoXConfig.TITLE_TYPE_ICON ? AndroidUtilities.dp(6) : 0;
                if (animateTextChange && titleAnimateOutLayout == null) {
                    x = textX - titleXOffset + titleOffsetX + titleWidth + textSpace;
                } else {
                    x = textX + titleWidth + textSpace;
                }
                int countTop = (getMeasuredHeight() - AndroidUtilities.dp(20)) / 2;

                if (showRemove && (isEditing || editingStartAnimationProgress != 0) && counterText == null) {
                    counterPaint.setAlpha((int) (editingStartAnimationProgress * 255));
                } else {
                    counterPaint.setAlpha(255);
                }


                float w = (animateCounterReplace && animateFromCountWidth != countWidth) ? animateFromCountWidth * (1f - changeProgress) + countWidth * changeProgress : countWidth;
                if (animateCounterReplace) {
                    counterWidth = animateFromCounterWidth * (1f - changeProgress) + counterWidth * changeProgress;
                }
                rect.set(x, countTop, x + w, countTop + AndroidUtilities.dp(20));
                if (animateCounterEnter || animateCounterRemove) {
                    canvas.save();
                    float s = animateCounterEnter ? changeProgress : 1f - changeProgress;
                    canvas.scale(s, s, rect.centerX(), rect.centerY());
                }
                canvas.drawRoundRect(rect, 11.5f * AndroidUtilities.density, 11.5f * AndroidUtilities.density, counterPaint);

                if (animateCounterReplace) {
                    float y = countTop;
                    if (inCounter != null) {
                        y += (AndroidUtilities.dp(20) - (inCounter.getLineBottom(0) - inCounter.getLineTop(0))) / 2f;
                    } else if (outCounter != null) {
                        y += (AndroidUtilities.dp(20) - (outCounter.getLineBottom(0) - outCounter.getLineTop(0))) / 2f;
                    } else if (stableCounter != null) {
                        y += (AndroidUtilities.dp(20) - (stableCounter.getLineBottom(0) - stableCounter.getLineTop(0))) / 2f;
                    }
                    float alpha = 1f;
                    if (showRemove) {
                        alpha = (1.0f - editingStartAnimationProgress);
                    }
                    if (inCounter != null) {
                        canvas.save();
                        textCounterPaint.setAlpha((int) (255 * alpha * changeProgress));
                        canvas.translate(rect.left + (rect.width() - counterWidth) / 2, (1f - changeProgress) * AndroidUtilities.dp(15) + y);
                        inCounter.draw(canvas);
                        canvas.restore();
                    }
                    if (outCounter != null) {
                        canvas.save();
                        textCounterPaint.setAlpha((int) (255 * alpha * (1f - changeProgress)));
                        canvas.translate(rect.left + (rect.width() - counterWidth) / 2, changeProgress * -AndroidUtilities.dp(15) + y);
                        outCounter.draw(canvas);
                        canvas.restore();
                    }

                    if (stableCounter != null) {
                        canvas.save();
                        textCounterPaint.setAlpha((int) (255 * alpha));
                        canvas.translate(rect.left + (rect.width() - counterWidth) / 2, y);
                        stableCounter.draw(canvas);
                        canvas.restore();
                    }
                    textCounterPaint.setAlpha(255);
                } else {
                    if (counterText != null) {
                        if (showRemove) {
                            textCounterPaint.setAlpha((int) (255 * (1.0f - editingStartAnimationProgress)));
                        }
                        canvas.drawText(counterText, rect.left + (rect.width() - counterWidth) / 2, countTop + AndroidUtilities.dp(14.5f), textCounterPaint);
                    }
                }

                if (animateCounterEnter || animateCounterRemove) {
                    canvas.restore();
                }
                if (showRemove && (isEditing || editingStartAnimationProgress != 0)) {
                    deletePaint.setColor(textCounterPaint.getColor());
                    deletePaint.setAlpha((int) (255 * editingStartAnimationProgress));
                    int side = AndroidUtilities.dp(3);
                    canvas.drawLine(rect.centerX() - side, rect.centerY() - side, rect.centerX() + side, rect.centerY() + side, deletePaint);
                    canvas.drawLine(rect.centerX() - side, rect.centerY() + side, rect.centerX() + side, rect.centerY() - side, deletePaint);
                }
            }
            if (reorderEnabled && editingAnimationProgress != 0) {
                canvas.restore();
            }

            lastEmoticon = currentEmoticon;
            lastTextX = textX;
            lastIconX = iconX;
            lastTabCount = currentTab.counter;
            lastTitleLayout = textLayout;
            lastTitle = currentText;
            lastTitleWidth = currentTab.titleWidth;
            lastCountWidth = countWidth;
            lastCounterWidth = counterWidth;
            lastTabWidth = tabWidth;
            lastWidth = getMeasuredWidth();

            if (currentTab.isLocked || progressToLocked != 0) {
                if (lockDrawable == null) {
                    lockDrawable = ContextCompat.getDrawable(getContext(), R.drawable.other_lockedfolders);
                }
                if (currentTab.isLocked && progressToLocked != 1f) {
                    progressToLocked += 16 / 150f;
                } else if (!currentTab.isLocked){
                    progressToLocked -= 16 / 150f;
                }
                progressToLocked = Utilities.clamp(progressToLocked, 1f, 0);
                int unactiveColor = Theme.getColor(unactiveTextColorKey);
                if (aUnactiveTextColorKey >= 0) {
                    unactiveColor = ColorUtils.blendARGB(unactiveColor, Theme.getColor(aUnactiveTextColorKey), animationValue);
                }
                if (lockDrawableColor != unactiveColor) {
                    lockDrawableColor = unactiveColor;
                    lockDrawable.setColorFilter(new PorterDuffColorFilter(unactiveColor, PorterDuff.Mode.MULTIPLY));
                }
                iconX = (int) ((getMeasuredWidth() - lockDrawable.getIntrinsicWidth()) / 2f + locIconXOffset);
                int iconY = getMeasuredHeight() - AndroidUtilities.dp(12);
                lockDrawable.setBounds(iconX, iconY, iconX + lockDrawable.getIntrinsicWidth(), iconY + lockDrawable.getIntrinsicHeight());
                if (progressToLocked != 1f) {
                    canvas.save();
                    canvas.scale(progressToLocked, progressToLocked, lockDrawable.getBounds().centerX(), lockDrawable.getBounds().centerY());
                    lockDrawable.draw(canvas);
                    canvas.restore();
                } else {
                    lockDrawable.draw(canvas);
                }

            }
        }

        private boolean attached;
        @Override
        protected void onAttachedToWindow() {
            attached = true;
            super.onAttachedToWindow();
            textLayoutEmojis = AnimatedEmojiSpan.update(currentTab.noanimate ? AnimatedEmojiDrawable.CACHE_TYPE_NOANIMATE_FOLDER : AnimatedEmojiDrawable.CACHE_TYPE_MESSAGES, this, textLayoutEmojis, textLayout);
            titleAnimateInLayoutEmojis = AnimatedEmojiSpan.update(currentTab.noanimate ? AnimatedEmojiDrawable.CACHE_TYPE_NOANIMATE_FOLDER : AnimatedEmojiDrawable.CACHE_TYPE_MESSAGES, this, titleAnimateInLayoutEmojis, titleAnimateInLayout);
            titleAnimateOutLayoutEmojis = AnimatedEmojiSpan.update(currentTab.noanimate ? AnimatedEmojiDrawable.CACHE_TYPE_NOANIMATE_FOLDER : AnimatedEmojiDrawable.CACHE_TYPE_MESSAGES, this, titleAnimateOutLayoutEmojis, titleAnimateOutLayout);
            titleAnimateStableLayoutEmojis = AnimatedEmojiSpan.update(currentTab.noanimate ? AnimatedEmojiDrawable.CACHE_TYPE_NOANIMATE_FOLDER : AnimatedEmojiDrawable.CACHE_TYPE_MESSAGES, this, titleAnimateStableLayoutEmojis, titleAnimateStableLayout);
        }

        public boolean animateChange() {
            boolean changed = false;
            if (currentTab.counter != lastTabCount) {
                animateTabCounter = true;
                animateFromTabCount = lastTabCount;
                animateFromCountWidth = lastCountWidth;
                animateFromCounterWidth = lastCounterWidth;
                if (animateFromTabCount > 0 && currentTab.counter > 0) {
                    String oldStr = String.valueOf(animateFromTabCount);
                    String newStr = String.valueOf(currentTab.counter);

                    if (oldStr.length() == newStr.length()) {
                        SpannableStringBuilder oldSpannableStr = new SpannableStringBuilder(oldStr);
                        SpannableStringBuilder newSpannableStr = new SpannableStringBuilder(newStr);
                        SpannableStringBuilder stableStr = new SpannableStringBuilder(newStr);
                        for (int i = 0; i < oldStr.length(); i++) {
                            if (oldStr.charAt(i) == newStr.charAt(i)) {
                                oldSpannableStr.setSpan(new EmptyStubSpan(), i, i + 1, 0);
                                newSpannableStr.setSpan(new EmptyStubSpan(), i, i + 1, 0);
                            } else {
                                stableStr.setSpan(new EmptyStubSpan(), i, i + 1, 0);
                            }
                        }

                        int countOldWidth = (int) Math.ceil(Theme.dialogs_countTextPaint.measureText(oldStr));
                        outCounter = new StaticLayout(oldSpannableStr, textCounterPaint, countOldWidth, Layout.Alignment.ALIGN_CENTER, 1.0f, 0.0f, false);
                        stableCounter = new StaticLayout(stableStr, textCounterPaint, countOldWidth, Layout.Alignment.ALIGN_CENTER, 1.0f, 0.0f, false);
                        inCounter = new StaticLayout(newSpannableStr, textCounterPaint, countOldWidth, Layout.Alignment.ALIGN_CENTER, 1.0f, 0.0f, false);
                    } else {
                        int countOldWidth = (int) Math.ceil(Theme.dialogs_countTextPaint.measureText(oldStr));
                        outCounter = new StaticLayout(oldStr, textCounterPaint, countOldWidth, Layout.Alignment.ALIGN_CENTER, 1.0f, 0.0f, false);
                        int countNewWidth = (int) Math.ceil(Theme.dialogs_countTextPaint.measureText(newStr));
                        inCounter = new StaticLayout(newStr, textCounterPaint, countNewWidth, Layout.Alignment.ALIGN_CENTER, 1.0f, 0.0f, false);
                    }
                }
                changed = true;
            }

            int countWidth;
            String counterText = null;
            if (currentTab.counter > 0) {
                counterText = String.format("%d", currentTab.counter);
                int counterWidth = (int) Math.ceil(textCounterPaint.measureText(counterText));
                countWidth = Math.max(AndroidUtilities.dp(10), counterWidth) + AndroidUtilities.dp(10);
            } else {
                countWidth = 0;
            }
            int tabWidth;
            if (NekoConfig.tabsTitleType.Int() != NekoXConfig.TITLE_TYPE_ICON) {
                tabWidth = currentTab.iconWidth + currentTab.titleWidth + (countWidth != 0 ? countWidth + AndroidUtilities.dp(6 * (counterText != null ? 1.0f : editingStartAnimationProgress)) : 0);
            } else {
                tabWidth = currentTab.iconWidth + (countWidth != 0 ? countWidth + AndroidUtilities.dp(6 * (counterText != null ? 1.0f : editingStartAnimationProgress)) : 0);
            }
            int textX = (getMeasuredWidth() - tabWidth) / 2 + currentTab.iconWidth;

            if (textX != lastTextX) {
                animateTextX = true;
                animateFromTextX = lastTextX;
                changed = true;
            }

            if (lastTitle != null && !currentTab.title.equals(lastTitle)) {
                boolean animateOut;
                CharSequence maxStr;
                CharSequence substring;
                if (lastTitle.length() > currentTab.title.length()) {
                    animateOut = true;
                    maxStr = lastTitle;
                    substring = currentTab.title;
                } else {
                    animateOut = false;
                    maxStr = currentTab.title;
                    substring = lastTitle;
                }
                int startFrom = AndroidUtilities.charSequenceIndexOf(maxStr, substring);
                if (startFrom >= 0) {
                    CharSequence text = Emoji.replaceEmoji(maxStr, textPaint.getFontMetricsInt(), false);
                    SpannableStringBuilder inStr = new SpannableStringBuilder(text);
                    SpannableStringBuilder stabeStr = new SpannableStringBuilder(text);
                    if (startFrom != 0) {
                        stabeStr.setSpan(new EmptyStubSpan(), 0, startFrom, 0);
                    }
                    if (startFrom + substring.length() != maxStr.length()) {
                        stabeStr.setSpan(new EmptyStubSpan(), startFrom + substring.length(), maxStr.length(), 0);
                    }
                    inStr.setSpan(new EmptyStubSpan(), startFrom, startFrom + substring.length(), 0);

                    titleAnimateInLayout = new StaticLayout(inStr, textPaint, AndroidUtilities.dp(400), Layout.Alignment.ALIGN_NORMAL, 1.0f, 0, false);
                    if (attached) titleAnimateInLayoutEmojis = AnimatedEmojiSpan.update(currentTab.noanimate ? AnimatedEmojiDrawable.CACHE_TYPE_NOANIMATE_FOLDER : AnimatedEmojiDrawable.CACHE_TYPE_MESSAGES, this, titleAnimateInLayoutEmojis, titleAnimateInLayout);
                    titleAnimateStableLayout = new StaticLayout(stabeStr, textPaint, AndroidUtilities.dp(400), Layout.Alignment.ALIGN_NORMAL, 1.0f, 0, false);
                    if (attached) titleAnimateStableLayoutEmojis = AnimatedEmojiSpan.update(currentTab.noanimate ? AnimatedEmojiDrawable.CACHE_TYPE_NOANIMATE_FOLDER : AnimatedEmojiDrawable.CACHE_TYPE_MESSAGES, this, titleAnimateStableLayoutEmojis, titleAnimateStableLayout);
                    animateTextChange = true;
                    animateTextChangeOut = animateOut;
                    titleXOffset = startFrom == 0 ? 0 : -titleAnimateStableLayout.getPrimaryHorizontal(startFrom);
                    animateFromTitleWidth = lastTitleWidth;
                    titleAnimateOutLayout = null;
                    AnimatedEmojiSpan.release(this, titleAnimateOutLayoutEmojis);
                    changed = true;
                } else {
                    titleAnimateInLayout = new StaticLayout(currentTab.title, textPaint, AndroidUtilities.dp(400), Layout.Alignment.ALIGN_NORMAL, 1.0f, 0, false);
                    if (attached) titleAnimateInLayoutEmojis = AnimatedEmojiSpan.update(currentTab.noanimate ? AnimatedEmojiDrawable.CACHE_TYPE_NOANIMATE_FOLDER : AnimatedEmojiDrawable.CACHE_TYPE_MESSAGES, this, titleAnimateInLayoutEmojis, titleAnimateInLayout);
                    titleAnimateOutLayout = new StaticLayout(lastTitle, textPaint, AndroidUtilities.dp(400), Layout.Alignment.ALIGN_NORMAL, 1.0f, 0, false);
                    if (attached) titleAnimateOutLayoutEmojis = AnimatedEmojiSpan.update(currentTab.noanimate ? AnimatedEmojiDrawable.CACHE_TYPE_NOANIMATE_FOLDER : AnimatedEmojiDrawable.CACHE_TYPE_MESSAGES, this, titleAnimateOutLayoutEmojis, titleAnimateOutLayout);
                    titleAnimateStableLayout = null;
                    AnimatedEmojiSpan.release(this, titleAnimateStableLayoutEmojis);
                    animateTextChange = true;
                    titleXOffset = 0;
                    animateFromTitleWidth = lastTitleWidth;
                    changed = true;
                }
            }

            if (NekoConfig.tabsTitleType.Int() != NekoXConfig.TITLE_TYPE_TEXT) {
                int iconX = (int) ((getMeasuredWidth() - tabWidth) / 2f);

                if (iconX != lastIconX) {
                    animateIconX = true;
                    animateFromIconX = lastIconX;
                    changed = true;
                }

                if (lastEmoticon != null && !currentTab.emoticon.equals(lastEmoticon)) {
                    int emoticonWidth = FolderIconHelper.getIconWidth();
                    android.graphics.Rect bounds = new android.graphics.Rect(0, 0, emoticonWidth, emoticonWidth);
                    iconAnimateOutDrawable = getResources().getDrawable(FolderIconHelper.getTabIcon(lastEmoticon)).mutate();
                    iconAnimateInDrawable = getResources().getDrawable(FolderIconHelper.getTabIcon(currentTab.emoticon)).mutate();
                    iconAnimateOutDrawable.setBounds(bounds);
                    iconAnimateInDrawable.setBounds(bounds);
                    iconAnimateOutDrawable.setTint(textPaint.getColor());
                    iconAnimateInDrawable.setTint(textPaint.getColor());
                    animateIconChange = true;
                    changed = true;
                }
            }

            if (tabWidth != lastTabWidth || getMeasuredWidth() != lastWidth) {
                animateTabWidth = true;
                animateFromTabWidth = lastTabWidth;
                animateFromWidth = lastWidth;
                changed = true;
            }

            return changed;
        }

        @Override
        public void onInitializeAccessibilityNodeInfo(AccessibilityNodeInfo info) {
            super.onInitializeAccessibilityNodeInfo(info);
            info.setSelected(currentTab != null && selectedTabId != -1 && currentTab.id == selectedTabId);
            info.addAction(AccessibilityNodeInfo.ACTION_CLICK);
            if (Build.VERSION.SDK_INT >= Build.VERSION_CODES.LOLLIPOP) {
                info.addAction(new AccessibilityNodeInfo.AccessibilityAction(AccessibilityNodeInfo.ACTION_LONG_CLICK, LocaleController.getString(R.string.AccDescrOpenMenu2)));
            } else {
                info.addAction(AccessibilityNodeInfo.ACTION_LONG_CLICK);
            }
            if (currentTab != null) {
                StringBuilder sb = new StringBuilder();
                sb.append(currentTab.title);
                int unread = currentTab != null ? currentTab.counter : 0;
                if (unread > 0) {
                    sb.append("\n");
                    sb.append(LocaleController.formatPluralString("AccDescrUnreadCount", unread));
                }
                info.setContentDescription(sb);
            }
        }

        public void clearTransitionParams() {
            animateChange = false;
            animateTabCounter = false;
            animateCounterChange = false;
            animateTextChange = false;
            animateTextX = false;
            animateIconX = false;
            animateIconChange = false;
            animateTabWidth = false;
            changeAnimator = null;
            invalidate();
        }

        public void shakeLockIcon(float x, int num) {
            if (num == 6) {
                locIconXOffset = 0;
                return;
            }
            AnimatorSet animatorSet = new AnimatorSet();
            ValueAnimator animator = ValueAnimator.ofFloat(0, AndroidUtilities.dp(x));
            animator.addUpdateListener(animation -> {
                locIconXOffset = (float) animation.getAnimatedValue();
                invalidate();
            });
            animatorSet.playTogether(animator);
            animatorSet.setDuration(50);
            animatorSet.addListener(new AnimatorListenerAdapter() {
                @Override
                public void onAnimationEnd(Animator animation) {
                    shakeLockIcon(num == 5 ? 0 : -x, num + 1);
                    locIconXOffset = 0;
                    invalidate();
                }
            });
            animatorSet.start();
        }
    }

    private final TextPaint textPaint = new TextPaint(Paint.ANTI_ALIAS_FLAG);
    private final TextPaint textCounterPaint = new TextPaint(Paint.ANTI_ALIAS_FLAG);
    private final Paint deletePaint = new TextPaint(Paint.ANTI_ALIAS_FLAG);
    private final Paint counterPaint = new Paint(Paint.ANTI_ALIAS_FLAG);
    private ColorFilter emojiColorFilter = new PorterDuffColorFilter(0, PorterDuff.Mode.SRC_IN);

    private ArrayList<Tab> tabs = new ArrayList<>();

    private boolean isEditing;
    private long lastEditingAnimationTime;
    private boolean editingForwardAnimation;
    private float editingAnimationProgress;
    private float editingStartAnimationProgress;

    private AnimatorSet colorChangeAnimator;

    private boolean orderChanged;

    private boolean ignoreLayout;

    private RecyclerListView listView;
    private LinearLayoutManager layoutManager;
    private ListAdapter adapter;

    private FilterTabsViewDelegate delegate;

    private int currentPosition;
    private int selectedTabId = -1;
    private int allTabsWidth;

    private int additionalTabWidth;

    private boolean animatingIndicator;
    private float animatingIndicatorProgress;
    private int manualScrollingToPosition = -1;
    private int manualScrollingToId = -1;

    private int scrollingToChild = -1;
    private GradientDrawable selectorDrawable;

    private int tabLineColorKey = Theme.key_actionBarTabLine;
    private int activeTextColorKey = Theme.key_actionBarTabActiveText;
    private int unactiveTextColorKey = Theme.key_actionBarTabUnactiveText;
    private int selectorColorKey = Theme.key_actionBarTabSelector;
    private int backgroundColorKey = Theme.key_actionBarDefault;
    private int aTabLineColorKey = -1;
    private int aActiveTextColorKey = -1;
    private int aUnactiveTextColorKey = -1;
    private int aBackgroundColorKey = -1;

    private int prevLayoutWidth;

    private boolean invalidated;

    private CubicBezierInterpolator interpolator = CubicBezierInterpolator.EASE_OUT_QUINT;

    private SparseIntArray positionToId = new SparseIntArray(5);
    private SparseIntArray positionToStableId = new SparseIntArray(5);
    private SparseIntArray idToPosition = new SparseIntArray(5);
    private SparseIntArray positionToWidth = new SparseIntArray(5);
    private SparseIntArray positionToX = new SparseIntArray(5);

    private boolean animationRunning;
    private long lastAnimationTime;
    private float animationTime;
    private int previousPosition;
    private int previousId;
    DefaultItemAnimator itemAnimator;
    private Drawable lockDrawable;
    private int lockDrawableColor;

    private Runnable animationRunnable = new Runnable() {
        @Override
        public void run() {
            if (!animatingIndicator) {
                return;
            }
            long newTime = SystemClock.elapsedRealtime();
            long dt = (newTime - lastAnimationTime);
            if (dt > 17) {
                dt = 17;
            }
            animationTime += dt / 200.0f;
            setAnimationIdicatorProgress(interpolator.getInterpolation(animationTime));
            if (animationTime > 1.0f) {
                animationTime = 1.0f;
            }
            if (animationTime < 1.0f) {
                AndroidUtilities.runOnUIThread(animationRunnable);
            } else {
                animatingIndicator = false;
                setEnabled(true);
                if (delegate != null) {
                    delegate.onPageScrolled(1.0f);
                }
            }
        }
    };

    private float animationValue;
    private final Property<FilterTabsView, Float> COLORS = new AnimationProperties.FloatProperty<FilterTabsView>("animationValue") {
        @Override
        public void setValue(FilterTabsView object, float value) {
            animationValue = value;

            int color1 = Theme.getColor(tabLineColorKey);
            int color2 = Theme.getColor(aTabLineColorKey);
            selectorDrawable.setColor(ColorUtils.blendARGB(color1, color2, value));

            listView.invalidateViews();
            listView.invalidate();
            object.invalidate();
        }

        @Override
        public Float get(FilterTabsView object) {
            return animationValue;
        }
    };

    public FilterTabsView(Context context) {
        super(context);
        textCounterPaint.setTextSize(AndroidUtilities.dp(13));
        textCounterPaint.setTypeface(AndroidUtilities.bold());
        textPaint.setTextSize(AndroidUtilities.dp(15));
        textPaint.setTypeface(AndroidUtilities.bold());
        deletePaint.setStyle(Paint.Style.STROKE);
        deletePaint.setStrokeCap(Paint.Cap.ROUND);
        deletePaint.setStrokeWidth(AndroidUtilities.dp(1.5f));

        selectorDrawable = new GradientDrawable(GradientDrawable.Orientation.LEFT_RIGHT, null);
        float rad = AndroidUtilities.dpf2(3);
        selectorDrawable.setCornerRadii(new float[]{rad, rad, rad, rad, 0, 0, 0, 0});
        selectorDrawable.setColor(Theme.getColor(tabLineColorKey));

        setHorizontalScrollBarEnabled(false);
        listView = new RecyclerListView(context) {
            @Override
            public void setAlpha(float alpha) {
                super.setAlpha(alpha);
                FilterTabsView.this.invalidate();
            }

            @Override
            protected boolean allowSelectChildAtPosition(View child) {
                return FilterTabsView.this.isEnabled() && delegate.canPerformActions();
            }

            @Override
            protected boolean canHighlightChildAt(View child, float x, float y) {
                if (isEditing) {
                    TabView tabView = (TabView) child;
                    int side = AndroidUtilities.dp(6);
                    if (tabView.rect.left - side < x && tabView.rect.right + side > x) {
                        return false;
                    }
                }
                return super.canHighlightChildAt(child, x, y);
            }
        };
        listView.setClipChildren(false);
        itemAnimator = new DefaultItemAnimator() {

            @Override
            public void runPendingAnimations() {
                boolean removalsPending = !mPendingRemovals.isEmpty();
                boolean movesPending = !mPendingMoves.isEmpty();
                boolean changesPending = !mPendingChanges.isEmpty();
                boolean additionsPending = !mPendingAdditions.isEmpty();
                if (removalsPending || movesPending || additionsPending || changesPending) {
                    ValueAnimator valueAnimator = ValueAnimator.ofFloat(0.1f);
                    valueAnimator.addUpdateListener(valueAnimator12 -> {
                        listView.invalidate();
                        invalidate();
                    });
                    valueAnimator.setDuration(getMoveDuration());
                    valueAnimator.start();
                }
                super.runPendingAnimations();
            }

            @Override
            public boolean animateMove(RecyclerView.ViewHolder holder, ItemHolderInfo info, int fromX, int fromY, int toX, int toY) {
                if (holder.itemView instanceof TabView) {
                    final View view = holder.itemView;
                    fromX += (int) holder.itemView.getTranslationX();
                    fromY += (int) holder.itemView.getTranslationY();
                    resetAnimation(holder);
                    int deltaX = toX - fromX;
                    int deltaY = toY - fromY;
                    if (deltaX != 0) {
                        view.setTranslationX(-deltaX);
                    }
                    if (deltaY != 0) {
                        view.setTranslationY(-deltaY);
                    }

                    TabView tabView = (TabView) holder.itemView;
                    boolean animateChange = tabView.animateChange();
                    if (animateChange) {
                        tabView.changeProgress = 0;
                        tabView.animateChange = true;
                        invalidate();
                    }

                    if (deltaX == 0 && deltaY == 0 && !animateChange) {
                        dispatchMoveFinished(holder);
                        return false;
                    }

                    mPendingMoves.add(new MoveInfo(holder, fromX, fromY, toX, toY));
                    return true;
                }
                return super.animateMove(holder, info, fromX, fromY, toX, toY);
            }

            @Override
            protected void animateMoveImpl(RecyclerView.ViewHolder holder, MoveInfo moveInfo) {
                super.animateMoveImpl(holder, moveInfo);
                if (holder.itemView instanceof TabView) {
                    TabView tabView = (TabView) holder.itemView;
                    if (tabView.animateChange) {
                        if (tabView.changeAnimator != null) {
                            tabView.changeAnimator.removeAllListeners();
                            tabView.changeAnimator.removeAllUpdateListeners();
                            tabView.changeAnimator.cancel();
                        }
                        ValueAnimator valueAnimator = ValueAnimator.ofFloat(0, 1f);
                        valueAnimator.addUpdateListener(valueAnimator1 -> {
                            tabView.changeProgress = (float) valueAnimator1.getAnimatedValue();
                            tabView.invalidate();
                        });
                        valueAnimator.addListener(new AnimatorListenerAdapter() {
                            @Override
                            public void onAnimationEnd(Animator animation) {
                                tabView.clearTransitionParams();
                            }
                        });
                        tabView.changeAnimator = valueAnimator;
                        valueAnimator.setDuration(getMoveDuration());
                        valueAnimator.start();
                    }
                }
            }

            @Override
            public void onMoveFinished(RecyclerView.ViewHolder item) {
                super.onMoveFinished(item);
                item.itemView.setTranslationX(0);
                if (item.itemView instanceof TabView) {
                    ((TabView) item.itemView).clearTransitionParams();
                }
            }

            @Override
            public void endAnimation(RecyclerView.ViewHolder item) {
                super.endAnimation(item);
                item.itemView.setTranslationX(0);
                if (item.itemView instanceof TabView) {
                    ((TabView) item.itemView).clearTransitionParams();
                }
            }
        };
        itemAnimator.setDelayAnimations(false);
        listView.setItemAnimator(itemAnimator);
        listView.setSelectorType(8);
        listView.setSelectorRadius(6);
        listView.setSelectorDrawableColor(Theme.getColor(selectorColorKey));
        listView.setLayoutManager(layoutManager = new LinearLayoutManager(context, LinearLayoutManager.HORIZONTAL, false) {

            @Override
            public boolean supportsPredictiveItemAnimations() {
                return true;
            }

            @Override
            public void smoothScrollToPosition(RecyclerView recyclerView, RecyclerView.State state, int position) {
                LinearSmoothScroller linearSmoothScroller = new LinearSmoothScroller(recyclerView.getContext()) {
                    @Override
                    protected void onTargetFound(View targetView, RecyclerView.State state, Action action) {
                        int dx = calculateDxToMakeVisible(targetView, getHorizontalSnapPreference());
                        if (dx > 0 || dx == 0 && targetView.getLeft() - AndroidUtilities.dp(21) < 0) {
                            dx += AndroidUtilities.dp(60);
                        } else if (dx < 0 || dx == 0 && targetView.getRight() + AndroidUtilities.dp(21) > getMeasuredWidth()) {
                            dx -= AndroidUtilities.dp(60);
                        }

                        final int dy = calculateDyToMakeVisible(targetView, getVerticalSnapPreference());
                        final int distance = (int) Math.sqrt(dx * dx + dy * dy);
                        final int time = Math.max(180, calculateTimeForDeceleration(distance));
                        if (time > 0) {
                            action.update(-dx, -dy, time, mDecelerateInterpolator);
                        }
                    }
                };
                linearSmoothScroller.setTargetPosition(position);
                startSmoothScroll(linearSmoothScroller);
            }

            @Override
            public int scrollHorizontallyBy(int dx, RecyclerView.Recycler recycler, RecyclerView.State state) {
                if (delegate.isTabMenuVisible()) {
                    dx = 0;
                }
                return super.scrollHorizontallyBy(dx, recycler, state);
            }
        });
        ItemTouchHelper itemTouchHelper = new ItemTouchHelper(new TouchHelperCallback());
        itemTouchHelper.attachToRecyclerView(listView);
        listView.setPadding(AndroidUtilities.dp(7), 0, AndroidUtilities.dp(7), 0);
        listView.setClipToPadding(false);
        listView.setDrawSelectorBehind(true);
        adapter = new ListAdapter(context);
        adapter.setHasStableIds(true);
        listView.setAdapter(adapter);

        listView.setOnItemClickListener((view, position, x, y) -> {
            if (!delegate.canPerformActions()) {
                return;
            }
            TabView tabView = (TabView) view;
            if (isEditing) {
                if (position != 0 || NekoConfig.hideAllTab.Bool()) {
                    int side = AndroidUtilities.dp(6);
                    if (tabView.rect.left - side < x && tabView.rect.right + side > x) {
                        delegate.onDeletePressed(tabView.currentTab.id);
                    }
                }
                return;
            }
            if (position == currentPosition && delegate != null) {
                delegate.onSamePageSelected();
                return;
            }
            scrollToTab(tabView.currentTab, position);
        });
        listView.setOnItemLongClickListener((view, position) -> {
            if (!delegate.canPerformActions() || isEditing || !delegate.didSelectTab((TabView) view, position == currentPosition)) {
                return false;
            }
            listView.hideSelector(true);
            return true;
        });
        listView.setOnScrollListener(new RecyclerView.OnScrollListener() {
            @Override
            public void onScrolled(RecyclerView recyclerView, int dx, int dy) {
                invalidate();
            }
        });
        addView(listView, LayoutHelper.createFrame(LayoutHelper.MATCH_PARENT, LayoutHelper.MATCH_PARENT));
    }

    public void setDelegate(FilterTabsViewDelegate filterTabsViewDelegate) {
        delegate = filterTabsViewDelegate;
    }

    public boolean isAnimatingIndicator() {
        return animatingIndicator;
    }

    public void stopAnimatingIndicator() {
        animatingIndicator = false;
    }

    public void scrollToTab(Tab tab, int position) {
        if (tab.isLocked) {
            if (delegate != null) {
                delegate.onPageSelected(tab, false);
            }
            return;
        }
        boolean scrollingForward = currentPosition < position;
        scrollingToChild = -1;
        previousPosition = currentPosition;
        previousId = selectedTabId;
        currentPosition = position;
        selectedTabId = tab.id;

        if (animatingIndicator) {
            AndroidUtilities.cancelRunOnUIThread(animationRunnable);
            animatingIndicator = false;
        }

        animationTime = 0;
        animatingIndicatorProgress = 0;
        animatingIndicator = true;
        setEnabled(false);

        AndroidUtilities.runOnUIThread(animationRunnable, 16);

        if (delegate != null) {
            delegate.onPageSelected(tab, scrollingForward);
        }
        scrollToChild(position);
        if (NekoConfig.hideAllTab.Bool() && !currentTabIsDefault())
            toggleAllTabs(false);
    }

    public void selectFirstTab() {
        if (tabs.isEmpty()) {
            return;
        }
        scrollToTab(tabs.get(0), 0);
    }

    public void selectDefaultTab() {
        Tab defaultTab = findDefaultTab();
        if (defaultTab == null) return;
        if (defaultTab.id == getCurrentTabId()) return;
        scrollToTab(defaultTab, defaultTab.id);
    }

    public boolean isFirstTab() {
        return currentPosition <= 0;
    }

    public void selectLastTab() {
        if (tabs.isEmpty()) {
            return;
        }
        scrollToTab(tabs.get(tabs.size() - 1), tabs.size() - 1);
    }

    public void setAnimationIdicatorProgress(float value) {
        animatingIndicatorProgress = value;
        listView.invalidateViews();
        invalidate();
        if (delegate != null) {
            delegate.onPageScrolled(value);
        }
    }

    public Drawable getSelectorDrawable() {
        return selectorDrawable;
    }

    public RecyclerListView getTabsContainer() {
        return listView;
    }

    public int getNextPageId(boolean forward) {
        return positionToId.get(currentPosition + (forward ? 1 : -1), -1);
    }

    public void removeTabs() {
        tabs.clear();
        positionToId.clear();
        idToPosition.clear();
        positionToWidth.clear();
        positionToX.clear();
        allTabsWidth = 0;
    }

    public boolean hasTab(int id) {
        return idToPosition.get(id, -1) != -1;
    }

    public void resetTabId() {
        selectedTabId = -1;
    }

<<<<<<< HEAD
    public void addTab(int id, int stableId, String text, String emoticon, boolean isDefault, boolean isLocked) {
=======
    public void addTab(int id, int stableId, String text, ArrayList<TLRPC.MessageEntity> entities, boolean noanimate, boolean isDefault, boolean isLocked) {
>>>>>>> eee720ef
        int position = tabs.size();
        if (position == 0 && selectedTabId == -1) {
            selectedTabId = id;
        }
        positionToId.put(position, id);
        positionToStableId.put(position, stableId);
        idToPosition.put(id, position);
        if (selectedTabId != -1 && selectedTabId == id) {
            currentPosition = position;
        }

<<<<<<< HEAD
        Tab tab = new Tab(id, text, emoticon);
=======
        Tab tab = new Tab(id, text, entities, noanimate);
>>>>>>> eee720ef
        tab.isDefault = isDefault;
        tab.isLocked = isLocked;
        allTabsWidth += tab.getWidth(true) + FolderIconHelper.getPaddingTab();
        tabs.add(tab);
    }

    public int getTabsCount() {
        return tabs.size();
    }

    public Tab getTab(int i) {
        if (i < 0 || i >= getTabsCount()) {
            return null;
        }
        return tabs.get(i);
    }

    public void finishAddingTabs(boolean animated) {
        listView.setItemAnimator(animated ? itemAnimator : null);
        adapter.notifyDataSetChanged();
    }

    public void animateColorsTo(int line, int active, int unactive, int selector, int background) {
        if (colorChangeAnimator != null) {
            colorChangeAnimator.cancel();
        }
        aTabLineColorKey = line;
        aActiveTextColorKey = active;
        aUnactiveTextColorKey = unactive;
        aBackgroundColorKey = background;
        selectorColorKey = selector;
        listView.setSelectorDrawableColor(Theme.getColor(selectorColorKey));

        colorChangeAnimator = new AnimatorSet();
        colorChangeAnimator.playTogether(ObjectAnimator.ofFloat(this, COLORS, 0.0f, 1.0f));
        colorChangeAnimator.setDuration(200);
        colorChangeAnimator.addListener(new AnimatorListenerAdapter() {
            @Override
            public void onAnimationEnd(Animator animation) {
                tabLineColorKey = aTabLineColorKey;
                backgroundColorKey = aBackgroundColorKey;
                activeTextColorKey = aActiveTextColorKey;
                unactiveTextColorKey = aUnactiveTextColorKey;
                aTabLineColorKey = -1;
                aActiveTextColorKey = -1;
                aUnactiveTextColorKey = -1;
                aBackgroundColorKey = -1;
            }
        });
        colorChangeAnimator.start();
    }

    public int getCurrentTabId() {
        return selectedTabId;
    }

    public int getFirstTabId() {
        return positionToId.get(0, 0);
    }

    public int getSelectorColorKey() {
        return selectorColorKey;
    }

    private void updateTabsWidths() {
        positionToX.clear();
        positionToWidth.clear();
        int xOffset = AndroidUtilities.dp(7);
        for (int a = 0, N = tabs.size(); a < N; a++) {
            int tabWidth = tabs.get(a).getWidth(false);
            positionToWidth.put(a, tabWidth);
            positionToX.put(a, xOffset + additionalTabWidth / 2);
            xOffset += tabWidth + FolderIconHelper.getPaddingTab() + additionalTabWidth;
        }
    }

    @Override
    protected boolean drawChild(Canvas canvas, View child, long drawingTime) {
        boolean result = super.drawChild(canvas, child, drawingTime);
        if (child == listView) {
            final int height = getMeasuredHeight();
            selectorDrawable.setAlpha((int) (255 * listView.getAlpha()));
            float indicatorX = 0;
            float indicatorWidth = 0;
            if (animatingIndicator || manualScrollingToPosition != -1) {
                int position = layoutManager.findFirstVisibleItemPosition();
                if (position != RecyclerListView.NO_POSITION) {
                    RecyclerListView.ViewHolder holder = listView.findViewHolderForAdapterPosition(position);
                    if (holder != null) {
                        int idx1;
                        int idx2;
                        if (animatingIndicator) {
                            idx1 = previousPosition;
                            idx2 = currentPosition;
                        } else {
                            idx1 = currentPosition;
                            idx2 = manualScrollingToPosition;
                        }
                        int prevX = positionToX.get(idx1);
                        int newX = positionToX.get(idx2);
                        int prevW = positionToWidth.get(idx1);
                        int newW = positionToWidth.get(idx2);
                        if (additionalTabWidth != 0) {
                            indicatorX = (int) (prevX + (newX - prevX) * animatingIndicatorProgress) + (FolderIconHelper.getPaddingTab() >> 1);
                        } else {
                            int x = positionToX.get(position);
                            indicatorX = (int) (prevX + (newX - prevX) * animatingIndicatorProgress) - (x - holder.itemView.getLeft()) + (FolderIconHelper.getPaddingTab() >> 1);
                        }
                        indicatorWidth = (int) (prevW + (newW - prevW) * animatingIndicatorProgress);
                    }
                }
            } else {
                RecyclerListView.ViewHolder holder = listView.findViewHolderForAdapterPosition(currentPosition);
                if (holder != null) {
                    TabView tabView = (TabView) holder.itemView;
                    indicatorWidth = Math.max(AndroidUtilities.dp(40), tabView.animateTabWidth ? tabView.animateFromTabWidth * (1f - tabView.changeProgress) + tabView.tabWidth * tabView.changeProgress : tabView.tabWidth);
                    float viewWidth = tabView.animateTabWidth ? tabView.animateFromWidth * (1f - tabView.changeProgress) + tabView.getMeasuredWidth() * tabView.changeProgress : tabView.getMeasuredWidth();
                    indicatorX = (int) (tabView.getX() + (viewWidth - indicatorWidth) / 2);
                }
            }
            if (indicatorWidth != 0) {
                canvas.save();
                canvas.translate(listView.getTranslationX(), 0);
                canvas.scale(listView.getScaleX(), 1f, listView.getPivotX() + listView.getX(), listView.getPivotY());
                selectorDrawable.setBounds((int) indicatorX, height - AndroidUtilities.dpr(4), (int) (indicatorX + indicatorWidth), height);
                selectorDrawable.draw(canvas);
                canvas.restore();
            }
        }
        long newTime = SystemClock.elapsedRealtime();
        long dt = Math.min(17, newTime - lastEditingAnimationTime);
        lastEditingAnimationTime = newTime;
        boolean invalidate = false;
        if (isEditing || editingAnimationProgress != 0.0f) {
            if (editingForwardAnimation) {
                boolean lessZero = editingAnimationProgress <= 0;
                editingAnimationProgress += dt / 420.0f;
                if (!isEditing && lessZero && editingAnimationProgress >= 0) {
                    editingAnimationProgress = 0;
                }
                if (editingAnimationProgress >= 1.0f) {
                    editingAnimationProgress = 1.0f;
                    editingForwardAnimation = false;
                }
            } else {
                boolean greaterZero = editingAnimationProgress >= 0;
                editingAnimationProgress -= dt / 420.0f;
                if (!isEditing && greaterZero && editingAnimationProgress <= 0) {
                    editingAnimationProgress = 0;
                }
                if (editingAnimationProgress <= -1.0f) {
                    editingAnimationProgress = -1.0f;
                    editingForwardAnimation = true;
                }
            }
            invalidate = true;
        }
        if (isEditing) {
            if (editingStartAnimationProgress < 1.0f) {
                editingStartAnimationProgress += dt / 180.0f;
                if (editingStartAnimationProgress > 1.0f) {
                    editingStartAnimationProgress = 1.0f;
                }
                invalidate = true;
            }
        } else if (!isEditing) {
            if (editingStartAnimationProgress > 0.0f) {
                editingStartAnimationProgress -= dt / 180.0f;
                if (editingStartAnimationProgress < 0.0f) {
                    editingStartAnimationProgress = 0.0f;
                }
                invalidate = true;
            }
        }
        if (invalidate) {
            listView.invalidateViews();
            invalidate();
        }
        return result;
    }

    @Override
    protected void onMeasure(int widthMeasureSpec, int heightMeasureSpec) {
        if (!tabs.isEmpty()) {
            int width = MeasureSpec.getSize(widthMeasureSpec) - AndroidUtilities.dp(7) - AndroidUtilities.dp(7);
            int trueTabsWidth;
            Tab firstTab = findDefaultTab();
<<<<<<< HEAD
            if (firstTab != null && !NekoConfig.hideAllTab.Bool())  {
                firstTab.setTitle(LocaleController.getString(R.string.FilterAllChats));
                int tabWith = firstTab.getWidth(false);
                firstTab.setTitle(allTabsWidth > width ? LocaleController.getString(R.string.FilterAllChatsShort) : LocaleController.getString(R.string.FilterAllChats));
                trueTabsWidth = allTabsWidth - tabWith;
=======
            if (firstTab != null) {
                firstTab.setTitle(LocaleController.getString(R.string.FilterAllChats), null, false);
                int tabWidth = firstTab.getWidth(false);
                firstTab.setTitle(allTabsWidth > width ? LocaleController.getString(R.string.FilterAllChatsShort) : LocaleController.getString(R.string.FilterAllChats), null, false);
                int trueTabsWidth = allTabsWidth - tabWidth;
>>>>>>> eee720ef
                trueTabsWidth += firstTab.getWidth(false);
            } else {
                trueTabsWidth = allTabsWidth;
            }
            int prevWidth = additionalTabWidth;
            additionalTabWidth = trueTabsWidth < width ? (width - trueTabsWidth) / tabs.size() : 0;
            if (prevWidth != additionalTabWidth) {
                ignoreLayout = true;
                RecyclerView.ItemAnimator animator = listView.getItemAnimator();
                listView.setItemAnimator(null);
                adapter.notifyDataSetChanged();
                listView.setItemAnimator(animator);
                ignoreLayout = false;
            }
            updateTabsWidths();
            invalidated = false;
        }
        super.onMeasure(widthMeasureSpec, heightMeasureSpec);
    }

    public Tab findDefaultTab() {
        for (int i = 0; i < tabs.size(); i++) {
            if (tabs.get(i).isDefault) {
                return tabs.get(i);
            }
        }
        return null;
    }

    @Override
    public void requestLayout() {
        if (ignoreLayout) {
            return;
        }
        super.requestLayout();
    }

    private void scrollToChild(int position) {
        if (tabs.isEmpty() || scrollingToChild == position || position < 0 || position >= tabs.size()) {
            return;
        }
        scrollingToChild = position;
        listView.smoothScrollToPosition(position);
    }

    @Override
    protected void onLayout(boolean changed, int l, int t, int r, int b) {
        super.onLayout(changed, l, t, r, b);

        if (prevLayoutWidth != r - l) {
            prevLayoutWidth = r - l;
            scrollingToChild = -1;
            if (animatingIndicator) {
                AndroidUtilities.cancelRunOnUIThread(animationRunnable);
                animatingIndicator = false;
                setEnabled(true);
                if (delegate != null) {
                    delegate.onPageScrolled(1.0f);
                }
            }
        }
    }

    public void selectTabWithId(int id, float progress) {
        int position = idToPosition.get(id, -1);
        if (position < 0) {
            return;
        }
        if (progress < 0) {
            progress = 0;
        } else if (progress > 1.0f) {
            progress = 1.0f;
        }

        if (progress > 0) {
            manualScrollingToPosition = position;
            manualScrollingToId = id;
        } else {
            manualScrollingToPosition = -1;
            manualScrollingToId = -1;
        }
        animatingIndicatorProgress = progress;
        listView.invalidateViews();
        invalidate();
        scrollToChild(position);

        if (progress >= 1.0f) {
            manualScrollingToPosition = -1;
            manualScrollingToId = -1;
            currentPosition = position;
            selectedTabId = id;
            if (NekoConfig.hideAllTab.Bool() && showAllChatsTab)
                toggleAllTabs(false);
        }
    }

    private int getChildWidth(TextView child) {
        Layout layout = child.getLayout();
        if (layout != null) {
            int w = (int) Math.ceil(layout.getLineWidth(0)) + AndroidUtilities.dp(2);
            if (child.getCompoundDrawables()[2] != null) {
                w += child.getCompoundDrawables()[2].getIntrinsicWidth() + AndroidUtilities.dp(6);
            }
            return w;
        } else {
            return child.getMeasuredWidth();
        }
    }

    public void onPageScrolled(int position, int first) {
        if (currentPosition == position) {
            return;
        }
        currentPosition = position;
        if (position >= tabs.size()) {
            return;
        }
        if (first == position && position > 1) {
            scrollToChild(position - 1);
        } else {
            scrollToChild(position);
        }
        invalidate();
    }

    public boolean isEditing() {
        return isEditing;
    }

    public void setIsEditing(boolean value) {
        isEditing = value;
        editingForwardAnimation = true;
        listView.invalidateViews();
        invalidate();
        if (!isEditing && orderChanged) {
            MessagesStorage.getInstance(UserConfig.selectedAccount).saveDialogFiltersOrder();
            TLRPC.TL_messages_updateDialogFiltersOrder req = new TLRPC.TL_messages_updateDialogFiltersOrder();
            ArrayList<MessagesController.DialogFilter> filters = MessagesController.getInstance(UserConfig.selectedAccount).getDialogFilters();
            for (int a = 0, N = filters.size(); a < N; a++) {
                MessagesController.DialogFilter filter = filters.get(a);
                if (filter.isDefault()) {
                    req.order.add(0);
                } else {
                    req.order.add(filter.id);
                }
            }
            MessagesController.getInstance(UserConfig.selectedAccount).lockFiltersInternal();
            ConnectionsManager.getInstance(UserConfig.selectedAccount).sendRequest(req, (response, error) -> {
            });
            orderChanged = false;
        }
    }

    public void checkTabsCounter() {
        boolean changed = false;
        for (int a = 0, N = tabs.size(); a < N; a++) {
            Tab tab = tabs.get(a);
            if (tab.counter == delegate.getTabCounter(tab.id) || delegate.getTabCounter(tab.id) < 0) {
                continue;
            }
            changed = true;
            int oldWidth = positionToWidth.get(a);
            int width = tab.getWidth(true);
            if (oldWidth != width || invalidated) {
                invalidated = true;
                requestLayout();
                allTabsWidth = 0;
<<<<<<< HEAD
                if (!NekoConfig.hideAllTab.Bool())
                    findDefaultTab().setTitle(LocaleController.getString(R.string.FilterAllChats));
=======
                findDefaultTab().setTitle(LocaleController.getString(R.string.FilterAllChats), null, false);
>>>>>>> eee720ef
                for (int b = 0; b < N; b++) {
                    allTabsWidth += tabs.get(b).getWidth(true) + FolderIconHelper.getPaddingTab();
                }
                break;
            }
        }
        if (changed) {
            listView.setItemAnimator(itemAnimator);
            adapter.notifyDataSetChanged();
        }
    }

    public void notifyTabCounterChanged(int id) {
        int position = idToPosition.get(id, -1);
        if (position < 0 || position >= tabs.size()) {
            return;
        }
        Tab tab = tabs.get(position);
        if (tab.counter == delegate.getTabCounter(tab.id) || delegate.getTabCounter(tab.id) < 0) {
            return;
        }
        listView.invalidateViews();
        int oldWidth = positionToWidth.get(position);
        int width = tab.getWidth(true);
        if (oldWidth != width || invalidated) {
            invalidated = true;
            requestLayout();
            listView.setItemAnimator(itemAnimator);
            adapter.notifyDataSetChanged();
            allTabsWidth = 0;
<<<<<<< HEAD
            if (!NekoConfig.hideAllTab.Bool())
                findDefaultTab().setTitle(LocaleController.getString(R.string.FilterAllChats));
=======
            findDefaultTab().setTitle(LocaleController.getString(R.string.FilterAllChats), null, false);
>>>>>>> eee720ef
            for (int b = 0, N = tabs.size(); b < N; b++) {
                allTabsWidth += tabs.get(b).getWidth(true) + FolderIconHelper.getPaddingTab();
            }
        }
    }

    private class ListAdapter extends RecyclerListView.SelectionAdapter {

        private Context mContext;

        public ListAdapter(Context context) {
            mContext = context;
        }

        @Override
        public int getItemCount() {
            return tabs.size();
        }

        @Override
        public long getItemId(int position) {
            return positionToStableId.get(position);
        }

        @Override
        public boolean isEnabled(RecyclerView.ViewHolder holder) {
            return true;
        }

        @Override
        public RecyclerView.ViewHolder onCreateViewHolder(ViewGroup parent, int viewType) {
            return new RecyclerListView.Holder(new TabView(mContext));
        }

        @Override
        public void onBindViewHolder(RecyclerView.ViewHolder holder, int position) {
            TabView tabView = (TabView) holder.itemView;
            int oldId = tabView.currentTab != null ? tabView.getId() : -1;
            tabView.setTab(tabs.get(position), position);
            if (oldId != tabView.getId()) {
                tabView.progressToLocked = tabView.currentTab.isLocked ? 1f : 0;
            }
        }

        @Override
        public int getItemViewType(int i) {
            return 0;
        }

        public void swapElements(int fromIndex, int toIndex) {
            int idx1 = fromIndex;
            int idx2 = toIndex;
            int count = tabs.size();
            if (idx1 < 0 || idx2 < 0 || idx1 >= count || idx2 >= count) {
                return;
            }
            ArrayList<MessagesController.DialogFilter> filters = MessagesController.getInstance(UserConfig.selectedAccount).getDialogFilters();
            if (NekoConfig.hideAllTab.Bool()) {
                int defaultPosition = 0;
                for (int i = 0; i < filters.size(); i++) {
                    if (filters.get(i).isDefault()) {
                        defaultPosition = i;
                        break;
                    }
                }
                if (idx1 >= defaultPosition) {
                    idx1++;
                }
                if (idx2 >= defaultPosition) {
                    idx2++;
                }
            }
            MessagesController.DialogFilter filter1 = filters.get(idx1);
            MessagesController.DialogFilter filter2 = filters.get(idx2);
            int temp = filter1.order;
            filter1.order = filter2.order;
            filter2.order = temp;
            filters.set(idx1, filter2);
            filters.set(idx2, filter1);

            Tab tab1 = tabs.get(fromIndex);
            Tab tab2 = tabs.get(toIndex);
            temp = tab1.id;
            tab1.id = tab2.id;
            tab2.id = temp;

            int fromStableId = positionToStableId.get(fromIndex);
            int toStableId = positionToStableId.get(toIndex);

            positionToStableId.put(fromIndex, toStableId);
            positionToStableId.put(toIndex, fromStableId);

            delegate.onPageReorder(tab2.id, tab1.id);

            if (currentPosition == fromIndex) {
                currentPosition = toIndex;
                selectedTabId = tab1.id;
            } else if (currentPosition == toIndex) {
                currentPosition = fromIndex;
                selectedTabId = tab2.id;
            }

            if (previousPosition == fromIndex) {
                previousPosition = toIndex;
                previousId = tab1.id;
            } else if (previousPosition == toIndex) {
                previousPosition = fromIndex;
                previousId = tab2.id;
            }

            tabs.set(fromIndex, tab2);
            tabs.set(toIndex, tab1);

            updateTabsWidths();

            orderChanged = true;
            listView.setItemAnimator(itemAnimator);
            notifyItemMoved(fromIndex, toIndex);
        }

        public void moveElementToStart(int theIndex) {
            int count = tabs.size();
            if (theIndex < 0 || theIndex >= count) {
                return;
            }
            ArrayList<MessagesController.DialogFilter> filters = MessagesController.getInstance(UserConfig.selectedAccount).getDialogFilters();
            int temp = positionToStableId.get(theIndex),
                temp2 = tabs.get(theIndex).id;
            for (int i = theIndex - 1; i >= 0; --i) {
//                notifyItemMoved(i, i + 1);
                positionToStableId.put(i + 1, positionToStableId.get(i));
            }
            MessagesController.DialogFilter filter = filters.remove(theIndex);
            filter.order = 0;
            filters.add(0, filter);
            positionToStableId.put(0, temp);
            tabs.add(0, tabs.remove(theIndex));
            tabs.get(0).id = temp2;
            for (int i = 0; i <= theIndex; ++i) {
                tabs.get(i).id = i;
                filters.get(i).order = i;
            }
            for (int i = 0; i <= theIndex; ++i) {
                if (currentPosition == i) {
                    currentPosition = selectedTabId = i == theIndex ? 0 : i + 1;
                }
                if (previousPosition == i) {
                    previousPosition = previousId = i == theIndex ? 0 : i + 1;
                }
            }
            notifyItemMoved(theIndex, 0);

            delegate.onPageReorder(tabs.get(theIndex).id, temp2);

            updateTabsWidths();

            orderChanged = true;
            listView.setItemAnimator(itemAnimator);
        }
    }

    public class TouchHelperCallback extends ItemTouchHelper.Callback {

        @Override
        public boolean isLongPressDragEnabled() {
            return isEditing;
        }

        @Override
        public int getMovementFlags(RecyclerView recyclerView, RecyclerView.ViewHolder viewHolder) {
            if (!NekoConfig.hideAllTab.Bool() && (MessagesController.getInstance(UserConfig.selectedAccount).premiumFeaturesBlocked() && (!isEditing || (viewHolder.getAdapterPosition() == 0 && tabs.get(0).isDefault && !UserConfig.getInstance(UserConfig.selectedAccount).isPremium())))) {
                return makeMovementFlags(0, 0);
            }
            return makeMovementFlags(ItemTouchHelper.LEFT | ItemTouchHelper.RIGHT, 0);
        }

        @Override
        public boolean onMove(RecyclerView recyclerView, RecyclerView.ViewHolder source, RecyclerView.ViewHolder target) {
            if (!NekoConfig.hideAllTab.Bool() && (MessagesController.getInstance(UserConfig.selectedAccount).premiumFeaturesBlocked() && ((source.getAdapterPosition() == 0 || target.getAdapterPosition() == 0) && !UserConfig.getInstance(UserConfig.selectedAccount).isPremium()))) {
                return false;
            }
            adapter.swapElements(source.getAdapterPosition(), target.getAdapterPosition());
            return true;
        }

        private Runnable resetDefaultPosition = () ->  {
            if (UserConfig.getInstance(UserConfig.selectedAccount).isPremium()) {
                return;
            }
            for (int i = 0; i < tabs.size(); ++i) {
                if (tabs.get(i).isDefault && i != 0) {
                    adapter.moveElementToStart(i);
                    listView.scrollToPosition(0);
                    onDefaultTabMoved();
                    break;
                }
            }
        };

        @Override
        public void onSelectedChanged(RecyclerView.ViewHolder viewHolder, int actionState) {
            if (actionState != ItemTouchHelper.ACTION_STATE_IDLE) {
                listView.cancelClickRunnables(false);
                viewHolder.itemView.setPressed(true);
                viewHolder.itemView.setBackgroundColor(Theme.getColor(backgroundColorKey));
            } else {
                AndroidUtilities.cancelRunOnUIThread(resetDefaultPosition);
                AndroidUtilities.runOnUIThread(resetDefaultPosition, 320);
            }
            super.onSelectedChanged(viewHolder, actionState);
        }

        @Override
        public void onSwiped(RecyclerView.ViewHolder viewHolder, int direction) {

        }

        @Override
        public void clearView(RecyclerView recyclerView, RecyclerView.ViewHolder viewHolder) {
            super.clearView(recyclerView, viewHolder);
            viewHolder.itemView.setPressed(false);
            viewHolder.itemView.setBackground(null);
        }
    }

    public RecyclerListView getListView() {
        return listView;
    }

    public boolean currentTabIsDefault() {
        Tab defaultTab = findDefaultTab();
        if (defaultTab == null) {
            return false;
        }
        return defaultTab.id == selectedTabId;
    }

    public int getDefaultTabId() {
        Tab defaultTab = findDefaultTab();
        if (defaultTab == null) {
            return -1;
        }
        return defaultTab.id;
    }

    public boolean isEmpty() {
        return tabs.isEmpty();
    }

    public boolean isFirstTabSelected() {
        if (tabs.isEmpty()) {
            return true;
        }
        return selectedTabId == tabs.get(0).id;
    }

    public boolean isLocked(int id) {
        for (int i = 0; i < tabs.size(); i++) {
            if (tabs.get(i).id == id) {
                return tabs.get(i).isLocked;
            }
        }
        return false;
    }

    public void shakeLock(int id) {
        for (int i = 0; i < listView.getChildCount(); i++) {
            if (listView.getChildAt(i) instanceof TabView) {
                TabView tabView = (TabView) listView.getChildAt(i);
                if (tabView.currentTab.id == id) {
                    tabView.shakeLockIcon(1, 0);
<<<<<<< HEAD
                    if (!NekoConfig.disableVibration.Bool()) {
                        tabView.performHapticFeedback(HapticFeedbackConstants.KEYBOARD_TAP);
                    }
=======
                    try {
                        tabView.performHapticFeedback(HapticFeedbackConstants.KEYBOARD_TAP);
                    } catch (Exception ignore) {}
>>>>>>> eee720ef
                    break;
                }
            }
        }
    }

    protected void onDefaultTabMoved() {

    }

    // NekoX show all chats tab
    public boolean showAllChatsTab = !NekoConfig.hideAllTab.Bool();

    public void toggleAllTabs(boolean show) {
        if (show == showAllChatsTab)
            return;
        showAllChatsTab = show;
        ArrayList<MessagesController.DialogFilter> filters = AccountInstance.getInstance(UserConfig.selectedAccount).getMessagesController().dialogFilters;
        removeTabs();
        for (int a = 0, N = filters.size(); a < N; a++) {
            MessagesController.DialogFilter dialogFilter = filters.get(a);
            if (filters.get(a).isDefault()) {
                if (showAllChatsTab)
                    addTab(a, 0, LocaleController.getString("FilterAllChats", R.string.FilterAllChats), null, true, false);
            } else {
                switch (NekoConfig.tabsTitleType.Int()) {
                    case NekoXConfig.TITLE_TYPE_TEXT:
                        addTab(a, filters.get(a).localId, filters.get(a).name, dialogFilter.name, false, false);
                        break;
                    case NekoXConfig.TITLE_TYPE_ICON:
                        addTab(a, filters.get(a).localId, filters.get(a).name, dialogFilter.emoticon != null ? dialogFilter.emoticon : "\uD83D\uDCC1", false, false);
                        break;
                    case NekoXConfig.TITLE_TYPE_MIX:
                        addTab(a, filters.get(a).localId, filters.get(a).name, dialogFilter.emoticon != null ? dialogFilter.emoticon : "\uD83D\uDCC1 " + dialogFilter.name, false, false);
                        break;
                }
            }
        }
        finishAddingTabs(true);
    }
}<|MERGE_RESOLUTION|>--- conflicted
+++ resolved
@@ -120,30 +120,20 @@
         public boolean isLocked;
         public boolean noanimate;
 
-<<<<<<< HEAD
-        public Tab(int i, String t, String e) {
+        public Tab(int i, String t, String e1, ArrayList<TLRPC.MessageEntity> e, boolean noanimate) {
             id = i;
-            title = NekoConfig.tabsTitleType.Int() != NekoXConfig.TITLE_TYPE_ICON ? t : "";
-            emoticon = i != Integer.MAX_VALUE ? e : "\uD83D\uDCAC";
-        }
-
-        public int getWidth(boolean store) {
-            iconWidth = FolderIconHelper.getTotalIconWidth();
-            int width = titleWidth = (int) Math.ceil(textPaint.measureText(title));
-            width += iconWidth;
-=======
-        public Tab(int i, String t, ArrayList<TLRPC.MessageEntity> e, boolean noanimate) {
-            id = i;
-            title = new SpannableStringBuilder(t);
+            title = new SpannableStringBuilder(NekoConfig.tabsTitleType.Int() != NekoXConfig.TITLE_TYPE_ICON ? t : "");
             title = Emoji.replaceEmoji(title, textPaint.getFontMetricsInt(), false);
 //            MessageObject.addEntitiesToText(title, e, false, false, false, true);
             title = MessageObject.replaceAnimatedEmoji(title, e, textPaint.getFontMetricsInt());
             this.noanimate = noanimate;
+            emoticon = i != Integer.MAX_VALUE ? e1 : "\uD83D\uDCAC";
         }
 
         public int getWidth(boolean store) {
+            iconWidth = FolderIconHelper.getTotalIconWidth();
             int width = titleWidth = (int) Math.ceil(HintView2.measureCorrectly(title, textPaint));
->>>>>>> eee720ef
+            width += iconWidth;
             int c;
             if (store) {
                 c = delegate.getTabCounter(id);
@@ -165,12 +155,8 @@
             return Math.max(AndroidUtilities.dp(40), width);
         }
 
-<<<<<<< HEAD
-        public boolean setTitle(String newTitle) {
+        public boolean setTitle(String newTitle, ArrayList<TLRPC.MessageEntity> newEntities, boolean noanimate) {
             newTitle = NekoConfig.tabsTitleType.Int() != NekoXConfig.TITLE_TYPE_ICON ? newTitle : "";
-=======
-        public boolean setTitle(String newTitle, ArrayList<TLRPC.MessageEntity> newEntities, boolean noanimate) {
->>>>>>> eee720ef
             if (TextUtils.equals(title, newTitle)) {
                 return false;
             }
@@ -1341,11 +1327,7 @@
         selectedTabId = -1;
     }
 
-<<<<<<< HEAD
-    public void addTab(int id, int stableId, String text, String emoticon, boolean isDefault, boolean isLocked) {
-=======
-    public void addTab(int id, int stableId, String text, ArrayList<TLRPC.MessageEntity> entities, boolean noanimate, boolean isDefault, boolean isLocked) {
->>>>>>> eee720ef
+    public void addTab(int id, int stableId, String text, String emoticon, ArrayList<TLRPC.MessageEntity> entities, boolean noanimate, boolean isDefault, boolean isLocked) {
         int position = tabs.size();
         if (position == 0 && selectedTabId == -1) {
             selectedTabId = id;
@@ -1357,11 +1339,7 @@
             currentPosition = position;
         }
 
-<<<<<<< HEAD
-        Tab tab = new Tab(id, text, emoticon);
-=======
-        Tab tab = new Tab(id, text, entities, noanimate);
->>>>>>> eee720ef
+        Tab tab = new Tab(id, text, emoticon, entities, noanimate);
         tab.isDefault = isDefault;
         tab.isLocked = isLocked;
         allTabsWidth += tab.getWidth(true) + FolderIconHelper.getPaddingTab();
@@ -1549,19 +1527,11 @@
             int width = MeasureSpec.getSize(widthMeasureSpec) - AndroidUtilities.dp(7) - AndroidUtilities.dp(7);
             int trueTabsWidth;
             Tab firstTab = findDefaultTab();
-<<<<<<< HEAD
             if (firstTab != null && !NekoConfig.hideAllTab.Bool())  {
-                firstTab.setTitle(LocaleController.getString(R.string.FilterAllChats));
+                firstTab.setTitle(LocaleController.getString(R.string.FilterAllChats), null, false);
                 int tabWith = firstTab.getWidth(false);
-                firstTab.setTitle(allTabsWidth > width ? LocaleController.getString(R.string.FilterAllChatsShort) : LocaleController.getString(R.string.FilterAllChats));
+                firstTab.setTitle(allTabsWidth > width ? LocaleController.getString(R.string.FilterAllChatsShort) : LocaleController.getString(R.string.FilterAllChats), null, false);
                 trueTabsWidth = allTabsWidth - tabWith;
-=======
-            if (firstTab != null) {
-                firstTab.setTitle(LocaleController.getString(R.string.FilterAllChats), null, false);
-                int tabWidth = firstTab.getWidth(false);
-                firstTab.setTitle(allTabsWidth > width ? LocaleController.getString(R.string.FilterAllChatsShort) : LocaleController.getString(R.string.FilterAllChats), null, false);
-                int trueTabsWidth = allTabsWidth - tabWidth;
->>>>>>> eee720ef
                 trueTabsWidth += firstTab.getWidth(false);
             } else {
                 trueTabsWidth = allTabsWidth;
@@ -1729,12 +1699,8 @@
                 invalidated = true;
                 requestLayout();
                 allTabsWidth = 0;
-<<<<<<< HEAD
                 if (!NekoConfig.hideAllTab.Bool())
-                    findDefaultTab().setTitle(LocaleController.getString(R.string.FilterAllChats));
-=======
-                findDefaultTab().setTitle(LocaleController.getString(R.string.FilterAllChats), null, false);
->>>>>>> eee720ef
+                    findDefaultTab().setTitle(LocaleController.getString(R.string.FilterAllChats), null, false);
                 for (int b = 0; b < N; b++) {
                     allTabsWidth += tabs.get(b).getWidth(true) + FolderIconHelper.getPaddingTab();
                 }
@@ -1765,12 +1731,8 @@
             listView.setItemAnimator(itemAnimator);
             adapter.notifyDataSetChanged();
             allTabsWidth = 0;
-<<<<<<< HEAD
             if (!NekoConfig.hideAllTab.Bool())
-                findDefaultTab().setTitle(LocaleController.getString(R.string.FilterAllChats));
-=======
-            findDefaultTab().setTitle(LocaleController.getString(R.string.FilterAllChats), null, false);
->>>>>>> eee720ef
+                findDefaultTab().setTitle(LocaleController.getString(R.string.FilterAllChats), null, false);
             for (int b = 0, N = tabs.size(); b < N; b++) {
                 allTabsWidth += tabs.get(b).getWidth(true) + FolderIconHelper.getPaddingTab();
             }
@@ -2042,15 +2004,11 @@
                 TabView tabView = (TabView) listView.getChildAt(i);
                 if (tabView.currentTab.id == id) {
                     tabView.shakeLockIcon(1, 0);
-<<<<<<< HEAD
                     if (!NekoConfig.disableVibration.Bool()) {
-                        tabView.performHapticFeedback(HapticFeedbackConstants.KEYBOARD_TAP);
-                    }
-=======
-                    try {
-                        tabView.performHapticFeedback(HapticFeedbackConstants.KEYBOARD_TAP);
-                    } catch (Exception ignore) {}
->>>>>>> eee720ef
+                        try {
+                            tabView.performHapticFeedback(HapticFeedbackConstants.KEYBOARD_TAP);
+                        } catch (Exception ignore) {}
+                    }
                     break;
                 }
             }
@@ -2074,17 +2032,17 @@
             MessagesController.DialogFilter dialogFilter = filters.get(a);
             if (filters.get(a).isDefault()) {
                 if (showAllChatsTab)
-                    addTab(a, 0, LocaleController.getString("FilterAllChats", R.string.FilterAllChats), null, true, false);
+                    addTab(a, 0, LocaleController.getString("FilterAllChats", R.string.FilterAllChats), null, null, false, true, false);
             } else {
                 switch (NekoConfig.tabsTitleType.Int()) {
                     case NekoXConfig.TITLE_TYPE_TEXT:
-                        addTab(a, filters.get(a).localId, filters.get(a).name, dialogFilter.name, false, false);
+                        addTab(a, filters.get(a).localId, filters.get(a).name, dialogFilter.name, null, false, false, false);
                         break;
                     case NekoXConfig.TITLE_TYPE_ICON:
-                        addTab(a, filters.get(a).localId, filters.get(a).name, dialogFilter.emoticon != null ? dialogFilter.emoticon : "\uD83D\uDCC1", false, false);
+                        addTab(a, filters.get(a).localId, filters.get(a).name, dialogFilter.emoticon != null ? dialogFilter.emoticon : "\uD83D\uDCC1", null, false, false, false);
                         break;
                     case NekoXConfig.TITLE_TYPE_MIX:
-                        addTab(a, filters.get(a).localId, filters.get(a).name, dialogFilter.emoticon != null ? dialogFilter.emoticon : "\uD83D\uDCC1 " + dialogFilter.name, false, false);
+                        addTab(a, filters.get(a).localId, filters.get(a).name, dialogFilter.emoticon != null ? dialogFilter.emoticon : "\uD83D\uDCC1 " + dialogFilter.name, null, false, false, false);
                         break;
                 }
             }
