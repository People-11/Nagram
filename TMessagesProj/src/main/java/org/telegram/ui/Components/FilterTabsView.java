--- conflicted
+++ resolved
@@ -1468,19 +1468,11 @@
             int width = MeasureSpec.getSize(widthMeasureSpec) - AndroidUtilities.dp(7) - AndroidUtilities.dp(7);
             int trueTabsWidth;
             Tab firstTab = findDefaultTab();
-<<<<<<< HEAD
             if (firstTab != null && !NekoConfig.hideAllTab.Bool())  {
-                firstTab.setTitle(LocaleController.getString("FilterAllChats", R.string.FilterAllChats));
+                firstTab.setTitle(LocaleController.getString(R.string.FilterAllChats));
                 int tabWith = firstTab.getWidth(false);
-                firstTab.setTitle(allTabsWidth > width ? LocaleController.getString("FilterAllChatsShort", R.string.FilterAllChatsShort) : LocaleController.getString("FilterAllChats", R.string.FilterAllChats));
+                firstTab.setTitle(allTabsWidth > width ? LocaleController.getString(R.string.FilterAllChatsShort) : LocaleController.getString(R.string.FilterAllChats));
                 trueTabsWidth = allTabsWidth - tabWith;
-=======
-            if (firstTab != null) {
-                firstTab.setTitle(LocaleController.getString(R.string.FilterAllChats));
-                int tabWidth = firstTab.getWidth(false);
-                firstTab.setTitle(allTabsWidth > width ? LocaleController.getString(R.string.FilterAllChatsShort) : LocaleController.getString(R.string.FilterAllChats));
-                int trueTabsWidth = allTabsWidth - tabWidth;
->>>>>>> 1e891826
                 trueTabsWidth += firstTab.getWidth(false);
             } else {
                 trueTabsWidth = allTabsWidth;
@@ -1648,12 +1640,8 @@
                 invalidated = true;
                 requestLayout();
                 allTabsWidth = 0;
-<<<<<<< HEAD
                 if (!NekoConfig.hideAllTab.Bool())
-                    findDefaultTab().setTitle(LocaleController.getString("FilterAllChats", R.string.FilterAllChats));
-=======
-                findDefaultTab().setTitle(LocaleController.getString(R.string.FilterAllChats));
->>>>>>> 1e891826
+                    findDefaultTab().setTitle(LocaleController.getString(R.string.FilterAllChats));
                 for (int b = 0; b < N; b++) {
                     allTabsWidth += tabs.get(b).getWidth(true) + FolderIconHelper.getPaddingTab();
                 }
@@ -1684,12 +1672,8 @@
             listView.setItemAnimator(itemAnimator);
             adapter.notifyDataSetChanged();
             allTabsWidth = 0;
-<<<<<<< HEAD
             if (!NekoConfig.hideAllTab.Bool())
-                findDefaultTab().setTitle(LocaleController.getString("FilterAllChats", R.string.FilterAllChats));
-=======
-            findDefaultTab().setTitle(LocaleController.getString(R.string.FilterAllChats));
->>>>>>> 1e891826
+                findDefaultTab().setTitle(LocaleController.getString(R.string.FilterAllChats));
             for (int b = 0, N = tabs.size(); b < N; b++) {
                 allTabsWidth += tabs.get(b).getWidth(true) + FolderIconHelper.getPaddingTab();
             }
