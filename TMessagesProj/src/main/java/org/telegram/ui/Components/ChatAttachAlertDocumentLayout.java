/*
 * This is the source code of Telegram for Android v. 5.x.x.
 * It is licensed under GNU GPL v. 2 or later.
 * You should have received a copy of the license in this archive (see LICENSE).
 *
 * Copyright Nikolai Kudashov, 2013-2018.
 */

package org.telegram.ui.Components;

import android.animation.Animator;
import android.animation.AnimatorListenerAdapter;
import android.animation.AnimatorSet;
import android.animation.ObjectAnimator;
import android.annotation.SuppressLint;
import android.content.BroadcastReceiver;
import android.content.Context;
import android.content.Intent;
import android.content.IntentFilter;
import android.database.Cursor;
import android.graphics.drawable.ColorDrawable;
import android.graphics.drawable.Drawable;
import android.media.MediaMetadataRetriever;
import android.net.Uri;
import android.os.Build;
import android.os.Environment;
import android.os.StatFs;
import android.provider.MediaStore;
import android.text.TextUtils;
import android.util.SparseArray;
import android.view.Gravity;
import android.view.View;
import android.view.ViewGroup;
import android.view.ViewTreeObserver;
import android.webkit.MimeTypeMap;
import android.widget.EditText;
import android.widget.FrameLayout;

import androidx.recyclerview.widget.LinearLayoutManager;
import androidx.recyclerview.widget.LinearSmoothScroller;
import androidx.recyclerview.widget.RecyclerView;

import org.telegram.messenger.AccountInstance;
import org.telegram.messenger.AndroidUtilities;
import org.telegram.messenger.ApplicationLoader;
import org.telegram.messenger.BuildVars;
import org.telegram.messenger.FileLoader;
import org.telegram.messenger.FileLog;
import org.telegram.messenger.LocaleController;
import org.telegram.messenger.MediaController;
import org.telegram.messenger.MessageObject;
import org.telegram.messenger.MessagesController;
import org.telegram.messenger.R;
import org.telegram.messenger.SendMessagesHelper;
import org.telegram.messenger.SharedConfig;
import org.telegram.messenger.UserConfig;
import org.telegram.messenger.Utilities;
import org.telegram.messenger.ringtone.RingtoneDataStore;
import org.telegram.tgnet.TLObject;
import org.telegram.tgnet.TLRPC;
import org.telegram.ui.ActionBar.ActionBar;
import org.telegram.ui.ActionBar.ActionBarMenu;
import org.telegram.ui.ActionBar.ActionBarMenuItem;
import org.telegram.ui.ActionBar.AlertDialog;
import org.telegram.ui.ActionBar.Theme;
import org.telegram.ui.ActionBar.ThemeDescription;
import org.telegram.ui.Adapters.FiltersView;
import org.telegram.ui.Cells.GraySectionCell;
import org.telegram.ui.Cells.HeaderCell;
import org.telegram.ui.Cells.ShadowSectionCell;
import org.telegram.ui.Cells.SharedDocumentCell;
import org.telegram.ui.ChatActivity;
import org.telegram.ui.FilteredSearchView;
import org.telegram.ui.PhotoPickerActivity;

import java.io.BufferedReader;
import java.io.File;
import java.io.FileReader;
import java.util.ArrayList;
import java.util.Collections;
import java.util.HashMap;
import java.util.HashSet;
import java.util.Iterator;
import java.util.Locale;
import java.util.StringTokenizer;

import androidx.recyclerview.widget.LinearLayoutManager;
import androidx.recyclerview.widget.LinearSmoothScroller;
import androidx.recyclerview.widget.RecyclerView;

import tw.nekomimi.nekogram.utils.EnvUtil;

public class ChatAttachAlertDocumentLayout extends ChatAttachAlert.AttachAlertLayout {

    public interface DocumentSelectActivityDelegate {
        void didSelectFiles(ArrayList<String> files, String caption, ArrayList<MessageObject> fmessages, boolean notify, int scheduleDate);
        default void didSelectPhotos(ArrayList<SendMessagesHelper.SendingMediaInfo> photos, boolean notify, int scheduleDate) {

        }

        default void startDocumentSelectActivity() {

        }

        default void startMusicSelectActivity() {
        }
    }

    public final static int TYPE_DEFAULT = 0;
    public final static int TYPE_MUSIC = 1;
    public final static int TYPE_RINGTONE = 2;

    private int type;

    private RecyclerListView listView;
    private ListAdapter listAdapter;
    private SearchAdapter searchAdapter;
    private LinearLayoutManager layoutManager;
    private ActionBarMenuItem searchItem;
    private ActionBarMenuItem sortItem;

    private FiltersView filtersView;
    private AnimatorSet filtersViewAnimator;
    private FlickerLoadingView loadingView;

    private boolean sendPressed;

    private boolean ignoreLayout;

    private StickerEmptyView emptyView;
    private float additionalTranslationY;

    private boolean hasFiles;

    private File currentDir;
    private ArrayList<ListItem> items = new ArrayList<>();
    private boolean receiverRegistered = false;
    private ArrayList<HistoryEntry> history = new ArrayList<>();
    private DocumentSelectActivityDelegate delegate;
    private HashMap<String, ListItem> selectedFiles = new HashMap<>();
    private ArrayList<String> selectedFilesOrder = new ArrayList<>();
    private HashMap<FilteredSearchView.MessageHashId, MessageObject> selectedMessages = new HashMap<>();
    private boolean scrolling;
    private ArrayList<ListItem> recentItems = new ArrayList<>();
    private int maxSelectedFiles = -1;
    private boolean canSelectOnlyImageFiles;
    private boolean allowMusic;

    public void setAllowPhoto(boolean allowPhoto) {
        this.allowPhoto = allowPhoto;
    }

    private boolean allowPhoto = true;

    private boolean searching;

    private boolean sortByName;

    private final static int search_button = 0;
    private final static int sort_button = 6;
    public boolean isSoundPicker;

    private static class ListItem {
        public int icon;
        public String title;
        public String subtitle = "";
        public String ext = "";
        public String thumb;
        public File file;
    }

    private static class HistoryEntry {
        int scrollItem, scrollOffset;
        File dir;
        String title;
    }

    private BroadcastReceiver receiver = new BroadcastReceiver() {
        @Override
        public void onReceive(Context arg0, Intent intent) {
            Runnable r = () -> {
                try {
                    if (currentDir == null) {
                        listRoots();
                    } else {
                        listFiles(currentDir);
                    }
                    updateSearchButton();
                } catch (Exception e) {
                    FileLog.e(e);
                }
            };
            if (Intent.ACTION_MEDIA_UNMOUNTED.equals(intent.getAction())) {
                listView.postDelayed(r, 1000);
            } else {
                r.run();
            }
        }
    };

    public ChatAttachAlertDocumentLayout(ChatAttachAlert alert, Context context, int type, Theme.ResourcesProvider resourcesProvider) {
        super(alert, context, resourcesProvider);
        allowMusic = type == TYPE_MUSIC;
        isSoundPicker = type == TYPE_RINGTONE;
        sortByName = SharedConfig.sortFilesByName;
        loadRecentFiles();

        searching = false;

        if (!receiverRegistered) {
            receiverRegistered = true;
            IntentFilter filter = new IntentFilter();
            filter.addAction(Intent.ACTION_MEDIA_BAD_REMOVAL);
            filter.addAction(Intent.ACTION_MEDIA_CHECKING);
            filter.addAction(Intent.ACTION_MEDIA_EJECT);
            filter.addAction(Intent.ACTION_MEDIA_MOUNTED);
            filter.addAction(Intent.ACTION_MEDIA_NOFS);
            filter.addAction(Intent.ACTION_MEDIA_REMOVED);
            filter.addAction(Intent.ACTION_MEDIA_SHARED);
            filter.addAction(Intent.ACTION_MEDIA_UNMOUNTABLE);
            filter.addAction(Intent.ACTION_MEDIA_UNMOUNTED);
            filter.addDataScheme("file");
            ApplicationLoader.applicationContext.registerReceiver(receiver, filter);
        }

        ActionBarMenu menu = parentAlert.actionBar.createMenu();
        searchItem = menu.addItem(search_button, R.drawable.ic_ab_search).setIsSearchField(true).setActionBarMenuItemSearchListener(new ActionBarMenuItem.ActionBarMenuItemSearchListener() {
            @Override
            public void onSearchExpand() {
                searching = true;
                sortItem.setVisibility(View.GONE);
                parentAlert.makeFocusable(searchItem.getSearchField(), true);
            }

            @Override
            public void onSearchCollapse() {
                searching = false;
                sortItem.setVisibility(View.VISIBLE);
                if (listView.getAdapter() != listAdapter) {
                    listView.setAdapter(listAdapter);
                }
                listAdapter.notifyDataSetChanged();
                searchAdapter.search(null, true);
            }

            @Override
            public void onTextChanged(EditText editText) {
                searchAdapter.search(editText.getText().toString(), false);
            }

            @Override
            public void onSearchFilterCleared(FiltersView.MediaFilterData filterData) {
                searchAdapter.removeSearchFilter(filterData);
                searchAdapter.search(searchItem.getSearchField().getText().toString(), false);
                searchAdapter.updateFiltersView(true, null, null,true);
            }
        });
        searchItem.setSearchFieldHint(LocaleController.getString("Search", R.string.Search));
        searchItem.setContentDescription(LocaleController.getString("Search", R.string.Search));
        EditTextBoldCursor editText = searchItem.getSearchField();
        editText.setTextColor(getThemedColor(Theme.key_dialogTextBlack));
        editText.setCursorColor(getThemedColor(Theme.key_dialogTextBlack));
        editText.setHintTextColor(getThemedColor(Theme.key_chat_messagePanelHint));

        sortItem = menu.addItem(sort_button, sortByName ? R.drawable.contacts_sort_time : R.drawable.contacts_sort_name);
        sortItem.setContentDescription(LocaleController.getString("AccDescrContactSorting", R.string.AccDescrContactSorting));

        addView(loadingView = new FlickerLoadingView(context, resourcesProvider));

        emptyView = new StickerEmptyView(context, loadingView, StickerEmptyView.STICKER_TYPE_SEARCH, resourcesProvider) {
            @Override
            public void setTranslationY(float translationY) {
                super.setTranslationY(translationY + additionalTranslationY);
            }

            @Override
            public float getTranslationY() {
                return super.getTranslationY() - additionalTranslationY;
            }
        };
        addView(emptyView, LayoutHelper.createFrame(LayoutHelper.MATCH_PARENT, LayoutHelper.MATCH_PARENT));
        emptyView.setVisibility(View.GONE);
        emptyView.setOnTouchListener((v, event) -> true);

        listView = new RecyclerListView(context, resourcesProvider);
        listView.setSectionsType(RecyclerListView.SECTIONS_TYPE_DATE);
        listView.setVerticalScrollBarEnabled(false);
        listView.setLayoutManager(layoutManager = new FillLastLinearLayoutManager(context, LinearLayoutManager.VERTICAL, false, AndroidUtilities.dp(56), listView) {
            @Override
            public void smoothScrollToPosition(RecyclerView recyclerView, RecyclerView.State state, int position) {
                LinearSmoothScroller linearSmoothScroller = new LinearSmoothScroller(recyclerView.getContext()) {
                    @Override
                    public int calculateDyToMakeVisible(View view, int snapPreference) {
                        int dy = super.calculateDyToMakeVisible(view, snapPreference);
                        dy -= (listView.getPaddingTop() - AndroidUtilities.dp(56));
                        return dy;
                    }

                    @Override
                    protected int calculateTimeForDeceleration(int dx) {
                        return super.calculateTimeForDeceleration(dx) * 2;
                    }
                };
                linearSmoothScroller.setTargetPosition(position);
                startSmoothScroll(linearSmoothScroller);
            }
        });
        listView.setClipToPadding(false);
        listView.setAdapter(listAdapter = new ListAdapter(context));
        listView.setPadding(0, 0, 0, AndroidUtilities.dp(48));
        addView(listView, LayoutHelper.createFrame(LayoutHelper.MATCH_PARENT, LayoutHelper.MATCH_PARENT));
        searchAdapter = new SearchAdapter(context);

        listView.setOnScrollListener(new RecyclerView.OnScrollListener() {
            @Override
            public void onScrolled(RecyclerView recyclerView, int dx, int dy) {
                parentAlert.updateLayout(ChatAttachAlertDocumentLayout.this, true, dy);
                updateEmptyViewPosition();

                if (listView.getAdapter() == searchAdapter) {
                    int firstVisibleItem = layoutManager.findFirstVisibleItemPosition();
                    int lastVisibleItem = layoutManager.findLastVisibleItemPosition();
                    int visibleItemCount = Math.abs(lastVisibleItem - firstVisibleItem) + 1;
                    int totalItemCount = recyclerView.getAdapter().getItemCount();
                    if (visibleItemCount > 0 && lastVisibleItem >= totalItemCount - 10) {
                        searchAdapter.loadMore();
                    }
                }
            }

            @Override
            public void onScrollStateChanged(RecyclerView recyclerView, int newState) {
                if (newState == RecyclerView.SCROLL_STATE_IDLE) {
                    int offset = AndroidUtilities.dp(13);
                    int backgroundPaddingTop = parentAlert.getBackgroundPaddingTop();
                    int top = parentAlert.scrollOffsetY[0] - backgroundPaddingTop - offset;
                    if (top + backgroundPaddingTop < ActionBar.getCurrentActionBarHeight()) {
                        RecyclerListView.Holder holder = (RecyclerListView.Holder) listView.findViewHolderForAdapterPosition(0);
                        if (holder != null && holder.itemView.getTop() > AndroidUtilities.dp(56)) {
                            listView.smoothScrollBy(0, holder.itemView.getTop() - AndroidUtilities.dp(56));
                        }
                    }
                }
                if (newState == RecyclerView.SCROLL_STATE_DRAGGING && searching && listView.getAdapter() == searchAdapter) {
                    AndroidUtilities.hideKeyboard(parentAlert.getCurrentFocus());
                }
                scrolling = newState != RecyclerView.SCROLL_STATE_IDLE;
            }
        });

        listView.setOnItemClickListener((view, position) -> {
            Object object;
            if (listView.getAdapter() == listAdapter) {
                object = listAdapter.getItem(position);
            } else {
                object = searchAdapter.getItem(position);
            }
            if (object instanceof ListItem) {
                ListItem item = (ListItem) object;
                File file = item.file;
                boolean isExternalStorageManager = false;
                if (Build.VERSION.SDK_INT >= Build.VERSION_CODES.R) {
                    isExternalStorageManager = Environment.isExternalStorageManager();
                }
                if (!BuildVars.NO_SCOPED_STORAGE && (item.icon == R.drawable.files_storage || item.icon == R.drawable.files_internal) && !isExternalStorageManager) {
                    delegate.startDocumentSelectActivity();
                } else if (file == null) {
                    if (item.icon == R.drawable.files_gallery) {
                        HashMap<Object, Object> selectedPhotos = new HashMap<>();
                        ArrayList<Object> selectedPhotosOrder = new ArrayList<>();
                        ChatActivity chatActivity;
                        if (parentAlert.baseFragment instanceof ChatActivity) {
                            chatActivity = (ChatActivity) parentAlert.baseFragment;
                        } else {
                            chatActivity = null;
                        }

                        PhotoPickerActivity fragment = new PhotoPickerActivity(0, MediaController.allMediaAlbumEntry, selectedPhotos, selectedPhotosOrder, 0, chatActivity != null, chatActivity, false);
                        fragment.setDocumentsPicker(true);
                        fragment.setDelegate(new PhotoPickerActivity.PhotoPickerActivityDelegate() {
                            @Override
                            public void selectedPhotosChanged() {

                            }

                            @Override
                            public void actionButtonPressed(boolean canceled, boolean notify, int scheduleDate) {
                                if (!canceled) {
                                    sendSelectedPhotos(selectedPhotos, selectedPhotosOrder, notify, scheduleDate);
                                }
                            }

                            @Override
                            public void onCaptionChanged(CharSequence text) {

                            }

                            @Override
                            public void onOpenInPressed() {
                                delegate.startDocumentSelectActivity();
                            }
                        });
                        fragment.setMaxSelectedPhotos(maxSelectedFiles, false);
                        parentAlert.baseFragment.presentFragment(fragment);
                        parentAlert.dismiss(true);
                    } else if (item.icon == R.drawable.files_music) {
                        if (delegate != null) {
                            delegate.startMusicSelectActivity();
                        }
                    } else {
                        int top = getTopForScroll();
                        HistoryEntry he = history.remove(history.size() - 1);
                        parentAlert.actionBar.setTitle(he.title);
                        if (he.dir != null) {
                            listFiles(he.dir);
                        } else {
                            listRoots();
                        }
                        updateSearchButton();
                        layoutManager.scrollToPositionWithOffset(0, top);
                    }
                } else if (file.isDirectory()) {
                    HistoryEntry he = new HistoryEntry();
                    View child = listView.getChildAt(0);
                    RecyclerView.ViewHolder holder = listView.findContainingViewHolder(child);
                    if (holder != null) {
                        he.scrollItem = holder.getAdapterPosition();
                        he.scrollOffset = child.getTop();
                        he.dir = currentDir;
                        he.title = parentAlert.actionBar.getTitle();
                        history.add(he);
                        if (!listFiles(file)) {
                            history.remove(he);
                            return;
                        }
                        parentAlert.actionBar.setTitle(item.title);
                    }
                } else {
                    onItemClick(view, item);
                }
            } else {
                onItemClick(view, object);
            }
        });

        listView.setOnItemLongClickListener((view, position) -> {
            Object object;
            if (listView.getAdapter() == listAdapter) {
                object = listAdapter.getItem(position);
            } else {
                object = searchAdapter.getItem(position);
            }
            return onItemClick(view, object);
        });

        filtersView = new FiltersView(context, resourcesProvider);
        filtersView.setOnItemClickListener((view, position) -> {
            filtersView.cancelClickRunnables(true);
            searchAdapter.addSearchFilter(filtersView.getFilterAt(position));
        });
        filtersView.setBackgroundColor(getThemedColor(Theme.key_dialogBackground));
        addView(filtersView, LayoutHelper.createFrame(LayoutHelper.MATCH_PARENT, LayoutHelper.WRAP_CONTENT, Gravity.TOP));
        filtersView.setTranslationY(-AndroidUtilities.dp(44));
        filtersView.setVisibility(INVISIBLE);

        listRoots();
        updateSearchButton();
        updateEmptyView();
    }

    @Override
    void onDestroy() {
        try {
            if (receiverRegistered) {
                ApplicationLoader.applicationContext.unregisterReceiver(receiver);
            }
        } catch (Exception e) {
            FileLog.e(e);
        }
        parentAlert.actionBar.closeSearchField();
        ActionBarMenu menu = parentAlert.actionBar.createMenu();
        menu.removeView(sortItem);
        menu.removeView(searchItem);
    }

    @Override
    void onMenuItemClick(int id) {
        if (id == sort_button) {
            SharedConfig.toggleSortFilesByName();
            sortByName = SharedConfig.sortFilesByName;
            sortRecentItems();
            sortFileItems();
            listAdapter.notifyDataSetChanged();
            sortItem.setIcon(sortByName ? R.drawable.contacts_sort_time : R.drawable.contacts_sort_name);
        }
    }

    @Override
    int needsActionBar() {
        return 1;
    }

    @Override
    int getCurrentItemTop() {
        if (listView.getChildCount() <= 0) {
            return Integer.MAX_VALUE;
        }
        View child = listView.getChildAt(0);
        RecyclerListView.Holder holder = (RecyclerListView.Holder) listView.findContainingViewHolder(child);
        int top = (int) child.getY() - AndroidUtilities.dp(8);
        int newOffset = top > 0 && holder != null && holder.getAdapterPosition() == 0 ? top : 0;
        if (top >= 0 && holder != null && holder.getAdapterPosition() == 0) {
            newOffset = top;
        }
        return newOffset + AndroidUtilities.dp(13);
    }

    @Override
    public void setTranslationY(float translationY) {
        super.setTranslationY(translationY);
        parentAlert.getSheetContainer().invalidate();
    }

    @Override
    int getListTopPadding() {
        return listView.getPaddingTop();
    }

    @Override
    int getFirstOffset() {
        return getListTopPadding() + AndroidUtilities.dp(5);
    }

    @Override
    void onPreMeasure(int availableWidth, int availableHeight) {
        int padding;
        if (parentAlert.actionBar.isSearchFieldVisible() || parentAlert.sizeNotifierFrameLayout.measureKeyboardHeight() > AndroidUtilities.dp(20)) {
            padding = AndroidUtilities.dp(56);
            parentAlert.setAllowNestedScroll(false);
        } else {
            if (!AndroidUtilities.isTablet() && AndroidUtilities.displaySize.x > AndroidUtilities.displaySize.y) {
                padding = (int) (availableHeight / 3.5f);
            } else {
                padding = (availableHeight / 5 * 2);
            }
            padding -= AndroidUtilities.dp(1);
            if (padding < 0) {
                padding = 0;
            }
            parentAlert.setAllowNestedScroll(true);
        }
        if (listView.getPaddingTop() != padding) {
            ignoreLayout = true;
            listView.setPadding(0, padding, 0, AndroidUtilities.dp(48));
            ignoreLayout = false;
        }
        FrameLayout.LayoutParams layoutParams = (FrameLayout.LayoutParams) filtersView.getLayoutParams();
        layoutParams.topMargin = ActionBar.getCurrentActionBarHeight();
    }

    @Override
    int getButtonsHideOffset() {
        return AndroidUtilities.dp(62);
    }

    @Override
    public void requestLayout() {
        if (ignoreLayout) {
            return;
        }
        super.requestLayout();
    }

    @Override
    void scrollToTop() {
        listView.smoothScrollToPosition(0);
    }

    @Override
    int getSelectedItemsCount() {
        return selectedFiles.size() + selectedMessages.size();
    }

    @Override
    void sendSelectedItems(boolean notify, int scheduleDate) {
        if (selectedFiles.size() == 0 && selectedMessages.size() == 0 || delegate == null || sendPressed) {
            return;
        }
        sendPressed = true;
        ArrayList<MessageObject> fmessages = new ArrayList<>();
        Iterator<FilteredSearchView.MessageHashId> idIterator = selectedMessages.keySet().iterator();
        while (idIterator.hasNext()) {
            FilteredSearchView.MessageHashId hashId = idIterator.next();
            fmessages.add(selectedMessages.get(hashId));
        }
        ArrayList<String> files = new ArrayList<>(selectedFilesOrder);
        delegate.didSelectFiles(files, parentAlert.commentTextView.getText().toString(), fmessages, notify, scheduleDate);

        parentAlert.dismiss(true);
    }

    private boolean onItemClick(View view, Object object) {
        boolean add;
        if (object instanceof ListItem) {
            ListItem item = (ListItem) object;
            if (item.file == null || item.file.isDirectory()) {
                return false;
            }
            String path = item.file.getAbsolutePath();
            if (selectedFiles.containsKey(path)) {
                selectedFiles.remove(path);
                selectedFilesOrder.remove(path);
                add = false;
            } else {
                if (!item.file.canRead()) {
                    showErrorBox(LocaleController.getString("AccessError", R.string.AccessError));
                    return false;
                }
                if (canSelectOnlyImageFiles && item.thumb == null) {
                    showErrorBox(LocaleController.formatString("PassportUploadNotImage", R.string.PassportUploadNotImage));
                    return false;
                }
                if (item.file.length() > FileLoader.MAX_FILE_SIZE) {
                    showErrorBox(LocaleController.formatString("FileUploadLimit", R.string.FileUploadLimit, AndroidUtilities.formatFileSize(FileLoader.MAX_FILE_SIZE)));
                    return false;
                }
                if (maxSelectedFiles >= 0 && selectedFiles.size() >= maxSelectedFiles) {
                    showErrorBox(LocaleController.formatString("PassportUploadMaxReached", R.string.PassportUploadMaxReached, LocaleController.formatPluralString("Files", maxSelectedFiles)));
                    return false;
                }
                if (isSoundPicker && !isRingtone(item.file)) {
                    return false;
                }
                if (item.file.length() == 0) {
                    return false;
                }
                selectedFiles.put(path, item);
                selectedFilesOrder.add(path);
                add = true;
            }
            scrolling = false;
        } else if (object instanceof MessageObject) {
            MessageObject message = (MessageObject) object;
            FilteredSearchView.MessageHashId hashId = new FilteredSearchView.MessageHashId(message.getId(), message.getDialogId());
            if (selectedMessages.containsKey(hashId)) {
                selectedMessages.remove(hashId);
                add = false;
            } else {
                if (selectedMessages.size() >= 100) {
                    return false;
                }
                selectedMessages.put(hashId, message);
                add = true;
            }
        } else {
            return false;
        }
        if (view instanceof SharedDocumentCell) {
            ((SharedDocumentCell) view).setChecked(add, true);
        }
        parentAlert.updateCountButton(add ? 1 : 2);
        return true;
    }

    public boolean isRingtone(File file) {
        String mimeType = null;
        String extension = FileLoader.getFileExtension(file);
        if (extension != null) {
            mimeType = MimeTypeMap.getSingleton().getMimeTypeFromExtension(extension);
        }
        if (file.length() == 0 || mimeType == null || !RingtoneDataStore.ringtoneSupportedMimeType.contains(mimeType)) {
            BulletinFactory.of(parentAlert.getContainer(), null).createErrorBulletinSubtitle(LocaleController.formatString("InvalidFormatError", R.string.InvalidFormatError), LocaleController.formatString("ErrorInvalidRingtone", R.string.ErrorRingtoneInvalidFormat), null).show();
            return false;
        }
        if (file.length() > MessagesController.getInstance(UserConfig.selectedAccount).ringtoneSizeMax) {
            BulletinFactory.of(parentAlert.getContainer(), null).createErrorBulletinSubtitle(LocaleController.formatString("TooLargeError", R.string.TooLargeError), LocaleController.formatString("ErrorRingtoneSizeTooBig", R.string.ErrorRingtoneSizeTooBig, (MessagesController.getInstance(UserConfig.selectedAccount).ringtoneSizeMax / 1024)), null).show();
            return false;
        }

        int millSecond;
        try {
            MediaMetadataRetriever mmr = new MediaMetadataRetriever();
            mmr.setDataSource(ApplicationLoader.applicationContext, Uri.fromFile(file));
            String durationStr = mmr.extractMetadata(MediaMetadataRetriever.METADATA_KEY_DURATION);
            millSecond = Integer.parseInt(durationStr);
        } catch (Exception e) {
            millSecond = Integer.MAX_VALUE;
        }

        if (millSecond > MessagesController.getInstance(UserConfig.selectedAccount).ringtoneDurationMax * 1000) {
            BulletinFactory.of(parentAlert.getContainer(), null).createErrorBulletinSubtitle(LocaleController.formatString("TooLongError", R.string.TooLongError), LocaleController.formatString("ErrorRingtoneDurationTooLong", R.string.ErrorRingtoneDurationTooLong, MessagesController.getInstance(UserConfig.selectedAccount).ringtoneDurationMax), null).show();
            return false;
        }

        return true;
    }

    public void setMaxSelectedFiles(int value) {
        maxSelectedFiles = value;
    }

    public void setCanSelectOnlyImageFiles(boolean value) {
        canSelectOnlyImageFiles = value;
    }

    private void sendSelectedPhotos(HashMap<Object, Object> photos, ArrayList<Object> order, boolean notify, int scheduleDate) {
        if (photos.isEmpty() || delegate == null || sendPressed) {
            return;
        }
        sendPressed = true;
        ArrayList<SendMessagesHelper.SendingMediaInfo> media = new ArrayList<>();
        for (int a = 0; a < order.size(); a++) {
            Object object = photos.get(order.get(a));
            SendMessagesHelper.SendingMediaInfo info = new SendMessagesHelper.SendingMediaInfo();
            media.add(info);
            if (object instanceof MediaController.PhotoEntry) {
                MediaController.PhotoEntry photoEntry = (MediaController.PhotoEntry) object;
                if (photoEntry.imagePath != null) {
                    info.path = photoEntry.imagePath;
                } else {
                    info.path = photoEntry.path;
                }
                info.thumbPath = photoEntry.thumbPath;
                info.videoEditedInfo = photoEntry.editedInfo;
                info.isVideo = photoEntry.isVideo;
                info.caption = photoEntry.caption != null ? photoEntry.caption.toString() : null;
                info.entities = photoEntry.entities;
                info.masks = photoEntry.stickers;
                info.ttl = photoEntry.ttl;
            }
        }
        delegate.didSelectPhotos(media, notify, scheduleDate);
    }

    public void loadRecentFiles() {
        try {
            if (isSoundPicker) {
                String[] projection = {
                        MediaStore.Audio.Media._ID,
                        MediaStore.Audio.Media.DATA,
                        MediaStore.Audio.Media.DURATION,
                        MediaStore.Audio.Media.SIZE,
                        MediaStore.Audio.Media.MIME_TYPE
                };
                try (Cursor cursor = ApplicationLoader.applicationContext.getContentResolver().query(MediaStore.Audio.Media.EXTERNAL_CONTENT_URI, projection, MediaStore.Audio.Media.IS_MUSIC + " != 0", null, MediaStore.Audio.Media.DATE_ADDED + " DESC")) {
                    while (cursor.moveToNext()) {
                        File file = new File(cursor.getString(1));
                        long duration = cursor.getLong(2);
                        long fileSize = cursor.getLong(3);
                        String mimeType = cursor.getString(4);

                        if (duration > MessagesController.getInstance(UserConfig.selectedAccount).ringtoneDurationMax * 1000 || fileSize > MessagesController.getInstance(UserConfig.selectedAccount).ringtoneSizeMax || (!TextUtils.isEmpty(mimeType) && !("audio/mpeg".equals(mimeType) || !"audio/mpeg4".equals(mimeType)))) {
                            continue;
                        }
                        
                        ListItem item = new ListItem();
                        item.title = file.getName();
                        item.file = file;
                        String fname = file.getName();
                        String[] sp = fname.split("\\.");
                        item.ext = sp.length > 1 ? sp[sp.length - 1] : "?";
                        item.subtitle = AndroidUtilities.formatFileSize(file.length());
                        fname = fname.toLowerCase();
                        if (fname.endsWith(".jpg") || fname.endsWith(".png") || fname.endsWith(".gif") || fname.endsWith(".jpeg")) {
                            item.thumb = file.getAbsolutePath();
                        }
                        recentItems.add(item);
                    }
                } catch (Exception e) {
                    FileLog.e(e);
                }
            } else {
                checkDirectory(Environment.getExternalStoragePublicDirectory(Environment.DIRECTORY_DOWNLOADS));
                sortRecentItems();
            }
        } catch (Exception e) {
            FileLog.e(e);
        }
    }

    private void checkDirectory(File rootDir) {
        File[] files = rootDir.listFiles();
        if (files != null) {
            for (int a = 0; a < files.length; a++) {
                File file = files[a];
                if (file.isDirectory() && file.getName().equals("Telegram")) {
                    checkDirectory(file);
                    continue;
                }
                ListItem item = new ListItem();
                item.title = file.getName();
                item.file = file;
                String fname = file.getName();
                String[] sp = fname.split("\\.");
                item.ext = sp.length > 1 ? sp[sp.length - 1] : "?";
                item.subtitle = AndroidUtilities.formatFileSize(file.length());
                fname = fname.toLowerCase();
                if (fname.endsWith(".jpg") || fname.endsWith(".png") || fname.endsWith(".gif") || fname.endsWith(".jpeg")) {
                    item.thumb = file.getAbsolutePath();
                }
                recentItems.add(item);
            }
        }
    }

    private void sortRecentItems() {
        Collections.sort(recentItems, (o1, o2) -> {
            if (sortByName) {
                String lm = o1.file.getName();
                String rm = o2.file.getName();
                return lm.compareToIgnoreCase(rm);
            } else {
                long lm = o1.file.lastModified();
                long rm = o2.file.lastModified();
                if (lm == rm) {
                    return 0;
                } else if (lm > rm) {
                    return -1;
                } else {
                    return 1;
                }
            }
        });
    }

    private void sortFileItems() {
        if (currentDir == null) {
            return;
        }
        Collections.sort(items, (lhs, rhs) -> {
            if (lhs.file == null) {
                return -1;
            } else if (rhs.file == null) {
                return 1;
            }
            boolean isDir1 = lhs.file.isDirectory();
            boolean isDir2 = rhs.file.isDirectory();
            if (isDir1 != isDir2) {
                return isDir1 ? -1 : 1;
            } else if (isDir1 || sortByName) {
                return lhs.file.getName().compareToIgnoreCase(rhs.file.getName());
            } else {
                long lm = lhs.file.lastModified();
                long rm = rhs.file.lastModified();
                if (lm == rm) {
                    return 0;
                } else if (lm > rm) {
                    return -1;
                } else {
                    return 1;
                }
            }
        });
    }

    @Override
    public void onResume() {
        super.onResume();
        if (listAdapter != null) {
            listAdapter.notifyDataSetChanged();
        }
        if (searchAdapter != null) {
            searchAdapter.notifyDataSetChanged();
        }
    }

    @Override
    void onShow(ChatAttachAlert.AttachAlertLayout previousLayout) {
        selectedFiles.clear();
        selectedMessages.clear();
        searchAdapter.currentSearchFilters.clear();
        selectedFilesOrder.clear();
        history.clear();
        listRoots();
        updateSearchButton();
        updateEmptyView();
        parentAlert.actionBar.setTitle(LocaleController.getString("SelectFile", R.string.SelectFile));
        sortItem.setVisibility(VISIBLE);
        layoutManager.scrollToPositionWithOffset(0, 0);
    }

    @Override
    void onHide() {
        sortItem.setVisibility(GONE);
        searchItem.setVisibility(GONE);
    }

    private void updateEmptyViewPosition() {
        if (emptyView.getVisibility() != VISIBLE) {
            return;
        }
        View child = listView.getChildAt(0);
        if (child == null) {
            return;
        }
        float oldTranslation = emptyView.getTranslationY();
        additionalTranslationY = (emptyView.getMeasuredHeight() - getMeasuredHeight() + child.getTop()) / 2;
        emptyView.setTranslationY(oldTranslation);
    }

    private void updateEmptyView() {
        boolean visible;
        if (listView.getAdapter() == searchAdapter) {
            visible = searchAdapter.searchResult.isEmpty() && searchAdapter.sections.isEmpty();
        } else {
            visible = listAdapter.getItemCount() == 1;
        }
        emptyView.setVisibility(visible ? VISIBLE : GONE);
        updateEmptyViewPosition();
    }

    private void updateSearchButton() {
        if (searchItem == null) {
            return;
        }
        if (!searchItem.isSearchFieldVisible()) {
            searchItem.setVisibility(hasFiles || history.isEmpty() ? View.VISIBLE : View.GONE);
        }
    }

    private int getTopForScroll() {
        View child = listView.getChildAt(0);
        RecyclerView.ViewHolder holder = listView.findContainingViewHolder(child);
        int top = -listView.getPaddingTop();
        if (holder != null && holder.getAdapterPosition() == 0) {
            top += child.getTop();
        }
        return top;
    }

    private boolean canClosePicker() {
        if (history.size() > 0) {
            HistoryEntry he = history.remove(history.size() - 1);
            parentAlert.actionBar.setTitle(he.title);
            int top = getTopForScroll();
            if (he.dir != null) {
                listFiles(he.dir);
            } else {
                listRoots();
            }
            updateSearchButton();
            layoutManager.scrollToPositionWithOffset(0, top);
            return false;
        }
        return true;
    }

    @Override
    public boolean onBackPressed() {
        if (!canClosePicker()) {
            return true;
        }
        return super.onBackPressed();
    }

    @Override
    protected void onLayout(boolean changed, int left, int top, int right, int bottom) {
        super.onLayout(changed, left, top, right, bottom);
        updateEmptyViewPosition();
    }

    public void setDelegate(DocumentSelectActivityDelegate documentSelectActivityDelegate) {
        delegate = documentSelectActivityDelegate;
    }

    private boolean listFiles(File dir) {
        hasFiles = false;
        if (!dir.canRead()) {
            if (dir.getAbsolutePath().startsWith(Environment.getExternalStorageDirectory().toString())
                    || dir.getAbsolutePath().startsWith("/sdcard")
                    || dir.getAbsolutePath().startsWith("/mnt/sdcard")) {
                if (!Environment.getExternalStorageState().equals(Environment.MEDIA_MOUNTED)
                        && !Environment.getExternalStorageState().equals(Environment.MEDIA_MOUNTED_READ_ONLY)) {
                    currentDir = dir;
                    items.clear();
                    String state = Environment.getExternalStorageState();
                    AndroidUtilities.clearDrawableAnimation(listView);
                    scrolling = true;
                    listAdapter.notifyDataSetChanged();
                    return true;
                }
            }
            showErrorBox(LocaleController.getString("AccessError", R.string.AccessError));
            return false;
        }
        File[] files;
        try {
            files = dir.listFiles();
        } catch (Exception e) {
            showErrorBox(e.getLocalizedMessage());
            return false;
        }
        if (files == null) {
            showErrorBox(LocaleController.getString("UnknownError", R.string.UnknownError));
            return false;
        }
        currentDir = dir;
        items.clear();
        for (int a = 0; a < files.length; a++) {
            File file = files[a];
            if (file.getName().indexOf('.') == 0) {
                continue;
            }
            ListItem item = new ListItem();
            item.title = file.getName();
            item.file = file;
            if (file.isDirectory()) {
                item.icon = R.drawable.files_folder;
                item.subtitle = LocaleController.getString("Folder", R.string.Folder);
            } else {
                hasFiles = true;
                String fname = file.getName();
                String[] sp = fname.split("\\.");
                item.ext = sp.length > 1 ? sp[sp.length - 1] : "?";
                item.subtitle = AndroidUtilities.formatFileSize(file.length());
                fname = fname.toLowerCase();
                if (fname.endsWith(".jpg") || fname.endsWith(".png") || fname.endsWith(".gif") || fname.endsWith(".jpeg")) {
                    item.thumb = file.getAbsolutePath();
                }
            }
            items.add(item);
        }
        ListItem item = new ListItem();
        item.title = "..";
        if (history.size() > 0) {
            HistoryEntry entry = history.get(history.size() - 1);
            if (entry.dir == null) {
                item.subtitle = LocaleController.getString("Folder", R.string.Folder);
            } else {
                item.subtitle = entry.dir.toString();
            }
        } else {
            item.subtitle = LocaleController.getString("Folder", R.string.Folder);
        }
        item.icon = R.drawable.files_folder;
        item.file = null;
        items.add(0, item);
        sortFileItems();
        updateSearchButton();
        AndroidUtilities.clearDrawableAnimation(listView);
        scrolling = true;
        int top = getTopForScroll();
        listAdapter.notifyDataSetChanged();
        layoutManager.scrollToPositionWithOffset(0, top);
        return true;
    }

    private void showErrorBox(String error) {
        new AlertDialog.Builder(getContext(), resourcesProvider).setTitle(LocaleController.getString("AppName", R.string.AppName)).setMessage(error).setPositiveButton(LocaleController.getString("OK", R.string.OK), null).show();
    }

    @SuppressLint("NewApi")
    private void listRoots() {
        currentDir = null;
        hasFiles = false;
        items.clear();

        HashSet<String> paths = new HashSet<>();
        boolean isExternalStorageManager = false;
        if (android.os.Build.VERSION.SDK_INT >= android.os.Build.VERSION_CODES.R) {
            isExternalStorageManager = Environment.isExternalStorageManager();
        }
//        if (!BuildVars.NO_SCOPED_STORAGE && !isExternalStorageManager) {
//            ListItem ext = new ListItem();
//            ext.title = LocaleController.getString("InternalStorage", R.string.InternalStorage);
//            ext.icon = R.drawable.files_storage;
//            ext.subtitle = LocaleController.getString("InternalFolderInfo", R.string.InternalFolderInfo);
//            items.add(ext);
//        } else {
            String defaultPath = Environment.getExternalStorageDirectory().getPath();
            String defaultPathState = Environment.getExternalStorageState();
            if (defaultPathState.equals(Environment.MEDIA_MOUNTED) || defaultPathState.equals(Environment.MEDIA_MOUNTED_READ_ONLY)) {
                ListItem ext = new ListItem();
                if (Environment.isExternalStorageRemovable()) {
                    ext.title = LocaleController.getString("SdCard", R.string.SdCard);
                    ext.icon = R.drawable.files_internal;
                    ext.subtitle = LocaleController.getString("ExternalFolderInfo", R.string.ExternalFolderInfo);
                } else {
                    ext.title = LocaleController.getString("InternalStorage", R.string.InternalStorage);
                    ext.icon = R.drawable.files_storage;
                    ext.subtitle = LocaleController.getString("InternalFolderInfo", R.string.InternalFolderInfo);
                }
                ext.file = Environment.getExternalStorageDirectory();
                items.add(ext);
                paths.add(defaultPath);
            }

            BufferedReader bufferedReader = null;
            try {
                bufferedReader = new BufferedReader(new FileReader("/proc/mounts"));
                String line;
                while ((line = bufferedReader.readLine()) != null) {
                    if (line.contains("vfat") || line.contains("/mnt")) {
                        if (BuildVars.LOGS_ENABLED) {
                            FileLog.d(line);
                        }
                        StringTokenizer tokens = new StringTokenizer(line, " ");
                        String unused = tokens.nextToken();
                        String path = tokens.nextToken();
                        if (paths.contains(path)) {
                            continue;
                        }
                        if (line.contains("/dev/block/vold")) {
                            if (!line.contains("/mnt/secure") && !line.contains("/mnt/asec") && !line.contains("/mnt/obb") && !line.contains("/dev/mapper") && !line.contains("tmpfs")) {
                                if (!new File(path).isDirectory()) {
                                    int index = path.lastIndexOf('/');
                                    if (index != -1) {
                                        String newPath = "/storage/" + path.substring(index + 1);
                                        if (new File(newPath).isDirectory()) {
                                            path = newPath;
                                        }
                                    }
                                }
                                paths.add(path);
                                try {
                                    ListItem item = new ListItem();
                                    if (path.toLowerCase().contains("sd")) {
                                        item.title = LocaleController.getString("SdCard", R.string.SdCard);
                                    } else {
                                        item.title = LocaleController.getString("ExternalStorage", R.string.ExternalStorage);
                                    }
                                    item.subtitle = LocaleController.getString("ExternalFolderInfo", R.string.ExternalFolderInfo);
                                    item.icon = R.drawable.files_internal;
                                    item.file = new File(path);
                                    items.add(item);
                                } catch (Exception e) {
                                    FileLog.e(e);
                                }
                            }
                        }
                    }
                }
            } catch (Exception e) {
                FileLog.e(e);
            } finally {
                if (bufferedReader != null) {
                    try {
                        bufferedReader.close();
                    } catch (Exception e) {
                        FileLog.e(e);
                    }
                }
            }
        //}

        ListItem fs;
        try {
            File telegramPath = EnvUtil.getTelegramPath();
            if (telegramPath.exists()) {
                fs = new ListItem();
                fs.title = "Telegram";
                fs.subtitle = LocaleController.getString("AppFolderInfo", R.string.AppFolderInfo);
                fs.icon = R.drawable.files_folder;
                fs.file = telegramPath;
                items.add(fs);
            }
        } catch (Exception e) {
            FileLog.e(e);
        }

<<<<<<< HEAD
        if (allowPhoto) {

=======
        if (!isSoundPicker) {
>>>>>>> 8283c123
            fs = new ListItem();
            fs.title = LocaleController.getString("Gallery", R.string.Gallery);
            fs.subtitle = LocaleController.getString("GalleryInfo", R.string.GalleryInfo);
            fs.icon = R.drawable.files_gallery;
            fs.file = null;
            items.add(fs);
<<<<<<< HEAD

=======
>>>>>>> 8283c123
        }

        if (allowMusic) {
            fs = new ListItem();
            fs.title = LocaleController.getString("AttachMusic", R.string.AttachMusic);
            fs.subtitle = LocaleController.getString("MusicInfo", R.string.MusicInfo);
            fs.icon = R.drawable.files_music;
            fs.file = null;
            items.add(fs);
        }
        if (!recentItems.isEmpty()) {
            hasFiles = true;
        }

        AndroidUtilities.clearDrawableAnimation(listView);
        scrolling = true;
        listAdapter.notifyDataSetChanged();
    }

    private String getRootSubtitle(String path) {
        try {
            StatFs stat = new StatFs(path);
            long total = (long) stat.getBlockCount() * (long) stat.getBlockSize();
            long free = (long) stat.getAvailableBlocks() * (long) stat.getBlockSize();
            if (total == 0) {
                return "";
            }
            return LocaleController.formatString("FreeOfTotal", R.string.FreeOfTotal, AndroidUtilities.formatFileSize(free), AndroidUtilities.formatFileSize(total));
        } catch (Exception e) {
            FileLog.e(e);
        }
        return path;
    }

    private class ListAdapter extends RecyclerListView.SelectionAdapter {

        private Context mContext;

        public ListAdapter(Context context) {
            mContext = context;
        }

        @Override
        public boolean isEnabled(RecyclerView.ViewHolder holder) {
            return holder.getItemViewType() == 1;
        }

        @Override
        public int getItemCount() {
            int count = items.size();
            if (history.isEmpty() && !recentItems.isEmpty()) {
                count += recentItems.size() + 2;
            }
            return count + 1;
        }

        public ListItem getItem(int position) {
            int itemsSize = items.size();
            if (position < itemsSize) {
                return items.get(position);
            } else if (history.isEmpty() && !recentItems.isEmpty() && position != itemsSize && position != itemsSize + 1) {
                position -= items.size() + 2;
                if (position < recentItems.size()) {
                    return recentItems.get(position);
                }
            }
            return null;
        }

        @Override
        public int getItemViewType(int position) {
            if (position == getItemCount() - 1) {
                return 3;
            } else {
                int itemsSize = items.size();
                if (position == itemsSize) {
                    return 2;
                } else if (position == itemsSize + 1) {
                    return 0;
                }
            }
            return 1;
        }

        @Override
        public RecyclerView.ViewHolder onCreateViewHolder(ViewGroup parent, int viewType) {
            View view;
            switch (viewType) {
                case 0:
                    view = new HeaderCell(mContext, resourcesProvider);
                    break;
                case 1:
                    view = new SharedDocumentCell(mContext, SharedDocumentCell.VIEW_TYPE_PICKER, resourcesProvider);
                    break;
                case 2:
                    view = new ShadowSectionCell(mContext);
                    Drawable drawable = Theme.getThemedDrawable(mContext, R.drawable.greydivider, Theme.key_windowBackgroundGrayShadow);
                    CombinedDrawable combinedDrawable = new CombinedDrawable(new ColorDrawable(getThemedColor(Theme.key_windowBackgroundGray)), drawable);
                    combinedDrawable.setFullsize(true);
                    view.setBackgroundDrawable(combinedDrawable);
                    break;
                case 3:
                default:
                    view = new View(mContext);
                    break;
            }
            return new RecyclerListView.Holder(view);
        }

        @Override
        public void onBindViewHolder(RecyclerView.ViewHolder holder, int position) {
            switch (holder.getItemViewType()) {
                case 0:
                    HeaderCell headerCell = (HeaderCell) holder.itemView;
                    if (sortByName) {
                        headerCell.setText(LocaleController.getString("RecentFilesAZ", R.string.RecentFilesAZ));
                    } else {
                        headerCell.setText(LocaleController.getString("RecentFiles", R.string.RecentFiles));
                    }
                    break;
                case 1:
                    ListItem item = getItem(position);
                    SharedDocumentCell documentCell = (SharedDocumentCell) holder.itemView;
                    if (item.icon != 0) {
                        documentCell.setTextAndValueAndTypeAndThumb(item.title, item.subtitle, null, null, item.icon, position != items.size() - 1);
                    } else {
                        String type = item.ext.toUpperCase().substring(0, Math.min(item.ext.length(), 4));
                        documentCell.setTextAndValueAndTypeAndThumb(item.title, item.subtitle, type, item.thumb, 0, false);
                    }
                    if (item.file != null) {
                        documentCell.setChecked(selectedFiles.containsKey(item.file.toString()), !scrolling);
                    } else {
                        documentCell.setChecked(false, !scrolling);
                    }
                    break;
            }
        }

        @Override
        public void notifyDataSetChanged() {
            super.notifyDataSetChanged();
            updateEmptyView();
        }
    }

    public class SearchAdapter extends RecyclerListView.SectionsAdapter  {

        private Context mContext;

        private ArrayList<ListItem> searchResult = new ArrayList<>();
        private Runnable searchRunnable;
        private Runnable localSearchRunnable;

        private long currentSearchDialogId;
        private FiltersView.MediaFilterData currentSearchFilter;
        private long currentSearchMinDate;
        private long currentSearchMaxDate;

        private int searchIndex;
        private int nextSearchRate;

        private final FilteredSearchView.MessageHashId messageHashIdTmp = new FilteredSearchView.MessageHashId(0, 0);

        private String lastSearchFilterQueryString;
        private String lastMessagesSearchString;
        private String currentDataQuery;

        private ArrayList<Object> localTipChats = new ArrayList<>();
        private ArrayList<FiltersView.DateData> localTipDates = new ArrayList<>();

        public ArrayList<MessageObject> messages = new ArrayList<>();
        public SparseArray<MessageObject> messagesById = new SparseArray<>();
        public ArrayList<String> sections = new ArrayList<>();
        public HashMap<String, ArrayList<MessageObject>> sectionArrays = new HashMap<>();

        private ArrayList<FiltersView.MediaFilterData> currentSearchFilters = new ArrayList<>();

        private boolean isLoading;
        private int requestIndex;
        private boolean firstLoading = true;
        private int animationIndex = -1;
        private boolean endReached;

        private Runnable clearCurrentResultsRunnable = new Runnable() {
            @Override
            public void run() {
                if (isLoading) {
                    messages.clear();
                    sections.clear();
                    sectionArrays.clear();
                    notifyDataSetChanged();
                }
            }
        };

        public SearchAdapter(Context context) {
            mContext = context;
        }

        public void search(final String query, boolean reset) {
            if (localSearchRunnable != null) {
                AndroidUtilities.cancelRunOnUIThread(localSearchRunnable);
                localSearchRunnable = null;
            }
            if (TextUtils.isEmpty(query)) {
                if (!searchResult.isEmpty()) {
                    searchResult.clear();
                }
                if (listView.getAdapter() != listAdapter) {
                    listView.setAdapter(listAdapter);
                }
                notifyDataSetChanged();
            } else {
                AndroidUtilities.runOnUIThread(localSearchRunnable = () -> {
                    final ArrayList<ListItem> copy = new ArrayList<>(items);
                    if (history.isEmpty()) {
                        copy.addAll(0, recentItems);
                    }
                    boolean hasFilters = !currentSearchFilters.isEmpty();
                    Utilities.searchQueue.postRunnable(() -> {
                        String search1 = query.trim().toLowerCase();
                        if (search1.length() == 0) {
                            updateSearchResults(new ArrayList<>(), query);
                            return;
                        }
                        String search2 = LocaleController.getInstance().getTranslitString(search1);
                        if (search1.equals(search2) || search2.length() == 0) {
                            search2 = null;
                        }
                        String[] search = new String[1 + (search2 != null ? 1 : 0)];
                        search[0] = search1;
                        if (search2 != null) {
                            search[1] = search2;
                        }

                        ArrayList<ListItem> resultArray = new ArrayList<>();

                        if (!hasFilters) {
                            for (int a = 0; a < copy.size(); a++) {
                                ListItem entry = copy.get(a);
                                if (entry.file == null || entry.file.isDirectory()) {
                                    continue;
                                }
                                for (int b = 0; b < search.length; b++) {
                                    String q = search[b];

                                    boolean ok = false;
                                    if (entry.title != null) {
                                        ok = entry.title.toLowerCase().contains(q);
                                    }
                                    if (ok) {
                                        resultArray.add(entry);
                                        break;
                                    }
                                }
                            }
                        }

                        updateSearchResults(resultArray, query);
                    });
                }, 300);
            }

            if (!canSelectOnlyImageFiles && history.isEmpty()) {
                long dialogId = 0;
                long minDate = 0;
                long maxDate = 0;
                for (int i = 0; i < currentSearchFilters.size(); i++) {
                    FiltersView.MediaFilterData data = currentSearchFilters.get(i);
                    if (data.filterType == FiltersView.FILTER_TYPE_CHAT) {
                        if (data.chat instanceof TLRPC.User) {
                            dialogId = ((TLRPC.User) data.chat).id;
                        } else if (data.chat instanceof TLRPC.Chat) {
                            dialogId = -((TLRPC.Chat) data.chat).id;
                        }
                    } else if (data.filterType == FiltersView.FILTER_TYPE_DATE) {
                        minDate = data.dateData.minDate;
                        maxDate = data.dateData.maxDate;
                    }
                }

                searchGlobal(dialogId, minDate, maxDate, FiltersView.filters[2], query, reset);
            }
        }

        public void loadMore() {
            if (searchAdapter.isLoading || searchAdapter.endReached || currentSearchFilter == null) {
                return;
            }
            searchGlobal(currentSearchDialogId, currentSearchMinDate, currentSearchMaxDate, currentSearchFilter, lastMessagesSearchString, false);
        }

        public void removeSearchFilter(FiltersView.MediaFilterData filterData) {
            currentSearchFilters.remove(filterData);
        }

        public void clear() {
            currentSearchFilters.clear();
        }

        private void addSearchFilter(FiltersView.MediaFilterData filter) {
            if (!currentSearchFilters.isEmpty()) {
                for (int i = 0; i < currentSearchFilters.size(); i++) {
                    if (filter.isSameType(currentSearchFilters.get(i))) {
                        return;
                    }
                }
            }
            currentSearchFilters.add(filter);
            parentAlert.actionBar.setSearchFilter(filter);
            parentAlert.actionBar.setSearchFieldText("");
            updateFiltersView(true, null, null, true);
        }

        private void updateFiltersView(boolean showMediaFilters, ArrayList<Object> users, ArrayList<FiltersView.DateData> dates, boolean animated) {
            boolean hasMediaFilter = false;
            boolean hasUserFilter = false;
            boolean hasDataFilter = false;

            for (int i = 0; i < currentSearchFilters.size(); i++) {
                if (currentSearchFilters.get(i).isMedia()) {
                    hasMediaFilter = true;
                } else if (currentSearchFilters.get(i).filterType == FiltersView.FILTER_TYPE_CHAT) {
                    hasUserFilter = true;
                } else if (currentSearchFilters.get(i).filterType == FiltersView.FILTER_TYPE_DATE) {
                    hasDataFilter = true;
                }
            }

            boolean visible = false;
            boolean hasUsersOrDates = (users != null && !users.isEmpty()) || (dates != null && !dates.isEmpty());
            if (!hasMediaFilter && !hasUsersOrDates && showMediaFilters) {
            } else if (hasUsersOrDates) {
                ArrayList<Object> finalUsers = (users != null && !users.isEmpty() && !hasUserFilter) ? users : null;
                ArrayList<FiltersView.DateData> finalDates = (dates != null && !dates.isEmpty() && !hasDataFilter) ? dates : null;
                if (finalUsers != null || finalDates != null) {
                    visible = true;
                    filtersView.setUsersAndDates(finalUsers, finalDates, false);
                }
            }
            if (!visible) {
                filtersView.setUsersAndDates(null, null, false);
            }
            filtersView.setEnabled(visible);
            if (visible && filtersView.getTag() != null || !visible && filtersView.getTag() == null) {
                return;
            }
            filtersView.setTag(visible ? 1 : null);
            if (filtersViewAnimator != null) {
                filtersViewAnimator.cancel();
            }
            if (animated) {
                if (visible) {
                    filtersView.setVisibility(VISIBLE);
                }
                filtersViewAnimator = new AnimatorSet();
                filtersViewAnimator.playTogether(
                        ObjectAnimator.ofFloat(listView, View.TRANSLATION_Y, visible ? AndroidUtilities.dp(44) : 0),
                        ObjectAnimator.ofFloat(filtersView, View.TRANSLATION_Y, visible ? 0 : -AndroidUtilities.dp(44)),
                        ObjectAnimator.ofFloat(loadingView, View.TRANSLATION_Y, visible ? AndroidUtilities.dp(44) : 0),
                        ObjectAnimator.ofFloat(emptyView, View.TRANSLATION_Y, visible ? AndroidUtilities.dp(44) : 0));
                filtersViewAnimator.addListener(new AnimatorListenerAdapter() {
                    @Override
                    public void onAnimationEnd(Animator animation) {
                        if (filtersView.getTag() == null) {
                            filtersView.setVisibility(INVISIBLE);
                        }
                        filtersViewAnimator = null;
                    }
                });
                filtersViewAnimator.setInterpolator(CubicBezierInterpolator.EASE_OUT);
                filtersViewAnimator.setDuration(180);
                filtersViewAnimator.start();
            } else {
                filtersView.getAdapter().notifyDataSetChanged();
                listView.setTranslationY(visible ? AndroidUtilities.dp(44) : 0);
                filtersView.setTranslationY(visible ? 0 : -AndroidUtilities.dp(44));
                loadingView.setTranslationY(visible ? AndroidUtilities.dp(44) : 0);
                emptyView.setTranslationY(visible ? AndroidUtilities.dp(44) : 0);
                filtersView.setVisibility(visible ? VISIBLE : INVISIBLE);
            }
        }

        private void searchGlobal(long dialogId, long minDate, long maxDate, FiltersView.MediaFilterData searchFilter, String query, boolean clearOldResults) {
            String currentSearchFilterQueryString = String.format(Locale.ENGLISH, "%d%d%d%d%s", dialogId, minDate, maxDate, searchFilter.filterType, query);
            boolean filterAndQueryIsSame = lastSearchFilterQueryString != null && lastSearchFilterQueryString.equals(currentSearchFilterQueryString);
            boolean forceClear = !filterAndQueryIsSame && clearOldResults;
            boolean filterIsSame = dialogId == currentSearchDialogId && currentSearchMinDate == minDate && currentSearchMaxDate == maxDate;
            currentSearchFilter = searchFilter;
            this.currentSearchDialogId = dialogId;
            this.currentSearchMinDate = minDate;
            this.currentSearchMaxDate = maxDate;
            if (searchRunnable != null) {
                AndroidUtilities.cancelRunOnUIThread(searchRunnable);
            }
            AndroidUtilities.cancelRunOnUIThread(clearCurrentResultsRunnable);
            if (filterAndQueryIsSame && clearOldResults) {
                return;
            }
            if (forceClear) {
                messages.clear();
                sections.clear();
                sectionArrays.clear();
                isLoading = true;
                emptyView.setVisibility(View.VISIBLE);
                notifyDataSetChanged();
                requestIndex++;
                firstLoading = true;
                if (listView.getPinnedHeader() != null) {
                    listView.getPinnedHeader().setAlpha(0);
                }
                localTipChats.clear();
                localTipDates.clear();
            }
            isLoading = true;
            notifyDataSetChanged();

            if (!filterAndQueryIsSame) {
                clearCurrentResultsRunnable.run();
                emptyView.showProgress(true, !clearOldResults);
            }

            if (TextUtils.isEmpty(query)) {
                localTipDates.clear();
                localTipChats.clear();
                updateFiltersView(false, null, null, true);
                return;
            }
            requestIndex++;
            final int requestId = requestIndex;

            AccountInstance accountInstance = AccountInstance.getInstance(UserConfig.selectedAccount);

            AndroidUtilities.runOnUIThread(searchRunnable = () -> {
                TLObject request;

                ArrayList<Object> resultArray = null;
                if (dialogId != 0) {
                    final TLRPC.TL_messages_search req = new TLRPC.TL_messages_search();
                    req.q = query;
                    req.limit = 20;
                    req.filter = currentSearchFilter.filter;
                    req.peer = accountInstance.getMessagesController().getInputPeer(dialogId);
                    if (minDate > 0) {
                        req.min_date = (int) (minDate / 1000);
                    }
                    if (maxDate > 0) {
                        req.max_date = (int) (maxDate / 1000);
                    }
                    if (filterAndQueryIsSame && query.equals(lastMessagesSearchString) && !messages.isEmpty()) {
                        MessageObject lastMessage = messages.get(messages.size() - 1);
                        req.offset_id = lastMessage.getId();
                    } else {
                        req.offset_id = 0;
                    }
                    request = req;
                } else {
                    if (!TextUtils.isEmpty(query)) {
                        resultArray = new ArrayList<>();
                        ArrayList<CharSequence> resultArrayNames = new ArrayList<>();
                        ArrayList<TLRPC.User> encUsers = new ArrayList<>();
                        accountInstance.getMessagesStorage().localSearch(0, query, resultArray, resultArrayNames, encUsers, -1);
                    }

                    final TLRPC.TL_messages_searchGlobal req = new TLRPC.TL_messages_searchGlobal();
                    req.limit = 20;
                    req.q = query;
                    req.filter = currentSearchFilter.filter;
                    if (minDate > 0) {
                        req.min_date = (int) (minDate / 1000);
                    }
                    if (maxDate > 0) {
                        req.max_date = (int) (maxDate / 1000);
                    }
                    if (filterAndQueryIsSame && query.equals(lastMessagesSearchString) && !messages.isEmpty()) {
                        MessageObject lastMessage = messages.get(messages.size() - 1);
                        req.offset_id = lastMessage.getId();
                        req.offset_rate = nextSearchRate;
                        long id;
                        if (lastMessage.messageOwner.peer_id.channel_id != 0) {
                            id = -lastMessage.messageOwner.peer_id.channel_id;
                        } else if (lastMessage.messageOwner.peer_id.chat_id != 0) {
                            id = -lastMessage.messageOwner.peer_id.chat_id;
                        } else {
                            id = lastMessage.messageOwner.peer_id.user_id;
                        }
                        req.offset_peer = accountInstance.getMessagesController().getInputPeer(id);
                    } else {
                        req.offset_rate = 0;
                        req.offset_id = 0;
                        req.offset_peer = new TLRPC.TL_inputPeerEmpty();
                    }
                    request = req;
                }

                lastMessagesSearchString = query;
                lastSearchFilterQueryString = currentSearchFilterQueryString;

                ArrayList<Object> finalResultArray = resultArray;
                final ArrayList<FiltersView.DateData> dateData = new ArrayList<>();
                FiltersView.fillTipDates(lastMessagesSearchString, dateData);
                accountInstance.getConnectionsManager().sendRequest(request, (response, error) -> {
                    ArrayList<MessageObject> messageObjects = new ArrayList<>();
                    if (error == null) {
                        TLRPC.messages_Messages res = (TLRPC.messages_Messages) response;
                        int n = res.messages.size();
                        for (int i = 0; i < n; i++) {
                            MessageObject messageObject = new MessageObject(accountInstance.getCurrentAccount(), res.messages.get(i), false, true);
                            messageObject.setQuery(query);
                            messageObjects.add(messageObject);
                        }
                    }

                    AndroidUtilities.runOnUIThread(() -> {
                        if (requestId != requestIndex) {
                            return;
                        }
                        isLoading = false;
                        if (error != null) {
                            emptyView.title.setText(LocaleController.getString("SearchEmptyViewTitle2", R.string.SearchEmptyViewTitle2));
                            emptyView.subtitle.setVisibility(View.VISIBLE);
                            emptyView.subtitle.setText(LocaleController.getString("SearchEmptyViewFilteredSubtitle2", R.string.SearchEmptyViewFilteredSubtitle2));
                            emptyView.showProgress(false, true);
                            return;
                        }

                        emptyView.showProgress(false);

                        TLRPC.messages_Messages res = (TLRPC.messages_Messages) response;
                        nextSearchRate = res.next_rate;
                        accountInstance.getMessagesStorage().putUsersAndChats(res.users, res.chats, true, true);
                        accountInstance.getMessagesController().putUsers(res.users, false);
                        accountInstance.getMessagesController().putChats(res.chats, false);
                        if (!filterAndQueryIsSame) {
                            messages.clear();
                            messagesById.clear();
                            sections.clear();
                            sectionArrays.clear();
                        }
                        int totalCount = res.count;
                        currentDataQuery = query;
                        int n = messageObjects.size();
                        for (int i = 0; i < n; i++) {
                            MessageObject messageObject = messageObjects.get(i);
                            ArrayList<MessageObject> messageObjectsByDate = sectionArrays.get(messageObject.monthKey);
                            if (messageObjectsByDate == null) {
                                messageObjectsByDate = new ArrayList<>();
                                sectionArrays.put(messageObject.monthKey, messageObjectsByDate);
                                sections.add(messageObject.monthKey);
                            }
                            messageObjectsByDate.add(messageObject);
                            messages.add(messageObject);
                            messagesById.put(messageObject.getId(), messageObject);
                        }
                        if (messages.size() > totalCount) {
                            totalCount = messages.size();
                        }
                        endReached = messages.size() >= totalCount;

                        if (messages.isEmpty()) {
                            if (TextUtils.isEmpty(currentDataQuery) && dialogId == 0 && minDate == 0) {
                                emptyView.title.setText(LocaleController.getString("SearchEmptyViewTitle", R.string.SearchEmptyViewTitle));
                                emptyView.subtitle.setVisibility(View.VISIBLE);
                                emptyView.subtitle.setText(LocaleController.getString("SearchEmptyViewFilteredSubtitleFiles", R.string.SearchEmptyViewFilteredSubtitleFiles));
                            } else {
                                emptyView.title.setText(LocaleController.getString("SearchEmptyViewTitle2", R.string.SearchEmptyViewTitle2));
                                emptyView.subtitle.setVisibility(View.VISIBLE);
                                emptyView.subtitle.setText(LocaleController.getString("SearchEmptyViewFilteredSubtitle2", R.string.SearchEmptyViewFilteredSubtitle2));
                            }
                        }

                        if (!filterAndQueryIsSame) {
                            localTipChats.clear();
                            if (finalResultArray != null) {
                                localTipChats.addAll(finalResultArray);
                            }
                            if (query.length() >= 3 && (LocaleController.getString("SavedMessages", R.string.SavedMessages).toLowerCase().startsWith(query) || "saved messages".startsWith(query))) {
                                boolean found = false;
                                for (int i = 0; i < localTipChats.size(); i++) {
                                    if (localTipChats.get(i) instanceof TLRPC.User)
                                        if (UserConfig.getInstance(UserConfig.selectedAccount).getCurrentUser().id == ((TLRPC.User) localTipChats.get(i)).id) {
                                            found = true;
                                            break;
                                        }
                                }
                                if (!found) {
                                    localTipChats.add(0, UserConfig.getInstance(UserConfig.selectedAccount).getCurrentUser());
                                }
                            }
                            localTipDates.clear();
                            localTipDates.addAll(dateData);
                            updateFiltersView(TextUtils.isEmpty(currentDataQuery), localTipChats, localTipDates, true);
                        }
                        firstLoading = false;
                        View progressView = null;
                        int progressViewPosition = -1;
                        for (int i = 0; i < n; i++) {
                            View child = listView.getChildAt(i);
                            if (child instanceof FlickerLoadingView) {
                                progressView = child;
                                progressViewPosition = listView.getChildAdapterPosition(child);
                            }
                        }
                        final View finalProgressView = progressView;
                        if (progressView != null) {
                            listView.removeView(progressView);
                        }
                        if (loadingView.getVisibility() == View.VISIBLE && listView.getChildCount() <= 1 || progressView != null) {
                            int finalProgressViewPosition = progressViewPosition;
                            getViewTreeObserver().addOnPreDrawListener(new ViewTreeObserver.OnPreDrawListener() {
                                @Override
                                public boolean onPreDraw() {
                                    getViewTreeObserver().removeOnPreDrawListener(this);
                                    int n = listView.getChildCount();
                                    AnimatorSet animatorSet = new AnimatorSet();
                                    for (int i = 0; i < n; i++) {
                                        View child = listView.getChildAt(i);
                                        if (finalProgressView != null) {
                                            if (listView.getChildAdapterPosition(child) < finalProgressViewPosition) {
                                                continue;
                                            }
                                        }
                                        child.setAlpha(0);
                                        int s = Math.min(listView.getMeasuredHeight(), Math.max(0, child.getTop()));
                                        int delay = (int) ((s / (float) listView.getMeasuredHeight()) * 100);
                                        ObjectAnimator a = ObjectAnimator.ofFloat(child, View.ALPHA, 0, 1f);
                                        a.setStartDelay(delay);
                                        a.setDuration(200);
                                        animatorSet.playTogether(a);
                                    }
                                    animatorSet.addListener(new AnimatorListenerAdapter() {
                                        @Override
                                        public void onAnimationEnd(Animator animation) {
                                            accountInstance.getNotificationCenter().onAnimationFinish(animationIndex);
                                        }
                                    });
                                    animationIndex = accountInstance.getNotificationCenter().setAnimationInProgress(animationIndex, null);
                                    animatorSet.start();

                                    if (finalProgressView != null && finalProgressView.getParent() == null) {
                                        listView.addView(finalProgressView);
                                        RecyclerView.LayoutManager layoutManager = listView.getLayoutManager();
                                        if (layoutManager != null) {
                                            layoutManager.ignoreView(finalProgressView);
                                            Animator animator = ObjectAnimator.ofFloat(finalProgressView, ALPHA, finalProgressView.getAlpha(), 0);
                                            animator.addListener(new AnimatorListenerAdapter() {
                                                @Override
                                                public void onAnimationEnd(Animator animation) {
                                                    finalProgressView.setAlpha(1f);
                                                    layoutManager.stopIgnoringView(finalProgressView);
                                                    listView.removeView(finalProgressView);
                                                }
                                            });
                                            animator.start();
                                        }
                                    }
                                    return true;
                                }
                            });
                        }
                        notifyDataSetChanged();
                    });
                });
            }, (filterAndQueryIsSame && !messages.isEmpty()) ? 0 : 350);
            loadingView.setViewType(FlickerLoadingView.FILES_TYPE);
        }

        private void updateSearchResults(final ArrayList<ListItem> result, String query) {
            AndroidUtilities.runOnUIThread(() -> {
                if (searching) {
                    if (listView.getAdapter() != searchAdapter) {
                        listView.setAdapter(searchAdapter);
                    }
                }
                searchResult = result;
                notifyDataSetChanged();
            });
        }

        @Override
        public boolean isEnabled(RecyclerView.ViewHolder holder, int section, int row) {
            int type = holder.getItemViewType();
            return type == 1 || type == 4;
        }

        @Override
        public int getSectionCount() {
            int count = 2;
            if (!sections.isEmpty()) {
                count += sections.size() + (endReached ? 0 : 1);
            }
            return count;
        }

        @Override
        public Object getItem(int section, int position) {
            if (section == 0) {
                if (position < searchResult.size()) {
                    return searchResult.get(position);
                }
            } else {
                section--;
                if (section < sections.size()) {
                    ArrayList<MessageObject> arrayList = sectionArrays.get(sections.get(section));
                    if (arrayList != null) {
                        return arrayList.get(position - (section == 0 && searchResult.isEmpty() ? 0 : 1));
                    }
                }
            }
            return null;
        }

        @Override
        public int getCountForSection(int section) {
            if (section == 0) {
                return searchResult.size();
            }
            section--;
            if (section < sections.size()) {
                ArrayList<MessageObject> arrayList = sectionArrays.get(sections.get(section));
                if (arrayList != null) {
                    return arrayList.size() + (section == 0 && searchResult.isEmpty() ? 0 : 1);
                } else {
                    return 0;
                }
            }
            return 1;
        }

        @Override
        public View getSectionHeaderView(int section, View view) {
            GraySectionCell sectionCell = (GraySectionCell) view;
            if (sectionCell == null) {
                sectionCell = new GraySectionCell(mContext, resourcesProvider);
                sectionCell.setBackgroundColor(getThemedColor(Theme.key_graySection) & 0xf2ffffff);
            }
            if (section == 0 || section == 1 && searchResult.isEmpty()) {
                sectionCell.setAlpha(0f);
                return sectionCell;
            }
            section--;
            if (section < sections.size()) {
                sectionCell.setAlpha(1.0f);
                String name = sections.get(section);
                ArrayList<MessageObject> messageObjects = sectionArrays.get(name);
                if (messageObjects != null) {
                    MessageObject messageObject = messageObjects.get(0);
                    String str;
                    if (section == 0 && !searchResult.isEmpty()) {
                        str = LocaleController.getString("GlobalSearch", R.string.GlobalSearch);
                    } else {
                        str = LocaleController.formatSectionDate(messageObject.messageOwner.date);
                    }
                    sectionCell.setText(str);
                }
            }
            return view;
        }

        @Override
        public RecyclerView.ViewHolder onCreateViewHolder(ViewGroup parent, int viewType) {
            View view;
            switch (viewType) {
                case 0:
                    view = new GraySectionCell(mContext, resourcesProvider);
                    break;
                case 1:
                case 4:
                    SharedDocumentCell documentCell = new SharedDocumentCell(mContext, viewType == 1 ? SharedDocumentCell.VIEW_TYPE_PICKER : SharedDocumentCell.VIEW_TYPE_GLOBAL_SEARCH, resourcesProvider);
                    documentCell.setDrawDownloadIcon(false);
                    view = documentCell;
                    break;
                case 2:
                    FlickerLoadingView flickerLoadingView = new FlickerLoadingView(mContext, resourcesProvider);
                    flickerLoadingView.setViewType(FlickerLoadingView.FILES_TYPE);
                    flickerLoadingView.setIsSingleCell(true);
                    view = flickerLoadingView;
                    break;
                case 3:
                default:
                    view = new View(mContext);
                    break;
            }
            view.setLayoutParams(new RecyclerView.LayoutParams(ViewGroup.LayoutParams.MATCH_PARENT, ViewGroup.LayoutParams.WRAP_CONTENT));
            return new RecyclerListView.Holder(view);
        }

        @Override
        public void onBindViewHolder(int section, int position, RecyclerView.ViewHolder holder) {
            int viewType = holder.getItemViewType();
            if (viewType == 2 || viewType == 3) {
                return;
            }
            switch (viewType) {
                case 0: {
                    section--;
                    String name = sections.get(section);
                    ArrayList<MessageObject> messageObjects = sectionArrays.get(name);
                    if (messageObjects == null) {
                        return;
                    }
                    MessageObject messageObject = messageObjects.get(0);
                    String str;
                    if (section == 0 && !searchResult.isEmpty()) {
                        str = LocaleController.getString("GlobalSearch", R.string.GlobalSearch);
                    } else {
                        str = LocaleController.formatSectionDate(messageObject.messageOwner.date);
                    }
                    ((GraySectionCell) holder.itemView).setText(str);
                    break;
                }
                case 1:
                case 4: {
                    SharedDocumentCell sharedDocumentCell = (SharedDocumentCell) holder.itemView;
                    if (section == 0) {
                        ListItem item = (ListItem) getItem(position);
                        SharedDocumentCell documentCell = (SharedDocumentCell) holder.itemView;
                        if (item.icon != 0) {
                            documentCell.setTextAndValueAndTypeAndThumb(item.title, item.subtitle, null, null, item.icon, false);
                        } else {
                            String type = item.ext.toUpperCase().substring(0, Math.min(item.ext.length(), 4));
                            documentCell.setTextAndValueAndTypeAndThumb(item.title, item.subtitle, type, item.thumb, 0, false);
                        }
                        if (item.file != null) {
                            documentCell.setChecked(selectedFiles.containsKey(item.file.toString()), !scrolling);
                        } else {
                            documentCell.setChecked(false, !scrolling);
                        }
                    } else {
                        section--;
                        if (section != 0 || !searchResult.isEmpty()) {
                            position--;
                        }
                        String name = sections.get(section);
                        ArrayList<MessageObject> messageObjects = sectionArrays.get(name);
                        if (messageObjects == null) {
                            return;
                        }
                        MessageObject messageObject = messageObjects.get(position);
                        boolean animated = sharedDocumentCell.getMessage() != null && sharedDocumentCell.getMessage().getId() == messageObject.getId();
                        sharedDocumentCell.setDocument(messageObject, position != messageObjects.size() - 1 || section == sections.size() - 1 && isLoading);
                        sharedDocumentCell.getViewTreeObserver().addOnPreDrawListener(new ViewTreeObserver.OnPreDrawListener() {
                            @Override
                            public boolean onPreDraw() {
                                sharedDocumentCell.getViewTreeObserver().removeOnPreDrawListener(this);
                                if (parentAlert.actionBar.isActionModeShowed()) {
                                    messageHashIdTmp.set(messageObject.getId(), messageObject.getDialogId());
                                    sharedDocumentCell.setChecked(selectedMessages.containsKey(messageHashIdTmp), animated);
                                } else {
                                    sharedDocumentCell.setChecked(false, animated);
                                }
                                return true;
                            }
                        });
                    }
                    break;
                }
            }
        }

        @Override
        public int getItemViewType(int section, int position) {
            if (section == 0) {
                return 1;
            } else if (section == getSectionCount() - 1) {
                return 3;
            }
            section--;
            if (section < sections.size()) {
                if ((section != 0 || !searchResult.isEmpty()) && position == 0) {
                    return 0;
                } else {
                    return 4;
                }
            }
            return 2;
        }

        @Override
        public void notifyDataSetChanged() {
            super.notifyDataSetChanged();
            updateEmptyView();
        }

        @Override
        public String getLetter(int position) {
            return null;
        }

        @Override
        public void getPositionForScrollProgress(RecyclerListView listView, float progress, int[] position) {
            position[0] = 0;
            position[1] = 0;
        }
    }

    @Override
    ArrayList<ThemeDescription> getThemeDescriptions() {
        ArrayList<ThemeDescription> themeDescriptions = new ArrayList<>();
        themeDescriptions.add(new ThemeDescription(searchItem.getSearchField(), ThemeDescription.FLAG_CURSORCOLOR, null, null, null, null, Theme.key_dialogTextBlack));

        themeDescriptions.add(new ThemeDescription(listView, ThemeDescription.FLAG_LISTGLOWCOLOR, null, null, null, null, Theme.key_dialogScrollGlow));

        themeDescriptions.add(new ThemeDescription(listView, ThemeDescription.FLAG_BACKGROUNDFILTER, new Class[]{ShadowSectionCell.class}, null, null, null, Theme.key_windowBackgroundGrayShadow));
        themeDescriptions.add(new ThemeDescription(listView, ThemeDescription.FLAG_BACKGROUNDFILTER | ThemeDescription.FLAG_CELLBACKGROUNDCOLOR, new Class[]{ShadowSectionCell.class}, null, null, null, Theme.key_windowBackgroundGray));

        themeDescriptions.add(new ThemeDescription(listView, ThemeDescription.FLAG_SELECTOR, null, null, null, null, Theme.key_listSelector));
        themeDescriptions.add(new ThemeDescription(listView, 0, new Class[]{View.class}, Theme.dividerPaint, null, null, Theme.key_divider));

        themeDescriptions.add(new ThemeDescription(listView, ThemeDescription.FLAG_TEXTCOLOR, new Class[]{SharedDocumentCell.class}, new String[]{"nameTextView"}, null, null, null, Theme.key_windowBackgroundWhiteBlackText));
        themeDescriptions.add(new ThemeDescription(listView, ThemeDescription.FLAG_TEXTCOLOR, new Class[]{SharedDocumentCell.class}, new String[]{"dateTextView"}, null, null, null, Theme.key_windowBackgroundWhiteGrayText3));
        themeDescriptions.add(new ThemeDescription(listView, ThemeDescription.FLAG_CHECKBOX, new Class[]{SharedDocumentCell.class}, new String[]{"checkBox"}, null, null, null, Theme.key_checkbox));
        themeDescriptions.add(new ThemeDescription(listView, ThemeDescription.FLAG_CHECKBOXCHECK, new Class[]{SharedDocumentCell.class}, new String[]{"checkBox"}, null, null, null, Theme.key_checkboxCheck));
        themeDescriptions.add(new ThemeDescription(listView, ThemeDescription.FLAG_IMAGECOLOR, new Class[]{SharedDocumentCell.class}, new String[]{"thumbImageView"}, null, null, null, Theme.key_files_folderIcon));
        themeDescriptions.add(new ThemeDescription(listView, ThemeDescription.FLAG_IMAGECOLOR | ThemeDescription.FLAG_BACKGROUNDFILTER, new Class[]{SharedDocumentCell.class}, new String[]{"thumbImageView"}, null, null, null, Theme.key_files_folderIconBackground));
        themeDescriptions.add(new ThemeDescription(listView, ThemeDescription.FLAG_TEXTCOLOR, new Class[]{SharedDocumentCell.class}, new String[]{"extTextView"}, null, null, null, Theme.key_files_iconText));
        return themeDescriptions;
    }
}<|MERGE_RESOLUTION|>--- conflicted
+++ resolved
@@ -752,7 +752,7 @@
                         if (duration > MessagesController.getInstance(UserConfig.selectedAccount).ringtoneDurationMax * 1000 || fileSize > MessagesController.getInstance(UserConfig.selectedAccount).ringtoneSizeMax || (!TextUtils.isEmpty(mimeType) && !("audio/mpeg".equals(mimeType) || !"audio/mpeg4".equals(mimeType)))) {
                             continue;
                         }
-                        
+
                         ListItem item = new ListItem();
                         item.title = file.getName();
                         item.file = file;
@@ -1158,22 +1158,15 @@
             FileLog.e(e);
         }
 
-<<<<<<< HEAD
-        if (allowPhoto) {
-
-=======
-        if (!isSoundPicker) {
->>>>>>> 8283c123
+        if (allowPhoto && !isSoundPicker) {
+
             fs = new ListItem();
             fs.title = LocaleController.getString("Gallery", R.string.Gallery);
             fs.subtitle = LocaleController.getString("GalleryInfo", R.string.GalleryInfo);
             fs.icon = R.drawable.files_gallery;
             fs.file = null;
             items.add(fs);
-<<<<<<< HEAD
-
-=======
->>>>>>> 8283c123
+
         }
 
         if (allowMusic) {
