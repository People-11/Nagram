/*
 * This is the source code of Telegram for Android v. 5.x.x.
 * It is licensed under GNU GPL v. 2 or later.
 * You should have received a copy of the license in this archive (see LICENSE).
 *
 * Copyright Nikolai Kudashov, 2013-2018.
 */

package org.telegram.ui.Components;

import android.animation.Animator;
import android.animation.AnimatorListenerAdapter;
import android.animation.AnimatorSet;
import android.animation.ObjectAnimator;
import android.annotation.SuppressLint;
import android.content.BroadcastReceiver;
import android.content.Context;
import android.content.Intent;
import android.content.IntentFilter;
import android.graphics.drawable.ColorDrawable;
import android.graphics.drawable.Drawable;
import android.os.Environment;
import android.os.StatFs;
import android.text.TextUtils;
import android.util.SparseArray;
import android.view.Gravity;
import android.view.View;
import android.view.ViewGroup;
import android.view.ViewTreeObserver;
import android.widget.EditText;
import android.widget.FrameLayout;

import org.telegram.messenger.AccountInstance;
import org.telegram.messenger.AndroidUtilities;
import org.telegram.messenger.ApplicationLoader;
import org.telegram.messenger.BuildVars;
import org.telegram.messenger.FileLoader;
import org.telegram.messenger.FileLog;
import org.telegram.messenger.LocaleController;
import org.telegram.messenger.MediaController;
import org.telegram.messenger.MessageObject;
import org.telegram.messenger.R;
import org.telegram.messenger.SendMessagesHelper;
import org.telegram.messenger.SharedConfig;
import org.telegram.messenger.UserConfig;
import org.telegram.messenger.Utilities;
import org.telegram.tgnet.TLObject;
import org.telegram.tgnet.TLRPC;
import org.telegram.ui.ActionBar.ActionBar;
import org.telegram.ui.ActionBar.ActionBarMenu;
import org.telegram.ui.ActionBar.ActionBarMenuItem;
import org.telegram.ui.ActionBar.AlertDialog;
import org.telegram.ui.ActionBar.Theme;
import org.telegram.ui.ActionBar.ThemeDescription;
import org.telegram.ui.Adapters.FiltersView;
import org.telegram.ui.Cells.GraySectionCell;
import org.telegram.ui.Cells.HeaderCell;
import org.telegram.ui.Cells.ShadowSectionCell;
import org.telegram.ui.Cells.SharedDocumentCell;
import org.telegram.ui.ChatActivity;
import org.telegram.ui.FilteredSearchView;
import org.telegram.ui.PhotoPickerActivity;

import java.io.BufferedReader;
import java.io.File;
import java.io.FileReader;
import java.util.ArrayList;
import java.util.Collections;
import java.util.HashMap;
import java.util.HashSet;
import java.util.Iterator;
import java.util.Locale;
import java.util.StringTokenizer;

import androidx.recyclerview.widget.LinearLayoutManager;
import androidx.recyclerview.widget.LinearSmoothScroller;
import androidx.recyclerview.widget.RecyclerView;

import tw.nekomimi.nekogram.utils.EnvUtil;

public class ChatAttachAlertDocumentLayout extends ChatAttachAlert.AttachAlertLayout {

    public interface DocumentSelectActivityDelegate {
        void didSelectFiles(ArrayList<String> files, String caption, ArrayList<MessageObject> fmessages, boolean notify, int scheduleDate);
        void didSelectPhotos(ArrayList<SendMessagesHelper.SendingMediaInfo> photos, boolean notify, int scheduleDate);

        void startDocumentSelectActivity();

        default void startMusicSelectActivity() {
        }
    }

    private RecyclerListView listView;
    private ListAdapter listAdapter;
    private SearchAdapter searchAdapter;
    private LinearLayoutManager layoutManager;
    private ActionBarMenuItem searchItem;
    private ActionBarMenuItem sortItem;

    private FiltersView filtersView;
    private AnimatorSet filtersViewAnimator;
    private FlickerLoadingView loadingView;

    private boolean sendPressed;

    private boolean ignoreLayout;

    private StickerEmptyView emptyView;
    private float additionalTranslationY;

    private boolean hasFiles;

    private File currentDir;
    private ArrayList<ListItem> items = new ArrayList<>();
    private boolean receiverRegistered = false;
    private ArrayList<HistoryEntry> history = new ArrayList<>();
    private DocumentSelectActivityDelegate delegate;
    private HashMap<String, ListItem> selectedFiles = new HashMap<>();
    private ArrayList<String> selectedFilesOrder = new ArrayList<>();
    private HashMap<FilteredSearchView.MessageHashId, MessageObject> selectedMessages = new HashMap<>();
    private boolean scrolling;
    private ArrayList<ListItem> recentItems = new ArrayList<>();
    private int maxSelectedFiles = -1;
    private boolean canSelectOnlyImageFiles;
    private boolean allowMusic;

    public void setAllowPhoto(boolean allowPhoto) {
        this.allowPhoto = allowPhoto;
    }

    private boolean allowPhoto = true;

    private boolean searching;

    private boolean sortByName;

    private final static int search_button = 0;
    private final static int sort_button = 6;

    private static class ListItem {
        public int icon;
        public String title;
        public String subtitle = "";
        public String ext = "";
        public String thumb;
        public File file;
    }

    private static class HistoryEntry {
        int scrollItem, scrollOffset;
        File dir;
        String title;
    }

    private BroadcastReceiver receiver = new BroadcastReceiver() {
        @Override
        public void onReceive(Context arg0, Intent intent) {
            Runnable r = () -> {
                try {
                    if (currentDir == null) {
                        listRoots();
                    } else {
                        listFiles(currentDir);
                    }
                    updateSearchButton();
                } catch (Exception e) {
                    FileLog.e(e);
                }
            };
            if (Intent.ACTION_MEDIA_UNMOUNTED.equals(intent.getAction())) {
                listView.postDelayed(r, 1000);
            } else {
                r.run();
            }
        }
    };

    public ChatAttachAlertDocumentLayout(ChatAttachAlert alert, Context context, boolean music, Theme.ResourcesProvider resourcesProvider) {
        super(alert, context, resourcesProvider);
        allowMusic = music;
        sortByName = SharedConfig.sortFilesByName;
        loadRecentFiles();

        searching = false;

        if (!receiverRegistered) {
            receiverRegistered = true;
            IntentFilter filter = new IntentFilter();
            filter.addAction(Intent.ACTION_MEDIA_BAD_REMOVAL);
            filter.addAction(Intent.ACTION_MEDIA_CHECKING);
            filter.addAction(Intent.ACTION_MEDIA_EJECT);
            filter.addAction(Intent.ACTION_MEDIA_MOUNTED);
            filter.addAction(Intent.ACTION_MEDIA_NOFS);
            filter.addAction(Intent.ACTION_MEDIA_REMOVED);
            filter.addAction(Intent.ACTION_MEDIA_SHARED);
            filter.addAction(Intent.ACTION_MEDIA_UNMOUNTABLE);
            filter.addAction(Intent.ACTION_MEDIA_UNMOUNTED);
            filter.addDataScheme("file");
            ApplicationLoader.applicationContext.registerReceiver(receiver, filter);
        }

        ActionBarMenu menu = parentAlert.actionBar.createMenu();
        searchItem = menu.addItem(search_button, R.drawable.ic_ab_search).setIsSearchField(true).setActionBarMenuItemSearchListener(new ActionBarMenuItem.ActionBarMenuItemSearchListener() {
            @Override
            public void onSearchExpand() {
                searching = true;
                sortItem.setVisibility(View.GONE);
                parentAlert.makeFocusable(searchItem.getSearchField(), true);
            }

            @Override
            public void onSearchCollapse() {
                searching = false;
                sortItem.setVisibility(View.VISIBLE);
                if (listView.getAdapter() != listAdapter) {
                    listView.setAdapter(listAdapter);
                }
                listAdapter.notifyDataSetChanged();
                searchAdapter.search(null, true);
            }

            @Override
            public void onTextChanged(EditText editText) {
                searchAdapter.search(editText.getText().toString(), false);
            }

            @Override
            public void onSearchFilterCleared(FiltersView.MediaFilterData filterData) {
                searchAdapter.removeSearchFilter(filterData);
                searchAdapter.search(searchItem.getSearchField().getText().toString(), false);
                searchAdapter.updateFiltersView(true, null, null,true);
            }
        });
        searchItem.setSearchFieldHint(LocaleController.getString("Search", R.string.Search));
        searchItem.setContentDescription(LocaleController.getString("Search", R.string.Search));
        EditTextBoldCursor editText = searchItem.getSearchField();
        editText.setTextColor(getThemedColor(Theme.key_dialogTextBlack));
        editText.setCursorColor(getThemedColor(Theme.key_dialogTextBlack));
        editText.setHintTextColor(getThemedColor(Theme.key_chat_messagePanelHint));

        sortItem = menu.addItem(sort_button, sortByName ? R.drawable.contacts_sort_time : R.drawable.contacts_sort_name);
        sortItem.setContentDescription(LocaleController.getString("AccDescrContactSorting", R.string.AccDescrContactSorting));

        addView(loadingView = new FlickerLoadingView(context, resourcesProvider));

        emptyView = new StickerEmptyView(context, loadingView, StickerEmptyView.STICKER_TYPE_SEARCH, resourcesProvider) {
            @Override
            public void setTranslationY(float translationY) {
                super.setTranslationY(translationY + additionalTranslationY);
            }

            @Override
            public float getTranslationY() {
                return super.getTranslationY() - additionalTranslationY;
            }
        };
        addView(emptyView, LayoutHelper.createFrame(LayoutHelper.MATCH_PARENT, LayoutHelper.MATCH_PARENT));
        emptyView.setVisibility(View.GONE);
        emptyView.setOnTouchListener((v, event) -> true);

        listView = new RecyclerListView(context, resourcesProvider);
        listView.setSectionsType(2);
        listView.setVerticalScrollBarEnabled(false);
        listView.setLayoutManager(layoutManager = new FillLastLinearLayoutManager(context, LinearLayoutManager.VERTICAL, false, AndroidUtilities.dp(56), listView) {
            @Override
            public void smoothScrollToPosition(RecyclerView recyclerView, RecyclerView.State state, int position) {
                LinearSmoothScroller linearSmoothScroller = new LinearSmoothScroller(recyclerView.getContext()) {
                    @Override
                    public int calculateDyToMakeVisible(View view, int snapPreference) {
                        int dy = super.calculateDyToMakeVisible(view, snapPreference);
                        dy -= (listView.getPaddingTop() - AndroidUtilities.dp(56));
                        return dy;
                    }

                    @Override
                    protected int calculateTimeForDeceleration(int dx) {
                        return super.calculateTimeForDeceleration(dx) * 2;
                    }
                };
                linearSmoothScroller.setTargetPosition(position);
                startSmoothScroll(linearSmoothScroller);
            }
        });
        listView.setClipToPadding(false);
        listView.setAdapter(listAdapter = new ListAdapter(context));
        listView.setPadding(0, 0, 0, AndroidUtilities.dp(48));
        addView(listView, LayoutHelper.createFrame(LayoutHelper.MATCH_PARENT, LayoutHelper.MATCH_PARENT));
        searchAdapter = new SearchAdapter(context);

        listView.setOnScrollListener(new RecyclerView.OnScrollListener() {
            @Override
            public void onScrolled(RecyclerView recyclerView, int dx, int dy) {
                parentAlert.updateLayout(ChatAttachAlertDocumentLayout.this, true, dy);
                updateEmptyViewPosition();

                if (listView.getAdapter() == searchAdapter) {
                    int firstVisibleItem = layoutManager.findFirstVisibleItemPosition();
                    int lastVisibleItem = layoutManager.findLastVisibleItemPosition();
                    int visibleItemCount = Math.abs(lastVisibleItem - firstVisibleItem) + 1;
                    int totalItemCount = recyclerView.getAdapter().getItemCount();
                    if (visibleItemCount > 0 && lastVisibleItem >= totalItemCount - 10) {
                        searchAdapter.loadMore();
                    }
                }
            }

            @Override
            public void onScrollStateChanged(RecyclerView recyclerView, int newState) {
                if (newState == RecyclerView.SCROLL_STATE_IDLE) {
                    int offset = AndroidUtilities.dp(13);
                    int backgroundPaddingTop = parentAlert.getBackgroundPaddingTop();
                    int top = parentAlert.scrollOffsetY[0] - backgroundPaddingTop - offset;
                    if (top + backgroundPaddingTop < ActionBar.getCurrentActionBarHeight()) {
                        RecyclerListView.Holder holder = (RecyclerListView.Holder) listView.findViewHolderForAdapterPosition(0);
                        if (holder != null && holder.itemView.getTop() > AndroidUtilities.dp(56)) {
                            listView.smoothScrollBy(0, holder.itemView.getTop() - AndroidUtilities.dp(56));
                        }
                    }
                }
                if (newState == RecyclerView.SCROLL_STATE_DRAGGING && searching && listView.getAdapter() == searchAdapter) {
                    AndroidUtilities.hideKeyboard(parentAlert.getCurrentFocus());
                }
                scrolling = newState != RecyclerView.SCROLL_STATE_IDLE;
            }
        });

        listView.setOnItemClickListener((view, position) -> {
            Object object;
            if (listView.getAdapter() == listAdapter) {
                object = listAdapter.getItem(position);
            } else {
                object = searchAdapter.getItem(position);
            }
            if (object instanceof ListItem) {
                ListItem item = (ListItem) object;
                File file = item.file;
                boolean isExternalStorageManager = false;
                if (android.os.Build.VERSION.SDK_INT >= android.os.Build.VERSION_CODES.R) {
                    isExternalStorageManager = Environment.isExternalStorageManager();
                }
                if (file == null) {
                    if (item.icon == R.drawable.files_gallery) {
                        HashMap<Object, Object> selectedPhotos = new HashMap<>();
                        ArrayList<Object> selectedPhotosOrder = new ArrayList<>();
                        ChatActivity chatActivity;
                        if (parentAlert.baseFragment instanceof ChatActivity) {
                            chatActivity = (ChatActivity) parentAlert.baseFragment;
                        } else {
                            chatActivity = null;
                        }

                        PhotoPickerActivity fragment = new PhotoPickerActivity(0, MediaController.allMediaAlbumEntry, selectedPhotos, selectedPhotosOrder, 0, chatActivity != null, chatActivity, false);
                        fragment.setDocumentsPicker(true);
                        fragment.setDelegate(new PhotoPickerActivity.PhotoPickerActivityDelegate() {
                            @Override
                            public void selectedPhotosChanged() {

                            }

                            @Override
                            public void actionButtonPressed(boolean canceled, boolean notify, int scheduleDate) {
                                if (!canceled) {
                                    sendSelectedPhotos(selectedPhotos, selectedPhotosOrder, notify, scheduleDate);
                                }
                            }

                            @Override
                            public void onCaptionChanged(CharSequence text) {

                            }

                            @Override
                            public void onOpenInPressed() {
                                delegate.startDocumentSelectActivity();
                            }
                        });
                        fragment.setMaxSelectedPhotos(maxSelectedFiles, false);
                        parentAlert.baseFragment.presentFragment(fragment);
                        parentAlert.dismiss();
                    } else if (item.icon == R.drawable.files_music) {
                        if (delegate != null) {
                            delegate.startMusicSelectActivity();
                        }
                    } else if (!BuildVars.NO_SCOPED_STORAGE && item.icon == R.drawable.files_storage && !isExternalStorageManager) {
                        delegate.startDocumentSelectActivity();
                    } else {
                        int top = getTopForScroll();
                        HistoryEntry he = history.remove(history.size() - 1);
                        parentAlert.actionBar.setTitle(he.title);
                        if (he.dir != null) {
                            listFiles(he.dir);
                        } else {
                            listRoots();
                        }
                        updateSearchButton();
                        layoutManager.scrollToPositionWithOffset(0, top);
                    }
                } else if (file.isDirectory()) {
                    HistoryEntry he = new HistoryEntry();
                    View child = listView.getChildAt(0);
                    RecyclerView.ViewHolder holder = listView.findContainingViewHolder(child);
                    if (holder != null) {
                        he.scrollItem = holder.getAdapterPosition();
                        he.scrollOffset = child.getTop();
                        he.dir = currentDir;
                        he.title = parentAlert.actionBar.getTitle();
                        history.add(he);
                        if (!listFiles(file)) {
                            history.remove(he);
                            return;
                        }
                        parentAlert.actionBar.setTitle(item.title);
                    }
                } else {
                    onItemClick(view, item);
                }
            } else {
                onItemClick(view, object);
            }
        });

        listView.setOnItemLongClickListener((view, position) -> {
            Object object;
            if (listView.getAdapter() == listAdapter) {
                object = listAdapter.getItem(position);
            } else {
                object = searchAdapter.getItem(position);
            }
            return onItemClick(view, object);
        });

        filtersView = new FiltersView(context, resourcesProvider);
        filtersView.setOnItemClickListener((view, position) -> {
            filtersView.cancelClickRunnables(true);
            searchAdapter.addSearchFilter(filtersView.getFilterAt(position));
        });
        filtersView.setBackgroundColor(getThemedColor(Theme.key_dialogBackground));
        addView(filtersView, LayoutHelper.createFrame(LayoutHelper.MATCH_PARENT, LayoutHelper.WRAP_CONTENT, Gravity.TOP));
        filtersView.setTranslationY(-AndroidUtilities.dp(44));
        filtersView.setVisibility(INVISIBLE);

        listRoots();
        updateSearchButton();
        updateEmptyView();
    }

    @Override
    void onDestroy() {
        try {
            if (receiverRegistered) {
                ApplicationLoader.applicationContext.unregisterReceiver(receiver);
            }
        } catch (Exception e) {
            FileLog.e(e);
        }
        parentAlert.actionBar.closeSearchField();
        ActionBarMenu menu = parentAlert.actionBar.createMenu();
        menu.removeView(sortItem);
        menu.removeView(searchItem);
    }

    @Override
    void onMenuItemClick(int id) {
        if (id == sort_button) {
            SharedConfig.toggleSortFilesByName();
            sortByName = SharedConfig.sortFilesByName;
            sortRecentItems();
            sortFileItems();
            listAdapter.notifyDataSetChanged();
            sortItem.setIcon(sortByName ? R.drawable.contacts_sort_time : R.drawable.contacts_sort_name);
        }
    }

    @Override
    int needsActionBar() {
        return 1;
    }

    @Override
    int getCurrentItemTop() {
        if (listView.getChildCount() <= 0) {
            return Integer.MAX_VALUE;
        }
        View child = listView.getChildAt(0);
        RecyclerListView.Holder holder = (RecyclerListView.Holder) listView.findContainingViewHolder(child);
        int top = (int) child.getY() - AndroidUtilities.dp(8);
        int newOffset = top > 0 && holder != null && holder.getAdapterPosition() == 0 ? top : 0;
        if (top >= 0 && holder != null && holder.getAdapterPosition() == 0) {
            newOffset = top;
        }
        return newOffset + AndroidUtilities.dp(13);
    }

    @Override
    public void setTranslationY(float translationY) {
        super.setTranslationY(translationY);
        parentAlert.getSheetContainer().invalidate();
    }

    @Override
    int getListTopPadding() {
        return listView.getPaddingTop();
    }

    @Override
    int getFirstOffset() {
        return getListTopPadding() + AndroidUtilities.dp(5);
    }

    @Override
    void onPreMeasure(int availableWidth, int availableHeight) {
        int padding;
        if (parentAlert.actionBar.isSearchFieldVisible() || parentAlert.sizeNotifierFrameLayout.measureKeyboardHeight() > AndroidUtilities.dp(20)) {
            padding = AndroidUtilities.dp(56);
            parentAlert.setAllowNestedScroll(false);
        } else {
            if (!AndroidUtilities.isTablet() && AndroidUtilities.displaySize.x > AndroidUtilities.displaySize.y) {
                padding = (int) (availableHeight / 3.5f);
            } else {
                padding = (availableHeight / 5 * 2);
            }
            padding -= AndroidUtilities.dp(1);
            if (padding < 0) {
                padding = 0;
            }
            parentAlert.setAllowNestedScroll(true);
        }
        if (listView.getPaddingTop() != padding) {
            ignoreLayout = true;
            listView.setPadding(0, padding, 0, AndroidUtilities.dp(48));
            ignoreLayout = false;
        }
        FrameLayout.LayoutParams layoutParams = (FrameLayout.LayoutParams) filtersView.getLayoutParams();
        layoutParams.topMargin = ActionBar.getCurrentActionBarHeight();
    }

    @Override
    int getButtonsHideOffset() {
        return AndroidUtilities.dp(62);
    }

    @Override
    public void requestLayout() {
        if (ignoreLayout) {
            return;
        }
        super.requestLayout();
    }

    @Override
    void scrollToTop() {
        listView.smoothScrollToPosition(0);
    }

    @Override
    int getSelectedItemsCount() {
        return selectedFiles.size() + selectedMessages.size();
    }

    @Override
    void sendSelectedItems(boolean notify, int scheduleDate) {
        if (selectedFiles.size() == 0 && selectedMessages.size() == 0 || delegate == null || sendPressed) {
            return;
        }
        sendPressed = true;
        ArrayList<MessageObject> fmessages = new ArrayList<>();
        Iterator<FilteredSearchView.MessageHashId> idIterator = selectedMessages.keySet().iterator();
        while (idIterator.hasNext()) {
            FilteredSearchView.MessageHashId hashId = idIterator.next();
            fmessages.add(selectedMessages.get(hashId));
        }
        ArrayList<String> files = new ArrayList<>(selectedFilesOrder);
        delegate.didSelectFiles(files, parentAlert.commentTextView.getText().toString(), fmessages, notify, scheduleDate);

        parentAlert.dismiss();
    }

    private boolean onItemClick(View view, Object object) {
        boolean add;
        if (object instanceof ListItem) {
            ListItem item = (ListItem) object;
            if (item.file == null || item.file.isDirectory()) {
                return false;
            }
            String path = item.file.getAbsolutePath();
            if (selectedFiles.containsKey(path)) {
                selectedFiles.remove(path);
                selectedFilesOrder.remove(path);
                add = false;
            } else {
                if (!item.file.canRead()) {
                    showErrorBox(LocaleController.getString("AccessError", R.string.AccessError));
                    return false;
                }
                if (canSelectOnlyImageFiles && item.thumb == null) {
                    showErrorBox(LocaleController.formatString("PassportUploadNotImage", R.string.PassportUploadNotImage));
                    return false;
                }
                if (item.file.length() > FileLoader.MAX_FILE_SIZE) {
                    showErrorBox(LocaleController.formatString("FileUploadLimit", R.string.FileUploadLimit, AndroidUtilities.formatFileSize(FileLoader.MAX_FILE_SIZE)));
                    return false;
                }
                if (maxSelectedFiles >= 0 && selectedFiles.size() >= maxSelectedFiles) {
                    showErrorBox(LocaleController.formatString("PassportUploadMaxReached", R.string.PassportUploadMaxReached, LocaleController.formatPluralString("Files", maxSelectedFiles)));
                    return false;
                }
                if (item.file.length() == 0) {
                    return false;
                }
                selectedFiles.put(path, item);
                selectedFilesOrder.add(path);
                add = true;
            }
            scrolling = false;
        } else if (object instanceof MessageObject) {
            MessageObject message = (MessageObject) object;
            FilteredSearchView.MessageHashId hashId = new FilteredSearchView.MessageHashId(message.getId(), message.getDialogId());
            if (selectedMessages.containsKey(hashId)) {
                selectedMessages.remove(hashId);
                add = false;
            } else {
                if (selectedMessages.size() >= 100) {
                    return false;
                }
                selectedMessages.put(hashId, message);
                add = true;
            }
        } else {
            return false;
        }
        if (view instanceof SharedDocumentCell) {
            ((SharedDocumentCell) view).setChecked(add, true);
        }
        parentAlert.updateCountButton(add ? 1 : 2);
        return true;
    }

    public void setMaxSelectedFiles(int value) {
        maxSelectedFiles = value;
    }

    public void setCanSelectOnlyImageFiles(boolean value) {
        canSelectOnlyImageFiles = true;
    }

    private void sendSelectedPhotos(HashMap<Object, Object> photos, ArrayList<Object> order, boolean notify, int scheduleDate) {
        if (photos.isEmpty() || delegate == null || sendPressed) {
            return;
        }
        sendPressed = true;
        ArrayList<SendMessagesHelper.SendingMediaInfo> media = new ArrayList<>();
        for (int a = 0; a < order.size(); a++) {
            Object object = photos.get(order.get(a));
            SendMessagesHelper.SendingMediaInfo info = new SendMessagesHelper.SendingMediaInfo();
            media.add(info);
            if (object instanceof MediaController.PhotoEntry) {
                MediaController.PhotoEntry photoEntry = (MediaController.PhotoEntry) object;
                if (photoEntry.imagePath != null) {
                    info.path = photoEntry.imagePath;
                } else {
                    info.path = photoEntry.path;
                }
                info.thumbPath = photoEntry.thumbPath;
                info.videoEditedInfo = photoEntry.editedInfo;
                info.isVideo = photoEntry.isVideo;
                info.caption = photoEntry.caption != null ? photoEntry.caption.toString() : null;
                info.entities = photoEntry.entities;
                info.masks = photoEntry.stickers;
                info.ttl = photoEntry.ttl;
            }
        }
        delegate.didSelectPhotos(media, notify, scheduleDate);
    }

    public void loadRecentFiles() {
        try {
            File[] files = Environment.getExternalStoragePublicDirectory(Environment.DIRECTORY_DOWNLOADS).listFiles();
            if (files != null) {
                for (int a = 0; a < files.length; a++) {
                    File file = files[a];
                    if (file.isDirectory()) {
                        continue;
                    }
                    ListItem item = new ListItem();
                    item.title = file.getName();
                    item.file = file;
                    String fname = file.getName();
                    String[] sp = fname.split("\\.");
                    item.ext = sp.length > 1 ? sp[sp.length - 1] : "?";
                    item.subtitle = AndroidUtilities.formatFileSize(file.length());
                    fname = fname.toLowerCase();
                    if (fname.endsWith(".jpg") || fname.endsWith(".png") || fname.endsWith(".gif") || fname.endsWith(".jpeg")) {
                        item.thumb = file.getAbsolutePath();
                    }
                    recentItems.add(item);
                }
            }
            sortRecentItems();
        } catch (Exception e) {
            FileLog.e(e);
        }
    }

    private void sortRecentItems() {
        Collections.sort(recentItems, (o1, o2) -> {
            if (sortByName) {
                String lm = o1.file.getName();
                String rm = o2.file.getName();
                return lm.compareToIgnoreCase(rm);
            } else {
                long lm = o1.file.lastModified();
                long rm = o2.file.lastModified();
                if (lm == rm) {
                    return 0;
                } else if (lm > rm) {
                    return -1;
                } else {
                    return 1;
                }
            }
        });
    }

    private void sortFileItems() {
        if (currentDir == null) {
            return;
        }
        Collections.sort(items, (lhs, rhs) -> {
            if (lhs.file == null) {
                return -1;
            } else if (rhs.file == null) {
                return 1;
            }
            boolean isDir1 = lhs.file.isDirectory();
            boolean isDir2 = rhs.file.isDirectory();
            if (isDir1 != isDir2) {
                return isDir1 ? -1 : 1;
            } else if (isDir1 || sortByName) {
                return lhs.file.getName().compareToIgnoreCase(rhs.file.getName());
            } else {
                long lm = lhs.file.lastModified();
                long rm = rhs.file.lastModified();
                if (lm == rm) {
                    return 0;
                } else if (lm > rm) {
                    return -1;
                } else {
                    return 1;
                }
            }
        });
    }

    @Override
    public void onResume() {
        super.onResume();
        if (listAdapter != null) {
            listAdapter.notifyDataSetChanged();
        }
        if (searchAdapter != null) {
            searchAdapter.notifyDataSetChanged();
        }
    }

    @Override
    void onShow() {
        selectedFiles.clear();
        selectedMessages.clear();
        searchAdapter.currentSearchFilters.clear();
        selectedFilesOrder.clear();
        history.clear();
        listRoots();
        updateSearchButton();
        updateEmptyView();
        parentAlert.actionBar.setTitle(LocaleController.getString("SelectFile", R.string.SelectFile));
        sortItem.setVisibility(VISIBLE);
        layoutManager.scrollToPositionWithOffset(0, 0);
    }

    @Override
    void onHide() {
        sortItem.setVisibility(GONE);
        searchItem.setVisibility(GONE);
    }

    private void updateEmptyViewPosition() {
        if (emptyView.getVisibility() != VISIBLE) {
            return;
        }
        View child = listView.getChildAt(0);
        if (child == null) {
            return;
        }
        float oldTranslation = emptyView.getTranslationY();
        additionalTranslationY = (emptyView.getMeasuredHeight() - getMeasuredHeight() + child.getTop()) / 2;
        emptyView.setTranslationY(oldTranslation);
    }

    private void updateEmptyView() {
        boolean visible;
        if (listView.getAdapter() == searchAdapter) {
            visible = searchAdapter.searchResult.isEmpty() && searchAdapter.sections.isEmpty();
        } else {
            visible = listAdapter.getItemCount() == 1;
        }
        emptyView.setVisibility(visible ? VISIBLE : GONE);
        updateEmptyViewPosition();
    }

    private void updateSearchButton() {
        if (searchItem == null) {
            return;
        }
        if (!searchItem.isSearchFieldVisible()) {
            searchItem.setVisibility(hasFiles || history.isEmpty() ? View.VISIBLE : View.GONE);
        }
    }

    private int getTopForScroll() {
        View child = listView.getChildAt(0);
        RecyclerView.ViewHolder holder = listView.findContainingViewHolder(child);
        int top = -listView.getPaddingTop();
        if (holder != null && holder.getAdapterPosition() == 0) {
            top += child.getTop();
        }
        return top;
    }

    private boolean canClosePicker() {
        if (history.size() > 0) {
            HistoryEntry he = history.remove(history.size() - 1);
            parentAlert.actionBar.setTitle(he.title);
            int top = getTopForScroll();
            if (he.dir != null) {
                listFiles(he.dir);
            } else {
                listRoots();
            }
            updateSearchButton();
            layoutManager.scrollToPositionWithOffset(0, top);
            return false;
        }
        return true;
    }

    @Override
    public boolean onBackPressed() {
        if (!canClosePicker()) {
            return true;
        }
        return super.onBackPressed();
    }

    @Override
    protected void onLayout(boolean changed, int left, int top, int right, int bottom) {
        super.onLayout(changed, left, top, right, bottom);
        updateEmptyViewPosition();
    }

    public void setDelegate(DocumentSelectActivityDelegate documentSelectActivityDelegate) {
        delegate = documentSelectActivityDelegate;
    }

    private boolean listFiles(File dir) {
        hasFiles = false;
        if (!dir.canRead()) {
            if (dir.getAbsolutePath().startsWith(Environment.getExternalStorageDirectory().toString())
                    || dir.getAbsolutePath().startsWith("/sdcard")
                    || dir.getAbsolutePath().startsWith("/mnt/sdcard")) {
                if (!Environment.getExternalStorageState().equals(Environment.MEDIA_MOUNTED)
                        && !Environment.getExternalStorageState().equals(Environment.MEDIA_MOUNTED_READ_ONLY)) {
                    currentDir = dir;
                    items.clear();
                    String state = Environment.getExternalStorageState();
                    AndroidUtilities.clearDrawableAnimation(listView);
                    scrolling = true;
                    listAdapter.notifyDataSetChanged();
                    return true;
                }
            }
            showErrorBox(LocaleController.getString("AccessError", R.string.AccessError));
            return false;
        }
        File[] files;
        try {
            files = dir.listFiles();
        } catch (Exception e) {
            showErrorBox(e.getLocalizedMessage());
            return false;
        }
        if (files == null) {
            showErrorBox(LocaleController.getString("UnknownError", R.string.UnknownError));
            return false;
        }
        currentDir = dir;
        items.clear();
        for (int a = 0; a < files.length; a++) {
            File file = files[a];
            if (file.getName().indexOf('.') == 0) {
                continue;
            }
            ListItem item = new ListItem();
            item.title = file.getName();
            item.file = file;
            if (file.isDirectory()) {
                item.icon = R.drawable.files_folder;
                item.subtitle = LocaleController.getString("Folder", R.string.Folder);
            } else {
                hasFiles = true;
                String fname = file.getName();
                String[] sp = fname.split("\\.");
                item.ext = sp.length > 1 ? sp[sp.length - 1] : "?";
                item.subtitle = AndroidUtilities.formatFileSize(file.length());
                fname = fname.toLowerCase();
                if (fname.endsWith(".jpg") || fname.endsWith(".png") || fname.endsWith(".gif") || fname.endsWith(".jpeg")) {
                    item.thumb = file.getAbsolutePath();
                }
            }
            items.add(item);
        }
        ListItem item = new ListItem();
        item.title = "..";
        if (history.size() > 0) {
            HistoryEntry entry = history.get(history.size() - 1);
            if (entry.dir == null) {
                item.subtitle = LocaleController.getString("Folder", R.string.Folder);
            } else {
                item.subtitle = entry.dir.toString();
            }
        } else {
            item.subtitle = LocaleController.getString("Folder", R.string.Folder);
        }
        item.icon = R.drawable.files_folder;
        item.file = null;
        items.add(0, item);
        sortFileItems();
        updateSearchButton();
        AndroidUtilities.clearDrawableAnimation(listView);
        scrolling = true;
        int top = getTopForScroll();
        listAdapter.notifyDataSetChanged();
        layoutManager.scrollToPositionWithOffset(0, top);
        return true;
    }

    private void showErrorBox(String error) {
        new AlertDialog.Builder(getContext(), resourcesProvider).setTitle(LocaleController.getString("AppName", R.string.AppName)).setMessage(error).setPositiveButton(LocaleController.getString("OK", R.string.OK), null).show();
    }

    @SuppressLint("NewApi")
    private void listRoots() {
        currentDir = null;
        hasFiles = false;
        items.clear();

        HashSet<String> paths = new HashSet<>();
        boolean isExternalStorageManager = false;
        if (android.os.Build.VERSION.SDK_INT >= android.os.Build.VERSION_CODES.R) {
            isExternalStorageManager = Environment.isExternalStorageManager();
        }
        if (!BuildVars.NO_SCOPED_STORAGE && !isExternalStorageManager) {
            ListItem ext = new ListItem();
            ext.title = LocaleController.getString("InternalStorage", R.string.InternalStorage);
            ext.icon = R.drawable.files_storage;
            ext.subtitle = LocaleController.getString("InternalFolderInfo", R.string.InternalFolderInfo);
            items.add(ext);
        } else {
            String defaultPath = Environment.getExternalStorageDirectory().getPath();
            String defaultPathState = Environment.getExternalStorageState();
            if (defaultPathState.equals(Environment.MEDIA_MOUNTED) || defaultPathState.equals(Environment.MEDIA_MOUNTED_READ_ONLY)) {
                ListItem ext = new ListItem();
                if (Environment.isExternalStorageRemovable()) {
                    ext.title = LocaleController.getString("SdCard", R.string.SdCard);
                    ext.icon = R.drawable.files_internal;
                    ext.subtitle = LocaleController.getString("ExternalFolderInfo", R.string.ExternalFolderInfo);
                } else {
                    ext.title = LocaleController.getString("InternalStorage", R.string.InternalStorage);
                    ext.icon = R.drawable.files_storage;
                    ext.subtitle = LocaleController.getString("InternalFolderInfo", R.string.InternalFolderInfo);
                }
                ext.file = Environment.getExternalStorageDirectory();
                items.add(ext);
                paths.add(defaultPath);
            }

            BufferedReader bufferedReader = null;
            try {
                bufferedReader = new BufferedReader(new FileReader("/proc/mounts"));
                String line;
                while ((line = bufferedReader.readLine()) != null) {
                    if (line.contains("vfat") || line.contains("/mnt")) {
                        if (BuildVars.LOGS_ENABLED) {
                            FileLog.d(line);
                        }
                        StringTokenizer tokens = new StringTokenizer(line, " ");
                        String unused = tokens.nextToken();
                        String path = tokens.nextToken();
                        if (paths.contains(path)) {
                            continue;
                        }
                        if (line.contains("/dev/block/vold")) {
                            if (!line.contains("/mnt/secure") && !line.contains("/mnt/asec") && !line.contains("/mnt/obb") && !line.contains("/dev/mapper") && !line.contains("tmpfs")) {
                                if (!new File(path).isDirectory()) {
                                    int index = path.lastIndexOf('/');
                                    if (index != -1) {
                                        String newPath = "/storage/" + path.substring(index + 1);
                                        if (new File(newPath).isDirectory()) {
                                            path = newPath;
                                        }
                                    }
                                }
                                paths.add(path);
                                try {
                                    ListItem item = new ListItem();
                                    if (path.toLowerCase().contains("sd")) {
                                        item.title = LocaleController.getString("SdCard", R.string.SdCard);
                                    } else {
                                        item.title = LocaleController.getString("ExternalStorage", R.string.ExternalStorage);
                                    }
                                    item.subtitle = LocaleController.getString("ExternalFolderInfo", R.string.ExternalFolderInfo);
                                    item.icon = R.drawable.files_internal;
                                    item.file = new File(path);
                                    items.add(item);
                                } catch (Exception e) {
                                    FileLog.e(e);
                                }
                            }
                        }
                    }
                }
            } catch (Exception e) {
                FileLog.e(e);
            } finally {
                if (bufferedReader != null) {
                    try {
                        bufferedReader.close();
                    } catch (Exception e) {
                        FileLog.e(e);
                    }
                }
            }
        }

        ListItem fs;
        try {
<<<<<<< HEAD
            File telegramPath = EnvUtil.getTelegramPath();
=======
            File telegramPath = new File(ApplicationLoader.applicationContext.getExternalFilesDir(null), "Telegram");
>>>>>>> 3b971647
            if (telegramPath.exists()) {
                fs = new ListItem();
                fs.title = "Telegram";
                fs.subtitle = LocaleController.getString("AppFolderInfo", R.string.AppFolderInfo);
                fs.icon = R.drawable.files_folder;
                fs.file = telegramPath;
                items.add(fs);
            }
        } catch (Exception e) {
            FileLog.e(e);
        }

        if (allowPhoto) {

            fs = new ListItem();
            fs.title = LocaleController.getString("Gallery", R.string.Gallery);
            fs.subtitle = LocaleController.getString("GalleryInfo", R.string.GalleryInfo);
            fs.icon = R.drawable.files_gallery;
            fs.file = null;
            items.add(fs);

        }

        if (allowMusic) {
            fs = new ListItem();
            fs.title = LocaleController.getString("AttachMusic", R.string.AttachMusic);
            fs.subtitle = LocaleController.getString("MusicInfo", R.string.MusicInfo);
            fs.icon = R.drawable.files_music;
            fs.file = null;
            items.add(fs);
        }
        if (!recentItems.isEmpty()) {
            hasFiles = true;
        }

        AndroidUtilities.clearDrawableAnimation(listView);
        scrolling = true;
        listAdapter.notifyDataSetChanged();
    }

    private String getRootSubtitle(String path) {
        try {
            StatFs stat = new StatFs(path);
            long total = (long) stat.getBlockCount() * (long) stat.getBlockSize();
            long free = (long) stat.getAvailableBlocks() * (long) stat.getBlockSize();
            if (total == 0) {
                return "";
            }
            return LocaleController.formatString("FreeOfTotal", R.string.FreeOfTotal, AndroidUtilities.formatFileSize(free), AndroidUtilities.formatFileSize(total));
        } catch (Exception e) {
            FileLog.e(e);
        }
        return path;
    }

    private class ListAdapter extends RecyclerListView.SelectionAdapter {

        private Context mContext;

        public ListAdapter(Context context) {
            mContext = context;
        }

        @Override
        public boolean isEnabled(RecyclerView.ViewHolder holder) {
            return holder.getItemViewType() == 1;
        }

        @Override
        public int getItemCount() {
            int count = items.size();
            if (history.isEmpty() && !recentItems.isEmpty()) {
                count += recentItems.size() + 2;
            }
            return count + 1;
        }

        public ListItem getItem(int position) {
            int itemsSize = items.size();
            if (position < itemsSize) {
                return items.get(position);
            } else if (history.isEmpty() && !recentItems.isEmpty() && position != itemsSize && position != itemsSize + 1) {
                position -= items.size() + 2;
                if (position < recentItems.size()) {
                    return recentItems.get(position);
                }
            }
            return null;
        }

        @Override
        public int getItemViewType(int position) {
            if (position == getItemCount() - 1) {
                return 3;
            } else {
                int itemsSize = items.size();
                if (position == itemsSize) {
                    return 2;
                } else if (position == itemsSize + 1) {
                    return 0;
                }
            }
            return 1;
        }

        @Override
        public RecyclerView.ViewHolder onCreateViewHolder(ViewGroup parent, int viewType) {
            View view;
            switch (viewType) {
                case 0:
                    view = new HeaderCell(mContext, resourcesProvider);
                    break;
                case 1:
                    view = new SharedDocumentCell(mContext, SharedDocumentCell.VIEW_TYPE_PICKER, resourcesProvider);
                    break;
                case 2:
                    view = new ShadowSectionCell(mContext);
                    Drawable drawable = Theme.getThemedDrawable(mContext, R.drawable.greydivider, Theme.key_windowBackgroundGrayShadow);
                    CombinedDrawable combinedDrawable = new CombinedDrawable(new ColorDrawable(getThemedColor(Theme.key_windowBackgroundGray)), drawable);
                    combinedDrawable.setFullsize(true);
                    view.setBackgroundDrawable(combinedDrawable);
                    break;
                case 3:
                default:
                    view = new View(mContext);
                    break;
            }
            return new RecyclerListView.Holder(view);
        }

        @Override
        public void onBindViewHolder(RecyclerView.ViewHolder holder, int position) {
            switch (holder.getItemViewType()) {
                case 0:
                    HeaderCell headerCell = (HeaderCell) holder.itemView;
                    if (sortByName) {
                        headerCell.setText(LocaleController.getString("RecentFilesAZ", R.string.RecentFilesAZ));
                    } else {
                        headerCell.setText(LocaleController.getString("RecentFiles", R.string.RecentFiles));
                    }
                    break;
                case 1:
                    ListItem item = getItem(position);
                    SharedDocumentCell documentCell = (SharedDocumentCell) holder.itemView;
                    if (item.icon != 0) {
                        documentCell.setTextAndValueAndTypeAndThumb(item.title, item.subtitle, null, null, item.icon, position != items.size() - 1);
                    } else {
                        String type = item.ext.toUpperCase().substring(0, Math.min(item.ext.length(), 4));
                        documentCell.setTextAndValueAndTypeAndThumb(item.title, item.subtitle, type, item.thumb, 0, false);
                    }
                    if (item.file != null) {
                        documentCell.setChecked(selectedFiles.containsKey(item.file.toString()), !scrolling);
                    } else {
                        documentCell.setChecked(false, !scrolling);
                    }
                    break;
            }
        }

        @Override
        public void notifyDataSetChanged() {
            super.notifyDataSetChanged();
            updateEmptyView();
        }
    }

    public class SearchAdapter extends RecyclerListView.SectionsAdapter  {

        private Context mContext;

        private ArrayList<ListItem> searchResult = new ArrayList<>();
        private Runnable searchRunnable;
        private Runnable localSearchRunnable;

        private long currentSearchDialogId;
        private FiltersView.MediaFilterData currentSearchFilter;
        private long currentSearchMinDate;
        private long currentSearchMaxDate;

        private int searchIndex;
        private int nextSearchRate;

        private final FilteredSearchView.MessageHashId messageHashIdTmp = new FilteredSearchView.MessageHashId(0, 0);

        private String lastSearchFilterQueryString;
        private String lastMessagesSearchString;
        private String currentDataQuery;

        private ArrayList<Object> localTipChats = new ArrayList<>();
        private ArrayList<FiltersView.DateData> localTipDates = new ArrayList<>();

        public ArrayList<MessageObject> messages = new ArrayList<>();
        public SparseArray<MessageObject> messagesById = new SparseArray<>();
        public ArrayList<String> sections = new ArrayList<>();
        public HashMap<String, ArrayList<MessageObject>> sectionArrays = new HashMap<>();

        private ArrayList<FiltersView.MediaFilterData> currentSearchFilters = new ArrayList<>();

        private boolean isLoading;
        private int requestIndex;
        private boolean firstLoading = true;
        private int animationIndex = -1;
        private boolean endReached;

        private Runnable clearCurrentResultsRunnable = new Runnable() {
            @Override
            public void run() {
                if (isLoading) {
                    messages.clear();
                    sections.clear();
                    sectionArrays.clear();
                    notifyDataSetChanged();
                }
            }
        };

        public SearchAdapter(Context context) {
            mContext = context;
        }

        public void search(final String query, boolean reset) {
            if (localSearchRunnable != null) {
                AndroidUtilities.cancelRunOnUIThread(localSearchRunnable);
                localSearchRunnable = null;
            }
            if (TextUtils.isEmpty(query)) {
                if (!searchResult.isEmpty()) {
                    searchResult.clear();
                }
                if (listView.getAdapter() != listAdapter) {
                    listView.setAdapter(listAdapter);
                }
                notifyDataSetChanged();
            } else {
                AndroidUtilities.runOnUIThread(localSearchRunnable = () -> {
                    final ArrayList<ListItem> copy = new ArrayList<>(items);
                    if (history.isEmpty()) {
                        copy.addAll(0, recentItems);
                    }
                    boolean hasFilters = !currentSearchFilters.isEmpty();
                    Utilities.searchQueue.postRunnable(() -> {
                        String search1 = query.trim().toLowerCase();
                        if (search1.length() == 0) {
                            updateSearchResults(new ArrayList<>(), query);
                            return;
                        }
                        String search2 = LocaleController.getInstance().getTranslitString(search1);
                        if (search1.equals(search2) || search2.length() == 0) {
                            search2 = null;
                        }
                        String[] search = new String[1 + (search2 != null ? 1 : 0)];
                        search[0] = search1;
                        if (search2 != null) {
                            search[1] = search2;
                        }

                        ArrayList<ListItem> resultArray = new ArrayList<>();

                        if (!hasFilters) {
                            for (int a = 0; a < copy.size(); a++) {
                                ListItem entry = copy.get(a);
                                if (entry.file == null || entry.file.isDirectory()) {
                                    continue;
                                }
                                for (int b = 0; b < search.length; b++) {
                                    String q = search[b];

                                    boolean ok = false;
                                    if (entry.title != null) {
                                        ok = entry.title.toLowerCase().contains(q);
                                    }
                                    if (ok) {
                                        resultArray.add(entry);
                                        break;
                                    }
                                }
                            }
                        }

                        updateSearchResults(resultArray, query);
                    });
                }, 300);
            }

            if (!canSelectOnlyImageFiles && history.isEmpty()) {
                long dialogId = 0;
                long minDate = 0;
                long maxDate = 0;
                for (int i = 0; i < currentSearchFilters.size(); i++) {
                    FiltersView.MediaFilterData data = currentSearchFilters.get(i);
                    if (data.filterType == FiltersView.FILTER_TYPE_CHAT) {
                        if (data.chat instanceof TLRPC.User) {
                            dialogId = ((TLRPC.User) data.chat).id;
                        } else if (data.chat instanceof TLRPC.Chat) {
                            dialogId = -((TLRPC.Chat) data.chat).id;
                        }
                    } else if (data.filterType == FiltersView.FILTER_TYPE_DATE) {
                        minDate = data.dateData.minDate;
                        maxDate = data.dateData.maxDate;
                    }
                }

                searchGlobal(dialogId, minDate, maxDate, FiltersView.filters[2], query, reset);
            }
        }

        public void loadMore() {
            if (searchAdapter.isLoading || searchAdapter.endReached || currentSearchFilter == null) {
                return;
            }
            searchGlobal(currentSearchDialogId, currentSearchMinDate, currentSearchMaxDate, currentSearchFilter, lastMessagesSearchString, false);
        }

        public void removeSearchFilter(FiltersView.MediaFilterData filterData) {
            currentSearchFilters.remove(filterData);
        }

        public void clear() {
            currentSearchFilters.clear();
        }

        private void addSearchFilter(FiltersView.MediaFilterData filter) {
            if (!currentSearchFilters.isEmpty()) {
                for (int i = 0; i < currentSearchFilters.size(); i++) {
                    if (filter.isSameType(currentSearchFilters.get(i))) {
                        return;
                    }
                }
            }
            currentSearchFilters.add(filter);
            parentAlert.actionBar.setSearchFilter(filter);
            parentAlert.actionBar.setSearchFieldText("");
            updateFiltersView(true, null, null, true);
        }

        private void updateFiltersView(boolean showMediaFilters, ArrayList<Object> users, ArrayList<FiltersView.DateData> dates, boolean animated) {
            boolean hasMediaFilter = false;
            boolean hasUserFilter = false;
            boolean hasDataFilter = false;

            for (int i = 0; i < currentSearchFilters.size(); i++) {
                if (currentSearchFilters.get(i).isMedia()) {
                    hasMediaFilter = true;
                } else if (currentSearchFilters.get(i).filterType == FiltersView.FILTER_TYPE_CHAT) {
                    hasUserFilter = true;
                } else if (currentSearchFilters.get(i).filterType == FiltersView.FILTER_TYPE_DATE) {
                    hasDataFilter = true;
                }
            }

            boolean visible = false;
            boolean hasUsersOrDates = (users != null && !users.isEmpty()) || (dates != null && !dates.isEmpty());
            if (!hasMediaFilter && !hasUsersOrDates && showMediaFilters) {
            } else if (hasUsersOrDates) {
                ArrayList<Object> finalUsers = (users != null && !users.isEmpty() && !hasUserFilter) ? users : null;
                ArrayList<FiltersView.DateData> finalDates = (dates != null && !dates.isEmpty() && !hasDataFilter) ? dates : null;
                if (finalUsers != null || finalDates != null) {
                    visible = true;
                    filtersView.setUsersAndDates(finalUsers, finalDates, false);
                }
            }
            if (!visible) {
                filtersView.setUsersAndDates(null, null, false);
            }
            filtersView.setEnabled(visible);
            if (visible && filtersView.getTag() != null || !visible && filtersView.getTag() == null) {
                return;
            }
            filtersView.setTag(visible ? 1 : null);
            if (filtersViewAnimator != null) {
                filtersViewAnimator.cancel();
            }
            if (animated) {
                if (visible) {
                    filtersView.setVisibility(VISIBLE);
                }
                filtersViewAnimator = new AnimatorSet();
                filtersViewAnimator.playTogether(
                        ObjectAnimator.ofFloat(listView, View.TRANSLATION_Y, visible ? AndroidUtilities.dp(44) : 0),
                        ObjectAnimator.ofFloat(filtersView, View.TRANSLATION_Y, visible ? 0 : -AndroidUtilities.dp(44)),
                        ObjectAnimator.ofFloat(loadingView, View.TRANSLATION_Y, visible ? AndroidUtilities.dp(44) : 0),
                        ObjectAnimator.ofFloat(emptyView, View.TRANSLATION_Y, visible ? AndroidUtilities.dp(44) : 0));
                filtersViewAnimator.addListener(new AnimatorListenerAdapter() {
                    @Override
                    public void onAnimationEnd(Animator animation) {
                        if (filtersView.getTag() == null) {
                            filtersView.setVisibility(INVISIBLE);
                        }
                        filtersViewAnimator = null;
                    }
                });
                filtersViewAnimator.setInterpolator(CubicBezierInterpolator.EASE_OUT);
                filtersViewAnimator.setDuration(180);
                filtersViewAnimator.start();
            } else {
                filtersView.getAdapter().notifyDataSetChanged();
                listView.setTranslationY(visible ? AndroidUtilities.dp(44) : 0);
                filtersView.setTranslationY(visible ? 0 : -AndroidUtilities.dp(44));
                loadingView.setTranslationY(visible ? AndroidUtilities.dp(44) : 0);
                emptyView.setTranslationY(visible ? AndroidUtilities.dp(44) : 0);
                filtersView.setVisibility(visible ? VISIBLE : INVISIBLE);
            }
        }

        private void searchGlobal(long dialogId, long minDate, long maxDate, FiltersView.MediaFilterData searchFilter, String query, boolean clearOldResults) {
            String currentSearchFilterQueryString = String.format(Locale.ENGLISH, "%d%d%d%d%s", dialogId, minDate, maxDate, searchFilter.filterType, query);
            boolean filterAndQueryIsSame = lastSearchFilterQueryString != null && lastSearchFilterQueryString.equals(currentSearchFilterQueryString);
            boolean forceClear = !filterAndQueryIsSame && clearOldResults;
            boolean filterIsSame = dialogId == currentSearchDialogId && currentSearchMinDate == minDate && currentSearchMaxDate == maxDate;
            currentSearchFilter = searchFilter;
            this.currentSearchDialogId = dialogId;
            this.currentSearchMinDate = minDate;
            this.currentSearchMaxDate = maxDate;
            if (searchRunnable != null) {
                AndroidUtilities.cancelRunOnUIThread(searchRunnable);
            }
            AndroidUtilities.cancelRunOnUIThread(clearCurrentResultsRunnable);
            if (filterAndQueryIsSame && clearOldResults) {
                return;
            }
            if (forceClear) {
                messages.clear();
                sections.clear();
                sectionArrays.clear();
                isLoading = true;
                emptyView.setVisibility(View.VISIBLE);
                notifyDataSetChanged();
                requestIndex++;
                firstLoading = true;
                if (listView.getPinnedHeader() != null) {
                    listView.getPinnedHeader().setAlpha(0);
                }
                localTipChats.clear();
                localTipDates.clear();
            }
            isLoading = true;
            notifyDataSetChanged();

            if (!filterAndQueryIsSame) {
                clearCurrentResultsRunnable.run();
                emptyView.showProgress(true, !clearOldResults);
            }

            if (TextUtils.isEmpty(query)) {
                localTipDates.clear();
                localTipChats.clear();
                updateFiltersView(false, null, null, true);
                return;
            }
            requestIndex++;
            final int requestId = requestIndex;

            AccountInstance accountInstance = AccountInstance.getInstance(UserConfig.selectedAccount);

            AndroidUtilities.runOnUIThread(searchRunnable = () -> {
                TLObject request;

                ArrayList<Object> resultArray = null;
                if (dialogId != 0) {
                    final TLRPC.TL_messages_search req = new TLRPC.TL_messages_search();
                    req.q = query;
                    req.limit = 20;
                    req.filter = currentSearchFilter.filter;
                    req.peer = accountInstance.getMessagesController().getInputPeer(dialogId);
                    if (minDate > 0) {
                        req.min_date = (int) (minDate / 1000);
                    }
                    if (maxDate > 0) {
                        req.max_date = (int) (maxDate / 1000);
                    }
                    if (filterAndQueryIsSame && query.equals(lastMessagesSearchString) && !messages.isEmpty()) {
                        MessageObject lastMessage = messages.get(messages.size() - 1);
                        req.offset_id = lastMessage.getId();
                    } else {
                        req.offset_id = 0;
                    }
                    request = req;
                } else {
                    if (!TextUtils.isEmpty(query)) {
                        resultArray = new ArrayList<>();
                        ArrayList<CharSequence> resultArrayNames = new ArrayList<>();
                        ArrayList<TLRPC.User> encUsers = new ArrayList<>();
                        accountInstance.getMessagesStorage().localSearch(0, query, resultArray, resultArrayNames, encUsers, -1);
                    }

                    final TLRPC.TL_messages_searchGlobal req = new TLRPC.TL_messages_searchGlobal();
                    req.limit = 20;
                    req.q = query;
                    req.filter = currentSearchFilter.filter;
                    if (minDate > 0) {
                        req.min_date = (int) (minDate / 1000);
                    }
                    if (maxDate > 0) {
                        req.max_date = (int) (maxDate / 1000);
                    }
                    if (filterAndQueryIsSame && query.equals(lastMessagesSearchString) && !messages.isEmpty()) {
                        MessageObject lastMessage = messages.get(messages.size() - 1);
                        req.offset_id = lastMessage.getId();
                        req.offset_rate = nextSearchRate;
                        long id;
                        if (lastMessage.messageOwner.peer_id.channel_id != 0) {
                            id = -lastMessage.messageOwner.peer_id.channel_id;
                        } else if (lastMessage.messageOwner.peer_id.chat_id != 0) {
                            id = -lastMessage.messageOwner.peer_id.chat_id;
                        } else {
                            id = lastMessage.messageOwner.peer_id.user_id;
                        }
                        req.offset_peer = accountInstance.getMessagesController().getInputPeer(id);
                    } else {
                        req.offset_rate = 0;
                        req.offset_id = 0;
                        req.offset_peer = new TLRPC.TL_inputPeerEmpty();
                    }
                    request = req;
                }

                lastMessagesSearchString = query;
                lastSearchFilterQueryString = currentSearchFilterQueryString;

                ArrayList<Object> finalResultArray = resultArray;
                final ArrayList<FiltersView.DateData> dateData = new ArrayList<>();
                FiltersView.fillTipDates(lastMessagesSearchString, dateData);
                accountInstance.getConnectionsManager().sendRequest(request, (response, error) -> {
                    ArrayList<MessageObject> messageObjects = new ArrayList<>();
                    if (error == null) {
                        TLRPC.messages_Messages res = (TLRPC.messages_Messages) response;
                        int n = res.messages.size();
                        for (int i = 0; i < n; i++) {
                            MessageObject messageObject = new MessageObject(accountInstance.getCurrentAccount(), res.messages.get(i), false, true);
                            messageObject.setQuery(query);
                            messageObjects.add(messageObject);
                        }
                    }

                    AndroidUtilities.runOnUIThread(() -> {
                        if (requestId != requestIndex) {
                            return;
                        }
                        isLoading = false;
                        if (error != null) {
                            emptyView.title.setText(LocaleController.getString("SearchEmptyViewTitle2", R.string.SearchEmptyViewTitle2));
                            emptyView.subtitle.setVisibility(View.VISIBLE);
                            emptyView.subtitle.setText(LocaleController.getString("SearchEmptyViewFilteredSubtitle2", R.string.SearchEmptyViewFilteredSubtitle2));
                            emptyView.showProgress(false, true);
                            return;
                        }

                        emptyView.showProgress(false);

                        TLRPC.messages_Messages res = (TLRPC.messages_Messages) response;
                        nextSearchRate = res.next_rate;
                        accountInstance.getMessagesStorage().putUsersAndChats(res.users, res.chats, true, true);
                        accountInstance.getMessagesController().putUsers(res.users, false);
                        accountInstance.getMessagesController().putChats(res.chats, false);
                        if (!filterAndQueryIsSame) {
                            messages.clear();
                            messagesById.clear();
                            sections.clear();
                            sectionArrays.clear();
                        }
                        int totalCount = res.count;
                        currentDataQuery = query;
                        int n = messageObjects.size();
                        for (int i = 0; i < n; i++) {
                            MessageObject messageObject = messageObjects.get(i);
                            ArrayList<MessageObject> messageObjectsByDate = sectionArrays.get(messageObject.monthKey);
                            if (messageObjectsByDate == null) {
                                messageObjectsByDate = new ArrayList<>();
                                sectionArrays.put(messageObject.monthKey, messageObjectsByDate);
                                sections.add(messageObject.monthKey);
                            }
                            messageObjectsByDate.add(messageObject);
                            messages.add(messageObject);
                            messagesById.put(messageObject.getId(), messageObject);
                        }
                        if (messages.size() > totalCount) {
                            totalCount = messages.size();
                        }
                        endReached = messages.size() >= totalCount;

                        if (messages.isEmpty()) {
                            if (TextUtils.isEmpty(currentDataQuery) && dialogId == 0 && minDate == 0) {
                                emptyView.title.setText(LocaleController.getString("SearchEmptyViewTitle", R.string.SearchEmptyViewTitle));
                                emptyView.subtitle.setVisibility(View.VISIBLE);
                                emptyView.subtitle.setText(LocaleController.getString("SearchEmptyViewFilteredSubtitleFiles", R.string.SearchEmptyViewFilteredSubtitleFiles));
                            } else {
                                emptyView.title.setText(LocaleController.getString("SearchEmptyViewTitle2", R.string.SearchEmptyViewTitle2));
                                emptyView.subtitle.setVisibility(View.VISIBLE);
                                emptyView.subtitle.setText(LocaleController.getString("SearchEmptyViewFilteredSubtitle2", R.string.SearchEmptyViewFilteredSubtitle2));
                            }
                        }

                        if (!filterAndQueryIsSame) {
                            localTipChats.clear();
                            if (finalResultArray != null) {
                                localTipChats.addAll(finalResultArray);
                            }
                            if (query.length() >= 3 && (LocaleController.getString("SavedMessages", R.string.SavedMessages).toLowerCase().startsWith(query) || "saved messages".startsWith(query))) {
                                boolean found = false;
                                for (int i = 0; i < localTipChats.size(); i++) {
                                    if (localTipChats.get(i) instanceof TLRPC.User)
                                        if (UserConfig.getInstance(UserConfig.selectedAccount).getCurrentUser().id == ((TLRPC.User) localTipChats.get(i)).id) {
                                            found = true;
                                            break;
                                        }
                                }
                                if (!found) {
                                    localTipChats.add(0, UserConfig.getInstance(UserConfig.selectedAccount).getCurrentUser());
                                }
                            }
                            localTipDates.clear();
                            localTipDates.addAll(dateData);
                            updateFiltersView(TextUtils.isEmpty(currentDataQuery), localTipChats, localTipDates, true);
                        }
                        firstLoading = false;
                        View progressView = null;
                        int progressViewPosition = -1;
                        for (int i = 0; i < n; i++) {
                            View child = listView.getChildAt(i);
                            if (child instanceof FlickerLoadingView) {
                                progressView = child;
                                progressViewPosition = listView.getChildAdapterPosition(child);
                            }
                        }
                        final View finalProgressView = progressView;
                        if (progressView != null) {
                            listView.removeView(progressView);
                        }
                        if (loadingView.getVisibility() == View.VISIBLE && listView.getChildCount() <= 1 || progressView != null) {
                            int finalProgressViewPosition = progressViewPosition;
                            getViewTreeObserver().addOnPreDrawListener(new ViewTreeObserver.OnPreDrawListener() {
                                @Override
                                public boolean onPreDraw() {
                                    getViewTreeObserver().removeOnPreDrawListener(this);
                                    int n = listView.getChildCount();
                                    AnimatorSet animatorSet = new AnimatorSet();
                                    for (int i = 0; i < n; i++) {
                                        View child = listView.getChildAt(i);
                                        if (finalProgressView != null) {
                                            if (listView.getChildAdapterPosition(child) < finalProgressViewPosition) {
                                                continue;
                                            }
                                        }
                                        child.setAlpha(0);
                                        int s = Math.min(listView.getMeasuredHeight(), Math.max(0, child.getTop()));
                                        int delay = (int) ((s / (float) listView.getMeasuredHeight()) * 100);
                                        ObjectAnimator a = ObjectAnimator.ofFloat(child, View.ALPHA, 0, 1f);
                                        a.setStartDelay(delay);
                                        a.setDuration(200);
                                        animatorSet.playTogether(a);
                                    }
                                    animatorSet.addListener(new AnimatorListenerAdapter() {
                                        @Override
                                        public void onAnimationEnd(Animator animation) {
                                            accountInstance.getNotificationCenter().onAnimationFinish(animationIndex);
                                        }
                                    });
                                    animationIndex = accountInstance.getNotificationCenter().setAnimationInProgress(animationIndex, null);
                                    animatorSet.start();

                                    if (finalProgressView != null && finalProgressView.getParent() == null) {
                                        listView.addView(finalProgressView);
                                        RecyclerView.LayoutManager layoutManager = listView.getLayoutManager();
                                        if (layoutManager != null) {
                                            layoutManager.ignoreView(finalProgressView);
                                            Animator animator = ObjectAnimator.ofFloat(finalProgressView, ALPHA, finalProgressView.getAlpha(), 0);
                                            animator.addListener(new AnimatorListenerAdapter() {
                                                @Override
                                                public void onAnimationEnd(Animator animation) {
                                                    finalProgressView.setAlpha(1f);
                                                    layoutManager.stopIgnoringView(finalProgressView);
                                                    listView.removeView(finalProgressView);
                                                }
                                            });
                                            animator.start();
                                        }
                                    }
                                    return true;
                                }
                            });
                        }
                        notifyDataSetChanged();
                    });
                });
            }, (filterAndQueryIsSame && !messages.isEmpty()) ? 0 : 350);
            loadingView.setViewType(FlickerLoadingView.FILES_TYPE);
        }

        private void updateSearchResults(final ArrayList<ListItem> result, String query) {
            AndroidUtilities.runOnUIThread(() -> {
                if (searching) {
                    if (listView.getAdapter() != searchAdapter) {
                        listView.setAdapter(searchAdapter);
                    }
                }
                searchResult = result;
                notifyDataSetChanged();
            });
        }

        @Override
        public boolean isEnabled(RecyclerView.ViewHolder holder, int section, int row) {
            int type = holder.getItemViewType();
            return type == 1 || type == 4;
        }

        @Override
        public int getSectionCount() {
            int count = 2;
            if (!sections.isEmpty()) {
                count += sections.size() + (endReached ? 0 : 1);
            }
            return count;
        }

        @Override
        public Object getItem(int section, int position) {
            if (section == 0) {
                if (position < searchResult.size()) {
                    return searchResult.get(position);
                }
            } else {
                section--;
                if (section < sections.size()) {
                    ArrayList<MessageObject> arrayList = sectionArrays.get(sections.get(section));
                    if (arrayList != null) {
                        return arrayList.get(position - (section == 0 && searchResult.isEmpty() ? 0 : 1));
                    }
                }
            }
            return null;
        }

        @Override
        public int getCountForSection(int section) {
            if (section == 0) {
                return searchResult.size();
            }
            section--;
            if (section < sections.size()) {
                ArrayList<MessageObject> arrayList = sectionArrays.get(sections.get(section));
                if (arrayList != null) {
                    return arrayList.size() + (section == 0 && searchResult.isEmpty() ? 0 : 1);
                } else {
                    return 0;
                }
            }
            return 1;
        }

        @Override
        public View getSectionHeaderView(int section, View view) {
            GraySectionCell sectionCell = (GraySectionCell) view;
            if (sectionCell == null) {
                sectionCell = new GraySectionCell(mContext, resourcesProvider);
                sectionCell.setBackgroundColor(getThemedColor(Theme.key_graySection) & 0xf2ffffff);
            }
            if (section == 0 || section == 1 && searchResult.isEmpty()) {
                sectionCell.setAlpha(0f);
                return sectionCell;
            }
            section--;
            if (section < sections.size()) {
                sectionCell.setAlpha(1.0f);
                String name = sections.get(section);
                ArrayList<MessageObject> messageObjects = sectionArrays.get(name);
                if (messageObjects != null) {
                    MessageObject messageObject = messageObjects.get(0);
                    String str;
                    if (section == 0 && !searchResult.isEmpty()) {
                        str = LocaleController.getString("GlobalSearch", R.string.GlobalSearch);
                    } else {
                        str = LocaleController.formatSectionDate(messageObject.messageOwner.date);
                    }
                    sectionCell.setText(str);
                }
            }
            return view;
        }

        @Override
        public RecyclerView.ViewHolder onCreateViewHolder(ViewGroup parent, int viewType) {
            View view;
            switch (viewType) {
                case 0:
                    view = new GraySectionCell(mContext, resourcesProvider);
                    break;
                case 1:
                case 4:
                    SharedDocumentCell documentCell = new SharedDocumentCell(mContext, viewType == 1 ? SharedDocumentCell.VIEW_TYPE_PICKER : SharedDocumentCell.VIEW_TYPE_GLOBAL_SEARCH, resourcesProvider);
                    documentCell.setDrawDownloadIcon(false);
                    view = documentCell;
                    break;
                case 2:
                    FlickerLoadingView flickerLoadingView = new FlickerLoadingView(mContext, resourcesProvider);
                    flickerLoadingView.setViewType(FlickerLoadingView.FILES_TYPE);
                    flickerLoadingView.setIsSingleCell(true);
                    view = flickerLoadingView;
                    break;
                case 3:
                default:
                    view = new View(mContext);
                    break;
            }
            view.setLayoutParams(new RecyclerView.LayoutParams(ViewGroup.LayoutParams.MATCH_PARENT, ViewGroup.LayoutParams.WRAP_CONTENT));
            return new RecyclerListView.Holder(view);
        }

        @Override
        public void onBindViewHolder(int section, int position, RecyclerView.ViewHolder holder) {
            int viewType = holder.getItemViewType();
            if (viewType == 2 || viewType == 3) {
                return;
            }
            switch (viewType) {
                case 0: {
                    section--;
                    String name = sections.get(section);
                    ArrayList<MessageObject> messageObjects = sectionArrays.get(name);
                    if (messageObjects == null) {
                        return;
                    }
                    MessageObject messageObject = messageObjects.get(0);
                    String str;
                    if (section == 0 && !searchResult.isEmpty()) {
                        str = LocaleController.getString("GlobalSearch", R.string.GlobalSearch);
                    } else {
                        str = LocaleController.formatSectionDate(messageObject.messageOwner.date);
                    }
                    ((GraySectionCell) holder.itemView).setText(str);
                    break;
                }
                case 1:
                case 4: {
                    SharedDocumentCell sharedDocumentCell = (SharedDocumentCell) holder.itemView;
                    if (section == 0) {
                        ListItem item = (ListItem) getItem(position);
                        SharedDocumentCell documentCell = (SharedDocumentCell) holder.itemView;
                        if (item.icon != 0) {
                            documentCell.setTextAndValueAndTypeAndThumb(item.title, item.subtitle, null, null, item.icon, false);
                        } else {
                            String type = item.ext.toUpperCase().substring(0, Math.min(item.ext.length(), 4));
                            documentCell.setTextAndValueAndTypeAndThumb(item.title, item.subtitle, type, item.thumb, 0, false);
                        }
                        if (item.file != null) {
                            documentCell.setChecked(selectedFiles.containsKey(item.file.toString()), !scrolling);
                        } else {
                            documentCell.setChecked(false, !scrolling);
                        }
                    } else {
                        section--;
                        if (section != 0 || !searchResult.isEmpty()) {
                            position--;
                        }
                        String name = sections.get(section);
                        ArrayList<MessageObject> messageObjects = sectionArrays.get(name);
                        if (messageObjects == null) {
                            return;
                        }
                        MessageObject messageObject = messageObjects.get(position);
                        boolean animated = sharedDocumentCell.getMessage() != null && sharedDocumentCell.getMessage().getId() == messageObject.getId();
                        sharedDocumentCell.setDocument(messageObject, position != messageObjects.size() - 1 || section == sections.size() - 1 && isLoading);
                        sharedDocumentCell.getViewTreeObserver().addOnPreDrawListener(new ViewTreeObserver.OnPreDrawListener() {
                            @Override
                            public boolean onPreDraw() {
                                sharedDocumentCell.getViewTreeObserver().removeOnPreDrawListener(this);
                                if (parentAlert.actionBar.isActionModeShowed()) {
                                    messageHashIdTmp.set(messageObject.getId(), messageObject.getDialogId());
                                    sharedDocumentCell.setChecked(selectedMessages.containsKey(messageHashIdTmp), animated);
                                } else {
                                    sharedDocumentCell.setChecked(false, animated);
                                }
                                return true;
                            }
                        });
                    }
                    break;
                }
            }
        }

        @Override
        public int getItemViewType(int section, int position) {
            if (section == 0) {
                return 1;
            } else if (section == getSectionCount() - 1) {
                return 3;
            }
            section--;
            if (section < sections.size()) {
                if ((section != 0 || !searchResult.isEmpty()) && position == 0) {
                    return 0;
                } else {
                    return 4;
                }
            }
            return 2;
        }

        @Override
        public void notifyDataSetChanged() {
            super.notifyDataSetChanged();
            updateEmptyView();
        }

        @Override
        public String getLetter(int position) {
            return null;
        }

        @Override
        public void getPositionForScrollProgress(RecyclerListView listView, float progress, int[] position) {
            position[0] = 0;
            position[1] = 0;
        }
    }

    @Override
    ArrayList<ThemeDescription> getThemeDescriptions() {
        ArrayList<ThemeDescription> themeDescriptions = new ArrayList<>();
        themeDescriptions.add(new ThemeDescription(searchItem.getSearchField(), ThemeDescription.FLAG_CURSORCOLOR, null, null, null, null, Theme.key_dialogTextBlack));

        themeDescriptions.add(new ThemeDescription(listView, ThemeDescription.FLAG_LISTGLOWCOLOR, null, null, null, null, Theme.key_dialogScrollGlow));

        themeDescriptions.add(new ThemeDescription(listView, ThemeDescription.FLAG_BACKGROUNDFILTER, new Class[]{ShadowSectionCell.class}, null, null, null, Theme.key_windowBackgroundGrayShadow));
        themeDescriptions.add(new ThemeDescription(listView, ThemeDescription.FLAG_BACKGROUNDFILTER | ThemeDescription.FLAG_CELLBACKGROUNDCOLOR, new Class[]{ShadowSectionCell.class}, null, null, null, Theme.key_windowBackgroundGray));

        themeDescriptions.add(new ThemeDescription(listView, ThemeDescription.FLAG_SELECTOR, null, null, null, null, Theme.key_listSelector));
        themeDescriptions.add(new ThemeDescription(listView, 0, new Class[]{View.class}, Theme.dividerPaint, null, null, Theme.key_divider));

        themeDescriptions.add(new ThemeDescription(listView, ThemeDescription.FLAG_TEXTCOLOR, new Class[]{SharedDocumentCell.class}, new String[]{"nameTextView"}, null, null, null, Theme.key_windowBackgroundWhiteBlackText));
        themeDescriptions.add(new ThemeDescription(listView, ThemeDescription.FLAG_TEXTCOLOR, new Class[]{SharedDocumentCell.class}, new String[]{"dateTextView"}, null, null, null, Theme.key_windowBackgroundWhiteGrayText3));
        themeDescriptions.add(new ThemeDescription(listView, ThemeDescription.FLAG_CHECKBOX, new Class[]{SharedDocumentCell.class}, new String[]{"checkBox"}, null, null, null, Theme.key_checkbox));
        themeDescriptions.add(new ThemeDescription(listView, ThemeDescription.FLAG_CHECKBOXCHECK, new Class[]{SharedDocumentCell.class}, new String[]{"checkBox"}, null, null, null, Theme.key_checkboxCheck));
        themeDescriptions.add(new ThemeDescription(listView, ThemeDescription.FLAG_IMAGECOLOR, new Class[]{SharedDocumentCell.class}, new String[]{"thumbImageView"}, null, null, null, Theme.key_files_folderIcon));
        themeDescriptions.add(new ThemeDescription(listView, ThemeDescription.FLAG_IMAGECOLOR | ThemeDescription.FLAG_BACKGROUNDFILTER, new Class[]{SharedDocumentCell.class}, new String[]{"thumbImageView"}, null, null, null, Theme.key_files_folderIconBackground));
        themeDescriptions.add(new ThemeDescription(listView, ThemeDescription.FLAG_TEXTCOLOR, new Class[]{SharedDocumentCell.class}, new String[]{"extTextView"}, null, null, null, Theme.key_files_iconText));
        return themeDescriptions;
    }
}<|MERGE_RESOLUTION|>--- conflicted
+++ resolved
@@ -1043,11 +1043,7 @@
 
         ListItem fs;
         try {
-<<<<<<< HEAD
             File telegramPath = EnvUtil.getTelegramPath();
-=======
-            File telegramPath = new File(ApplicationLoader.applicationContext.getExternalFilesDir(null), "Telegram");
->>>>>>> 3b971647
             if (telegramPath.exists()) {
                 fs = new ListItem();
                 fs.title = "Telegram";
