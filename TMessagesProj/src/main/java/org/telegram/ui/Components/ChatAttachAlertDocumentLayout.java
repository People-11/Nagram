--- conflicted
+++ resolved
@@ -258,29 +258,6 @@
         emptyView.setVisibility(View.GONE);
         emptyView.setOnTouchListener((v, event) -> true);
 
-<<<<<<< HEAD
-        emptyImageView = new ImageView(context);
-        emptyImageView.setImageResource(R.drawable.files_empty);
-        emptyImageView.setColorFilter(new PorterDuffColorFilter(Theme.getColor(Theme.key_dialogEmptyImage), PorterDuff.Mode.SRC_IN));
-        emptyView.addView(emptyImageView, LayoutHelper.createLinear(LayoutHelper.WRAP_CONTENT, LayoutHelper.WRAP_CONTENT));
-
-        emptyTitleTextView = new TextView(context);
-        emptyTitleTextView.setTextColor(Theme.getColor(Theme.key_dialogEmptyText));
-        emptyTitleTextView.setGravity(Gravity.CENTER);
-        emptyTitleTextView.setTypeface(AndroidUtilities.getTypeface("fonts/rmedium.ttf"));
-        emptyTitleTextView.setTextSize(TypedValue.COMPLEX_UNIT_DIP, 17);
-        emptyTitleTextView.setPadding(AndroidUtilities.dp(40), 0, AndroidUtilities.dp(40), 0);
-        emptyView.addView(emptyTitleTextView, LayoutHelper.createLinear(LayoutHelper.WRAP_CONTENT, LayoutHelper.WRAP_CONTENT, Gravity.CENTER, 0, 11, 0, 0));
-
-        emptySubtitleTextView = new TextView(context);
-        emptySubtitleTextView.setTextColor(Theme.getColor(Theme.key_dialogEmptyText));
-        emptySubtitleTextView.setGravity(Gravity.CENTER);
-        emptySubtitleTextView.setTextSize(TypedValue.COMPLEX_UNIT_DIP, 15);
-        emptySubtitleTextView.setPadding(AndroidUtilities.dp(40), 0, AndroidUtilities.dp(40), 0);
-        emptyView.addView(emptySubtitleTextView, LayoutHelper.createLinear(LayoutHelper.WRAP_CONTENT, LayoutHelper.WRAP_CONTENT, Gravity.CENTER, 0, 6, 0, 0));
-
-=======
->>>>>>> dd2b001b
         listView = new RecyclerListView(context);
         listView.setSectionsType(2);
         listView.setVerticalScrollBarEnabled(false);
