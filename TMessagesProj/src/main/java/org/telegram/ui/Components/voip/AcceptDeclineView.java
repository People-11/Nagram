package org.telegram.ui.Components.voip;

import android.animation.Animator;
import android.animation.ValueAnimator;
import android.content.Context;
import android.graphics.Canvas;
import android.graphics.Color;
import android.graphics.Paint;
import android.graphics.PorterDuff;
import android.graphics.PorterDuffColorFilter;
import android.graphics.Rect;
import android.graphics.drawable.Drawable;
import android.os.Build;
import android.os.Bundle;
import android.os.SystemClock;
import android.text.Layout;
import android.text.StaticLayout;
import android.text.TextPaint;
import android.view.MotionEvent;
import android.view.View;
import android.view.ViewConfiguration;
import android.view.ViewParent;
import android.view.accessibility.AccessibilityEvent;
import android.view.accessibility.AccessibilityManager;
import android.view.accessibility.AccessibilityNodeInfo;
import android.view.accessibility.AccessibilityNodeProvider;
import android.widget.Button;

import androidx.annotation.NonNull;
import androidx.core.content.ContextCompat;
import androidx.core.graphics.ColorUtils;

import org.telegram.messenger.AndroidUtilities;
import org.telegram.messenger.LocaleController;
import org.telegram.messenger.R;
import org.telegram.ui.ActionBar.Theme;

public class AcceptDeclineView extends View {

    private FabBackgroundDrawable acceptDrawable;
    private FabBackgroundDrawable declineDrawable;
    private Drawable callDrawable;
    private Drawable cancelDrawable;
    private Paint acceptCirclePaint = new Paint(Paint.ANTI_ALIAS_FLAG);

    private StaticLayout acceptLayout;
    private StaticLayout declineLayout;
    private StaticLayout retryLayout;

    private AcceptDeclineAccessibilityNodeProvider accessibilityNodeProvider;

    private int buttonWidth;
    private int currentFocusedVirtualViewId = View.NO_ID;
    float smallRadius;
    float bigRadius;
    boolean expandSmallRadius = true;
    boolean expandBigRadius = true;

    boolean startDrag;
    boolean captured;
    long capturedTime;
    boolean leftDrag;
    float startX;
    float startY;
    float touchSlop;
    float leftOffsetX;
    float rigthOffsetX;
    float maxOffset;

    Rect acceptRect = new Rect();
    Rect declineRect = new Rect();
    Animator leftAnimator;
    Animator rightAnimator;

    Listener listener;

    boolean retryMod;
    Drawable rippleDrawable;
    private boolean screenWasWakeup;
    Paint linePaint = new Paint(Paint.ANTI_ALIAS_FLAG);

    Drawable arrowDrawable;

    float arrowProgress;

    public AcceptDeclineView(@NonNull Context context) {
        super(context);
        touchSlop = ViewConfiguration.get(context).getScaledTouchSlop();
        buttonWidth = AndroidUtilities.dp(60);
        acceptDrawable = new FabBackgroundDrawable();
        acceptDrawable.setColor(0xFF40C749);

        declineDrawable = new FabBackgroundDrawable();
        declineDrawable.setColor(0xFFF01D2C);

        declineDrawable.setBounds(0, 0, buttonWidth, buttonWidth);
        acceptDrawable.setBounds(0, 0, buttonWidth, buttonWidth);

        TextPaint textPaint = new TextPaint(Paint.ANTI_ALIAS_FLAG);
        textPaint.setTextSize(AndroidUtilities.dp(11));
        textPaint.setColor(Color.WHITE);

        String acceptStr = LocaleController.getString("AcceptCall", R.string.AcceptCall);
        String declineStr = LocaleController.getString("DeclineCall", R.string.DeclineCall);
        String retryStr = LocaleController.getString("RetryCall", R.string.RetryCall);

        acceptLayout = new StaticLayout(acceptStr, textPaint, (int) textPaint.measureText(acceptStr), Layout.Alignment.ALIGN_NORMAL, 1.0f, 0.0f, false);
        declineLayout = new StaticLayout(declineStr, textPaint, (int) textPaint.measureText(declineStr), Layout.Alignment.ALIGN_NORMAL, 1.0f, 0.0f, false);

        retryLayout = new StaticLayout(retryStr, textPaint, (int) textPaint.measureText(retryStr), Layout.Alignment.ALIGN_NORMAL, 1.0f, 0.0f, false);

        callDrawable = ContextCompat.getDrawable(context, R.drawable.calls_decline).mutate();
        cancelDrawable = ContextCompat.getDrawable(context, R.drawable.ic_close_white).mutate();
        cancelDrawable.setColorFilter(new PorterDuffColorFilter(Color.BLACK, PorterDuff.Mode.MULTIPLY));

        acceptCirclePaint.setColor(0x3f45bc4d);
        rippleDrawable = Theme.createSimpleSelectorCircleDrawable(AndroidUtilities.dp(52), 0, ColorUtils.setAlphaComponent(Color.WHITE, (int) (255 * 0.3f)));
        rippleDrawable.setCallback(this);

        arrowDrawable = ContextCompat.getDrawable(context, R.drawable.call_arrow_right);
    }


    @Override
    protected void onMeasure(int widthMeasureSpec, int heightMeasureSpec) {
        super.onMeasure(widthMeasureSpec, heightMeasureSpec);
        maxOffset = getMeasuredWidth() / 2f - (buttonWidth / 2f + AndroidUtilities.dp(46));

        int padding = (buttonWidth - AndroidUtilities.dp(28)) / 2;
        callDrawable.setBounds(padding, padding, padding + AndroidUtilities.dp(28), padding + AndroidUtilities.dp(28));
        cancelDrawable.setBounds(padding, padding, padding + AndroidUtilities.dp(28), padding + AndroidUtilities.dp(28));

        linePaint.setStrokeWidth(AndroidUtilities.dp(3));
        linePaint.setColor(Color.WHITE);
    }

    @Override
    public boolean onTouchEvent(MotionEvent event) {
        if (!isEnabled()) {
            return false;
        }
        switch (event.getAction()) {
            case MotionEvent.ACTION_DOWN:
                startX = event.getX();
                startY = event.getY();
                if (leftAnimator == null && declineRect.contains((int) event.getX(), (int) event.getY())) {
                    rippleDrawable = Theme.createSimpleSelectorCircleDrawable(AndroidUtilities.dp(52), 0, 0xFFFF3846);
                    captured = true;
                    leftDrag = true;
                    setPressed(true);
                    return true;
                }
                if (rightAnimator == null && acceptRect.contains((int) event.getX(), (int) event.getY())) {
                    rippleDrawable = Theme.createSimpleSelectorCircleDrawable(AndroidUtilities.dp(52), 0, 0xFF4DD156);
                    captured = true;
                    leftDrag = false;
                    setPressed(true);
                    if (rightAnimator != null) {
                        rightAnimator.cancel();
                    }
                    return true;
                }
                break;
            case MotionEvent.ACTION_MOVE:
                if (captured) {
                    float dx = event.getX() - startX;
                    if (!startDrag && Math.abs(dx) > touchSlop) {
                        if (!retryMod) {
                            startX = event.getX();
                            dx = 0;
                            startDrag = true;
                            setPressed(false);
                            getParent().requestDisallowInterceptTouchEvent(true);
                        } else {
                            setPressed(false);
                            captured = false;
                        }
                    }
                    if (startDrag) {
                        if (leftDrag) {
                            leftOffsetX = dx;
                            if (leftOffsetX < 0) {
                                leftOffsetX = 0;
                            } else if (leftOffsetX > maxOffset) {
                                leftOffsetX = maxOffset;
                                dispatchTouchEvent(MotionEvent.obtain(SystemClock.uptimeMillis(), SystemClock.uptimeMillis(), MotionEvent.ACTION_UP, 0, 0, 0));
                            }
                        } else {
                            rigthOffsetX = dx;
                            if (rigthOffsetX > 0) {
                                rigthOffsetX = 0;
                            } else if (rigthOffsetX < -maxOffset) {
                                rigthOffsetX = -maxOffset;
                                dispatchTouchEvent(MotionEvent.obtain(SystemClock.uptimeMillis(), SystemClock.uptimeMillis(), MotionEvent.ACTION_UP, 0, 0, 0));
                            }
                        }
                    }
                    return true;
                }
                break;
            case MotionEvent.ACTION_CANCEL:
            case MotionEvent.ACTION_UP:
                float dy = event.getY() - startY;
                if (captured) {
                    if (leftDrag) {
                        ValueAnimator animator = ValueAnimator.ofFloat(leftOffsetX, 0);
                        animator.addUpdateListener(valueAnimator -> {
                            leftOffsetX = (float) valueAnimator.getAnimatedValue();
                            invalidate();
                            leftAnimator = null;
                        });
                        animator.start();
                        leftAnimator = animator;
                        if (listener != null) {
                            if ((!startDrag && Math.abs(dy) < touchSlop && !screenWasWakeup) || leftOffsetX > maxOffset * 0.8f) {
                                listener.onDecline();
                            }
                        }
                    } else {
                        ValueAnimator animator = ValueAnimator.ofFloat(rigthOffsetX, 0);
                        animator.addUpdateListener(valueAnimator -> {
                            rigthOffsetX = (float) valueAnimator.getAnimatedValue();
                            invalidate();
                            rightAnimator = null;
                        });
                        animator.start();
                        rightAnimator = animator;
                        if (listener != null) {
                            if ((!startDrag && Math.abs(dy) < touchSlop && !screenWasWakeup) || -rigthOffsetX > maxOffset * 0.8f) {
                                listener.onAccept();
                            }
                        }
                    }
                }
                getParent().requestDisallowInterceptTouchEvent(false);
                captured = false;
                startDrag = false;
                setPressed(false);
                break;
        }

        return false;
    }

    @Override
    protected void onDraw(Canvas canvas) {
        if (!retryMod) {
            if (expandSmallRadius) {
                smallRadius += AndroidUtilities.dp(2) * 0.04f;
                if (smallRadius > AndroidUtilities.dp(4)) {
                    smallRadius = AndroidUtilities.dp(4);
                    expandSmallRadius = false;
                }
            } else {
                smallRadius -= AndroidUtilities.dp(2) * 0.04f;
                if (smallRadius < 0) {
                    smallRadius = 0;
                    expandSmallRadius = true;
                }
            }

            if (expandBigRadius) {
                bigRadius += AndroidUtilities.dp(4) * 0.03f;
                if (bigRadius > AndroidUtilities.dp(10)) {
                    bigRadius = AndroidUtilities.dp(10);
                    expandBigRadius = false;
                }
            } else {
                bigRadius -= AndroidUtilities.dp(5) * 0.03f;
                if (bigRadius < AndroidUtilities.dp(5)) {
                    bigRadius = AndroidUtilities.dp(5);
                    expandBigRadius = true;
                }
            }
            invalidate();
        }


        float k = 0.6f;
        if (screenWasWakeup && !retryMod) {

            arrowProgress += 16 / 1500f;
            if (arrowProgress > 1) {
                arrowProgress = 0;
            }

            int cY = (int) (AndroidUtilities.dp(40) + buttonWidth / 2f);
            float startX = AndroidUtilities.dp(46) + buttonWidth + AndroidUtilities.dp(8);
            float endX = getMeasuredWidth() / 2f - AndroidUtilities.dp(8);

            float lineLength = AndroidUtilities.dp(10);

            float stepProgress = (1f - k) / 3f;
            for (int i = 0; i < 3; i++) {
                int x = (int) (startX + (endX - startX - lineLength) / 3 * i);

                float alpha = 0.5f;
                float startAlphaFrom = i * stepProgress;
                if (arrowProgress > startAlphaFrom && arrowProgress < startAlphaFrom + k) {
                    float p = (arrowProgress - startAlphaFrom) / k;
                    if (p > 0.5) p = 1f - p;
                    alpha = 0.5f + p;
                }
                canvas.save();
                canvas.clipRect(leftOffsetX + AndroidUtilities.dp(46) + buttonWidth / 2,0,getMeasuredHeight(),getMeasuredWidth() >> 1);
                arrowDrawable.setAlpha((int) (255 * alpha));
                arrowDrawable.setBounds(x, cY - arrowDrawable.getIntrinsicHeight() / 2, x + arrowDrawable.getIntrinsicWidth(), cY + arrowDrawable.getIntrinsicHeight() / 2);
                arrowDrawable.draw(canvas);
                canvas.restore();

                x = (int) (getMeasuredWidth() - (startX + (endX - startX - lineLength) / 3 * i));
                canvas.save();
                canvas.clipRect(getMeasuredWidth() >> 1, 0, rigthOffsetX + getMeasuredWidth() - AndroidUtilities.dp(46) - buttonWidth / 2, getMeasuredHeight());
                canvas.rotate(180, x - arrowDrawable.getIntrinsicWidth() / 2f, cY);
                arrowDrawable.setBounds(x - arrowDrawable.getIntrinsicWidth(), cY - arrowDrawable.getIntrinsicHeight() / 2, x, cY + arrowDrawable.getIntrinsicHeight() / 2);
                arrowDrawable.draw(canvas);
                canvas.restore();
            }
            invalidate();
        }
        bigRadius += AndroidUtilities.dp(8) * 0.005f;
        canvas.save();
        canvas.translate(0, AndroidUtilities.dp(40));
        canvas.save();
        canvas.translate(leftOffsetX + AndroidUtilities.dp(46), 0);
        declineDrawable.draw(canvas);

        canvas.save();
        canvas.translate(buttonWidth / 2f - declineLayout.getWidth() / 2f, buttonWidth + AndroidUtilities.dp(8));
        declineLayout.draw(canvas);
        declineRect.set(AndroidUtilities.dp(46), AndroidUtilities.dp(40), AndroidUtilities.dp(46) + buttonWidth, AndroidUtilities.dp(40) + buttonWidth);
        canvas.restore();

        if (retryMod) {
            cancelDrawable.draw(canvas);
        } else {
            callDrawable.draw(canvas);
        }

        if (leftDrag) {
            rippleDrawable.setBounds(AndroidUtilities.dp(4), AndroidUtilities.dp(4), buttonWidth - AndroidUtilities.dp(4), buttonWidth - AndroidUtilities.dp(4));
            rippleDrawable.draw(canvas);
        }

        canvas.restore();

        canvas.save();
        canvas.translate(rigthOffsetX + getMeasuredWidth() - AndroidUtilities.dp(46) - buttonWidth, 0);
        if (!retryMod) {
            canvas.drawCircle(buttonWidth / 2f, buttonWidth / 2f, buttonWidth / 2f - AndroidUtilities.dp(4) + bigRadius, acceptCirclePaint);
            canvas.drawCircle(buttonWidth / 2f, buttonWidth / 2f, buttonWidth / 2f - AndroidUtilities.dp(4) + smallRadius, acceptCirclePaint);
        }
        acceptDrawable.draw(canvas);
        acceptRect.set(getMeasuredWidth() - AndroidUtilities.dp(46) - buttonWidth, AndroidUtilities.dp(40), getMeasuredWidth() - AndroidUtilities.dp(46), AndroidUtilities.dp(40) + buttonWidth);

        if (retryMod) {
            canvas.save();
            canvas.translate(buttonWidth / 2f - retryLayout.getWidth() / 2f, buttonWidth + AndroidUtilities.dp(8));
            retryLayout.draw(canvas);
            canvas.restore();
        } else {
            canvas.save();
            canvas.translate(buttonWidth / 2f - acceptLayout.getWidth() / 2f, buttonWidth + AndroidUtilities.dp(8));
            acceptLayout.draw(canvas);
            canvas.restore();
        }

        canvas.save();
        canvas.translate(-AndroidUtilities.dp(1), AndroidUtilities.dp(1));
        canvas.rotate(-135, callDrawable.getBounds().centerX(), callDrawable.getBounds().centerY());
        callDrawable.draw(canvas);
        canvas.restore();

        if (!leftDrag) {
            rippleDrawable.setBounds(AndroidUtilities.dp(4), AndroidUtilities.dp(4), buttonWidth - AndroidUtilities.dp(4), buttonWidth - AndroidUtilities.dp(4));
            rippleDrawable.draw(canvas);
        }

        canvas.restore();
        canvas.restore();
    }

    public void setListener(Listener listener) {
        this.listener = listener;
    }

    public interface Listener {
        void onAccept();

        void onDecline();
    }

    public void setRetryMod(boolean retryMod) {
        this.retryMod = retryMod;
        if (retryMod) {
            declineDrawable.setColor(Color.WHITE);
            screenWasWakeup = false;
        } else {
            declineDrawable.setColor(0xFFe61e44);
        }
    }

    @Override
    protected void drawableStateChanged() {
        super.drawableStateChanged();
        rippleDrawable.setState(getDrawableState());
    }

    @Override
    public boolean verifyDrawable(Drawable drawable) {
        return rippleDrawable == drawable || super.verifyDrawable(drawable);
    }

    @Override
    public void jumpDrawablesToCurrentState() {
        super.jumpDrawablesToCurrentState();
        if (rippleDrawable != null) {
            rippleDrawable.jumpToCurrentState();
        }
    }

    @Override
    public boolean dispatchHoverEvent(MotionEvent event) {
        if (accessibilityNodeProvider != null && accessibilityNodeProvider.dispatchHoverEvent(event)) {
            return true;
        }
        return super.dispatchHoverEvent(event);
    }

    @Override
    public boolean performAccessibilityAction(int action, Bundle arguments) {
        if (action == AccessibilityNodeInfo.ACTION_ACCESSIBILITY_FOCUS) currentFocusedVirtualViewId = NO_ID;
        return super.performAccessibilityAction(action, arguments);
    }

    @Override
    public AccessibilityNodeProvider getAccessibilityNodeProvider() {
        if (accessibilityNodeProvider == null) {
            accessibilityNodeProvider = new AcceptDeclineAccessibilityNodeProvider(this, 2) {

                private static final int ACCEPT_VIEW_ID = 0;
                private static final int DECLINE_VIEW_ID = 1;

                private final int[] coords = {0, 0};

                @Override
                protected CharSequence getVirtualViewText(int virtualViewId) {
                    if (virtualViewId == ACCEPT_VIEW_ID) {
                        if (retryMod) {
                            if (retryLayout != null) {
                                return retryLayout.getText();
                            }
                        } else {
                            if (acceptLayout != null) {
                                return acceptLayout.getText();
                            }
                        }
                    } else if (virtualViewId == DECLINE_VIEW_ID) {
                        if (declineLayout != null) {
                            return declineLayout.getText();
                        }
                    }
                    return null;
                }

                @Override
                protected void getVirtualViewBoundsInScreen(int virtualViewId, Rect outRect) {
                    getVirtualViewBoundsInParent(virtualViewId, outRect);
                    getLocationOnScreen(coords);
                    outRect.offset(coords[0], coords[1]);
                }

                @Override
                protected void getVirtualViewBoundsInParent(int virtualViewId, Rect outRect) {
                    if (virtualViewId == ACCEPT_VIEW_ID) {
                        outRect.set(acceptRect);
                    } else if (virtualViewId == DECLINE_VIEW_ID) {
                        outRect.set(declineRect);
                    } else {
                        outRect.setEmpty();
                    }
                }

                @Override
                protected void onVirtualViewClick(int virtualViewId) {
                    if (listener != null) {
                        if (virtualViewId == ACCEPT_VIEW_ID) {
                            listener.onAccept();
                        } else if (virtualViewId == DECLINE_VIEW_ID) {
                            listener.onDecline();
                        }
                    }
                }
            };
        }
        return accessibilityNodeProvider;
    }

    public void setScreenWasWakeup(boolean screenWasWakeup) {
        this.screenWasWakeup = screenWasWakeup;
    }

<<<<<<< HEAD
    private abstract class AcceptDeclineAccessibilityNodeProvider extends AccessibilityNodeProvider {
=======
    public static abstract class AcceptDeclineAccessibilityNodeProvider extends AccessibilityNodeProvider {
>>>>>>> 4a95c2fc

        private final View hostView;
        private final int virtualViewsCount;
        private final Rect rect = new Rect();
        private final AccessibilityManager accessibilityManager;
<<<<<<< HEAD
        private AcceptDeclineAccessibilityNodeProvider(View hostView, int virtualViewsCount) {
=======

        private int currentFocusedVirtualViewId = View.NO_ID;

        protected AcceptDeclineAccessibilityNodeProvider(View hostView, int virtualViewsCount) {
>>>>>>> 4a95c2fc
            this.hostView = hostView;
            this.virtualViewsCount = virtualViewsCount;
            this.accessibilityManager = ContextCompat.getSystemService(hostView.getContext(), AccessibilityManager.class);
        }

        @Override
        public AccessibilityNodeInfo createAccessibilityNodeInfo(int virtualViewId) {
            AccessibilityNodeInfo nodeInfo;
            if (virtualViewId == HOST_VIEW_ID) {
                nodeInfo = AccessibilityNodeInfo.obtain(hostView);
                nodeInfo.setPackageName(hostView.getContext().getPackageName());
                for (int i = 0; i < virtualViewsCount; i++) {
                    nodeInfo.addChild(hostView, i);
                }
            } else {
                nodeInfo = AccessibilityNodeInfo.obtain(hostView, virtualViewId);
                nodeInfo.setPackageName(hostView.getContext().getPackageName());
                if (Build.VERSION.SDK_INT >= 21) {
                    nodeInfo.addAction(AccessibilityNodeInfo.AccessibilityAction.ACTION_CLICK);
                }
                nodeInfo.setText(getVirtualViewText(virtualViewId));
                nodeInfo.setClassName(Button.class.getName());
                if (Build.VERSION.SDK_INT >= 24) {
                    nodeInfo.setImportantForAccessibility(true);
                }
                nodeInfo.setVisibleToUser(true);
                nodeInfo.setClickable(true);
                nodeInfo.setEnabled(true);
                nodeInfo.setParent(hostView);
                getVirtualViewBoundsInScreen(virtualViewId, rect);
                nodeInfo.setBoundsInScreen(rect);
            }
            return nodeInfo;
        }

        @Override
        public boolean performAction(int virtualViewId, int action, Bundle arguments) {
            if (virtualViewId == HOST_VIEW_ID) {
                return hostView.performAccessibilityAction(action, arguments);
            } else {
                if (action == AccessibilityNodeInfo.ACTION_ACCESSIBILITY_FOCUS) {
                    currentFocusedVirtualViewId = virtualViewId;
                    sendAccessibilityEventForVirtualView(virtualViewId, AccessibilityEvent.TYPE_VIEW_ACCESSIBILITY_FOCUSED);
                } else if (action == AccessibilityNodeInfo.ACTION_CLICK) {
                    onVirtualViewClick(virtualViewId);
                }
            }
            return true;// For action accessibilityFocus should be return true too,because in other case screenreader will consider,what it's the last node on the screen,and we will hear sound fron it,which announce about it.
        }

        public boolean dispatchHoverEvent(MotionEvent event) {
            final int x = (int) event.getX();
            final int y = (int) event.getY();
            if (event.getAction() == MotionEvent.ACTION_HOVER_ENTER || event.getAction() == MotionEvent.ACTION_HOVER_MOVE) {
                for (int i = 0; i < virtualViewsCount; i++) {
                    getVirtualViewBoundsInParent(i, rect);
                    if (rect.contains(x, y)) {
                        if (i != currentFocusedVirtualViewId) {
                            currentFocusedVirtualViewId = i;
                            sendAccessibilityEventForVirtualView(i, AccessibilityEvent.TYPE_VIEW_ACCESSIBILITY_FOCUSED);
                        }
                        return true;
                    }
                }
            } else if (event.getAction() == MotionEvent.ACTION_HOVER_EXIT) {
                if (currentFocusedVirtualViewId != -1) {
                    currentFocusedVirtualViewId = -1;
                    return true;
                }
            }
            return false;
        }

        private void sendAccessibilityEventForVirtualView(int virtualViewId, int eventType) {
            if (accessibilityManager.isTouchExplorationEnabled()) {
                final ViewParent parent = hostView.getParent();
                if (parent != null) {
                    final AccessibilityEvent event = AccessibilityEvent.obtain(eventType);
                    event.setPackageName(hostView.getContext().getPackageName());
                    event.setSource(hostView, virtualViewId);
                    parent.requestSendAccessibilityEvent(hostView, event);
                }
            }
        }

        protected abstract CharSequence getVirtualViewText(int virtualViewId);

        protected abstract void getVirtualViewBoundsInScreen(int virtualViewId, Rect outRect);

        protected abstract void getVirtualViewBoundsInParent(int virtualViewId, Rect outRect);

        protected abstract void onVirtualViewClick(int virtualViewId);
    }
}<|MERGE_RESOLUTION|>--- conflicted
+++ resolved
@@ -500,24 +500,16 @@
         this.screenWasWakeup = screenWasWakeup;
     }
 
-<<<<<<< HEAD
-    private abstract class AcceptDeclineAccessibilityNodeProvider extends AccessibilityNodeProvider {
-=======
     public static abstract class AcceptDeclineAccessibilityNodeProvider extends AccessibilityNodeProvider {
->>>>>>> 4a95c2fc
 
         private final View hostView;
         private final int virtualViewsCount;
         private final Rect rect = new Rect();
         private final AccessibilityManager accessibilityManager;
-<<<<<<< HEAD
-        private AcceptDeclineAccessibilityNodeProvider(View hostView, int virtualViewsCount) {
-=======
 
         private int currentFocusedVirtualViewId = View.NO_ID;
 
         protected AcceptDeclineAccessibilityNodeProvider(View hostView, int virtualViewsCount) {
->>>>>>> 4a95c2fc
             this.hostView = hostView;
             this.virtualViewsCount = virtualViewsCount;
             this.accessibilityManager = ContextCompat.getSystemService(hostView.getContext(), AccessibilityManager.class);
