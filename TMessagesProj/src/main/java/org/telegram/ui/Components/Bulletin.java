--- conflicted
+++ resolved
@@ -944,15 +944,14 @@
             addView(textView, LayoutHelper.createFrameRelatively(LayoutHelper.WRAP_CONTENT, LayoutHelper.WRAP_CONTENT, Gravity.START | Gravity.CENTER_VERTICAL, 56, 0, 16, 0));
         }
 
-<<<<<<< HEAD
+        public CharSequence getAccessibilityText() {
+            return textView.getText();
+        }
+
         @Override
         protected void onShow() {
             super.onShow();
             AndroidUtilities.makeAccessibilityAnnouncement(textView.getText());
-=======
-        public CharSequence getAccessibilityText() {
-            return textView.getText();
->>>>>>> 4a95c2fc
         }
     }
 
@@ -974,15 +973,14 @@
             addView(textView, LayoutHelper.createFrameRelatively(LayoutHelper.MATCH_PARENT, LayoutHelper.WRAP_CONTENT, Gravity.START | Gravity.CENTER_VERTICAL, 56, 0, 16, 0));
         }
 
-<<<<<<< HEAD
         @Override
         protected void onShow() {
             super.onShow();
             AndroidUtilities.makeAccessibilityAnnouncement(textView.getText());
-=======
+        }
+
         public CharSequence getAccessibilityText() {
             return textView.getText();
->>>>>>> 4a95c2fc
         }
     }
 
@@ -1021,15 +1019,13 @@
             linearLayout.addView(subtitleTextView);
         }
 
-<<<<<<< HEAD
         @Override
         protected void onShow() {
             super.onShow();
             AndroidUtilities.makeAccessibilityAnnouncement(titleTextView.getText() + ". " + subtitleTextView.getText());
-=======
+        }
         public CharSequence getAccessibilityText() {
             return titleTextView.getText() + ".\n" + subtitleTextView.getText();
->>>>>>> 4a95c2fc
         }
     }
 
