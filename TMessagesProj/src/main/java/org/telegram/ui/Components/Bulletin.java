package org.telegram.ui.Components;

import android.animation.Animator;
import android.animation.AnimatorListenerAdapter;
import android.animation.ObjectAnimator;
import android.annotation.SuppressLint;
import android.content.Context;
import android.content.res.Configuration;
import android.graphics.Canvas;
import android.graphics.PorterDuff;
import android.graphics.PorterDuffColorFilter;
import android.graphics.Rect;
import android.graphics.Typeface;
import android.graphics.drawable.Drawable;
import android.os.Build;
import android.text.TextUtils;
import android.util.Property;
import android.util.TypedValue;
import android.view.GestureDetector;
import android.view.Gravity;
import android.view.MotionEvent;
import android.view.View;
import android.view.ViewGroup;
import android.widget.FrameLayout;
import android.widget.ImageView;
import android.widget.LinearLayout;
import android.widget.TextView;

import androidx.annotation.CallSuper;
import androidx.annotation.ColorInt;
import androidx.annotation.IntDef;
import androidx.annotation.NonNull;
import androidx.annotation.Nullable;
import androidx.core.util.Consumer;
import androidx.core.view.ViewCompat;
import androidx.dynamicanimation.animation.DynamicAnimation;
import androidx.dynamicanimation.animation.FloatPropertyCompat;
import androidx.dynamicanimation.animation.SpringAnimation;
import androidx.dynamicanimation.animation.SpringForce;

import org.telegram.messenger.AndroidUtilities;
import org.telegram.messenger.LocaleController;
import org.telegram.messenger.MessagesController;
import org.telegram.messenger.R;
import org.telegram.ui.ActionBar.BaseFragment;
import org.telegram.ui.ActionBar.Theme;
import org.telegram.ui.ChatActivity;
import org.telegram.ui.DialogsActivity;

import java.lang.annotation.Retention;
import java.util.ArrayList;
import java.util.HashMap;
import java.util.List;

import static java.lang.annotation.RetentionPolicy.SOURCE;

public final class Bulletin {

    public static final int DURATION_SHORT = 1500;
    public static final int DURATION_LONG = 2750;

<<<<<<< HEAD
    public static Bulletin make(@NonNull ViewGroup containerLayout, @NonNull Layout contentLayout, int duration) {
=======
    public static final int TYPE_STICKER = 0;
    public static final int TYPE_ERROR = 1;

    public static Bulletin make(@NonNull FrameLayout containerLayout, @NonNull Layout contentLayout, int duration) {
>>>>>>> 31b58013
        return new Bulletin(containerLayout, contentLayout, duration);
    }

    @SuppressLint("RtlHardcoded")
    public static Bulletin make(@NonNull BaseFragment fragment, @NonNull Layout contentLayout, int duration) {
        if (fragment instanceof ChatActivity) {
            contentLayout.setWideScreenParams(ViewGroup.LayoutParams.WRAP_CONTENT, Gravity.RIGHT);
        } else if (fragment instanceof DialogsActivity) {
            contentLayout.setWideScreenParams(ViewGroup.LayoutParams.MATCH_PARENT, Gravity.NO_GRAVITY);
        }
        return new Bulletin(fragment.getLayoutContainer(), contentLayout, duration);
    }

    public static Bulletin find(@NonNull FrameLayout containerLayout) {
        for (int i = 0, size = containerLayout.getChildCount(); i < size; i++) {
            final View view = containerLayout.getChildAt(i);
            if (view instanceof Layout) {
                return ((Layout) view).bulletin;
            }
        }
        return null;
    }

    public static void hide(@NonNull FrameLayout containerLayout) {
        hide(containerLayout, true);
    }

    public static void hide(@NonNull FrameLayout containerLayout, boolean animated) {
        final Bulletin bulletin = find(containerLayout);
        if (bulletin != null) {
            bulletin.hide(animated && isTransitionsEnabled(), 0);
        }
    }

    private static final HashMap<FrameLayout, Delegate> delegates = new HashMap<>();

    @SuppressLint("StaticFieldLeak")
    private static Bulletin visibleBulletin;

    private final Layout layout;
    private final ParentLayout parentLayout;
    private final ViewGroup containerLayout;
    private final Runnable hideRunnable = this::hide;
    private final int duration;

    private boolean showing;
    private boolean canHide;
    public int currentBottomOffset;
    private Delegate currentDelegate;
    private Layout.Transition layoutTransition;

    private Bulletin(@NonNull ViewGroup containerLayout, @NonNull Layout layout, int duration) {
        this.layout = layout;
        this.parentLayout = new ParentLayout(layout) {
            @Override
            protected void onPressedStateChanged(boolean pressed) {
                setCanHide(!pressed);
                if (containerLayout.getParent() != null) {
                    containerLayout.getParent().requestDisallowInterceptTouchEvent(pressed);
                }
            }

            @Override
            protected void onHide() {
                hide();
            }
        };
        this.containerLayout = containerLayout;
        this.duration = duration;
    }

    public static Bulletin getVisibleBulletin() {
        return visibleBulletin;
    }

    public Bulletin show() {
        if (!showing) {
            showing = true;

            if (layout.getParent() != parentLayout) {
                throw new IllegalStateException("Layout has incorrect parent");
            }

            if (visibleBulletin != null) {
                visibleBulletin.hide();
            }
            visibleBulletin = this;
            layout.onAttach(this);

            layout.addOnLayoutChangeListener(new View.OnLayoutChangeListener() {
                @Override
                public void onLayoutChange(View v, int left, int top, int right, int bottom, int oldLeft, int oldTop, int oldRight, int oldBottom) {
                    layout.removeOnLayoutChangeListener(this);
                    if (showing) {
                        layout.onShow();
                        currentDelegate = delegates.get(containerLayout);
                        currentBottomOffset = currentDelegate != null ? currentDelegate.getBottomOffset() : 0;
                        if (currentDelegate != null) {
                            currentDelegate.onShow(Bulletin.this);
                        }
                        if (isTransitionsEnabled()) {
                            ensureLayoutTransitionCreated();
                            layout.transitionRunning = true;
                            layout.delegate = currentDelegate;
                            layout.invalidate();
                            layoutTransition.animateEnter(layout, layout::onEnterTransitionStart, () -> {
                                layout.transitionRunning = false;
                                layout.onEnterTransitionEnd();
                                setCanHide(true);
                            }, offset -> {
                                if (currentDelegate != null) {
                                    currentDelegate.onOffsetChange(layout.getHeight() - offset);
                                }
                            }, currentBottomOffset);
                        } else {
                            if (currentDelegate != null) {
                                currentDelegate.onOffsetChange(layout.getHeight() - currentBottomOffset);
                            }
                            updatePosition();
                            layout.onEnterTransitionStart();
                            layout.onEnterTransitionEnd();
                            setCanHide(true);
                        }
                    }
                }
            });

            layout.addOnAttachStateChangeListener(new View.OnAttachStateChangeListener() {
                @Override
                public void onViewAttachedToWindow(View v) {
                }
                @Override
                public void onViewDetachedFromWindow(View v) {
                    layout.removeOnAttachStateChangeListener(this);
                    hide(false, 0);
                }
            });

            containerLayout.addView(parentLayout);
        }
        return this;
    }

    private void setCanHide(boolean canHide) {
        if (this.canHide != canHide) {
            this.canHide = canHide;
            if (canHide) {
                layout.postDelayed(hideRunnable, duration);
            } else {
                layout.removeCallbacks(hideRunnable);
            }
        }
    }

    private void ensureLayoutTransitionCreated() {
        if (layoutTransition == null) {
            layoutTransition = layout.createTransition();
        }
    }

    public void hide() {
        hide(isTransitionsEnabled(), 0);
    }

    public void hide(long duration) {
        hide(isTransitionsEnabled(), duration);
    }

    public void hide(boolean animated, long duration) {
        if (showing) {
            showing = false;

            if (visibleBulletin == this) {
                visibleBulletin = null;
            }

            int bottomOffset = currentBottomOffset;
            currentBottomOffset = 0;

            if (ViewCompat.isLaidOut(layout)) {
                layout.removeCallbacks(hideRunnable);
                if (animated) {
                    layout.transitionRunning = true;
                    layout.delegate = currentDelegate;
                    layout.invalidate();
                    if (duration >= 0) {
                        Layout.DefaultTransition transition = new Layout.DefaultTransition();
                        transition.duration = duration;
                        layoutTransition = transition;
                    } else {
                        ensureLayoutTransitionCreated();
                    }
                    layoutTransition.animateExit(layout, layout::onExitTransitionStart, () -> {
                        if (currentDelegate != null) {
                            currentDelegate.onOffsetChange(0);
                            currentDelegate.onHide(this);
                        }
                        layout.transitionRunning = false;
                        layout.onExitTransitionEnd();
                        layout.onHide();
                        containerLayout.removeView(parentLayout);
                        layout.onDetach();
                    }, offset -> {
                        if (currentDelegate != null) {
                            currentDelegate.onOffsetChange(layout.getHeight() - offset);
                        }
                    }, bottomOffset);
                    return;
                }
            }

            if (currentDelegate != null) {
                currentDelegate.onOffsetChange(0);
                currentDelegate.onHide(this);
            }
            layout.onExitTransitionStart();
            layout.onExitTransitionEnd();
            layout.onHide();
            if (containerLayout != null) {
                containerLayout.removeView(parentLayout);
            }
            layout.onDetach();
        }
    }

    public boolean isShowing() {
        return showing;
    }

    public Layout getLayout() {
        return layout;
    }

    private static boolean isTransitionsEnabled() {
        return MessagesController.getGlobalMainSettings().getBoolean("view_animations", true) && Build.VERSION.SDK_INT >= Build.VERSION_CODES.JELLY_BEAN_MR2;
    }

    public void updatePosition() {
        layout.updatePosition();
    }

    @Retention(SOURCE)
    @IntDef(value = {ViewGroup.LayoutParams.MATCH_PARENT, ViewGroup.LayoutParams.WRAP_CONTENT})
    private @interface WidthDef {
    }

    @Retention(SOURCE)
    @SuppressLint("RtlHardcoded")
    @IntDef(value = {Gravity.LEFT, Gravity.RIGHT, Gravity.CENTER_HORIZONTAL, Gravity.NO_GRAVITY})
    private @interface GravityDef {
    }

    private static abstract class ParentLayout extends FrameLayout {

        private final Layout layout;
        private final Rect rect = new Rect();
        private final GestureDetector gestureDetector;

        private boolean pressed;
        private float translationX;
        private boolean hideAnimationRunning;
        private boolean needLeftAlphaAnimation;
        private boolean needRightAlphaAnimation;

        public ParentLayout(Layout layout) {
            super(layout.getContext());
            this.layout = layout;
            gestureDetector = new GestureDetector(layout.getContext(), new GestureDetector.SimpleOnGestureListener() {

                @Override
                public boolean onDown(MotionEvent e) {
                    if (!hideAnimationRunning) {
                        needLeftAlphaAnimation = layout.isNeedSwipeAlphaAnimation(true);
                        needRightAlphaAnimation = layout.isNeedSwipeAlphaAnimation(false);
                        return true;
                    }
                    return false;
                }

                @Override
                public boolean onScroll(MotionEvent e1, MotionEvent e2, float distanceX, float distanceY) {
                    layout.setTranslationX(translationX -= distanceX);
                    if (translationX == 0 || (translationX < 0f && needLeftAlphaAnimation) || (translationX > 0f && needRightAlphaAnimation)) {
                        layout.setAlpha(1f - Math.abs(translationX) / layout.getWidth());
                    }
                    return true;
                }

                @Override
                public boolean onFling(MotionEvent e1, MotionEvent e2, float velocityX, float velocityY) {
                    if (Math.abs(velocityX) > 2000f) {
                        final boolean needAlphaAnimation = (velocityX < 0f && needLeftAlphaAnimation) || (velocityX > 0f && needRightAlphaAnimation);

                        final SpringAnimation springAnimation = new SpringAnimation(layout, DynamicAnimation.TRANSLATION_X, Math.signum(velocityX) * layout.getWidth() * 2f);
                        if (!needAlphaAnimation) {
                            springAnimation.addEndListener((animation, canceled, value, velocity) -> onHide());
                            springAnimation.addUpdateListener(((animation, value, velocity) -> {
                                if (Math.abs(value) > layout.getWidth()) {
                                    animation.cancel();
                                }
                            }));
                        }
                        springAnimation.getSpring().setDampingRatio(SpringForce.DAMPING_RATIO_NO_BOUNCY);
                        springAnimation.getSpring().setStiffness(100f);
                        springAnimation.setStartVelocity(velocityX);
                        springAnimation.start();

                        if (needAlphaAnimation) {
                            final SpringAnimation springAnimation2 = new SpringAnimation(layout, DynamicAnimation.ALPHA, 0f);
                            springAnimation2.addEndListener((animation, canceled, value, velocity) -> onHide());
                            springAnimation2.addUpdateListener(((animation, value, velocity) -> {
                                if (value <= 0f) {
                                    animation.cancel();
                                }
                            }));
                            springAnimation.getSpring().setDampingRatio(SpringForce.DAMPING_RATIO_NO_BOUNCY);
                            springAnimation.getSpring().setStiffness(10f);
                            springAnimation.setStartVelocity(velocityX);
                            springAnimation2.start();
                        }

                        hideAnimationRunning = true;
                        return true;
                    }
                    return false;
                }
            });
            gestureDetector.setIsLongpressEnabled(false);
            addView(layout);
        }

        @Override
        public boolean onTouchEvent(MotionEvent event) {
            if (pressed || inLayoutHitRect(event.getX(), event.getY())) {
                gestureDetector.onTouchEvent(event);
                final int actionMasked = event.getActionMasked();
                if (actionMasked == MotionEvent.ACTION_DOWN) {
                    if (!pressed && !hideAnimationRunning) {
                        layout.animate().cancel();
                        translationX = layout.getTranslationX();
                        onPressedStateChanged(pressed = true);
                    }
                } else if (actionMasked == MotionEvent.ACTION_UP || actionMasked == MotionEvent.ACTION_CANCEL) {
                    if (pressed) {
                        if (!hideAnimationRunning) {
                            if (Math.abs(translationX) > layout.getWidth() / 3f) {
                                final float tx = Math.signum(translationX) * layout.getWidth();
                                final boolean needAlphaAnimation = (translationX < 0f && needLeftAlphaAnimation) || (translationX > 0f && needRightAlphaAnimation);
                                layout.animate().translationX(tx).alpha(needAlphaAnimation ? 0f : 1f).setDuration(200).setInterpolator(AndroidUtilities.accelerateInterpolator).withEndAction(() -> {
                                    if (layout.getTranslationX() == tx) {
                                        onHide();
                                    }
                                }).start();
                            } else {
                                layout.animate().translationX(0).alpha(1f).setDuration(200).start();
                            }
                        }
                        onPressedStateChanged(pressed = false);
                    }
                }
                return true;
            }
            return false;
        }

        private boolean inLayoutHitRect(float x, float y) {
            layout.getHitRect(rect);
            return rect.contains((int) x, (int) y);
        }

        protected abstract void onPressedStateChanged(boolean pressed);
        protected abstract void onHide();
    }

    //region Offset Providers
    public static void addDelegate(@NonNull BaseFragment fragment, @NonNull Delegate delegate) {
        final FrameLayout containerLayout = fragment.getLayoutContainer();
        if (containerLayout != null) {
            addDelegate(containerLayout, delegate);
        }
    }

    public static void addDelegate(@NonNull FrameLayout containerLayout, @NonNull Delegate delegate) {
        delegates.put(containerLayout, delegate);
    }

    public static void removeDelegate(@NonNull BaseFragment fragment) {
        final FrameLayout containerLayout = fragment.getLayoutContainer();
        if (containerLayout != null) {
            removeDelegate(containerLayout);
        }
    }

    public static void removeDelegate(@NonNull FrameLayout containerLayout) {
        delegates.remove(containerLayout);
    }

    public interface Delegate {

        default int getBottomOffset() {
            return 0;
        }

        default void onOffsetChange(float offset) {
        }

        default void onShow(Bulletin bulletin) {
        }

        default void onHide(Bulletin bulletin) {
        }
    }
    //endregion

    //region Layouts
    public abstract static class Layout extends FrameLayout {

        private final List<Callback> callbacks = new ArrayList<>();
        public boolean transitionRunning;
        Delegate delegate;
        public float inOutOffset;

        protected Bulletin bulletin;

        @WidthDef
        private int wideScreenWidth = ViewGroup.LayoutParams.WRAP_CONTENT;
        @GravityDef
        private int wideScreenGravity = Gravity.CENTER_HORIZONTAL;

        public Layout(@NonNull Context context) {
            this(context, Theme.getColor(Theme.key_undo_background));
        }

        Drawable background;

        public Layout(@NonNull Context context, @ColorInt int backgroundColor) {
            super(context);
            setMinimumHeight(AndroidUtilities.dp(48));
            background = Theme.createRoundRectDrawable(AndroidUtilities.dp(6), backgroundColor);
            updateSize();
            setPadding(AndroidUtilities.dp(8), AndroidUtilities.dp(8),  AndroidUtilities.dp(8),  AndroidUtilities.dp(8));
            setWillNotDraw(false);
        }

        public final static FloatPropertyCompat<Layout> IN_OUT_OFFSET_Y = new FloatPropertyCompat<Layout>("offsetY") {
            @Override
            public float getValue(Layout object) {
                return object.inOutOffset;
            }

            @Override
            public void setValue(Layout object, float value) {
                object.setInOutOffset(value);
            }
        };

        public final static Property<Layout, Float> IN_OUT_OFFSET_Y2 = new AnimationProperties.FloatProperty<Layout>("offsetY") {

            @Override
            public Float get(Layout layout) {
                return layout.inOutOffset;
            }

            @Override
            public void setValue(Layout object, float value) {
                object.setInOutOffset(value);
            }
        };

        @Override
        protected void onConfigurationChanged(Configuration newConfig) {
            super.onConfigurationChanged(newConfig);
            updateSize();
        }

        private void updateSize() {
            final boolean isWideScreen = isWideScreen();
            setLayoutParams(LayoutHelper.createFrame(isWideScreen ? wideScreenWidth : LayoutHelper.MATCH_PARENT, LayoutHelper.WRAP_CONTENT, isWideScreen ? Gravity.BOTTOM | wideScreenGravity : Gravity.BOTTOM));
        }

        private boolean isWideScreen() {
            return AndroidUtilities.isTablet() || AndroidUtilities.displaySize.x >= AndroidUtilities.displaySize.y;
        }

        private void setWideScreenParams(@WidthDef int width, @GravityDef int gravity) {
            boolean changed = false;

            if (wideScreenWidth != width) {
                wideScreenWidth = width;
                changed = true;
            }

            if (wideScreenGravity != gravity) {
                wideScreenGravity = gravity;
                changed = true;
            }

            if (isWideScreen() && changed) {
                updateSize();
            }
        }

        @SuppressLint("RtlHardcoded")
        private boolean isNeedSwipeAlphaAnimation(boolean swipeLeft) {
            if (!isWideScreen() || wideScreenWidth == ViewGroup.LayoutParams.MATCH_PARENT) {
                return false;
            }
            if (wideScreenGravity == Gravity.CENTER_HORIZONTAL) {
                return true;
            }
            if (swipeLeft) {
                return wideScreenGravity == Gravity.RIGHT;
            } else {
                return wideScreenGravity != Gravity.RIGHT;
            }
        }

        public Bulletin getBulletin() {
            return bulletin;
        }

        public boolean isAttachedToBulletin() {
            return bulletin != null;
        }

        @CallSuper
        protected void onAttach(@NonNull Bulletin bulletin) {
            this.bulletin = bulletin;
            for (int i = 0, size = callbacks.size(); i < size; i++) {
                callbacks.get(i).onAttach(this, bulletin);
            }
        }

        @CallSuper
        protected void onDetach() {
            this.bulletin = null;
            for (int i = 0, size = callbacks.size(); i < size; i++) {
                callbacks.get(i).onDetach(this);
            }
        }

        @CallSuper
        protected void onShow() {
            for (int i = 0, size = callbacks.size(); i < size; i++) {
                callbacks.get(i).onShow(this);
            }
        }

        @CallSuper
        protected void onHide() {
            for (int i = 0, size = callbacks.size(); i < size; i++) {
                callbacks.get(i).onHide(this);
            }
        }

        @CallSuper
        protected void onEnterTransitionStart() {
            for (int i = 0, size = callbacks.size(); i < size; i++) {
                callbacks.get(i).onEnterTransitionStart(this);
            }
        }

        @CallSuper
        protected void onEnterTransitionEnd() {
            for (int i = 0, size = callbacks.size(); i < size; i++) {
                callbacks.get(i).onEnterTransitionEnd(this);
            }
        }

        @CallSuper
        protected void onExitTransitionStart() {
            for (int i = 0, size = callbacks.size(); i < size; i++) {
                callbacks.get(i).onExitTransitionStart(this);
            }
        }
        @CallSuper
        protected void onExitTransitionEnd() {
            for (int i = 0, size = callbacks.size(); i < size; i++) {
                callbacks.get(i).onExitTransitionEnd(this);
            }
        }

        //region Callbacks
        public void addCallback(@NonNull Callback callback) {
            callbacks.add(callback);
        }

        public void removeCallback(@NonNull Callback callback) {
            callbacks.remove(callback);
        }

        public void updatePosition() {
            float tranlsation = 0;
            if (delegate != null) {
                tranlsation += delegate.getBottomOffset() ;
            }
            setTranslationY(-tranlsation + inOutOffset);
        }

        public interface Callback {

            void onAttach(@NonNull Layout layout, @NonNull Bulletin bulletin);

            void onDetach(@NonNull Layout layout);

            void onShow(@NonNull Layout layout);

            void onHide(@NonNull Layout layout);

            void onEnterTransitionStart(@NonNull Layout layout);

            void onEnterTransitionEnd(@NonNull Layout layout);

            void onExitTransitionStart(@NonNull Layout layout);

            void onExitTransitionEnd(@NonNull Layout layout);
        }
        //endregion

        //region Transitions
        @NonNull
        public Transition createTransition() {
            return new SpringTransition();
        }

        public interface Transition {
            void animateEnter(@NonNull Layout layout, @Nullable Runnable startAction, @Nullable Runnable endAction, @Nullable Consumer<Float> onUpdate, int bottomOffset);
            void animateExit(@NonNull Layout layout, @Nullable Runnable startAction, @Nullable Runnable endAction, @Nullable Consumer<Float> onUpdate, int bottomOffset);
        }

        public static class DefaultTransition implements Transition {

            long duration = 255;

            @Override
            public void animateEnter(@NonNull Layout layout, @Nullable Runnable startAction, @Nullable Runnable endAction, @Nullable Consumer<Float> onUpdate, int bottomOffset) {
                layout.setInOutOffset(layout.getMeasuredHeight());
                if (onUpdate != null) {
                    onUpdate.accept(layout.getTranslationY());
                }
                final ObjectAnimator animator = ObjectAnimator.ofFloat(layout, IN_OUT_OFFSET_Y2, 0);
                animator.setDuration(duration);
                animator.setInterpolator(Easings.easeOutQuad);
                if (startAction != null || endAction != null) {
                    animator.addListener(new AnimatorListenerAdapter() {
                        @Override
                        public void onAnimationStart(Animator animation) {
                            if (startAction != null) {
                                startAction.run();
                            }
                        }

                        @Override
                        public void onAnimationEnd(Animator animation) {
                            if (endAction != null) {
                                endAction.run();
                            }
                        }
                    });
                }
                if (onUpdate != null) {
                    animator.addUpdateListener(a -> onUpdate.accept(layout.getTranslationY()));
                }
                animator.start();
            }

            @Override
            public void animateExit(@NonNull Layout layout, @Nullable Runnable startAction, @Nullable Runnable endAction, @Nullable Consumer<Float> onUpdate, int bottomOffset) {
                final ObjectAnimator animator = ObjectAnimator.ofFloat(layout, IN_OUT_OFFSET_Y2, layout.getHeight());
                animator.setDuration(175);
                animator.setInterpolator(Easings.easeInQuad);
                if (startAction != null || endAction != null) {
                    animator.addListener(new AnimatorListenerAdapter() {
                        @Override
                        public void onAnimationStart(Animator animation) {
                            if (startAction != null) {
                                startAction.run();
                            }
                        }

                        @Override
                        public void onAnimationEnd(Animator animation) {
                            if (endAction != null) {
                                endAction.run();
                            }
                        }
                    });
                }
                if (onUpdate != null) {
                    animator.addUpdateListener(a -> onUpdate.accept(layout.getTranslationY()));
                }
                animator.start();
            }
        }

        public static class SpringTransition implements Transition {

            private static final float DAMPING_RATIO = 0.8f;
            private static final float STIFFNESS = 400f;

            @Override
            public void animateEnter(@NonNull Layout layout, @Nullable Runnable startAction, @Nullable Runnable endAction, @Nullable Consumer<Float> onUpdate, int bottomOffset) {
                layout.setInOutOffset(layout.getMeasuredHeight());
                if (onUpdate != null) {
                    onUpdate.accept(layout.getTranslationY());
                }
                final SpringAnimation springAnimation = new SpringAnimation(layout, IN_OUT_OFFSET_Y, 0);
                springAnimation.getSpring().setDampingRatio(DAMPING_RATIO);
                springAnimation.getSpring().setStiffness(STIFFNESS);
                if (endAction != null) {
                    springAnimation.addEndListener((animation, canceled, value, velocity) -> {
                        layout.setInOutOffset(0);
                        if (!canceled) {
                            endAction.run();
                        }
                    });
                }
                if (onUpdate != null) {
                    springAnimation.addUpdateListener((animation, value, velocity) -> onUpdate.accept(layout.getTranslationY()));
                }
                springAnimation.start();
                if (startAction != null) {
                    startAction.run();
                }
            }

            @Override
            public void animateExit(@NonNull Layout layout, @Nullable Runnable startAction, @Nullable Runnable endAction, @Nullable Consumer<Float> onUpdate,int bottomOffset) {
                final SpringAnimation springAnimation = new SpringAnimation(layout, IN_OUT_OFFSET_Y, layout.getHeight());
                springAnimation.getSpring().setDampingRatio(DAMPING_RATIO);
                springAnimation.getSpring().setStiffness(STIFFNESS);
                if (endAction != null) {
                    springAnimation.addEndListener((animation, canceled, value, velocity) -> {
                        if (!canceled) {
                            endAction.run();
                        }
                    });
                }
                if (onUpdate != null) {
                    springAnimation.addUpdateListener((animation, value, velocity) -> onUpdate.accept(layout.getTranslationY()));
                }
                springAnimation.start();
                if (startAction != null) {
                    startAction.run();
                }
            }
        }

        private void setInOutOffset(float offset) {
            inOutOffset = offset;
            updatePosition();
        }

        @Override
        protected void dispatchDraw(Canvas canvas) {
            background.setBounds(AndroidUtilities.dp(8), AndroidUtilities.dp(8), getMeasuredWidth() - AndroidUtilities.dp(8), getMeasuredHeight() - AndroidUtilities.dp(8));
            if (transitionRunning && delegate != null) {
                int clipBottom = ((View)getParent()).getMeasuredHeight() - delegate.getBottomOffset();
                int viewBottom = (int) (getY() + getMeasuredHeight());
                canvas.save();
                canvas.clipRect(0, 0, getMeasuredWidth(), getMeasuredHeight() - (viewBottom - clipBottom));
                background.draw(canvas);
                super.dispatchDraw(canvas);
                canvas.restore();
                invalidate();
            } else {
                background.draw(canvas);
                super.dispatchDraw(canvas);
            }
        }

        //endregion
    }

    @SuppressLint("ViewConstructor")
    public static class ButtonLayout extends Layout {

        private Button button;

        private int childrenMeasuredWidth;

        public ButtonLayout(@NonNull Context context) {
            super(context);
        }

        public ButtonLayout(@NonNull Context context, int backgroundColor) {
            super(context, backgroundColor);
        }

        @Override
        protected void onMeasure(int widthMeasureSpec, int heightMeasureSpec) {
            childrenMeasuredWidth = 0;
            super.onMeasure(widthMeasureSpec, heightMeasureSpec);
            if (button != null && MeasureSpec.getMode(widthMeasureSpec) == MeasureSpec.AT_MOST) {
                setMeasuredDimension(childrenMeasuredWidth + button.getMeasuredWidth(), getMeasuredHeight());
            }
        }

        @Override
        protected void measureChildWithMargins(View child, int parentWidthMeasureSpec, int widthUsed, int parentHeightMeasureSpec, int heightUsed) {
            if (button != null && child != button) {
                widthUsed += button.getMeasuredWidth() - AndroidUtilities.dp(12);
            }
            super.measureChildWithMargins(child, parentWidthMeasureSpec, widthUsed, parentHeightMeasureSpec, heightUsed);
            if (child != button) {
                final MarginLayoutParams lp = (MarginLayoutParams) child.getLayoutParams();
                childrenMeasuredWidth = Math.max(childrenMeasuredWidth, lp.leftMargin + lp.rightMargin + child.getMeasuredWidth());
            }
        }

        public Button getButton() {
            return button;
        }

        public void setButton(Button button) {
            if (this.button != null) {
                removeCallback(this.button);
                removeView(this.button);
            }
            this.button = button;
            if (button != null) {
                addCallback(button);
                addView(button, 0, LayoutHelper.createFrameRelatively(LayoutHelper.WRAP_CONTENT, LayoutHelper.WRAP_CONTENT, Gravity.END | Gravity.CENTER_VERTICAL));
            }
        }
    }

    public static class SimpleLayout extends ButtonLayout {

        public final ImageView imageView;
        public final TextView textView;

        public SimpleLayout(@NonNull Context context) {
            super(context);

            final int undoInfoColor = Theme.getColor(Theme.key_undo_infoColor);

            imageView = new ImageView(context);
            imageView.setColorFilter(new PorterDuffColorFilter(undoInfoColor, PorterDuff.Mode.SRC_IN));
            addView(imageView, LayoutHelper.createFrameRelatively(24, 24, Gravity.START | Gravity.CENTER_VERTICAL, 16, 12, 16, 12));

            textView = new TextView(context);
            textView.setSingleLine();
            textView.setTextColor(undoInfoColor);
            textView.setTypeface(Typeface.SANS_SERIF);
            textView.setTextSize(TypedValue.COMPLEX_UNIT_DIP, 15);
            addView(textView, LayoutHelper.createFrameRelatively(LayoutHelper.WRAP_CONTENT, LayoutHelper.WRAP_CONTENT, Gravity.START | Gravity.CENTER_VERTICAL, 56, 0, 16, 0));
        }
    }

    @SuppressLint("ViewConstructor")
    public static class TwoLineLayout extends ButtonLayout {

        public final BackupImageView imageView;
        public final TextView titleTextView;
        public final TextView subtitleTextView;

        public TwoLineLayout(@NonNull Context context) {
            super(context);

            final int undoInfoColor = Theme.getColor(Theme.key_undo_infoColor);

            addView(imageView = new BackupImageView(context), LayoutHelper.createFrameRelatively(29, 29, Gravity.START | Gravity.CENTER_VERTICAL, 12, 12, 12, 12));

            final LinearLayout linearLayout = new LinearLayout(context);
            linearLayout.setOrientation(LinearLayout.VERTICAL);
            addView(linearLayout, LayoutHelper.createFrameRelatively(LayoutHelper.WRAP_CONTENT, LayoutHelper.WRAP_CONTENT, Gravity.START | Gravity.CENTER_VERTICAL, 54, 8, 12, 8));

            titleTextView = new TextView(context);
            titleTextView.setSingleLine();
            titleTextView.setTextColor(undoInfoColor);
            titleTextView.setTextSize(TypedValue.COMPLEX_UNIT_DIP, 14);
            titleTextView.setTypeface(AndroidUtilities.getTypeface("fonts/rmedium.ttf"));
            linearLayout.addView(titleTextView);

            subtitleTextView = new TextView(context);
            subtitleTextView.setMaxLines(2);
            subtitleTextView.setTextColor(undoInfoColor);
            subtitleTextView.setTypeface(Typeface.SANS_SERIF);
            subtitleTextView.setTextSize(TypedValue.COMPLEX_UNIT_DIP, 13);
            linearLayout.addView(subtitleTextView);
        }

    }

    public static class TwoLineLottieLayout extends ButtonLayout {

        public final RLottieImageView imageView;
        public final TextView titleTextView;
        public final TextView subtitleTextView;

        private final int textColor;

        public TwoLineLottieLayout(@NonNull Context context) {
            this(context, Theme.getColor(Theme.key_undo_background), Theme.getColor(Theme.key_undo_infoColor));
        }

        public TwoLineLottieLayout(@NonNull Context context, @ColorInt int backgroundColor, @ColorInt int textColor) {
            super(context, backgroundColor);
            this.textColor = textColor;

            imageView = new RLottieImageView(context);
            imageView.setScaleType(ImageView.ScaleType.CENTER);
            addView(imageView, LayoutHelper.createFrameRelatively(56, 48, Gravity.START | Gravity.CENTER_VERTICAL));

            final int undoInfoColor = Theme.getColor(Theme.key_undo_infoColor);

            final LinearLayout linearLayout = new LinearLayout(context);
            linearLayout.setOrientation(LinearLayout.VERTICAL);
            addView(linearLayout, LayoutHelper.createFrameRelatively(LayoutHelper.WRAP_CONTENT, LayoutHelper.WRAP_CONTENT, Gravity.START | Gravity.CENTER_VERTICAL, 56, 8, 12, 8));

            titleTextView = new TextView(context);
            titleTextView.setSingleLine();
            titleTextView.setTextColor(undoInfoColor);
            titleTextView.setTextSize(TypedValue.COMPLEX_UNIT_DIP, 14);
            titleTextView.setTypeface(AndroidUtilities.getTypeface("fonts/rmedium.ttf"));
            linearLayout.addView(titleTextView);

            subtitleTextView = new TextView(context);
            subtitleTextView.setTextColor(undoInfoColor);
            subtitleTextView.setTypeface(Typeface.SANS_SERIF);
            subtitleTextView.setTextSize(TypedValue.COMPLEX_UNIT_DIP, 13);
            linearLayout.addView(subtitleTextView);
        }

        @Override
        protected void onShow() {
            super.onShow();
            imageView.playAnimation();
        }

        public void setAnimation(int resId, String... layers) {
            setAnimation(resId, 32, 32, layers);
        }

        public void setAnimation(int resId, int w, int h, String... layers) {
            imageView.setAnimation(resId, w, h);
            for (String layer : layers) {
                imageView.setLayerColor(layer + ".**", textColor);
            }
        }
    }

    public static class LottieLayout extends ButtonLayout {

        public final RLottieImageView imageView;
        public final TextView textView;

        private final int textColor;

        public LottieLayout(@NonNull Context context) {
            this(context, Theme.getColor(Theme.key_undo_background), Theme.getColor(Theme.key_undo_infoColor));
        }

        public LottieLayout(@NonNull Context context, @ColorInt int backgroundColor, @ColorInt int textColor) {
            super(context, backgroundColor);
            this.textColor = textColor;

            imageView = new RLottieImageView(context);
            imageView.setScaleType(ImageView.ScaleType.CENTER);
            addView(imageView, LayoutHelper.createFrameRelatively(56, 48, Gravity.START | Gravity.CENTER_VERTICAL));

            textView = new TextView(context);
            textView.setSingleLine();
            textView.setTextColor(textColor);
            textView.setTypeface(Typeface.SANS_SERIF);
            textView.setTextSize(TypedValue.COMPLEX_UNIT_DIP, 15);
            textView.setEllipsize(TextUtils.TruncateAt.END);
            addView(textView, LayoutHelper.createFrameRelatively(LayoutHelper.WRAP_CONTENT, LayoutHelper.WRAP_CONTENT, Gravity.START | Gravity.CENTER_VERTICAL, 56, 0, 16, 0));
        }

        @Override
        protected void onShow() {
            super.onShow();
            imageView.playAnimation();
        }

        public void setAnimation(int resId, String... layers) {
            setAnimation(resId, 32, 32, layers);
        }

        public void setAnimation(int resId, int w, int h, String... layers) {
            imageView.setAnimation(resId, w, h);
            for (String layer : layers) {
                imageView.setLayerColor(layer + ".**", textColor);
            }
        }

        public void setIconPaddingBottom(int paddingBottom) {
            imageView.setLayoutParams(LayoutHelper.createFrameRelatively(56, 48 - paddingBottom, Gravity.START | Gravity.CENTER_VERTICAL, 0, 0, 0, paddingBottom));
        }
    }
    //endregion

    //region Buttons
    @SuppressLint("ViewConstructor")
    public abstract static class Button extends FrameLayout implements Layout.Callback {

        public Button(@NonNull Context context) {
            super(context);
        }

        @Override
        public void onAttach(@NonNull Layout layout, @NonNull Bulletin bulletin) {
        }

        @Override
        public void onDetach(@NonNull Layout layout) {
        }

        @Override
        public void onShow(@NonNull Layout layout) {
        }

        @Override
        public void onHide(@NonNull Layout layout) {
        }

        @Override
        public void onEnterTransitionStart(@NonNull Layout layout) {
        }

        @Override
        public void onEnterTransitionEnd(@NonNull Layout layout) {
        }

        @Override
        public void onExitTransitionStart(@NonNull Layout layout) {
        }

        @Override
        public void onExitTransitionEnd(@NonNull Layout layout) {
        }
    }

    @SuppressLint("ViewConstructor")
    public static final class UndoButton extends Button {

        private Runnable undoAction;
        private Runnable delayedAction;

        private Bulletin bulletin;
        private boolean isUndone;

        public UndoButton(@NonNull Context context, boolean text) {
            super(context);

            final int undoCancelColor = Theme.getColor(Theme.key_undo_cancelColor);

            if (text) {
                TextView undoTextView = new TextView(context);
                undoTextView.setOnClickListener(v -> undo());
                final int leftInset = LocaleController.isRTL ? AndroidUtilities.dp(16) : 0;
                final int rightInset = LocaleController.isRTL ? 0 : AndroidUtilities.dp(16);
                undoTextView.setBackground(Theme.createCircleSelectorDrawable((undoCancelColor & 0x00ffffff) | 0x19000000, leftInset, rightInset));
                undoTextView.setTextSize(TypedValue.COMPLEX_UNIT_DIP, 14);
                undoTextView.setTypeface(AndroidUtilities.getTypeface("fonts/rmedium.ttf"));
                undoTextView.setTextColor(undoCancelColor);
                undoTextView.setText(LocaleController.getString("Undo", R.string.Undo));
                undoTextView.setGravity(Gravity.CENTER_VERTICAL);
                ViewHelper.setPaddingRelative(undoTextView, 16, 0, 16, 0);
                addView(undoTextView, LayoutHelper.createFrameRelatively(LayoutHelper.WRAP_CONTENT, 48, Gravity.CENTER_VERTICAL, 8, 0, 0, 0));
            } else {
                final ImageView undoImageView = new ImageView(getContext());
                undoImageView.setOnClickListener(v -> undo());
                undoImageView.setImageResource(R.drawable.chats_undo);
                undoImageView.setColorFilter(new PorterDuffColorFilter(undoCancelColor, PorterDuff.Mode.SRC_IN));
                undoImageView.setBackground(Theme.createSelectorDrawable((undoCancelColor & 0x00ffffff) | 0x19000000));
                ViewHelper.setPaddingRelative(undoImageView, 0, 12, 0, 12);
                addView(undoImageView, LayoutHelper.createFrameRelatively(56, 48, Gravity.CENTER_VERTICAL));
            }
        }

        public void undo() {
            if (bulletin != null) {
                isUndone = true;
                if (undoAction != null) {
                    undoAction.run();
                }
                bulletin.hide();
            }
        }

        @Override
        public void onAttach(@NonNull Layout layout, @NonNull Bulletin bulletin) {
            this.bulletin = bulletin;
        }

        @Override
        public void onDetach(@NonNull Layout layout) {
            this.bulletin = null;
            if (delayedAction != null && !isUndone) {
                delayedAction.run();
            }
        }

        public UndoButton setUndoAction(Runnable undoAction) {
            this.undoAction = undoAction;
            return this;
        }

        public UndoButton setDelayedAction(Runnable delayedAction) {
            this.delayedAction = delayedAction;
            return this;
        }
    }
    //endregion
}<|MERGE_RESOLUTION|>--- conflicted
+++ resolved
@@ -59,14 +59,10 @@
     public static final int DURATION_SHORT = 1500;
     public static final int DURATION_LONG = 2750;
 
-<<<<<<< HEAD
-    public static Bulletin make(@NonNull ViewGroup containerLayout, @NonNull Layout contentLayout, int duration) {
-=======
     public static final int TYPE_STICKER = 0;
     public static final int TYPE_ERROR = 1;
 
-    public static Bulletin make(@NonNull FrameLayout containerLayout, @NonNull Layout contentLayout, int duration) {
->>>>>>> 31b58013
+    public static Bulletin make(@NonNull ViewGroup containerLayout, @NonNull Layout contentLayout, int duration) {
         return new Bulletin(containerLayout, contentLayout, duration);
     }
 
