package org.telegram.ui.Components;

import android.animation.Animator;
import android.animation.AnimatorListenerAdapter;
import android.animation.ObjectAnimator;
import android.annotation.SuppressLint;
import android.content.Context;
import android.content.res.Configuration;
import android.graphics.PorterDuff;
import android.graphics.PorterDuffColorFilter;
import android.graphics.Rect;
import android.graphics.Typeface;
import android.graphics.drawable.InsetDrawable;
import android.os.Build;
import android.util.TypedValue;
import android.view.GestureDetector;
import android.view.Gravity;
import android.view.MotionEvent;
import android.view.View;
import android.widget.FrameLayout;
import android.widget.ImageView;
import android.widget.LinearLayout;
import android.widget.TextView;

import androidx.annotation.CallSuper;
import androidx.annotation.ColorInt;
import androidx.annotation.NonNull;
import androidx.annotation.Nullable;
import androidx.core.util.Consumer;
import androidx.core.util.Preconditions;
import androidx.core.view.ViewCompat;
import androidx.dynamicanimation.animation.DynamicAnimation;
import androidx.dynamicanimation.animation.SpringAnimation;
import androidx.dynamicanimation.animation.SpringForce;

import org.telegram.messenger.AndroidUtilities;
import org.telegram.messenger.LocaleController;
import org.telegram.messenger.MessagesController;
import org.telegram.messenger.R;
import org.telegram.ui.ActionBar.BaseFragment;
import org.telegram.ui.ActionBar.Theme;

import java.util.ArrayList;
import java.util.HashMap;
import java.util.List;

public final class Bulletin {

    public static final int DURATION_SHORT = 1500;
    public static final int DURATION_LONG = 2750;

    public static Bulletin make(@NonNull FrameLayout containerLayout, @NonNull Layout contentLayout, int duration) {
        return new Bulletin(containerLayout, contentLayout, duration);
    }

    public static Bulletin make(@NonNull BaseFragment fragment, @NonNull Layout contentLayout, int duration) {
        return new Bulletin(fragment.getLayoutContainer(), contentLayout, duration);
    }

    public static Bulletin find(@NonNull FrameLayout containerLayout) {
        for (int i = 0, size = containerLayout.getChildCount(); i < size; i++) {
            final View view = containerLayout.getChildAt(i);
            if (view instanceof Layout) {
                return ((Layout) view).bulletin;
            }
        }
        return null;
    }

    public static void hide(@NonNull FrameLayout containerLayout) {
        hide(containerLayout, true);
    }

    public static void hide(@NonNull FrameLayout containerLayout, boolean animated) {
        final Bulletin bulletin = find(containerLayout);
        if (bulletin != null) {
            bulletin.hide(animated && isTransitionsEnabled());
        }
    }

    private static final HashMap<FrameLayout, Delegate> delegates = new HashMap<>();

    @SuppressLint("StaticFieldLeak")
    private static Bulletin visibleBulletin;

    private final Layout layout;
    private final ParentLayout parentLayout;
    private final FrameLayout containerLayout;
    private final Runnable hideRunnable = this::hide;
    private final int duration;

    private boolean showing;
    private boolean canHide;
    private int currentBottomOffset;
    private Delegate currentDelegate;
    private Layout.Transition layoutTransition;

    private Bulletin(@NonNull FrameLayout containerLayout, @NonNull Layout layout, int duration) {
        this.layout = layout;
        this.parentLayout = new ParentLayout(layout) {
            @Override
            protected void onPressedStateChanged(boolean pressed) {
                setCanHide(!pressed);
                if (containerLayout.getParent() != null) {
                    containerLayout.getParent().requestDisallowInterceptTouchEvent(pressed);
                }
            }
        };
        this.containerLayout = containerLayout;
        this.duration = duration;
    }

    public Bulletin show() {
        if (!showing) {
            showing = true;

            Preconditions.checkState(layout.getParent() == parentLayout, "Layout has incorrect parent");

            if (visibleBulletin != null) {
                visibleBulletin.hide();
            }
            visibleBulletin = this;
            layout.onAttach(this);

            layout.addOnLayoutChangeListener(new View.OnLayoutChangeListener() {
                @Override
                public void onLayoutChange(View v, int left, int top, int right, int bottom, int oldLeft, int oldTop, int oldRight, int oldBottom) {
                    layout.removeOnLayoutChangeListener(this);
                    if (showing) {
                        layout.onShow();
                        currentDelegate = delegates.get(containerLayout);
                        currentBottomOffset = currentDelegate != null ? currentDelegate.getBottomOffset() : 0;
                        if (isTransitionsEnabled()) {
                            if (currentBottomOffset != 0) {
                                ViewCompat.setClipBounds(parentLayout, new Rect(left, top - currentBottomOffset, right, bottom - currentBottomOffset));
                            } else {
                                ViewCompat.setClipBounds(parentLayout, null);
                            }
                            ensureLayoutTransitionCreated();
                            layoutTransition.animateEnter(layout, layout::onEnterTransitionStart, () -> {
                                layout.onEnterTransitionEnd();
                                setCanHide(true);
                            }, offset -> {
                                if (currentDelegate != null) {
                                    currentDelegate.onOffsetChange(layout.getHeight() - offset);
                                }
                            }, currentBottomOffset);
                        } else {
                            if (currentDelegate != null) {
                                currentDelegate.onOffsetChange(layout.getHeight() - currentBottomOffset);
                            }
                            layout.setTranslationY(-currentBottomOffset);
                            layout.onEnterTransitionStart();
                            layout.onEnterTransitionEnd();
                            setCanHide(true);
                        }
                    }
                }
            });

            layout.addOnAttachStateChangeListener(new View.OnAttachStateChangeListener() {
                @Override
                public void onViewAttachedToWindow(View v) {
                }
                @Override
                public void onViewDetachedFromWindow(View v) {
                    layout.removeOnAttachStateChangeListener(this);
                    hide(false);
                }
            });

            containerLayout.addView(parentLayout);
        }
        return this;
    }

    private void setCanHide(boolean canHide) {
        if (this.canHide != canHide) {
            this.canHide = canHide;
            if (canHide) {
                layout.postDelayed(hideRunnable, duration);
            } else {
                layout.removeCallbacks(hideRunnable);
            }
        }
    }

    private void ensureLayoutTransitionCreated() {
        if (layoutTransition == null) {
            layoutTransition = layout.createTransition();
        }
    }

    public void hide() {
        hide(isTransitionsEnabled());
    }

    public void hide(boolean animated) {
        if (showing && canHide) {
            showing = false;

            if (visibleBulletin == this) {
                visibleBulletin = null;
            }

            int bottomOffset = currentBottomOffset;
            currentBottomOffset = 0;

            if (ViewCompat.isLaidOut(layout)) {
                layout.removeCallbacks(hideRunnable);
                if (animated) {
                    ensureLayoutTransitionCreated();
                    layoutTransition.animateExit(layout, layout::onExitTransitionStart, () -> {
                        if (currentDelegate != null) {
                            currentDelegate.onOffsetChange(0);
                        }
                        layout.onExitTransitionEnd();
                        layout.onHide();
                        containerLayout.removeView(parentLayout);
                        layout.onDetach();
                    }, offset -> {
                        if (currentDelegate != null) {
                            currentDelegate.onOffsetChange(layout.getHeight() - offset);
                        }
                    }, bottomOffset);
                    return;
                }
            }

            if (currentDelegate != null) {
                currentDelegate.onOffsetChange(0);
            }
            layout.onExitTransitionStart();
            layout.onExitTransitionEnd();
            layout.onHide();
            if (containerLayout != null) {
                containerLayout.removeView(parentLayout);
            }
            layout.onDetach();
        }
    }

    public boolean isShowing() {
        return showing;
    }

    public Layout getLayout() {
        return layout;
    }

    private static boolean isTransitionsEnabled() {
        return MessagesController.getGlobalMainSettings().getBoolean("view_animations", true) && Build.VERSION.SDK_INT >= Build.VERSION_CODES.JELLY_BEAN_MR2;
    }

    private static abstract class ParentLayout extends FrameLayout {

        private final Layout layout;
        private final Rect rect = new Rect();
        private final GestureDetector gestureDetector;

        private boolean pressed;
        private float translationX;
        private SpringAnimation springAnimation;

        public ParentLayout(Layout layout) {
            super(layout.getContext());
            this.layout = layout;
            gestureDetector = new GestureDetector(layout.getContext(), new GestureDetector.SimpleOnGestureListener() {

                @Override
                public boolean onDown(MotionEvent e) {
                    return springAnimation == null;
                }

                @Override
                public boolean onScroll(MotionEvent e1, MotionEvent e2, float distanceX, float distanceY) {
                    layout.setTranslationX(translationX -= distanceX);
                    return true;
                }

                @Override
                public boolean onFling(MotionEvent e1, MotionEvent e2, float velocityX, float velocityY) {
                    if (Math.abs(velocityX) > 2000f) {
                        springAnimation = new SpringAnimation(layout, DynamicAnimation.TRANSLATION_X, Math.signum(velocityX) * layout.getWidth() * 2f);
                        springAnimation.getSpring().setDampingRatio(SpringForce.DAMPING_RATIO_NO_BOUNCY);
                        springAnimation.getSpring().setStiffness(100f);
                        springAnimation.setStartVelocity(velocityX);
                        springAnimation.start();
                        return true;
                    }
                    return false;
                }
            });
            gestureDetector.setIsLongpressEnabled(false);
            addView(layout, LayoutHelper.createFrame(LayoutHelper.MATCH_PARENT, LayoutHelper.WRAP_CONTENT, Gravity.BOTTOM));
        }

        @Override
        public boolean onTouchEvent(MotionEvent event) {
            if (pressed || inLayoutHitRect(event.getX(), event.getY())) {
                gestureDetector.onTouchEvent(event);
                final int actionMasked = event.getActionMasked();
                if (actionMasked == MotionEvent.ACTION_DOWN) {
                    if (!pressed && springAnimation == null) {
                        layout.animate().cancel();
                        translationX = layout.getTranslationX();
                        onPressedStateChanged(pressed = true);
                    }
                } else if (actionMasked == MotionEvent.ACTION_UP || actionMasked == MotionEvent.ACTION_CANCEL) {
                    if (pressed) {
                        if (springAnimation == null) {
                            if (Math.abs(translationX) > layout.getWidth() / 2) {
                                layout.animate().translationX(Math.signum(translationX) * layout.getWidth()).setDuration(200).setInterpolator(AndroidUtilities.accelerateInterpolator).start();
                            } else {
                                layout.animate().translationX(0).setDuration(200).start();
                            }
                        }
                        onPressedStateChanged(pressed = false);
                    }
                }
                return true;
            }
            return false;
        }

        private boolean inLayoutHitRect(float x, float y) {
            layout.getHitRect(rect);
            return rect.contains((int) x, (int) y);
        }

        protected abstract void onPressedStateChanged(boolean pressed);
    }

    //region Offset Providers
    public static void addDelegate(@NonNull BaseFragment fragment, @NonNull Delegate delegate) {
        final FrameLayout containerLayout = fragment.getLayoutContainer();
        if (containerLayout != null) {
            addDelegate(containerLayout, delegate);
        }
    }

    public static void addDelegate(@NonNull FrameLayout containerLayout, @NonNull Delegate delegate) {
        delegates.put(containerLayout, delegate);
    }

    public static void removeDelegate(@NonNull BaseFragment fragment) {
        final FrameLayout containerLayout = fragment.getLayoutContainer();
        if (containerLayout != null) {
            removeDelegate(containerLayout);
        }
    }

    public static void removeDelegate(@NonNull FrameLayout containerLayout) {
        delegates.remove(containerLayout);
    }

    public interface Delegate {

        default int getBottomOffset() {
            return 0;
        }

        default void onOffsetChange(float offset) {
        }
    }
    //endregion

    //region Layouts
    public abstract static class Layout extends FrameLayout {

        private final List<Callback> callbacks = new ArrayList<>();

        protected Bulletin bulletin;

        public Layout(@NonNull Context context) {
            this(context, Theme.getColor(Theme.key_undo_background));
        }

        public Layout(@NonNull Context context, @ColorInt int backgroundColor) {
            super(context);
            setMinimumHeight(AndroidUtilities.dp(48));
            setBackground(new InsetDrawable(Theme.createRoundRectDrawable(AndroidUtilities.dp(6), backgroundColor), AndroidUtilities.dp(8)));
            updateSize();
        }

        @Override
        protected void onConfigurationChanged(Configuration newConfig) {
            super.onConfigurationChanged(newConfig);
            updateSize();
        }

        private void updateSize() {
            final boolean isPortrait = AndroidUtilities.displaySize.x < AndroidUtilities.displaySize.y;
            final boolean matchParentWidth = !AndroidUtilities.isTablet() && isPortrait;
            setMinimumWidth(matchParentWidth ? 0 : AndroidUtilities.dp(344));
            setLayoutParams(LayoutHelper.createFrame(matchParentWidth ? LayoutHelper.MATCH_PARENT : LayoutHelper.WRAP_CONTENT, LayoutHelper.WRAP_CONTENT, Gravity.BOTTOM | Gravity.CENTER_HORIZONTAL));
        }

        public Bulletin getBulletin() {
            return bulletin;
        }

        public boolean isAttachedToBulletin() {
            return bulletin != null;
        }

        @CallSuper
        protected void onAttach(@NonNull Bulletin bulletin) {
            this.bulletin = bulletin;
            for (int i = 0, size = callbacks.size(); i < size; i++) {
                callbacks.get(i).onAttach(this, bulletin);
            }
        }

        @CallSuper
        protected void onDetach() {
            this.bulletin = null;
            for (int i = 0, size = callbacks.size(); i < size; i++) {
                callbacks.get(i).onDetach(this);
            }
        }

        @CallSuper
        protected void onShow() {
            for (int i = 0, size = callbacks.size(); i < size; i++) {
                callbacks.get(i).onShow(this);
            }
        }

        @CallSuper
        protected void onHide() {
            for (int i = 0, size = callbacks.size(); i < size; i++) {
                callbacks.get(i).onHide(this);
            }
        }

        @CallSuper
        protected void onEnterTransitionStart() {
            for (int i = 0, size = callbacks.size(); i < size; i++) {
                callbacks.get(i).onEnterTransitionStart(this);
            }
        }

        @CallSuper
        protected void onEnterTransitionEnd() {
            for (int i = 0, size = callbacks.size(); i < size; i++) {
                callbacks.get(i).onEnterTransitionEnd(this);
            }
        }

        @CallSuper
        protected void onExitTransitionStart() {
            for (int i = 0, size = callbacks.size(); i < size; i++) {
                callbacks.get(i).onExitTransitionStart(this);
            }
        }
        @CallSuper
        protected void onExitTransitionEnd() {
            for (int i = 0, size = callbacks.size(); i < size; i++) {
                callbacks.get(i).onExitTransitionEnd(this);
            }
        }

        //region Callbacks
        public void addCallback(@NonNull Callback callback) {
            callbacks.add(callback);
        }

        public void removeCallback(@NonNull Callback callback) {
            callbacks.remove(callback);
        }

        public interface Callback {

            void onAttach(@NonNull Layout layout, @NonNull Bulletin bulletin);

            void onDetach(@NonNull Layout layout);

            void onShow(@NonNull Layout layout);

            void onHide(@NonNull Layout layout);

            void onEnterTransitionStart(@NonNull Layout layout);

            void onEnterTransitionEnd(@NonNull Layout layout);

            void onExitTransitionStart(@NonNull Layout layout);

            void onExitTransitionEnd(@NonNull Layout layout);
        }
        //endregion

        //region Transitions
        @NonNull
        public Transition createTransition() {
            return new SpringTransition();
        }

        public interface Transition {
            void animateEnter(@NonNull Layout layout, @Nullable Runnable startAction, @Nullable Runnable endAction, @Nullable Consumer<Float> onUpdate, int bottomOffset);
            void animateExit(@NonNull Layout layout, @Nullable Runnable startAction, @Nullable Runnable endAction, @Nullable Consumer<Float> onUpdate, int bottomOffset);
        }

        public static class DefaultTransition implements Transition {

            @Override
            public void animateEnter(@NonNull Layout layout, @Nullable Runnable startAction, @Nullable Runnable endAction, @Nullable Consumer<Float> onUpdate, int bottomOffset) {
                final ObjectAnimator animator = ObjectAnimator.ofFloat(layout, View.TRANSLATION_Y, layout.getHeight(), -bottomOffset);
                animator.setDuration(225);
                animator.setInterpolator(Easings.easeOutQuad);
                if (startAction != null || endAction != null) {
                    animator.addListener(new AnimatorListenerAdapter() {
                        @Override
                        public void onAnimationStart(Animator animation) {
                            if (startAction != null) {
                                startAction.run();
                            }
                        }

                        @Override
                        public void onAnimationEnd(Animator animation) {
                            if (endAction != null) {
                                endAction.run();
                            }
                        }
                    });
                }
                if (onUpdate != null) {
                    animator.addUpdateListener(a -> onUpdate.accept((Float) a.getAnimatedValue()));
                }
                animator.start();
            }

            @Override
            public void animateExit(@NonNull Layout layout, @Nullable Runnable startAction, @Nullable Runnable endAction, @Nullable Consumer<Float> onUpdate, int bottomOffset) {
                final ObjectAnimator animator = ObjectAnimator.ofFloat(layout, View.TRANSLATION_Y, layout.getTranslationY(), layout.getHeight());
                animator.setDuration(175);
                animator.setInterpolator(Easings.easeInQuad);
                if (startAction != null || endAction != null) {
                    animator.addListener(new AnimatorListenerAdapter() {
                        @Override
                        public void onAnimationStart(Animator animation) {
                            if (startAction != null) {
                                startAction.run();
                            }
                        }

                        @Override
                        public void onAnimationEnd(Animator animation) {
                            if (endAction != null) {
                                endAction.run();
                            }
                        }
                    });
                }
                if (onUpdate != null) {
                    animator.addUpdateListener(a -> onUpdate.accept((Float) a.getAnimatedValue()));
                }
                animator.start();
            }
        }

        public static class SpringTransition implements Transition {

            private static final float DAMPING_RATIO = 0.8f;
            private static final float STIFFNESS = 400f;

            @Override
            public void animateEnter(@NonNull Layout layout, @Nullable Runnable startAction, @Nullable Runnable endAction, @Nullable Consumer<Float> onUpdate, int bottomOffset) {
                final int translationY = layout.getHeight() - bottomOffset;
                layout.setTranslationY(translationY);
                onUpdate.accept((float) translationY);
                final SpringAnimation springAnimation = new SpringAnimation(layout, SpringAnimation.TRANSLATION_Y, -bottomOffset);
                springAnimation.getSpring().setDampingRatio(DAMPING_RATIO);
                springAnimation.getSpring().setStiffness(STIFFNESS);
                if (endAction != null) {
                    springAnimation.addEndListener((animation, canceled, value, velocity) -> {
                        if (!canceled) {
                            endAction.run();
                        }
                    });
                }
                if (onUpdate != null) {
                    springAnimation.addUpdateListener((animation, value, velocity) -> onUpdate.accept(value));
                }
                springAnimation.start();
                if (startAction != null) {
                    startAction.run();
                }
            }

            @Override
            public void animateExit(@NonNull Layout layout, @Nullable Runnable startAction, @Nullable Runnable endAction, @Nullable Consumer<Float> onUpdate,int bottomOffset) {
                final SpringAnimation springAnimation = new SpringAnimation(layout, SpringAnimation.TRANSLATION_Y, layout.getHeight() - bottomOffset);
                springAnimation.getSpring().setDampingRatio(DAMPING_RATIO);
                springAnimation.getSpring().setStiffness(STIFFNESS);
                if (endAction != null) {
                    springAnimation.addEndListener((animation, canceled, value, velocity) -> {
                        if (!canceled) {
                            endAction.run();
                        }
                    });
                }
                if (onUpdate != null) {
                    springAnimation.addUpdateListener((animation, value, velocity) -> onUpdate.accept(value));
                }
                springAnimation.start();
                if (startAction != null) {
                    startAction.run();
                }
            }
        }
        //endregion
    }

    @SuppressLint("ViewConstructor")
    public static class ButtonLayout extends Layout {

        private Button button;

        private int childrenMeasuredWidth;

        public ButtonLayout(@NonNull Context context) {
            super(context);
        }

        public ButtonLayout(@NonNull Context context, int backgroundColor) {
            super(context, backgroundColor);
        }

        @Override
        protected void onMeasure(int widthMeasureSpec, int heightMeasureSpec) {
            childrenMeasuredWidth = 0;
            super.onMeasure(widthMeasureSpec, heightMeasureSpec);
            if (button != null && MeasureSpec.getMode(widthMeasureSpec) == MeasureSpec.AT_MOST) {
                setMeasuredDimension(childrenMeasuredWidth + button.getMeasuredWidth(), getMeasuredHeight());
            }
        }

        @Override
        protected void measureChildWithMargins(View child, int parentWidthMeasureSpec, int widthUsed, int parentHeightMeasureSpec, int heightUsed) {
            if (button != null && child != button) {
                widthUsed += button.getMeasuredWidth() - AndroidUtilities.dp(12);
            }
            super.measureChildWithMargins(child, parentWidthMeasureSpec, widthUsed, parentHeightMeasureSpec, heightUsed);
            if (child != button) {
                final MarginLayoutParams lp = (MarginLayoutParams) child.getLayoutParams();
                childrenMeasuredWidth = Math.max(childrenMeasuredWidth, lp.leftMargin + lp.rightMargin + child.getMeasuredWidth());
            }
        }

        public Button getButton() {
            return button;
        }

        public void setButton(Button button) {
            if (this.button != null) {
                removeCallback(this.button);
                removeView(this.button);
            }
            this.button = button;
            if (button != null) {
                addCallback(button);
                addView(button, 0, LayoutHelper.createFrameRelatively(LayoutHelper.WRAP_CONTENT, LayoutHelper.WRAP_CONTENT, Gravity.END | Gravity.CENTER_VERTICAL));
            }
        }
    }

    public static class SimpleLayout extends ButtonLayout {

        public final ImageView imageView;
        public final TextView textView;

        public SimpleLayout(@NonNull Context context) {
            super(context);

            final int undoInfoColor = Theme.getColor(Theme.key_undo_infoColor);

            imageView = new ImageView(context);
            imageView.setColorFilter(new PorterDuffColorFilter(undoInfoColor, PorterDuff.Mode.SRC_IN));
            addView(imageView, LayoutHelper.createFrameRelatively(24, 24, Gravity.START | Gravity.CENTER_VERTICAL, 16, 12, 16, 12));

            textView = new TextView(context);
            textView.setSingleLine();
            textView.setTextColor(undoInfoColor);
            textView.setTypeface(Typeface.SANS_SERIF);
            textView.setTextSize(TypedValue.COMPLEX_UNIT_DIP, 15);
            addView(textView, LayoutHelper.createFrameRelatively(LayoutHelper.WRAP_CONTENT, LayoutHelper.WRAP_CONTENT, Gravity.START | Gravity.CENTER_VERTICAL, 56, 0, 16, 0));
        }
    }

    @SuppressLint("ViewConstructor")
    public static class TwoLineLayout extends ButtonLayout {

        public final BackupImageView imageView;
        public final TextView titleTextView;
        public final TextView subtitleTextView;

        public TwoLineLayout(@NonNull Context context) {
            super(context);

            final int undoInfoColor = Theme.getColor(Theme.key_undo_infoColor);

            addView(imageView = new BackupImageView(context), LayoutHelper.createFrameRelatively(29, 29, Gravity.START | Gravity.CENTER_VERTICAL, 12, 12, 12, 12));

            final LinearLayout linearLayout = new LinearLayout(context);
            linearLayout.setOrientation(LinearLayout.VERTICAL);
            addView(linearLayout, LayoutHelper.createFrameRelatively(LayoutHelper.WRAP_CONTENT, LayoutHelper.WRAP_CONTENT, Gravity.START | Gravity.CENTER_VERTICAL, 54, 8, 12, 8));

            titleTextView = new TextView(context);
            titleTextView.setSingleLine();
            titleTextView.setTextColor(undoInfoColor);
            titleTextView.setTextSize(TypedValue.COMPLEX_UNIT_DIP, 14);
            titleTextView.setTypeface(AndroidUtilities.getTypeface("fonts/rmedium.ttf"));
            linearLayout.addView(titleTextView);

            subtitleTextView = new TextView(context);
            subtitleTextView.setMaxLines(2);
            subtitleTextView.setTextColor(undoInfoColor);
            subtitleTextView.setTypeface(Typeface.SANS_SERIF);
            subtitleTextView.setTextSize(TypedValue.COMPLEX_UNIT_DIP, 13);
            linearLayout.addView(subtitleTextView);
        }

    }

    public static class TwoLineLottieLayout extends ButtonLayout {

        public final RLottieImageView imageView;
        public final TextView titleTextView;
        public final TextView subtitleTextView;

        private final int textColor;

        public TwoLineLottieLayout(@NonNull Context context) {
            this(context, Theme.getColor(Theme.key_undo_background), Theme.getColor(Theme.key_undo_infoColor));
        }

        public TwoLineLottieLayout(@NonNull Context context, @ColorInt int backgroundColor, @ColorInt int textColor) {
            super(context, backgroundColor);
            this.textColor = textColor;

            imageView = new RLottieImageView(context);
            addView(imageView, LayoutHelper.createFrameRelatively(28, 28, Gravity.START | Gravity.CENTER_VERTICAL, 14, 10, 14, 10));

            final int undoInfoColor = Theme.getColor(Theme.key_undo_infoColor);

            final LinearLayout linearLayout = new LinearLayout(context);
            linearLayout.setOrientation(LinearLayout.VERTICAL);
            addView(linearLayout, LayoutHelper.createFrameRelatively(LayoutHelper.WRAP_CONTENT, LayoutHelper.WRAP_CONTENT, Gravity.START | Gravity.CENTER_VERTICAL, 54, 8, 12, 8));

            titleTextView = new TextView(context);
            titleTextView.setSingleLine();
            titleTextView.setTextColor(undoInfoColor);
            titleTextView.setTextSize(TypedValue.COMPLEX_UNIT_DIP, 14);
            titleTextView.setTypeface(AndroidUtilities.getTypeface("fonts/rmedium.ttf"));
            linearLayout.addView(titleTextView);

            subtitleTextView = new TextView(context);
            subtitleTextView.setTextColor(undoInfoColor);
            subtitleTextView.setTypeface(Typeface.SANS_SERIF);
            subtitleTextView.setTextSize(TypedValue.COMPLEX_UNIT_DIP, 13);
            linearLayout.addView(subtitleTextView);
        }

        @Override
        protected void onShow() {
            super.onShow();
            imageView.playAnimation();
        }

        public void setAnimation(int resId, String... layers) {
            imageView.setAnimation(resId, 28, 28);
            for (int i = 0; i < layers.length; i++) {
                imageView.setLayerColor(layers[i] + ".**", textColor);
            }
        }
    }

    public static class LottieLayout extends ButtonLayout {

        public final RLottieImageView imageView;
        public final TextView textView;

        private final int textColor;

        public LottieLayout(@NonNull Context context) {
            this(context, Theme.getColor(Theme.key_undo_background), Theme.getColor(Theme.key_undo_infoColor));
        }

        public LottieLayout(@NonNull Context context, @ColorInt int backgroundColor, @ColorInt int textColor) {
            super(context, backgroundColor);
            this.textColor = textColor;

            imageView = new RLottieImageView(context);
            addView(imageView, LayoutHelper.createFrameRelatively(28, 28, Gravity.START | Gravity.CENTER_VERTICAL, 14, 10, 14, 10));

            textView = new TextView(context);
            textView.setSingleLine();
            textView.setTextColor(textColor);
            textView.setTypeface(Typeface.SANS_SERIF);
            textView.setTextSize(TypedValue.COMPLEX_UNIT_DIP, 15);
            addView(textView, LayoutHelper.createFrameRelatively(LayoutHelper.WRAP_CONTENT, LayoutHelper.WRAP_CONTENT, Gravity.START | Gravity.CENTER_VERTICAL, 56, 0, 16, 0));
        }

        @Override
        protected void onShow() {
            super.onShow();
            imageView.playAnimation();
        }

        public void setAnimation(int resId, String... layers) {
            imageView.setAnimation(resId, 28, 28);
            for (int i = 0; i < layers.length; i++) {
                imageView.setLayerColor(layers[i] + ".**", textColor);
            }
        }
    }
    //endregion

    //region Buttons
    @SuppressLint("ViewConstructor")
    public abstract static class Button extends FrameLayout implements Layout.Callback {

        public Button(@NonNull Context context) {
            super(context);
        }

        @Override
        public void onAttach(@NonNull Layout layout, @NonNull Bulletin bulletin) {
        }

        @Override
        public void onDetach(@NonNull Layout layout) {
        }

        @Override
        public void onShow(@NonNull Layout layout) {
        }

        @Override
        public void onHide(@NonNull Layout layout) {
        }

        @Override
        public void onEnterTransitionStart(@NonNull Layout layout) {
        }

        @Override
        public void onEnterTransitionEnd(@NonNull Layout layout) {
        }

        @Override
        public void onExitTransitionStart(@NonNull Layout layout) {
        }

        @Override
        public void onExitTransitionEnd(@NonNull Layout layout) {
        }
    }

    public static final class UndoButton extends Button {

        private Runnable undoAction;
        private Runnable delayedAction;

        private Bulletin bulletin;
        private boolean isUndone;

        public UndoButton(@NonNull Context context, boolean text) {
            super(context);

            final int undoCancelColor = Theme.getColor(Theme.key_undo_cancelColor);

<<<<<<< HEAD
            final ImageView undoImageView = new ImageView(getContext());
            undoImageView.setOnClickListener(v -> undo());
            undoImageView.setImageResource(R.drawable.chats_undo);
            undoImageView.setColorFilter(new PorterDuffColorFilter(undoCancelColor, PorterDuff.Mode.SRC_IN));
            undoImageView.setBackground(Theme.createSelectorDrawable((undoCancelColor & 0x00ffffff) | 0x19000000));
            ViewHelper.setPaddingRelative(undoImageView, 0, 12, 0, 12);
            addView(undoImageView, LayoutHelper.createFrameRelatively(56, 48, Gravity.CENTER_VERTICAL));
=======
            if (text) {
                TextView undoTextView = new TextView(context);
                undoTextView.setOnClickListener(v -> undo());
                undoTextView.setBackground(Theme.createSelectorDrawable((undoCancelColor & 0x00ffffff) | 0x19000000, 7));
                undoTextView.setTextSize(TypedValue.COMPLEX_UNIT_DIP, 14);
                undoTextView.setTypeface(AndroidUtilities.getTypeface("fonts/rmedium.ttf"));
                undoTextView.setTextColor(undoCancelColor);
                undoTextView.setText(LocaleController.getString("Undo", R.string.Undo));
                undoTextView.setGravity(Gravity.CENTER_VERTICAL);
                ViewHelper.setPaddingRelative(undoTextView, 16, 0, 16, 0);
                addView(undoTextView, LayoutHelper.createFrameRelatively(LayoutHelper.WRAP_CONTENT, 48, Gravity.CENTER_VERTICAL, 0, 0, 0, 0));
            } else {
                final ImageView undoImageView = new ImageView(getContext());
                undoImageView.setOnClickListener(v -> undo());
                undoImageView.setImageResource(R.drawable.chats_undo);
                undoImageView.setColorFilter(new PorterDuffColorFilter(undoCancelColor, PorterDuff.Mode.MULTIPLY));
                undoImageView.setBackground(Theme.createSelectorDrawable((undoCancelColor & 0x00ffffff) | 0x19000000));
                ViewHelper.setPaddingRelative(undoImageView, 0, 12, 0, 12);
                addView(undoImageView, LayoutHelper.createFrameRelatively(56, 48, Gravity.CENTER_VERTICAL));
            }
>>>>>>> 002c01ec
        }

        public void undo() {
            if (bulletin != null) {
                isUndone = true;
                if (undoAction != null) {
                    undoAction.run();
                }
                bulletin.hide();
            }
        }

        @Override
        public void onAttach(@NonNull Layout layout, @NonNull Bulletin bulletin) {
            this.bulletin = bulletin;
        }

        @Override
        public void onDetach(@NonNull Layout layout) {
            this.bulletin = null;
            if (delayedAction != null && !isUndone) {
                delayedAction.run();
            }
        }

        public UndoButton setUndoAction(Runnable undoAction) {
            this.undoAction = undoAction;
            return this;
        }

        public UndoButton setDelayedAction(Runnable delayedAction) {
            this.delayedAction = delayedAction;
            return this;
        }
    }
    //endregion
}<|MERGE_RESOLUTION|>--- conflicted
+++ resolved
@@ -872,15 +872,6 @@
 
             final int undoCancelColor = Theme.getColor(Theme.key_undo_cancelColor);
 
-<<<<<<< HEAD
-            final ImageView undoImageView = new ImageView(getContext());
-            undoImageView.setOnClickListener(v -> undo());
-            undoImageView.setImageResource(R.drawable.chats_undo);
-            undoImageView.setColorFilter(new PorterDuffColorFilter(undoCancelColor, PorterDuff.Mode.SRC_IN));
-            undoImageView.setBackground(Theme.createSelectorDrawable((undoCancelColor & 0x00ffffff) | 0x19000000));
-            ViewHelper.setPaddingRelative(undoImageView, 0, 12, 0, 12);
-            addView(undoImageView, LayoutHelper.createFrameRelatively(56, 48, Gravity.CENTER_VERTICAL));
-=======
             if (text) {
                 TextView undoTextView = new TextView(context);
                 undoTextView.setOnClickListener(v -> undo());
@@ -896,12 +887,11 @@
                 final ImageView undoImageView = new ImageView(getContext());
                 undoImageView.setOnClickListener(v -> undo());
                 undoImageView.setImageResource(R.drawable.chats_undo);
-                undoImageView.setColorFilter(new PorterDuffColorFilter(undoCancelColor, PorterDuff.Mode.MULTIPLY));
+                undoImageView.setColorFilter(new PorterDuffColorFilter(undoCancelColor, PorterDuff.Mode.SRC_IN));
                 undoImageView.setBackground(Theme.createSelectorDrawable((undoCancelColor & 0x00ffffff) | 0x19000000));
                 ViewHelper.setPaddingRelative(undoImageView, 0, 12, 0, 12);
                 addView(undoImageView, LayoutHelper.createFrameRelatively(56, 48, Gravity.CENTER_VERTICAL));
             }
->>>>>>> 002c01ec
         }
 
         public void undo() {
