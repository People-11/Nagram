--- conflicted
+++ resolved
@@ -117,17 +117,13 @@
     private Delegate currentDelegate;
     private Layout.Transition layoutTransition;
 
-<<<<<<< HEAD
-    private Bulletin(@NonNull ViewGroup containerLayout, @NonNull Layout layout, int duration) {
-=======
     private Bulletin() {
         layout = null;
         parentLayout = null;
         containerLayout = null;
     }
 
-    private Bulletin(@NonNull FrameLayout containerLayout, @NonNull Layout layout, int duration) {
->>>>>>> f0f858ad
+    private Bulletin(@NonNull ViewGroup containerLayout, @NonNull Layout layout, int duration) {
         this.layout = layout;
         this.parentLayout = new ParentLayout(layout) {
             @Override
