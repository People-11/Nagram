package org.telegram.ui.Components;

import static java.lang.annotation.RetentionPolicy.SOURCE;

import android.animation.Animator;
import android.animation.AnimatorListenerAdapter;
import android.animation.ObjectAnimator;
import android.annotation.SuppressLint;
import android.app.Dialog;
import android.content.Context;
import android.content.res.Configuration;
import android.graphics.Canvas;
import android.graphics.Paint;
import android.graphics.PorterDuff;
import android.graphics.PorterDuffColorFilter;
import android.graphics.Rect;
import android.graphics.RectF;
import android.graphics.Typeface;
import android.graphics.drawable.Drawable;
import android.os.Build;
import android.text.StaticLayout;
import android.text.TextPaint;
import android.text.TextUtils;
import android.text.method.LinkMovementMethod;
import android.util.Property;
import android.util.TypedValue;
import android.view.GestureDetector;
import android.view.Gravity;
import android.view.MotionEvent;
import android.view.View;
import android.view.ViewGroup;
import android.view.Window;
import android.view.WindowManager;
import android.widget.FrameLayout;
import android.widget.ImageView;
import android.widget.LinearLayout;
import android.widget.TextView;

import androidx.annotation.CallSuper;
import androidx.annotation.IntDef;
import androidx.annotation.NonNull;
import androidx.annotation.Nullable;
import androidx.core.util.Consumer;
import androidx.core.view.ViewCompat;
import androidx.dynamicanimation.animation.DynamicAnimation;
import androidx.dynamicanimation.animation.FloatPropertyCompat;
import androidx.dynamicanimation.animation.FloatValueHolder;
import androidx.dynamicanimation.animation.SpringAnimation;
import androidx.dynamicanimation.animation.SpringForce;

import org.telegram.messenger.AndroidUtilities;
import org.telegram.messenger.LocaleController;
import org.telegram.messenger.MessagesController;
import org.telegram.messenger.R;
import org.telegram.tgnet.TLRPC;
import org.telegram.ui.ActionBar.BaseFragment;
import org.telegram.ui.ActionBar.Theme;
import org.telegram.ui.ChatActivity;
import org.telegram.ui.DialogsActivity;

import java.lang.annotation.Retention;
import java.util.ArrayList;
import java.util.HashMap;
import java.util.List;

public class Bulletin {

    public static final int DURATION_SHORT = 1500;
    public static final int DURATION_LONG = 2750;
    public static final int DURATION_PROLONG = 5000;

    public static final int TYPE_STICKER = 0;
    public static final int TYPE_ERROR = 1;
    public static final int TYPE_BIO_CHANGED = 2;
    public static final int TYPE_NAME_CHANGED = 3;
    public static final int TYPE_ERROR_SUBTITLE = 4;
    public static final int TYPE_APP_ICON = 5;

    public int tag;
    public int hash;
    private View.OnLayoutChangeListener containerLayoutListener;
    private SpringAnimation bottomOffsetSpring;

<<<<<<< HEAD
    public static Bulletin make(@NonNull ViewGroup containerLayout, @NonNull Layout contentLayout, int duration) {
        return new Bulletin(containerLayout, contentLayout, duration);
=======
    public static Bulletin make(@NonNull FrameLayout containerLayout, @NonNull Layout contentLayout, int duration) {
        return new Bulletin(null, containerLayout, contentLayout, duration);
>>>>>>> 23118a4a
    }

    @SuppressLint("RtlHardcoded")
    public static Bulletin make(@NonNull BaseFragment fragment, @NonNull Layout contentLayout, int duration) {
        if (fragment instanceof ChatActivity) {
            contentLayout.setWideScreenParams(ViewGroup.LayoutParams.WRAP_CONTENT, Gravity.RIGHT);
        } else if (fragment instanceof DialogsActivity) {
            contentLayout.setWideScreenParams(ViewGroup.LayoutParams.MATCH_PARENT, Gravity.NO_GRAVITY);
        }
        return new Bulletin(fragment, fragment.getLayoutContainer(), contentLayout, duration);
    }

    public static Bulletin find(@NonNull FrameLayout containerLayout) {
        for (int i = 0, size = containerLayout.getChildCount(); i < size; i++) {
            final View view = containerLayout.getChildAt(i);
            if (view instanceof Layout) {
                return ((Layout) view).bulletin;
            }
        }
        return null;
    }

    public static void hide(@NonNull FrameLayout containerLayout) {
        hide(containerLayout, true);
    }

    public static void hide(@NonNull FrameLayout containerLayout, boolean animated) {
        final Bulletin bulletin = find(containerLayout);
        if (bulletin != null) {
            bulletin.hide(animated && isTransitionsEnabled(), 0);
        }
    }

    private static final HashMap<FrameLayout, Delegate> delegates = new HashMap<>();
    private static final HashMap<BaseFragment, Delegate> fragmentDelegates = new HashMap<>();

    @SuppressLint("StaticFieldLeak")
    private static Bulletin visibleBulletin;

    private final Layout layout;
    private final ParentLayout parentLayout;
<<<<<<< HEAD
    private final ViewGroup containerLayout;
=======
    private final BaseFragment containerFragment;
    private final FrameLayout containerLayout;
>>>>>>> 23118a4a
    private final Runnable hideRunnable = this::hide;
    private int duration;

    private boolean showing;
    private boolean canHide;
    public int currentBottomOffset;
    private Delegate currentDelegate;
    private Layout.Transition layoutTransition;

    private Bulletin() {
        layout = null;
        parentLayout = null;
        containerFragment = null;
        containerLayout = null;
    }

<<<<<<< HEAD
    private Bulletin(@NonNull ViewGroup containerLayout, @NonNull Layout layout, int duration) {
=======
    private Bulletin(BaseFragment fragment, @NonNull FrameLayout containerLayout, @NonNull Layout layout, int duration) {
>>>>>>> 23118a4a
        this.layout = layout;
        this.parentLayout = new ParentLayout(layout) {
            @Override
            protected void onPressedStateChanged(boolean pressed) {
                setCanHide(!pressed);
                if (containerLayout.getParent() != null) {
                    containerLayout.getParent().requestDisallowInterceptTouchEvent(pressed);
                }
            }

            @Override
            protected void onHide() {
                hide();
            }
        };
        this.containerFragment = fragment;
        this.containerLayout = containerLayout;
        this.duration = duration;
    }

    public static Bulletin getVisibleBulletin() {
        return visibleBulletin;
    }

    public static void hideVisible() {
        if (visibleBulletin != null) {
            visibleBulletin.hide();
        }
    }

    public void setDuration(int duration) {
        this.duration = duration;
    }

    public Bulletin show() {
        return show(false);
    }

    public Bulletin show(boolean top) {
        if (!showing && containerLayout != null) {
            showing = true;
            layout.setTop(top);

            CharSequence text = layout.getAccessibilityText();
            if (text != null) {
                AndroidUtilities.makeAccessibilityAnnouncement(text);
            }

            if (layout.getParent() != parentLayout) {
                throw new IllegalStateException("Layout has incorrect parent");
            }

            if (visibleBulletin != null) {
                visibleBulletin.hide();
            }
            visibleBulletin = this;
            layout.onAttach(this);

            containerLayout.addOnLayoutChangeListener(containerLayoutListener = (v, left, top1, right, bottom, oldLeft, oldTop, oldRight, oldBottom) -> {
                if (!top) {
                    int newOffset = currentDelegate != null ? currentDelegate.getBottomOffset(tag) : 0;
                    if (currentBottomOffset != newOffset) {
                        if (bottomOffsetSpring == null || !bottomOffsetSpring.isRunning()) {
                            bottomOffsetSpring = new SpringAnimation(new FloatValueHolder(currentBottomOffset))
                                    .setSpring(new SpringForce()
                                            .setFinalPosition(newOffset)
                                            .setStiffness(900f)
                                            .setDampingRatio(SpringForce.DAMPING_RATIO_NO_BOUNCY));
                            bottomOffsetSpring.addUpdateListener((animation, value, velocity) -> {
                                currentBottomOffset = (int) value;
                                updatePosition();
                            });
                            bottomOffsetSpring.addEndListener((animation, canceled, value, velocity) -> {
                                if (bottomOffsetSpring == animation) {
                                    bottomOffsetSpring = null;
                                }
                            });
                        } else {
                            bottomOffsetSpring.getSpring().setFinalPosition(newOffset);
                        }
                        bottomOffsetSpring.start();
                    }
                }
            });

            layout.addOnLayoutChangeListener(new View.OnLayoutChangeListener() {
                @Override
                public void onLayoutChange(View v, int left, int t, int right, int bottom, int oldLeft, int oldTop, int oldRight, int oldBottom) {
                    layout.removeOnLayoutChangeListener(this);
                    if (showing) {
                        layout.onShow();
                        currentDelegate = findDelegate(containerFragment, containerLayout);
                        if (bottomOffsetSpring == null || !bottomOffsetSpring.isRunning()) {
                            currentBottomOffset = currentDelegate != null ? currentDelegate.getBottomOffset(tag) : 0;
                        }
                        if (currentDelegate != null) {
                            currentDelegate.onShow(Bulletin.this);
                        }
                        if (isTransitionsEnabled()) {
                            ensureLayoutTransitionCreated();
                            layout.transitionRunningEnter = true;
                            layout.delegate = currentDelegate;
                            layout.invalidate();
                            layoutTransition.animateEnter(layout, layout::onEnterTransitionStart, () -> {
                                layout.transitionRunningEnter = false;
                                layout.onEnterTransitionEnd();
                                setCanHide(true);
                            }, offset -> {
                                if (currentDelegate != null && !top) {
                                    currentDelegate.onBottomOffsetChange(layout.getHeight() - offset);
                                }
                            }, currentBottomOffset);
                        } else {
                            if (currentDelegate != null && !top) {
                                currentDelegate.onBottomOffsetChange(layout.getHeight() - currentBottomOffset);
                            }
                            updatePosition();
                            layout.onEnterTransitionStart();
                            layout.onEnterTransitionEnd();
                            setCanHide(true);
                        }
                    }
                }
            });

            layout.addOnAttachStateChangeListener(new View.OnAttachStateChangeListener() {
                @Override
                public void onViewAttachedToWindow(View v) {
                }

                @Override
                public void onViewDetachedFromWindow(View v) {
                    layout.removeOnAttachStateChangeListener(this);
                    hide(false, 0);
                }
            });

            containerLayout.addView(parentLayout);
        }
        return this;
    }

    private void setCanHide(boolean canHide) {
        if (this.canHide != canHide && layout != null) {
            this.canHide = canHide;
            if (canHide) {
                layout.postDelayed(hideRunnable, duration);
            } else {
                layout.removeCallbacks(hideRunnable);
            }
        }
    }

    private void ensureLayoutTransitionCreated() {
        if (layout != null && layoutTransition == null) {
            layoutTransition = layout.createTransition();
        }
    }

    public void hide() {
        hide(isTransitionsEnabled(), 0);
    }

    public void hide(long duration) {
        hide(isTransitionsEnabled(), duration);
    }

    public void hide(boolean animated, long duration) {
        if (layout == null) {
            return;
        }
        if (showing) {
            showing = false;

            if (visibleBulletin == this) {
                visibleBulletin = null;
            }

            int bottomOffset = currentBottomOffset;
            currentBottomOffset = 0;

            if (ViewCompat.isLaidOut(layout)) {
                layout.removeCallbacks(hideRunnable);
                if (animated) {
                    layout.transitionRunningExit = true;
                    layout.delegate = currentDelegate;
                    layout.invalidate();
                    if (duration >= 0) {
                        Layout.DefaultTransition transition = new Layout.DefaultTransition();
                        transition.duration = duration;
                        layoutTransition = transition;
                    } else {
                        ensureLayoutTransitionCreated();
                    }
                    layoutTransition.animateExit(layout, layout::onExitTransitionStart, () -> {
                        if (currentDelegate != null && !layout.top) {
                            currentDelegate.onBottomOffsetChange(0);
                            currentDelegate.onHide(this);
                        }
                        layout.transitionRunningExit = false;
                        layout.onExitTransitionEnd();
                        layout.onHide();
                        containerLayout.removeView(parentLayout);
                        containerLayout.removeOnLayoutChangeListener(containerLayoutListener);
                        layout.onDetach();
                    }, offset -> {
                        if (currentDelegate != null && !layout.top) {
                            currentDelegate.onBottomOffsetChange(layout.getHeight() - offset);
                        }
                    }, bottomOffset);
                    return;
                }
            }

            if (currentDelegate != null && !layout.top) {
                currentDelegate.onBottomOffsetChange(0);
                currentDelegate.onHide(this);
            }
            layout.onExitTransitionStart();
            layout.onExitTransitionEnd();
            layout.onHide();
            if (containerLayout != null) {
                AndroidUtilities.runOnUIThread(() -> {
                    containerLayout.removeView(parentLayout);
                    containerLayout.removeOnLayoutChangeListener(containerLayoutListener);
                });
            }
            layout.onDetach();
        }
    }

    public boolean isShowing() {
        return showing;
    }

    public Layout getLayout() {
        return layout;
    }

    private static boolean isTransitionsEnabled() {
        return MessagesController.getGlobalMainSettings().getBoolean("view_animations", true) && Build.VERSION.SDK_INT >= Build.VERSION_CODES.JELLY_BEAN_MR2;
    }

    public void updatePosition() {
        if (layout != null) {
            layout.updatePosition();
        }
    }

    @Retention(SOURCE)
    @IntDef(value = {ViewGroup.LayoutParams.MATCH_PARENT, ViewGroup.LayoutParams.WRAP_CONTENT})
    private @interface WidthDef {
    }

    @Retention(SOURCE)
    @SuppressLint("RtlHardcoded")
    @IntDef(value = {Gravity.LEFT, Gravity.RIGHT, Gravity.CENTER_HORIZONTAL, Gravity.NO_GRAVITY})
    private @interface GravityDef {
    }

    private static abstract class ParentLayout extends FrameLayout {

        private final Layout layout;
        private final Rect rect = new Rect();
        private final GestureDetector gestureDetector;

        private boolean pressed;
        private float translationX;
        private boolean hideAnimationRunning;
        private boolean needLeftAlphaAnimation;
        private boolean needRightAlphaAnimation;

        public ParentLayout(Layout layout) {
            super(layout.getContext());
            this.layout = layout;
            gestureDetector = new GestureDetector(layout.getContext(), new GestureDetector.SimpleOnGestureListener() {

                @Override
                public boolean onDown(MotionEvent e) {
                    if (!hideAnimationRunning) {
                        needLeftAlphaAnimation = layout.isNeedSwipeAlphaAnimation(true);
                        needRightAlphaAnimation = layout.isNeedSwipeAlphaAnimation(false);
                        return true;
                    }
                    return false;
                }

                @Override
                public boolean onScroll(MotionEvent e1, MotionEvent e2, float distanceX, float distanceY) {
                    layout.setTranslationX(translationX -= distanceX);
                    if (translationX == 0 || (translationX < 0f && needLeftAlphaAnimation) || (translationX > 0f && needRightAlphaAnimation)) {
                        layout.setAlpha(1f - Math.abs(translationX) / layout.getWidth());
                    }
                    return true;
                }

                @Override
                public boolean onFling(MotionEvent e1, MotionEvent e2, float velocityX, float velocityY) {
                    if (Math.abs(velocityX) > 2000f) {
                        final boolean needAlphaAnimation = (velocityX < 0f && needLeftAlphaAnimation) || (velocityX > 0f && needRightAlphaAnimation);

                        final SpringAnimation springAnimation = new SpringAnimation(layout, DynamicAnimation.TRANSLATION_X, Math.signum(velocityX) * layout.getWidth() * 2f);
                        if (!needAlphaAnimation) {
                            springAnimation.addEndListener((animation, canceled, value, velocity) -> onHide());
                            springAnimation.addUpdateListener(((animation, value, velocity) -> {
                                if (Math.abs(value) > layout.getWidth()) {
                                    animation.cancel();
                                }
                            }));
                        }
                        springAnimation.getSpring().setDampingRatio(SpringForce.DAMPING_RATIO_NO_BOUNCY);
                        springAnimation.getSpring().setStiffness(100f);
                        springAnimation.setStartVelocity(velocityX);
                        springAnimation.start();

                        if (needAlphaAnimation) {
                            final SpringAnimation springAnimation2 = new SpringAnimation(layout, DynamicAnimation.ALPHA, 0f);
                            springAnimation2.addEndListener((animation, canceled, value, velocity) -> onHide());
                            springAnimation2.addUpdateListener(((animation, value, velocity) -> {
                                if (value <= 0f) {
                                    animation.cancel();
                                }
                            }));
                            springAnimation.getSpring().setDampingRatio(SpringForce.DAMPING_RATIO_NO_BOUNCY);
                            springAnimation.getSpring().setStiffness(10f);
                            springAnimation.setStartVelocity(velocityX);
                            springAnimation2.start();
                        }

                        hideAnimationRunning = true;
                        return true;
                    }
                    return false;
                }
            });
            gestureDetector.setIsLongpressEnabled(false);
            addView(layout);
        }

        @Override
        public boolean onTouchEvent(MotionEvent event) {
            if (pressed || inLayoutHitRect(event.getX(), event.getY())) {
                gestureDetector.onTouchEvent(event);
                final int actionMasked = event.getActionMasked();
                if (actionMasked == MotionEvent.ACTION_DOWN) {
                    if (!pressed && !hideAnimationRunning) {
                        layout.animate().cancel();
                        translationX = layout.getTranslationX();
                        onPressedStateChanged(pressed = true);
                    }
                } else if (actionMasked == MotionEvent.ACTION_UP || actionMasked == MotionEvent.ACTION_CANCEL) {
                    if (pressed) {
                        if (!hideAnimationRunning) {
                            if (Math.abs(translationX) > layout.getWidth() / 3f) {
                                final float tx = Math.signum(translationX) * layout.getWidth();
                                final boolean needAlphaAnimation = (translationX < 0f && needLeftAlphaAnimation) || (translationX > 0f && needRightAlphaAnimation);
                                layout.animate().translationX(tx).alpha(needAlphaAnimation ? 0f : 1f).setDuration(200).setInterpolator(AndroidUtilities.accelerateInterpolator).withEndAction(() -> {
                                    if (layout.getTranslationX() == tx) {
                                        onHide();
                                    }
                                }).start();
                            } else {
                                layout.animate().translationX(0).alpha(1f).setDuration(200).start();
                            }
                        }
                        onPressedStateChanged(pressed = false);
                    }
                }
                return true;
            }
            return false;
        }

        private boolean inLayoutHitRect(float x, float y) {
            layout.getHitRect(rect);
            return rect.contains((int) x, (int) y);
        }

        protected abstract void onPressedStateChanged(boolean pressed);

        protected abstract void onHide();
    }

    //region Offset Providers
    public static void addDelegate(@NonNull BaseFragment fragment, @NonNull Delegate delegate) {
        fragmentDelegates.put(fragment, delegate);
    }

    public static void addDelegate(@NonNull FrameLayout containerLayout, @NonNull Delegate delegate) {
        delegates.put(containerLayout, delegate);
    }

    private static Delegate findDelegate(BaseFragment probableFragment, FrameLayout probableContainer) {
        Delegate delegate;
        if ((delegate = fragmentDelegates.get(probableFragment)) != null) {
            return delegate;
        }
        if ((delegate = delegates.get(probableContainer)) != null) {
            return delegate;
        }
        return null;
    }

    public static void removeDelegate(@NonNull BaseFragment fragment) {
        fragmentDelegates.remove(fragment);
    }

    public static void removeDelegate(@NonNull FrameLayout containerLayout) {
        delegates.remove(containerLayout);
    }

    public interface Delegate {

        default int getBottomOffset(int tag) {
            return 0;
        }

        default int getTopOffset(int tag) {
            return 0;
        }

        default void onBottomOffsetChange(float offset) {
        }

        default void onShow(Bulletin bulletin) {
        }

        default void onHide(Bulletin bulletin) {
        }
    }
    //endregion

    //region Layouts
    public abstract static class Layout extends FrameLayout {

        private final List<Callback> callbacks = new ArrayList<>();
        public boolean transitionRunningEnter;
        public boolean transitionRunningExit;
        Delegate delegate;
        public float inOutOffset;

        protected Bulletin bulletin;
        Drawable background;
        private boolean top;

        public boolean isTransitionRunning() {
            return transitionRunningEnter || transitionRunningExit;
        }

        @WidthDef
        private int wideScreenWidth = ViewGroup.LayoutParams.WRAP_CONTENT;
        @GravityDef
        private int wideScreenGravity = Gravity.CENTER_HORIZONTAL;
        private final Theme.ResourcesProvider resourcesProvider;

        public Layout(@NonNull Context context, Theme.ResourcesProvider resourcesProvider) {
            super(context);
            this.resourcesProvider = resourcesProvider;
            setMinimumHeight(AndroidUtilities.dp(48));
            setBackground(getThemedColor(Theme.key_undo_background));
            updateSize();
            setPadding(AndroidUtilities.dp(8), AndroidUtilities.dp(8), AndroidUtilities.dp(8), AndroidUtilities.dp(8));
            setWillNotDraw(false);
        }

        protected void setBackground(int color) {
            background = Theme.createRoundRectDrawable(AndroidUtilities.dp(10), color);
        }

        public final static FloatPropertyCompat<Layout> IN_OUT_OFFSET_Y = new FloatPropertyCompat<Layout>("offsetY") {
            @Override
            public float getValue(Layout object) {
                return object.inOutOffset;
            }

            @Override
            public void setValue(Layout object, float value) {
                object.setInOutOffset(value);
            }
        };

        public final static Property<Layout, Float> IN_OUT_OFFSET_Y2 = new AnimationProperties.FloatProperty<Layout>("offsetY") {

            @Override
            public Float get(Layout layout) {
                return layout.inOutOffset;
            }

            @Override
            public void setValue(Layout object, float value) {
                object.setInOutOffset(value);
            }
        };

        @Override
        protected void onConfigurationChanged(Configuration newConfig) {
            super.onConfigurationChanged(newConfig);
            updateSize();
        }

        private void setTop(boolean top) {
            this.top = top;
            updateSize();
        }

        private void updateSize() {
            final boolean isWideScreen = isWideScreen();
            setLayoutParams(LayoutHelper.createFrame(isWideScreen ? wideScreenWidth : LayoutHelper.MATCH_PARENT, LayoutHelper.WRAP_CONTENT, isWideScreen ? (top ? Gravity.TOP : Gravity.BOTTOM) | wideScreenGravity : (top ? Gravity.TOP : Gravity.BOTTOM)));
        }

        private boolean isWideScreen() {
            return AndroidUtilities.isTablet() || AndroidUtilities.displaySize.x >= AndroidUtilities.displaySize.y;
        }

        private void setWideScreenParams(@WidthDef int width, @GravityDef int gravity) {
            boolean changed = false;

            if (wideScreenWidth != width) {
                wideScreenWidth = width;
                changed = true;
            }

            if (wideScreenGravity != gravity) {
                wideScreenGravity = gravity;
                changed = true;
            }

            if (isWideScreen() && changed) {
                updateSize();
            }
        }

        @SuppressLint("RtlHardcoded")
        private boolean isNeedSwipeAlphaAnimation(boolean swipeLeft) {
            if (!isWideScreen() || wideScreenWidth == ViewGroup.LayoutParams.MATCH_PARENT) {
                return false;
            }
            if (wideScreenGravity == Gravity.CENTER_HORIZONTAL) {
                return true;
            }
            if (swipeLeft) {
                return wideScreenGravity == Gravity.RIGHT;
            } else {
                return wideScreenGravity != Gravity.RIGHT;
            }
        }

        protected CharSequence getAccessibilityText() {
            return null;
        }

        public Bulletin getBulletin() {
            return bulletin;
        }

        public boolean isAttachedToBulletin() {
            return bulletin != null;
        }

        @CallSuper
        protected void onAttach(@NonNull Bulletin bulletin) {
            this.bulletin = bulletin;
            for (int i = 0, size = callbacks.size(); i < size; i++) {
                callbacks.get(i).onAttach(this, bulletin);
            }
        }

        @CallSuper
        protected void onDetach() {
            this.bulletin = null;
            for (int i = 0, size = callbacks.size(); i < size; i++) {
                callbacks.get(i).onDetach(this);
            }
        }

        @CallSuper
        protected void onShow() {
            for (int i = 0, size = callbacks.size(); i < size; i++) {
                callbacks.get(i).onShow(this);
            }
        }

        @CallSuper
        protected void onHide() {
            for (int i = 0, size = callbacks.size(); i < size; i++) {
                callbacks.get(i).onHide(this);
            }
        }

        @CallSuper
        protected void onEnterTransitionStart() {
            for (int i = 0, size = callbacks.size(); i < size; i++) {
                callbacks.get(i).onEnterTransitionStart(this);
            }
        }

        @CallSuper
        protected void onEnterTransitionEnd() {
            for (int i = 0, size = callbacks.size(); i < size; i++) {
                callbacks.get(i).onEnterTransitionEnd(this);
            }
        }

        @CallSuper
        protected void onExitTransitionStart() {
            for (int i = 0, size = callbacks.size(); i < size; i++) {
                callbacks.get(i).onExitTransitionStart(this);
            }
        }

        @CallSuper
        protected void onExitTransitionEnd() {
            for (int i = 0, size = callbacks.size(); i < size; i++) {
                callbacks.get(i).onExitTransitionEnd(this);
            }
        }

        //region Callbacks
        public void addCallback(@NonNull Callback callback) {
            callbacks.add(callback);
        }

        public void removeCallback(@NonNull Callback callback) {
            callbacks.remove(callback);
        }

        public void updatePosition() {
            float translation = 0;
            if (delegate != null) {
                if (top) {
                    translation -= delegate.getTopOffset(bulletin != null ? bulletin.tag : 0);
                } else {
                    translation += getBottomOffset();
                }
            }
            setTranslationY(-translation + inOutOffset * (top ? -1 : 1));
        }

        public float getBottomOffset() {
            if (bulletin != null && bulletin.bottomOffsetSpring != null && bulletin.bottomOffsetSpring.isRunning()) {
                return bulletin.currentBottomOffset;
            }
            return delegate.getBottomOffset(bulletin != null ? bulletin.tag : 0);
        }

        public interface Callback {
            default void onAttach(@NonNull Layout layout, @NonNull Bulletin bulletin) {
            }

            default void onDetach(@NonNull Layout layout) {
            }

            default void onShow(@NonNull Layout layout) {
            }

            default void onHide(@NonNull Layout layout) {
            }

            default void onEnterTransitionStart(@NonNull Layout layout) {
            }

            default void onEnterTransitionEnd(@NonNull Layout layout) {
            }

            default void onExitTransitionStart(@NonNull Layout layout) {
            }

            default void onExitTransitionEnd(@NonNull Layout layout) {
            }
        }
        //endregion

        //region Transitions
        @NonNull
        public Transition createTransition() {
            return new SpringTransition();
        }

        public interface Transition {
            void animateEnter(@NonNull Layout layout, @Nullable Runnable startAction, @Nullable Runnable endAction, @Nullable Consumer<Float> onUpdate, int bottomOffset);

            void animateExit(@NonNull Layout layout, @Nullable Runnable startAction, @Nullable Runnable endAction, @Nullable Consumer<Float> onUpdate, int bottomOffset);
        }

        public static class DefaultTransition implements Transition {

            long duration = 255;

            @Override
            public void animateEnter(@NonNull Layout layout, @Nullable Runnable startAction, @Nullable Runnable endAction, @Nullable Consumer<Float> onUpdate, int bottomOffset) {
                layout.setInOutOffset(layout.getMeasuredHeight());
                if (onUpdate != null) {
                    onUpdate.accept(layout.getTranslationY());
                }
                final ObjectAnimator animator = ObjectAnimator.ofFloat(layout, IN_OUT_OFFSET_Y2, 0);
                animator.setDuration(duration);
                animator.setInterpolator(Easings.easeOutQuad);
                if (startAction != null || endAction != null) {
                    animator.addListener(new AnimatorListenerAdapter() {
                        @Override
                        public void onAnimationStart(Animator animation) {
                            if (startAction != null) {
                                startAction.run();
                            }
                        }

                        @Override
                        public void onAnimationEnd(Animator animation) {
                            if (endAction != null) {
                                endAction.run();
                            }
                        }
                    });
                }
                if (onUpdate != null) {
                    animator.addUpdateListener(a -> onUpdate.accept(layout.getTranslationY()));
                }
                animator.start();
            }

            @Override
            public void animateExit(@NonNull Layout layout, @Nullable Runnable startAction, @Nullable Runnable endAction, @Nullable Consumer<Float> onUpdate, int bottomOffset) {
                final ObjectAnimator animator = ObjectAnimator.ofFloat(layout, IN_OUT_OFFSET_Y2, layout.getHeight());
                animator.setDuration(175);
                animator.setInterpolator(Easings.easeInQuad);
                if (startAction != null || endAction != null) {
                    animator.addListener(new AnimatorListenerAdapter() {
                        @Override
                        public void onAnimationStart(Animator animation) {
                            if (startAction != null) {
                                startAction.run();
                            }
                        }

                        @Override
                        public void onAnimationEnd(Animator animation) {
                            if (endAction != null) {
                                endAction.run();
                            }
                        }
                    });
                }
                if (onUpdate != null) {
                    animator.addUpdateListener(a -> onUpdate.accept(layout.getTranslationY()));
                }
                animator.start();
            }
        }

        public static class SpringTransition implements Transition {

            private static final float DAMPING_RATIO = 0.8f;
            private static final float STIFFNESS = 400f;

            @Override
            public void animateEnter(@NonNull Layout layout, @Nullable Runnable startAction, @Nullable Runnable endAction, @Nullable Consumer<Float> onUpdate, int bottomOffset) {
                layout.setInOutOffset(layout.getMeasuredHeight());
                if (onUpdate != null) {
                    onUpdate.accept(layout.getTranslationY());
                }
                final SpringAnimation springAnimation = new SpringAnimation(layout, IN_OUT_OFFSET_Y, 0);
                springAnimation.getSpring().setDampingRatio(DAMPING_RATIO);
                springAnimation.getSpring().setStiffness(STIFFNESS);
                if (endAction != null) {
                    springAnimation.addEndListener((animation, canceled, value, velocity) -> {
                        layout.setInOutOffset(0);
                        if (!canceled) {
                            endAction.run();
                        }
                    });
                }
                if (onUpdate != null) {
                    springAnimation.addUpdateListener((animation, value, velocity) -> onUpdate.accept(layout.getTranslationY()));
                }
                springAnimation.start();
                if (startAction != null) {
                    startAction.run();
                }
            }

            @Override
            public void animateExit(@NonNull Layout layout, @Nullable Runnable startAction, @Nullable Runnable endAction, @Nullable Consumer<Float> onUpdate, int bottomOffset) {
                final SpringAnimation springAnimation = new SpringAnimation(layout, IN_OUT_OFFSET_Y, layout.getHeight());
                springAnimation.getSpring().setDampingRatio(DAMPING_RATIO);
                springAnimation.getSpring().setStiffness(STIFFNESS);
                if (endAction != null) {
                    springAnimation.addEndListener((animation, canceled, value, velocity) -> {
                        if (!canceled) {
                            endAction.run();
                        }
                    });
                }
                if (onUpdate != null) {
                    springAnimation.addUpdateListener((animation, value, velocity) -> onUpdate.accept(layout.getTranslationY()));
                }
                springAnimation.start();
                if (startAction != null) {
                    startAction.run();
                }
            }
        }

        private void setInOutOffset(float offset) {
            inOutOffset = offset;
            updatePosition();
        }

        @Override
        protected void dispatchDraw(Canvas canvas) {
            if (bulletin == null) {
                return;
            }
            background.setBounds(AndroidUtilities.dp(8), AndroidUtilities.dp(8), getMeasuredWidth() - AndroidUtilities.dp(8), getMeasuredHeight() - AndroidUtilities.dp(8));
            if (isTransitionRunning() && delegate != null) {
                canvas.save();
                canvas.clipRect(
                        0,
                        delegate.getTopOffset(bulletin.tag) - getY(),
                        getMeasuredWidth(),
                        ((View) getParent()).getMeasuredHeight() - getBottomOffset() - getY()
                );
                background.draw(canvas);
                super.dispatchDraw(canvas);
                canvas.restore();
                invalidate();
            } else {
                background.draw(canvas);
                super.dispatchDraw(canvas);
            }
        }

        protected int getThemedColor(String key) {
            Integer color = resourcesProvider != null ? resourcesProvider.getColor(key) : null;
            return color != null ? color : Theme.getColor(key);
        }
        //endregion
    }

    @SuppressLint("ViewConstructor")
    public static class ButtonLayout extends Layout {

        private Button button;
        public TimerView timerView;

        private int childrenMeasuredWidth;
        Theme.ResourcesProvider resourcesProvider;

        public ButtonLayout(@NonNull Context context, Theme.ResourcesProvider resourcesProvider) {
            super(context, resourcesProvider);
            this.resourcesProvider = resourcesProvider;
        }

        @Override
        protected void onMeasure(int widthMeasureSpec, int heightMeasureSpec) {
            childrenMeasuredWidth = 0;
            super.onMeasure(widthMeasureSpec, heightMeasureSpec);
            if (button != null && MeasureSpec.getMode(widthMeasureSpec) == MeasureSpec.AT_MOST) {
                setMeasuredDimension(childrenMeasuredWidth + button.getMeasuredWidth(), getMeasuredHeight());
            }
        }

        @Override
        protected void measureChildWithMargins(View child, int parentWidthMeasureSpec, int widthUsed, int parentHeightMeasureSpec, int heightUsed) {
            if (button != null && child != button) {
                widthUsed += button.getMeasuredWidth() - AndroidUtilities.dp(12);
            }
            super.measureChildWithMargins(child, parentWidthMeasureSpec, widthUsed, parentHeightMeasureSpec, heightUsed);
            if (child != button) {
                final MarginLayoutParams lp = (MarginLayoutParams) child.getLayoutParams();
                childrenMeasuredWidth = Math.max(childrenMeasuredWidth, lp.leftMargin + lp.rightMargin + child.getMeasuredWidth());
            }
        }

        public Button getButton() {
            return button;
        }

        public void setButton(Button button) {
            if (this.button != null) {
                removeCallback(this.button);
                removeView(this.button);
            }
            this.button = button;
            if (button != null) {
                addCallback(button);
                addView(button, 0, LayoutHelper.createFrameRelatively(LayoutHelper.WRAP_CONTENT, LayoutHelper.WRAP_CONTENT, Gravity.END | Gravity.CENTER_VERTICAL));
            }
        }

        public void setTimer() {
            timerView = new TimerView(getContext(), resourcesProvider);
            timerView.timeLeft = 5000;
            addView(timerView, LayoutHelper.createFrameRelatively(20, 20, Gravity.START | Gravity.CENTER_VERTICAL, 21, 0, 21, 0));
        }
    }

    public static class SimpleLayout extends ButtonLayout {

        public final ImageView imageView;
        public final TextView textView;

        public SimpleLayout(@NonNull Context context, Theme.ResourcesProvider resourcesProvider) {
            super(context, resourcesProvider);

            final int undoInfoColor = getThemedColor(Theme.key_undo_infoColor);

            imageView = new ImageView(context);
            imageView.setColorFilter(new PorterDuffColorFilter(undoInfoColor, PorterDuff.Mode.SRC_IN));
            addView(imageView, LayoutHelper.createFrameRelatively(24, 24, Gravity.START | Gravity.CENTER_VERTICAL, 16, 12, 16, 12));

            textView = new TextView(context);
            textView.setSingleLine();
            textView.setTextColor(undoInfoColor);
            textView.setTypeface(Typeface.SANS_SERIF);
            textView.setTextSize(TypedValue.COMPLEX_UNIT_DIP, 15);
            addView(textView, LayoutHelper.createFrameRelatively(LayoutHelper.WRAP_CONTENT, LayoutHelper.WRAP_CONTENT, Gravity.START | Gravity.CENTER_VERTICAL, 56, 0, 16, 0));
        }

        public CharSequence getAccessibilityText() {
            return textView.getText();
        }

        @Override
        protected void onShow() {
            super.onShow();
            AndroidUtilities.makeAccessibilityAnnouncement(textView.getText());
        }
    }

    @SuppressLint("ViewConstructor")
    public static class MultiLineLayout extends ButtonLayout {

        public final BackupImageView imageView = new BackupImageView(getContext());
        public final TextView textView = new TextView(getContext());

        public MultiLineLayout(@NonNull Context context, Theme.ResourcesProvider resourcesProvider) {
            super(context, resourcesProvider);
            addView(imageView, LayoutHelper.createFrameRelatively(30, 30, Gravity.START | Gravity.CENTER_VERTICAL, 12, 8, 12, 8));

            textView.setGravity(Gravity.START);
            textView.setPadding(0, AndroidUtilities.dp(8), 0, AndroidUtilities.dp(8));
            textView.setTextColor(getThemedColor(Theme.key_undo_infoColor));
            textView.setTextSize(TypedValue.COMPLEX_UNIT_DIP, 15);
            textView.setTypeface(Typeface.SANS_SERIF);
            addView(textView, LayoutHelper.createFrameRelatively(LayoutHelper.MATCH_PARENT, LayoutHelper.WRAP_CONTENT, Gravity.START | Gravity.CENTER_VERTICAL, 56, 0, 16, 0));
        }

        @Override
        protected void onShow() {
            super.onShow();
            AndroidUtilities.makeAccessibilityAnnouncement(textView.getText());
        }

        public CharSequence getAccessibilityText() {
            return textView.getText();
        }
    }

    @SuppressLint("ViewConstructor")
    public static class TwoLineLayout extends ButtonLayout {

        public final BackupImageView imageView;
        public final TextView titleTextView;
        public final TextView subtitleTextView;

        public TwoLineLayout(@NonNull Context context, Theme.ResourcesProvider resourcesProvider) {
            super(context, resourcesProvider);

            final int undoInfoColor = getThemedColor(Theme.key_undo_infoColor);

            addView(imageView = new BackupImageView(context), LayoutHelper.createFrameRelatively(29, 29, Gravity.START | Gravity.CENTER_VERTICAL, 12, 12, 12, 12));

            final LinearLayout linearLayout = new LinearLayout(context);
            linearLayout.setOrientation(LinearLayout.VERTICAL);
            addView(linearLayout, LayoutHelper.createFrameRelatively(LayoutHelper.WRAP_CONTENT, LayoutHelper.WRAP_CONTENT, Gravity.START | Gravity.CENTER_VERTICAL, 54, 8, 12, 8));

            titleTextView = new TextView(context);
            titleTextView.setSingleLine();
            titleTextView.setTextColor(undoInfoColor);
            titleTextView.setTextSize(TypedValue.COMPLEX_UNIT_DIP, 14);
            titleTextView.setTypeface(AndroidUtilities.getTypeface("fonts/rmedium.ttf"));
            linearLayout.addView(titleTextView);

            subtitleTextView = new TextView(context);
            subtitleTextView.setMaxLines(2);
            subtitleTextView.setTextColor(undoInfoColor);
            subtitleTextView.setLinkTextColor(getThemedColor(Theme.key_undo_cancelColor));
            subtitleTextView.setMovementMethod(new LinkMovementMethod());
            subtitleTextView.setTypeface(Typeface.SANS_SERIF);
            subtitleTextView.setTextSize(TypedValue.COMPLEX_UNIT_DIP, 13);
            linearLayout.addView(subtitleTextView);
        }

        @Override
        protected void onShow() {
            super.onShow();
            AndroidUtilities.makeAccessibilityAnnouncement(titleTextView.getText() + ". " + subtitleTextView.getText());
        }
        public CharSequence getAccessibilityText() {
            return titleTextView.getText() + ".\n" + subtitleTextView.getText();
        }
    }

    public static class TwoLineLottieLayout extends ButtonLayout {

        public final RLottieImageView imageView;
        public final TextView titleTextView;
        public final TextView subtitleTextView;

        private final int textColor;

        public TwoLineLottieLayout(@NonNull Context context, Theme.ResourcesProvider resourcesProvider) {
            super(context, resourcesProvider);
            this.textColor = getThemedColor(Theme.key_undo_infoColor);
            setBackground(getThemedColor(Theme.key_undo_background));

            imageView = new RLottieImageView(context);
            imageView.setScaleType(ImageView.ScaleType.CENTER);
            addView(imageView, LayoutHelper.createFrameRelatively(56, 48, Gravity.START | Gravity.CENTER_VERTICAL));

            final int undoInfoColor = getThemedColor(Theme.key_undo_infoColor);
            final int undoLinkColor = getThemedColor(Theme.key_voipgroup_overlayBlue1);

            final LinearLayout linearLayout = new LinearLayout(context);
            linearLayout.setOrientation(LinearLayout.VERTICAL);
            addView(linearLayout, LayoutHelper.createFrameRelatively(LayoutHelper.WRAP_CONTENT, LayoutHelper.WRAP_CONTENT, Gravity.START | Gravity.CENTER_VERTICAL, 56, 8, 12, 8));

            titleTextView = new TextView(context);
            titleTextView.setSingleLine();
            titleTextView.setTextColor(undoInfoColor);
            titleTextView.setTextSize(TypedValue.COMPLEX_UNIT_DIP, 14);
            titleTextView.setTypeface(AndroidUtilities.getTypeface("fonts/rmedium.ttf"));
            linearLayout.addView(titleTextView);

            subtitleTextView = new TextView(context);
            subtitleTextView.setTextColor(undoInfoColor);
            subtitleTextView.setLinkTextColor(undoLinkColor);
            subtitleTextView.setTypeface(Typeface.SANS_SERIF);
            subtitleTextView.setTextSize(TypedValue.COMPLEX_UNIT_DIP, 13);
            linearLayout.addView(subtitleTextView);
        }

        @Override
        protected void onShow() {
            super.onShow();
            imageView.playAnimation();
            AndroidUtilities.makeAccessibilityAnnouncement(titleTextView.getText() + ". " + subtitleTextView.getText());
        }

        public void setAnimation(int resId, String... layers) {
            setAnimation(resId, 32, 32, layers);
        }

        public void setAnimation(int resId, int w, int h, String... layers) {
            imageView.setAnimation(resId, w, h);
            for (String layer : layers) {
                imageView.setLayerColor(layer + ".**", textColor);
            }
        }

        public CharSequence getAccessibilityText() {
            return titleTextView.getText() + ".\n" + subtitleTextView.getText();
        }
    }

    public static class LottieLayout extends ButtonLayout {

        public RLottieImageView imageView;
        public LinkSpanDrawable.LinksTextView textView;

        private int textColor;

        public LottieLayout(@NonNull Context context, Theme.ResourcesProvider resourcesProvider) {
            super(context, resourcesProvider);

            imageView = new RLottieImageView(context);
            imageView.setScaleType(ImageView.ScaleType.CENTER);
            addView(imageView, LayoutHelper.createFrameRelatively(56, 48, Gravity.START | Gravity.CENTER_VERTICAL));

            textView = new LinkSpanDrawable.LinksTextView(context);
            textView.setDisablePaddingsOffset(true);
            textView.setSingleLine();
            textView.setTypeface(Typeface.SANS_SERIF);
            textView.setTextSize(TypedValue.COMPLEX_UNIT_DIP, 15);
            textView.setEllipsize(TextUtils.TruncateAt.END);
            textView.setPadding(0, AndroidUtilities.dp(8), 0, AndroidUtilities.dp(8));
            addView(textView, LayoutHelper.createFrameRelatively(LayoutHelper.WRAP_CONTENT, LayoutHelper.WRAP_CONTENT, Gravity.START | Gravity.CENTER_VERTICAL, 56, 0, 8, 0));

            textView.setLinkTextColor(getThemedColor(Theme.key_undo_cancelColor));
            setTextColor(getThemedColor(Theme.key_undo_infoColor));
            setBackground(getThemedColor(Theme.key_undo_background));
        }

        public LottieLayout(@NonNull Context context, Theme.ResourcesProvider resourcesProvider, int backgroundColor, int textColor) {
            this(context, resourcesProvider);
            setBackground(backgroundColor);
            setTextColor(textColor);
        }

        public void setTextColor(int textColor) {
            this.textColor = textColor;
            textView.setTextColor(textColor);
        }

        @Override
        protected void onShow() {
            super.onShow();
            imageView.playAnimation();
            AndroidUtilities.makeAccessibilityAnnouncement(textView.getText());
        }

        public void setAnimation(int resId, String... layers) {
            setAnimation(resId, 32, 32, layers);
        }

        public void setAnimation(int resId, int w, int h, String... layers) {
            imageView.setAnimation(resId, w, h);
            for (String layer : layers) {
                imageView.setLayerColor(layer + ".**", textColor);
            }
        }

        public void setAnimation(TLRPC.Document document, int w, int h, String... layers) {
            imageView.setAnimation(document, w, h);
            for (String layer : layers) {
                imageView.setLayerColor(layer + ".**", textColor);
            }
        }

        public void setIconPaddingBottom(int paddingBottom) {
            imageView.setLayoutParams(LayoutHelper.createFrameRelatively(56, 48 - paddingBottom, Gravity.START | Gravity.CENTER_VERTICAL, 0, 0, 0, paddingBottom));
        }

        public CharSequence getAccessibilityText() {
            return textView.getText();
        }
    }

    public static class UsersLayout extends ButtonLayout {

        public AvatarsImageView avatarsImageView;
        public TextView textView;

        public UsersLayout(@NonNull Context context, Theme.ResourcesProvider resourcesProvider) {
            super(context, resourcesProvider);

            avatarsImageView = new AvatarsImageView(context, false);
            avatarsImageView.setStyle(AvatarsDarawable.STYLE_MESSAGE_SEEN);
            addView(avatarsImageView, LayoutHelper.createFrameRelatively(24 + 12 + 12 + 8, 48, Gravity.START | Gravity.CENTER_VERTICAL, 12, 0, 0, 0));

            textView = new LinkSpanDrawable.LinksTextView(context);
            textView.setSingleLine();
            textView.setTypeface(Typeface.SANS_SERIF);
            textView.setTextSize(TypedValue.COMPLEX_UNIT_DIP, 15);
            textView.setEllipsize(TextUtils.TruncateAt.END);
            textView.setPadding(0, AndroidUtilities.dp(8), 0, AndroidUtilities.dp(8));
            addView(textView, LayoutHelper.createFrameRelatively(LayoutHelper.WRAP_CONTENT, LayoutHelper.WRAP_CONTENT, Gravity.START | Gravity.CENTER_VERTICAL, 12 + 56 + 2, 0, 8, 0));

            textView.setLinkTextColor(getThemedColor(Theme.key_undo_cancelColor));
            setTextColor(getThemedColor(Theme.key_undo_infoColor));
            setBackground(getThemedColor(Theme.key_undo_background));
        }

        public UsersLayout(@NonNull Context context, Theme.ResourcesProvider resourcesProvider, int backgroundColor, int textColor) {
            this(context, resourcesProvider);
            setBackground(backgroundColor);
            setTextColor(textColor);
        }

        public void setTextColor(int textColor) {
            textView.setTextColor(textColor);
        }

        @Override
        protected void onShow() {
            super.onShow();
        }

        public CharSequence getAccessibilityText() {
            return textView.getText();
        }
    }
    //endregion

    //region Buttons
    @SuppressLint("ViewConstructor")
    public abstract static class Button extends FrameLayout implements Layout.Callback {

        public Button(@NonNull Context context) {
            super(context);
        }

        @Override
        public void onAttach(@NonNull Layout layout, @NonNull Bulletin bulletin) {
        }

        @Override
        public void onDetach(@NonNull Layout layout) {
        }

        @Override
        public void onShow(@NonNull Layout layout) {
        }

        @Override
        public void onHide(@NonNull Layout layout) {
        }

        @Override
        public void onEnterTransitionStart(@NonNull Layout layout) {
        }

        @Override
        public void onEnterTransitionEnd(@NonNull Layout layout) {
        }

        @Override
        public void onExitTransitionStart(@NonNull Layout layout) {
        }

        @Override
        public void onExitTransitionEnd(@NonNull Layout layout) {
        }
    }

    @SuppressLint("ViewConstructor")
    public static final class UndoButton extends Button {

        private final Theme.ResourcesProvider resourcesProvider;
        private Runnable undoAction;
        private Runnable delayedAction;

        private Bulletin bulletin;
        private TextView undoTextView;
        private boolean isUndone;

        public UndoButton(@NonNull Context context, boolean text) {
            this(context, text, null);
        }

        public UndoButton(@NonNull Context context, boolean text, Theme.ResourcesProvider resourcesProvider) {
            super(context);
            this.resourcesProvider = resourcesProvider;

            final int undoCancelColor = getThemedColor(Theme.key_undo_cancelColor);

            if (text) {
                undoTextView = new TextView(context);
                undoTextView.setOnClickListener(v -> undo());
                final int leftInset = LocaleController.isRTL ? AndroidUtilities.dp(16) : 0;
                final int rightInset = LocaleController.isRTL ? 0 : AndroidUtilities.dp(16);
                undoTextView.setBackground(Theme.createCircleSelectorDrawable((undoCancelColor & 0x00ffffff) | 0x19000000, leftInset, rightInset));
                undoTextView.setTextSize(TypedValue.COMPLEX_UNIT_DIP, 14);
                undoTextView.setTypeface(AndroidUtilities.getTypeface("fonts/rmedium.ttf"));
                undoTextView.setTextColor(undoCancelColor);
                undoTextView.setText(LocaleController.getString("Undo", R.string.Undo));
                undoTextView.setGravity(Gravity.CENTER_VERTICAL);
                ViewHelper.setPaddingRelative(undoTextView, 16, 0, 16, 0);
                addView(undoTextView, LayoutHelper.createFrameRelatively(LayoutHelper.WRAP_CONTENT, 48, Gravity.CENTER_VERTICAL, 8, 0, 0, 0));
            } else {
                final ImageView undoImageView = new ImageView(getContext());
                undoImageView.setOnClickListener(v -> undo());
                undoImageView.setImageResource(R.drawable.chats_undo);
                undoImageView.setColorFilter(new PorterDuffColorFilter(undoCancelColor, PorterDuff.Mode.SRC_IN));
                undoImageView.setBackground(Theme.createSelectorDrawable((undoCancelColor & 0x00ffffff) | 0x19000000));
                ViewHelper.setPaddingRelative(undoImageView, 0, 12, 0, 12);
                addView(undoImageView, LayoutHelper.createFrameRelatively(56, 48, Gravity.CENTER_VERTICAL));
            }
        }

        public UndoButton setText(CharSequence text) {
            if (undoTextView != null) {
                undoTextView.setText(text);
            }
            return this;
        }

        public void undo() {
            if (bulletin != null) {
                isUndone = true;
                if (undoAction != null) {
                    undoAction.run();
                }
                bulletin.hide();
            }
        }

        @Override
        public void onAttach(@NonNull Layout layout, @NonNull Bulletin bulletin) {
            this.bulletin = bulletin;
        }

        @Override
        public void onDetach(@NonNull Layout layout) {
            this.bulletin = null;
            if (delayedAction != null && !isUndone) {
                delayedAction.run();
            }
        }

        public UndoButton setUndoAction(Runnable undoAction) {
            this.undoAction = undoAction;
            return this;
        }

        public UndoButton setDelayedAction(Runnable delayedAction) {
            this.delayedAction = delayedAction;
            return this;
        }

        private int getThemedColor(String key) {
            Integer color = resourcesProvider != null ? resourcesProvider.getColor(key) : null;
            return color != null ? color : Theme.getColor(key);
        }
    }
    //endregion

    public static class EmptyBulletin extends Bulletin {

        public EmptyBulletin() {
            super();
        }

        @Override
        public Bulletin show() {
            return this;
        }
    }

    private static class TimerView extends View {

        private final Paint progressPaint;
        private long timeLeft;
        private int prevSeconds;
        private String timeLeftString;
        private int textWidth;

        StaticLayout timeLayout;
        StaticLayout timeLayoutOut;
        int textWidthOut;

        float timeReplaceProgress = 1f;

        private TextPaint textPaint;
        private long lastUpdateTime;
        RectF rect = new RectF();

        public TimerView(Context context, Theme.ResourcesProvider resourcesProvider) {
            super(context);

            textPaint = new TextPaint(Paint.ANTI_ALIAS_FLAG);
            textPaint.setTextSize(AndroidUtilities.dp(12));
            textPaint.setTypeface(AndroidUtilities.getTypeface("fonts/rmedium.ttf"));
            textPaint.setColor(Theme.getColor(Theme.key_undo_infoColor, resourcesProvider));

            progressPaint = new Paint(Paint.ANTI_ALIAS_FLAG);
            progressPaint.setStyle(Paint.Style.STROKE);
            progressPaint.setStrokeWidth(AndroidUtilities.dp(2));
            progressPaint.setStrokeCap(Paint.Cap.ROUND);
            progressPaint.setColor(Theme.getColor(Theme.key_undo_infoColor, resourcesProvider));
        }

        @Override
        protected void onDraw(Canvas canvas) {
            super.onDraw(canvas);
            int newSeconds = timeLeft > 0 ? (int) Math.ceil(timeLeft / 1000.0f) : 0;
            rect.set(AndroidUtilities.dp(1), AndroidUtilities.dp(1), getMeasuredWidth() - AndroidUtilities.dp(1), getMeasuredHeight() - AndroidUtilities.dp(1));
            if (prevSeconds != newSeconds) {
                prevSeconds = newSeconds;
                timeLeftString = String.format("%d", Math.max(0, newSeconds));
                if (timeLayout != null) {
                    timeLayoutOut = timeLayout;
                    timeReplaceProgress = 0;
                    textWidthOut = textWidth;
                }
                textWidth = (int) Math.ceil(textPaint.measureText(timeLeftString));
                timeLayout = new StaticLayout(timeLeftString, textPaint, Integer.MAX_VALUE, android.text.Layout.Alignment.ALIGN_NORMAL, 1.0f, 0.0f, false);
            }

            if (timeReplaceProgress < 1f) {
                timeReplaceProgress += 16f / 150f;
                if (timeReplaceProgress > 1f) {
                    timeReplaceProgress = 1f;
                } else {
                    invalidate();
                }
            }

            int alpha = textPaint.getAlpha();

            if (timeLayoutOut != null && timeReplaceProgress < 1f) {
                textPaint.setAlpha((int) (alpha * (1f - timeReplaceProgress)));
                canvas.save();
                canvas.translate(rect.centerX() - textWidthOut / 2f, rect.centerY() - timeLayoutOut.getHeight() / 2f + AndroidUtilities.dp(10) * timeReplaceProgress);
                timeLayoutOut.draw(canvas);
                textPaint.setAlpha(alpha);
                canvas.restore();
            }

            if (timeLayout != null) {
                if (timeReplaceProgress != 1f) {
                    textPaint.setAlpha((int) (alpha * timeReplaceProgress));
                }
                canvas.save();
                canvas.translate(rect.centerX() - textWidth / 2f, rect.centerY() - timeLayout.getHeight() / 2f - AndroidUtilities.dp(10) * (1f - timeReplaceProgress));
                timeLayout.draw(canvas);
                if (timeReplaceProgress != 1f) {
                    textPaint.setAlpha(alpha);
                }
                canvas.restore();
            }

            canvas.drawArc(rect, -90, -360 * (Math.max(0, timeLeft) / 5000.0f), false, progressPaint);

            if (lastUpdateTime != 0) {
                long newTime = System.currentTimeMillis();
                long dt = newTime - lastUpdateTime;
                timeLeft -= dt;
                lastUpdateTime = newTime;
            } else {
                lastUpdateTime = System.currentTimeMillis();
            }
            invalidate();
        }
    }

    // to make bulletin above everything
    // use as BulletinFactory.of(BulletinWindow.make(context), resourcesProvider)...
    public static class BulletinWindow extends Dialog {
        public static FrameLayout make(Context context) {
            return new BulletinWindow(context).container;
        }

        private final FrameLayout container;
        private BulletinWindow(Context context) {
            super(context);
            setContentView(
                container = new FrameLayout(context) {
                    @Override
                    public void addView(View child) {
                        super.addView(child);
                        BulletinWindow.this.show();
                    }

                    @Override
                    public void removeView(View child) {
                        super.removeView(child);
                        BulletinWindow.this.dismiss();
                        removeDelegate(container);
                    }
                },
                new ViewGroup.LayoutParams(ViewGroup.LayoutParams.MATCH_PARENT, ViewGroup.LayoutParams.MATCH_PARENT)
            );

            addDelegate(container, new Delegate() {
                @Override
                public int getBottomOffset(int tag) {
                    return 0;
                }

                @Override
                public int getTopOffset(int tag) {
                    return AndroidUtilities.statusBarHeight;
                }
            });

            try {
                Window window = getWindow();
                window.setWindowAnimations(R.style.DialogNoAnimation);
                window.setBackgroundDrawable(null);
                WindowManager.LayoutParams params = window.getAttributes();
                params.width = ViewGroup.LayoutParams.MATCH_PARENT;
                params.gravity = Gravity.TOP | Gravity.LEFT;
                params.dimAmount = 0;
                params.flags &= ~WindowManager.LayoutParams.FLAG_DIM_BEHIND;
                params.flags |= WindowManager.LayoutParams.FLAG_NOT_FOCUSABLE;
                if (Build.VERSION.SDK_INT >= Build.VERSION_CODES.KITKAT) {
                    params.flags |= WindowManager.LayoutParams.FLAG_TRANSLUCENT_STATUS;
                }
                params.flags |= WindowManager.LayoutParams.FLAG_NOT_TOUCHABLE;
                if (Build.VERSION.SDK_INT >= 21) {
                    params.flags |= WindowManager.LayoutParams.FLAG_LAYOUT_IN_SCREEN |
                            WindowManager.LayoutParams.FLAG_LAYOUT_INSET_DECOR |
                            WindowManager.LayoutParams.FLAG_DRAWS_SYSTEM_BAR_BACKGROUNDS;
                }
                params.flags &= ~WindowManager.LayoutParams.FLAG_FULLSCREEN;
                params.height = ViewGroup.LayoutParams.MATCH_PARENT;
                if (Build.VERSION.SDK_INT >= 28) {
                    params.layoutInDisplayCutoutMode = WindowManager.LayoutParams.LAYOUT_IN_DISPLAY_CUTOUT_MODE_SHORT_EDGES;
                }
                window.setAttributes(params);
            } catch (Exception ignore) {}
        }
    }
}<|MERGE_RESOLUTION|>--- conflicted
+++ resolved
@@ -81,13 +81,8 @@
     private View.OnLayoutChangeListener containerLayoutListener;
     private SpringAnimation bottomOffsetSpring;
 
-<<<<<<< HEAD
     public static Bulletin make(@NonNull ViewGroup containerLayout, @NonNull Layout contentLayout, int duration) {
-        return new Bulletin(containerLayout, contentLayout, duration);
-=======
-    public static Bulletin make(@NonNull FrameLayout containerLayout, @NonNull Layout contentLayout, int duration) {
         return new Bulletin(null, containerLayout, contentLayout, duration);
->>>>>>> 23118a4a
     }
 
     @SuppressLint("RtlHardcoded")
@@ -129,12 +124,8 @@
 
     private final Layout layout;
     private final ParentLayout parentLayout;
-<<<<<<< HEAD
+    private final BaseFragment containerFragment;
     private final ViewGroup containerLayout;
-=======
-    private final BaseFragment containerFragment;
-    private final FrameLayout containerLayout;
->>>>>>> 23118a4a
     private final Runnable hideRunnable = this::hide;
     private int duration;
 
@@ -151,11 +142,7 @@
         containerLayout = null;
     }
 
-<<<<<<< HEAD
-    private Bulletin(@NonNull ViewGroup containerLayout, @NonNull Layout layout, int duration) {
-=======
-    private Bulletin(BaseFragment fragment, @NonNull FrameLayout containerLayout, @NonNull Layout layout, int duration) {
->>>>>>> 23118a4a
+    private Bulletin(BaseFragment fragment, @NonNull ViewGroup containerLayout, @NonNull Layout layout, int duration) {
         this.layout = layout;
         this.parentLayout = new ParentLayout(layout) {
             @Override
