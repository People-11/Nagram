--- conflicted
+++ resolved
@@ -18,7 +18,7 @@
 public class ColoredImageSpan extends ReplacementSpan {
 
     int drawableColor;
-    boolean override;
+//    boolean override;
     Drawable drawable;
 
     boolean usePaintColor = true;
@@ -36,18 +36,17 @@
         drawable.setBounds(0, 0, drawable.getIntrinsicWidth(), drawable.getIntrinsicHeight());
     }
 
-<<<<<<< HEAD
-    public ColoredImageSpan(@NonNull Drawable drawable, int drawableColor) {
-        this.drawable = drawable;
-        this.drawableColor = drawableColor;
-        this.override = true;
-        drawable.setBounds(0, 0, drawable.getIntrinsicWidth(), drawable.getIntrinsicHeight());
-        drawable.setColorFilter(new PorterDuffColorFilter(drawableColor, PorterDuff.Mode.SRC_IN));
-=======
+//    public ColoredImageSpan(@NonNull Drawable drawable, int drawableColor) {
+//        this.drawable = drawable;
+//        this.drawableColor = drawableColor;
+//        this.override = true;
+//        drawable.setBounds(0, 0, drawable.getIntrinsicWidth(), drawable.getIntrinsicHeight());
+//        drawable.setColorFilter(new PorterDuffColorFilter(drawableColor, PorterDuff.Mode.SRC_IN));
+//    }
+
     public void setSize(int size) {
         this.size = size;
         drawable.setBounds(0, 0, size, size);
->>>>>>> 4a95c2fc
     }
 
     @Override
@@ -57,17 +56,9 @@
 
     @Override
     public void draw(@NonNull Canvas canvas, CharSequence text, int start, int end, float x, int top, int y, int bottom, @NonNull Paint paint) {
-<<<<<<< HEAD
-        if (drawableColor != paint.getColor()) {
-            if (override) {
-                paint.setColor(drawableColor);
-            } else {
-                drawableColor = paint.getColor();
-                drawable.setColorFilter(new PorterDuffColorFilter(drawableColor, PorterDuff.Mode.SRC_IN));
-            }
-=======
         int color;
         if (usePaintColor) {
+            // override
             color = paint.getColor();
         } else {
             color = Theme.getColor(colorKey);
@@ -75,7 +66,6 @@
         if (drawableColor != color) {
             drawableColor = color;
             drawable.setColorFilter(new PorterDuffColorFilter(drawableColor, PorterDuff.Mode.MULTIPLY));
->>>>>>> 4a95c2fc
         }
         int lineHeight = bottom - top;
         int drawableHeight = size != 0 ? size : drawable.getIntrinsicHeight();
