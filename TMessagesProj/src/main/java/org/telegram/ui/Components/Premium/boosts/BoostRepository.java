package org.telegram.ui.Components.Premium.boosts;

import android.os.Build;
import android.util.Pair;

//import com.android.billingclient.api.BillingClient;
//import com.android.billingclient.api.BillingFlowParams;
//import com.android.billingclient.api.ProductDetails;
//import com.android.billingclient.api.QueryProductDetailsParams;

import org.json.JSONObject;
import org.telegram.messenger.AccountInstance;
import org.telegram.messenger.AndroidUtilities;
import org.telegram.messenger.BillingController;
import org.telegram.messenger.BuildVars;
import org.telegram.messenger.ChatObject;
import org.telegram.messenger.DialogObject;
import org.telegram.messenger.LocaleController;
import org.telegram.messenger.MessageObject;
import org.telegram.messenger.MessagesController;
import org.telegram.messenger.MessagesStorage;
import org.telegram.messenger.UserConfig;
import org.telegram.messenger.UserObject;
import org.telegram.messenger.Utilities;
import org.telegram.tgnet.ConnectionsManager;
import org.telegram.tgnet.TLObject;
import org.telegram.tgnet.TLRPC;
import org.telegram.tgnet.tl.TL_stories;
import org.telegram.ui.ActionBar.BaseFragment;
import org.telegram.ui.bots.BotWebViewSheet;
import org.telegram.ui.LaunchActivity;
//import org.telegram.ui.PaymentFormActivity;

import java.text.Collator;
import java.util.ArrayList;
import java.util.Arrays;
import java.util.Collections;
import java.util.Comparator;
import java.util.HashMap;
import java.util.List;
import java.util.Locale;
import java.util.Map;

public class BoostRepository {

    public static int prepareServerDate(long date) {
        long twoMinutes = 1000L * 60 * 2;
        if (date < System.currentTimeMillis() + twoMinutes) {
            date = System.currentTimeMillis() + twoMinutes;
        }
        return (int) (date / 1000L);
    }

    public static long giveawayAddPeersMax() {
        return MessagesController.getInstance(UserConfig.selectedAccount).giveawayAddPeersMax;
    }

    public static long giveawayPeriodMax() {
        return MessagesController.getInstance(UserConfig.selectedAccount).giveawayPeriodMax;
    }

    public static long giveawayCountriesMax() {
        return MessagesController.getInstance(UserConfig.selectedAccount).giveawayCountriesMax;
    }

    public static int giveawayBoostsPerPremium() {
        return (int) MessagesController.getInstance(UserConfig.selectedAccount).giveawayBoostsPerPremium;
    }

    public static boolean isMultiBoostsAvailable() {
        return MessagesController.getInstance(UserConfig.selectedAccount).boostsPerSentGift > 0;
    }

    public static int boostsPerSentGift() {
        return (int) MessagesController.getInstance(UserConfig.selectedAccount).boostsPerSentGift;
    }

    public static void loadParticipantsCount(Utilities.Callback<HashMap<Long, Integer>> callback) {
        MessagesStorage storage = MessagesStorage.getInstance(UserConfig.selectedAccount);
        storage.getStorageQueue().postRunnable(() -> {
            HashMap<Long, Integer> participantsCountByChat = storage.getSmallGroupsParticipantsCount();
            if (participantsCountByChat == null || participantsCountByChat.isEmpty()) {
                return;
            }
            AndroidUtilities.runOnUIThread(() -> callback.run(participantsCountByChat));
        });
    }

    public static ArrayList<TLRPC.InputPeer> getMyChannels(long currentChatId) {
        ArrayList<TLRPC.InputPeer> peers = new ArrayList<>();
        final MessagesController messagesController = MessagesController.getInstance(UserConfig.selectedAccount);
        final ArrayList<TLRPC.Dialog> dialogs = messagesController.getAllDialogs();
        for (int i = 0; i < dialogs.size(); ++i) {
            TLRPC.Dialog dialog = dialogs.get(i);
            if (DialogObject.isChatDialog(dialog.id)) {
                TLRPC.Chat chat = messagesController.getChat(-dialog.id);
                if (ChatObject.isBoostSupported(chat) && -dialog.id != currentChatId) {
                    peers.add(messagesController.getInputPeer(dialog.id));
                }
            }
        }
        return peers;
    }

    public static void payGiftCode(List<TLObject> users, TLRPC.TL_premiumGiftCodeOption option, TLRPC.Chat chat, BaseFragment baseFragment, Utilities.Callback<Void> onSuccess, Utilities.Callback<TLRPC.TL_error> onError) {
//        if (!isGoogleBillingAvailable()) {
//            payGiftCodeByInvoice(users, option, chat, baseFragment, onSuccess, onError);
//        } else {
//            payGiftCodeByGoogle(users, option, chat, baseFragment, onSuccess, onError);
//        }
    }

    public static boolean isGoogleBillingAvailable() {
        if (BuildVars.useInvoiceBilling()) {
            return false;
        }
        return BillingController.getInstance().isReady();
    }
//
//    public static void payGiftCodeByInvoice(List<TLObject> users, TLRPC.TL_premiumGiftCodeOption option, TLRPC.Chat chat, BaseFragment baseFragment, Utilities.Callback<Void> onSuccess, Utilities.Callback<TLRPC.TL_error> onError) {
//        MessagesController controller = MessagesController.getInstance(UserConfig.selectedAccount);
//        ConnectionsManager connection = ConnectionsManager.getInstance(UserConfig.selectedAccount);
//
//        TLRPC.TL_payments_getPaymentForm req = new TLRPC.TL_payments_getPaymentForm();
//        TLRPC.TL_inputInvoicePremiumGiftCode invoice = new TLRPC.TL_inputInvoicePremiumGiftCode();
//        TLRPC.TL_inputStorePaymentPremiumGiftCode payload = new TLRPC.TL_inputStorePaymentPremiumGiftCode();
//
//        payload.users = new ArrayList<>();
//        for (TLObject user : users) {
//            if (user instanceof TLRPC.User) {
//                payload.users.add(controller.getInputUser((TLRPC.User) user));
//            }
//        }
//
//        if (chat != null) {
//            payload.flags = 1;
//            payload.boost_peer = controller.getInputPeer(-chat.id);
//        }
//
//        payload.currency = option.currency;
//        payload.amount = option.amount;
//
//        invoice.purpose = payload;
//        invoice.option = option;
//
//        final JSONObject themeParams = BotWebViewSheet.makeThemeParams(baseFragment.getResourceProvider());
//        if (themeParams != null) {
//            req.theme_params = new TLRPC.TL_dataJSON();
//            req.theme_params.data = themeParams.toString();
//            req.flags |= 1;
//        }
//        req.invoice = invoice;
//
//        int requestId = connection.sendRequest(req, (response, error) -> AndroidUtilities.runOnUIThread(() -> {
//            if (error != null) {
//                onError.run(error);
//                return;
//            }
//            PaymentFormActivity paymentFormActivity = null;
//            if (response instanceof TLRPC.TL_payments_paymentForm) {
//                TLRPC.TL_payments_paymentForm form = (TLRPC.TL_payments_paymentForm) response;
//                form.invoice.recurring = true;
//                controller.putUsers(form.users, false);
//                paymentFormActivity = new PaymentFormActivity(form, invoice, baseFragment);
//            } else if (response instanceof TLRPC.TL_payments_paymentReceipt) {
//                paymentFormActivity = new PaymentFormActivity((TLRPC.TL_payments_paymentReceipt) response);
//            }
//            if (paymentFormActivity != null) {
//                paymentFormActivity.setPaymentFormCallback(status -> {
//                    if (status == PaymentFormActivity.InvoiceStatus.PAID) {
//                        onSuccess.run(null);
//                    } else if (status != PaymentFormActivity.InvoiceStatus.PENDING) {
//                        onError.run(null);
//                    }
//                });
//                LaunchActivity.getLastFragment().showAsSheet(paymentFormActivity, new BaseFragment.BottomSheetParams());
//            } else {
//                onError.run(null);
//            }
//        }));
//    }
//
//    public static void payGiftCodeByGoogle(List<TLObject> users, TLRPC.TL_premiumGiftCodeOption option, TLRPC.Chat chat, BaseFragment baseFragment, Utilities.Callback<Void> onSuccess, Utilities.Callback<TLRPC.TL_error> onError) {
//        MessagesController controller = MessagesController.getInstance(UserConfig.selectedAccount);
//        ConnectionsManager connection = ConnectionsManager.getInstance(UserConfig.selectedAccount);
//        TLRPC.TL_inputStorePaymentPremiumGiftCode payload = new TLRPC.TL_inputStorePaymentPremiumGiftCode();
//
//        payload.users = new ArrayList<>();
//        for (TLObject user : users) {
//            if (user instanceof TLRPC.User) {
//                payload.users.add(controller.getInputUser((TLRPC.User) user));
//            }
//        }
//        if (chat != null) {
//            payload.flags = 1;
//            payload.boost_peer = controller.getInputPeer(-chat.id);
//        }
//
//        QueryProductDetailsParams.Product product = QueryProductDetailsParams.Product.newBuilder()
//                .setProductType(BillingClient.ProductType.INAPP)
//                .setProductId(option.store_product)
//                .build();
//        BillingController.getInstance().queryProductDetails(Arrays.asList(product), (billingResult, list) -> {
//            ProductDetails.OneTimePurchaseOfferDetails offerDetails = list.get(0).getOneTimePurchaseOfferDetails();
//            payload.currency = offerDetails.getPriceCurrencyCode();
//            payload.amount = (long) ((offerDetails.getPriceAmountMicros() / Math.pow(10, 6)) * Math.pow(10, BillingController.getInstance().getCurrencyExp(option.currency)));
//
//            TLRPC.TL_payments_canPurchasePremium req = new TLRPC.TL_payments_canPurchasePremium();
//            req.purpose = payload;
//            connection.sendRequest(req, (response, error) -> AndroidUtilities.runOnUIThread(() -> {
//                if (error != null) {
//                    onError.run(error);
//                    return;
//                }
//                if (response != null) {
//                    BillingController.getInstance().addResultListener(list.get(0).getProductId(), billingResult1 -> {
//                        if (billingResult.getResponseCode() == BillingClient.BillingResponseCode.OK) {
//                            AndroidUtilities.runOnUIThread(() -> onSuccess.run(null));
//                        }
//                    });
//                    BillingController.getInstance().setOnCanceled(() -> {
//                        AndroidUtilities.runOnUIThread(() -> onError.run(null));
//                    });
//                    BillingController.getInstance().launchBillingFlow(
//                            baseFragment.getParentActivity(), AccountInstance.getInstance(UserConfig.selectedAccount), payload,
//                            Collections.singletonList(BillingFlowParams.ProductDetailsParams.newBuilder()
//                                    .setProductDetails(list.get(0))
//                                    .build())
//                    );
//                }
//            }));
//        });
//    }

    public static void launchPreparedGiveaway(TL_stories.TL_prepaidGiveaway prepaidGiveaway, List<TLObject> chats, List<TLObject> selectedCountries,
                                              TLRPC.Chat chat, int date, boolean onlyNewSubscribers, boolean winnersVisible, boolean withAdditionPrize, String prizeDesc,
                                              Utilities.Callback<Void> onSuccess, Utilities.Callback<TLRPC.TL_error> onError) {
        MessagesController controller = MessagesController.getInstance(UserConfig.selectedAccount);
        ConnectionsManager connection = ConnectionsManager.getInstance(UserConfig.selectedAccount);

        TLRPC.TL_inputStorePaymentPremiumGiveaway purpose = new TLRPC.TL_inputStorePaymentPremiumGiveaway();
        purpose.only_new_subscribers = onlyNewSubscribers;
        purpose.winners_are_visible = winnersVisible;
        purpose.prize_description = prizeDesc;
        purpose.until_date = date;
        purpose.flags |= 2;
        purpose.flags |= 4;
        if (withAdditionPrize) {
            purpose.flags |= 16;
        }
        purpose.random_id = System.currentTimeMillis();
        purpose.additional_peers = new ArrayList<>();
        purpose.boost_peer = controller.getInputPeer(-chat.id);
        purpose.currency = "";

        for (TLObject object : selectedCountries) {
            TLRPC.TL_help_country country = (TLRPC.TL_help_country) object;
            purpose.countries_iso2.add(country.iso2);
        }

        for (TLObject o : chats) {
            if (o instanceof TLRPC.Chat) {
                purpose.additional_peers.add(controller.getInputPeer(-((TLRPC.Chat) o).id));
            }
        }
        TLRPC.TL_payments_launchPrepaidGiveaway req = new TLRPC.TL_payments_launchPrepaidGiveaway();
        req.giveaway_id = prepaidGiveaway.id;
        req.peer = controller.getInputPeer(-chat.id);
        req.purpose = purpose;
        connection.sendRequest(req, (response, error) -> {
            if (error != null) {
                AndroidUtilities.runOnUIThread(() -> onError.run(error));
                return;
            }
            if (response != null) {
                controller.processUpdates((TLRPC.Updates) response, false);
                AndroidUtilities.runOnUIThread(() -> onSuccess.run(null));
            }
        });
    }

//    public static void payGiveAway(List<TLObject> chats, List<TLObject> selectedCountries, TLRPC.TL_premiumGiftCodeOption option,
//                                   TLRPC.Chat chat, int date, boolean onlyNewSubscribers, BaseFragment baseFragment,
//                                   boolean winnersVisible, boolean withAdditionPrize, String prizeDesc,
//                                   Utilities.Callback<Void> onSuccess, Utilities.Callback<TLRPC.TL_error> onError) {
//        if (!isGoogleBillingAvailable()) {
//            payGiveAwayByInvoice(chats, selectedCountries, option, chat, date, onlyNewSubscribers, baseFragment, winnersVisible, withAdditionPrize, prizeDesc, onSuccess, onError);
//        } else {
//            payGiveAwayByGoogle(chats, selectedCountries, option, chat, date, onlyNewSubscribers, baseFragment, winnersVisible, withAdditionPrize, prizeDesc, onSuccess, onError);
//        }
//    }
//
//    public static void payGiveAwayByInvoice(List<TLObject> chats, List<TLObject> selectedCountries, TLRPC.TL_premiumGiftCodeOption option,
//                                            TLRPC.Chat chat, int date, boolean onlyNewSubscribers, BaseFragment baseFragment,
//                                            boolean winnersVisible, boolean withAdditionPrize, String prizeDesc,
//                                            Utilities.Callback<Void> onSuccess, Utilities.Callback<TLRPC.TL_error> onError) {
//        MessagesController controller = MessagesController.getInstance(UserConfig.selectedAccount);
//        ConnectionsManager connection = ConnectionsManager.getInstance(UserConfig.selectedAccount);
//
//        TLRPC.TL_payments_getPaymentForm req = new TLRPC.TL_payments_getPaymentForm();
//        TLRPC.TL_inputInvoicePremiumGiftCode invoice = new TLRPC.TL_inputInvoicePremiumGiftCode();
//        TLRPC.TL_inputStorePaymentPremiumGiveaway payload = new TLRPC.TL_inputStorePaymentPremiumGiveaway();
//
//        payload.only_new_subscribers = onlyNewSubscribers;
//        payload.winners_are_visible = winnersVisible;
//        payload.prize_description = prizeDesc;
//        payload.until_date = date;
//        payload.flags |= 2;
//        payload.flags |= 4;
//        if (withAdditionPrize) {
//            payload.flags |= 16;
//        }
//        payload.random_id = System.currentTimeMillis();
//        payload.additional_peers = new ArrayList<>();
//        for (TLObject o : chats) {
//            if (o instanceof TLRPC.Chat) {
//                payload.additional_peers.add(controller.getInputPeer(-((TLRPC.Chat) o).id));
//            }
//        }
//        payload.boost_peer = controller.getInputPeer(-chat.id);
//        payload.boost_peer = controller.getInputPeer(-chat.id);
//        payload.currency = option.currency;
//        payload.amount = option.amount;
//
//        for (TLObject object : selectedCountries) {
//            TLRPC.TL_help_country country = (TLRPC.TL_help_country) object;
//            payload.countries_iso2.add(country.iso2);
//        }
//
//        invoice.purpose = payload;
//        invoice.option = option;
//
//        final JSONObject themeParams = BotWebViewSheet.makeThemeParams(baseFragment.getResourceProvider());
//        if (themeParams != null) {
//            req.theme_params = new TLRPC.TL_dataJSON();
//            req.theme_params.data = themeParams.toString();
//            req.flags |= 1;
//        }
//        req.invoice = invoice;
//
//        int requestId = connection.sendRequest(req, (response, error) -> AndroidUtilities.runOnUIThread(() -> {
//            if (error != null) {
//                onError.run(error);
//                return;
//            }
//            PaymentFormActivity paymentFormActivity = null;
//            if (response instanceof TLRPC.TL_payments_paymentForm) {
//                TLRPC.TL_payments_paymentForm form = (TLRPC.TL_payments_paymentForm) response;
//                form.invoice.recurring = true;
//                controller.putUsers(form.users, false);
//                paymentFormActivity = new PaymentFormActivity(form, invoice, baseFragment);
//            } else if (response instanceof TLRPC.TL_payments_paymentReceipt) {
//                paymentFormActivity = new PaymentFormActivity((TLRPC.TL_payments_paymentReceipt) response);
//            }
//            if (paymentFormActivity != null) {
//                paymentFormActivity.setPaymentFormCallback(status -> {
//                    if (status == PaymentFormActivity.InvoiceStatus.PAID) {
//                        onSuccess.run(null);
//                    } else if (status != PaymentFormActivity.InvoiceStatus.PENDING) {
//                        onError.run(null);
//                    }
//                });
//                LaunchActivity.getLastFragment().showAsSheet(paymentFormActivity, new BaseFragment.BottomSheetParams());
//            } else {
//                onError.run(null);
//            }
//        }));
//    }
//
//    public static void payGiveAwayByGoogle(List<TLObject> chats, List<TLObject> selectedCountries, TLRPC.TL_premiumGiftCodeOption option,
//                                           TLRPC.Chat chat, int date, boolean onlyNewSubscribers, BaseFragment baseFragment,
//                                           boolean winnersVisible, boolean withAdditionPrize, String prizeDesc,
//                                           Utilities.Callback<Void> onSuccess, Utilities.Callback<TLRPC.TL_error> onError) {
//        MessagesController controller = MessagesController.getInstance(UserConfig.selectedAccount);
//        ConnectionsManager connection = ConnectionsManager.getInstance(UserConfig.selectedAccount);
//        TLRPC.TL_inputStorePaymentPremiumGiveaway payload = new TLRPC.TL_inputStorePaymentPremiumGiveaway();
//
//        payload.only_new_subscribers = onlyNewSubscribers;
//        payload.winners_are_visible = winnersVisible;
//        payload.prize_description = prizeDesc;
//        payload.until_date = date;
//        payload.flags |= 2;
//        payload.flags |= 4;
//        if (withAdditionPrize) {
//            payload.flags |= 16;
//        }
//        payload.random_id = System.currentTimeMillis();
//        payload.additional_peers = new ArrayList<>();
//        for (TLObject o : chats) {
//            if (o instanceof TLRPC.Chat) {
//                payload.additional_peers.add(controller.getInputPeer(-((TLRPC.Chat) o).id));
//            }
//        }
//        payload.boost_peer = controller.getInputPeer(-chat.id);
//        for (TLObject object : selectedCountries) {
//            TLRPC.TL_help_country country = (TLRPC.TL_help_country) object;
//            payload.countries_iso2.add(country.iso2);
//        }
//
//        QueryProductDetailsParams.Product product = QueryProductDetailsParams.Product.newBuilder()
//                .setProductType(BillingClient.ProductType.INAPP)
//                .setProductId(option.store_product)
//                .build();
//        BillingController.getInstance().queryProductDetails(Arrays.asList(product), (billingResult, list) -> {
//            ProductDetails.OneTimePurchaseOfferDetails offerDetails = list.get(0).getOneTimePurchaseOfferDetails();
//            payload.currency = offerDetails.getPriceCurrencyCode();
//            payload.amount = (long) ((offerDetails.getPriceAmountMicros() / Math.pow(10, 6)) * Math.pow(10, BillingController.getInstance().getCurrencyExp(option.currency)));
//
//            TLRPC.TL_payments_canPurchasePremium req = new TLRPC.TL_payments_canPurchasePremium();
//            req.purpose = payload;
//            connection.sendRequest(req, (response, error) -> AndroidUtilities.runOnUIThread(() -> {
//                if (error != null) {
//                    onError.run(error);
//                    return;
//                }
//                if (response != null) {
//                    BillingController.getInstance().addResultListener(list.get(0).getProductId(), billingResult1 -> {
//                        if (billingResult.getResponseCode() == BillingClient.BillingResponseCode.OK) {
//                            AndroidUtilities.runOnUIThread(() -> onSuccess.run(null));
//                        }
//                    });
//                    BillingController.getInstance().setOnCanceled(() -> {
//                        AndroidUtilities.runOnUIThread(() -> onError.run(null));
//                    });
//                    BillingController.getInstance().launchBillingFlow(
//                            baseFragment.getParentActivity(), AccountInstance.getInstance(UserConfig.selectedAccount), payload,
//                            Collections.singletonList(BillingFlowParams.ProductDetailsParams.newBuilder()
//                                    .setProductDetails(list.get(0))
//                                    .build())
//                    );
//                }
//            }));
//        });
//    }
//
//    public static void payGiveAwayByInvoice(List<TLObject> chats, List<TLObject> selectedCountries, TLRPC.TL_premiumGiftCodeOption option, TLRPC.Chat chat, int date, boolean onlyNewSubscribers, BaseFragment baseFragment, Utilities.Callback<Void> onSuccess, Utilities.Callback<TLRPC.TL_error> onError) {
//        MessagesController controller = MessagesController.getInstance(UserConfig.selectedAccount);
//        ConnectionsManager connection = ConnectionsManager.getInstance(UserConfig.selectedAccount);
//
//        TLRPC.TL_payments_getPaymentForm req = new TLRPC.TL_payments_getPaymentForm();
//        TLRPC.TL_inputInvoicePremiumGiftCode invoice = new TLRPC.TL_inputInvoicePremiumGiftCode();
//        TLRPC.TL_inputStorePaymentPremiumGiveaway payload = new TLRPC.TL_inputStorePaymentPremiumGiveaway();
//
//        payload.only_new_subscribers = onlyNewSubscribers;
//        payload.until_date = date;
//        payload.flags |= 2;
//        payload.flags |= 4;
//        payload.random_id = System.currentTimeMillis();
//        payload.additional_peers = new ArrayList<>();
//        for (TLObject o : chats) {
//            if (o instanceof TLRPC.Chat) {
//                payload.additional_peers.add(controller.getInputPeer(-((TLRPC.Chat) o).id));
//            }
//        }
//        payload.boost_peer = controller.getInputPeer(-chat.id);
//        payload.boost_peer = controller.getInputPeer(-chat.id);
//        payload.currency = option.currency;
//        payload.amount = option.amount;
//
//        for (TLObject object : selectedCountries) {
//            TLRPC.TL_help_country country = (TLRPC.TL_help_country) object;
//            payload.countries_iso2.add(country.iso2);
//        }
//
//        invoice.purpose = payload;
//        invoice.option = option;
//
//        final JSONObject themeParams = BotWebViewSheet.makeThemeParams(baseFragment.getResourceProvider());
//        if (themeParams != null) {
//            req.theme_params = new TLRPC.TL_dataJSON();
//            req.theme_params.data = themeParams.toString();
//            req.flags |= 1;
//        }
//        req.invoice = invoice;
//
//        int requestId = connection.sendRequest(req, (response, error) -> AndroidUtilities.runOnUIThread(() -> {
//            if (error != null) {
//                onError.run(error);
//                return;
//            }
//            PaymentFormActivity paymentFormActivity = null;
//            if (response instanceof TLRPC.TL_payments_paymentForm) {
//                TLRPC.TL_payments_paymentForm form = (TLRPC.TL_payments_paymentForm) response;
//                form.invoice.recurring = true;
//                controller.putUsers(form.users, false);
//                paymentFormActivity = new PaymentFormActivity(form, invoice, baseFragment);
//            } else if (response instanceof TLRPC.TL_payments_paymentReceipt) {
//                paymentFormActivity = new PaymentFormActivity((TLRPC.TL_payments_paymentReceipt) response);
//            }
//            if (paymentFormActivity != null) {
//                paymentFormActivity.setPaymentFormCallback(status -> {
//                    if (status == PaymentFormActivity.InvoiceStatus.PAID) {
//                        onSuccess.run(null);
//                    } else if (status != PaymentFormActivity.InvoiceStatus.PENDING) {
//                        onError.run(null);
//                    }
//                });
//                LaunchActivity.getLastFragment().showAsSheet(paymentFormActivity, new BaseFragment.BottomSheetParams());
//            } else {
//                onError.run(null);
//            }
//        }));
//    }
//
//    public static void payGiveAwayByGoogle(List<TLObject> chats, List<TLObject> selectedCountries, TLRPC.TL_premiumGiftCodeOption option, TLRPC.Chat chat, int date, boolean onlyNewSubscribers, BaseFragment baseFragment, Utilities.Callback<Void> onSuccess, Utilities.Callback<TLRPC.TL_error> onError) {
//        MessagesController controller = MessagesController.getInstance(UserConfig.selectedAccount);
//        ConnectionsManager connection = ConnectionsManager.getInstance(UserConfig.selectedAccount);
//        TLRPC.TL_inputStorePaymentPremiumGiveaway payload = new TLRPC.TL_inputStorePaymentPremiumGiveaway();
//
//        payload.only_new_subscribers = onlyNewSubscribers;
//        payload.until_date = date;
//        payload.flags |= 2;
//        payload.flags |= 4;
//        payload.random_id = System.currentTimeMillis();
//        payload.additional_peers = new ArrayList<>();
//        for (TLObject o : chats) {
//            if (o instanceof TLRPC.Chat) {
//                payload.additional_peers.add(controller.getInputPeer(-((TLRPC.Chat) o).id));
//            }
//        }
//        payload.boost_peer = controller.getInputPeer(-chat.id);
//        for (TLObject object : selectedCountries) {
//            TLRPC.TL_help_country country = (TLRPC.TL_help_country) object;
//            payload.countries_iso2.add(country.iso2);
//        }
//
//        QueryProductDetailsParams.Product product = QueryProductDetailsParams.Product.newBuilder()
//                .setProductType(BillingClient.ProductType.INAPP)
//                .setProductId(option.store_product)
//                .build();
//        BillingController.getInstance().queryProductDetails(Arrays.asList(product), (billingResult, list) -> {
//            ProductDetails.OneTimePurchaseOfferDetails offerDetails = list.get(0).getOneTimePurchaseOfferDetails();
//            payload.currency = offerDetails.getPriceCurrencyCode();
//            payload.amount = (long) ((offerDetails.getPriceAmountMicros() / Math.pow(10, 6)) * Math.pow(10, BillingController.getInstance().getCurrencyExp(option.currency)));
//
//            TLRPC.TL_payments_canPurchasePremium req = new TLRPC.TL_payments_canPurchasePremium();
//            req.purpose = payload;
//            connection.sendRequest(req, (response, error) -> AndroidUtilities.runOnUIThread(() -> {
//                if (error != null) {
//                    onError.run(error);
//                    return;
//                }
//                if (response != null) {
//                    BillingController.getInstance().addResultListener(list.get(0).getProductId(), billingResult1 -> {
//                        if (billingResult.getResponseCode() == BillingClient.BillingResponseCode.OK) {
//                            AndroidUtilities.runOnUIThread(() -> onSuccess.run(null));
//                        }
//                    });
//                    BillingController.getInstance().setOnCanceled(() -> {
//                        AndroidUtilities.runOnUIThread(() -> onError.run(null));
//                    });
//                    BillingController.getInstance().launchBillingFlow(
//                            baseFragment.getParentActivity(), AccountInstance.getInstance(UserConfig.selectedAccount), payload,
//                            Collections.singletonList(BillingFlowParams.ProductDetailsParams.newBuilder()
//                                    .setProductDetails(list.get(0))
//                                    .build())
//                    );
//                }
//            }));
//        });
//    }

    public static List<TLRPC.TL_premiumGiftCodeOption> filterGiftOptions(List<TLRPC.TL_premiumGiftCodeOption> list, int selected) {
        List<TLRPC.TL_premiumGiftCodeOption> result = new ArrayList<>();
        for (TLRPC.TL_premiumGiftCodeOption item : list) {
            boolean isAvailableInGoogleStore = item.store_product != null;
            if (item.users == selected) {
                result.add(item);
            }
        }
        if (result.isEmpty()) {
            for (TLRPC.TL_premiumGiftCodeOption item : list) {
                if (item.users == 1) {
                    result.add(item);
                }
            }
        }
        return result;
    }

    public static List<TLRPC.TL_premiumGiftCodeOption> filterGiftOptionsByBilling(List<TLRPC.TL_premiumGiftCodeOption> list) {
        if (BoostRepository.isGoogleBillingAvailable()) {
            List<TLRPC.TL_premiumGiftCodeOption> result = new ArrayList<>();
            for (TLRPC.TL_premiumGiftCodeOption item : list) {
                boolean isAvailableInGoogleStore = item.store_product != null;
                if (isAvailableInGoogleStore) {
                    result.add(item);
                }
            }
            return result;
        } else {
            return list;
        }
    }

    public static void loadCountries(Utilities.Callback<Pair<Map<String, List<TLRPC.TL_help_country>>, List<String>>> onDone) {
        ConnectionsManager connection = ConnectionsManager.getInstance(UserConfig.selectedAccount);

        TLRPC.TL_help_getCountriesList req = new TLRPC.TL_help_getCountriesList();
        req.lang_code = LocaleController.getInstance().getCurrentLocaleInfo() != null ? LocaleController.getInstance().getCurrentLocaleInfo().getLangCode() : Locale.getDefault().getCountry();
        int reqId = connection.sendRequest(req, (response, error) -> {
            if (response != null) {
                TLRPC.TL_help_countriesList help_countriesList = (TLRPC.TL_help_countriesList) response;
                Map<String, List<TLRPC.TL_help_country>> countriesMap = new HashMap<>();
                List<String> sortedLetters = new ArrayList<>();

                for (int i = 0; i < help_countriesList.countries.size(); i++) {
                    TLRPC.TL_help_country country = help_countriesList.countries.get(i);
                    if (country.name != null) {
                        country.default_name = country.name;
                    }
                    if (country.iso2.equalsIgnoreCase("FT")) {
                        continue;
                    }
                    String letter = country.default_name.substring(0, 1).toUpperCase();
                    List<TLRPC.TL_help_country> arr = countriesMap.get(letter);
                    if (arr == null) {
                        arr = new ArrayList<>();
                        countriesMap.put(letter, arr);
                        sortedLetters.add(letter);
                    }
                    arr.add(country);
                }

                Comparator<String> comparator;
                if (Build.VERSION.SDK_INT >= Build.VERSION_CODES.N) {
                    Collator collator = Collator.getInstance(LocaleController.getInstance().getCurrentLocale() != null ? LocaleController.getInstance().getCurrentLocale() : Locale.getDefault());
                    comparator = collator::compare;
                } else {
                    comparator = String::compareTo;
                }
                Collections.sort(sortedLetters, comparator);
                for (List<TLRPC.TL_help_country> arr : countriesMap.values()) {
                    Collections.sort(arr, (country, country2) -> comparator.compare(country.default_name, country2.default_name));
                }
                AndroidUtilities.runOnUIThread(() -> onDone.run(new Pair<>(countriesMap, sortedLetters)));
            }
        });
    }

    public static int loadGiftOptions(TLRPC.Chat chat, Utilities.Callback<List<TLRPC.TL_premiumGiftCodeOption>> onDone) {
        MessagesController controller = MessagesController.getInstance(UserConfig.selectedAccount);
        ConnectionsManager connection = ConnectionsManager.getInstance(UserConfig.selectedAccount);
        TLRPC.TL_payments_getPremiumGiftCodeOptions req = new TLRPC.TL_payments_getPremiumGiftCodeOptions();
        if (chat != null) {
            req.flags = 1;
            req.boost_peer = controller.getInputPeer(-chat.id);
        }

<<<<<<< HEAD
//        int reqId = connection.sendRequest(req, (response, error) -> {
//            if (response != null) {
//                TLRPC.Vector vector = (TLRPC.Vector) response;
//                List<TLRPC.TL_premiumGiftCodeOption> result = new ArrayList<>();
//                List<QueryProductDetailsParams.Product> products = new ArrayList<>();
//                for (int i = 0; i < vector.objects.size(); i++) {
//                    final TLRPC.TL_premiumGiftCodeOption object = (TLRPC.TL_premiumGiftCodeOption) vector.objects.get(i);
//                    result.add(object);
//                    if (object.store_product != null) {
//                        products.add(QueryProductDetailsParams.Product.newBuilder()
//                                .setProductType(BillingClient.ProductType.INAPP)
//                                .setProductId(object.store_product)
//                                .build());
//                    }
//                }
//                if (products.isEmpty() || !isGoogleBillingAvailable()) {
//                    AndroidUtilities.runOnUIThread(() -> onDone.run(result));
//                    return;
//                }
//                BillingController.getInstance().queryProductDetails(products, (billingResult, list) -> {
//                    for (ProductDetails productDetails : list) {
//                        ProductDetails.OneTimePurchaseOfferDetails offerDetails = productDetails.getOneTimePurchaseOfferDetails();
//                        for (TLRPC.TL_premiumGiftCodeOption option : result) {
//                            if (option.store_product != null && option.store_product.equals(productDetails.getProductId())) {
//                                option.amount = (long) ((offerDetails.getPriceAmountMicros() / Math.pow(10, 6)) * Math.pow(10, BillingController.getInstance().getCurrencyExp(option.currency)));
//                                option.currency = offerDetails.getPriceCurrencyCode();
//                                break;
//                            }
//                        }
//                    }
//                    AndroidUtilities.runOnUIThread(() -> onDone.run(result));
//                });
//            }
//        });
=======
        return connection.sendRequest(req, (response, error) -> {
            if (response != null) {
                TLRPC.Vector vector = (TLRPC.Vector) response;
                List<TLRPC.TL_premiumGiftCodeOption> result = new ArrayList<>();
                List<QueryProductDetailsParams.Product> products = new ArrayList<>();
                for (int i = 0; i < vector.objects.size(); i++) {
                    final TLRPC.TL_premiumGiftCodeOption object = (TLRPC.TL_premiumGiftCodeOption) vector.objects.get(i);
                    result.add(object);
                    if (object.store_product != null) {
                        products.add(QueryProductDetailsParams.Product.newBuilder()
                                .setProductType(BillingClient.ProductType.INAPP)
                                .setProductId(object.store_product)
                                .build());
                    }
                }
                if (products.isEmpty() || !isGoogleBillingAvailable()) {
                    AndroidUtilities.runOnUIThread(() -> onDone.run(result));
                    return;
                }
                BillingController.getInstance().queryProductDetails(products, (billingResult, list) -> {
                    for (ProductDetails productDetails : list) {
                        ProductDetails.OneTimePurchaseOfferDetails offerDetails = productDetails.getOneTimePurchaseOfferDetails();
                        for (TLRPC.TL_premiumGiftCodeOption option : result) {
                            if (option.store_product != null && option.store_product.equals(productDetails.getProductId())) {
                                option.amount = (long) ((offerDetails.getPriceAmountMicros() / Math.pow(10, 6)) * Math.pow(10, BillingController.getInstance().getCurrencyExp(option.currency)));
                                option.currency = offerDetails.getPriceCurrencyCode();
                                break;
                            }
                        }
                    }
                    AndroidUtilities.runOnUIThread(() -> onDone.run(result));
                });
            }
        });
>>>>>>> a906f12a
    }

    public static int searchContacts(int reqId, String query, Utilities.Callback<List<TLRPC.User>> onDone) {
        MessagesController controller = MessagesController.getInstance(UserConfig.selectedAccount);
        ConnectionsManager connection = ConnectionsManager.getInstance(UserConfig.selectedAccount);
        if (reqId != 0) {
            connection.cancelRequest(reqId, false);
        }
        if (query == null || query.isEmpty()) {
            AndroidUtilities.runOnUIThread(() -> onDone.run(Collections.emptyList()));
            return 0;
        }
        TLRPC.TL_contacts_search req = new TLRPC.TL_contacts_search();
        req.q = query;
        req.limit = 50;
        return connection.sendRequest(req, (response, error) -> {
            if (response instanceof TLRPC.TL_contacts_found) {
                TLRPC.TL_contacts_found res = (TLRPC.TL_contacts_found) response;
                controller.putUsers(res.users, false);
                List<TLRPC.User> result = new ArrayList<>();
                for (int a = 0; a < res.users.size(); a++) {
                    TLRPC.User user = res.users.get(a);
                    if (!user.self && !UserObject.isDeleted(user) && !user.bot && !UserObject.isService(user.id)) {
                        result.add(user);
                    }
                }
                AndroidUtilities.runOnUIThread(() -> onDone.run(result));
            }
        });
    }

    public static void searchChats(long currentChatId, int guid, String query, int count, Utilities.Callback<List<TLRPC.InputPeer>> onDone) {
        MessagesController controller = MessagesController.getInstance(UserConfig.selectedAccount);
        ConnectionsManager connection = ConnectionsManager.getInstance(UserConfig.selectedAccount);

        TLRPC.TL_contacts_search req = new TLRPC.TL_contacts_search();
        req.q = query;
        req.limit = 50;

        int reqId = connection.sendRequest(req, (response, error) -> {
            if (response instanceof TLRPC.TL_contacts_found) {
                TLRPC.TL_contacts_found res = (TLRPC.TL_contacts_found) response;
                controller.putChats(res.chats, false);
                List<TLRPC.InputPeer> result = new ArrayList<>();
                for (int a = 0; a < res.chats.size(); a++) {
                    TLRPC.Chat chat = res.chats.get(a);
                    TLRPC.InputPeer inputPeer = MessagesController.getInputPeer(chat);
                    if (chat.id != currentChatId && ChatObject.isBoostSupported(chat)) {
                        result.add(inputPeer);
                    }
                }
                AndroidUtilities.runOnUIThread(() -> onDone.run(result));
            }
        });
    }

    public static void loadChatParticipants(long chatId, int guid, String query, int offset, int count, Utilities.Callback<List<TLRPC.InputPeer>> onDone) {
        MessagesController controller = MessagesController.getInstance(UserConfig.selectedAccount);
        ConnectionsManager connection = ConnectionsManager.getInstance(UserConfig.selectedAccount);

        TLRPC.TL_channels_getParticipants req = new TLRPC.TL_channels_getParticipants();
        req.channel = controller.getInputChannel(chatId);
        req.filter = query == null ? new TLRPC.TL_channelParticipantsRecent() : new TLRPC.TL_channelParticipantsSearch();
        req.filter.q = query == null ? "" : query;
        req.offset = offset;
        req.limit = count;

        int reqId = connection.sendRequest(req, (response, error) -> AndroidUtilities.runOnUIThread(() -> {
            if (response instanceof TLRPC.TL_channels_channelParticipants) {
                TLRPC.TL_channels_channelParticipants res = ((TLRPC.TL_channels_channelParticipants) response);
                controller.putUsers(res.users, false);
                controller.putChats(res.chats, false);
                long selfId = UserConfig.getInstance(UserConfig.selectedAccount).getClientUserId();
                List<TLRPC.InputPeer> result = new ArrayList<>();
                for (int a = 0; a < res.participants.size(); a++) {
                    TLRPC.Peer peer = res.participants.get(a).peer;
                    if (MessageObject.getPeerId(peer) != selfId) {
                        TLRPC.User user = controller.getUser(peer.user_id);
                        if (user != null && !UserObject.isDeleted(user) && !user.bot) {
                            result.add(controller.getInputPeer(peer));
                        }
                    }
                }
                onDone.run(result);
            }
        }));
    }

    public static void checkGiftCode(String slug, Utilities.Callback<TLRPC.TL_payments_checkedGiftCode> onDone, Utilities.Callback<TLRPC.TL_error> onError) {
        ConnectionsManager connection = ConnectionsManager.getInstance(UserConfig.selectedAccount);
        MessagesController controller = MessagesController.getInstance(UserConfig.selectedAccount);
        TLRPC.TL_payments_checkGiftCode req = new TLRPC.TL_payments_checkGiftCode();
        req.slug = slug;
        int reqId = connection.sendRequest(req, (response, error) -> AndroidUtilities.runOnUIThread(() -> {
            if (response instanceof TLRPC.TL_payments_checkedGiftCode) {
                TLRPC.TL_payments_checkedGiftCode checkedGiftCode = (TLRPC.TL_payments_checkedGiftCode) response;
                controller.putChats(checkedGiftCode.chats, false);
                controller.putUsers(checkedGiftCode.users, false);
                onDone.run((TLRPC.TL_payments_checkedGiftCode) response);
            }
            onError.run(error);
        }));
    }

    public static void applyGiftCode(String slug, Utilities.Callback<Void> onDone, Utilities.Callback<TLRPC.TL_error> onError) {
        ConnectionsManager connection = ConnectionsManager.getInstance(UserConfig.selectedAccount);
        TLRPC.TL_payments_applyGiftCode req = new TLRPC.TL_payments_applyGiftCode();
        req.slug = slug;
        int reqId = connection.sendRequest(req, (response, error) -> AndroidUtilities.runOnUIThread(() -> {
            if (error != null) {
                onError.run(error);
                return;
            }
            onDone.run(null);
        }), ConnectionsManager.RequestFlagFailOnServerErrors);
    }

    public static void getGiveawayInfo(MessageObject messageObject, Utilities.Callback<TLRPC.payments_GiveawayInfo> onDone, Utilities.Callback<TLRPC.TL_error> onError) {
        ConnectionsManager connection = ConnectionsManager.getInstance(UserConfig.selectedAccount);
        MessagesController controller = MessagesController.getInstance(UserConfig.selectedAccount);
        TLRPC.TL_payments_getGiveawayInfo req = new TLRPC.TL_payments_getGiveawayInfo();
        req.msg_id = messageObject.getId();
        req.peer = controller.getInputPeer(MessageObject.getPeerId(messageObject.messageOwner.peer_id));
        int reqId = connection.sendRequest(req, (response, error) -> AndroidUtilities.runOnUIThread(() -> {
            if (error != null) {
                onError.run(error);
                return;
            }
            if (response instanceof TLRPC.payments_GiveawayInfo) {
                onDone.run((TLRPC.payments_GiveawayInfo) response);
            }
        }));
    }

    public static void getMyBoosts(Utilities.Callback<TL_stories.TL_premium_myBoosts> onDone, Utilities.Callback<TLRPC.TL_error> onError) {
        ConnectionsManager connection = ConnectionsManager.getInstance(UserConfig.selectedAccount);
        MessagesController controller = MessagesController.getInstance(UserConfig.selectedAccount);
        TL_stories.TL_premium_getMyBoosts req = new TL_stories.TL_premium_getMyBoosts();
        int reqId = connection.sendRequest(req, (response, error) -> AndroidUtilities.runOnUIThread(() -> {
            if (error != null) {
                onError.run(error);
                return;
            }
            if (response instanceof TL_stories.TL_premium_myBoosts) {
                TL_stories.TL_premium_myBoosts myBoosts = (TL_stories.TL_premium_myBoosts) response;
                controller.putUsers(myBoosts.users, false);
                controller.putChats(myBoosts.chats, false);
                onDone.run(myBoosts);
            }
        }));
    }

    public static void applyBoost(long dialogId, List<Integer> slots, Utilities.Callback<TL_stories.TL_premium_myBoosts> onDone, Utilities.Callback<TLRPC.TL_error> onError) {
        ConnectionsManager connection = ConnectionsManager.getInstance(UserConfig.selectedAccount);
        MessagesController controller = MessagesController.getInstance(UserConfig.selectedAccount);
        TL_stories.TL_premium_applyBoost req = new TL_stories.TL_premium_applyBoost();
        req.peer = controller.getInputPeer(-dialogId);
        req.flags |= 1;
        req.slots.addAll(slots);
        connection.sendRequest(req, (response, error) -> AndroidUtilities.runOnUIThread(() -> {
            if (error != null) {
                onError.run(error);
                return;
            }
            if (response instanceof TL_stories.TL_premium_myBoosts) {
                TL_stories.TL_premium_myBoosts myBoosts = (TL_stories.TL_premium_myBoosts) response;
                controller.putUsers(myBoosts.users, false);
                controller.putChats(myBoosts.chats, false);
                onDone.run(myBoosts);
            }
        }), ConnectionsManager.RequestFlagInvokeAfter | ConnectionsManager.RequestFlagFailOnServerErrors);
    }
}<|MERGE_RESOLUTION|>--- conflicted
+++ resolved
@@ -646,9 +646,9 @@
             req.flags = 1;
             req.boost_peer = controller.getInputPeer(-chat.id);
         }
-
-<<<<<<< HEAD
-//        int reqId = connection.sendRequest(req, (response, error) -> {
+        return 0;
+
+//        return connection.sendRequest(req, (response, error) -> {
 //            if (response != null) {
 //                TLRPC.Vector vector = (TLRPC.Vector) response;
 //                List<TLRPC.TL_premiumGiftCodeOption> result = new ArrayList<>();
@@ -682,42 +682,6 @@
 //                });
 //            }
 //        });
-=======
-        return connection.sendRequest(req, (response, error) -> {
-            if (response != null) {
-                TLRPC.Vector vector = (TLRPC.Vector) response;
-                List<TLRPC.TL_premiumGiftCodeOption> result = new ArrayList<>();
-                List<QueryProductDetailsParams.Product> products = new ArrayList<>();
-                for (int i = 0; i < vector.objects.size(); i++) {
-                    final TLRPC.TL_premiumGiftCodeOption object = (TLRPC.TL_premiumGiftCodeOption) vector.objects.get(i);
-                    result.add(object);
-                    if (object.store_product != null) {
-                        products.add(QueryProductDetailsParams.Product.newBuilder()
-                                .setProductType(BillingClient.ProductType.INAPP)
-                                .setProductId(object.store_product)
-                                .build());
-                    }
-                }
-                if (products.isEmpty() || !isGoogleBillingAvailable()) {
-                    AndroidUtilities.runOnUIThread(() -> onDone.run(result));
-                    return;
-                }
-                BillingController.getInstance().queryProductDetails(products, (billingResult, list) -> {
-                    for (ProductDetails productDetails : list) {
-                        ProductDetails.OneTimePurchaseOfferDetails offerDetails = productDetails.getOneTimePurchaseOfferDetails();
-                        for (TLRPC.TL_premiumGiftCodeOption option : result) {
-                            if (option.store_product != null && option.store_product.equals(productDetails.getProductId())) {
-                                option.amount = (long) ((offerDetails.getPriceAmountMicros() / Math.pow(10, 6)) * Math.pow(10, BillingController.getInstance().getCurrencyExp(option.currency)));
-                                option.currency = offerDetails.getPriceCurrencyCode();
-                                break;
-                            }
-                        }
-                    }
-                    AndroidUtilities.runOnUIThread(() -> onDone.run(result));
-                });
-            }
-        });
->>>>>>> a906f12a
     }
 
     public static int searchContacts(int reqId, String query, Utilities.Callback<List<TLRPC.User>> onDone) {
