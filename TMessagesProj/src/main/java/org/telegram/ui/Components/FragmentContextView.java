/*
 * This is the source code of Telegram for Android v. 5.x.x.
 * It is licensed under GNU GPL v. 2 or later.
 * You should have received a copy of the license in this archive (see LICENSE).
 *
 * Copyright Nikolai Kudashov, 2013-2018.
 */

package org.telegram.ui.Components;

import android.animation.Animator;
import android.animation.AnimatorListenerAdapter;
import android.animation.AnimatorSet;
import android.animation.ObjectAnimator;
import android.app.Dialog;
import android.content.Context;
import android.content.DialogInterface;
import android.content.Intent;
import android.graphics.Canvas;
import android.graphics.LinearGradient;
import android.graphics.Matrix;
import android.graphics.Paint;
import android.graphics.PorterDuff;
import android.graphics.PorterDuffColorFilter;
import android.graphics.RectF;
import android.graphics.Shader;
import android.graphics.Typeface;
import android.os.Build;
import android.os.Bundle;
import android.os.SystemClock;
import android.text.Layout;
import android.text.SpannableStringBuilder;
import android.text.Spanned;
import android.text.StaticLayout;
import android.text.TextPaint;
import android.text.TextUtils;
import android.util.TypedValue;
import android.view.Gravity;
import android.view.HapticFeedbackConstants;
import android.view.MotionEvent;
import android.view.View;
import android.view.ViewGroup;
import android.view.accessibility.AccessibilityNodeInfo;
import android.widget.Button;
import android.widget.FrameLayout;
import android.widget.ImageView;
import android.widget.TextView;

import androidx.annotation.Keep;

import org.telegram.messenger.AccountInstance;
import org.telegram.messenger.AndroidUtilities;
import org.telegram.messenger.ChatObject;
import org.telegram.messenger.ContactsController;
import org.telegram.messenger.DialogObject;
import org.telegram.messenger.LocaleController;
import org.telegram.messenger.LocationController;
import org.telegram.messenger.MediaController;
import org.telegram.messenger.MessageObject;
import org.telegram.messenger.MessagesController;
import org.telegram.messenger.NotificationCenter;
import org.telegram.messenger.R;
import org.telegram.messenger.SendMessagesHelper;
import org.telegram.messenger.SharedConfig;
import org.telegram.messenger.UserConfig;
import org.telegram.messenger.UserObject;
import org.telegram.messenger.voip.VoIPService;
import org.telegram.tgnet.ConnectionsManager;
import org.telegram.tgnet.TLRPC;
import org.telegram.ui.ActionBar.ActionBarMenuItem;
import org.telegram.ui.ActionBar.ActionBarMenuSubItem;
import org.telegram.ui.ActionBar.AlertDialog;
import org.telegram.ui.ActionBar.BaseFragment;
import org.telegram.ui.ActionBar.Theme;
import org.telegram.ui.ChatActivity;
import org.telegram.ui.Components.voip.VoIPHelper;
import org.telegram.ui.DialogsActivity;
import org.telegram.ui.GroupCallActivity;
import org.telegram.ui.LaunchActivity;
import org.telegram.ui.LocationActivity;

import java.util.ArrayList;

import tw.nekomimi.nkmr.NekomuraConfig;

public class FragmentContextView extends FrameLayout implements NotificationCenter.NotificationCenterDelegate, VoIPService.StateListener {

    private ImageView playButton;
    private PlayPauseDrawable playPauseDrawable;
    private AudioPlayerAlert.ClippingTextViewSwitcher titleTextView;
    private AudioPlayerAlert.ClippingTextViewSwitcher subtitleTextView;
    private AnimatorSet animatorSet;
    private BaseFragment fragment;
    private View applyingView;
    private FrameLayout frameLayout;
    private View shadow;
    private View selector;
    private RLottieImageView importingImageView;
    private RLottieImageView muteButton;
    private RLottieDrawable muteDrawable;
    private ImageView closeButton;
    private ActionBarMenuItem playbackSpeedButton;
    private ActionBarMenuSubItem[] speedItems = new ActionBarMenuSubItem[4];
    private FragmentContextView additionalContextView;
    private TextView joinButton;

    private boolean isMuted;

    private int currentProgress = -1;

    private MessageObject lastMessageObject;
    private float topPadding;
    private boolean visible;
    private int currentStyle = -1;
    private String lastString;
    private boolean isMusic;
    private boolean supportsCalls = true;
    private AvatarsImageView avatars;

    private Paint gradientPaint;
    private LinearGradient linearGradient;
    private Matrix matrix;
    private int gradientWidth;
    private TextPaint gradientTextPaint;
    private StaticLayout timeLayout;
    private RectF rect = new RectF();
    private boolean scheduleRunnableScheduled;
    private final Runnable updateScheduleTimeRunnable = new Runnable() {
        @Override
        public void run() {
            if (gradientTextPaint == null || !(fragment instanceof ChatActivity)) {
                scheduleRunnableScheduled = false;
                return;
            }
            ChatObject.Call call = ((ChatActivity) fragment).getGroupCall();
            if (call == null || !call.isScheduled()) {
                timeLayout = null;
                scheduleRunnableScheduled = false;
                return;
            }
            int currentTime = fragment.getConnectionsManager().getCurrentTime();
            int diff = call.call.schedule_date - currentTime;
            String str;
            if (diff >= 24 * 60 * 60) {
                str = LocaleController.formatPluralString("Days", Math.round(diff / (24 * 60 * 60.0f)));
            } else {
                str = AndroidUtilities.formatFullDuration(call.call.schedule_date - currentTime);
            }
            int width = (int) Math.ceil(gradientTextPaint.measureText(str));
            timeLayout = new StaticLayout(str, gradientTextPaint, width, Layout.Alignment.ALIGN_NORMAL, 1.0f, 0.0f, false);
            AndroidUtilities.runOnUIThread(updateScheduleTimeRunnable, 1000);
            frameLayout.invalidate();
        }
    };

    private final int account = UserConfig.selectedAccount;

    private boolean isLocation;

    private FragmentContextViewDelegate delegate;
    private final Theme.ResourcesProvider resourcesProvider;

    private boolean firstLocationsLoaded;
    private int lastLocationSharingCount = -1;
    private Runnable checkLocationRunnable = new Runnable() {
        @Override
        public void run() {
            checkLocationString();
            AndroidUtilities.runOnUIThread(checkLocationRunnable, 1000);
        }
    };
    private int animationIndex = -1;

    private boolean checkCallAfterAnimation;
    private boolean checkPlayerAfterAnimation;
    private boolean checkImportAfterAnimation;

    private final static int menu_speed_slow = 1;
    private final static int menu_speed_normal = 2;
    private final static int menu_speed_fast = 3;
    private final static int menu_speed_veryfast = 4;

    @Override
    public void onAudioSettingsChanged() {
        boolean newMuted = VoIPService.getSharedInstance() != null && VoIPService.getSharedInstance().isMicMute();
        if (isMuted != newMuted) {
            isMuted = newMuted;
            muteDrawable.setCustomEndFrame(isMuted ? 15 : 29);
            muteDrawable.setCurrentFrame(muteDrawable.getCustomEndFrame() - 1, false, true);
            muteButton.invalidate();
            Theme.getFragmentContextViewWavesDrawable().updateState(visible);
        }
        if (isMuted) {
            micAmplitude = 0;
            Theme.getFragmentContextViewWavesDrawable().setAmplitude(0);
        }
    }

    public boolean drawOverlayed() {
        return currentStyle == 3;
    }

    public interface FragmentContextViewDelegate {
        void onAnimation(boolean start, boolean show);
    }

    public FragmentContextView(Context context, BaseFragment parentFragment, boolean location) {
        this(context, parentFragment, null, location, null);
    }

    public FragmentContextView(Context context, BaseFragment parentFragment, boolean location, Theme.ResourcesProvider resourcesProvider) {
        this(context, parentFragment, null, location, resourcesProvider);
    }

    public FragmentContextView(Context context, BaseFragment parentFragment, View paddingView, boolean location, Theme.ResourcesProvider resourcesProvider) {
        super(context);
        this.resourcesProvider = resourcesProvider;

        fragment = parentFragment;
        applyingView = paddingView;
        visible = true;
        isLocation = location;
        if (applyingView == null) {
            ((ViewGroup) fragment.getFragmentView()).setClipToPadding(false);
        }

        setTag(1);
        frameLayout = new FrameLayout(context) {
            @Override
            public void invalidate() {
                super.invalidate();
                if (avatars != null && avatars.getVisibility() == VISIBLE) {
                    avatars.invalidate();
                }
            }

            @Override
            protected void onDraw(Canvas canvas) {
                super.onDraw(canvas);
                if (currentStyle == 4 && timeLayout != null) {
                    int width = (int) Math.ceil(timeLayout.getLineWidth(0)) + AndroidUtilities.dp(24);
                    if (width != gradientWidth) {
                        linearGradient = new LinearGradient(0, 0, width * 1.7f, 0, new int[]{0xff648CF4, 0xff8C69CF, 0xffD45979, 0xffD45979}, new float[]{0.0f, 0.294f, 0.588f, 1.0f}, Shader.TileMode.CLAMP);
                        gradientPaint.setShader(linearGradient);
                        gradientWidth = width;
                    }
                    ChatObject.Call call = ((ChatActivity) fragment).getGroupCall();
                    float moveProgress = 0.0f;
                    if (fragment != null && call != null && call.isScheduled()) {
                        long diff = ((long) call.call.schedule_date) * 1000 - fragment.getConnectionsManager().getCurrentTimeMillis();
                        if (diff < 0) {
                            moveProgress = 1.0f;
                        } else if (diff < 5000) {
                            moveProgress = 1.0f - diff / 5000.0f;
                        }
                        if (diff < 6000) {
                            invalidate();
                        }
                    }
                    matrix.reset();
                    matrix.postTranslate(-gradientWidth * 0.7f * moveProgress, 0);
                    linearGradient.setLocalMatrix(matrix);
                    int x = getMeasuredWidth() - width - AndroidUtilities.dp(10);
                    int y = AndroidUtilities.dp(12);
                    rect.set(0, 0, width, AndroidUtilities.dp(24));
                    canvas.save();
                    canvas.translate(x, y);
                    canvas.drawRoundRect(rect, AndroidUtilities.dp(12), AndroidUtilities.dp(12), gradientPaint);
                    canvas.translate(AndroidUtilities.dp(12), AndroidUtilities.dp(4));
                    timeLayout.draw(canvas);
                    canvas.restore();
                }
            }
        };
        addView(frameLayout, LayoutHelper.createFrame(LayoutHelper.MATCH_PARENT, 36, Gravity.TOP | Gravity.LEFT, 0, 0, 0, 0));

        selector = new View(context);
        frameLayout.addView(selector, LayoutHelper.createFrame(LayoutHelper.MATCH_PARENT, LayoutHelper.MATCH_PARENT));

        shadow = new View(context);
        shadow.setBackgroundResource(R.drawable.blockpanel_shadow);
        addView(shadow, LayoutHelper.createFrame(LayoutHelper.MATCH_PARENT, 2, Gravity.LEFT | Gravity.TOP, 0, 36, 0, 0));

        playButton = new ImageView(context);
        playButton.setScaleType(ImageView.ScaleType.CENTER);
        playButton.setColorFilter(new PorterDuffColorFilter(getThemedColor(Theme.key_inappPlayerPlayPause), PorterDuff.Mode.SRC_IN));
        playButton.setImageDrawable(playPauseDrawable = new PlayPauseDrawable(14));
        if (Build.VERSION.SDK_INT >= 21) {
            playButton.setBackgroundDrawable(Theme.createSelectorDrawable(getThemedColor(Theme.key_inappPlayerPlayPause) & 0x19ffffff, 1, AndroidUtilities.dp(14)));
        }
        addView(playButton, LayoutHelper.createFrame(36, 36, Gravity.TOP | Gravity.LEFT));
        playButton.setOnClickListener(v -> {
            if (currentStyle == 0) {
                if (MediaController.getInstance().isMessagePaused()) {
                    MediaController.getInstance().playMessage(MediaController.getInstance().getPlayingMessageObject());
                } else {
                    MediaController.getInstance().pauseMessage(MediaController.getInstance().getPlayingMessageObject());
                }
            }
        });

        importingImageView = new RLottieImageView(context);
        importingImageView.setScaleType(ImageView.ScaleType.CENTER);
        importingImageView.setAutoRepeat(true);
        importingImageView.setAnimation(R.raw.import_progress, 30, 30);
        importingImageView.setBackground(Theme.createCircleDrawable(AndroidUtilities.dp(22), getThemedColor(Theme.key_inappPlayerPlayPause)));
        addView(importingImageView, LayoutHelper.createFrame(22, 22, Gravity.TOP | Gravity.LEFT, 7, 7, 0, 0));

        titleTextView = new AudioPlayerAlert.ClippingTextViewSwitcher(context) {
            @Override
            protected TextView createTextView() {
                TextView textView = new TextView(context);
                textView.setMaxLines(1);
                textView.setLines(1);
                textView.setSingleLine(true);
                textView.setEllipsize(TextUtils.TruncateAt.END);
                textView.setTextSize(TypedValue.COMPLEX_UNIT_DIP, 15);
                textView.setGravity(Gravity.CENTER_VERTICAL | Gravity.LEFT);
                if (currentStyle == 0 || currentStyle == 2) {
                    textView.setGravity(Gravity.CENTER_VERTICAL | Gravity.LEFT);
                    textView.setTypeface(Typeface.DEFAULT);
                    textView.setTextSize(TypedValue.COMPLEX_UNIT_DIP, 15);
                } else if (currentStyle == 4) {
                    textView.setGravity(Gravity.TOP | Gravity.LEFT);
                    textView.setTextColor(getThemedColor(Theme.key_inappPlayerPerformer));
                    textView.setTypeface(AndroidUtilities.getTypeface("fonts/rmedium.ttf"));
                    textView.setTextSize(TypedValue.COMPLEX_UNIT_DIP, 15);
                } else if (currentStyle == 1 || currentStyle == 3) {
                    textView.setGravity(Gravity.CENTER_VERTICAL | Gravity.LEFT);
                    textView.setTextColor(getThemedColor(Theme.key_returnToCallText));
                    textView.setTypeface(AndroidUtilities.getTypeface("fonts/rmedium.ttf"));
                    textView.setTextSize(TypedValue.COMPLEX_UNIT_DIP, 14);
                }
                return textView;
            }
        };
        addView(titleTextView, LayoutHelper.createFrame(LayoutHelper.MATCH_PARENT, 36, Gravity.LEFT | Gravity.TOP, 35, 0, 36, 0));

        subtitleTextView = new AudioPlayerAlert.ClippingTextViewSwitcher(context) {
            @Override
            protected TextView createTextView() {
                TextView textView = new TextView(context);
                textView.setMaxLines(1);
                textView.setLines(1);
                textView.setSingleLine(true);
                textView.setEllipsize(TextUtils.TruncateAt.END);
                textView.setGravity(Gravity.LEFT);
                textView.setTextSize(TypedValue.COMPLEX_UNIT_DIP, 13);
                textView.setTextColor(getThemedColor(Theme.key_inappPlayerClose));
                return textView;
            }
        };
        addView(subtitleTextView, LayoutHelper.createFrame(LayoutHelper.MATCH_PARENT, 36, Gravity.LEFT | Gravity.TOP, 35, 10, 36, 0));

        joinButton = new TextView(context);
        joinButton.setText(LocaleController.getString("VoipChatJoin", R.string.VoipChatJoin));
        joinButton.setTextColor(getThemedColor(Theme.key_featuredStickers_buttonText));
        joinButton.setBackground(Theme.createSimpleSelectorRoundRectDrawable(AndroidUtilities.dp(4), getThemedColor(Theme.key_featuredStickers_addButton), getThemedColor(Theme.key_featuredStickers_addButtonPressed)));
        joinButton.setTextSize(TypedValue.COMPLEX_UNIT_DIP, 14);
        joinButton.setTypeface(AndroidUtilities.getTypeface("fonts/rmedium.ttf"));
        joinButton.setGravity(Gravity.CENTER);
        joinButton.setPadding(AndroidUtilities.dp(14), 0, AndroidUtilities.dp(14), 0);
        addView(joinButton, LayoutHelper.createFrame(LayoutHelper.WRAP_CONTENT, 28, Gravity.TOP | Gravity.RIGHT, 0, 10, 14, 0));
        joinButton.setOnClickListener(v -> FragmentContextView.this.callOnClick());

        if (!location) {
            playbackSpeedButton = new ActionBarMenuItem(context, null, 0, getThemedColor(Theme.key_dialogTextBlack), resourcesProvider);
            playbackSpeedButton.setLongClickEnabled(false);
            playbackSpeedButton.setShowSubmenuByMove(false);
            playbackSpeedButton.setContentDescription(LocaleController.getString("AccDescrPlayerSpeed", R.string.AccDescrPlayerSpeed));
            playbackSpeedButton.setDelegate(id -> {
                float oldSpeed = MediaController.getInstance().getPlaybackSpeed(isMusic);
                if (id == menu_speed_slow) {
                    MediaController.getInstance().setPlaybackSpeed(isMusic, 0.5f);
                } else if (id == menu_speed_normal) {
                    MediaController.getInstance().setPlaybackSpeed(isMusic, 1.0f);
                } else if (id == menu_speed_fast) {
                    MediaController.getInstance().setPlaybackSpeed(isMusic, 1.5f);
                } else {
                    MediaController.getInstance().setPlaybackSpeed(isMusic, 1.8f);
                }
                float newSpeed = MediaController.getInstance().getPlaybackSpeed(isMusic);
                if (oldSpeed != newSpeed) {
                    playbackSpeedChanged(newSpeed);
                }
                updatePlaybackButton();
            });
            speedItems[0] = playbackSpeedButton.addSubItem(menu_speed_slow, R.drawable.msg_speed_0_5, LocaleController.getString("SpeedSlow", R.string.SpeedSlow));
            speedItems[1] = playbackSpeedButton.addSubItem(menu_speed_normal, R.drawable.msg_speed_1, LocaleController.getString("SpeedNormal", R.string.SpeedNormal));
            speedItems[2] = playbackSpeedButton.addSubItem(menu_speed_fast, R.drawable.msg_speed_1_5, LocaleController.getString("SpeedFast", R.string.SpeedFast));
            speedItems[3] = playbackSpeedButton.addSubItem(menu_speed_veryfast, R.drawable.msg_speed_2, LocaleController.getString("SpeedVeryFast", R.string.SpeedVeryFast));
            if (AndroidUtilities.density >= 3.0f) {
                playbackSpeedButton.setPadding(0, 1, 0, 0);
            }
            playbackSpeedButton.setAdditionalXOffset(AndroidUtilities.dp(8));
            addView(playbackSpeedButton, LayoutHelper.createFrame(36, 36, Gravity.TOP | Gravity.RIGHT, 0, 0, 36, 0));
            playbackSpeedButton.setOnClickListener(v -> {
                float currentPlaybackSpeed = MediaController.getInstance().getPlaybackSpeed(isMusic);
                float newSpeed;
                if (Math.abs(currentPlaybackSpeed - 1.0f) > 0.001f) {
                    MediaController.getInstance().setPlaybackSpeed(isMusic, newSpeed = 1.0f);
                } else {
                    MediaController.getInstance().setPlaybackSpeed(isMusic, newSpeed = MediaController.getInstance().getFastPlaybackSpeed(isMusic));
                }
                playbackSpeedChanged(newSpeed);
            });
            playbackSpeedButton.setOnLongClickListener(view -> {
                playbackSpeedButton.toggleSubMenu();
                return true;
            });
            updatePlaybackButton();
        }

        avatars = new AvatarsImageView(context, false);
        avatars.setDelegate(() -> updateAvatars(true));
        avatars.setVisibility(GONE);
        addView(avatars, LayoutHelper.createFrame(108, 36, Gravity.LEFT | Gravity.TOP));

        muteDrawable = new RLottieDrawable(R.raw.voice_muted, "" + R.raw.voice_muted, AndroidUtilities.dp(16), AndroidUtilities.dp(20), true, null);

        muteButton = new RLottieImageView(context) {
            boolean scheduled;
            boolean pressed;

            private final Runnable toggleMicRunnable = () -> {
                if (VoIPService.getSharedInstance() == null) {
                    return;
                }
                VoIPService.getSharedInstance().setMicMute(false, true, false);
                if (muteDrawable.setCustomEndFrame(isMuted ? 15 : 29)) {
                    if (isMuted) {
                        muteDrawable.setCurrentFrame(0);
                    } else {
                        muteDrawable.setCurrentFrame(14);
                    }
                }
                muteButton.playAnimation();

                Theme.getFragmentContextViewWavesDrawable().updateState(true);
            };


            private final Runnable pressRunnable = () -> {
                if (!scheduled || VoIPService.getSharedInstance() == null) {
                    return;
                }
                scheduled = false;
                pressed = true;
                isMuted = false;

                AndroidUtilities.runOnUIThread(toggleMicRunnable, 90);
                if (!NekomuraConfig.disableVibration.Bool()) {
                    muteButton.performHapticFeedback(HapticFeedbackConstants.KEYBOARD_TAP, HapticFeedbackConstants.FLAG_IGNORE_GLOBAL_SETTING);
                }
            };


            @Override
            public boolean onTouchEvent(MotionEvent event) {
                if (currentStyle == 3 || currentStyle == 1) {
                    VoIPService service = VoIPService.getSharedInstance();
                    if (service == null) {
                        AndroidUtilities.cancelRunOnUIThread(pressRunnable);
                        AndroidUtilities.cancelRunOnUIThread(toggleMicRunnable);
                        scheduled = false;
                        pressed = false;
                        return true;
                    }
                    if (event.getAction() == MotionEvent.ACTION_DOWN && service.isMicMute()) {
                        AndroidUtilities.runOnUIThread(pressRunnable, 300);
                        scheduled = true;
                    } else if (event.getAction() == MotionEvent.ACTION_UP || event.getAction() == MotionEvent.ACTION_CANCEL) {
                        AndroidUtilities.cancelRunOnUIThread(toggleMicRunnable);
                        if (scheduled) {
                            AndroidUtilities.cancelRunOnUIThread(pressRunnable);
                            scheduled = false;
                        } else if (pressed) {
                            isMuted = true;
                            if (muteDrawable.setCustomEndFrame(15)) {
                                if (isMuted) {
                                    muteDrawable.setCurrentFrame(0);
                                } else {
                                    muteDrawable.setCurrentFrame(14);
                                }
                            }
                            muteButton.playAnimation();
                            if (VoIPService.getSharedInstance() != null) {
                                VoIPService.getSharedInstance().setMicMute(true, true, false);
                                muteButton.performHapticFeedback(HapticFeedbackConstants.KEYBOARD_TAP, HapticFeedbackConstants.FLAG_IGNORE_GLOBAL_SETTING);
                            }
                            pressed = false;
                            Theme.getFragmentContextViewWavesDrawable().updateState(true);
                            MotionEvent cancel = MotionEvent.obtain(0, 0, MotionEvent.ACTION_CANCEL, 0, 0, 0);
                            super.onTouchEvent(cancel);
                            cancel.recycle();
                            return true;
                        }
                    }
                    return super.onTouchEvent(event);
                } else {
                    return super.onTouchEvent(event);
                }
            }

            @Override
            public void onInitializeAccessibilityNodeInfo(AccessibilityNodeInfo info) {
                super.onInitializeAccessibilityNodeInfo(info);
                info.setClassName(Button.class.getName());
                info.setText(isMuted ? LocaleController.getString("VoipUnmute", R.string.VoipUnmute) : LocaleController.getString("VoipMute", R.string.VoipMute));
            }
        };
        muteButton.setColorFilter(new PorterDuffColorFilter(getThemedColor(Theme.key_returnToCallText), PorterDuff.Mode.MULTIPLY));
        if (Build.VERSION.SDK_INT >= 21) {
            muteButton.setBackgroundDrawable(Theme.createSelectorDrawable(getThemedColor(Theme.key_inappPlayerClose) & 0x19ffffff, 1, AndroidUtilities.dp(14)));
        }
        muteButton.setAnimation(muteDrawable);
        muteButton.setScaleType(ImageView.ScaleType.CENTER);
        muteButton.setVisibility(GONE);
        addView(muteButton, LayoutHelper.createFrame(36, 36, Gravity.RIGHT | Gravity.TOP, 0, 0, 2, 0));
        muteButton.setOnClickListener(v -> {
            VoIPService voIPService = VoIPService.getSharedInstance();
            if (voIPService == null) {
                return;
            }
            if (voIPService.groupCall != null) {
                AccountInstance accountInstance = AccountInstance.getInstance(voIPService.getAccount());
                ChatObject.Call call = voIPService.groupCall;
                TLRPC.Chat chat = voIPService.getChat();
                TLRPC.TL_groupCallParticipant participant = call.participants.get(voIPService.getSelfId());
                if (participant != null && !participant.can_self_unmute && participant.muted && !ChatObject.canManageCalls(chat)) {
                    return;
                }
            }

            isMuted = !voIPService.isMicMute();
            voIPService.setMicMute(isMuted, false, true);
            if (muteDrawable.setCustomEndFrame(isMuted ? 15 : 29)) {
                if (isMuted) {
                    muteDrawable.setCurrentFrame(0);
                } else {
                    muteDrawable.setCurrentFrame(14);
                }
            }
            muteButton.playAnimation();
            Theme.getFragmentContextViewWavesDrawable().updateState(true);
            if (!NekomuraConfig.disableVibration.Bool()) {
                muteButton.performHapticFeedback(HapticFeedbackConstants.KEYBOARD_TAP, HapticFeedbackConstants.FLAG_IGNORE_GLOBAL_SETTING);
            }
        });

        closeButton = new ImageView(context);
        closeButton.setImageResource(R.drawable.miniplayer_close);
        closeButton.setColorFilter(new PorterDuffColorFilter(getThemedColor(Theme.key_inappPlayerClose), PorterDuff.Mode.SRC_IN));
        if (Build.VERSION.SDK_INT >= 21) {
            closeButton.setBackgroundDrawable(Theme.createSelectorDrawable(getThemedColor(Theme.key_inappPlayerClose) & 0x19ffffff, 1, AndroidUtilities.dp(14)));
        }
        closeButton.setScaleType(ImageView.ScaleType.CENTER);
        addView(closeButton, LayoutHelper.createFrame(36, 36, Gravity.RIGHT | Gravity.TOP, 0, 0, 2, 0));
        closeButton.setOnClickListener(v -> {
            if (currentStyle == 2) {
                AlertDialog.Builder builder = new AlertDialog.Builder(fragment.getParentActivity(), resourcesProvider);
                builder.setTitle(LocaleController.getString("StopLiveLocationAlertToTitle", R.string.StopLiveLocationAlertToTitle));
                if (fragment instanceof DialogsActivity) {
                    builder.setMessage(LocaleController.getString("StopLiveLocationAlertAllText", R.string.StopLiveLocationAlertAllText));
                } else {
                    ChatActivity activity = (ChatActivity) fragment;
                    TLRPC.Chat chat = activity.getCurrentChat();
                    TLRPC.User user = activity.getCurrentUser();
                    if (chat != null) {
                        builder.setMessage(AndroidUtilities.replaceTags(LocaleController.formatString("StopLiveLocationAlertToGroupText", R.string.StopLiveLocationAlertToGroupText, chat.title)));
                    } else if (user != null) {
                        builder.setMessage(AndroidUtilities.replaceTags(LocaleController.formatString("StopLiveLocationAlertToUserText", R.string.StopLiveLocationAlertToUserText, UserObject.getFirstName(user))));
                    } else {
                        builder.setMessage(LocaleController.getString("AreYouSure", R.string.AreYouSure));
                    }
                }
                builder.setPositiveButton(LocaleController.getString("Stop", R.string.Stop), (dialogInterface, i) -> {
                    if (fragment instanceof DialogsActivity) {
                        for (int a : SharedConfig.activeAccounts) {
                            LocationController.getInstance(a).removeAllLocationSharings();
                        }
                    } else {
                        LocationController.getInstance(fragment.getCurrentAccount()).removeSharingLocation(((ChatActivity) fragment).getDialogId());
                    }
                });
                builder.setNegativeButton(LocaleController.getString("Cancel", R.string.Cancel), null);
                AlertDialog alertDialog = builder.create();
                builder.show();
                TextView button = (TextView) alertDialog.getButton(DialogInterface.BUTTON_POSITIVE);
                if (button != null) {
                    button.setTextColor(getThemedColor(Theme.key_dialogTextRed2));
                }
            } else {
                MediaController.getInstance().cleanupPlayer(true, true);
            }
        });

        setOnClickListener(v -> {
            if (currentStyle == 0) {
                MessageObject messageObject = MediaController.getInstance().getPlayingMessageObject();
                if (fragment != null && messageObject != null) {
<<<<<<< HEAD
                    if (messageObject.isMusic() || messageObject.isVoice()) {
                        fragment.showDialog(new AudioPlayerAlert(getContext(), resourcesProvider));
=======
                    if (messageObject.isMusic()) {
                        if (getContext() instanceof LaunchActivity) {
                            fragment.showDialog(new AudioPlayerAlert(getContext(), resourcesProvider));
                        }
>>>>>>> 1d379b9a
                    } else {
                        long dialogId = 0;
                        if (fragment instanceof ChatActivity) {
                            dialogId = ((ChatActivity) fragment).getDialogId();
                        }
                        if (messageObject.getDialogId() == dialogId) {
                            ((ChatActivity) fragment).scrollToMessageId(messageObject.getId(), 0, false, 0, true, 0);
                        } else {
                            dialogId = messageObject.getDialogId();
                            Bundle args = new Bundle();
                            if (DialogObject.isEncryptedDialog(dialogId)) {
                                args.putInt("enc_id", DialogObject.getEncryptedChatId(dialogId));
                            } else if (DialogObject.isUserDialog(dialogId)) {
                                args.putLong("user_id", dialogId);
                            } else {
                                args.putLong("chat_id", -dialogId);
                            }
                            args.putInt("message_id", messageObject.getId());
                            fragment.presentFragment(new ChatActivity(args), fragment instanceof ChatActivity);
                        }
                    }
                }
            } else if (currentStyle == 1) {
                Intent intent = new Intent(getContext(), LaunchActivity.class).setAction("voip");
                getContext().startActivity(intent);
            } else if (currentStyle == 2) {
                long did = 0;
                int account = UserConfig.selectedAccount;
                if (fragment instanceof ChatActivity) {
                    did = ((ChatActivity) fragment).getDialogId();
                    account = fragment.getCurrentAccount();
                } else if (LocationController.getLocationsCount() == 1) {
                    for (int a : SharedConfig.activeAccounts) {
                        ArrayList<LocationController.SharingLocationInfo> arrayList = LocationController.getInstance(a).sharingLocationsUI;
                        if (!arrayList.isEmpty()) {
                            LocationController.SharingLocationInfo info = LocationController.getInstance(a).sharingLocationsUI.get(0);
                            did = info.did;
                            account = info.messageObject.currentAccount;
                            break;
                        }
                    }
                }
                if (did != 0) {
                    openSharingLocation(LocationController.getInstance(account).getSharingLocationInfo(did));
                } else {
                    fragment.showDialog(new SharingLocationsAlert(getContext(), this::openSharingLocation, resourcesProvider));
                }
            } else if (currentStyle == 3) {
                if (VoIPService.getSharedInstance() != null && getContext() instanceof LaunchActivity) {
                    GroupCallActivity.create((LaunchActivity) getContext(), AccountInstance.getInstance(VoIPService.getSharedInstance().getAccount()), null, null, false, null);
                }
            } else if (currentStyle == 4) {
                if (fragment.getParentActivity() == null) {
                    return;
                }
                ChatActivity chatActivity = (ChatActivity) fragment;
                ChatObject.Call call = chatActivity.getGroupCall();
                if (call == null) {
                    return;
                }
                VoIPHelper.startCall(chatActivity.getMessagesController().getChat(call.chatId), null, null, false, fragment.getParentActivity(), fragment, fragment.getAccountInstance());
            } else if (currentStyle == 5) {
                SendMessagesHelper.ImportingHistory importingHistory = parentFragment.getSendMessagesHelper().getImportingHistory(((ChatActivity) parentFragment).getDialogId());
                if (importingHistory == null) {
                    return;
                }
                ImportingAlert importingAlert = new ImportingAlert(getContext(), null, (ChatActivity) fragment, resourcesProvider);
                importingAlert.setOnHideListener(dialog -> checkImport(false));
                fragment.showDialog(importingAlert);
                checkImport(false);
            }
        });
    }

    public void setSupportsCalls(boolean value) {
        supportsCalls = value;
    }

    public void setDelegate(FragmentContextViewDelegate fragmentContextViewDelegate) {
        delegate = fragmentContextViewDelegate;
    }

    private void updatePlaybackButton() {
        if (playbackSpeedButton == null) {
            return;
        }
        float currentPlaybackSpeed = MediaController.getInstance().getPlaybackSpeed(isMusic);
        float speed = MediaController.getInstance().getFastPlaybackSpeed(isMusic);
        if (Math.abs(speed - 1.8f) < 0.001f) {
            playbackSpeedButton.setIcon(R.drawable.voice_mini_2_0);
        } else if (Math.abs(speed - 1.5f) < 0.001f) {
            playbackSpeedButton.setIcon(R.drawable.voice_mini_1_5);
        } else {
            playbackSpeedButton.setIcon(R.drawable.voice_mini_0_5);
        }
        updateColors();
        for (int a = 0; a < speedItems.length; a++) {
            if (a == 0 && Math.abs(currentPlaybackSpeed - 0.5f) < 0.001f ||
                    a == 1 && Math.abs(currentPlaybackSpeed - 1.0f) < 0.001f ||
                    a == 2 && Math.abs(currentPlaybackSpeed - 1.5f) < 0.001f ||
                    a == 3 && Math.abs(currentPlaybackSpeed - 1.8f) < 0.001f) {
                speedItems[a].setColors(getThemedColor(Theme.key_inappPlayerPlayPause), getThemedColor(Theme.key_inappPlayerPlayPause));
            } else {
                speedItems[a].setColors(getThemedColor(Theme.key_actionBarDefaultSubmenuItem), getThemedColor(Theme.key_actionBarDefaultSubmenuItemIcon));
            }
        }
    }

    public void updateColors() {
        if (playbackSpeedButton != null) {
            String key;
            float currentPlaybackSpeed = MediaController.getInstance().getPlaybackSpeed(isMusic);
            if (Math.abs(currentPlaybackSpeed - 1.0f) > 0.001f) {
                key = Theme.key_inappPlayerPlayPause;
            } else {
                key = Theme.key_inappPlayerClose;
            }
            playbackSpeedButton.setIconColor(getThemedColor(key));
            if (Build.VERSION.SDK_INT >= 21) {
                playbackSpeedButton.setBackgroundDrawable(Theme.createSelectorDrawable(getThemedColor(key) & 0x19ffffff, 1, AndroidUtilities.dp(14)));
            }
        }

    }

    public void setAdditionalContextView(FragmentContextView contextView) {
        additionalContextView = contextView;
    }

    private void openSharingLocation(final LocationController.SharingLocationInfo info) {
        if (info == null || !(fragment.getParentActivity() instanceof LaunchActivity)) {
            return;
        }
        LaunchActivity launchActivity = ((LaunchActivity) fragment.getParentActivity());
        launchActivity.switchToAccount(info.messageObject.currentAccount, true);

        LocationActivity locationActivity = new LocationActivity(2);
        locationActivity.setMessageObject(info.messageObject);
        final long dialog_id = info.messageObject.getDialogId();
        locationActivity.setDelegate((location, live, notify, scheduleDate) -> SendMessagesHelper.getInstance(info.messageObject.currentAccount).sendMessage(location, dialog_id, null, null, null, null, notify, scheduleDate));
        launchActivity.presentFragment(locationActivity);
    }

    @Keep
    public float getTopPadding() {
        return topPadding;
    }

    private void checkVisibility() {
        boolean show = false;
        if (isLocation) {
            if (fragment instanceof DialogsActivity) {
                show = LocationController.getLocationsCount() != 0;
            } else {
                show = LocationController.getInstance(fragment.getCurrentAccount()).isSharingLocation(((ChatActivity) fragment).getDialogId());
            }
        } else {
            if (VoIPService.getSharedInstance() != null && !VoIPService.getSharedInstance().isHangingUp() && VoIPService.getSharedInstance().getCallState() != VoIPService.STATE_WAITING_INCOMING) {
                show = true;
            } else if (fragment instanceof ChatActivity && fragment.getSendMessagesHelper().getImportingHistory(((ChatActivity) fragment).getDialogId()) != null && !isPlayingVoice()) {
                show = true;
            } else if (fragment instanceof ChatActivity && ((ChatActivity) fragment).getGroupCall() != null && ((ChatActivity) fragment).getGroupCall().shouldShowPanel() && !GroupCallPip.isShowing() && !isPlayingVoice()) {
                show = true;
            } else {
                MessageObject messageObject = MediaController.getInstance().getPlayingMessageObject();
                if (messageObject != null && messageObject.getId() != 0) {
                    show = true;
                }
            }
        }
        setVisibility(show ? VISIBLE : GONE);
    }

    @Keep
    public void setTopPadding(float value) {
        topPadding = value;
        if (fragment != null && getParent() != null) {
            View view = applyingView != null ? applyingView : fragment.getFragmentView();
            int additionalPadding = 0;
            if (additionalContextView != null && additionalContextView.getVisibility() == VISIBLE && additionalContextView.getParent() != null) {
                additionalPadding = AndroidUtilities.dp(additionalContextView.getStyleHeight());
            }
            if (view != null && getParent() != null) {
                view.setPadding(0, (int) (getVisibility() == View.VISIBLE ? topPadding : 0) + additionalPadding, 0, 0);
            }
        }
    }

    protected void playbackSpeedChanged(float value) {

    }

    private void updateStyle(int style) {
        if (currentStyle == style) {
            return;
        }
        if (currentStyle == 3 || currentStyle == 1) {
            Theme.getFragmentContextViewWavesDrawable().removeParent(this);
            if (VoIPService.getSharedInstance() != null) {
                VoIPService.getSharedInstance().unregisterStateListener(this);
            }
        }
        currentStyle = style;
        frameLayout.setWillNotDraw(currentStyle != 4);
        if (style != 4) {
            timeLayout = null;
        }

        if (avatars != null) {
            avatars.setStyle(currentStyle);
            avatars.setLayoutParams(LayoutHelper.createFrame(108, getStyleHeight(), Gravity.LEFT | Gravity.TOP));
        }
        frameLayout.setLayoutParams(LayoutHelper.createFrame(LayoutHelper.MATCH_PARENT, getStyleHeight(), Gravity.TOP | Gravity.LEFT, 0, 0, 0, 0));
        shadow.setLayoutParams(LayoutHelper.createFrame(LayoutHelper.MATCH_PARENT, 2, Gravity.LEFT | Gravity.TOP, 0, getStyleHeight(), 0, 0));

        if (topPadding > 0 && topPadding != AndroidUtilities.dp2(getStyleHeight())) {
            updatePaddings();
            setTopPadding(AndroidUtilities.dp2(getStyleHeight()));
        }
        if (style == 5) {
            selector.setBackground(Theme.getSelectorDrawable(false));
            frameLayout.setBackgroundColor(getThemedColor(Theme.key_inappPlayerBackground));
            frameLayout.setTag(Theme.key_inappPlayerBackground);

            for (int i = 0; i < 2; i++) {
                TextView textView = i == 0 ? titleTextView.getTextView() : titleTextView.getNextTextView();
                if (textView == null) {
                    continue;
                }
                textView.setGravity(Gravity.CENTER_VERTICAL | Gravity.LEFT);
                textView.setTextColor(getThemedColor(Theme.key_inappPlayerTitle));
                textView.setTypeface(Typeface.DEFAULT);
                textView.setTextSize(TypedValue.COMPLEX_UNIT_DIP, 15);
            }
            titleTextView.setTag(Theme.key_inappPlayerTitle);
            subtitleTextView.setVisibility(GONE);
            joinButton.setVisibility(GONE);
            closeButton.setVisibility(GONE);
            playButton.setVisibility(GONE);
            muteButton.setVisibility(GONE);
            avatars.setVisibility(GONE);
            importingImageView.setVisibility(VISIBLE);
            importingImageView.playAnimation();
            closeButton.setContentDescription(LocaleController.getString("AccDescrClosePlayer", R.string.AccDescrClosePlayer));
            if (playbackSpeedButton != null) {
                playbackSpeedButton.setVisibility(GONE);
            }
            titleTextView.setLayoutParams(LayoutHelper.createFrame(LayoutHelper.MATCH_PARENT, 36, Gravity.LEFT | Gravity.TOP, 35, 0, 36, 0));
        } else if (style == 0 || style == 2) {
            selector.setBackground(Theme.getSelectorDrawable(false));
            frameLayout.setBackgroundColor(getThemedColor(Theme.key_inappPlayerBackground));
            frameLayout.setTag(Theme.key_inappPlayerBackground);

            subtitleTextView.setVisibility(GONE);
            joinButton.setVisibility(GONE);
            closeButton.setVisibility(VISIBLE);
            playButton.setVisibility(VISIBLE);
            muteButton.setVisibility(GONE);
            importingImageView.setVisibility(GONE);
            importingImageView.stopAnimation();
            avatars.setVisibility(GONE);
            for (int i = 0; i < 2; i++) {
                TextView textView = i == 0 ? titleTextView.getTextView() : titleTextView.getNextTextView();
                if (textView == null) {
                    continue;
                }
                textView.setGravity(Gravity.CENTER_VERTICAL | Gravity.LEFT);
                textView.setTextColor(getThemedColor(Theme.key_inappPlayerTitle));
                textView.setTypeface(Typeface.DEFAULT);
                textView.setTextSize(TypedValue.COMPLEX_UNIT_DIP, 15);
            }
            titleTextView.setTag(Theme.key_inappPlayerTitle);
            if (style == 0) {
                playButton.setLayoutParams(LayoutHelper.createFrame(36, 36, Gravity.TOP | Gravity.LEFT, 0, 0, 0, 0));
                titleTextView.setLayoutParams(LayoutHelper.createFrame(LayoutHelper.MATCH_PARENT, 36, Gravity.LEFT | Gravity.TOP, 35, 0, 36, 0));
                if (playbackSpeedButton != null) {
                    playbackSpeedButton.setVisibility(VISIBLE);
                }
                closeButton.setContentDescription(LocaleController.getString("AccDescrClosePlayer", R.string.AccDescrClosePlayer));
            } else {
                playButton.setLayoutParams(LayoutHelper.createFrame(36, 36, Gravity.TOP | Gravity.LEFT, 8, 0, 0, 0));
                titleTextView.setLayoutParams(LayoutHelper.createFrame(LayoutHelper.MATCH_PARENT, 36, Gravity.LEFT | Gravity.TOP, 35 + 16, 0, 36, 0));
                closeButton.setContentDescription(LocaleController.getString("AccDescrStopLiveLocation", R.string.AccDescrStopLiveLocation));
            }
        } else if (style == 4) {
            selector.setBackground(Theme.getSelectorDrawable(false));
            frameLayout.setBackgroundColor(getThemedColor(Theme.key_inappPlayerBackground));
            frameLayout.setTag(Theme.key_inappPlayerBackground);
            muteButton.setVisibility(GONE);
            subtitleTextView.setVisibility(VISIBLE);

            for (int i = 0; i < 2; i++) {
                TextView textView = i == 0 ? titleTextView.getTextView() : titleTextView.getNextTextView();
                if (textView == null) {
                    continue;
                }
                textView.setGravity(Gravity.TOP | Gravity.LEFT);
                textView.setTextColor(getThemedColor(Theme.key_inappPlayerPerformer));
                textView.setTypeface(AndroidUtilities.getTypeface("fonts/rmedium.ttf"));
                textView.setTextSize(TypedValue.COMPLEX_UNIT_DIP, 15);
            }
            titleTextView.setTag(Theme.key_inappPlayerPerformer);
            titleTextView.setPadding(0, 0, 0, 0);

            importingImageView.setVisibility(GONE);
            importingImageView.stopAnimation();

            avatars.setVisibility(VISIBLE);
            updateAvatars(false);

            closeButton.setVisibility(GONE);
            playButton.setVisibility(GONE);
            if (playbackSpeedButton != null) {
                playbackSpeedButton.setVisibility(GONE);
            }
        } else if (style == 1 || style == 3) {
            selector.setBackground(null);
            updateCallTitle();
            avatars.setVisibility(VISIBLE);
            if (style == 3) {
                if (VoIPService.getSharedInstance() != null) {
                    VoIPService.getSharedInstance().registerStateListener(this);
                }
            }
            updateAvatars(false);
            muteButton.setVisibility(VISIBLE);
            isMuted = VoIPService.getSharedInstance() != null && VoIPService.getSharedInstance().isMicMute();
            muteDrawable.setCustomEndFrame(isMuted ? 15 : 29);
            muteDrawable.setCurrentFrame(muteDrawable.getCustomEndFrame() - 1, false, true);
            muteButton.invalidate();
            frameLayout.setBackground(null);
            importingImageView.setVisibility(GONE);
            importingImageView.stopAnimation();
            Theme.getFragmentContextViewWavesDrawable().addParent(this);
            invalidate();

            for (int i = 0; i < 2; i++) {
                TextView textView = i == 0 ? titleTextView.getTextView() : titleTextView.getNextTextView();
                if (textView == null) {
                    continue;
                }
                textView.setGravity(Gravity.CENTER_VERTICAL | Gravity.LEFT);
                textView.setTextColor(getThemedColor(Theme.key_returnToCallText));
                textView.setTypeface(AndroidUtilities.getTypeface("fonts/rmedium.ttf"));
                textView.setTextSize(TypedValue.COMPLEX_UNIT_DIP, 14);
            }

            titleTextView.setTag(Theme.key_returnToCallText);
            closeButton.setVisibility(GONE);
            playButton.setVisibility(GONE);
            subtitleTextView.setVisibility(GONE);
            joinButton.setVisibility(GONE);

            titleTextView.setLayoutParams(LayoutHelper.createFrame(LayoutHelper.WRAP_CONTENT, LayoutHelper.WRAP_CONTENT, Gravity.CENTER, 0, 0, 0, 2));
            titleTextView.setPadding(AndroidUtilities.dp(112), 0, AndroidUtilities.dp(112), 0);
            if (playbackSpeedButton != null) {
                playbackSpeedButton.setVisibility(GONE);
            }
        }
    }

    @Override
    protected void onDetachedFromWindow() {
        super.onDetachedFromWindow();
        if (animatorSet != null) {
            animatorSet.cancel();
            animatorSet = null;
        }
        if (scheduleRunnableScheduled) {
            AndroidUtilities.cancelRunOnUIThread(updateScheduleTimeRunnable);
            scheduleRunnableScheduled = false;
        }
        visible = false;
        NotificationCenter.getInstance(account).onAnimationFinish(animationIndex);
        topPadding = 0;
        if (isLocation) {
            NotificationCenter.getGlobalInstance().removeObserver(this, NotificationCenter.liveLocationsChanged);
            NotificationCenter.getGlobalInstance().removeObserver(this, NotificationCenter.liveLocationsCacheChanged);
        } else {
            for (int a : SharedConfig.activeAccounts) {
                NotificationCenter.getInstance(a).removeObserver(this, NotificationCenter.messagePlayingDidReset);
                NotificationCenter.getInstance(a).removeObserver(this, NotificationCenter.messagePlayingPlayStateChanged);
                NotificationCenter.getInstance(a).removeObserver(this, NotificationCenter.messagePlayingDidStart);
                NotificationCenter.getInstance(a).removeObserver(this, NotificationCenter.groupCallUpdated);
                NotificationCenter.getInstance(a).removeObserver(this, NotificationCenter.groupCallTypingsUpdated);
                NotificationCenter.getInstance(a).removeObserver(this, NotificationCenter.historyImportProgressChanged);
            }
            NotificationCenter.getGlobalInstance().removeObserver(this, NotificationCenter.messagePlayingSpeedChanged);
            NotificationCenter.getGlobalInstance().removeObserver(this, NotificationCenter.didStartedCall);
            NotificationCenter.getGlobalInstance().removeObserver(this, NotificationCenter.didEndCall);
            NotificationCenter.getGlobalInstance().removeObserver(this, NotificationCenter.webRtcSpeakerAmplitudeEvent);
            NotificationCenter.getGlobalInstance().removeObserver(this, NotificationCenter.webRtcMicAmplitudeEvent);
            NotificationCenter.getGlobalInstance().removeObserver(this, NotificationCenter.groupCallVisibilityChanged);
        }

        if (currentStyle == 3 || currentStyle == 1) {
            Theme.getFragmentContextViewWavesDrawable().removeParent(this);
        }
        if (VoIPService.getSharedInstance() != null) {
            VoIPService.getSharedInstance().unregisterStateListener(this);
        }
        wasDraw = false;
    }

    @Override
    protected void onAttachedToWindow() {
        super.onAttachedToWindow();
        if (isLocation) {
            NotificationCenter.getGlobalInstance().addObserver(this, NotificationCenter.liveLocationsChanged);
            NotificationCenter.getGlobalInstance().addObserver(this, NotificationCenter.liveLocationsCacheChanged);
            if (additionalContextView != null) {
                additionalContextView.checkVisibility();
            }
            checkLiveLocation(true);
        } else {
            for (int a : SharedConfig.activeAccounts) {
                NotificationCenter.getInstance(a).addObserver(this, NotificationCenter.messagePlayingDidReset);
                NotificationCenter.getInstance(a).addObserver(this, NotificationCenter.messagePlayingPlayStateChanged);
                NotificationCenter.getInstance(a).addObserver(this, NotificationCenter.messagePlayingDidStart);
                NotificationCenter.getInstance(a).addObserver(this, NotificationCenter.groupCallUpdated);
                NotificationCenter.getInstance(a).addObserver(this, NotificationCenter.groupCallTypingsUpdated);
                NotificationCenter.getInstance(a).addObserver(this, NotificationCenter.historyImportProgressChanged);
            }
            NotificationCenter.getGlobalInstance().addObserver(this, NotificationCenter.messagePlayingSpeedChanged);
            NotificationCenter.getGlobalInstance().addObserver(this, NotificationCenter.didStartedCall);
            NotificationCenter.getGlobalInstance().addObserver(this, NotificationCenter.didEndCall);
            NotificationCenter.getGlobalInstance().addObserver(this, NotificationCenter.webRtcSpeakerAmplitudeEvent);
            NotificationCenter.getGlobalInstance().addObserver(this, NotificationCenter.webRtcMicAmplitudeEvent);
            NotificationCenter.getGlobalInstance().addObserver(this, NotificationCenter.groupCallVisibilityChanged);
            if (additionalContextView != null) {
                additionalContextView.checkVisibility();
            }

            if (VoIPService.getSharedInstance() != null && !VoIPService.getSharedInstance().isHangingUp() && VoIPService.getSharedInstance().getCallState() != VoIPService.STATE_WAITING_INCOMING && !GroupCallPip.isShowing()) {
                checkCall(true);
            } else if (fragment instanceof ChatActivity && fragment.getSendMessagesHelper().getImportingHistory(((ChatActivity) fragment).getDialogId()) != null && !isPlayingVoice()) {
                checkImport(true);
            } else if (fragment instanceof ChatActivity && ((ChatActivity) fragment).getGroupCall() != null && ((ChatActivity) fragment).getGroupCall().shouldShowPanel() && !GroupCallPip.isShowing() && !isPlayingVoice()) {
                checkCall(true);
            } else {
                checkPlayer(true);
                updatePlaybackButton();
            }
        }

        if (currentStyle == 3 || currentStyle == 1) {
            Theme.getFragmentContextViewWavesDrawable().addParent(this);
            if (VoIPService.getSharedInstance() != null) {
                VoIPService.getSharedInstance().registerStateListener(this);
            }
            boolean newMuted = VoIPService.getSharedInstance() != null && VoIPService.getSharedInstance().isMicMute();
            if (isMuted != newMuted) {
                isMuted = newMuted;
                muteDrawable.setCustomEndFrame(isMuted ? 15 : 29);
                muteDrawable.setCurrentFrame(muteDrawable.getCustomEndFrame() - 1, false, true);
                muteButton.invalidate();
            }
        } else if (currentStyle == 4) {
            if (!scheduleRunnableScheduled) {
                scheduleRunnableScheduled = true;
                updateScheduleTimeRunnable.run();
            }
        }

        if (visible && topPadding == 0) {
            updatePaddings();
            setTopPadding(AndroidUtilities.dp2(getStyleHeight()));
        }

         speakerAmplitude = 0;
         micAmplitude = 0;
    }

    @Override
    protected void onMeasure(int widthMeasureSpec, int heightMeasureSpec) {
        super.onMeasure(widthMeasureSpec, AndroidUtilities.dp2(getStyleHeight() + 2));
    }

    @Override
    public void didReceivedNotification(int id, int account, Object... args) {
        if (id == NotificationCenter.liveLocationsChanged) {
            checkLiveLocation(false);
        } else if (id == NotificationCenter.liveLocationsCacheChanged) {
            if (fragment instanceof ChatActivity) {
                long did = (Long) args[0];
                if (((ChatActivity) fragment).getDialogId() == did) {
                    checkLocationString();
                }
            }
        } else if (id == NotificationCenter.messagePlayingDidStart || id == NotificationCenter.messagePlayingPlayStateChanged || id == NotificationCenter.messagePlayingDidReset || id == NotificationCenter.didEndCall) {
            if (currentStyle == 1 || currentStyle == 3 || currentStyle == 4) {
                checkCall(false);
            }
            checkPlayer(false);
        } else if (id == NotificationCenter.didStartedCall || id == NotificationCenter.groupCallUpdated || id == NotificationCenter.groupCallVisibilityChanged) {
            checkCall(false);
            if (currentStyle == 3) {
                VoIPService sharedInstance = VoIPService.getSharedInstance();
                if (sharedInstance != null && sharedInstance.groupCall != null) {
                    if (id == NotificationCenter.didStartedCall) {
                        sharedInstance.registerStateListener(this);
                    }
                    int currentCallState = sharedInstance.getCallState();
                    if (currentCallState == VoIPService.STATE_WAIT_INIT || currentCallState == VoIPService.STATE_WAIT_INIT_ACK || currentCallState == VoIPService.STATE_CREATING || currentCallState == VoIPService.STATE_RECONNECTING) {

                    } else {
                        TLRPC.TL_groupCallParticipant participant = sharedInstance.groupCall.participants.get(sharedInstance.getSelfId());
                        if (participant != null && !participant.can_self_unmute && participant.muted && !ChatObject.canManageCalls(sharedInstance.getChat())) {
                            sharedInstance.setMicMute(true, false, false);
                            final long now = SystemClock.uptimeMillis();
                            final MotionEvent e = MotionEvent.obtain(now, now, MotionEvent.ACTION_CANCEL, 0, 0, 0);
                            muteButton.dispatchTouchEvent(e);
                        }
                    }
                }
            }
        } else if (id == NotificationCenter.groupCallTypingsUpdated) {
            if (visible && currentStyle == 4) {
                ChatObject.Call call = ((ChatActivity) fragment).getGroupCall();
                if (call != null) {
                    if (call.isScheduled()) {
                        subtitleTextView.setText(LocaleController.formatStartsTime(call.call.schedule_date, 4), false);
                    } else if (call.call.participants_count == 0) {
                        subtitleTextView.setText(LocaleController.getString("MembersTalkingNobody", R.string.MembersTalkingNobody), false);
                    } else {
                        subtitleTextView.setText(LocaleController.formatPluralString("Participants", call.call.participants_count), false);
                    }
                }
                updateAvatars(true);
            }
        } else if (id == NotificationCenter.historyImportProgressChanged) {
            if (currentStyle == 1 || currentStyle == 3 || currentStyle == 4) {
                checkCall(false);
            }
            checkImport(false);
        } else if (id == NotificationCenter.messagePlayingSpeedChanged) {
            updatePlaybackButton();
        } else if (id == NotificationCenter.webRtcMicAmplitudeEvent) {
            if (VoIPService.getSharedInstance() == null || VoIPService.getSharedInstance().isMicMute()) {
                micAmplitude = 0;
            } else {
                micAmplitude = (Math.min(GroupCallActivity.MAX_AMPLITUDE, ((float) args[0]) * 4000) / GroupCallActivity.MAX_AMPLITUDE);
            }
            if (VoIPService.getSharedInstance() != null) {
                Theme.getFragmentContextViewWavesDrawable().setAmplitude(Math.max(speakerAmplitude, micAmplitude));
            }
        } else if (id == NotificationCenter.webRtcSpeakerAmplitudeEvent) {
            float a = (float) args[0] * 15f / 80f;
            speakerAmplitude = Math.max(0, Math.min(a, 1));
            if (VoIPService.getSharedInstance() == null || VoIPService.getSharedInstance().isMicMute()) {
                micAmplitude = 0;
            }
            if (VoIPService.getSharedInstance() != null) {
                Theme.getFragmentContextViewWavesDrawable().setAmplitude(Math.max(speakerAmplitude, micAmplitude));
            }
            avatars.invalidate();
        }
    }

    float speakerAmplitude;
    float micAmplitude;

    public int getStyleHeight() {
        return currentStyle == 4 ? 48 : 36;
    }

    public boolean isCallTypeVisible() {
        return (currentStyle == 1 || currentStyle == 3) && visible;
    }

    private void checkLiveLocation(boolean create) {
        View fragmentView = fragment.getFragmentView();
        if (!create && fragmentView != null) {
            if (fragmentView.getParent() == null || ((View) fragmentView.getParent()).getVisibility() != VISIBLE) {
                create = true;
            }
        }
        boolean show;
        if (fragment instanceof DialogsActivity) {
            show = LocationController.getLocationsCount() != 0;
        } else {
            show = LocationController.getInstance(fragment.getCurrentAccount()).isSharingLocation(((ChatActivity) fragment).getDialogId());
        }
        if (!show) {
            lastLocationSharingCount = -1;
            AndroidUtilities.cancelRunOnUIThread(checkLocationRunnable);
            if (visible) {
                visible = false;
                if (create) {
                    if (getVisibility() != GONE) {
                        setVisibility(GONE);
                    }
                    setTopPadding(0);
                } else {
                    if (animatorSet != null) {
                        animatorSet.cancel();
                        animatorSet = null;
                    }
                    animatorSet = new AnimatorSet();
                    animatorSet.playTogether(ObjectAnimator.ofFloat(this, "topPadding", 0));
                    animatorSet.setDuration(200);
                    animatorSet.addListener(new AnimatorListenerAdapter() {
                        @Override
                        public void onAnimationEnd(Animator animation) {
                            if (animatorSet != null && animatorSet.equals(animation)) {
                                setVisibility(GONE);
                                animatorSet = null;
                            }
                        }
                    });
                    animatorSet.start();
                }
            }
        } else {
            updateStyle(2);
            playButton.setImageDrawable(new ShareLocationDrawable(getContext(), 1));
            if (create && topPadding == 0) {
                setTopPadding(AndroidUtilities.dp2(getStyleHeight()));
            }
            if (!visible) {
                if (!create) {
                    if (animatorSet != null) {
                        animatorSet.cancel();
                        animatorSet = null;
                    }
                    animatorSet = new AnimatorSet();
                    animatorSet.playTogether(ObjectAnimator.ofFloat(this, "topPadding", AndroidUtilities.dp2(getStyleHeight())));
                    animatorSet.setDuration(200);
                    animatorSet.addListener(new AnimatorListenerAdapter() {
                        @Override
                        public void onAnimationEnd(Animator animation) {
                            if (animatorSet != null && animatorSet.equals(animation)) {
                                animatorSet = null;
                            }
                        }
                    });
                    animatorSet.start();
                }
                visible = true;
                setVisibility(VISIBLE);
            }

            if (fragment instanceof DialogsActivity) {
                String liveLocation = LocaleController.getString("LiveLocationContext", R.string.LiveLocationContext);
                String param;
                String str;
                ArrayList<LocationController.SharingLocationInfo> infos = new ArrayList<>();
                for (int a : SharedConfig.activeAccounts) {
                    infos.addAll(LocationController.getInstance(a).sharingLocationsUI);
                }
                if (infos.size() == 1) {
                    LocationController.SharingLocationInfo info = infos.get(0);
                    long dialogId = info.messageObject.getDialogId();
                    if (DialogObject.isUserDialog(dialogId)) {
                        TLRPC.User user = MessagesController.getInstance(info.messageObject.currentAccount).getUser(dialogId);
                        param = UserObject.getFirstName(user);
                        str = LocaleController.getString("AttachLiveLocationIsSharing", R.string.AttachLiveLocationIsSharing);
                    } else {
                        TLRPC.Chat chat = MessagesController.getInstance(info.messageObject.currentAccount).getChat(-dialogId);
                        if (chat != null) {
                            param = chat.title;
                        } else {
                            param = "";
                        }
                        str = LocaleController.getString("AttachLiveLocationIsSharingChat", R.string.AttachLiveLocationIsSharingChat);
                    }
                } else {
                    param = LocaleController.formatPluralString("Chats", infos.size());
                    str = LocaleController.getString("AttachLiveLocationIsSharingChats", R.string.AttachLiveLocationIsSharingChats);
                }
                String fullString = String.format(str, liveLocation, param);
                int start = fullString.indexOf(liveLocation);
                SpannableStringBuilder stringBuilder = new SpannableStringBuilder(fullString);
                for (int i = 0; i < 2; i++) {
                    TextView textView = i == 0 ? titleTextView.getTextView() : titleTextView.getNextTextView();
                    if (textView == null) {
                        continue;
                    }
                    textView.setEllipsize(TextUtils.TruncateAt.END);
                }

                TypefaceSpan span = new TypefaceSpan(AndroidUtilities.getTypeface("fonts/rmedium.ttf"), 0, getThemedColor(Theme.key_inappPlayerPerformer));
                stringBuilder.setSpan(span, start, start + liveLocation.length(), Spanned.SPAN_INCLUSIVE_INCLUSIVE);
                titleTextView.setText(stringBuilder, false);
            } else {
                checkLocationRunnable.run();
                checkLocationString();
            }
        }
    }

    private void checkLocationString() {
        if (!(fragment instanceof ChatActivity) || titleTextView == null) {
            return;
        }
        ChatActivity chatActivity = (ChatActivity) fragment;
        long dialogId = chatActivity.getDialogId();
        int currentAccount = chatActivity.getCurrentAccount();
        ArrayList<TLRPC.Message> messages = LocationController.getInstance(currentAccount).locationsCache.get(dialogId);
        if (!firstLocationsLoaded) {
            LocationController.getInstance(currentAccount).loadLiveLocations(dialogId);
            firstLocationsLoaded = true;
        }

        int locationSharingCount = 0;
        TLRPC.User notYouUser = null;
        if (messages != null) {
            long currentUserId = UserConfig.getInstance(currentAccount).getClientUserId();
            int date = ConnectionsManager.getInstance(currentAccount).getCurrentTime();
            for (int a = 0; a < messages.size(); a++) {
                TLRPC.Message message = messages.get(a);
                if (message.media == null) {
                    continue;
                }
                if (message.date + message.media.period > date) {
                    long fromId = MessageObject.getFromChatId(message);
                    if (notYouUser == null && fromId != currentUserId) {
                        notYouUser = MessagesController.getInstance(currentAccount).getUser(fromId);
                    }
                    locationSharingCount++;
                }
            }
        }
        if (lastLocationSharingCount == locationSharingCount) {
            return;
        }
        lastLocationSharingCount = locationSharingCount;

        String liveLocation = LocaleController.getString("LiveLocationContext", R.string.LiveLocationContext);
        String fullString;
        if (locationSharingCount == 0) {
            fullString = liveLocation;
        } else {
            int otherSharingCount = locationSharingCount - 1;
            if (LocationController.getInstance(currentAccount).isSharingLocation(dialogId)) {
                if (otherSharingCount != 0) {
                    if (otherSharingCount == 1 && notYouUser != null) {
                        fullString = String.format("%1$s - %2$s", liveLocation, LocaleController.formatString("SharingYouAndOtherName", R.string.SharingYouAndOtherName, UserObject.getFirstName(notYouUser)));
                    } else {
                        fullString = String.format("%1$s - %2$s %3$s", liveLocation, LocaleController.getString("ChatYourSelfName", R.string.ChatYourSelfName), LocaleController.formatPluralString("AndOther", otherSharingCount));
                    }
                } else {
                    fullString = String.format("%1$s - %2$s", liveLocation, LocaleController.getString("ChatYourSelfName", R.string.ChatYourSelfName));
                }
            } else {
                if (otherSharingCount != 0) {
                    fullString = String.format("%1$s - %2$s %3$s", liveLocation, UserObject.getFirstName(notYouUser), LocaleController.formatPluralString("AndOther", otherSharingCount));
                } else {
                    fullString = String.format("%1$s - %2$s", liveLocation, UserObject.getFirstName(notYouUser));
                }
            }
        }
        if (fullString.equals(lastString)) {
            return;
        }
        lastString = fullString;
        int start = fullString.indexOf(liveLocation);
        SpannableStringBuilder stringBuilder = new SpannableStringBuilder(fullString);
        for (int i = 0; i < 2; i++) {
            TextView textView = i == 0 ? titleTextView.getTextView() : titleTextView.getNextTextView();
            if (textView == null) {
                continue;
            }
            textView.setEllipsize(TextUtils.TruncateAt.END);
        }
        if (start >= 0) {
            TypefaceSpan span = new TypefaceSpan(AndroidUtilities.getTypeface("fonts/rmedium.ttf"), 0, getThemedColor(Theme.key_inappPlayerPerformer));
            stringBuilder.setSpan(span, start, start + liveLocation.length(), Spanned.SPAN_INCLUSIVE_INCLUSIVE);
        }
        titleTextView.setText(stringBuilder, false);
    }

    private void checkPlayer(boolean create) {
        if (visible && (currentStyle == 1 || currentStyle == 3 || (currentStyle == 4 || currentStyle == 5) && !isPlayingVoice())) {
            return;
        }
        MessageObject messageObject = MediaController.getInstance().getPlayingMessageObject();
        View fragmentView = fragment.getFragmentView();
        if (!create && fragmentView != null) {
            if (fragmentView.getParent() == null || ((View) fragmentView.getParent()).getVisibility() != VISIBLE) {
                create = true;
            }
        }
        boolean wasVisible = visible;
        if (messageObject == null || messageObject.getId() == 0 || messageObject.isVideo()) {
            lastMessageObject = null;
            boolean callAvailable = supportsCalls && VoIPService.getSharedInstance() != null && !VoIPService.getSharedInstance().isHangingUp() && VoIPService.getSharedInstance().getCallState() != VoIPService.STATE_WAITING_INCOMING && !GroupCallPip.isShowing();
            if (!isPlayingVoice() && !callAvailable && fragment instanceof ChatActivity && !GroupCallPip.isShowing()) {
                ChatObject.Call call = ((ChatActivity) fragment).getGroupCall();
                callAvailable = call != null && call.shouldShowPanel();
            }
            if (callAvailable) {
                checkCall(false);
                return;
            }
            if (visible) {
                if (playbackSpeedButton != null && playbackSpeedButton.isSubMenuShowing()) {
                    playbackSpeedButton.toggleSubMenu();
                }
                visible = false;
                if (create) {
                    if (getVisibility() != GONE) {
                        setVisibility(GONE);
                    }
                    setTopPadding(0);
                } else {
                    if (animatorSet != null) {
                        animatorSet.cancel();
                        animatorSet = null;
                    }
                    animationIndex = NotificationCenter.getInstance(account).setAnimationInProgress(animationIndex, null);
                    animatorSet = new AnimatorSet();
                    animatorSet.playTogether(ObjectAnimator.ofFloat(this, "topPadding", 0));
                    animatorSet.setDuration(200);
                    if (delegate != null) {
                        delegate.onAnimation(true, false);
                    }
                    animatorSet.addListener(new AnimatorListenerAdapter() {
                        @Override
                        public void onAnimationEnd(Animator animation) {
                            NotificationCenter.getInstance(account).onAnimationFinish(animationIndex);
                            if (animatorSet != null && animatorSet.equals(animation)) {
                                setVisibility(GONE);
                                if (delegate != null) {
                                    delegate.onAnimation(false, false);
                                }
                                animatorSet = null;
                                if (checkCallAfterAnimation) {
                                    checkCall(false);
                                } else if (checkPlayerAfterAnimation) {
                                    checkPlayer(false);
                                } else if (checkImportAfterAnimation) {
                                    checkImport(false);
                                }
                                checkCallAfterAnimation = false;
                                checkPlayerAfterAnimation = false;
                                checkImportAfterAnimation = false;
                            }
                        }
                    });
                    animatorSet.start();
                }
            } else {
                setVisibility(View.GONE);
            }
        } else {
            if (currentStyle != 0 && animatorSet != null && !create) {
                checkPlayerAfterAnimation = true;
                return;
            }
            int prevStyle = currentStyle;
            updateStyle(0);
            if (create && topPadding == 0) {
                updatePaddings();
                setTopPadding(AndroidUtilities.dp2(getStyleHeight()));
                if (delegate != null) {
                    delegate.onAnimation(true, true);
                    delegate.onAnimation(false, true);
                }
            }
            if (!visible) {
                if (!create) {
                    if (animatorSet != null) {
                        animatorSet.cancel();
                        animatorSet = null;
                    }
                    animationIndex = NotificationCenter.getInstance(account).setAnimationInProgress(animationIndex, null);
                    animatorSet = new AnimatorSet();
                    if (additionalContextView != null && additionalContextView.getVisibility() == VISIBLE) {
                        ((LayoutParams) getLayoutParams()).topMargin = -AndroidUtilities.dp(getStyleHeight() + additionalContextView.getStyleHeight());
                    } else {
                        ((LayoutParams) getLayoutParams()).topMargin = -AndroidUtilities.dp(getStyleHeight());
                    }
                    if (delegate != null) {
                        delegate.onAnimation(true, true);
                    }
                    animatorSet.playTogether(ObjectAnimator.ofFloat(this, "topPadding", AndroidUtilities.dp2(getStyleHeight())));
                    animatorSet.setDuration(200);
                    animatorSet.addListener(new AnimatorListenerAdapter() {
                        @Override
                        public void onAnimationEnd(Animator animation) {
                            NotificationCenter.getInstance(account).onAnimationFinish(animationIndex);
                            if (animatorSet != null && animatorSet.equals(animation)) {
                                if (delegate != null) {
                                    delegate.onAnimation(false, true);
                                }
                                animatorSet = null;
                                if (checkCallAfterAnimation) {
                                    checkCall(false);
                                } else if (checkPlayerAfterAnimation) {
                                    checkPlayer(false);
                                } else if (checkImportAfterAnimation) {
                                    checkImport(false);
                                }
                                checkCallAfterAnimation = false;
                                checkPlayerAfterAnimation = false;
                                checkImportAfterAnimation = false;
                            }
                        }
                    });
                    animatorSet.start();
                }
                visible = true;
                setVisibility(VISIBLE);
            }
            if (MediaController.getInstance().isMessagePaused()) {
                playPauseDrawable.setPause(false, !create);
                playButton.setContentDescription(LocaleController.getString("AccActionPlay", R.string.AccActionPlay));
            } else {
                playPauseDrawable.setPause(true, !create);
                playButton.setContentDescription(LocaleController.getString("AccActionPause", R.string.AccActionPause));
            }
            if (lastMessageObject != messageObject || prevStyle != 0) {
                lastMessageObject = messageObject;
                SpannableStringBuilder stringBuilder;
                if (lastMessageObject.isVoice() || lastMessageObject.isRoundVideo()) {
                    isMusic = false;
                    if (playbackSpeedButton != null) {
                        playbackSpeedButton.setAlpha(1.0f);
                        playbackSpeedButton.setEnabled(true);
                    }
                    titleTextView.setPadding(0, 0, AndroidUtilities.dp(44), 0);
                    stringBuilder = new SpannableStringBuilder(String.format("%s %s", messageObject.getMusicAuthor(), messageObject.getMusicTitle()));

                    for (int i = 0; i < 2; i++) {
                        TextView textView = i == 0 ? titleTextView.getTextView() : titleTextView.getNextTextView();
                        if (textView == null) {
                            continue;
                        }
                        textView.setEllipsize(TextUtils.TruncateAt.MIDDLE);
                    }

                    updatePlaybackButton();
                } else {
                    isMusic = true;
                    if (playbackSpeedButton != null) {
                        if (messageObject.getDuration() >= 10 * 60) {
                            playbackSpeedButton.setAlpha(1.0f);
                            playbackSpeedButton.setEnabled(true);
                            titleTextView.setPadding(0, 0, AndroidUtilities.dp(44), 0);
                            updatePlaybackButton();
                        } else {
                            playbackSpeedButton.setAlpha(0.0f);
                            playbackSpeedButton.setEnabled(false);
                            titleTextView.setPadding(0, 0, 0, 0);
                        }
                    } else {
                        titleTextView.setPadding(0, 0, 0, 0);
                    }
                    stringBuilder = new SpannableStringBuilder(String.format("%s - %s", messageObject.getMusicAuthor(), messageObject.getMusicTitle()));
                    for (int i = 0; i < 2; i++) {
                        TextView textView = i == 0 ? titleTextView.getTextView() : titleTextView.getNextTextView();
                        if (textView == null) {
                            continue;
                        }
                        textView.setEllipsize(TextUtils.TruncateAt.END);
                    }
                }
                TypefaceSpan span = new TypefaceSpan(AndroidUtilities.getTypeface("fonts/rmedium.ttf"), 0, getThemedColor(Theme.key_inappPlayerPerformer));
                stringBuilder.setSpan(span, 0, messageObject.getMusicAuthor().length(), Spanned.SPAN_INCLUSIVE_INCLUSIVE);
                titleTextView.setText(stringBuilder, !create && wasVisible && isMusic);
            }
        }
    }

    public void checkImport(boolean create) {
        if (!(fragment instanceof ChatActivity) || visible && (currentStyle == 1 || currentStyle == 3)) {
            return;
        }
        ChatActivity chatActivity = (ChatActivity) fragment;
        SendMessagesHelper.ImportingHistory importingHistory = chatActivity.getSendMessagesHelper().getImportingHistory(chatActivity.getDialogId());
        View fragmentView = fragment.getFragmentView();
        if (!create && fragmentView != null) {
            if (fragmentView.getParent() == null || ((View) fragmentView.getParent()).getVisibility() != VISIBLE) {
                create = true;
            }
        }

        Dialog dialog = chatActivity.getVisibleDialog();
        if ((isPlayingVoice() || chatActivity.shouldShowImport() || dialog instanceof ImportingAlert && !((ImportingAlert) dialog).isDismissed()) && importingHistory != null) {
            importingHistory = null;
        }

        if (importingHistory == null) {
            if (visible && (create && currentStyle == -1 || currentStyle == 5)) {
                visible = false;
                if (create) {
                    if (getVisibility() != GONE) {
                        setVisibility(GONE);
                    }
                    setTopPadding(0);
                } else {
                    if (animatorSet != null) {
                        animatorSet.cancel();
                        animatorSet = null;
                    }
                    final int currentAccount = account;
                    animationIndex = NotificationCenter.getInstance(currentAccount).setAnimationInProgress(animationIndex, null);
                    animatorSet = new AnimatorSet();
                    animatorSet.playTogether(ObjectAnimator.ofFloat(this, "topPadding", 0));
                    animatorSet.setDuration(220);
                    animatorSet.setInterpolator(CubicBezierInterpolator.DEFAULT);
                    animatorSet.addListener(new AnimatorListenerAdapter() {
                        @Override
                        public void onAnimationEnd(Animator animation) {
                            NotificationCenter.getInstance(currentAccount).onAnimationFinish(animationIndex);
                            if (animatorSet != null && animatorSet.equals(animation)) {
                                setVisibility(GONE);
                                animatorSet = null;
                                if (checkCallAfterAnimation) {
                                    checkCall(false);
                                } else if (checkPlayerAfterAnimation) {
                                    checkPlayer(false);
                                } else if (checkImportAfterAnimation) {
                                    checkImport(false);
                                }
                                checkCallAfterAnimation = false;
                                checkPlayerAfterAnimation = false;
                                checkImportAfterAnimation = false;
                            }
                        }
                    });
                    animatorSet.start();
                }
            } else if (currentStyle == -1 || currentStyle == 5) {
                visible = false;
                setVisibility(GONE);
            }
        } else {
            if (currentStyle != 5 && animatorSet != null && !create) {
                checkImportAfterAnimation = true;
                return;
            }
            int prevStyle = currentStyle;
            updateStyle(5);
            if (create && topPadding == 0) {
                updatePaddings();
                setTopPadding(AndroidUtilities.dp2(getStyleHeight()));
                if (delegate != null) {
                    delegate.onAnimation(true, true);
                    delegate.onAnimation(false, true);
                }
            }
            if (!visible) {
                if (!create) {
                    if (animatorSet != null) {
                        animatorSet.cancel();
                        animatorSet = null;
                    }
                    animationIndex = NotificationCenter.getInstance(account).setAnimationInProgress(animationIndex, null);
                    animatorSet = new AnimatorSet();
                    if (additionalContextView != null && additionalContextView.getVisibility() == VISIBLE) {
                        ((LayoutParams) getLayoutParams()).topMargin = -AndroidUtilities.dp(getStyleHeight() + additionalContextView.getStyleHeight());
                    } else {
                        ((LayoutParams) getLayoutParams()).topMargin = -AndroidUtilities.dp(getStyleHeight());
                    }
                    if (delegate != null) {
                        delegate.onAnimation(true, true);
                    }
                    animatorSet.playTogether(ObjectAnimator.ofFloat(this, "topPadding", AndroidUtilities.dp2(getStyleHeight())));
                    animatorSet.setDuration(200);
                    animatorSet.addListener(new AnimatorListenerAdapter() {
                        @Override
                        public void onAnimationEnd(Animator animation) {
                            NotificationCenter.getInstance(account).onAnimationFinish(animationIndex);
                            if (animatorSet != null && animatorSet.equals(animation)) {
                                if (delegate != null) {
                                    delegate.onAnimation(false, true);
                                }
                                animatorSet = null;
                                if (checkCallAfterAnimation) {
                                    checkCall(false);
                                } else if (checkPlayerAfterAnimation) {
                                    checkPlayer(false);
                                } else if (checkImportAfterAnimation) {
                                    checkImport(false);
                                }
                                checkCallAfterAnimation = false;
                                checkPlayerAfterAnimation = false;
                                checkImportAfterAnimation = false;
                            }
                        }
                    });
                    animatorSet.start();
                }
                visible = true;
                setVisibility(VISIBLE);
            }
            if (currentProgress != importingHistory.uploadProgress) {
                currentProgress = importingHistory.uploadProgress;
                titleTextView.setText(AndroidUtilities.replaceTags(LocaleController.formatString("ImportUploading", R.string.ImportUploading, importingHistory.uploadProgress)), false);
            }
        }
    }

    private boolean isPlayingVoice() {
        MessageObject messageObject = MediaController.getInstance().getPlayingMessageObject();
        return messageObject != null && messageObject.isVoice();
    }

    public void checkCall(boolean create) {
        VoIPService voIPService = VoIPService.getSharedInstance();
        if (visible && currentStyle == 5 && (voIPService == null || voIPService.isHangingUp())) {
            return;
        }
        View fragmentView = fragment.getFragmentView();
        if (!create && fragmentView != null) {
            if (fragmentView.getParent() == null || ((View) fragmentView.getParent()).getVisibility() != VISIBLE) {
                create = true;
            }
        }
        boolean callAvailable;
        boolean groupActive;
        if (GroupCallPip.isShowing()) {
            callAvailable = false;
            groupActive = false;
        } else {
            callAvailable = !GroupCallActivity.groupCallUiVisible && supportsCalls && voIPService != null && !voIPService.isHangingUp();
            if (voIPService != null && voIPService.groupCall != null && voIPService.groupCall.call instanceof TLRPC.TL_groupCallDiscarded) {
                callAvailable = false;
            }
            groupActive = false;
            if (!isPlayingVoice() && !GroupCallActivity.groupCallUiVisible && supportsCalls && !callAvailable && fragment instanceof ChatActivity) {
                ChatObject.Call call = ((ChatActivity) fragment).getGroupCall();
                if (call != null && call.shouldShowPanel()) {
                    callAvailable = true;
                    groupActive = true;
                }
            }
        }

        if (!callAvailable) {
            if (visible && (create && currentStyle == -1 || currentStyle == 4 || currentStyle == 3 || currentStyle == 1)) {
                visible = false;
                if (create) {
                    if (getVisibility() != GONE) {
                        setVisibility(GONE);
                    }
                    setTopPadding(0);
                } else {
                    if (animatorSet != null) {
                        animatorSet.cancel();
                        animatorSet = null;
                    }
                    final int currentAccount = account;
                    animationIndex = NotificationCenter.getInstance(currentAccount).setAnimationInProgress(animationIndex, null);
                    animatorSet = new AnimatorSet();
                    animatorSet.playTogether(ObjectAnimator.ofFloat(this, "topPadding", 0));
                    animatorSet.setDuration(220);
                    animatorSet.setInterpolator(CubicBezierInterpolator.DEFAULT);
                    animatorSet.addListener(new AnimatorListenerAdapter() {
                        @Override
                        public void onAnimationEnd(Animator animation) {
                            NotificationCenter.getInstance(currentAccount).onAnimationFinish(animationIndex);
                            if (animatorSet != null && animatorSet.equals(animation)) {
                                setVisibility(GONE);
                                animatorSet = null;
                                if (checkCallAfterAnimation) {
                                    checkCall(false);
                                } else if (checkPlayerAfterAnimation) {
                                    checkPlayer(false);
                                } else if (checkImportAfterAnimation) {
                                    checkImport(false);
                                }
                                checkCallAfterAnimation = false;
                                checkPlayerAfterAnimation = false;
                                checkImportAfterAnimation = false;
                            }
                        }
                    });
                    animatorSet.start();
                }
            } else if (visible && (currentStyle == -1 || currentStyle == 4 || currentStyle == 3 || currentStyle == 1)) {
                visible = false;
                setVisibility(GONE);
            }
        } else {
            int newStyle;
            if (groupActive) {
                newStyle = 4;
            } else if (voIPService.groupCall != null) {
                newStyle = 3;
            } else {
                newStyle = 1;
            }
            if (newStyle != currentStyle && animatorSet != null && !create) {
                checkCallAfterAnimation = true;
                return;
            }
            if (newStyle != currentStyle && visible && !create) {
                if (animatorSet != null) {
                    animatorSet.cancel();
                    animatorSet = null;
                }
                final int currentAccount = account;
                animationIndex = NotificationCenter.getInstance(currentAccount).setAnimationInProgress(animationIndex, null);
                animatorSet = new AnimatorSet();
                animatorSet.playTogether(ObjectAnimator.ofFloat(this, "topPadding", 0));
                animatorSet.setDuration(220);
                animatorSet.setInterpolator(CubicBezierInterpolator.DEFAULT);
                animatorSet.addListener(new AnimatorListenerAdapter() {
                    @Override
                    public void onAnimationEnd(Animator animation) {
                        NotificationCenter.getInstance(currentAccount).onAnimationFinish(animationIndex);
                        if (animatorSet != null && animatorSet.equals(animation)) {
                            visible = false;
                            animatorSet = null;
                            checkCall(false);
                        }
                    }
                });
                animatorSet.start();
                return;
            }
            if (groupActive) {
                boolean updateAnimated = currentStyle == 4 && visible;
                updateStyle(4);

                ChatObject.Call call = ((ChatActivity) fragment).getGroupCall();
                TLRPC.Chat chat = ((ChatActivity) fragment).getCurrentChat();
                if (call.isScheduled()) {
                    if (gradientPaint == null) {
                        gradientTextPaint = new TextPaint(Paint.ANTI_ALIAS_FLAG);
                        gradientTextPaint.setColor(0xffffffff);
                        gradientTextPaint.setTextSize(AndroidUtilities.dp(14));
                        gradientTextPaint.setTypeface(AndroidUtilities.getTypeface("fonts/rmedium.ttf"));

                        gradientPaint = new Paint(Paint.ANTI_ALIAS_FLAG);
                        gradientPaint.setColor(0xffffffff);

                        matrix = new Matrix();
                    }
                    joinButton.setVisibility(GONE);
                    if (!TextUtils.isEmpty(call.call.title)) {
                        titleTextView.setText(call.call.title, false);
                    } else {
                        if (ChatObject.isChannelOrGiga(chat)) {
                            titleTextView.setText(LocaleController.getString("VoipChannelScheduledVoiceChat", R.string.VoipChannelScheduledVoiceChat), false);
                        } else {
                            titleTextView.setText(LocaleController.getString("VoipGroupScheduledVoiceChat", R.string.VoipGroupScheduledVoiceChat), false);
                        }
                    }
                    subtitleTextView.setText(LocaleController.formatStartsTime(call.call.schedule_date, 4), false);
                    if (!scheduleRunnableScheduled) {
                        scheduleRunnableScheduled = true;
                        updateScheduleTimeRunnable.run();
                    }
                } else {
                    timeLayout = null;
                    joinButton.setVisibility(VISIBLE);
                    if (ChatObject.isChannelOrGiga(chat)) {
                        titleTextView.setText(LocaleController.getString("VoipChannelVoiceChat", R.string.VoipChannelVoiceChat), false);
                    } else {
                        titleTextView.setText(LocaleController.getString("VoipGroupVoiceChat", R.string.VoipGroupVoiceChat), false);
                    }
                    if (call.call.participants_count == 0) {
                        subtitleTextView.setText(LocaleController.getString("MembersTalkingNobody", R.string.MembersTalkingNobody), false);
                    } else {
                        subtitleTextView.setText(LocaleController.formatPluralString("Participants", call.call.participants_count), false);
                    }
                    frameLayout.invalidate();
                }

                updateAvatars(avatars.wasDraw && updateAnimated);
            } else {
                if (voIPService != null && voIPService.groupCall != null) {
                    updateAvatars(currentStyle == 3);
                    updateStyle(3);
                } else {
                    updateAvatars(currentStyle == 1);
                    updateStyle(1);
                }
            }
            if (!visible) {
                if (!create) {
                    if (animatorSet != null) {
                        animatorSet.cancel();
                        animatorSet = null;
                    }
                    animatorSet = new AnimatorSet();
                    if (additionalContextView != null && additionalContextView.getVisibility() == VISIBLE) {
                        ((LayoutParams) getLayoutParams()).topMargin = -AndroidUtilities.dp(getStyleHeight() + additionalContextView.getStyleHeight());
                    } else {
                        ((LayoutParams) getLayoutParams()).topMargin = -AndroidUtilities.dp(getStyleHeight());
                    }
                    final int currentAccount = account;
                    animationIndex = NotificationCenter.getInstance(currentAccount).setAnimationInProgress(animationIndex, new int[]{NotificationCenter.messagesDidLoad});
                    animatorSet.playTogether(ObjectAnimator.ofFloat(this, "topPadding", AndroidUtilities.dp2(getStyleHeight())));
                    animatorSet.setDuration(220);
                    animatorSet.setInterpolator(CubicBezierInterpolator.DEFAULT);
                    animatorSet.addListener(new AnimatorListenerAdapter() {
                        @Override
                        public void onAnimationEnd(Animator animation) {
                            NotificationCenter.getInstance(currentAccount).onAnimationFinish(animationIndex);
                            if (animatorSet != null && animatorSet.equals(animation)) {
                                animatorSet = null;
                            }
                            if (checkCallAfterAnimation) {
                                checkCall(false);
                            } else if (checkPlayerAfterAnimation) {
                                checkPlayer(false);
                            } else if (checkImportAfterAnimation) {
                                checkImport(false);
                            }
                            checkCallAfterAnimation = false;
                            checkPlayerAfterAnimation = false;
                            checkImportAfterAnimation = false;
                        }
                    });
                    animatorSet.start();
                } else {
                    updatePaddings();
                    setTopPadding(AndroidUtilities.dp2(getStyleHeight()));
                }
                visible = true;
                setVisibility(VISIBLE);
            }
        }
    }

    private void updateAvatars(boolean animated) {
        if (!animated) {
            if (avatars.transitionProgressAnimator != null) {
                avatars.transitionProgressAnimator.cancel();
                avatars.transitionProgressAnimator = null;
            }
        }
        ChatObject.Call call;
        TLRPC.User userCall;
        if (avatars.transitionProgressAnimator == null) {
            int currentAccount;
            if (currentStyle == 4) {
                if (fragment instanceof ChatActivity) {
                    ChatActivity chatActivity = (ChatActivity) fragment;
                    call = chatActivity.getGroupCall();
                    currentAccount = chatActivity.getCurrentAccount();
                } else {
                    call = null;
                    currentAccount = account;
                }
                userCall = null;
            } else {
                if (VoIPService.getSharedInstance() != null) {
                    call = VoIPService.getSharedInstance().groupCall;
                    userCall = fragment instanceof ChatActivity ? null : VoIPService.getSharedInstance().getUser();
                    currentAccount = VoIPService.getSharedInstance().getAccount();
                } else {
                    call = null;
                    userCall = null;
                    currentAccount = account;
                }
            }
            if (call != null) {
                for (int a = 0, N = call.sortedParticipants.size(); a < 3; a++) {
                    if (a < N) {
                        avatars.setObject(a, currentAccount, call.sortedParticipants.get(a));
                    } else {
                        avatars.setObject(a, currentAccount, null);
                    }
                }
            } else if (userCall != null) {
                avatars.setObject(0, currentAccount, userCall);
                for (int a = 1; a < 3; a++) {
                    avatars.setObject(a, currentAccount, null);
                }
            } else {
                for (int a = 0; a < 3; a++) {
                    avatars.setObject(a, currentAccount, null);
                }
            }
            avatars.commitTransition(animated);

            if (currentStyle == 4 && call != null) {
                int N = Math.min(3, call.sortedParticipants.size());
                int x = N == 0 ? 10 : (10 + 24 * (N - 1) + 32 + 10);
                if (animated) {
                    int leftMargin = ((LayoutParams) titleTextView.getLayoutParams()).leftMargin;
                    if (AndroidUtilities.dp(x) != leftMargin) {
                        float dx = titleTextView.getTranslationX() + leftMargin - AndroidUtilities.dp(x);
                        titleTextView.setTranslationX(dx);
                        subtitleTextView.setTranslationX(dx);
                        titleTextView.animate().translationX(0).setDuration(220).setInterpolator(CubicBezierInterpolator.DEFAULT);
                        subtitleTextView.animate().translationX(0).setDuration(220).setInterpolator(CubicBezierInterpolator.DEFAULT);
                    }
                } else {
                    titleTextView.animate().cancel();
                    subtitleTextView.animate().cancel();
                    titleTextView.setTranslationX(0);
                    subtitleTextView.setTranslationX(0);
                }
                titleTextView.setLayoutParams(LayoutHelper.createFrame(LayoutHelper.MATCH_PARENT, 20, Gravity.LEFT | Gravity.TOP, x, 5, call.isScheduled() ? 90 : 36, 0));
                subtitleTextView.setLayoutParams(LayoutHelper.createFrame(LayoutHelper.MATCH_PARENT, 20, Gravity.LEFT | Gravity.TOP, x, 25, call.isScheduled() ? 90 : 36, 0));
            }
        } else {
            avatars.updateAfterTransitionEnd();
        }
    }


    boolean collapseTransition;
    float extraHeight;
    float collapseProgress;
    boolean wasDraw;

    public void setCollapseTransition(boolean show, float extraHeight, float progress) {
        collapseTransition = show;
        this.extraHeight = extraHeight;
        this.collapseProgress = progress;
    }

    @Override
    protected void dispatchDraw(Canvas canvas) {
        if (drawOverlay && getVisibility() != View.VISIBLE) {
            return;
        }
        boolean clipped = false;
        if ((currentStyle == 3 || currentStyle == 1) && drawOverlay) {
            boolean mutedByAdmin = GroupCallActivity.groupCallInstance == null && Theme.getFragmentContextViewWavesDrawable().getState() == FragmentContextViewWavesDrawable.MUTE_BUTTON_STATE_MUTED_BY_ADMIN;
            Theme.getFragmentContextViewWavesDrawable().updateState(wasDraw);

            float progress = topPadding / AndroidUtilities.dp((getStyleHeight()));

            if (collapseTransition) {
                Theme.getFragmentContextViewWavesDrawable().draw(0, AndroidUtilities.dp((getStyleHeight())) - topPadding + extraHeight, getMeasuredWidth(), getMeasuredHeight() - AndroidUtilities.dp(2), canvas, null, Math.min(progress, (1f - collapseProgress)));
            } else {
                Theme.getFragmentContextViewWavesDrawable().draw(0, AndroidUtilities.dp((getStyleHeight())) - topPadding, getMeasuredWidth(), getMeasuredHeight() - AndroidUtilities.dp(2), canvas, this, progress);
            }
            float clipTop = AndroidUtilities.dp((getStyleHeight())) - topPadding;
            if (collapseTransition) {
                clipTop += extraHeight;
            }
            if (clipTop > getMeasuredHeight()) {
                return;
            }
            clipped = true;
            canvas.save();
            canvas.clipRect(0, clipTop, getMeasuredWidth(), getMeasuredHeight());
            invalidate();
        }
        super.dispatchDraw(canvas);
        if (clipped) {
            canvas.restore();
        }
        wasDraw = true;
    }

    boolean drawOverlay;

    public void setDrawOverlay(boolean drawOverlay) {
        this.drawOverlay = drawOverlay;
    }

    @Override
    public void invalidate() {
        super.invalidate();
        if (currentStyle == 3 || currentStyle == 1) {
            if (getParent() != null) {
                ((View) getParent()).invalidate();
            }
        }
    }

    public boolean isCallStyle() {
        return currentStyle == 3 || currentStyle == 1;
    }

    @Override
    public void setVisibility(int visibility) {
        super.setVisibility(visibility);
        updatePaddings();
        setTopPadding(topPadding);
        if (visibility == View.GONE) {
            wasDraw = false;
        }
    }

    private void updatePaddings() {
        int margin = 0;
        if (getVisibility() == VISIBLE) {
            margin -= AndroidUtilities.dp(getStyleHeight());
        }
        if (additionalContextView != null && additionalContextView.getVisibility() == VISIBLE) {
            margin -= AndroidUtilities.dp(additionalContextView.getStyleHeight());
            ((LayoutParams) getLayoutParams()).topMargin = margin;
            ((LayoutParams) additionalContextView.getLayoutParams()).topMargin = margin;
        } else {
            ((LayoutParams) getLayoutParams()).topMargin = margin;
        }
    }

    @Override
    public void onStateChanged(int state) {
        updateCallTitle();
    }

    private void updateCallTitle() {
        VoIPService service = VoIPService.getSharedInstance();
        if (service != null && (currentStyle == 1 || currentStyle == 3)) {
            int currentCallState = service.getCallState();
            if (!service.isSwitchingStream() && (currentCallState == VoIPService.STATE_WAIT_INIT || currentCallState == VoIPService.STATE_WAIT_INIT_ACK || currentCallState == VoIPService.STATE_CREATING || currentCallState == VoIPService.STATE_RECONNECTING)) {
                titleTextView.setText(LocaleController.getString("VoipGroupConnecting", R.string. VoipGroupConnecting), false);
            } else if (service.getChat() != null) {
                if (!TextUtils.isEmpty(service.groupCall.call.title)) {
                    titleTextView.setText(service.groupCall.call.title, false);
                } else {
                    if (fragment instanceof ChatActivity && ((ChatActivity) fragment).getCurrentChat() != null && ((ChatActivity) fragment).getCurrentChat().id == service.getChat().id) {
                        TLRPC.Chat chat = ((ChatActivity) fragment).getCurrentChat();
                        if (ChatObject.isChannelOrGiga(chat)) {
                            titleTextView.setText(LocaleController.getString("VoipChannelViewVoiceChat", R.string.VoipChannelViewVoiceChat), false);
                        } else {
                            titleTextView.setText(LocaleController.getString("VoipGroupViewVoiceChat", R.string.VoipGroupViewVoiceChat), false);
                        }
                    } else {
                        titleTextView.setText(service.getChat().title, false);
                    }
                }
            } else if (service.getUser() != null) {
                TLRPC.User user = service.getUser();
                if (fragment instanceof ChatActivity && ((ChatActivity) fragment).getCurrentUser() != null && ((ChatActivity) fragment).getCurrentUser().id == user.id) {
                    titleTextView.setText(LocaleController.getString("ReturnToCall", R.string.ReturnToCall));
                } else {
                    titleTextView.setText(ContactsController.formatName(user.first_name, user.last_name));
                }
            }
        }
    }

    private int getTitleTextColor() {
        if (currentStyle == 4) {
            return getThemedColor(Theme.key_inappPlayerPerformer);
        } else if (currentStyle == 1 || currentStyle == 3) {
            return getThemedColor(Theme.key_returnToCallText);
        }
        return getThemedColor(Theme.key_inappPlayerTitle);
    }

    private int getThemedColor(String key) {
        Integer color = resourcesProvider != null ? resourcesProvider.getColor(key) : null;
        return color != null ? color : Theme.getColor(key);
    }
}<|MERGE_RESOLUTION|>--- conflicted
+++ resolved
@@ -599,15 +599,10 @@
             if (currentStyle == 0) {
                 MessageObject messageObject = MediaController.getInstance().getPlayingMessageObject();
                 if (fragment != null && messageObject != null) {
-<<<<<<< HEAD
                     if (messageObject.isMusic() || messageObject.isVoice()) {
-                        fragment.showDialog(new AudioPlayerAlert(getContext(), resourcesProvider));
-=======
-                    if (messageObject.isMusic()) {
                         if (getContext() instanceof LaunchActivity) {
                             fragment.showDialog(new AudioPlayerAlert(getContext(), resourcesProvider));
                         }
->>>>>>> 1d379b9a
                     } else {
                         long dialogId = 0;
                         if (fragment instanceof ChatActivity) {
