/*
 * This is the source code of Telegram for Android v. 5.x.x.
 * It is licensed under GNU GPL v. 2 or later.
 * You should have received a copy of the license in this archive (see LICENSE).
 *
 * Copyright Nikolai Kudashov, 2013-2018.
 */

package org.telegram.ui.Components;

import android.animation.Animator;
import android.animation.AnimatorListenerAdapter;
import android.animation.AnimatorSet;
import android.animation.ObjectAnimator;
import android.content.Context;
import android.content.DialogInterface;
import android.content.Intent;
import android.graphics.PorterDuff;
import android.graphics.PorterDuffColorFilter;
import android.graphics.Typeface;
import android.os.Build;
import android.os.Bundle;
import androidx.annotation.Keep;
import android.text.SpannableStringBuilder;
import android.text.Spanned;
import android.text.TextUtils;
import android.util.TypedValue;
import android.view.Gravity;
import android.view.View;
import android.view.ViewGroup;
import android.widget.FrameLayout;
import android.widget.ImageView;
import android.widget.TextView;

import org.telegram.messenger.AndroidUtilities;
import org.telegram.messenger.LocaleController;
import org.telegram.messenger.LocationController;
import org.telegram.messenger.MediaController;
import org.telegram.messenger.MessageObject;
import org.telegram.messenger.MessagesController;
import org.telegram.messenger.NotificationCenter;
import org.telegram.messenger.R;
import org.telegram.messenger.SendMessagesHelper;
import org.telegram.messenger.UserConfig;
import org.telegram.messenger.UserObject;
import org.telegram.messenger.voip.VoIPService;
import org.telegram.tgnet.ConnectionsManager;
import org.telegram.tgnet.TLRPC;
import org.telegram.ui.ActionBar.AlertDialog;
import org.telegram.ui.ActionBar.BaseFragment;
import org.telegram.ui.ActionBar.Theme;
import org.telegram.ui.ChatActivity;
import org.telegram.ui.DialogsActivity;
import org.telegram.ui.LaunchActivity;
import org.telegram.ui.LocationActivity;
import org.telegram.ui.VoIPActivity;

import java.util.ArrayList;

public class FragmentContextView extends FrameLayout implements NotificationCenter.NotificationCenterDelegate {

    private ImageView playButton;
    private TextView titleTextView;
    private AnimatorSet animatorSet;
    private BaseFragment fragment;
    private View applyingView;
    private FrameLayout frameLayout;
    private View selector;
    private ImageView closeButton;
    private ImageView playbackSpeedButton;
    private FragmentContextView additionalContextView;

    private MessageObject lastMessageObject;
    private float yPosition;
    private float topPadding;
    private boolean visible;
    private int currentStyle = -1;
    private String lastString;
    private boolean isMusic;

    private boolean isLocation;

    private FragmentContextViewDelegate delegate;

    private boolean firstLocationsLoaded;
    private boolean loadingSharingCount;
    private int lastLocationSharingCount = -1;
    private Runnable checkLocationRunnable = new Runnable() {
        @Override
        public void run() {
            checkLocationString();
            AndroidUtilities.runOnUIThread(checkLocationRunnable, 1000);
        }
    };

    public interface FragmentContextViewDelegate {
        void onAnimation(boolean start, boolean show);
    }

    public FragmentContextView(Context context, BaseFragment parentFragment, boolean location) {
        this(context, parentFragment, null, location);
    }

    public FragmentContextView(Context context, BaseFragment parentFragment, View paddingView, boolean location) {
        super(context);

        fragment = parentFragment;
        applyingView = paddingView;
        visible = true;
        isLocation = location;
        if (applyingView == null) {
            ((ViewGroup) fragment.getFragmentView()).setClipToPadding(false);
        }

        setTag(1);
        frameLayout = new FrameLayout(context);
        frameLayout.setWillNotDraw(false);
        addView(frameLayout, LayoutHelper.createFrame(LayoutHelper.MATCH_PARENT, 36, Gravity.TOP | Gravity.LEFT, 0, 0, 0, 0));

        selector = new View(context);
        frameLayout.addView(selector, LayoutHelper.createFrame(LayoutHelper.MATCH_PARENT, LayoutHelper.MATCH_PARENT));

        View shadow = new View(context);
        shadow.setBackgroundResource(R.drawable.header_shadow);
        addView(shadow, LayoutHelper.createFrame(LayoutHelper.MATCH_PARENT, 3, Gravity.LEFT | Gravity.TOP, 0, 36, 0, 0));

        playButton = new ImageView(context);
        playButton.setScaleType(ImageView.ScaleType.CENTER);
<<<<<<< HEAD
        playButton.setColorFilter(new PorterDuffColorFilter(Theme.getColor(Theme.key_inappPlayerPlayPause), PorterDuff.Mode.SRC_IN));
=======
        playButton.setColorFilter(new PorterDuffColorFilter(Theme.getColor(Theme.key_inappPlayerPlayPause), PorterDuff.Mode.MULTIPLY));
        if (Build.VERSION.SDK_INT >= 21) {
            playButton.setBackgroundDrawable(Theme.createSelectorDrawable(Theme.getColor(Theme.key_inappPlayerPlayPause) & 0x19ffffff, 1, AndroidUtilities.dp(14)));
        }
>>>>>>> 32071036
        addView(playButton, LayoutHelper.createFrame(36, 36, Gravity.TOP | Gravity.LEFT));
        playButton.setOnClickListener(v -> {
            if (currentStyle == 0) {
                if (MediaController.getInstance().isMessagePaused()) {
                    MediaController.getInstance().playMessage(MediaController.getInstance().getPlayingMessageObject());
                } else {
                    MediaController.getInstance().pauseMessage(MediaController.getInstance().getPlayingMessageObject());
                }
            }
        });

        titleTextView = new TextView(context);
        titleTextView.setMaxLines(1);
        titleTextView.setLines(1);
        titleTextView.setSingleLine(true);
        titleTextView.setEllipsize(TextUtils.TruncateAt.END);
        titleTextView.setTextSize(TypedValue.COMPLEX_UNIT_DIP, 15);
        titleTextView.setGravity(Gravity.CENTER_VERTICAL | Gravity.LEFT);
        addView(titleTextView, LayoutHelper.createFrame(LayoutHelper.MATCH_PARENT, 36, Gravity.LEFT | Gravity.TOP, 35, 0, 36, 0));

        if (!location) {
            playbackSpeedButton = new ImageView(context);
            playbackSpeedButton.setScaleType(ImageView.ScaleType.CENTER);
            playbackSpeedButton.setImageResource(R.drawable.voice2x);
            playbackSpeedButton.setContentDescription(LocaleController.getString("AccDescrPlayerSpeed", R.string.AccDescrPlayerSpeed));
            if (AndroidUtilities.density >= 3.0f) {
                playbackSpeedButton.setPadding(0, 1, 0, 0);
            }
            addView(playbackSpeedButton, LayoutHelper.createFrame(36, 36, Gravity.TOP | Gravity.RIGHT, 0, 0, 36, 0));
            playbackSpeedButton.setOnClickListener(v -> {
                float currentPlaybackSpeed = MediaController.getInstance().getPlaybackSpeed(isMusic);
                if (currentPlaybackSpeed > 1) {
                    MediaController.getInstance().setPlaybackSpeed(isMusic, 1.0f);
                } else {
                    MediaController.getInstance().setPlaybackSpeed(isMusic, 1.8f);
                }
            });
            updatePlaybackButton();
        }

        closeButton = new ImageView(context);
        closeButton.setImageResource(R.drawable.miniplayer_close);
<<<<<<< HEAD
        closeButton.setColorFilter(new PorterDuffColorFilter(Theme.getColor(Theme.key_inappPlayerClose), PorterDuff.Mode.SRC_IN));
=======
        closeButton.setColorFilter(new PorterDuffColorFilter(Theme.getColor(Theme.key_inappPlayerClose), PorterDuff.Mode.MULTIPLY));
        if (Build.VERSION.SDK_INT >= 21) {
            closeButton.setBackgroundDrawable(Theme.createSelectorDrawable(Theme.getColor(Theme.key_inappPlayerClose) & 0x19ffffff, 1, AndroidUtilities.dp(14)));
        }
>>>>>>> 32071036
        closeButton.setScaleType(ImageView.ScaleType.CENTER);
        addView(closeButton, LayoutHelper.createFrame(36, 36, Gravity.RIGHT | Gravity.TOP));
        closeButton.setOnClickListener(v -> {
            if (currentStyle == 2) {
                AlertDialog.Builder builder = new AlertDialog.Builder(fragment.getParentActivity());
                builder.setTitle(LocaleController.getString("StopLiveLocationAlertToTitle", R.string.StopLiveLocationAlertToTitle));
                if (fragment instanceof DialogsActivity) {
                    builder.setMessage(LocaleController.getString("StopLiveLocationAlertAllText", R.string.StopLiveLocationAlertAllText));
                } else {
                    ChatActivity activity = (ChatActivity) fragment;
                    TLRPC.Chat chat = activity.getCurrentChat();
                    TLRPC.User user = activity.getCurrentUser();
                    if (chat != null) {
                        builder.setMessage(AndroidUtilities.replaceTags(LocaleController.formatString("StopLiveLocationAlertToGroupText", R.string.StopLiveLocationAlertToGroupText, chat.title)));
                    } else if (user != null) {
                        builder.setMessage(AndroidUtilities.replaceTags(LocaleController.formatString("StopLiveLocationAlertToUserText", R.string.StopLiveLocationAlertToUserText, UserObject.getFirstName(user))));
                    } else {
                        builder.setMessage(LocaleController.getString("AreYouSure", R.string.AreYouSure));
                    }
                }
                builder.setPositiveButton(LocaleController.getString("Stop", R.string.Stop), (dialogInterface, i) -> {
                    if (fragment instanceof DialogsActivity) {
                        for (int a = 0; a < UserConfig.MAX_ACCOUNT_COUNT; a++) {
                            LocationController.getInstance(a).removeAllLocationSharings();
                        }
                    } else {
                        LocationController.getInstance(fragment.getCurrentAccount()).removeSharingLocation(((ChatActivity) fragment).getDialogId());
                    }
                });
                builder.setNegativeButton(LocaleController.getString("Cancel", R.string.Cancel), null);
                AlertDialog alertDialog = builder.create();
                builder.show();
                TextView button = (TextView) alertDialog.getButton(DialogInterface.BUTTON_POSITIVE);
                if (button != null) {
                    button.setTextColor(Theme.getColor(Theme.key_dialogTextRed2));
                }
            } else {
                MediaController.getInstance().cleanupPlayer(true, true);
            }
        });

        setOnClickListener(v -> {
            if (currentStyle == 0) {
                MessageObject messageObject = MediaController.getInstance().getPlayingMessageObject();
                if (fragment != null && messageObject != null) {
                    if (messageObject.isMusic()) {
                        fragment.showDialog(new AudioPlayerAlert(getContext()));
                    } else {
                        long dialog_id = 0;
                        if (fragment instanceof ChatActivity) {
                            dialog_id = ((ChatActivity) fragment).getDialogId();
                        }
                        if (messageObject.getDialogId() == dialog_id) {
                            ((ChatActivity) fragment).scrollToMessageId(messageObject.getId(), 0, false, 0, true);
                        } else {
                            dialog_id = messageObject.getDialogId();
                            Bundle args = new Bundle();
                            int lower_part = (int) dialog_id;
                            int high_id = (int) (dialog_id >> 32);
                            if (lower_part != 0) {
                                if (lower_part > 0) {
                                    args.putInt("user_id", lower_part);
                                } else if (lower_part < 0) {
                                    args.putInt("chat_id", -lower_part);
                                }
                            } else {
                                args.putInt("enc_id", high_id);
                            }
                            args.putInt("message_id", messageObject.getId());
                            fragment.presentFragment(new ChatActivity(args), fragment instanceof ChatActivity);
                        }
                    }
                }
            } else if (currentStyle == 1) {
                Intent intent = new Intent(getContext(), VoIPActivity.class);
                intent.addFlags(Intent.FLAG_ACTIVITY_NEW_TASK | Intent.FLAG_ACTIVITY_SINGLE_TOP);
                getContext().startActivity(intent);
            } else if (currentStyle == 2) {
                long did = 0;
                int account = UserConfig.selectedAccount;
                if (fragment instanceof ChatActivity) {
                    did = ((ChatActivity) fragment).getDialogId();
                    account = fragment.getCurrentAccount();
                } else if (LocationController.getLocationsCount() == 1) {
                    for (int a = 0; a < UserConfig.MAX_ACCOUNT_COUNT; a++) {
                        ArrayList<LocationController.SharingLocationInfo> arrayList = LocationController.getInstance(a).sharingLocationsUI;
                        if (!arrayList.isEmpty()) {
                            LocationController.SharingLocationInfo info = LocationController.getInstance(a).sharingLocationsUI.get(0);
                            did = info.did;
                            account = info.messageObject.currentAccount;
                            break;
                        }
                    }
                } else {
                    did = 0;
                }
                if (did != 0) {
                    openSharingLocation(LocationController.getInstance(account).getSharingLocationInfo(did));
                } else {
                    fragment.showDialog(new SharingLocationsAlert(getContext(), this::openSharingLocation));
                }
            }
        });
    }

    public void setDelegate(FragmentContextViewDelegate fragmentContextViewDelegate) {
        delegate = fragmentContextViewDelegate;
    }

    private void updatePlaybackButton() {
        if (playbackSpeedButton == null) {
            return;
        }
        float currentPlaybackSpeed = MediaController.getInstance().getPlaybackSpeed(isMusic);
        String key;
        if (currentPlaybackSpeed > 1) {
<<<<<<< HEAD
            playbackSpeedButton.setColorFilter(new PorterDuffColorFilter(Theme.getColor(Theme.key_inappPlayerPlayPause), PorterDuff.Mode.SRC_IN));
        } else {
            playbackSpeedButton.setColorFilter(new PorterDuffColorFilter(Theme.getColor(Theme.key_inappPlayerClose), PorterDuff.Mode.SRC_IN));
=======
            key = Theme.key_inappPlayerPlayPause;
        } else {
            key = Theme.key_inappPlayerClose;
        }
        playbackSpeedButton.setColorFilter(new PorterDuffColorFilter(Theme.getColor(key), PorterDuff.Mode.MULTIPLY));
        if (Build.VERSION.SDK_INT >= 21) {
            playbackSpeedButton.setBackgroundDrawable(Theme.createSelectorDrawable(Theme.getColor(key) & 0x19ffffff, 1, AndroidUtilities.dp(14)));
>>>>>>> 32071036
        }
    }

    public void setAdditionalContextView(FragmentContextView contextView) {
        additionalContextView = contextView;
    }

    private void openSharingLocation(final LocationController.SharingLocationInfo info) {
        if (info == null || fragment.getParentActivity() == null) {
            return;
        }
        LaunchActivity launchActivity = ((LaunchActivity) fragment.getParentActivity());
        launchActivity.switchToAccount(info.messageObject.currentAccount, true);

        LocationActivity locationActivity = new LocationActivity(2);
        locationActivity.setMessageObject(info.messageObject);
        final long dialog_id = info.messageObject.getDialogId();
        locationActivity.setDelegate((location, live, notify, scheduleDate) -> SendMessagesHelper.getInstance(info.messageObject.currentAccount).sendMessage(location, dialog_id, null, null, null, notify, scheduleDate));
        launchActivity.presentFragment(locationActivity);
    }

    @Keep
    public float getTopPadding() {
        return topPadding;
    }

    private void checkVisibility() {
        boolean show = false;
        if (isLocation) {
            if (fragment instanceof DialogsActivity) {
                show = LocationController.getLocationsCount() != 0;
            } else {
                show = LocationController.getInstance(fragment.getCurrentAccount()).isSharingLocation(((ChatActivity) fragment).getDialogId());
            }
        } else {
            if (VoIPService.getSharedInstance() != null && VoIPService.getSharedInstance().getCallState() != VoIPService.STATE_WAITING_INCOMING) {
                show = true;
            } else {
                MessageObject messageObject = MediaController.getInstance().getPlayingMessageObject();
                if (messageObject != null && messageObject.getId() != 0) {
                    show = true;
                }
            }
        }
        setVisibility(show ? VISIBLE : GONE);
    }

    @Keep
    public void setTopPadding(float value) {
        topPadding = value;
        if (fragment != null && getParent() != null) {
            View view = applyingView != null ? applyingView : fragment.getFragmentView();
            int additionalPadding = 0;
            if (additionalContextView != null && additionalContextView.getVisibility() == VISIBLE && additionalContextView.getParent() != null) {
                additionalPadding = AndroidUtilities.dp(36);
            }
            if (view != null && getParent() != null) {
                view.setPadding(0, (int) topPadding + additionalPadding, 0, 0);
            }
            if (isLocation && additionalContextView != null) {
                ((LayoutParams) additionalContextView.getLayoutParams()).topMargin = -AndroidUtilities.dp(36) - (int) topPadding;
            }
        }
    }

    private void updateStyle(int style) {
        if (currentStyle == style) {
            return;
        }
        currentStyle = style;
        if (style == 0 || style == 2) {
            selector.setBackground(Theme.getSelectorDrawable(false));
            frameLayout.setBackgroundColor(Theme.getColor(Theme.key_inappPlayerBackground));
            frameLayout.setTag(Theme.key_inappPlayerBackground);
            titleTextView.setTextColor(Theme.getColor(Theme.key_inappPlayerTitle));
            titleTextView.setTag(Theme.key_inappPlayerTitle);
            closeButton.setVisibility(VISIBLE);
            playButton.setVisibility(VISIBLE);
            titleTextView.setTypeface(Typeface.DEFAULT);
            titleTextView.setTextSize(TypedValue.COMPLEX_UNIT_DIP, 15);
            if (style == 0) {
                playButton.setLayoutParams(LayoutHelper.createFrame(36, 36, Gravity.TOP | Gravity.LEFT, 0, 0, 0, 0));
                titleTextView.setLayoutParams(LayoutHelper.createFrame(LayoutHelper.MATCH_PARENT, 36, Gravity.LEFT | Gravity.TOP, 35, 0, 36, 0));
                if (playbackSpeedButton != null) {
                    playbackSpeedButton.setVisibility(VISIBLE);
                }
                closeButton.setContentDescription(LocaleController.getString("AccDescrClosePlayer", R.string.AccDescrClosePlayer));
            } else if (style == 2) {
                playButton.setLayoutParams(LayoutHelper.createFrame(36, 36, Gravity.TOP | Gravity.LEFT, 8, 0, 0, 0));
                titleTextView.setLayoutParams(LayoutHelper.createFrame(LayoutHelper.MATCH_PARENT, 36, Gravity.LEFT | Gravity.TOP, 35 + 16, 0, 36, 0));
                closeButton.setContentDescription(LocaleController.getString("AccDescrStopLiveLocation", R.string.AccDescrStopLiveLocation));
            }
        } else if (style == 1) {
            selector.setBackground(null);
            frameLayout.setBackgroundColor(Theme.getColor(Theme.key_returnToCallBackground));
            frameLayout.setTag(Theme.key_returnToCallBackground);
            titleTextView.setText(LocaleController.getString("ReturnToCall", R.string.ReturnToCall));
            titleTextView.setTextColor(Theme.getColor(Theme.key_returnToCallText));
            titleTextView.setTag(Theme.key_returnToCallText);
            closeButton.setVisibility(GONE);
            playButton.setVisibility(GONE);
            titleTextView.setTypeface(AndroidUtilities.getTypeface("fonts/rmedium.ttf"));
            titleTextView.setTextSize(TypedValue.COMPLEX_UNIT_DIP, 14);
            titleTextView.setLayoutParams(LayoutHelper.createFrame(LayoutHelper.WRAP_CONTENT, LayoutHelper.WRAP_CONTENT, Gravity.CENTER, 0, 0, 0, 2));
            titleTextView.setPadding(0, 0, 0, 0);
            if (playbackSpeedButton != null) {
                playbackSpeedButton.setVisibility(GONE);
            }
        }
    }

    @Override
    protected void onDetachedFromWindow() {
        super.onDetachedFromWindow();
        topPadding = 0;
        if (isLocation) {
            NotificationCenter.getGlobalInstance().removeObserver(this, NotificationCenter.liveLocationsChanged);
            NotificationCenter.getGlobalInstance().removeObserver(this, NotificationCenter.liveLocationsCacheChanged);
        } else {
            for (int a = 0; a < UserConfig.MAX_ACCOUNT_COUNT; a++) {
                NotificationCenter.getInstance(a).removeObserver(this, NotificationCenter.messagePlayingDidReset);
                NotificationCenter.getInstance(a).removeObserver(this, NotificationCenter.messagePlayingPlayStateChanged);
                NotificationCenter.getInstance(a).removeObserver(this, NotificationCenter.messagePlayingDidStart);
            }
            NotificationCenter.getGlobalInstance().removeObserver(this, NotificationCenter.messagePlayingSpeedChanged);
            NotificationCenter.getGlobalInstance().removeObserver(this, NotificationCenter.didStartedCall);
            NotificationCenter.getGlobalInstance().removeObserver(this, NotificationCenter.didEndCall);
        }
    }

    @Override
    protected void onAttachedToWindow() {
        super.onAttachedToWindow();
        if (isLocation) {
            NotificationCenter.getGlobalInstance().addObserver(this, NotificationCenter.liveLocationsChanged);
            NotificationCenter.getGlobalInstance().addObserver(this, NotificationCenter.liveLocationsCacheChanged);
            if (additionalContextView != null) {
                additionalContextView.checkVisibility();
            }
            checkLiveLocation(true);
        } else {
            for (int a = 0; a < UserConfig.MAX_ACCOUNT_COUNT; a++) {
                NotificationCenter.getInstance(a).addObserver(this, NotificationCenter.messagePlayingDidReset);
                NotificationCenter.getInstance(a).addObserver(this, NotificationCenter.messagePlayingPlayStateChanged);
                NotificationCenter.getInstance(a).addObserver(this, NotificationCenter.messagePlayingDidStart);
            }
            NotificationCenter.getGlobalInstance().addObserver(this, NotificationCenter.messagePlayingSpeedChanged);
            NotificationCenter.getGlobalInstance().addObserver(this, NotificationCenter.didStartedCall);
            NotificationCenter.getGlobalInstance().addObserver(this, NotificationCenter.didEndCall);
            if (additionalContextView != null) {
                additionalContextView.checkVisibility();
            }
            if (VoIPService.getSharedInstance() != null && VoIPService.getSharedInstance().getCallState() != VoIPService.STATE_WAITING_INCOMING) {
                checkCall(true);
            } else {
                checkPlayer(true);
                updatePlaybackButton();
            }
        }
    }

    @Override
    protected void onMeasure(int widthMeasureSpec, int heightMeasureSpec) {
        super.onMeasure(widthMeasureSpec, AndroidUtilities.dp2(39));
    }

    @Override
    public void didReceivedNotification(int id, int account, Object... args) {
        if (id == NotificationCenter.liveLocationsChanged) {
            checkLiveLocation(false);
        } else if (id == NotificationCenter.liveLocationsCacheChanged) {
            if (fragment instanceof ChatActivity) {
                long did = (Long) args[0];
                if (((ChatActivity) fragment).getDialogId() == did) {
                    checkLocationString();
                }
            }
        } else if (id == NotificationCenter.messagePlayingDidStart || id == NotificationCenter.messagePlayingPlayStateChanged || id == NotificationCenter.messagePlayingDidReset || id == NotificationCenter.didEndCall) {
            checkPlayer(false);
        } else if (id == NotificationCenter.didStartedCall) {
            checkCall(false);
        } else if (id == NotificationCenter.messagePlayingSpeedChanged) {
            updatePlaybackButton();
        }
    }

    private void checkLiveLocation(boolean create) {
        View fragmentView = fragment.getFragmentView();
        if (!create && fragmentView != null) {
            if (fragmentView.getParent() == null || ((View) fragmentView.getParent()).getVisibility() != VISIBLE) {
                create = true;
            }
        }
        boolean show;
        if (fragment instanceof DialogsActivity) {
            show = LocationController.getLocationsCount() != 0;
        } else {
            show = LocationController.getInstance(fragment.getCurrentAccount()).isSharingLocation(((ChatActivity) fragment).getDialogId());
        }
        if (!show) {
            lastLocationSharingCount = -1;
            AndroidUtilities.cancelRunOnUIThread(checkLocationRunnable);
            if (visible) {
                visible = false;
                if (create) {
                    if (getVisibility() != GONE) {
                        setVisibility(GONE);
                    }
                    setTopPadding(0);
                } else {
                    if (animatorSet != null) {
                        animatorSet.cancel();
                        animatorSet = null;
                    }
                    animatorSet = new AnimatorSet();
                    animatorSet.playTogether(ObjectAnimator.ofFloat(this, "topPadding", 0));
                    animatorSet.setDuration(200);
                    animatorSet.addListener(new AnimatorListenerAdapter() {
                        @Override
                        public void onAnimationEnd(Animator animation) {
                            if (animatorSet != null && animatorSet.equals(animation)) {
                                setVisibility(GONE);
                                animatorSet = null;
                            }
                        }
                    });
                    animatorSet.start();
                }
            }
        } else {
            updateStyle(2);
            playButton.setImageDrawable(new ShareLocationDrawable(getContext(), 1));
            if (create && topPadding == 0) {
                setTopPadding(AndroidUtilities.dp2(36));
                yPosition = 0;
            }
            if (!visible) {
                if (!create) {
                    if (animatorSet != null) {
                        animatorSet.cancel();
                        animatorSet = null;
                    }
                    animatorSet = new AnimatorSet();
                    animatorSet.playTogether(ObjectAnimator.ofFloat(this, "topPadding", AndroidUtilities.dp2(36)));
                    animatorSet.setDuration(200);
                    animatorSet.addListener(new AnimatorListenerAdapter() {
                        @Override
                        public void onAnimationEnd(Animator animation) {
                            if (animatorSet != null && animatorSet.equals(animation)) {
                                animatorSet = null;
                            }
                        }
                    });
                    animatorSet.start();
                }
                visible = true;
                setVisibility(VISIBLE);
            }

            if (fragment instanceof DialogsActivity) {
                String liveLocation = LocaleController.getString("LiveLocationContext", R.string.LiveLocationContext);
                String param;
                ArrayList<LocationController.SharingLocationInfo> infos = new ArrayList<>();
                for (int a = 0; a < UserConfig.MAX_ACCOUNT_COUNT; a++) {
                    infos.addAll(LocationController.getInstance(a).sharingLocationsUI);
                }
                if (infos.size() == 1) {
                    LocationController.SharingLocationInfo info = infos.get(0);
                    int lower_id = (int) info.messageObject.getDialogId();
                    if (lower_id > 0) {
                        TLRPC.User user = MessagesController.getInstance(info.messageObject.currentAccount).getUser(lower_id);
                        param = UserObject.getFirstName(user);
                    } else {
                        TLRPC.Chat chat = MessagesController.getInstance(info.messageObject.currentAccount).getChat(-lower_id);
                        if (chat != null) {
                            param = chat.title;
                        } else {
                            param = "";
                        }
                    }
                } else {
                    param = LocaleController.formatPluralString("Chats", infos.size());
                }
                String fullString = String.format(LocaleController.getString("AttachLiveLocationIsSharing", R.string.AttachLiveLocationIsSharing), liveLocation, param);
                int start = fullString.indexOf(liveLocation);
                SpannableStringBuilder stringBuilder = new SpannableStringBuilder(fullString);
                titleTextView.setEllipsize(TextUtils.TruncateAt.END);
                TypefaceSpan span = new TypefaceSpan(AndroidUtilities.getTypeface("fonts/rmedium.ttf"), 0, Theme.getColor(Theme.key_inappPlayerPerformer));
                stringBuilder.setSpan(span, start, start + liveLocation.length(), Spanned.SPAN_INCLUSIVE_INCLUSIVE);
                titleTextView.setText(stringBuilder);
            } else {
                checkLocationRunnable.run();
                checkLocationString();
            }
        }
    }

    private void checkLocationString() {
        if (!(fragment instanceof ChatActivity) || titleTextView == null) {
            return;
        }
        ChatActivity chatActivity = (ChatActivity) fragment;
        long dialogId = chatActivity.getDialogId();
        int currentAccount = chatActivity.getCurrentAccount();
        ArrayList<TLRPC.Message> messages = LocationController.getInstance(currentAccount).locationsCache.get(dialogId);
        if (!firstLocationsLoaded) {
            LocationController.getInstance(currentAccount).loadLiveLocations(dialogId);
            firstLocationsLoaded = true;
        }

        int locationSharingCount = 0;
        TLRPC.User notYouUser = null;
        if (messages != null) {
            int currentUserId = UserConfig.getInstance(currentAccount).getClientUserId();
            int date = ConnectionsManager.getInstance(currentAccount).getCurrentTime();
            for (int a = 0; a < messages.size(); a++) {
                TLRPC.Message message = messages.get(a);
                if (message.media == null) {
                    continue;
                }
                if (message.date + message.media.period > date) {
                    if (notYouUser == null && message.from_id != currentUserId) {
                        notYouUser = MessagesController.getInstance(currentAccount).getUser(message.from_id);
                    }
                    locationSharingCount++;
                }
            }
        }
        if (lastLocationSharingCount == locationSharingCount) {
            return;
        }
        lastLocationSharingCount = locationSharingCount;

        String liveLocation = LocaleController.getString("LiveLocationContext", R.string.LiveLocationContext);
        String fullString;
        if (locationSharingCount == 0) {
            fullString = liveLocation;
        } else {
            int otherSharingCount = locationSharingCount - 1;
            if (LocationController.getInstance(currentAccount).isSharingLocation(dialogId)) {
                if (otherSharingCount != 0) {
                    if (otherSharingCount == 1 && notYouUser != null) {
                        fullString = String.format("%1$s - %2$s", liveLocation, LocaleController.formatString("SharingYouAndOtherName", R.string.SharingYouAndOtherName, UserObject.getFirstName(notYouUser)));
                    } else {
                        fullString = String.format("%1$s - %2$s %3$s", liveLocation, LocaleController.getString("ChatYourSelfName", R.string.ChatYourSelfName), LocaleController.formatPluralString("AndOther", otherSharingCount));
                    }
                } else {
                    fullString = String.format("%1$s - %2$s", liveLocation, LocaleController.getString("ChatYourSelfName", R.string.ChatYourSelfName));
                }
            } else {
                if (otherSharingCount != 0) {
                    fullString = String.format("%1$s - %2$s %3$s", liveLocation, UserObject.getFirstName(notYouUser), LocaleController.formatPluralString("AndOther", otherSharingCount));
                } else {
                    fullString = String.format("%1$s - %2$s", liveLocation, UserObject.getFirstName(notYouUser));
                }
            }
        }
        if (fullString.equals(lastString)) {
            return;
        }
        lastString = fullString;
        int start = fullString.indexOf(liveLocation);
        SpannableStringBuilder stringBuilder = new SpannableStringBuilder(fullString);
        titleTextView.setEllipsize(TextUtils.TruncateAt.END);
        if (start >= 0) {
            TypefaceSpan span = new TypefaceSpan(AndroidUtilities.getTypeface("fonts/rmedium.ttf"), 0, Theme.getColor(Theme.key_inappPlayerPerformer));
            stringBuilder.setSpan(span, start, start + liveLocation.length(), Spanned.SPAN_INCLUSIVE_INCLUSIVE);
        }
        titleTextView.setText(stringBuilder);
    }

    private void checkPlayer(boolean create) {
        MessageObject messageObject = MediaController.getInstance().getPlayingMessageObject();
        View fragmentView = fragment.getFragmentView();
        if (!create && fragmentView != null) {
            if (fragmentView.getParent() == null || ((View) fragmentView.getParent()).getVisibility() != VISIBLE) {
                create = true;
            }
        }
        if (messageObject == null || messageObject.getId() == 0 || messageObject.isVideo()) {
            lastMessageObject = null;
            boolean callAvailable = VoIPService.getSharedInstance() != null && VoIPService.getSharedInstance().getCallState() != VoIPService.STATE_WAITING_INCOMING;
            if (callAvailable) {
                checkCall(false);
                return;
            }
            if (visible) {
                visible = false;
                if (create) {
                    if (getVisibility() != GONE) {
                        setVisibility(GONE);
                    }
                    setTopPadding(0);
                } else {
                    if (animatorSet != null) {
                        animatorSet.cancel();
                        animatorSet = null;
                    }
                    animatorSet = new AnimatorSet();
                    animatorSet.playTogether(ObjectAnimator.ofFloat(this, "topPadding", 0));
                    animatorSet.setDuration(200);
                    if (delegate != null) {
                        delegate.onAnimation(true, false);
                    }
                    animatorSet.addListener(new AnimatorListenerAdapter() {
                        @Override
                        public void onAnimationEnd(Animator animation) {
                            if (animatorSet != null && animatorSet.equals(animation)) {
                                setVisibility(GONE);
                                if (delegate != null) {
                                    delegate.onAnimation(false, false);
                                }
                                animatorSet = null;
                            }
                        }
                    });
                    animatorSet.start();
                }
            }
        } else {
            int prevStyle = currentStyle;
            updateStyle(0);
            if (create && topPadding == 0) {
                setTopPadding(AndroidUtilities.dp2(36));
                if (additionalContextView != null && additionalContextView.getVisibility() == VISIBLE) {
                    ((LayoutParams) getLayoutParams()).topMargin = -AndroidUtilities.dp(72);
                } else {
                    ((LayoutParams) getLayoutParams()).topMargin = -AndroidUtilities.dp(36);
                }
                yPosition = 0;
                if (delegate != null) {
                    delegate.onAnimation(true, true);
                    delegate.onAnimation(false, true);
                }
            }
            if (!visible) {
                if (!create) {
                    if (animatorSet != null) {
                        animatorSet.cancel();
                        animatorSet = null;
                    }
                    animatorSet = new AnimatorSet();
                    if (additionalContextView != null && additionalContextView.getVisibility() == VISIBLE) {
                        ((LayoutParams) getLayoutParams()).topMargin = -AndroidUtilities.dp(72);
                    } else {
                        ((LayoutParams) getLayoutParams()).topMargin = -AndroidUtilities.dp(36);
                    }
                    if (delegate != null) {
                        delegate.onAnimation(true, true);
                    }
                    animatorSet.playTogether(ObjectAnimator.ofFloat(this, "topPadding", AndroidUtilities.dp2(36)));
                    animatorSet.setDuration(200);
                    animatorSet.addListener(new AnimatorListenerAdapter() {
                        @Override
                        public void onAnimationEnd(Animator animation) {
                            if (animatorSet != null && animatorSet.equals(animation)) {
                                if (delegate != null) {
                                    delegate.onAnimation(false, true);
                                }
                                animatorSet = null;
                            }
                        }
                    });
                    animatorSet.start();
                }
                visible = true;
                setVisibility(VISIBLE);
            }
            if (MediaController.getInstance().isMessagePaused()) {
                playButton.setImageResource(R.drawable.miniplayer_play);
                playButton.setContentDescription(LocaleController.getString("AccActionPlay", R.string.AccActionPlay));
            } else {
                playButton.setImageResource(R.drawable.miniplayer_pause);
                playButton.setContentDescription(LocaleController.getString("AccActionPause", R.string.AccActionPause));
            }
            if (lastMessageObject != messageObject || prevStyle != 0) {
                lastMessageObject = messageObject;
                SpannableStringBuilder stringBuilder;
                if (lastMessageObject.isVoice() || lastMessageObject.isRoundVideo()) {
                    isMusic = false;
                    if (playbackSpeedButton != null) {
                        playbackSpeedButton.setAlpha(1.0f);
                        playbackSpeedButton.setEnabled(true);
                    }
                    titleTextView.setPadding(0, 0, AndroidUtilities.dp(44), 0);
                    stringBuilder = new SpannableStringBuilder(String.format("%s %s", messageObject.getMusicAuthor(), messageObject.getMusicTitle()));
                    titleTextView.setEllipsize(TextUtils.TruncateAt.MIDDLE);
                    updatePlaybackButton();
                } else {
                    isMusic = true;
                    if (playbackSpeedButton != null) {
                        if (messageObject.getDuration() >= 20 * 60) {
                            playbackSpeedButton.setAlpha(1.0f);
                            playbackSpeedButton.setEnabled(true);
                            titleTextView.setPadding(0, 0, AndroidUtilities.dp(44), 0);
                            updatePlaybackButton();
                        } else {
                            playbackSpeedButton.setAlpha(0.0f);
                            playbackSpeedButton.setEnabled(false);
                            titleTextView.setPadding(0, 0, 0, 0);
                        }
                    } else {
                        titleTextView.setPadding(0, 0, 0, 0);
                    }
                    stringBuilder = new SpannableStringBuilder(String.format("%s - %s", messageObject.getMusicAuthor(), messageObject.getMusicTitle()));
                    titleTextView.setEllipsize(TextUtils.TruncateAt.END);
                }
                TypefaceSpan span = new TypefaceSpan(AndroidUtilities.getTypeface("fonts/rmedium.ttf"), 0, Theme.getColor(Theme.key_inappPlayerPerformer));
                stringBuilder.setSpan(span, 0, messageObject.getMusicAuthor().length(), Spanned.SPAN_INCLUSIVE_INCLUSIVE);
                titleTextView.setText(stringBuilder);
            }
        }
    }

    private void checkCall(boolean create) {
        View fragmentView = fragment.getFragmentView();
        if (!create && fragmentView != null) {
            if (fragmentView.getParent() == null || ((View) fragmentView.getParent()).getVisibility() != VISIBLE) {
                create = true;
            }
        }
        boolean callAvailable = VoIPService.getSharedInstance() != null && VoIPService.getSharedInstance().getCallState() != VoIPService.STATE_WAITING_INCOMING;
        if (!callAvailable) {
            if (visible) {
                visible = false;
                if (create) {
                    if (getVisibility() != GONE) {
                        setVisibility(GONE);
                    }
                    setTopPadding(0);
                } else {
                    if (animatorSet != null) {
                        animatorSet.cancel();
                        animatorSet = null;
                    }
                    animatorSet = new AnimatorSet();
                    animatorSet.playTogether(ObjectAnimator.ofFloat(this, "topPadding", 0));
                    animatorSet.setDuration(200);
                    animatorSet.addListener(new AnimatorListenerAdapter() {
                        @Override
                        public void onAnimationEnd(Animator animation) {
                            if (animatorSet != null && animatorSet.equals(animation)) {
                                setVisibility(GONE);
                                animatorSet = null;
                            }
                        }
                    });
                    animatorSet.start();
                }
            }
        } else {
            updateStyle(1);
            if (create && topPadding == 0) {
                setTopPadding(AndroidUtilities.dp2(36));
                if (additionalContextView != null && additionalContextView.getVisibility() == VISIBLE) {
                    ((LayoutParams) getLayoutParams()).topMargin = -AndroidUtilities.dp(72);
                } else {
                    ((LayoutParams) getLayoutParams()).topMargin = -AndroidUtilities.dp(36);
                }
                yPosition = 0;
            }
            if (!visible) {
                if (!create) {
                    if (animatorSet != null) {
                        animatorSet.cancel();
                        animatorSet = null;
                    }
                    animatorSet = new AnimatorSet();
                    if (additionalContextView != null && additionalContextView.getVisibility() == VISIBLE) {
                        ((LayoutParams) getLayoutParams()).topMargin = -AndroidUtilities.dp(72);
                    } else {
                        ((LayoutParams) getLayoutParams()).topMargin = -AndroidUtilities.dp(36);
                    }
                    animatorSet.playTogether(ObjectAnimator.ofFloat(this, "topPadding", AndroidUtilities.dp2(36)));
                    animatorSet.setDuration(200);
                    animatorSet.addListener(new AnimatorListenerAdapter() {
                        @Override
                        public void onAnimationEnd(Animator animation) {
                            if (animatorSet != null && animatorSet.equals(animation)) {
                                animatorSet = null;
                            }
                        }
                    });
                    animatorSet.start();
                }
                visible = true;
                setVisibility(VISIBLE);
            }
        }
    }
}<|MERGE_RESOLUTION|>--- conflicted
+++ resolved
@@ -126,14 +126,10 @@
 
         playButton = new ImageView(context);
         playButton.setScaleType(ImageView.ScaleType.CENTER);
-<<<<<<< HEAD
         playButton.setColorFilter(new PorterDuffColorFilter(Theme.getColor(Theme.key_inappPlayerPlayPause), PorterDuff.Mode.SRC_IN));
-=======
-        playButton.setColorFilter(new PorterDuffColorFilter(Theme.getColor(Theme.key_inappPlayerPlayPause), PorterDuff.Mode.MULTIPLY));
         if (Build.VERSION.SDK_INT >= 21) {
             playButton.setBackgroundDrawable(Theme.createSelectorDrawable(Theme.getColor(Theme.key_inappPlayerPlayPause) & 0x19ffffff, 1, AndroidUtilities.dp(14)));
         }
->>>>>>> 32071036
         addView(playButton, LayoutHelper.createFrame(36, 36, Gravity.TOP | Gravity.LEFT));
         playButton.setOnClickListener(v -> {
             if (currentStyle == 0) {
@@ -176,14 +172,10 @@
 
         closeButton = new ImageView(context);
         closeButton.setImageResource(R.drawable.miniplayer_close);
-<<<<<<< HEAD
         closeButton.setColorFilter(new PorterDuffColorFilter(Theme.getColor(Theme.key_inappPlayerClose), PorterDuff.Mode.SRC_IN));
-=======
-        closeButton.setColorFilter(new PorterDuffColorFilter(Theme.getColor(Theme.key_inappPlayerClose), PorterDuff.Mode.MULTIPLY));
         if (Build.VERSION.SDK_INT >= 21) {
             closeButton.setBackgroundDrawable(Theme.createSelectorDrawable(Theme.getColor(Theme.key_inappPlayerClose) & 0x19ffffff, 1, AndroidUtilities.dp(14)));
         }
->>>>>>> 32071036
         closeButton.setScaleType(ImageView.ScaleType.CENTER);
         addView(closeButton, LayoutHelper.createFrame(36, 36, Gravity.RIGHT | Gravity.TOP));
         closeButton.setOnClickListener(v -> {
@@ -300,19 +292,13 @@
         float currentPlaybackSpeed = MediaController.getInstance().getPlaybackSpeed(isMusic);
         String key;
         if (currentPlaybackSpeed > 1) {
-<<<<<<< HEAD
-            playbackSpeedButton.setColorFilter(new PorterDuffColorFilter(Theme.getColor(Theme.key_inappPlayerPlayPause), PorterDuff.Mode.SRC_IN));
-        } else {
-            playbackSpeedButton.setColorFilter(new PorterDuffColorFilter(Theme.getColor(Theme.key_inappPlayerClose), PorterDuff.Mode.SRC_IN));
-=======
             key = Theme.key_inappPlayerPlayPause;
         } else {
             key = Theme.key_inappPlayerClose;
         }
-        playbackSpeedButton.setColorFilter(new PorterDuffColorFilter(Theme.getColor(key), PorterDuff.Mode.MULTIPLY));
+        playbackSpeedButton.setColorFilter(new PorterDuffColorFilter(Theme.getColor(key), PorterDuff.Mode.SRC_IN));
         if (Build.VERSION.SDK_INT >= 21) {
             playbackSpeedButton.setBackgroundDrawable(Theme.createSelectorDrawable(Theme.getColor(key) & 0x19ffffff, 1, AndroidUtilities.dp(14)));
->>>>>>> 32071036
         }
     }
 
