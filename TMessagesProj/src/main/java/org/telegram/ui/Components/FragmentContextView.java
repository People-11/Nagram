/*
 * This is the source code of Telegram for Android v. 5.x.x.
 * It is licensed under GNU GPL v. 2 or later.
 * You should have received a copy of the license in this archive (see LICENSE).
 *
 * Copyright Nikolai Kudashov, 2013-2018.
 */

package org.telegram.ui.Components;

import android.animation.Animator;
import android.animation.AnimatorListenerAdapter;
import android.animation.AnimatorSet;
import android.animation.ObjectAnimator;
import android.content.Context;
import android.content.DialogInterface;
import android.content.Intent;
import android.graphics.PorterDuff;
import android.graphics.PorterDuffColorFilter;
import android.graphics.Typeface;
import android.os.Build;
import android.os.Bundle;
import androidx.annotation.Keep;
import android.text.SpannableStringBuilder;
import android.text.Spanned;
import android.text.TextUtils;
import android.util.TypedValue;
import android.view.Gravity;
import android.view.View;
import android.view.ViewGroup;
import android.widget.FrameLayout;
import android.widget.ImageView;
import android.widget.TextView;

import org.telegram.messenger.AndroidUtilities;
import org.telegram.messenger.LocaleController;
import org.telegram.messenger.LocationController;
import org.telegram.messenger.MediaController;
import org.telegram.messenger.MessageObject;
import org.telegram.messenger.MessagesController;
import org.telegram.messenger.NotificationCenter;
import org.telegram.messenger.R;
import org.telegram.messenger.SendMessagesHelper;
import org.telegram.messenger.UserConfig;
import org.telegram.messenger.UserObject;
import org.telegram.messenger.voip.VoIPService;
import org.telegram.tgnet.ConnectionsManager;
import org.telegram.tgnet.TLRPC;
import org.telegram.ui.ActionBar.AlertDialog;
import org.telegram.ui.ActionBar.BaseFragment;
import org.telegram.ui.ActionBar.Theme;
import org.telegram.ui.ChatActivity;
import org.telegram.ui.DialogsActivity;
import org.telegram.ui.LaunchActivity;
import org.telegram.ui.LocationActivity;

import java.util.ArrayList;

public class FragmentContextView extends FrameLayout implements NotificationCenter.NotificationCenterDelegate {

    private ImageView playButton;
    private PlayPauseDrawable playPauseDrawable;
    private TextView titleTextView;
    private AnimatorSet animatorSet;
    private BaseFragment fragment;
    private View applyingView;
    private FrameLayout frameLayout;
    private View selector;
    private ImageView closeButton;
    private ImageView playbackSpeedButton;
    private FragmentContextView additionalContextView;

    private MessageObject lastMessageObject;
    private float yPosition;
    private float topPadding;
    private boolean visible;
    private int currentStyle = -1;
    private String lastString;
    private boolean isMusic;
    private boolean supportsCalls = true;

    private boolean isLocation;

    private FragmentContextViewDelegate delegate;

    private boolean firstLocationsLoaded;
    private boolean loadingSharingCount;
    private int lastLocationSharingCount = -1;
    private Runnable checkLocationRunnable = new Runnable() {
        @Override
        public void run() {
            checkLocationString();
            AndroidUtilities.runOnUIThread(checkLocationRunnable, 1000);
        }
    };
    private int animationIndex = -1;

    public interface FragmentContextViewDelegate {
        void onAnimation(boolean start, boolean show);
    }

    public FragmentContextView(Context context, BaseFragment parentFragment, boolean location) {
        this(context, parentFragment, null, location);
    }

    public FragmentContextView(Context context, BaseFragment parentFragment, View paddingView, boolean location) {
        super(context);

        fragment = parentFragment;
        applyingView = paddingView;
        visible = true;
        isLocation = location;
        if (applyingView == null) {
            ((ViewGroup) fragment.getFragmentView()).setClipToPadding(false);
        }

        setTag(1);
        frameLayout = new FrameLayout(context);
        frameLayout.setWillNotDraw(false);
        addView(frameLayout, LayoutHelper.createFrame(LayoutHelper.MATCH_PARENT, 36, Gravity.TOP | Gravity.LEFT, 0, 0, 0, 0));

        selector = new View(context);
        frameLayout.addView(selector, LayoutHelper.createFrame(LayoutHelper.MATCH_PARENT, LayoutHelper.MATCH_PARENT));

        View shadow = new View(context);
        shadow.setBackgroundResource(R.drawable.blockpanel_shadow);
        addView(shadow, LayoutHelper.createFrame(LayoutHelper.MATCH_PARENT, 2, Gravity.LEFT | Gravity.TOP, 0, 36, 0, 0));

        playButton = new ImageView(context);
        playButton.setScaleType(ImageView.ScaleType.CENTER);
<<<<<<< HEAD
        playButton.setColorFilter(new PorterDuffColorFilter(Theme.getColor(Theme.key_inappPlayerPlayPause), PorterDuff.Mode.SRC_IN));
=======
        playButton.setColorFilter(new PorterDuffColorFilter(Theme.getColor(Theme.key_inappPlayerPlayPause), PorterDuff.Mode.MULTIPLY));
        playButton.setImageDrawable(playPauseDrawable = new PlayPauseDrawable(14));
>>>>>>> 002c01ec
        if (Build.VERSION.SDK_INT >= 21) {
            playButton.setBackgroundDrawable(Theme.createSelectorDrawable(Theme.getColor(Theme.key_inappPlayerPlayPause) & 0x19ffffff, 1, AndroidUtilities.dp(14)));
        }
        addView(playButton, LayoutHelper.createFrame(36, 36, Gravity.TOP | Gravity.LEFT));
        playButton.setOnClickListener(v -> {
            if (currentStyle == 0) {
                if (MediaController.getInstance().isMessagePaused()) {
                    MediaController.getInstance().playMessage(MediaController.getInstance().getPlayingMessageObject());
                } else {
                    MediaController.getInstance().pauseMessage(MediaController.getInstance().getPlayingMessageObject());
                }
            }
        });

        titleTextView = new TextView(context);
        titleTextView.setMaxLines(1);
        titleTextView.setLines(1);
        titleTextView.setSingleLine(true);
        titleTextView.setEllipsize(TextUtils.TruncateAt.END);
        titleTextView.setTextSize(TypedValue.COMPLEX_UNIT_DIP, 15);
        titleTextView.setGravity(Gravity.CENTER_VERTICAL | Gravity.LEFT);
        addView(titleTextView, LayoutHelper.createFrame(LayoutHelper.MATCH_PARENT, 36, Gravity.LEFT | Gravity.TOP, 35, 0, 36, 0));

        if (!location) {
            playbackSpeedButton = new ImageView(context);
            playbackSpeedButton.setScaleType(ImageView.ScaleType.CENTER);
            playbackSpeedButton.setImageResource(R.drawable.voice2x);
            playbackSpeedButton.setContentDescription(LocaleController.getString("AccDescrPlayerSpeed", R.string.AccDescrPlayerSpeed));
            if (AndroidUtilities.density >= 3.0f) {
                playbackSpeedButton.setPadding(0, 1, 0, 0);
            }
            addView(playbackSpeedButton, LayoutHelper.createFrame(36, 36, Gravity.TOP | Gravity.RIGHT, 0, 0, 36, 0));
            playbackSpeedButton.setOnClickListener(v -> {
                float currentPlaybackSpeed = MediaController.getInstance().getPlaybackSpeed(isMusic);
                if (currentPlaybackSpeed > 1) {
                    MediaController.getInstance().setPlaybackSpeed(isMusic, 1.0f);
                } else {
                    MediaController.getInstance().setPlaybackSpeed(isMusic, 1.8f);
                }
            });
            updatePlaybackButton();
        }

        closeButton = new ImageView(context);
        closeButton.setImageResource(R.drawable.miniplayer_close);
        closeButton.setColorFilter(new PorterDuffColorFilter(Theme.getColor(Theme.key_inappPlayerClose), PorterDuff.Mode.SRC_IN));
        if (Build.VERSION.SDK_INT >= 21) {
            closeButton.setBackgroundDrawable(Theme.createSelectorDrawable(Theme.getColor(Theme.key_inappPlayerClose) & 0x19ffffff, 1, AndroidUtilities.dp(14)));
        }
        closeButton.setScaleType(ImageView.ScaleType.CENTER);
        addView(closeButton, LayoutHelper.createFrame(36, 36, Gravity.RIGHT | Gravity.TOP, 0, 0, 2, 0));
        closeButton.setOnClickListener(v -> {
            if (currentStyle == 2) {
                AlertDialog.Builder builder = new AlertDialog.Builder(fragment.getParentActivity());
                builder.setTitle(LocaleController.getString("StopLiveLocationAlertToTitle", R.string.StopLiveLocationAlertToTitle));
                if (fragment instanceof DialogsActivity) {
                    builder.setMessage(LocaleController.getString("StopLiveLocationAlertAllText", R.string.StopLiveLocationAlertAllText));
                } else {
                    ChatActivity activity = (ChatActivity) fragment;
                    TLRPC.Chat chat = activity.getCurrentChat();
                    TLRPC.User user = activity.getCurrentUser();
                    if (chat != null) {
                        builder.setMessage(AndroidUtilities.replaceTags(LocaleController.formatString("StopLiveLocationAlertToGroupText", R.string.StopLiveLocationAlertToGroupText, chat.title)));
                    } else if (user != null) {
                        builder.setMessage(AndroidUtilities.replaceTags(LocaleController.formatString("StopLiveLocationAlertToUserText", R.string.StopLiveLocationAlertToUserText, UserObject.getFirstName(user))));
                    } else {
                        builder.setMessage(LocaleController.getString("AreYouSure", R.string.AreYouSure));
                    }
                }
                builder.setPositiveButton(LocaleController.getString("Stop", R.string.Stop), (dialogInterface, i) -> {
                    if (fragment instanceof DialogsActivity) {
                        for (int a = 0; a < UserConfig.MAX_ACCOUNT_COUNT; a++) {
                            LocationController.getInstance(a).removeAllLocationSharings();
                        }
                    } else {
                        LocationController.getInstance(fragment.getCurrentAccount()).removeSharingLocation(((ChatActivity) fragment).getDialogId());
                    }
                });
                builder.setNegativeButton(LocaleController.getString("Cancel", R.string.Cancel), null);
                AlertDialog alertDialog = builder.create();
                builder.show();
                TextView button = (TextView) alertDialog.getButton(DialogInterface.BUTTON_POSITIVE);
                if (button != null) {
                    button.setTextColor(Theme.getColor(Theme.key_dialogTextRed2));
                }
            } else {
                MediaController.getInstance().cleanupPlayer(true, true);
            }
        });

        setOnClickListener(v -> {
            if (currentStyle == 0) {
                MessageObject messageObject = MediaController.getInstance().getPlayingMessageObject();
                if (fragment != null && messageObject != null) {
                    if (messageObject.isMusic()) {
                        fragment.showDialog(new AudioPlayerAlert(getContext()));
                    } else {
                        long dialog_id = 0;
                        if (fragment instanceof ChatActivity) {
                            dialog_id = ((ChatActivity) fragment).getDialogId();
                        }
                        if (messageObject.getDialogId() == dialog_id) {
                            ((ChatActivity) fragment).scrollToMessageId(messageObject.getId(), 0, false, 0, true);
                        } else {
                            dialog_id = messageObject.getDialogId();
                            Bundle args = new Bundle();
                            int lower_part = (int) dialog_id;
                            int high_id = (int) (dialog_id >> 32);
                            if (lower_part != 0) {
                                if (lower_part > 0) {
                                    args.putInt("user_id", lower_part);
                                } else {
                                    args.putInt("chat_id", -lower_part);
                                }
                            } else {
                                args.putInt("enc_id", high_id);
                            }
                            args.putInt("message_id", messageObject.getId());
                            fragment.presentFragment(new ChatActivity(args), fragment instanceof ChatActivity);
                        }
                    }
                }
            } else if (currentStyle == 1) {
                Intent intent = new Intent(getContext(), LaunchActivity.class).setAction("voip");
                getContext().startActivity(intent);
            } else if (currentStyle == 2) {
                long did = 0;
                int account = UserConfig.selectedAccount;
                if (fragment instanceof ChatActivity) {
                    did = ((ChatActivity) fragment).getDialogId();
                    account = fragment.getCurrentAccount();
                } else if (LocationController.getLocationsCount() == 1) {
                    for (int a = 0; a < UserConfig.MAX_ACCOUNT_COUNT; a++) {
                        ArrayList<LocationController.SharingLocationInfo> arrayList = LocationController.getInstance(a).sharingLocationsUI;
                        if (!arrayList.isEmpty()) {
                            LocationController.SharingLocationInfo info = LocationController.getInstance(a).sharingLocationsUI.get(0);
                            did = info.did;
                            account = info.messageObject.currentAccount;
                            break;
                        }
                    }
                }
                if (did != 0) {
                    openSharingLocation(LocationController.getInstance(account).getSharingLocationInfo(did));
                } else {
                    fragment.showDialog(new SharingLocationsAlert(getContext(), this::openSharingLocation));
                }
            }
        });
    }

    public void setSupportsCalls(boolean value) {
        supportsCalls = value;
    }

    public void setDelegate(FragmentContextViewDelegate fragmentContextViewDelegate) {
        delegate = fragmentContextViewDelegate;
    }

    private void updatePlaybackButton() {
        if (playbackSpeedButton == null) {
            return;
        }
        float currentPlaybackSpeed = MediaController.getInstance().getPlaybackSpeed(isMusic);
        String key;
        if (currentPlaybackSpeed > 1) {
            key = Theme.key_inappPlayerPlayPause;
        } else {
            key = Theme.key_inappPlayerClose;
        }
        playbackSpeedButton.setColorFilter(new PorterDuffColorFilter(Theme.getColor(key), PorterDuff.Mode.SRC_IN));
        if (Build.VERSION.SDK_INT >= 21) {
            playbackSpeedButton.setBackgroundDrawable(Theme.createSelectorDrawable(Theme.getColor(key) & 0x19ffffff, 1, AndroidUtilities.dp(14)));
        }
    }

    public void setAdditionalContextView(FragmentContextView contextView) {
        additionalContextView = contextView;
    }

    private void openSharingLocation(final LocationController.SharingLocationInfo info) {
        if (info == null || fragment.getParentActivity() == null) {
            return;
        }
        LaunchActivity launchActivity = ((LaunchActivity) fragment.getParentActivity());
        launchActivity.switchToAccount(info.messageObject.currentAccount, true);

        LocationActivity locationActivity = new LocationActivity(2);
        locationActivity.setMessageObject(info.messageObject);
        final long dialog_id = info.messageObject.getDialogId();
        locationActivity.setDelegate((location, live, notify, scheduleDate) -> SendMessagesHelper.getInstance(info.messageObject.currentAccount).sendMessage(location, dialog_id, null, null, null, null, notify, scheduleDate));
        launchActivity.presentFragment(locationActivity);
    }

    @Keep
    public float getTopPadding() {
        return topPadding;
    }

    private void checkVisibility() {
        boolean show = false;
        if (isLocation) {
            if (fragment instanceof DialogsActivity) {
                show = LocationController.getLocationsCount() != 0;
            } else {
                show = LocationController.getInstance(fragment.getCurrentAccount()).isSharingLocation(((ChatActivity) fragment).getDialogId());
            }
        } else {
            if (VoIPService.getSharedInstance() != null && VoIPService.getSharedInstance().getCallState() != VoIPService.STATE_WAITING_INCOMING) {
                show = true;
            } else {
                MessageObject messageObject = MediaController.getInstance().getPlayingMessageObject();
                if (messageObject != null && messageObject.getId() != 0) {
                    show = true;
                }
            }
        }
        setVisibility(show ? VISIBLE : GONE);
    }

    @Keep
    public void setTopPadding(float value) {
        topPadding = value;
        if (fragment != null && getParent() != null) {
            View view = applyingView != null ? applyingView : fragment.getFragmentView();
            int additionalPadding = 0;
            if (additionalContextView != null && additionalContextView.getVisibility() == VISIBLE && additionalContextView.getParent() != null) {
                additionalPadding = AndroidUtilities.dp(36);
            }
            if (view != null && getParent() != null) {
                view.setPadding(0, (int) topPadding + additionalPadding, 0, 0);
            }
            if (isLocation && additionalContextView != null) {
                ((LayoutParams) additionalContextView.getLayoutParams()).topMargin = -AndroidUtilities.dp(36) - (int) topPadding;
            }
        }
    }

    private void updateStyle(int style) {
        if (currentStyle == style) {
            return;
        }
        currentStyle = style;
        if (style == 0 || style == 2) {
            selector.setBackground(Theme.getSelectorDrawable(false));
            frameLayout.setBackgroundColor(Theme.getColor(Theme.key_inappPlayerBackground));
            frameLayout.setTag(Theme.key_inappPlayerBackground);
            titleTextView.setTextColor(Theme.getColor(Theme.key_inappPlayerTitle));
            titleTextView.setTag(Theme.key_inappPlayerTitle);
            closeButton.setVisibility(VISIBLE);
            playButton.setVisibility(VISIBLE);
            titleTextView.setTypeface(Typeface.DEFAULT);
            titleTextView.setTextSize(TypedValue.COMPLEX_UNIT_DIP, 15);
            if (style == 0) {
                playButton.setLayoutParams(LayoutHelper.createFrame(36, 36, Gravity.TOP | Gravity.LEFT, 0, 0, 0, 0));
                titleTextView.setLayoutParams(LayoutHelper.createFrame(LayoutHelper.MATCH_PARENT, 36, Gravity.LEFT | Gravity.TOP, 35, 0, 36, 0));
                if (playbackSpeedButton != null) {
                    playbackSpeedButton.setVisibility(VISIBLE);
                }
                closeButton.setContentDescription(LocaleController.getString("AccDescrClosePlayer", R.string.AccDescrClosePlayer));
            } else {
                playButton.setLayoutParams(LayoutHelper.createFrame(36, 36, Gravity.TOP | Gravity.LEFT, 8, 0, 0, 0));
                titleTextView.setLayoutParams(LayoutHelper.createFrame(LayoutHelper.MATCH_PARENT, 36, Gravity.LEFT | Gravity.TOP, 35 + 16, 0, 36, 0));
                closeButton.setContentDescription(LocaleController.getString("AccDescrStopLiveLocation", R.string.AccDescrStopLiveLocation));
            }
        } else if (style == 1) {
            selector.setBackground(null);
            frameLayout.setBackgroundColor(Theme.getColor(Theme.key_returnToCallBackground));
            frameLayout.setTag(Theme.key_returnToCallBackground);
            titleTextView.setText(LocaleController.getString("ReturnToCall", R.string.ReturnToCall));
            titleTextView.setTextColor(Theme.getColor(Theme.key_returnToCallText));
            titleTextView.setTag(Theme.key_returnToCallText);
            closeButton.setVisibility(GONE);
            playButton.setVisibility(GONE);
            titleTextView.setTypeface(AndroidUtilities.getTypeface("fonts/rmedium.ttf"));
            titleTextView.setTextSize(TypedValue.COMPLEX_UNIT_DIP, 14);
            titleTextView.setLayoutParams(LayoutHelper.createFrame(LayoutHelper.WRAP_CONTENT, LayoutHelper.WRAP_CONTENT, Gravity.CENTER, 0, 0, 0, 2));
            titleTextView.setPadding(0, 0, 0, 0);
            if (playbackSpeedButton != null) {
                playbackSpeedButton.setVisibility(GONE);
            }
        }
    }

    @Override
    protected void onDetachedFromWindow() {
        super.onDetachedFromWindow();
        topPadding = 0;
        if (isLocation) {
            NotificationCenter.getGlobalInstance().removeObserver(this, NotificationCenter.liveLocationsChanged);
            NotificationCenter.getGlobalInstance().removeObserver(this, NotificationCenter.liveLocationsCacheChanged);
        } else {
            for (int a = 0; a < UserConfig.MAX_ACCOUNT_COUNT; a++) {
                NotificationCenter.getInstance(a).removeObserver(this, NotificationCenter.messagePlayingDidReset);
                NotificationCenter.getInstance(a).removeObserver(this, NotificationCenter.messagePlayingPlayStateChanged);
                NotificationCenter.getInstance(a).removeObserver(this, NotificationCenter.messagePlayingDidStart);
            }
            NotificationCenter.getGlobalInstance().removeObserver(this, NotificationCenter.messagePlayingSpeedChanged);
            NotificationCenter.getGlobalInstance().removeObserver(this, NotificationCenter.didStartedCall);
            NotificationCenter.getGlobalInstance().removeObserver(this, NotificationCenter.didEndCall);
        }
    }

    @Override
    protected void onAttachedToWindow() {
        super.onAttachedToWindow();
        if (isLocation) {
            NotificationCenter.getGlobalInstance().addObserver(this, NotificationCenter.liveLocationsChanged);
            NotificationCenter.getGlobalInstance().addObserver(this, NotificationCenter.liveLocationsCacheChanged);
            if (additionalContextView != null) {
                additionalContextView.checkVisibility();
            }
            checkLiveLocation(true);
        } else {
            for (int a = 0; a < UserConfig.MAX_ACCOUNT_COUNT; a++) {
                NotificationCenter.getInstance(a).addObserver(this, NotificationCenter.messagePlayingDidReset);
                NotificationCenter.getInstance(a).addObserver(this, NotificationCenter.messagePlayingPlayStateChanged);
                NotificationCenter.getInstance(a).addObserver(this, NotificationCenter.messagePlayingDidStart);
            }
            NotificationCenter.getGlobalInstance().addObserver(this, NotificationCenter.messagePlayingSpeedChanged);
            NotificationCenter.getGlobalInstance().addObserver(this, NotificationCenter.didStartedCall);
            NotificationCenter.getGlobalInstance().addObserver(this, NotificationCenter.didEndCall);
            if (additionalContextView != null) {
                additionalContextView.checkVisibility();
            }
            if (VoIPService.getSharedInstance() != null && VoIPService.getSharedInstance().getCallState() != VoIPService.STATE_WAITING_INCOMING) {
                checkCall(true);
            } else {
                checkPlayer(true);
                updatePlaybackButton();
            }
        }
    }

    @Override
    protected void onMeasure(int widthMeasureSpec, int heightMeasureSpec) {
        super.onMeasure(widthMeasureSpec, AndroidUtilities.dp2(38));
    }

    @Override
    public void didReceivedNotification(int id, int account, Object... args) {
        if (id == NotificationCenter.liveLocationsChanged) {
            checkLiveLocation(false);
        } else if (id == NotificationCenter.liveLocationsCacheChanged) {
            if (fragment instanceof ChatActivity) {
                long did = (Long) args[0];
                if (((ChatActivity) fragment).getDialogId() == did) {
                    checkLocationString();
                }
            }
        } else if (id == NotificationCenter.messagePlayingDidStart || id == NotificationCenter.messagePlayingPlayStateChanged || id == NotificationCenter.messagePlayingDidReset || id == NotificationCenter.didEndCall) {
            checkPlayer(false);
        } else if (id == NotificationCenter.didStartedCall) {
            checkCall(false);
        } else if (id == NotificationCenter.messagePlayingSpeedChanged) {
            updatePlaybackButton();
        }
    }

    private void checkLiveLocation(boolean create) {
        View fragmentView = fragment.getFragmentView();
        if (!create && fragmentView != null) {
            if (fragmentView.getParent() == null || ((View) fragmentView.getParent()).getVisibility() != VISIBLE) {
                create = true;
            }
        }
        boolean show;
        if (fragment instanceof DialogsActivity) {
            show = LocationController.getLocationsCount() != 0;
        } else {
            show = LocationController.getInstance(fragment.getCurrentAccount()).isSharingLocation(((ChatActivity) fragment).getDialogId());
        }
        if (!show) {
            lastLocationSharingCount = -1;
            AndroidUtilities.cancelRunOnUIThread(checkLocationRunnable);
            if (visible) {
                visible = false;
                if (create) {
                    if (getVisibility() != GONE) {
                        setVisibility(GONE);
                    }
                    setTopPadding(0);
                } else {
                    if (animatorSet != null) {
                        animatorSet.cancel();
                        animatorSet = null;
                    }
                    animatorSet = new AnimatorSet();
                    animatorSet.playTogether(ObjectAnimator.ofFloat(this, "topPadding", 0));
                    animatorSet.setDuration(200);
                    animatorSet.addListener(new AnimatorListenerAdapter() {
                        @Override
                        public void onAnimationEnd(Animator animation) {
                            if (animatorSet != null && animatorSet.equals(animation)) {
                                setVisibility(GONE);
                                animatorSet = null;
                            }
                        }
                    });
                    animatorSet.start();
                }
            }
        } else {
            updateStyle(2);
            playButton.setImageDrawable(new ShareLocationDrawable(getContext(), 1));
            if (create && topPadding == 0) {
                setTopPadding(AndroidUtilities.dp2(36));
                yPosition = 0;
            }
            if (!visible) {
                if (!create) {
                    if (animatorSet != null) {
                        animatorSet.cancel();
                        animatorSet = null;
                    }
                    animatorSet = new AnimatorSet();
                    animatorSet.playTogether(ObjectAnimator.ofFloat(this, "topPadding", AndroidUtilities.dp2(36)));
                    animatorSet.setDuration(200);
                    animatorSet.addListener(new AnimatorListenerAdapter() {
                        @Override
                        public void onAnimationEnd(Animator animation) {
                            if (animatorSet != null && animatorSet.equals(animation)) {
                                animatorSet = null;
                            }
                        }
                    });
                    animatorSet.start();
                }
                visible = true;
                setVisibility(VISIBLE);
            }

            if (fragment instanceof DialogsActivity) {
                String liveLocation = LocaleController.getString("LiveLocationContext", R.string.LiveLocationContext);
                String param;
                String str;
                ArrayList<LocationController.SharingLocationInfo> infos = new ArrayList<>();
                for (int a = 0; a < UserConfig.MAX_ACCOUNT_COUNT; a++) {
                    infos.addAll(LocationController.getInstance(a).sharingLocationsUI);
                }
                if (infos.size() == 1) {
                    LocationController.SharingLocationInfo info = infos.get(0);
                    int lower_id = (int) info.messageObject.getDialogId();
                    if (lower_id > 0) {
                        TLRPC.User user = MessagesController.getInstance(info.messageObject.currentAccount).getUser(lower_id);
                        param = UserObject.getFirstName(user);
                        str = LocaleController.getString("AttachLiveLocationIsSharing", R.string.AttachLiveLocationIsSharing);
                    } else {
                        TLRPC.Chat chat = MessagesController.getInstance(info.messageObject.currentAccount).getChat(-lower_id);
                        if (chat != null) {
                            param = chat.title;
                        } else {
                            param = "";
                        }
                        str = LocaleController.getString("AttachLiveLocationIsSharingChat", R.string.AttachLiveLocationIsSharingChat);
                    }
                } else {
                    param = LocaleController.formatPluralString("Chats", infos.size());
                    str = LocaleController.getString("AttachLiveLocationIsSharingChats", R.string.AttachLiveLocationIsSharingChats);
                }
                String fullString = String.format(str, liveLocation, param);
                int start = fullString.indexOf(liveLocation);
                SpannableStringBuilder stringBuilder = new SpannableStringBuilder(fullString);
                titleTextView.setEllipsize(TextUtils.TruncateAt.END);
                TypefaceSpan span = new TypefaceSpan(AndroidUtilities.getTypeface("fonts/rmedium.ttf"), 0, Theme.getColor(Theme.key_inappPlayerPerformer));
                stringBuilder.setSpan(span, start, start + liveLocation.length(), Spanned.SPAN_INCLUSIVE_INCLUSIVE);
                titleTextView.setText(stringBuilder);
            } else {
                checkLocationRunnable.run();
                checkLocationString();
            }
        }
    }

    private void checkLocationString() {
        if (!(fragment instanceof ChatActivity) || titleTextView == null) {
            return;
        }
        ChatActivity chatActivity = (ChatActivity) fragment;
        long dialogId = chatActivity.getDialogId();
        int currentAccount = chatActivity.getCurrentAccount();
        ArrayList<TLRPC.Message> messages = LocationController.getInstance(currentAccount).locationsCache.get(dialogId);
        if (!firstLocationsLoaded) {
            LocationController.getInstance(currentAccount).loadLiveLocations(dialogId);
            firstLocationsLoaded = true;
        }

        int locationSharingCount = 0;
        TLRPC.User notYouUser = null;
        if (messages != null) {
            int currentUserId = UserConfig.getInstance(currentAccount).getClientUserId();
            int date = ConnectionsManager.getInstance(currentAccount).getCurrentTime();
            for (int a = 0; a < messages.size(); a++) {
                TLRPC.Message message = messages.get(a);
                if (message.media == null) {
                    continue;
                }
                if (message.date + message.media.period > date) {
                    int fromId = MessageObject.getFromChatId(message);
                    if (notYouUser == null && fromId != currentUserId) {
                        notYouUser = MessagesController.getInstance(currentAccount).getUser(fromId);
                    }
                    locationSharingCount++;
                }
            }
        }
        if (lastLocationSharingCount == locationSharingCount) {
            return;
        }
        lastLocationSharingCount = locationSharingCount;

        String liveLocation = LocaleController.getString("LiveLocationContext", R.string.LiveLocationContext);
        String fullString;
        if (locationSharingCount == 0) {
            fullString = liveLocation;
        } else {
            int otherSharingCount = locationSharingCount - 1;
            if (LocationController.getInstance(currentAccount).isSharingLocation(dialogId)) {
                if (otherSharingCount != 0) {
                    if (otherSharingCount == 1 && notYouUser != null) {
                        fullString = String.format("%1$s - %2$s", liveLocation, LocaleController.formatString("SharingYouAndOtherName", R.string.SharingYouAndOtherName, UserObject.getFirstName(notYouUser)));
                    } else {
                        fullString = String.format("%1$s - %2$s %3$s", liveLocation, LocaleController.getString("ChatYourSelfName", R.string.ChatYourSelfName), LocaleController.formatPluralString("AndOther", otherSharingCount));
                    }
                } else {
                    fullString = String.format("%1$s - %2$s", liveLocation, LocaleController.getString("ChatYourSelfName", R.string.ChatYourSelfName));
                }
            } else {
                if (otherSharingCount != 0) {
                    fullString = String.format("%1$s - %2$s %3$s", liveLocation, UserObject.getFirstName(notYouUser), LocaleController.formatPluralString("AndOther", otherSharingCount));
                } else {
                    fullString = String.format("%1$s - %2$s", liveLocation, UserObject.getFirstName(notYouUser));
                }
            }
        }
        if (fullString.equals(lastString)) {
            return;
        }
        lastString = fullString;
        int start = fullString.indexOf(liveLocation);
        SpannableStringBuilder stringBuilder = new SpannableStringBuilder(fullString);
        titleTextView.setEllipsize(TextUtils.TruncateAt.END);
        if (start >= 0) {
            TypefaceSpan span = new TypefaceSpan(AndroidUtilities.getTypeface("fonts/rmedium.ttf"), 0, Theme.getColor(Theme.key_inappPlayerPerformer));
            stringBuilder.setSpan(span, start, start + liveLocation.length(), Spanned.SPAN_INCLUSIVE_INCLUSIVE);
        }
        titleTextView.setText(stringBuilder);
    }

    private void checkPlayer(boolean create) {
        MessageObject messageObject = MediaController.getInstance().getPlayingMessageObject();
        View fragmentView = fragment.getFragmentView();
        if (!create && fragmentView != null) {
            if (fragmentView.getParent() == null || ((View) fragmentView.getParent()).getVisibility() != VISIBLE) {
                create = true;
            }
        }
        if (messageObject == null || messageObject.getId() == 0 || messageObject.isVideo()) {
            lastMessageObject = null;
            boolean callAvailable = supportsCalls && VoIPService.getSharedInstance() != null && VoIPService.getSharedInstance().getCallState() != VoIPService.STATE_WAITING_INCOMING;
            if (callAvailable) {
                checkCall(false);
                return;
            }
            if (visible) {
                visible = false;
                if (create) {
                    if (getVisibility() != GONE) {
                        setVisibility(GONE);
                    }
                    setTopPadding(0);
                } else {
                    if (animatorSet != null) {
                        animatorSet.cancel();
                        animatorSet = null;
                    }
                    animatorSet = new AnimatorSet();
                    animatorSet.playTogether(ObjectAnimator.ofFloat(this, "topPadding", 0));
                    animatorSet.setDuration(200);
                    if (delegate != null) {
                        delegate.onAnimation(true, false);
                    }
                    animatorSet.addListener(new AnimatorListenerAdapter() {
                        @Override
                        public void onAnimationEnd(Animator animation) {
                            NotificationCenter.getInstance(UserConfig.selectedAccount).onAnimationFinish(animationIndex);
                            if (animatorSet != null && animatorSet.equals(animation)) {
                                setVisibility(GONE);
                                if (delegate != null) {
                                    delegate.onAnimation(false, false);
                                }
                                animatorSet = null;
                            }
                        }
                    });
                    animatorSet.start();
                    animationIndex = NotificationCenter.getInstance(UserConfig.selectedAccount).setAnimationInProgress(animationIndex, null);
                }
            }
        } else {
            int prevStyle = currentStyle;
            updateStyle(0);
            if (create && topPadding == 0) {
                setTopPadding(AndroidUtilities.dp2(36));
                if (additionalContextView != null && additionalContextView.getVisibility() == VISIBLE) {
                    ((LayoutParams) getLayoutParams()).topMargin = -AndroidUtilities.dp(72);
                } else {
                    ((LayoutParams) getLayoutParams()).topMargin = -AndroidUtilities.dp(36);
                }
                yPosition = 0;
                if (delegate != null) {
                    delegate.onAnimation(true, true);
                    delegate.onAnimation(false, true);
                }
            }
            if (!visible) {
                if (!create) {
                    if (animatorSet != null) {
                        animatorSet.cancel();
                        animatorSet = null;
                    }
                    animatorSet = new AnimatorSet();
                    if (additionalContextView != null && additionalContextView.getVisibility() == VISIBLE) {
                        ((LayoutParams) getLayoutParams()).topMargin = -AndroidUtilities.dp(72);
                    } else {
                        ((LayoutParams) getLayoutParams()).topMargin = -AndroidUtilities.dp(36);
                    }
                    if (delegate != null) {
                        delegate.onAnimation(true, true);
                    }
                    animatorSet.playTogether(ObjectAnimator.ofFloat(this, "topPadding", AndroidUtilities.dp2(36)));
                    animatorSet.setDuration(200);
                    animatorSet.addListener(new AnimatorListenerAdapter() {
                        @Override
                        public void onAnimationEnd(Animator animation) {
                            NotificationCenter.getInstance(UserConfig.selectedAccount).onAnimationFinish(animationIndex);
                            if (animatorSet != null && animatorSet.equals(animation)) {
                                if (delegate != null) {
                                    delegate.onAnimation(false, true);
                                }
                                animatorSet = null;
                            }
                        }
                    });
                    animatorSet.start();
                    animationIndex = NotificationCenter.getInstance(UserConfig.selectedAccount).setAnimationInProgress(animationIndex, null);
                }
                visible = true;
                setVisibility(VISIBLE);
            }
            if (MediaController.getInstance().isMessagePaused()) {
                playPauseDrawable.setPause(false, !create);
                playButton.setContentDescription(LocaleController.getString("AccActionPlay", R.string.AccActionPlay));
            } else {
                playPauseDrawable.setPause(true, !create);
                playButton.setContentDescription(LocaleController.getString("AccActionPause", R.string.AccActionPause));
            }
            if (lastMessageObject != messageObject || prevStyle != 0) {
                lastMessageObject = messageObject;
                SpannableStringBuilder stringBuilder;
                if (lastMessageObject.isVoice() || lastMessageObject.isRoundVideo()) {
                    isMusic = false;
                    if (playbackSpeedButton != null) {
                        playbackSpeedButton.setAlpha(1.0f);
                        playbackSpeedButton.setEnabled(true);
                    }
                    titleTextView.setPadding(0, 0, AndroidUtilities.dp(44), 0);
                    stringBuilder = new SpannableStringBuilder(String.format("%s %s", messageObject.getMusicAuthor(), messageObject.getMusicTitle()));
                    titleTextView.setEllipsize(TextUtils.TruncateAt.MIDDLE);
                    updatePlaybackButton();
                } else {
                    isMusic = true;
                    if (playbackSpeedButton != null) {
                        if (messageObject.getDuration() >= 20 * 60) {
                            playbackSpeedButton.setAlpha(1.0f);
                            playbackSpeedButton.setEnabled(true);
                            titleTextView.setPadding(0, 0, AndroidUtilities.dp(44), 0);
                            updatePlaybackButton();
                        } else {
                            playbackSpeedButton.setAlpha(0.0f);
                            playbackSpeedButton.setEnabled(false);
                            titleTextView.setPadding(0, 0, 0, 0);
                        }
                    } else {
                        titleTextView.setPadding(0, 0, 0, 0);
                    }
                    stringBuilder = new SpannableStringBuilder(String.format("%s - %s", messageObject.getMusicAuthor(), messageObject.getMusicTitle()));
                    titleTextView.setEllipsize(TextUtils.TruncateAt.END);
                }
                TypefaceSpan span = new TypefaceSpan(AndroidUtilities.getTypeface("fonts/rmedium.ttf"), 0, Theme.getColor(Theme.key_inappPlayerPerformer));
                stringBuilder.setSpan(span, 0, messageObject.getMusicAuthor().length(), Spanned.SPAN_INCLUSIVE_INCLUSIVE);
                titleTextView.setText(stringBuilder);
            }
        }
    }

    private void checkCall(boolean create) {
        View fragmentView = fragment.getFragmentView();
        if (!create && fragmentView != null) {
            if (fragmentView.getParent() == null || ((View) fragmentView.getParent()).getVisibility() != VISIBLE) {
                create = true;
            }
        }
        boolean callAvailable = supportsCalls && VoIPService.getSharedInstance() != null && VoIPService.getSharedInstance().getCallState() != VoIPService.STATE_WAITING_INCOMING;
        if (!callAvailable) {
            if (visible) {
                visible = false;
                if (create) {
                    if (getVisibility() != GONE) {
                        setVisibility(GONE);
                    }
                    setTopPadding(0);
                } else {
                    if (animatorSet != null) {
                        animatorSet.cancel();
                        animatorSet = null;
                    }
                    animatorSet = new AnimatorSet();
                    animatorSet.playTogether(ObjectAnimator.ofFloat(this, "topPadding", 0));
                    animatorSet.setDuration(200);
                    animatorSet.addListener(new AnimatorListenerAdapter() {
                        @Override
                        public void onAnimationEnd(Animator animation) {
                            if (animatorSet != null && animatorSet.equals(animation)) {
                                setVisibility(GONE);
                                animatorSet = null;
                            }
                        }
                    });
                    animatorSet.start();
                }
            }
        } else {
            updateStyle(1);
            if (create && topPadding == 0) {
                setTopPadding(AndroidUtilities.dp2(36));
                if (additionalContextView != null && additionalContextView.getVisibility() == VISIBLE) {
                    ((LayoutParams) getLayoutParams()).topMargin = -AndroidUtilities.dp(72);
                } else {
                    ((LayoutParams) getLayoutParams()).topMargin = -AndroidUtilities.dp(36);
                }
                yPosition = 0;
            }
            if (!visible) {
                if (!create) {
                    if (animatorSet != null) {
                        animatorSet.cancel();
                        animatorSet = null;
                    }
                    animatorSet = new AnimatorSet();
                    if (additionalContextView != null && additionalContextView.getVisibility() == VISIBLE) {
                        ((LayoutParams) getLayoutParams()).topMargin = -AndroidUtilities.dp(72);
                    } else {
                        ((LayoutParams) getLayoutParams()).topMargin = -AndroidUtilities.dp(36);
                    }
                    animatorSet.playTogether(ObjectAnimator.ofFloat(this, "topPadding", AndroidUtilities.dp2(36)));
                    animatorSet.setDuration(200);
                    animatorSet.addListener(new AnimatorListenerAdapter() {
                        @Override
                        public void onAnimationEnd(Animator animation) {
                            if (animatorSet != null && animatorSet.equals(animation)) {
                                animatorSet = null;
                            }
                        }
                    });
                    animatorSet.start();
                }
                visible = true;
                setVisibility(VISIBLE);
            }
        }
    }
}<|MERGE_RESOLUTION|>--- conflicted
+++ resolved
@@ -128,12 +128,8 @@
 
         playButton = new ImageView(context);
         playButton.setScaleType(ImageView.ScaleType.CENTER);
-<<<<<<< HEAD
         playButton.setColorFilter(new PorterDuffColorFilter(Theme.getColor(Theme.key_inappPlayerPlayPause), PorterDuff.Mode.SRC_IN));
-=======
-        playButton.setColorFilter(new PorterDuffColorFilter(Theme.getColor(Theme.key_inappPlayerPlayPause), PorterDuff.Mode.MULTIPLY));
         playButton.setImageDrawable(playPauseDrawable = new PlayPauseDrawable(14));
->>>>>>> 002c01ec
         if (Build.VERSION.SDK_INT >= 21) {
             playButton.setBackgroundDrawable(Theme.createSelectorDrawable(Theme.getColor(Theme.key_inappPlayerPlayPause) & 0x19ffffff, 1, AndroidUtilities.dp(14)));
         }
