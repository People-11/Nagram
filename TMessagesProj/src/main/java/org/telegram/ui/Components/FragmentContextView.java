--- conflicted
+++ resolved
@@ -693,9 +693,6 @@
         } else {
             key = Theme.key_inappPlayerClose;
         }
-<<<<<<< HEAD
-        playbackSpeedButton.setColorFilter(new PorterDuffColorFilter(Theme.getColor(key), PorterDuff.Mode.SRC_IN));
-=======
         float speed = MediaController.getInstance().getFastPlaybackSpeed(isMusic);
         if (Math.abs(speed - 1.8f) < 0.001f) {
             playbackSpeedButton.setIcon(R.drawable.voice_mini_2_0);
@@ -705,7 +702,6 @@
             playbackSpeedButton.setIcon(R.drawable.voice_mini_0_5);
         }
         playbackSpeedButton.setIconColor(Theme.getColor(key));
->>>>>>> 24c6968b
         if (Build.VERSION.SDK_INT >= 21) {
             playbackSpeedButton.setBackgroundDrawable(Theme.createSelectorDrawable(Theme.getColor(key) & 0x19ffffff, 1, AndroidUtilities.dp(14)));
         }
