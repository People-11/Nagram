--- conflicted
+++ resolved
@@ -148,50 +148,39 @@
         gradientTools.cx = 0;
         gradientTools.cy = 0;
 
-<<<<<<< HEAD
+        updateRows();
+
+        recyclerListView.setPadding(AndroidUtilities.dp(6), 0, AndroidUtilities.dp(6), 0);
+        recyclerListView.setOnItemClickListener((view, position) -> {
+            if (view instanceof PremiumFeatureCell) {
+                PremiumFeatureCell cell = (PremiumFeatureCell) view;
+                PremiumPreviewFragment.sentShowFeaturePreview(currentAccount, cell.data.type);
+                showDialog(new PremiumFeatureBottomSheet(fragment, cell.data.type, false));
+            }
+            onAdditionItemClicked(view);
+        });
+
+        MediaDataController.getInstance(currentAccount).preloadPremiumPreviewStickers();
+        PremiumPreviewFragment.sentShowScreenStat("profile");
+
+        fireworksOverlay = new FireworksOverlay(getContext());
+        container.addView(fireworksOverlay, LayoutHelper.createFrame(LayoutHelper.MATCH_PARENT, LayoutHelper.MATCH_PARENT));
+
+        bulletinContainer = new FrameLayout(getContext());
+        containerView.addView(bulletinContainer, LayoutHelper.createFrame(LayoutHelper.MATCH_PARENT, 140, Gravity.BOTTOM | Gravity.FILL_HORIZONTAL));
+    }
+
+    protected void onAdditionItemClicked(View view) {
+
+    }
+
+    protected void updateRows() {
         paddingRow = rowCount++;
         featuresStartRow = rowCount;
         rowCount += premiumFeatures.size();
         featuresEndRow = rowCount;
         sectionRow = rowCount++;
         if (!UserConfig.getInstance(currentAccount).isPremium() && true) {
-            buttonRow = rowCount++;
-        }
-=======
-        updateRows();
-
->>>>>>> a746a072
-        recyclerListView.setPadding(AndroidUtilities.dp(6), 0, AndroidUtilities.dp(6), 0);
-        recyclerListView.setOnItemClickListener((view, position) -> {
-            if (view instanceof PremiumFeatureCell) {
-                PremiumFeatureCell cell = (PremiumFeatureCell) view;
-                PremiumPreviewFragment.sentShowFeaturePreview(currentAccount, cell.data.type);
-                showDialog(new PremiumFeatureBottomSheet(fragment, cell.data.type, false));
-            }
-            onAdditionItemClicked(view);
-        });
-
-        MediaDataController.getInstance(currentAccount).preloadPremiumPreviewStickers();
-        PremiumPreviewFragment.sentShowScreenStat("profile");
-
-        fireworksOverlay = new FireworksOverlay(getContext());
-        container.addView(fireworksOverlay, LayoutHelper.createFrame(LayoutHelper.MATCH_PARENT, LayoutHelper.MATCH_PARENT));
-
-        bulletinContainer = new FrameLayout(getContext());
-        containerView.addView(bulletinContainer, LayoutHelper.createFrame(LayoutHelper.MATCH_PARENT, 140, Gravity.BOTTOM | Gravity.FILL_HORIZONTAL));
-    }
-
-    protected void onAdditionItemClicked(View view) {
-
-    }
-
-    protected void updateRows() {
-        paddingRow = rowCount++;
-        featuresStartRow = rowCount;
-        rowCount += premiumFeatures.size();
-        featuresEndRow = rowCount;
-        sectionRow = rowCount++;
-        if (!UserConfig.getInstance(currentAccount).isPremium() && giftTier == null) {
             buttonRow = rowCount++;
         }
     }
