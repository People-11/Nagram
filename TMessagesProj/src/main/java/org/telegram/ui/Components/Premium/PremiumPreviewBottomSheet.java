package org.telegram.ui.Components.Premium;

import android.animation.Animator;
import android.animation.AnimatorListenerAdapter;
import android.animation.ValueAnimator;
import android.app.Activity;
import android.app.Dialog;
import android.content.Context;
import android.graphics.Bitmap;
import android.graphics.Canvas;
import android.graphics.ColorFilter;
import android.graphics.PorterDuff;
import android.graphics.PorterDuffColorFilter;
import android.graphics.drawable.Drawable;
import android.text.Layout;
import android.text.SpannableStringBuilder;
import android.text.Spanned;
import android.text.TextPaint;
import android.text.style.ClickableSpan;
import android.util.TypedValue;
import android.view.Gravity;
import android.view.HapticFeedbackConstants;
import android.view.View;
import android.view.ViewGroup;
import android.widget.FrameLayout;
import android.widget.LinearLayout;
import android.widget.TextView;

import androidx.annotation.NonNull;
import androidx.core.graphics.ColorUtils;
import androidx.recyclerview.widget.RecyclerView;

import org.telegram.messenger.AndroidUtilities;
import org.telegram.messenger.ContactsController;
import org.telegram.messenger.LocaleController;
import org.telegram.messenger.MediaDataController;
import org.telegram.messenger.NotificationCenter;
import org.telegram.messenger.R;
import org.telegram.messenger.UserConfig;
import org.telegram.messenger.Utilities;
import org.telegram.tgnet.TLRPC;
import org.telegram.ui.ActionBar.BaseFragment;
import org.telegram.ui.ActionBar.SimpleTextView;
import org.telegram.ui.ActionBar.Theme;
import org.telegram.ui.Cells.ShadowSectionCell;
import org.telegram.ui.Components.AnimatedEmojiDrawable;
import org.telegram.ui.Components.AnimatedEmojiSpan;
import org.telegram.ui.Components.BottomSheetWithRecyclerListView;
import org.telegram.ui.Components.CubicBezierInterpolator;
import org.telegram.ui.Components.EmojiPacksAlert;
import org.telegram.ui.Components.FireworksOverlay;
import org.telegram.ui.Components.LayoutHelper;
import org.telegram.ui.Components.LinkSpanDrawable;
import org.telegram.ui.Components.LoadingSpan;
import org.telegram.ui.Components.Premium.GLIcon.GLIconRenderer;
import org.telegram.ui.Components.Premium.GLIcon.GLIconTextureView;
import org.telegram.ui.Components.RecyclerListView;
import org.telegram.ui.PremiumFeatureCell;
import org.telegram.ui.PremiumPreviewFragment;

import java.util.ArrayList;

public class PremiumPreviewBottomSheet extends BottomSheetWithRecyclerListView implements NotificationCenter.NotificationCenterDelegate {

    ArrayList<PremiumPreviewFragment.PremiumFeatureData> premiumFeatures = new ArrayList<>();
    int currentAccount;
    TLRPC.User user;
//    GiftPremiumBottomSheet.GiftTier giftTier;
    boolean isOutboundGift;

    PremiumFeatureCell dummyCell;
    int totalGradientHeight;

    int rowCount;
    int paddingRow;
    int featuresStartRow;
    int featuresEndRow;
    int sectionRow;
    int helpUsRow;
    int buttonRow;

    FireworksOverlay fireworksOverlay;
    PremiumGradient.GradientTools gradientTools;
    StarParticlesView starParticlesView;
    GLIconTextureView iconTextureView;
    ViewGroup iconContainer;
    BaseFragment fragment;

    public float startEnterFromX;
    public float startEnterFromY;
    public float startEnterFromX1;
    public float startEnterFromY1;
    public float startEnterFromScale;
    public SimpleTextView startEnterFromView;
    public View overrideTitleIcon;
    public TLRPC.InputStickerSet statusStickerSet;
    public boolean isEmojiStatus;

    int[] coords = new int[2];
    float enterTransitionProgress = 0;
    boolean enterTransitionInProgress;
    ValueAnimator enterAnimator;

    boolean animateConfetti;
    FrameLayout buttonContainer;
    FrameLayout bulletinContainer;

    public PremiumPreviewBottomSheet(BaseFragment fragment, int currentAccount, TLRPC.User user, Theme.ResourcesProvider resourcesProvider) {
        this(fragment, currentAccount, user, null, resourcesProvider);
    }

    public PremiumPreviewBottomSheet(BaseFragment fragment, int currentAccount, TLRPC.User user, Void gift, Theme.ResourcesProvider resourcesProvider) {
        super(fragment, false, false, resourcesProvider);
        fixNavigationBar();
        this.fragment = fragment;
        topPadding = 0.26f;
        this.user = user;
        this.currentAccount = currentAccount;
//        this.giftTier = gift;
        dummyCell = new PremiumFeatureCell(getContext());
        PremiumPreviewFragment.fillPremiumFeaturesList(premiumFeatures, currentAccount);

        if (UserConfig.getInstance(currentAccount).isPremium()) {
            buttonContainer.setVisibility(View.GONE);
        }

        gradientTools = new PremiumGradient.GradientTools(Theme.key_premiumGradient1, Theme.key_premiumGradient2, Theme.key_premiumGradient3, Theme.key_premiumGradient4);
        gradientTools.exactly = true;
        gradientTools.x1 = 0;
        gradientTools.y1 = 1f;
        gradientTools.x2 = 0;
        gradientTools.y2 = 0f;
        gradientTools.cx = 0;
        gradientTools.cy = 0;

        paddingRow = rowCount++;
        featuresStartRow = rowCount;
        rowCount += premiumFeatures.size();
        featuresEndRow = rowCount;
        sectionRow = rowCount++;
        if (!UserConfig.getInstance(currentAccount).isPremium() && true) {
            buttonRow = rowCount++;
        }
        recyclerListView.setPadding(AndroidUtilities.dp(6), 0, AndroidUtilities.dp(6), 0);
        recyclerListView.setOnItemClickListener((view, position) -> {
            if (view instanceof PremiumFeatureCell) {
                PremiumFeatureCell cell = (PremiumFeatureCell) view;
                PremiumPreviewFragment.sentShowFeaturePreview(currentAccount, cell.data.type);
//                if (cell.data.type == PremiumPreviewFragment.PREMIUM_FEATURE_LIMITS) {
//                    DoubledLimitsBottomSheet bottomSheet = new DoubledLimitsBottomSheet(fragment, currentAccount);
//                    showDialog(bottomSheet);
//                } else {
                    showDialog(new PremiumFeatureBottomSheet(fragment, cell.data.type, false));
              //  }
            }
        });

        MediaDataController.getInstance(currentAccount).preloadPremiumPreviewStickers();
        PremiumPreviewFragment.sentShowScreenStat("profile");

        fireworksOverlay = new FireworksOverlay(getContext());
        container.addView(fireworksOverlay, LayoutHelper.createFrame(LayoutHelper.MATCH_PARENT, LayoutHelper.MATCH_PARENT));

        bulletinContainer = new FrameLayout(getContext());
        containerView.addView(bulletinContainer, LayoutHelper.createFrame(LayoutHelper.MATCH_PARENT, 140, Gravity.BOTTOM | Gravity.FILL_HORIZONTAL));
    }

    public PremiumPreviewBottomSheet setOutboundGift(boolean outboundGift) {
        isOutboundGift = outboundGift;
        return this;
    }

    public PremiumPreviewBottomSheet setAnimateConfetti(boolean animateConfetti) {
        this.animateConfetti = animateConfetti;
        return this;
    }

    private void showDialog(Dialog dialog) {
        if (iconTextureView != null) {
            iconTextureView.setDialogVisible(true);
        }
        starParticlesView.setPaused(true);
        dialog.setOnDismissListener(dialog1 -> {
            if (iconTextureView != null) {
                iconTextureView.setDialogVisible(false);
            }
            starParticlesView.setPaused(false);
        });
        dialog.show();
    }

    @Override
    public void onViewCreated(FrameLayout containerView) {
        super.onViewCreated(containerView);
        currentAccount = UserConfig.selectedAccount;

        PremiumButtonView premiumButtonView = new PremiumButtonView(getContext(), false);
        premiumButtonView.setButton(PremiumPreviewFragment.getPremiumButtonText(currentAccount, null), v -> {
            PremiumPreviewFragment.sentPremiumButtonClick();
            PremiumPreviewFragment.buyPremium(fragment, "profile");
        });

        buttonContainer = new FrameLayout(getContext());

        View buttonDivider = new View(getContext());
        buttonDivider.setBackgroundColor(getThemedColor(Theme.key_divider));
        buttonContainer.addView(buttonDivider, LayoutHelper.createFrame(LayoutHelper.MATCH_PARENT, 1));
        buttonDivider.getLayoutParams().height = 1;
        AndroidUtilities.updateViewVisibilityAnimated(buttonDivider, true, 1f, false);

        if (!UserConfig.getInstance(currentAccount).isPremium()) {
            buttonContainer.addView(premiumButtonView, LayoutHelper.createFrame(LayoutHelper.MATCH_PARENT, 48, Gravity.CENTER_VERTICAL, 16, 0, 16, 0));
            buttonContainer.setBackgroundColor(getThemedColor(Theme.key_dialogBackground));
            containerView.addView(buttonContainer, LayoutHelper.createFrame(LayoutHelper.MATCH_PARENT, 68, Gravity.BOTTOM));
        }
    }

    @Override
    protected void onPreMeasure(int widthMeasureSpec, int heightMeasureSpec) {
        super.onPreMeasure(widthMeasureSpec, heightMeasureSpec);
        measureGradient(View.MeasureSpec.getSize(widthMeasureSpec), View.MeasureSpec.getSize(heightMeasureSpec));
        container.getLocationOnScreen(coords);
    }

    private FrameLayout titleViewContainer;
    private LinkSpanDrawable.LinksTextView titleView[];
    private void titleLoaded(CharSequence newText, boolean animated) {
        if (titleView == null) {
            return;
        }
        titleView[1].setText(newText);
        if (titleView[1].getVisibility() != View.VISIBLE) {
            if (animated) {
                titleView[1].setAlpha(0);
                titleView[1].setVisibility(View.VISIBLE);
                titleView[1].animate().alpha(1).setInterpolator(CubicBezierInterpolator.DEFAULT).setDuration(200).start();
                titleView[0].animate().alpha(0).setInterpolator(CubicBezierInterpolator.DEFAULT).setDuration(200).withEndAction(() -> {
                    titleView[0].setVisibility(View.GONE);
                }).start();

                ValueAnimator heightUpdate = ValueAnimator.ofFloat(0, 1);
                heightUpdate.addUpdateListener(anm -> {
                    float t = (float) anm.getAnimatedValue();
                    titleViewContainer.getLayoutParams().height = AndroidUtilities.lerp(titleView[0].getHeight(), titleView[1].getHeight(), t);
                    titleViewContainer.requestLayout();
                });
                heightUpdate.setInterpolator(CubicBezierInterpolator.DEFAULT);
                heightUpdate.setDuration(200);
                heightUpdate.start();
            } else {
                titleView[1].setAlpha(1);
                titleView[1].setVisibility(View.VISIBLE);
                titleView[0].setAlpha(0);
                titleView[0].setVisibility(View.GONE);
            }
        }
    }

    private TextView subtitleView;
    public void setTitle(boolean animated) {
        if (titleView == null || subtitleView == null) {
            return;
        }
        if (statusStickerSet != null) {
            final String stickerSetPlaceholder = "<STICKERSET>";
            String string = LocaleController.formatString(R.string.TelegramPremiumUserStatusDialogTitle, ContactsController.formatName(user.first_name, user.last_name), stickerSetPlaceholder);
            CharSequence charSequence = AndroidUtilities.replaceSingleTag(string, Theme.key_windowBackgroundWhiteBlueButton, AndroidUtilities.REPLACING_TAG_TYPE_LINK, null);
            SpannableStringBuilder title = charSequence instanceof SpannableStringBuilder ? ((SpannableStringBuilder) charSequence) : new SpannableStringBuilder(charSequence);
            int index = charSequence.toString().indexOf(stickerSetPlaceholder);
            if (index >= 0) {
                TLRPC.TL_messages_stickerSet stickerSet = MediaDataController.getInstance(currentAccount).getStickerSet(statusStickerSet, false);
                TLRPC.Document sticker = null;
                if (stickerSet != null && !stickerSet.documents.isEmpty()) {
                    sticker = stickerSet.documents.get(0);
                    if (stickerSet.set != null) {
                        for (int i = 0; i < stickerSet.documents.size(); ++i) {
                            if (stickerSet.documents.get(i).id == stickerSet.set.thumb_document_id) {
                                sticker = stickerSet.documents.get(i);
                                break;
                            }
                        }
                    }
                }
                SpannableStringBuilder replaceWith;
                if (sticker != null) {
                    SpannableStringBuilder animatedEmoji = new SpannableStringBuilder("x");
                    animatedEmoji.setSpan(new AnimatedEmojiSpan(sticker, titleView[0].getPaint().getFontMetricsInt()), 0, animatedEmoji.length(), Spanned.SPAN_EXCLUSIVE_EXCLUSIVE);
                    if (stickerSet != null && stickerSet.set != null) {
                        animatedEmoji.append("\u00A0").append(stickerSet.set.title);
                    }
                    replaceWith = animatedEmoji;
                } else {
                    SpannableStringBuilder loading = new SpannableStringBuilder("xxxxxx");
                    loading.setSpan(new LoadingSpan(titleView[0], AndroidUtilities.dp(100)), 0, loading.length(), Spanned.SPAN_EXCLUSIVE_EXCLUSIVE);
                    replaceWith = loading;
                }
                title.replace(index, index + stickerSetPlaceholder.length(), replaceWith);
                title.setSpan(new ClickableSpan() {
                    @Override
                    public void updateDrawState(@NonNull TextPaint ds) {
                        super.updateDrawState(ds);
                        ds.setUnderlineText(false);
                    }
                    @Override
                    public void onClick(@NonNull View view) {}
                }, index, index + replaceWith.length(), Spanned.SPAN_EXCLUSIVE_EXCLUSIVE);
                titleView[1].setOnLinkPressListener(l -> {
                    ArrayList<TLRPC.InputStickerSet> inputStickerSets = new ArrayList<>();
                    inputStickerSets.add(statusStickerSet);
                    BaseFragment overridenFragment = new BaseFragment() {
                        @Override
                        public Activity getParentActivity() {
                            if (fragment == null) {
                                return null;
                            }
                            return fragment.getParentActivity();
                        }
                        @Override
                        public int getCurrentAccount() {
                            return currentAccount;
                        }
                        @Override
                        public FrameLayout getLayoutContainer() {
                            return bulletinContainer;
                        }
                        @Override
                        public View getFragmentView() {
                            return containerView;
                        }
                        @Override
                        public Dialog showDialog(Dialog dialog) {
                            dialog.show();
                            return dialog;
                        }
                    };
                    if (fragment != null) {
                        overridenFragment.setParentFragment(fragment);
                    }
                    new EmojiPacksAlert(overridenFragment, getContext(), resourcesProvider, inputStickerSets) {
                        @Override
                        protected void onCloseByLink() {
                            PremiumPreviewBottomSheet.this.dismiss();
                        }
                    }.show();
                });
                if (sticker != null) {
                    titleLoaded(title, animated);
                } else {
                    titleView[0].setText(title, null);
                }
            }
            subtitleView.setText(AndroidUtilities.replaceTags(LocaleController.getString(R.string.TelegramPremiumUserStatusDialogSubtitle)));
        } else if (isEmojiStatus) {
            titleView[0].setText(AndroidUtilities.replaceTags(LocaleController.formatString(R.string.TelegramPremiumUserStatusDefaultDialogTitle, ContactsController.formatName(user.first_name, user.last_name))));
            subtitleView.setText(AndroidUtilities.replaceTags(LocaleController.formatString(R.string.TelegramPremiumUserStatusDialogSubtitle, ContactsController.formatName(user.first_name, user.last_name))));
        } else /*if (giftTier != null) {
            if (isOutboundGift) {
                titleView[0].setText(AndroidUtilities.replaceSingleTag(LocaleController.formatString(R.string.TelegramPremiumUserGiftedPremiumOutboundDialogTitleWithPlural, user != null ? user.first_name : "", LocaleController.formatPluralString("GiftMonths", giftTier.getMonths())), Theme.key_windowBackgroundWhiteBlueButton,  AndroidUtilities.REPLACING_TAG_TYPE_LINK, null));
                subtitleView.setText(AndroidUtilities.replaceSingleTag(LocaleController.formatString(R.string.TelegramPremiumUserGiftedPremiumOutboundDialogSubtitle, user != null ? user.first_name : ""), Theme.key_windowBackgroundWhiteBlueButton,  AndroidUtilities.REPLACING_TAG_TYPE_LINK, null));
            } else {
                titleView[0].setText(AndroidUtilities.replaceSingleTag(LocaleController.formatString(R.string.TelegramPremiumUserGiftedPremiumDialogTitleWithPlural, user != null ? user.first_name : "", LocaleController.formatPluralString("GiftMonths", giftTier.getMonths())), Theme.key_windowBackgroundWhiteBlueButton,  AndroidUtilities.REPLACING_TAG_TYPE_LINK, null));
                subtitleView.setText(AndroidUtilities.replaceTags(LocaleController.getString(R.string.TelegramPremiumUserGiftedPremiumDialogSubtitle)));
            }
<<<<<<< HEAD
        } else */ {
            titleView.setText(AndroidUtilities.replaceSingleTag(LocaleController.formatString(R.string.TelegramPremiumUserDialogTitle, ContactsController.formatName(user.first_name, user.last_name)), Theme.key_windowBackgroundWhiteBlueButton, null));
=======
        } else {
            titleView[0].setText(AndroidUtilities.replaceSingleTag(LocaleController.formatString(R.string.TelegramPremiumUserDialogTitle, ContactsController.formatName(user.first_name, user.last_name)), Theme.key_windowBackgroundWhiteBlueButton, AndroidUtilities.REPLACING_TAG_TYPE_LINK, null));
>>>>>>> 23118a4a
            subtitleView.setText(AndroidUtilities.replaceTags(LocaleController.getString(R.string.TelegramPremiumUserDialogSubtitle)));
        }
    }

    @Override
    protected CharSequence getTitle() {
        return LocaleController.getString("TelegramPremium", R.string.TelegramPremium);
    }

    @Override
    protected RecyclerListView.SelectionAdapter createAdapter() {
        return new Adapter();
    }

    private class Adapter extends RecyclerListView.SelectionAdapter {

        @NonNull
        @Override
        public RecyclerView.ViewHolder onCreateViewHolder(@NonNull ViewGroup parent, int viewType) {
            View view;
            Context context = parent.getContext();
            switch (viewType) {
                case 0:
                    LinearLayout linearLayout = new LinearLayout(context) {
                        @Override
                        protected boolean drawChild(Canvas canvas, View child, long drawingTime) {
                            if (child == iconTextureView && enterTransitionInProgress) {
                                return true;
                            }
                            return super.drawChild(canvas, child, drawingTime);
                        }
                    };
                    iconContainer = linearLayout;
                    linearLayout.setOrientation(LinearLayout.VERTICAL);
                    if (overrideTitleIcon == null) {
                        iconTextureView = new GLIconTextureView(context, GLIconRenderer.DIALOG_STYLE) {
                            @Override
                            protected void onAttachedToWindow() {
                                super.onAttachedToWindow();
                                setPaused(false);
                            }

                            @Override
                            protected void onDetachedFromWindow() {
                                super.onDetachedFromWindow();
                                setPaused(true);
                            }
                        };
                        Bitmap bitmap = Bitmap.createBitmap(50, 50, Bitmap.Config.ARGB_8888);
                        Canvas canvas = new Canvas(bitmap);
                        canvas.drawColor(ColorUtils.blendARGB(getThemedColor(Theme.key_premiumGradient2), getThemedColor(Theme.key_dialogBackground), 0.5f));
                        iconTextureView.setBackgroundBitmap(bitmap);
                        iconTextureView.mRenderer.colorKey1 = Theme.key_premiumGradient2;
                        iconTextureView.mRenderer.colorKey2 = Theme.key_premiumGradient1;
                        iconTextureView.mRenderer.updateColors();
                        linearLayout.addView(iconTextureView, LayoutHelper.createLinear(160, 160, Gravity.CENTER_HORIZONTAL));
                    } else {
                        if (overrideTitleIcon.getParent() != null) {
                            ((ViewGroup) overrideTitleIcon.getParent()).removeView(overrideTitleIcon);
                        }
                        linearLayout.addView(overrideTitleIcon, LayoutHelper.createLinear(140, 140, Gravity.CENTER_HORIZONTAL, Gravity.CENTER, 10, 10, 10, 10));
                    }

                    if (titleViewContainer == null) {
                        titleViewContainer = new FrameLayout(context);
                        titleViewContainer.setClipChildren(false);

                        final ColorFilter colorFilter = new PorterDuffColorFilter(ColorUtils.setAlphaComponent(getThemedColor(Theme.key_windowBackgroundWhiteLinkText), 178), PorterDuff.Mode.MULTIPLY);
                        titleView = new LinkSpanDrawable.LinksTextView[2];
                        for (int a = 0; a < 2; ++a) {
                            titleView[a] = new LinkSpanDrawable.LinksTextView(context, resourcesProvider) {
                                private Layout lastLayout;
                                AnimatedEmojiSpan.EmojiGroupedSpans stack;

                                @Override
                                protected void onDetachedFromWindow() {
                                    super.onDetachedFromWindow();
                                    AnimatedEmojiSpan.release(this, stack);
                                    lastLayout = null;
                                }

                                @Override
                                protected void dispatchDraw(Canvas canvas) {
                                    super.dispatchDraw(canvas);
                                    if (lastLayout != getLayout()) {
                                        stack = AnimatedEmojiSpan.update(AnimatedEmojiDrawable.CACHE_TYPE_ALERT_PREVIEW, this, stack, lastLayout = getLayout());
                                    }
                                    AnimatedEmojiSpan.drawAnimatedEmojis(canvas, getLayout(), stack, 0, null, 0, 0, 0, 1f, colorFilter);
                                }

                                @Override
                                protected void onMeasure(int widthMeasureSpec, int heightMeasureSpec) {
                                    super.onMeasure(widthMeasureSpec, MeasureSpec.makeMeasureSpec(99999999, MeasureSpec.AT_MOST));
                                }
                            };
                            titleView[a].setVisibility(a == 0 ? View.VISIBLE : View.GONE);
                            titleView[a].setTextSize(TypedValue.COMPLEX_UNIT_DIP, 16);
                            titleView[a].setTypeface(AndroidUtilities.getTypeface("fonts/rmedium.ttf"));
                            titleView[a].setGravity(Gravity.CENTER_HORIZONTAL);
                            titleView[a].setTextColor(getThemedColor(Theme.key_windowBackgroundWhiteBlackText));
                            titleView[a].setLinkTextColor(getThemedColor(Theme.key_windowBackgroundWhiteLinkText));
                            titleViewContainer.addView(titleView[a], LayoutHelper.createFrame(LayoutHelper.MATCH_PARENT, LayoutHelper.WRAP_CONTENT));
                        }
                    }
                    if (titleViewContainer.getParent() != null) {
                        ((ViewGroup) titleViewContainer.getParent()).removeView(titleViewContainer);
                    }
                    linearLayout.addView(titleViewContainer, LayoutHelper.createLinear(LayoutHelper.WRAP_CONTENT, LayoutHelper.WRAP_CONTENT, 0, Gravity.CENTER_HORIZONTAL, 40, 0, 40, 0));

                    if (subtitleView == null) {
                        subtitleView = new TextView(context);
                        subtitleView.setTextSize(TypedValue.COMPLEX_UNIT_DIP, 14);
                        subtitleView.setGravity(Gravity.CENTER_HORIZONTAL);
                        subtitleView.setTextColor(getThemedColor(Theme.key_windowBackgroundWhiteBlackText));
                        subtitleView.setLinkTextColor(getThemedColor(Theme.key_windowBackgroundWhiteLinkText));
                    }
                    if (subtitleView.getParent() != null) {
                        ((ViewGroup) subtitleView.getParent()).removeView(subtitleView);
                    }
                    linearLayout.addView(subtitleView, LayoutHelper.createLinear(LayoutHelper.MATCH_PARENT, LayoutHelper.WRAP_CONTENT, 0, 0, 16, 9, 16, 20));

                    setTitle(false);

                    starParticlesView = new StarParticlesView(context) {
                        @Override
                        protected void onMeasure(int widthMeasureSpec, int heightMeasureSpec) {
                            super.onMeasure(widthMeasureSpec, heightMeasureSpec);

                            drawable.rect2.set(0, 0, getMeasuredWidth(), getMeasuredHeight() - AndroidUtilities.dp(52));
                        }
                    };
                    FrameLayout frameLayout = new FrameLayout(context) {
                        @Override
                        protected void onMeasure(int widthMeasureSpec, int heightMeasureSpec) {
                            super.onMeasure(widthMeasureSpec, heightMeasureSpec);
                            float y = 0;
                            if (iconTextureView != null) {
                                y = iconTextureView.getTop() + iconTextureView.getMeasuredHeight() / 2f;
                            } else if (overrideTitleIcon != null) {
                                y = overrideTitleIcon.getTop() + overrideTitleIcon.getMeasuredHeight() / 2f;
                            }
                            starParticlesView.setTranslationY(y - starParticlesView.getMeasuredHeight() / 2f);
                        }
                    };
                    frameLayout.setClipChildren(false);
                    frameLayout.addView(starParticlesView);
                    frameLayout.addView(linearLayout);

                    starParticlesView.drawable.useGradient = true;
                    starParticlesView.drawable.useBlur = false;
                    starParticlesView.drawable.forceMaxAlpha = true;
                    starParticlesView.drawable.checkBounds = true;
                    starParticlesView.drawable.init();
                    if (iconTextureView != null) {
                        iconTextureView.setStarParticlesView(starParticlesView);
                    }

                    view = frameLayout;
                    break;
                default:
                case 1:
                    view = new PremiumFeatureCell(context) {
                        @Override
                        protected void dispatchDraw(Canvas canvas) {
                            AndroidUtilities.rectTmp.set(imageView.getLeft(), imageView.getTop(), imageView.getRight(), imageView.getBottom());
                            gradientTools.gradientMatrix(0, 0, getMeasuredWidth(), totalGradientHeight, 0, -data.yOffset);
                            canvas.drawRoundRect(AndroidUtilities.rectTmp, AndroidUtilities.dp(8), AndroidUtilities.dp(8), gradientTools.paint);
                            super.dispatchDraw(canvas);
                        }
                    };
                    break;
                case 2:
                    view = new ShadowSectionCell(context, 12, getThemedColor(Theme.key_windowBackgroundGray));
                    break;
                case 3:
                    view = new View(context) {
                        @Override
                        protected void onMeasure(int widthMeasureSpec, int heightMeasureSpec) {
                            super.onMeasure(widthMeasureSpec, MeasureSpec.makeMeasureSpec(AndroidUtilities.dp(68), MeasureSpec.EXACTLY));
                        }
                    };
                    break;
                case 4:
                    view = new AboutPremiumView(context);
                    break;
            }
            view.setLayoutParams(new RecyclerView.LayoutParams(ViewGroup.LayoutParams.MATCH_PARENT, ViewGroup.LayoutParams.WRAP_CONTENT));
            return new RecyclerListView.Holder(view);
        }

        @Override
        public void onBindViewHolder(@NonNull RecyclerView.ViewHolder holder, int position) {
            if (position >= featuresStartRow && position < featuresEndRow) {
                ((PremiumFeatureCell) holder.itemView).setData(premiumFeatures.get(position - featuresStartRow), position != featuresEndRow - 1);
            }
        }

        @Override
        public int getItemCount() {
            return rowCount;
        }

        @Override
        public int getItemViewType(int position) {
            if (position == paddingRow) {
                return 0;
            } else if (position >= featuresStartRow && position < featuresEndRow) {
                return 1;
            } else if (position == sectionRow) {
                return 2;
            } else if (position == buttonRow) {
                return 3;
            } else if (position == helpUsRow) {
                return 4;
            }
            return super.getItemViewType(position);
        }

        @Override
        public boolean isEnabled(RecyclerView.ViewHolder holder) {
            return holder.getItemViewType() == 1;
        }
    }

    private void measureGradient(int w, int h) {
        int yOffset = 0;
        for (int i = 0; i < premiumFeatures.size(); i++) {
            dummyCell.setData(premiumFeatures.get(i), false);
            dummyCell.measure(View.MeasureSpec.makeMeasureSpec(w, View.MeasureSpec.EXACTLY), View.MeasureSpec.makeMeasureSpec(h, View.MeasureSpec.AT_MOST));
            premiumFeatures.get(i).yOffset = yOffset;
            yOffset += dummyCell.getMeasuredHeight();
        }

        totalGradientHeight = yOffset;
    }

    @Override
    public void show() {
        super.show();
        NotificationCenter.getGlobalInstance().postNotificationName(NotificationCenter.stopAllHeavyOperations, 4);
        if (animateConfetti) {
            AndroidUtilities.runOnUIThread(()->{
                try {
                    container.performHapticFeedback(HapticFeedbackConstants.KEYBOARD_TAP, HapticFeedbackConstants.FLAG_IGNORE_GLOBAL_SETTING);
                } catch (Exception ignored) {}
                fireworksOverlay.start();
            }, 200);
        }
    }

    @Override
    public void dismiss() {
        super.dismiss();
        NotificationCenter.getGlobalInstance().postNotificationName(NotificationCenter.startAllHeavyOperations, 4);
        if (enterAnimator != null) {
            enterAnimator.cancel();
        }

        if (fireworksOverlay.isStarted()) {
            fireworksOverlay.animate().alpha(0).setDuration(150).start();
        }
    }

    @Override
    protected void mainContainerDispatchDraw(Canvas canvas) {
        if (overrideTitleIcon != null) {
            overrideTitleIcon.setVisibility(enterTransitionInProgress ? View.INVISIBLE : View.VISIBLE);
        }
        super.mainContainerDispatchDraw(canvas);
        if (startEnterFromView != null && enterTransitionInProgress) {
            View titleIcon = overrideTitleIcon == null ? iconTextureView : overrideTitleIcon;
            if (titleIcon == overrideTitleIcon) {
                overrideTitleIcon.setVisibility(View.VISIBLE);
            }

            canvas.save();

            float[] points = new float[]{startEnterFromX, startEnterFromY};
            startEnterFromView.getMatrix().mapPoints(points);
            Drawable startEnterFromDrawable = startEnterFromView.getRightDrawable();
            float cxFrom = -coords[0] + startEnterFromX1 + points[0];
            float cyFrom = -coords[1] + startEnterFromY1 + points[1];

            if (AndroidUtilities.isTablet()) {
                View v = fragment.getParentLayout().getView();
                cxFrom += v.getX() + v.getPaddingLeft();
                cyFrom += v.getY() + v.getPaddingTop();
            }

            float fromSize = startEnterFromScale * startEnterFromDrawable.getIntrinsicWidth();
            float toSize = titleIcon.getMeasuredHeight() * 0.8f;
            float toSclale = toSize / fromSize;
            float bigIconFromScale = fromSize / toSize;

            float cxTo = titleIcon.getMeasuredWidth() / 2f;
            View view = titleIcon;
            while (view != container) {
                if (view == null) {
                    break;
                }
                cxTo += view.getX();
                view = (View) view.getParent();
            }
            float cy = 0;
            float cyTo = cy + titleIcon.getY() + ((View) titleIcon.getParent()).getY() + ((View) titleIcon.getParent().getParent()).getY() + titleIcon.getMeasuredHeight() / 2f;

            float x = AndroidUtilities.lerp(cxFrom, cxTo, CubicBezierInterpolator.EASE_OUT_QUINT.getInterpolation(enterTransitionProgress));
            float y = AndroidUtilities.lerp(cyFrom, cyTo, enterTransitionProgress);

            if (startEnterFromDrawable != null) {
                float s = startEnterFromScale * (1f - enterTransitionProgress) + toSclale * enterTransitionProgress;
                canvas.save();
                canvas.scale(s, s, x, y);
                startEnterFromDrawable.setBounds(
                        (int) x - startEnterFromDrawable.getIntrinsicWidth() / 2,
                        (int) y - startEnterFromDrawable.getIntrinsicHeight() / 2,
                        (int) x + startEnterFromDrawable.getIntrinsicWidth() / 2,
                        (int) y + startEnterFromDrawable.getIntrinsicHeight() / 2);
                startEnterFromDrawable.setAlpha((int) (255 * (1f - Utilities.clamp(enterTransitionProgress, 1, 0))));
                startEnterFromDrawable.draw(canvas);
                startEnterFromDrawable.setAlpha(0);
                canvas.restore();

                s = AndroidUtilities.lerp(bigIconFromScale, 1, enterTransitionProgress);
                canvas.scale(s, s, x, y);
                canvas.translate(x - titleIcon.getMeasuredWidth() / 2f, y - titleIcon.getMeasuredHeight() / 2f);
              //  canvas.saveLayerAlpha(0, 0, titleIcon.getMeasuredWidth(), titleIcon.getMeasuredHeight(), (int) (255 * enterTransitionProgress), Canvas.ALL_SAVE_FLAG);
                titleIcon.draw(canvas);
               // canvas.restore();
            }
            canvas.restore();
        }
    }

    @Override
    protected boolean onCustomOpenAnimation() {
        if (startEnterFromView == null) {
            return false;
        }
        enterAnimator = ValueAnimator.ofFloat(0, 1f);
        enterTransitionProgress = 0f;
        enterTransitionInProgress = true;
        iconContainer.invalidate();
        startEnterFromView.getRightDrawable().setAlpha(0);
        startEnterFromView.invalidate();
        if (iconTextureView != null) {
            iconTextureView.startEnterAnimation(-360, 100);
        }
        enterAnimator.addUpdateListener(animation -> {
            enterTransitionProgress = (float) animation.getAnimatedValue();
            container.invalidate();
        });
        enterAnimator.addListener(new AnimatorListenerAdapter() {
            @Override
            public void onAnimationEnd(Animator animation) {
                enterTransitionInProgress = false;
                enterTransitionProgress = 1f;
                iconContainer.invalidate();
                ValueAnimator iconAlphaBack = ValueAnimator.ofInt(0, 255);
                Drawable drawable = startEnterFromView.getRightDrawable();
                iconAlphaBack.addUpdateListener(animation1 -> {
                    drawable.setAlpha((Integer) animation1.getAnimatedValue());
                    startEnterFromView.invalidate();
                });
                iconAlphaBack.start();
                super.onAnimationEnd(animation);
            }
        });
        enterAnimator.setDuration(600);
        enterAnimator.setInterpolator(CubicBezierInterpolator.EASE_OUT_QUINT);
        enterAnimator.start();
        return super.onCustomOpenAnimation();
    }

    @Override
    public void onAttachedToWindow() {
        super.onAttachedToWindow();
        NotificationCenter.getInstance(UserConfig.selectedAccount).addObserver(this, NotificationCenter.groupStickersDidLoad);
    }

    @Override
    public void onDetachedFromWindow() {
        super.onDetachedFromWindow();
        NotificationCenter.getInstance(UserConfig.selectedAccount).removeObserver(this, NotificationCenter.groupStickersDidLoad);
    }

    @Override
    public void didReceivedNotification(int id, int account, Object... args) {
        if (id == NotificationCenter.groupStickersDidLoad) {
            if (statusStickerSet != null && statusStickerSet.id == (long) args[0]) {
                setTitle(true);
            }
        }
    }
}<|MERGE_RESOLUTION|>--- conflicted
+++ resolved
@@ -361,13 +361,8 @@
                 titleView[0].setText(AndroidUtilities.replaceSingleTag(LocaleController.formatString(R.string.TelegramPremiumUserGiftedPremiumDialogTitleWithPlural, user != null ? user.first_name : "", LocaleController.formatPluralString("GiftMonths", giftTier.getMonths())), Theme.key_windowBackgroundWhiteBlueButton,  AndroidUtilities.REPLACING_TAG_TYPE_LINK, null));
                 subtitleView.setText(AndroidUtilities.replaceTags(LocaleController.getString(R.string.TelegramPremiumUserGiftedPremiumDialogSubtitle)));
             }
-<<<<<<< HEAD
         } else */ {
-            titleView.setText(AndroidUtilities.replaceSingleTag(LocaleController.formatString(R.string.TelegramPremiumUserDialogTitle, ContactsController.formatName(user.first_name, user.last_name)), Theme.key_windowBackgroundWhiteBlueButton, null));
-=======
-        } else {
             titleView[0].setText(AndroidUtilities.replaceSingleTag(LocaleController.formatString(R.string.TelegramPremiumUserDialogTitle, ContactsController.formatName(user.first_name, user.last_name)), Theme.key_windowBackgroundWhiteBlueButton, AndroidUtilities.REPLACING_TAG_TYPE_LINK, null));
->>>>>>> 23118a4a
             subtitleView.setText(AndroidUtilities.replaceTags(LocaleController.getString(R.string.TelegramPremiumUserDialogSubtitle)));
         }
     }
