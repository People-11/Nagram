--- conflicted
+++ resolved
@@ -108,13 +108,6 @@
     FrameLayout bulletinContainer;
 
     public PremiumPreviewBottomSheet(BaseFragment fragment, int currentAccount, TLRPC.User user, Theme.ResourcesProvider resourcesProvider) {
-<<<<<<< HEAD
-        this(fragment, currentAccount, user, null, resourcesProvider);
-    }
-
-    public PremiumPreviewBottomSheet(BaseFragment fragment, int currentAccount, TLRPC.User user, Void gift, Theme.ResourcesProvider resourcesProvider) {
-=======
->>>>>>> c71626f8
         super(fragment, false, false, false, resourcesProvider);
         fixNavigationBar();
         this.fragment = fragment;
