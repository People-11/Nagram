package org.telegram.ui.Components.Premium;

import android.animation.Animator;
import android.animation.AnimatorListenerAdapter;
import android.animation.ValueAnimator;
import android.app.Activity;
import android.app.Dialog;
import android.content.Context;
import android.graphics.Bitmap;
import android.graphics.Canvas;
import android.graphics.ColorFilter;
import android.graphics.PorterDuff;
import android.graphics.PorterDuffColorFilter;
import android.graphics.drawable.Drawable;
import android.text.Layout;
import android.text.SpannableStringBuilder;
import android.text.Spanned;
import android.text.TextPaint;
import android.text.style.ClickableSpan;
import android.util.TypedValue;
import android.view.Gravity;
import android.view.HapticFeedbackConstants;
import android.view.View;
import android.view.ViewGroup;
import android.widget.FrameLayout;
import android.widget.LinearLayout;
import android.widget.TextView;

import androidx.annotation.NonNull;
import androidx.core.graphics.ColorUtils;
import androidx.recyclerview.widget.RecyclerView;

import org.telegram.messenger.AndroidUtilities;
import org.telegram.messenger.ContactsController;
import org.telegram.messenger.LocaleController;
import org.telegram.messenger.MediaDataController;
import org.telegram.messenger.NotificationCenter;
import org.telegram.messenger.R;
import org.telegram.messenger.UserConfig;
import org.telegram.messenger.Utilities;
import org.telegram.tgnet.TLRPC;
import org.telegram.ui.ActionBar.BaseFragment;
import org.telegram.ui.ActionBar.SimpleTextView;
import org.telegram.ui.ActionBar.Theme;
import org.telegram.ui.Cells.ShadowSectionCell;
import org.telegram.ui.Components.AnimatedEmojiDrawable;
import org.telegram.ui.Components.AnimatedEmojiSpan;
import org.telegram.ui.Components.BottomSheetWithRecyclerListView;
import org.telegram.ui.Components.CubicBezierInterpolator;
import org.telegram.ui.Components.EmojiPacksAlert;
import org.telegram.ui.Components.FireworksOverlay;
import org.telegram.ui.Components.LayoutHelper;
import org.telegram.ui.Components.LinkSpanDrawable;
import org.telegram.ui.Components.LoadingSpan;
import org.telegram.ui.Components.Premium.GLIcon.GLIconRenderer;
import org.telegram.ui.Components.Premium.GLIcon.GLIconTextureView;
import org.telegram.ui.Components.RecyclerListView;
import org.telegram.ui.PremiumFeatureCell;
import org.telegram.ui.PremiumPreviewFragment;

import java.util.ArrayList;

import tw.nekomimi.nekogram.NekoConfig;

public class PremiumPreviewBottomSheet extends BottomSheetWithRecyclerListView implements NotificationCenter.NotificationCenterDelegate {

    ArrayList<PremiumPreviewFragment.PremiumFeatureData> premiumFeatures = new ArrayList<>();
    int currentAccount;
    TLRPC.User user;
    GiftPremiumBottomSheet.GiftTier giftTier;
    boolean isOutboundGift;

    PremiumFeatureCell dummyCell;
    int totalGradientHeight;

    int rowCount;
    int paddingRow;
    int featuresStartRow;
    int featuresEndRow;
    int sectionRow;
    int helpUsRow;
    int buttonRow;

    FireworksOverlay fireworksOverlay;
    PremiumGradient.PremiumGradientTools gradientTools;
    StarParticlesView starParticlesView;
    GLIconTextureView iconTextureView;
    ViewGroup iconContainer;
    BaseFragment fragment;

    public float startEnterFromX;
    public float startEnterFromY;
    public float startEnterFromX1;
    public float startEnterFromY1;
    public float startEnterFromScale;
    public SimpleTextView startEnterFromView;
    public View overrideTitleIcon;
    public TLRPC.InputStickerSet statusStickerSet;
    public boolean isEmojiStatus;

    int[] coords = new int[2];
    float enterTransitionProgress = 0;
    boolean enterTransitionInProgress;
    ValueAnimator enterAnimator;

    boolean animateConfetti;
    FrameLayout buttonContainer;
    FrameLayout bulletinContainer;

    public PremiumPreviewBottomSheet(BaseFragment fragment, int currentAccount, TLRPC.User user, Theme.ResourcesProvider resourcesProvider) {
        this(fragment, currentAccount, user, null, resourcesProvider);
    }

    public PremiumPreviewBottomSheet(BaseFragment fragment, int currentAccount, TLRPC.User user, GiftPremiumBottomSheet.GiftTier gift, Theme.ResourcesProvider resourcesProvider) {
        super(fragment, false, false, false, resourcesProvider);
        fixNavigationBar();
        this.fragment = fragment;
        topPadding = 0.26f;
        this.user = user;
        this.currentAccount = currentAccount;
        this.giftTier = gift;
        dummyCell = new PremiumFeatureCell(getContext());
        PremiumPreviewFragment.fillPremiumFeaturesList(premiumFeatures, currentAccount);

        if (UserConfig.getInstance(currentAccount).isPremium()) {
            buttonContainer.setVisibility(View.GONE);
        }

        gradientTools = new PremiumGradient.PremiumGradientTools(Theme.key_premiumGradient1, Theme.key_premiumGradient2, Theme.key_premiumGradient3, Theme.key_premiumGradient4);
        gradientTools.exactly = true;
        gradientTools.x1 = 0;
        gradientTools.y1 = 1f;
        gradientTools.x2 = 0;
        gradientTools.y2 = 0f;
        gradientTools.cx = 0;
        gradientTools.cy = 0;

        paddingRow = rowCount++;
        featuresStartRow = rowCount;
        rowCount += premiumFeatures.size();
        featuresEndRow = rowCount;
        sectionRow = rowCount++;
        if (!UserConfig.getInstance(currentAccount).isPremium() && true) {
            buttonRow = rowCount++;
        }
        recyclerListView.setPadding(AndroidUtilities.dp(6), 0, AndroidUtilities.dp(6), 0);
        recyclerListView.setOnItemClickListener((view, position) -> {
            if (view instanceof PremiumFeatureCell) {
                PremiumFeatureCell cell = (PremiumFeatureCell) view;
                PremiumPreviewFragment.sentShowFeaturePreview(currentAccount, cell.data.type);
//                if (cell.data.type == PremiumPreviewFragment.PREMIUM_FEATURE_LIMITS) {
//                    DoubledLimitsBottomSheet bottomSheet = new DoubledLimitsBottomSheet(fragment, currentAccount);
//                    showDialog(bottomSheet);
//                } else {
                    showDialog(new PremiumFeatureBottomSheet(fragment, cell.data.type, false));
              //  }
            }
        });

        MediaDataController.getInstance(currentAccount).preloadPremiumPreviewStickers();
        PremiumPreviewFragment.sentShowScreenStat("profile");

        fireworksOverlay = new FireworksOverlay(getContext());
        container.addView(fireworksOverlay, LayoutHelper.createFrame(LayoutHelper.MATCH_PARENT, LayoutHelper.MATCH_PARENT));

        bulletinContainer = new FrameLayout(getContext());
        containerView.addView(bulletinContainer, LayoutHelper.createFrame(LayoutHelper.MATCH_PARENT, 140, Gravity.BOTTOM | Gravity.FILL_HORIZONTAL));
    }

    public PremiumPreviewBottomSheet setOutboundGift(boolean outboundGift) {
        isOutboundGift = outboundGift;
        return this;
    }

    public PremiumPreviewBottomSheet setAnimateConfetti(boolean animateConfetti) {
        this.animateConfetti = animateConfetti;
        return this;
    }

    private void showDialog(Dialog dialog) {
        if (iconTextureView != null) {
            iconTextureView.setDialogVisible(true);
        }
        starParticlesView.setPaused(true);
        dialog.setOnDismissListener(dialog1 -> {
            if (iconTextureView != null) {
                iconTextureView.setDialogVisible(false);
            }
            starParticlesView.setPaused(false);
        });
        dialog.show();
    }

    @Override
    public void onViewCreated(FrameLayout containerView) {
        super.onViewCreated(containerView);
        currentAccount = UserConfig.selectedAccount;

        PremiumButtonView premiumButtonView = new PremiumButtonView(getContext(), false);
        premiumButtonView.setButton(PremiumPreviewFragment.getPremiumButtonText(currentAccount, null), v -> {
            PremiumPreviewFragment.sentPremiumButtonClick();
            PremiumPreviewFragment.buyPremium(fragment, "profile");
        });

        buttonContainer = new FrameLayout(getContext());

        View buttonDivider = new View(getContext());
        buttonDivider.setBackgroundColor(getThemedColor(Theme.key_divider));
        buttonContainer.addView(buttonDivider, LayoutHelper.createFrame(LayoutHelper.MATCH_PARENT, 1));
        buttonDivider.getLayoutParams().height = 1;
        AndroidUtilities.updateViewVisibilityAnimated(buttonDivider, true, 1f, false);

        if (!UserConfig.getInstance(currentAccount).isPremium()) {
            buttonContainer.addView(premiumButtonView, LayoutHelper.createFrame(LayoutHelper.MATCH_PARENT, 48, Gravity.CENTER_VERTICAL, 16, 0, 16, 0));
            buttonContainer.setBackgroundColor(getThemedColor(Theme.key_dialogBackground));
            containerView.addView(buttonContainer, LayoutHelper.createFrame(LayoutHelper.MATCH_PARENT, 68, Gravity.BOTTOM));
        }
    }

    @Override
    protected void onPreMeasure(int widthMeasureSpec, int heightMeasureSpec) {
        super.onPreMeasure(widthMeasureSpec, heightMeasureSpec);
        measureGradient(View.MeasureSpec.getSize(widthMeasureSpec), View.MeasureSpec.getSize(heightMeasureSpec));
        container.getLocationOnScreen(coords);
    }

    private FrameLayout titleViewContainer;
    private LinkSpanDrawable.LinksTextView titleView[];
    private void titleLoaded(CharSequence newText, boolean animated) {
        if (titleView == null) {
            return;
        }
        titleView[1].setText(newText);
        if (titleView[1].getVisibility() != View.VISIBLE) {
            if (animated) {
                titleView[1].setAlpha(0);
                titleView[1].setVisibility(View.VISIBLE);
                titleView[1].animate().alpha(1).setInterpolator(CubicBezierInterpolator.DEFAULT).setDuration(200).start();
                titleView[0].animate().alpha(0).setInterpolator(CubicBezierInterpolator.DEFAULT).setDuration(200).withEndAction(() -> {
                    titleView[0].setVisibility(View.GONE);
                }).start();

                ValueAnimator heightUpdate = ValueAnimator.ofFloat(0, 1);
                heightUpdate.addUpdateListener(anm -> {
                    float t = (float) anm.getAnimatedValue();
                    titleViewContainer.getLayoutParams().height = AndroidUtilities.lerp(titleView[0].getHeight(), titleView[1].getHeight(), t);
                    titleViewContainer.requestLayout();
                });
                heightUpdate.setInterpolator(CubicBezierInterpolator.DEFAULT);
                heightUpdate.setDuration(200);
                heightUpdate.start();
            } else {
                titleView[1].setAlpha(1);
                titleView[1].setVisibility(View.VISIBLE);
                titleView[0].setAlpha(0);
                titleView[0].setVisibility(View.GONE);
            }
        }
    }

    private TextView subtitleView;
    public void setTitle(boolean animated) {
        if (titleView == null || subtitleView == null) {
            return;
        }
        if (statusStickerSet != null) {
            final String stickerSetPlaceholder = "<STICKERSET>";
            String string = LocaleController.formatString(R.string.TelegramPremiumUserStatusDialogTitle, ContactsController.formatName(user.first_name, user.last_name), stickerSetPlaceholder);
            CharSequence charSequence = AndroidUtilities.replaceSingleTag(string, Theme.key_windowBackgroundWhiteBlueButton, AndroidUtilities.REPLACING_TAG_TYPE_LINK, null);
            SpannableStringBuilder title = charSequence instanceof SpannableStringBuilder ? ((SpannableStringBuilder) charSequence) : new SpannableStringBuilder(charSequence);
            int index = charSequence.toString().indexOf(stickerSetPlaceholder);
            if (index >= 0) {
                TLRPC.TL_messages_stickerSet stickerSet = MediaDataController.getInstance(currentAccount).getStickerSet(statusStickerSet, false);
                TLRPC.Document sticker = null;
                if (stickerSet != null && !stickerSet.documents.isEmpty()) {
                    sticker = stickerSet.documents.get(0);
                    if (stickerSet.set != null) {
                        for (int i = 0; i < stickerSet.documents.size(); ++i) {
                            if (stickerSet.documents.get(i).id == stickerSet.set.thumb_document_id) {
                                sticker = stickerSet.documents.get(i);
                                break;
                            }
                        }
                    }
                }
                SpannableStringBuilder replaceWith;
                if (sticker != null) {
                    SpannableStringBuilder animatedEmoji = new SpannableStringBuilder("x");
                    animatedEmoji.setSpan(new AnimatedEmojiSpan(sticker, titleView[0].getPaint().getFontMetricsInt()), 0, animatedEmoji.length(), Spanned.SPAN_EXCLUSIVE_EXCLUSIVE);
                    if (stickerSet != null && stickerSet.set != null) {
                        animatedEmoji.append("\u00A0").append(stickerSet.set.title);
                    }
                    replaceWith = animatedEmoji;
                } else {
                    SpannableStringBuilder loading = new SpannableStringBuilder("xxxxxx");
                    loading.setSpan(new LoadingSpan(titleView[0], AndroidUtilities.dp(100)), 0, loading.length(), Spanned.SPAN_EXCLUSIVE_EXCLUSIVE);
                    replaceWith = loading;
                }
                title.replace(index, index + stickerSetPlaceholder.length(), replaceWith);
                title.setSpan(new ClickableSpan() {
                    @Override
                    public void updateDrawState(@NonNull TextPaint ds) {
                        super.updateDrawState(ds);
                        ds.setUnderlineText(false);
                    }
                    @Override
                    public void onClick(@NonNull View view) {}
                }, index, index + replaceWith.length(), Spanned.SPAN_EXCLUSIVE_EXCLUSIVE);
                titleView[1].setOnLinkPressListener(l -> {
                    ArrayList<TLRPC.InputStickerSet> inputStickerSets = new ArrayList<>();
                    inputStickerSets.add(statusStickerSet);
                    BaseFragment overridenFragment = new BaseFragment() {
                        @Override
                        public Activity getParentActivity() {
                            if (fragment == null) {
                                return null;
                            }
                            return fragment.getParentActivity();
                        }
                        @Override
                        public int getCurrentAccount() {
                            return currentAccount;
                        }
                        @Override
                        public FrameLayout getLayoutContainer() {
                            return bulletinContainer;
                        }
                        @Override
                        public View getFragmentView() {
                            return containerView;
                        }
                        @Override
                        public Dialog showDialog(Dialog dialog) {
                            dialog.show();
                            return dialog;
                        }
                    };
                    if (fragment != null) {
                        overridenFragment.setParentFragment(fragment);
                    }
                    new EmojiPacksAlert(overridenFragment, getContext(), resourcesProvider, inputStickerSets) {
                        @Override
                        protected void onCloseByLink() {
                            PremiumPreviewBottomSheet.this.dismiss();
                        }
                    }.show();
                });
                if (sticker != null) {
                    titleLoaded(title, animated);
                } else {
                    titleView[0].setText(title, null);
                }
            }
            subtitleView.setText(AndroidUtilities.replaceTags(LocaleController.getString(R.string.TelegramPremiumUserStatusDialogSubtitle)));
        } else if (isEmojiStatus) {
            titleView[0].setText(AndroidUtilities.replaceTags(LocaleController.formatString(R.string.TelegramPremiumUserStatusDefaultDialogTitle, ContactsController.formatName(user.first_name, user.last_name))));
            subtitleView.setText(AndroidUtilities.replaceTags(LocaleController.formatString(R.string.TelegramPremiumUserStatusDialogSubtitle, ContactsController.formatName(user.first_name, user.last_name))));
        } else if (giftTier != null) {
            if (isOutboundGift) {
                titleView[0].setText(AndroidUtilities.replaceSingleTag(LocaleController.formatString(R.string.TelegramPremiumUserGiftedPremiumOutboundDialogTitleWithPlural, user != null ? user.first_name : "", LocaleController.formatPluralString("GiftMonths", giftTier.getMonths())), Theme.key_windowBackgroundWhiteBlueButton,  AndroidUtilities.REPLACING_TAG_TYPE_LINK, null));
                subtitleView.setText(AndroidUtilities.replaceSingleTag(LocaleController.formatString(R.string.TelegramPremiumUserGiftedPremiumOutboundDialogSubtitle, user != null ? user.first_name : ""), Theme.key_windowBackgroundWhiteBlueButton,  AndroidUtilities.REPLACING_TAG_TYPE_LINK, null));
            } else {
                titleView[0].setText(AndroidUtilities.replaceSingleTag(LocaleController.formatString(R.string.TelegramPremiumUserGiftedPremiumDialogTitleWithPlural, user != null ? user.first_name : "", LocaleController.formatPluralString("GiftMonths", giftTier.getMonths())), Theme.key_windowBackgroundWhiteBlueButton,  AndroidUtilities.REPLACING_TAG_TYPE_LINK, null));
                subtitleView.setText(AndroidUtilities.replaceTags(LocaleController.getString(R.string.TelegramPremiumUserGiftedPremiumDialogSubtitle)));
            }
        } else {
            titleView[0].setText(AndroidUtilities.replaceSingleTag(LocaleController.formatString(R.string.TelegramPremiumUserDialogTitle, ContactsController.formatName(user.first_name, user.last_name)), Theme.key_windowBackgroundWhiteBlueButton, AndroidUtilities.REPLACING_TAG_TYPE_LINK, null));
            subtitleView.setText(AndroidUtilities.replaceTags(LocaleController.getString(R.string.TelegramPremiumUserDialogSubtitle)));
        }
    }

    @Override
    protected CharSequence getTitle() {
        return LocaleController.getString("TelegramPremium", R.string.TelegramPremium);
    }

    @Override
    protected RecyclerListView.SelectionAdapter createAdapter() {
        return new Adapter();
    }

    private class Adapter extends RecyclerListView.SelectionAdapter {

        @NonNull
        @Override
        public RecyclerView.ViewHolder onCreateViewHolder(@NonNull ViewGroup parent, int viewType) {
            View view;
            Context context = parent.getContext();
            switch (viewType) {
                case 0:
                    LinearLayout linearLayout = new LinearLayout(context) {
                        @Override
                        protected boolean drawChild(Canvas canvas, View child, long drawingTime) {
                            if (child == iconTextureView && enterTransitionInProgress) {
                                return true;
                            }
                            return super.drawChild(canvas, child, drawingTime);
                        }
                    };
                    iconContainer = linearLayout;
                    linearLayout.setOrientation(LinearLayout.VERTICAL);
                    if (overrideTitleIcon == null) {
                        iconTextureView = new GLIconTextureView(context, GLIconRenderer.DIALOG_STYLE) {
                            @Override
                            protected void onAttachedToWindow() {
                                super.onAttachedToWindow();
                                setPaused(false);
                            }

                            @Override
                            protected void onDetachedFromWindow() {
                                super.onDetachedFromWindow();
                                setPaused(true);
                            }
                        };
                        Bitmap bitmap = Bitmap.createBitmap(50, 50, Bitmap.Config.ARGB_8888);
                        Canvas canvas = new Canvas(bitmap);
                        canvas.drawColor(ColorUtils.blendARGB(getThemedColor(Theme.key_premiumGradient2), getThemedColor(Theme.key_dialogBackground), 0.5f));
                        iconTextureView.setBackgroundBitmap(bitmap);
                        iconTextureView.mRenderer.colorKey1 = Theme.key_premiumGradient2;
                        iconTextureView.mRenderer.colorKey2 = Theme.key_premiumGradient1;
                        iconTextureView.mRenderer.updateColors();
                        linearLayout.addView(iconTextureView, LayoutHelper.createLinear(160, 160, Gravity.CENTER_HORIZONTAL));
                    } else {
                        if (overrideTitleIcon.getParent() != null) {
                            ((ViewGroup) overrideTitleIcon.getParent()).removeView(overrideTitleIcon);
                        }
                        linearLayout.addView(overrideTitleIcon, LayoutHelper.createLinear(140, 140, Gravity.CENTER_HORIZONTAL, Gravity.CENTER, 10, 10, 10, 10));
                    }

                    if (titleViewContainer == null) {
                        titleViewContainer = new FrameLayout(context);
                        titleViewContainer.setClipChildren(false);

                        final ColorFilter colorFilter = new PorterDuffColorFilter(ColorUtils.setAlphaComponent(getThemedColor(Theme.key_windowBackgroundWhiteLinkText), 178), PorterDuff.Mode.MULTIPLY);
                        titleView = new LinkSpanDrawable.LinksTextView[2];
                        for (int a = 0; a < 2; ++a) {
                            titleView[a] = new LinkSpanDrawable.LinksTextView(context, resourcesProvider) {
                                private Layout lastLayout;
                                AnimatedEmojiSpan.EmojiGroupedSpans stack;

                                @Override
                                protected void onDetachedFromWindow() {
                                    super.onDetachedFromWindow();
                                    AnimatedEmojiSpan.release(this, stack);
                                    lastLayout = null;
                                }

                                @Override
                                protected void dispatchDraw(Canvas canvas) {
                                    super.dispatchDraw(canvas);
                                    if (lastLayout != getLayout()) {
                                        stack = AnimatedEmojiSpan.update(AnimatedEmojiDrawable.CACHE_TYPE_ALERT_PREVIEW, this, stack, lastLayout = getLayout());
                                    }
                                    AnimatedEmojiSpan.drawAnimatedEmojis(canvas, getLayout(), stack, 0, null, 0, 0, 0, 1f, colorFilter);
                                }

                                @Override
                                protected void onMeasure(int widthMeasureSpec, int heightMeasureSpec) {
                                    super.onMeasure(widthMeasureSpec, MeasureSpec.makeMeasureSpec(99999999, MeasureSpec.AT_MOST));
                                }
                            };
                            titleView[a].setVisibility(a == 0 ? View.VISIBLE : View.GONE);
                            titleView[a].setTextSize(TypedValue.COMPLEX_UNIT_DIP, 16);
                            titleView[a].setTypeface(AndroidUtilities.getTypeface("fonts/rmedium.ttf"));
                            titleView[a].setGravity(Gravity.CENTER_HORIZONTAL);
                            titleView[a].setTextColor(getThemedColor(Theme.key_windowBackgroundWhiteBlackText));
                            titleView[a].setLinkTextColor(getThemedColor(Theme.key_windowBackgroundWhiteLinkText));
                            titleViewContainer.addView(titleView[a], LayoutHelper.createFrame(LayoutHelper.MATCH_PARENT, LayoutHelper.WRAP_CONTENT));
                        }
                    }
                    if (titleViewContainer.getParent() != null) {
                        ((ViewGroup) titleViewContainer.getParent()).removeView(titleViewContainer);
                    }
                    linearLayout.addView(titleViewContainer, LayoutHelper.createLinear(LayoutHelper.WRAP_CONTENT, LayoutHelper.WRAP_CONTENT, 0, Gravity.CENTER_HORIZONTAL, 40, 0, 40, 0));

                    if (subtitleView == null) {
                        subtitleView = new TextView(context);
                        subtitleView.setTextSize(TypedValue.COMPLEX_UNIT_DIP, 14);
                        subtitleView.setGravity(Gravity.CENTER_HORIZONTAL);
                        subtitleView.setTextColor(getThemedColor(Theme.key_windowBackgroundWhiteBlackText));
                        subtitleView.setLinkTextColor(getThemedColor(Theme.key_windowBackgroundWhiteLinkText));
                    }
                    if (subtitleView.getParent() != null) {
                        ((ViewGroup) subtitleView.getParent()).removeView(subtitleView);
                    }
                    linearLayout.addView(subtitleView, LayoutHelper.createLinear(LayoutHelper.MATCH_PARENT, LayoutHelper.WRAP_CONTENT, 0, 0, 16, 9, 16, 20));

                    setTitle(false);

                    starParticlesView = new StarParticlesView(context) {
                        @Override
                        protected void onMeasure(int widthMeasureSpec, int heightMeasureSpec) {
                            super.onMeasure(widthMeasureSpec, heightMeasureSpec);

                            drawable.rect2.set(0, 0, getMeasuredWidth(), getMeasuredHeight() - AndroidUtilities.dp(52));
                        }
                    };
                    FrameLayout frameLayout = new FrameLayout(context) {
                        @Override
                        protected void onMeasure(int widthMeasureSpec, int heightMeasureSpec) {
                            super.onMeasure(widthMeasureSpec, heightMeasureSpec);
                            float y = 0;
                            if (iconTextureView != null) {
                                y = iconTextureView.getTop() + iconTextureView.getMeasuredHeight() / 2f;
                            } else if (overrideTitleIcon != null) {
                                y = overrideTitleIcon.getTop() + overrideTitleIcon.getMeasuredHeight() / 2f;
                            }
                            starParticlesView.setTranslationY(y - starParticlesView.getMeasuredHeight() / 2f);
                        }
                    };
                    frameLayout.setClipChildren(false);
                    frameLayout.addView(starParticlesView);
                    frameLayout.addView(linearLayout);

                    starParticlesView.drawable.useGradient = true;
                    starParticlesView.drawable.useBlur = false;
                    starParticlesView.drawable.forceMaxAlpha = true;
                    starParticlesView.drawable.checkBounds = true;
                    starParticlesView.drawable.init();
                    if (iconTextureView != null) {
                        iconTextureView.setStarParticlesView(starParticlesView);
                    }

                    view = frameLayout;
                    break;
                default:
                case 1:
                    view = new PremiumFeatureCell(context) {
                        @Override
                        protected void dispatchDraw(Canvas canvas) {
                            AndroidUtilities.rectTmp.set(imageView.getLeft(), imageView.getTop(), imageView.getRight(), imageView.getBottom());
                            gradientTools.gradientMatrix(0, 0, getMeasuredWidth(), totalGradientHeight, 0, -data.yOffset);
                            canvas.drawRoundRect(AndroidUtilities.rectTmp, AndroidUtilities.dp(8), AndroidUtilities.dp(8), gradientTools.paint);
                            super.dispatchDraw(canvas);
                        }
                    };
                    break;
                case 2:
                    view = new ShadowSectionCell(context, 12, getThemedColor(Theme.key_windowBackgroundGray));
                    break;
                case 3:
                    view = new View(context) {
                        @Override
                        protected void onMeasure(int widthMeasureSpec, int heightMeasureSpec) {
                            super.onMeasure(widthMeasureSpec, MeasureSpec.makeMeasureSpec(AndroidUtilities.dp(68), MeasureSpec.EXACTLY));
                        }
                    };
                    break;
                case 4:
                    view = new AboutPremiumView(context);
                    break;
            }
            view.setLayoutParams(new RecyclerView.LayoutParams(ViewGroup.LayoutParams.MATCH_PARENT, ViewGroup.LayoutParams.WRAP_CONTENT));
            return new RecyclerListView.Holder(view);
        }

        @Override
        public void onBindViewHolder(@NonNull RecyclerView.ViewHolder holder, int position) {
            if (position >= featuresStartRow && position < featuresEndRow) {
                ((PremiumFeatureCell) holder.itemView).setData(premiumFeatures.get(position - featuresStartRow), position != featuresEndRow - 1);
            }
        }

        @Override
        public int getItemCount() {
            return rowCount;
        }

        @Override
        public int getItemViewType(int position) {
            if (position == paddingRow) {
                return 0;
            } else if (position >= featuresStartRow && position < featuresEndRow) {
                return 1;
            } else if (position == sectionRow) {
                return 2;
            } else if (position == buttonRow) {
                return 3;
            } else if (position == helpUsRow) {
                return 4;
            }
            return super.getItemViewType(position);
        }

        @Override
        public boolean isEnabled(RecyclerView.ViewHolder holder) {
            return holder.getItemViewType() == 1;
        }
    }

    private void measureGradient(int w, int h) {
        int yOffset = 0;
        for (int i = 0; i < premiumFeatures.size(); i++) {
            dummyCell.setData(premiumFeatures.get(i), false);
            dummyCell.measure(View.MeasureSpec.makeMeasureSpec(w, View.MeasureSpec.EXACTLY), View.MeasureSpec.makeMeasureSpec(h, View.MeasureSpec.AT_MOST));
            premiumFeatures.get(i).yOffset = yOffset;
            yOffset += dummyCell.getMeasuredHeight();
        }

        totalGradientHeight = yOffset;
    }

    @Override
    public void show() {
        super.show();
        NotificationCenter.getGlobalInstance().postNotificationName(NotificationCenter.stopAllHeavyOperations, 4);
        if (animateConfetti) {
            AndroidUtilities.runOnUIThread(()->{
<<<<<<< HEAD
                if (!NekoConfig.disableVibration.Bool()) {
                    try {
                        container.performHapticFeedback(HapticFeedbackConstants.KEYBOARD_TAP, HapticFeedbackConstants.FLAG_IGNORE_GLOBAL_SETTING);
                    } catch (Exception ignored) {
                    }
                    fireworksOverlay.start();
                }
=======
                try {
                    if (!NekoConfig.disableVibration.Bool())
                        container.performHapticFeedback(HapticFeedbackConstants.KEYBOARD_TAP, HapticFeedbackConstants.FLAG_IGNORE_GLOBAL_SETTING);
                } catch (Exception ignored) {}
                fireworksOverlay.start();
>>>>>>> b93a338a
            }, 200);
        }
    }

    @Override
    public void dismiss() {
        super.dismiss();
        NotificationCenter.getGlobalInstance().postNotificationName(NotificationCenter.startAllHeavyOperations, 4);
        if (enterAnimator != null) {
            enterAnimator.cancel();
        }

        if (fireworksOverlay.isStarted()) {
            fireworksOverlay.animate().alpha(0).setDuration(150).start();
        }
    }

    @Override
    protected void mainContainerDispatchDraw(Canvas canvas) {
        if (overrideTitleIcon != null) {
            overrideTitleIcon.setVisibility(enterTransitionInProgress ? View.INVISIBLE : View.VISIBLE);
        }
        super.mainContainerDispatchDraw(canvas);
        if (startEnterFromView != null && enterTransitionInProgress) {
            View titleIcon = overrideTitleIcon == null ? iconTextureView : overrideTitleIcon;
            if (titleIcon == overrideTitleIcon) {
                overrideTitleIcon.setVisibility(View.VISIBLE);
            }

            canvas.save();

            float[] points = new float[]{startEnterFromX, startEnterFromY};
            startEnterFromView.getMatrix().mapPoints(points);
            Drawable startEnterFromDrawable = startEnterFromView.getRightDrawable();
            float cxFrom = -coords[0] + startEnterFromX1 + points[0];
            float cyFrom = -coords[1] + startEnterFromY1 + points[1];

            if (AndroidUtilities.isTablet()) {
                View v = fragment.getParentLayout().getView();
                cxFrom += v.getX() + v.getPaddingLeft();
                cyFrom += v.getY() + v.getPaddingTop();
            }

            float fromSize = startEnterFromScale * startEnterFromDrawable.getIntrinsicWidth();
            float toSize = titleIcon.getMeasuredHeight() * 0.8f;
            float toSclale = toSize / fromSize;
            float bigIconFromScale = fromSize / toSize;

            float cxTo = titleIcon.getMeasuredWidth() / 2f;
            View view = titleIcon;
            while (view != container) {
                if (view == null) {
                    break;
                }
                cxTo += view.getX();
                view = (View) view.getParent();
            }
            float cy = 0;
            float cyTo = cy + titleIcon.getY() + ((View) titleIcon.getParent()).getY() + ((View) titleIcon.getParent().getParent()).getY() + titleIcon.getMeasuredHeight() / 2f;

            float x = AndroidUtilities.lerp(cxFrom, cxTo, CubicBezierInterpolator.EASE_OUT_QUINT.getInterpolation(enterTransitionProgress));
            float y = AndroidUtilities.lerp(cyFrom, cyTo, enterTransitionProgress);

            if (startEnterFromDrawable != null) {
                float s = startEnterFromScale * (1f - enterTransitionProgress) + toSclale * enterTransitionProgress;
                canvas.save();
                canvas.scale(s, s, x, y);
                startEnterFromDrawable.setBounds(
                        (int) x - startEnterFromDrawable.getIntrinsicWidth() / 2,
                        (int) y - startEnterFromDrawable.getIntrinsicHeight() / 2,
                        (int) x + startEnterFromDrawable.getIntrinsicWidth() / 2,
                        (int) y + startEnterFromDrawable.getIntrinsicHeight() / 2);
                startEnterFromDrawable.setAlpha((int) (255 * (1f - Utilities.clamp(enterTransitionProgress, 1, 0))));
                startEnterFromDrawable.draw(canvas);
                startEnterFromDrawable.setAlpha(0);
                canvas.restore();

                s = AndroidUtilities.lerp(bigIconFromScale, 1, enterTransitionProgress);
                canvas.scale(s, s, x, y);
                canvas.translate(x - titleIcon.getMeasuredWidth() / 2f, y - titleIcon.getMeasuredHeight() / 2f);
              //  canvas.saveLayerAlpha(0, 0, titleIcon.getMeasuredWidth(), titleIcon.getMeasuredHeight(), (int) (255 * enterTransitionProgress), Canvas.ALL_SAVE_FLAG);
                titleIcon.draw(canvas);
               // canvas.restore();
            }
            canvas.restore();
        }
    }

    @Override
    protected boolean onCustomOpenAnimation() {
        if (startEnterFromView == null) {
            return false;
        }
        enterAnimator = ValueAnimator.ofFloat(0, 1f);
        enterTransitionProgress = 0f;
        enterTransitionInProgress = true;
        iconContainer.invalidate();
        startEnterFromView.getRightDrawable().setAlpha(0);
        startEnterFromView.invalidate();
        if (iconTextureView != null) {
            iconTextureView.startEnterAnimation(-360, 100);
        }
        enterAnimator.addUpdateListener(animation -> {
            enterTransitionProgress = (float) animation.getAnimatedValue();
            container.invalidate();
        });
        enterAnimator.addListener(new AnimatorListenerAdapter() {
            @Override
            public void onAnimationEnd(Animator animation) {
                enterTransitionInProgress = false;
                enterTransitionProgress = 1f;
                iconContainer.invalidate();
                ValueAnimator iconAlphaBack = ValueAnimator.ofInt(0, 255);
                Drawable drawable = startEnterFromView.getRightDrawable();
                iconAlphaBack.addUpdateListener(animation1 -> {
                    drawable.setAlpha((Integer) animation1.getAnimatedValue());
                    startEnterFromView.invalidate();
                });
                iconAlphaBack.start();
                super.onAnimationEnd(animation);
            }
        });
        enterAnimator.setDuration(600);
        enterAnimator.setInterpolator(CubicBezierInterpolator.EASE_OUT_QUINT);
        enterAnimator.start();
        return super.onCustomOpenAnimation();
    }

    @Override
    public void onAttachedToWindow() {
        super.onAttachedToWindow();
        NotificationCenter.getInstance(UserConfig.selectedAccount).addObserver(this, NotificationCenter.groupStickersDidLoad);
    }

    @Override
    public void onDetachedFromWindow() {
        super.onDetachedFromWindow();
        NotificationCenter.getInstance(UserConfig.selectedAccount).removeObserver(this, NotificationCenter.groupStickersDidLoad);
    }

    @Override
    public void didReceivedNotification(int id, int account, Object... args) {
        if (id == NotificationCenter.groupStickersDidLoad) {
            if (statusStickerSet != null && statusStickerSet.id == (long) args[0]) {
                setTitle(true);
            }
        }
    }
}<|MERGE_RESOLUTION|>--- conflicted
+++ resolved
@@ -607,21 +607,11 @@
         NotificationCenter.getGlobalInstance().postNotificationName(NotificationCenter.stopAllHeavyOperations, 4);
         if (animateConfetti) {
             AndroidUtilities.runOnUIThread(()->{
-<<<<<<< HEAD
-                if (!NekoConfig.disableVibration.Bool()) {
-                    try {
-                        container.performHapticFeedback(HapticFeedbackConstants.KEYBOARD_TAP, HapticFeedbackConstants.FLAG_IGNORE_GLOBAL_SETTING);
-                    } catch (Exception ignored) {
-                    }
-                    fireworksOverlay.start();
-                }
-=======
                 try {
                     if (!NekoConfig.disableVibration.Bool())
                         container.performHapticFeedback(HapticFeedbackConstants.KEYBOARD_TAP, HapticFeedbackConstants.FLAG_IGNORE_GLOBAL_SETTING);
                 } catch (Exception ignored) {}
                 fireworksOverlay.start();
->>>>>>> b93a338a
             }, 200);
         }
     }
