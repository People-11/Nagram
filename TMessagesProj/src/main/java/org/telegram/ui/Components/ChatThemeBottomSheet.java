package org.telegram.ui.Components;

import android.animation.Animator;
import android.animation.AnimatorListenerAdapter;
import android.animation.ValueAnimator;
import android.annotation.SuppressLint;
import android.graphics.Bitmap;
import android.graphics.BitmapShader;
import android.graphics.Canvas;
import android.graphics.Color;
import android.graphics.Paint;
import android.graphics.PorterDuff;
import android.graphics.PorterDuffColorFilter;
import android.graphics.PorterDuffXfermode;
import android.graphics.Shader;
import android.graphics.drawable.Drawable;
import android.net.Uri;
import android.os.Bundle;
import android.text.TextUtils;
import android.util.TypedValue;
import android.view.Gravity;
import android.view.MotionEvent;
import android.view.View;
import android.view.ViewGroup;
import android.widget.FrameLayout;
import android.widget.ImageView;
import android.widget.TextView;
import android.widget.Toast;

import androidx.annotation.NonNull;
import androidx.recyclerview.widget.LinearLayoutManager;
import androidx.recyclerview.widget.LinearSmoothScroller;
import androidx.recyclerview.widget.RecyclerView;

import org.telegram.messenger.AndroidUtilities;
import org.telegram.messenger.ApplicationLoader;
import org.telegram.messenger.ChatThemeController;
import org.telegram.messenger.FileLoader;
import org.telegram.messenger.FileLog;
import org.telegram.messenger.LocaleController;
import org.telegram.messenger.MediaDataController;
import org.telegram.messenger.NotificationCenter;
import org.telegram.messenger.R;
import org.telegram.messenger.SharedConfig;
import org.telegram.messenger.Utilities;
import org.telegram.tgnet.ConnectionsManager;
import org.telegram.tgnet.ResultCallback;
import org.telegram.tgnet.TLRPC;
import org.telegram.ui.ActionBar.AlertDialog;
import org.telegram.ui.ActionBar.BottomSheet;
import org.telegram.ui.ActionBar.EmojiThemes;
import org.telegram.ui.ActionBar.Theme;
import org.telegram.ui.ActionBar.ThemeDescription;
import org.telegram.ui.Cells.DrawerProfileCell;
import org.telegram.ui.Cells.ThemesHorizontalListCell;
import org.telegram.ui.ChatActivity;

import java.io.File;
import java.io.FileInputStream;
import java.lang.ref.WeakReference;
import java.util.ArrayList;
import java.util.HashMap;
import java.util.List;
import java.util.Objects;

public class ChatThemeBottomSheet extends BottomSheet implements NotificationCenter.NotificationCenterDelegate {

    private FrameLayout rootLayout;
    private final Adapter adapter;
    private final ChatActivity.ThemeDelegate themeDelegate;
    private final EmojiThemes originalTheme;
    private final boolean originalIsDark;
    private final ChatActivity chatActivity;
    private final RecyclerListView recyclerView;
    private final LinearLayoutManager layoutManager;
    private final FlickerLoadingView progressView;
    private final TextView titleView;
    private final RLottieDrawable darkThemeDrawable;
    private final RLottieImageView darkThemeView;
    private final LinearSmoothScroller scroller;
    private final View applyButton;
    private TextView applyTextView;
    private TextView resetTextView;
    private ChatThemeItem selectedItem;
    private boolean forceDark;
    private boolean isApplyClicked;
    private boolean isLightDarkChangeAnimation;
    private int prevSelectedPosition = -1;
    private View changeDayNightView;
    private float changeDayNightViewProgress;
    private ValueAnimator changeDayNightViewAnimator;
    HintView hintView;

    public ChatThemeBottomSheet(final ChatActivity chatActivity, ChatActivity.ThemeDelegate themeDelegate) {
        super(chatActivity.getParentActivity(), true, themeDelegate);
        this.chatActivity = chatActivity;
        this.themeDelegate = themeDelegate;
        this.originalTheme = themeDelegate.getCurrentTheme();
        this.originalIsDark = Theme.getActiveTheme().isDark();
        adapter = new Adapter(currentAccount, themeDelegate, ThemeSmallPreviewView.TYPE_DEFAULT);
        setDimBehind(false);
        setCanDismissWithSwipe(false);
        setApplyBottomPadding(false);
        drawNavigationBar = true;

        rootLayout = new FrameLayout(getContext());
        setCustomView(rootLayout);

        titleView = new TextView(getContext());
        titleView.setEllipsize(TextUtils.TruncateAt.MIDDLE);
        titleView.setLines(1);
        titleView.setSingleLine(true);
        titleView.setText(LocaleController.getString("SelectTheme", R.string.SelectTheme));
        titleView.setTextColor(getThemedColor(Theme.key_dialogTextBlack));
        titleView.setTextSize(TypedValue.COMPLEX_UNIT_DIP, 20);
        titleView.setTypeface(AndroidUtilities.getTypeface("fonts/rmedium.ttf"));
        titleView.setPadding(AndroidUtilities.dp(21), AndroidUtilities.dp(6), AndroidUtilities.dp(21), AndroidUtilities.dp(8));
        rootLayout.addView(titleView, LayoutHelper.createFrame(LayoutHelper.MATCH_PARENT, LayoutHelper.WRAP_CONTENT, Gravity.TOP | Gravity.START, 0, 0, 62, 0));

        int drawableColor = getThemedColor(Theme.key_featuredStickers_addButton);
        int drawableSize = AndroidUtilities.dp(28);
        darkThemeDrawable = new RLottieDrawable(R.raw.sun_outline, "" + R.raw.sun_outline, drawableSize, drawableSize, false, null);
        forceDark = !Theme.getActiveTheme().isDark();
        setForceDark(Theme.getActiveTheme().isDark(), false);
        darkThemeDrawable.setAllowDecodeSingleFrame(true);
        darkThemeDrawable.setPlayInDirectionOfCustomEndFrame(true);
        darkThemeDrawable.setColorFilter(new PorterDuffColorFilter(drawableColor, PorterDuff.Mode.MULTIPLY));

        darkThemeView = new RLottieImageView(getContext());
        darkThemeView.setAnimation(darkThemeDrawable);
        darkThemeView.setScaleType(ImageView.ScaleType.CENTER);
        darkThemeView.setOnClickListener(view -> {
            if (changeDayNightViewAnimator != null) {
                return;
            }
            setupLightDarkTheme(!forceDark);
        });
        rootLayout.addView(darkThemeView, LayoutHelper.createFrame(44, 44, Gravity.TOP | Gravity.END, 0, -2, 7, 0));

        scroller = new LinearSmoothScroller(getContext()) {
            @Override
            protected int calculateTimeForScrolling(int dx) {
                return super.calculateTimeForScrolling(dx) * 6;
            }
        };
        recyclerView = new RecyclerListView(getContext());
        recyclerView.setAdapter(adapter);
        recyclerView.setClipChildren(false);
        recyclerView.setClipToPadding(false);
        recyclerView.setHasFixedSize(true);
        recyclerView.setItemAnimator(null);
        recyclerView.setNestedScrollingEnabled(false);
        recyclerView.setLayoutManager(layoutManager = new LinearLayoutManager(getContext(), LinearLayoutManager.HORIZONTAL, false));
        recyclerView.setPadding(AndroidUtilities.dp(12), 0, AndroidUtilities.dp(12), 0);
        recyclerView.setOnItemClickListener((view, position) -> {
            if (adapter.items.get(position) == selectedItem || changeDayNightView != null) {
                return;
            }
            selectedItem = adapter.items.get(position);
            isLightDarkChangeAnimation = false;
            if (selectedItem.chatTheme == null || selectedItem.chatTheme.showAsDefaultStub) {
                applyTextView.animate().alpha(0f).setDuration(300).start();
                resetTextView.animate().alpha(1f).setDuration(300).start();
            } else {
                resetTextView.animate().alpha(0f).setDuration(300).start();
                applyTextView.animate().alpha(1f).setDuration(300).start();
            }
            if (selectedItem.chatTheme.showAsDefaultStub) {
                themeDelegate.setCurrentTheme(null, true, forceDark);
            } else {
                themeDelegate.setCurrentTheme(selectedItem.chatTheme, true, forceDark);
            }
            adapter.setSelectedItem(position);
            containerView.postDelayed(new Runnable() {
                @Override
                public void run() {
                    RecyclerView.LayoutManager layoutManager = recyclerView.getLayoutManager();
                    if (layoutManager != null) {
                        final int targetPosition = position > prevSelectedPosition
                                ? Math.min(position + 1, adapter.items.size() - 1)
                                : Math.max(position - 1, 0);
                        scroller.setTargetPosition(targetPosition);
                        layoutManager.startSmoothScroll(scroller);
                    }
                    prevSelectedPosition = position;
                }
            }, 100);
            for (int i = 0; i < recyclerView.getChildCount(); i++) {
                ThemeSmallPreviewView child = (ThemeSmallPreviewView) recyclerView.getChildAt(i);
                if (child != view) {
                    child.cancelAnimation();
                }
            }
            if (!adapter.items.get(position).chatTheme.showAsDefaultStub) {
                ((ThemeSmallPreviewView) view).playEmojiAnimation();
            }
        });

        progressView = new FlickerLoadingView(getContext(), resourcesProvider);
        progressView.setViewType(FlickerLoadingView.CHAT_THEMES_TYPE);
        progressView.setVisibility(View.VISIBLE);
        rootLayout.addView(progressView, LayoutHelper.createFrame(LayoutHelper.MATCH_PARENT, 104, Gravity.START, 0, 44, 0, 0));

        rootLayout.addView(recyclerView, LayoutHelper.createFrame(LayoutHelper.MATCH_PARENT, 104, Gravity.START, 0, 44, 0, 0));

        applyButton = new View(getContext());
        applyButton.setBackground(Theme.createSimpleSelectorRoundRectDrawable(AndroidUtilities.dp(6), getThemedColor(Theme.key_featuredStickers_addButton), getThemedColor(Theme.key_featuredStickers_addButtonPressed)));
        applyButton.setEnabled(false);
        applyButton.setOnClickListener((view) -> applySelectedTheme());
        rootLayout.addView(applyButton, LayoutHelper.createFrame(LayoutHelper.MATCH_PARENT, 48, Gravity.START, 16, 162, 16, 16));

        resetTextView = new TextView(getContext());
        resetTextView.setAlpha(0f);
        resetTextView.setEllipsize(TextUtils.TruncateAt.END);
        resetTextView.setGravity(Gravity.CENTER);
        resetTextView.setLines(1);
        resetTextView.setSingleLine(true);
        resetTextView.setText(themeDelegate.getCurrentTheme() == null ? LocaleController.getString("DoNoSetTheme", R.string.DoNoSetTheme) : LocaleController.getString("ChatResetTheme", R.string.ChatResetTheme));
        resetTextView.setTextColor(getThemedColor(Theme.key_featuredStickers_buttonText));
        resetTextView.setTextSize(TypedValue.COMPLEX_UNIT_DIP, 15);
        resetTextView.setTypeface(AndroidUtilities.getTypeface("fonts/rmedium.ttf"));
        resetTextView.setVisibility(View.INVISIBLE);
        rootLayout.addView(resetTextView, LayoutHelper.createFrame(LayoutHelper.MATCH_PARENT, 48, Gravity.START, 16, 162, 16, 16));

        applyTextView = new TextView(getContext());
        applyTextView.setEllipsize(TextUtils.TruncateAt.END);
        applyTextView.setGravity(Gravity.CENTER);
        applyTextView.setLines(1);
        applyTextView.setSingleLine(true);
        applyTextView.setText(LocaleController.getString("ChatApplyTheme", R.string.ChatApplyTheme));
        applyTextView.setTextColor(getThemedColor(Theme.key_featuredStickers_buttonText));
        applyTextView.setTextSize(TypedValue.COMPLEX_UNIT_DIP, 15);
        applyTextView.setTypeface(AndroidUtilities.getTypeface("fonts/rmedium.ttf"));
        applyTextView.setVisibility(View.INVISIBLE);
        rootLayout.addView(applyTextView, LayoutHelper.createFrame(LayoutHelper.MATCH_PARENT, 48, Gravity.START, 16, 162, 16, 16));
    }

    @Override
    protected void onCreate(Bundle savedInstanceState) {
        super.onCreate(savedInstanceState);
        ChatThemeController.preloadAllWallpaperThumbs(true);
        ChatThemeController.preloadAllWallpaperThumbs(false);
        ChatThemeController.preloadAllWallpaperImages(true);
        ChatThemeController.preloadAllWallpaperImages(false);
        NotificationCenter.getGlobalInstance().addObserver(this, NotificationCenter.emojiLoaded);

        isApplyClicked = false;
        List<EmojiThemes> cachedThemes = themeDelegate.getCachedThemes();
        if (cachedThemes == null || cachedThemes.isEmpty()) {
            ChatThemeController.requestAllChatThemes(new ResultCallback<List<EmojiThemes>>() {
                @Override
                public void onComplete(List<EmojiThemes> result) {
                    if (result != null && !result.isEmpty()) {
                        themeDelegate.setCachedThemes(result);
                    }
                    onDataLoaded(result);
                }

                @Override
                public void onError(TLRPC.TL_error error) {
                    Toast.makeText(getContext(), error.text, Toast.LENGTH_SHORT).show();
                }
            }, true);
        } else {
            onDataLoaded(cachedThemes);
        }


        if (chatActivity.getCurrentUser() != null && SharedConfig.dayNightThemeSwitchHintCount > 0 && !chatActivity.getCurrentUser().self) {
            SharedConfig.updateDayNightThemeSwitchHintCount(SharedConfig.dayNightThemeSwitchHintCount - 1);
            hintView = new HintView(getContext(), 9, chatActivity.getResourceProvider());
            hintView.setVisibility(View.INVISIBLE);
            hintView.setShowingDuration(5000);
            hintView.setBottomOffset(-AndroidUtilities.dp(8));
            hintView.setText(AndroidUtilities.replaceTags(LocaleController.formatString("ChatThemeDayNightSwitchTooltip", R.string.ChatThemeDayNightSwitchTooltip, chatActivity.getCurrentUser().first_name)));
            AndroidUtilities.runOnUIThread(() -> {
                hintView.showForView(darkThemeView, true);
            }, 1500);

            container.addView(hintView, LayoutHelper.createFrame(LayoutHelper.WRAP_CONTENT, LayoutHelper.WRAP_CONTENT, Gravity.LEFT | Gravity.TOP, 10, 0, 10, 0));
        }
    }

    @Override
    public void onContainerTranslationYChanged(float y) {
        if (hintView != null) {
            hintView.hide();
        }
    }

    @Override
    public void onBackPressed() {
        close();
    }

    @Override
    public void dismiss() {
        NotificationCenter.getGlobalInstance().removeObserver(this, NotificationCenter.emojiLoaded);
        super.dismiss();
        if (!isApplyClicked) {
            themeDelegate.setCurrentTheme(originalTheme, true, originalIsDark);
        }
    }

    public void close() {
        if (hasChanges()) {
            AlertDialog.Builder builder = new AlertDialog.Builder(getContext(), resourcesProvider);
            builder.setTitle(LocaleController.getString("ChatThemeSaveDialogTitle", R.string.ChatThemeSaveDialogTitle));
            builder.setSubtitle(LocaleController.getString("ChatThemeSaveDialogText", R.string.ChatThemeSaveDialogText));
            builder.setPositiveButton(LocaleController.getString("ChatThemeSaveDialogApply", R.string.ChatThemeSaveDialogApply), (dialogInterface, i) -> applySelectedTheme());
            builder.setNegativeButton(LocaleController.getString("ChatThemeSaveDialogDiscard", R.string.ChatThemeSaveDialogDiscard), (dialogInterface, i) -> dismiss());
            builder.show();
        } else {
            dismiss();
        }
    }

    @SuppressLint("NotifyDataSetChanged")
    @Override
    public void didReceivedNotification(int id, int account, Object... args) {
        if (id == NotificationCenter.emojiLoaded) {
            adapter.notifyDataSetChanged();
        }
    }

    @Override
    public ArrayList<ThemeDescription> getThemeDescriptions() {
        ThemeDescription.ThemeDescriptionDelegate descriptionDelegate = new ThemeDescription.ThemeDescriptionDelegate() {
            private boolean isAnimationStarted = false;

            @Override
            public void onAnimationProgress(float progress) {
                if (progress == 0f && !isAnimationStarted) {
                    onAnimationStart();
                    isAnimationStarted = true;
                }
                darkThemeDrawable.setColorFilter(new PorterDuffColorFilter(getThemedColor(Theme.key_featuredStickers_addButton), PorterDuff.Mode.MULTIPLY));
<<<<<<< HEAD
                setOverlayNavBarColor(getThemedColor(Theme.key_dialogBackground));
=======
                setOverlayNavBarColor(getThemedColor(Theme.key_windowBackgroundGray));
>>>>>>> e3fcc75e
                if (isLightDarkChangeAnimation) {
                    setItemsAnimationProgress(progress);
                }
                if (progress == 1f && isAnimationStarted) {
                    isLightDarkChangeAnimation = false;
                    onAnimationEnd();
                    isAnimationStarted = false;
                }
            }

            @Override
            public void didSetColor() {
            }
        };
        ArrayList<ThemeDescription> themeDescriptions = new ArrayList<>();
        themeDescriptions.add(new ThemeDescription(null, ThemeDescription.FLAG_BACKGROUNDFILTER, null, null, new Drawable[]{shadowDrawable}, descriptionDelegate, Theme.key_dialogBackground));
        themeDescriptions.add(new ThemeDescription(titleView, ThemeDescription.FLAG_TEXTCOLOR, null, null, null, null, Theme.key_dialogTextBlack));
        themeDescriptions.add(new ThemeDescription(recyclerView, ThemeDescription.FLAG_CELLBACKGROUNDCOLOR, new Class[]{ThemeSmallPreviewView.class}, null, null, null, Theme.key_dialogBackgroundGray));
        themeDescriptions.add(new ThemeDescription(applyButton, ThemeDescription.FLAG_BACKGROUNDFILTER, null, null, null, null, Theme.key_featuredStickers_addButton));
        themeDescriptions.add(new ThemeDescription(applyButton, ThemeDescription.FLAG_BACKGROUNDFILTER | ThemeDescription.FLAG_DRAWABLESELECTEDSTATE, null, null, null, null, Theme.key_featuredStickers_addButtonPressed));
        for (ThemeDescription description : themeDescriptions) {
            description.resourcesProvider = themeDelegate;
        }
        return themeDescriptions;
    }

    @SuppressLint("NotifyDataSetChanged")
    public void setupLightDarkTheme(boolean isDark) {
        if (changeDayNightViewAnimator != null) {
            changeDayNightViewAnimator.cancel();
        }
        FrameLayout decorView1 = (FrameLayout) chatActivity.getParentActivity().getWindow().getDecorView();
        FrameLayout decorView2 = (FrameLayout) getWindow().getDecorView();
        Bitmap bitmap = Bitmap.createBitmap(decorView2.getWidth(), decorView2.getHeight(), Bitmap.Config.ARGB_8888);
        Canvas bitmapCanvas = new Canvas(bitmap);
        darkThemeView.setAlpha(0f);
        decorView1.draw(bitmapCanvas);
        decorView2.draw(bitmapCanvas);
        darkThemeView.setAlpha(1f);

        Paint xRefPaint = new Paint(Paint.ANTI_ALIAS_FLAG);
        xRefPaint.setColor(0xff000000);
        xRefPaint.setXfermode(new PorterDuffXfermode(PorterDuff.Mode.CLEAR));

        Paint bitmapPaint = new Paint(Paint.ANTI_ALIAS_FLAG);
        bitmapPaint.setFilterBitmap(true);
        int[] position = new int[2];
        darkThemeView.getLocationInWindow(position);
        float x = position[0];
        float y = position[1];
        float cx = x + darkThemeView.getMeasuredWidth() / 2f;
        float cy = y + darkThemeView.getMeasuredHeight() / 2f;

        float r = Math.max(bitmap.getHeight(), bitmap.getWidth()) * 0.9f;

        Shader bitmapShader = new BitmapShader(bitmap, Shader.TileMode.CLAMP, Shader.TileMode.CLAMP);
        bitmapPaint.setShader(bitmapShader);
        changeDayNightView = new View(getContext()) {
            @Override
            protected void onDraw(Canvas canvas) {
                super.onDraw(canvas);
                if (isDark) {
                    if (changeDayNightViewProgress > 0f) {
                        bitmapCanvas.drawCircle(cx, cy, r * changeDayNightViewProgress, xRefPaint);
                    }
                    canvas.drawBitmap(bitmap, 0, 0, bitmapPaint);
                } else {
                    canvas.drawCircle(cx, cy, r * (1f - changeDayNightViewProgress), bitmapPaint);
                }
                canvas.save();
                canvas.translate(x, y);
                darkThemeView.draw(canvas);
                canvas.restore();
            }
        };
        changeDayNightViewProgress = 0f;
        changeDayNightViewAnimator = ValueAnimator.ofFloat(0, 1f);
        changeDayNightViewAnimator.addUpdateListener(new ValueAnimator.AnimatorUpdateListener() {
            boolean changedNavigationBarColor = false;
            @Override
            public void onAnimationUpdate(ValueAnimator valueAnimator) {
                changeDayNightViewProgress = (float) valueAnimator.getAnimatedValue();
                changeDayNightView.invalidate();
                if (!changedNavigationBarColor && changeDayNightViewProgress > .5f) {
                    changedNavigationBarColor = true;
                    AndroidUtilities.setLightNavigationBar(getWindow(), !isDark);
                    AndroidUtilities.setNavigationBarColor(getWindow(), getThemedColor(Theme.key_windowBackgroundGray));
                }
            }
        });
        changeDayNightViewAnimator.addListener(new AnimatorListenerAdapter() {
            @Override
            public void onAnimationEnd(Animator animation) {
                if (changeDayNightView != null) {
                    if (changeDayNightView.getParent() != null) {
                        ((ViewGroup) changeDayNightView.getParent()).removeView(changeDayNightView);
                    }
                    changeDayNightView = null;
                }
                changeDayNightViewAnimator = null;
                super.onAnimationEnd(animation);
            }
        });
        changeDayNightViewAnimator.setDuration(400);
        changeDayNightViewAnimator.setInterpolator(Easings.easeInOutQuad);
        changeDayNightViewAnimator.start();

        decorView2.addView(changeDayNightView, new ViewGroup.LayoutParams(LayoutHelper.MATCH_PARENT, LayoutHelper.MATCH_PARENT));

        AndroidUtilities.runOnUIThread(() -> {
            if (adapter == null || adapter.items == null) {
                return;
            }
            setForceDark(isDark, true);
            if (selectedItem != null) {
                isLightDarkChangeAnimation = true;
                if (selectedItem.chatTheme.showAsDefaultStub) {
                    themeDelegate.setCurrentTheme(null, false, isDark);
                } else {
                    themeDelegate.setCurrentTheme(selectedItem.chatTheme, false, isDark);
                }
            }
            if (adapter != null && adapter.items != null) {
                for (int i = 0; i < adapter.items.size(); i++) {
                    adapter.items.get(i).themeIndex = isDark ? 1 : 0;
                }
                adapter.notifyDataSetChanged();
            }
        });
    }

    @Override
    protected boolean onContainerTouchEvent(MotionEvent event) {
        if (event == null || !hasChanges()) {
            return false;
        }
        int x = (int) event.getX();
        int y = (int) event.getY();
        boolean touchInsideContainer = y >= containerView.getTop()
                && x >= containerView.getLeft()
                && x <= containerView.getRight();
        if (touchInsideContainer) {
            return false;
        } else {
            chatActivity.getFragmentView().dispatchTouchEvent(event);
            return true;
        }
    }

    private void onDataLoaded(List<EmojiThemes> result) {
        if (result == null || result.isEmpty()) {
            return;
        }

        ChatThemeItem noThemeItem = new ChatThemeItem(result.get(0));
        List<ChatThemeItem> items = new ArrayList<>(result.size());
        EmojiThemes currentTheme = themeDelegate.getCurrentTheme();

        items.add(0, noThemeItem);
        selectedItem = noThemeItem;

        for (int i = 1; i < result.size(); ++i) {
            EmojiThemes chatTheme = result.get(i);
            ChatThemeItem item = new ChatThemeItem(chatTheme);

            chatTheme.loadPreviewColors(currentAccount);

            item.themeIndex = forceDark ? 1 : 0;
            items.add(item);
        }
        adapter.setItems(items);
        applyButton.setEnabled(true);
        applyTextView.setAlpha(0f);
        resetTextView.setAlpha(0f);
        recyclerView.setAlpha(0f);

        applyTextView.setVisibility(View.VISIBLE);
        resetTextView.setVisibility(View.VISIBLE);
        darkThemeView.setVisibility(View.VISIBLE);

        boolean showRestText = false;
        if (currentTheme != null) {
            int selectedPosition = -1;
            for (int i = 0; i != items.size(); ++i) {
                if (items.get(i).chatTheme.getEmoticon().equals(currentTheme.getEmoticon())) {
                    selectedItem = items.get(i);
                    selectedPosition = i;
                    break;
                }
            }
            if (selectedPosition != -1) {
                prevSelectedPosition = selectedPosition;
                adapter.setSelectedItem(selectedPosition);
                if (selectedPosition > 0 && selectedPosition < items.size() / 2) {
                    selectedPosition -= 1;
                }
                int finalSelectedPosition = Math.min(selectedPosition, adapter.items.size() - 1);
                layoutManager.scrollToPositionWithOffset(finalSelectedPosition, 0);
            }
        } else {
            showRestText = true;
            adapter.setSelectedItem(0);
            layoutManager.scrollToPositionWithOffset(0, 0);
        }

        recyclerView.animate().alpha(1f).setDuration(150).start();
        resetTextView.animate().alpha(showRestText ? 1f : 0).setDuration(150).start();
        applyTextView.animate().alpha(showRestText ? 0f : 1).setDuration(150).start();
        progressView.animate().alpha(0f).setListener(new HideViewAfterAnimation(progressView)).setDuration(150).start();
    }

    private void onAnimationStart() {
        if (adapter != null && adapter.items != null) {
            for (ChatThemeItem item : adapter.items) {
                item.themeIndex = forceDark ? 1 : 0;
            }
        }
        if (!isLightDarkChangeAnimation) {
            setItemsAnimationProgress(1.0f);
        }
    }

    private void onAnimationEnd() {
        isLightDarkChangeAnimation = false;
    }

    private void setDarkButtonColor(int color) {
        darkThemeDrawable.setLayerColor("Sunny.**", color);
        darkThemeDrawable.setLayerColor("Path.**", color);
        darkThemeDrawable.setLayerColor("Path 10.**", color);
        darkThemeDrawable.setLayerColor("Path 11.**", color);
    }

    private void setForceDark(boolean isDark, boolean playAnimation) {
        if (forceDark == isDark) {
            return;
        }
        forceDark = isDark;
        if (playAnimation) {
            darkThemeDrawable.setCustomEndFrame(isDark ? darkThemeDrawable.getFramesCount() : 0);
            if (darkThemeView != null) {
                darkThemeView.playAnimation();
            }
        } else {
            int frame = isDark ? darkThemeDrawable.getFramesCount() - 1 : 0;
            darkThemeDrawable.setCurrentFrame(frame, false, true);
            darkThemeDrawable.setCustomEndFrame(frame);
            if (darkThemeView != null) {
                darkThemeView.invalidate();
            }
        }
    }

    private void setItemsAnimationProgress(float progress) {
        for (int i = 0; i < adapter.getItemCount(); ++i) {
            adapter.items.get(i).animationProgress = progress;
        }
    }

    private void applySelectedTheme() {
        Bulletin bulletin = null;
        EmojiThemes newTheme = selectedItem.chatTheme;
        if (newTheme.showAsDefaultStub) {
            newTheme = null;
        }
        if (selectedItem != null && newTheme != originalTheme) {
            EmojiThemes chatTheme = selectedItem.chatTheme;
            String emoticon = (chatTheme != null && !chatTheme.showAsDefaultStub) ? chatTheme.getEmoticon() : null;
            ChatThemeController.getInstance(currentAccount).setDialogTheme(chatActivity.getDialogId(), emoticon, true);
            if (chatTheme != null && !chatTheme.showAsDefaultStub) {
                themeDelegate.setCurrentTheme(chatTheme, true, originalIsDark);
            } else {
                themeDelegate.setCurrentTheme(null, true, originalIsDark);
            }
            isApplyClicked = true;

            TLRPC.User user = chatActivity.getCurrentUser();
            if (user != null && !user.self) {
                boolean themeDisabled = false;
                if (TextUtils.isEmpty(emoticon)) {
                    themeDisabled = true;
                    emoticon = "❌";
                }
                TLRPC.Document document = emoticon != null ? MediaDataController.getInstance(currentAccount).getEmojiAnimatedSticker(emoticon) : null;
                StickerSetBulletinLayout layout = new StickerSetBulletinLayout(getContext(), null, StickerSetBulletinLayout.TYPE_EMPTY, document, chatActivity.getResourceProvider());
                layout.subtitleTextView.setVisibility(View.GONE);
                if (themeDisabled) {
                    layout.titleTextView.setText(AndroidUtilities.replaceTags(LocaleController.formatString("ThemeAlsoDisabledForHint", R.string.ThemeAlsoDisabledForHint, user.first_name)));
                } else {
                    layout.titleTextView.setText(AndroidUtilities.replaceTags(LocaleController.formatString("ThemeAlsoAppliedForHint", R.string.ThemeAlsoAppliedForHint, user.first_name)));
                }
                layout.titleTextView.setTypeface(null);
                bulletin = Bulletin.make(chatActivity, layout, Bulletin.DURATION_LONG);
            }
        }
        dismiss();
        if (bulletin != null) {
            bulletin.show();
        }
    }

    private boolean hasChanges() {
        if (selectedItem == null) {
            return false;
        } else {
            String oldEmoticon = originalTheme != null ? originalTheme.getEmoticon() : null;
            if (TextUtils.isEmpty(oldEmoticon)) {
                oldEmoticon = "❌";
            }
            String newEmoticon = selectedItem.chatTheme != null ? selectedItem.chatTheme.getEmoticon() : null;
            if (TextUtils.isEmpty(newEmoticon)) {
                newEmoticon = "❌";
            }
            return !Objects.equals(oldEmoticon, newEmoticon);
        }
    }

    @SuppressLint("NotifyDataSetChanged")
    public static class Adapter extends RecyclerView.Adapter<RecyclerView.ViewHolder> {

        private final Theme.ResourcesProvider resourcesProvider;

        public List<ChatThemeItem> items;
        private WeakReference<ThemeSmallPreviewView> selectedViewRef;
        private int selectedItemPosition = -1;
        private final int currentAccount;
        private final int currentViewType;

        private HashMap<String, Theme.ThemeInfo> loadingThemes = new HashMap<>();
        private HashMap<Theme.ThemeInfo, String> loadingWallpapers = new HashMap<>();

        public Adapter(int currentAccount, Theme.ResourcesProvider resourcesProvider, int type) {
            this.currentViewType = type;
            this.resourcesProvider = resourcesProvider;
            this.currentAccount = currentAccount;
        }

        @NonNull
        @Override
        public RecyclerView.ViewHolder onCreateViewHolder(@NonNull ViewGroup parent, int viewType) {
            return new RecyclerListView.Holder(new ThemeSmallPreviewView(parent.getContext(), currentAccount, resourcesProvider, currentViewType));
        }

        @Override
        public void onBindViewHolder(@NonNull RecyclerView.ViewHolder holder, int position) {
            ThemeSmallPreviewView view = (ThemeSmallPreviewView) holder.itemView;
            Theme.ThemeInfo themeInfo = items.get(position).chatTheme.getThemeInfo(items.get(position).themeIndex);
            if (themeInfo != null && themeInfo.pathToFile != null && !themeInfo.previewParsed) {
                File file = new File(themeInfo.pathToFile);
                boolean fileExists = file.exists();
                if (fileExists) {
                    parseTheme(themeInfo);
                }
            }
            boolean animated = true;
            ChatThemeItem newItem = items.get(position);
            if (view.chatThemeItem == null || !view.chatThemeItem.chatTheme.getEmoticon().equals(newItem.chatTheme.getEmoticon()) || DrawerProfileCell.switchingTheme || view.lastThemeIndex != newItem.themeIndex) {
                animated = false;
            }

            view.setItem(newItem, animated);
            view.setSelected(position == selectedItemPosition, animated);
            if (position == selectedItemPosition) {
                selectedViewRef = new WeakReference<>(view);
            }
        }

        private boolean parseTheme(Theme.ThemeInfo themeInfo) {
            if (themeInfo == null || themeInfo.pathToFile == null) {
                return false;
            }
            boolean finished = false;
            File file = new File(themeInfo.pathToFile);
            try (FileInputStream stream = new FileInputStream(file)) {
                int currentPosition = 0;
                int idx;
                int read;
                int linesRead = 0;
                while ((read = stream.read(ThemesHorizontalListCell.bytes)) != -1) {
                    int previousPosition = currentPosition;
                    int start = 0;
                    for (int a = 0; a < read; a++) {
                        if (ThemesHorizontalListCell.bytes[a] == '\n') {
                            linesRead++;
                            int len = a - start + 1;
                            String line = new String(ThemesHorizontalListCell.bytes, start, len - 1, "UTF-8");
                            if (line.startsWith("WLS=")) {
                                String wallpaperLink = line.substring(4);
                                Uri uri = Uri.parse(wallpaperLink);
                                themeInfo.slug = uri.getQueryParameter("slug");
                                themeInfo.pathToWallpaper = new File(ApplicationLoader.getFilesDirFixed(), Utilities.MD5(wallpaperLink) + ".wp").getAbsolutePath();

                                String mode = uri.getQueryParameter("mode");
                                if (mode != null) {
                                    mode = mode.toLowerCase();
                                    String[] modes = mode.split(" ");
                                    if (modes != null && modes.length > 0) {
                                        for (int b = 0; b < modes.length; b++) {
                                            if ("blur".equals(modes[b])) {
                                                themeInfo.isBlured = true;
                                                break;
                                            }
                                        }
                                    }
                                }
                                String pattern = uri.getQueryParameter("pattern");
                                if (!TextUtils.isEmpty(pattern)) {
                                    try {
                                        String bgColor = uri.getQueryParameter("bg_color");
                                        if (!TextUtils.isEmpty(bgColor)) {
                                            themeInfo.patternBgColor = Integer.parseInt(bgColor.substring(0, 6), 16) | 0xff000000;
                                            if (bgColor.length() >= 13 && AndroidUtilities.isValidWallChar(bgColor.charAt(6))) {
                                                themeInfo.patternBgGradientColor1 = Integer.parseInt(bgColor.substring(7, 13), 16) | 0xff000000;
                                            }
                                            if (bgColor.length() >= 20 && AndroidUtilities.isValidWallChar(bgColor.charAt(13))) {
                                                themeInfo.patternBgGradientColor2 = Integer.parseInt(bgColor.substring(14, 20), 16) | 0xff000000;
                                            }
                                            if (bgColor.length() == 27 && AndroidUtilities.isValidWallChar(bgColor.charAt(20))) {
                                                themeInfo.patternBgGradientColor3 = Integer.parseInt(bgColor.substring(21), 16) | 0xff000000;
                                            }
                                        }
                                    } catch (Exception ignore) {

                                    }
                                    try {
                                        String rotation = uri.getQueryParameter("rotation");
                                        if (!TextUtils.isEmpty(rotation)) {
                                            themeInfo.patternBgGradientRotation = Utilities.parseInt(rotation);
                                        }
                                    } catch (Exception ignore) {

                                    }
                                    String intensity = uri.getQueryParameter("intensity");
                                    if (!TextUtils.isEmpty(intensity)) {
                                        themeInfo.patternIntensity = Utilities.parseInt(intensity);
                                    }
                                    if (themeInfo.patternIntensity == 0) {
                                        themeInfo.patternIntensity = 50;
                                    }
                                }
                            } else if (line.startsWith("WPS")) {
                                themeInfo.previewWallpaperOffset = currentPosition + len;
                                finished = true;
                                break;
                            } else {
                                if ((idx = line.indexOf('=')) != -1) {
                                    String key = line.substring(0, idx);
                                    if (key.equals(Theme.key_chat_inBubble) || key.equals(Theme.key_chat_outBubble) || key.equals(Theme.key_chat_wallpaper) || key.equals(Theme.key_chat_wallpaper_gradient_to1) || key.equals(Theme.key_chat_wallpaper_gradient_to2) || key.equals(Theme.key_chat_wallpaper_gradient_to3)) {
                                        String param = line.substring(idx + 1);
                                        int value;
                                        if (param.length() > 0 && param.charAt(0) == '#') {
                                            try {
                                                value = Color.parseColor(param);
                                            } catch (Exception ignore) {
                                                value = Utilities.parseInt(param);
                                            }
                                        } else {
                                            value = Utilities.parseInt(param);
                                        }
                                        switch (key) {
                                            case Theme.key_chat_inBubble:
                                                themeInfo.setPreviewInColor(value);
                                                break;
                                            case Theme.key_chat_outBubble:
                                                themeInfo.setPreviewOutColor(value);
                                                break;
                                            case Theme.key_chat_wallpaper:
                                                themeInfo.setPreviewBackgroundColor(value);
                                                break;
                                            case Theme.key_chat_wallpaper_gradient_to1:
                                                themeInfo.previewBackgroundGradientColor1 = value;
                                                break;
                                            case Theme.key_chat_wallpaper_gradient_to2:
                                                themeInfo.previewBackgroundGradientColor2 = value;
                                                break;
                                            case Theme.key_chat_wallpaper_gradient_to3:
                                                themeInfo.previewBackgroundGradientColor3 = value;
                                                break;
                                        }
                                    }
                                }
                            }
                            start += len;
                            currentPosition += len;
                        }
                    }
                    if (finished || previousPosition == currentPosition) {
                        break;
                    }
                    stream.getChannel().position(currentPosition);
                }
            } catch (Throwable e) {
                FileLog.e(e);
            }

            if (themeInfo.pathToWallpaper != null && !themeInfo.badWallpaper) {
                file = new File(themeInfo.pathToWallpaper);
                if (!file.exists()) {
                    if (!loadingWallpapers.containsKey(themeInfo)) {
                        loadingWallpapers.put(themeInfo, themeInfo.slug);
                        TLRPC.TL_account_getWallPaper req = new TLRPC.TL_account_getWallPaper();
                        TLRPC.TL_inputWallPaperSlug inputWallPaperSlug = new TLRPC.TL_inputWallPaperSlug();
                        inputWallPaperSlug.slug = themeInfo.slug;
                        req.wallpaper = inputWallPaperSlug;
                        ConnectionsManager.getInstance(themeInfo.account).sendRequest(req, (response, error) -> AndroidUtilities.runOnUIThread(() -> {
                            if (response instanceof TLRPC.TL_wallPaper) {
                                TLRPC.WallPaper wallPaper = (TLRPC.WallPaper) response;
                                String name = FileLoader.getAttachFileName(wallPaper.document);
                                if (!loadingThemes.containsKey(name)) {
                                    loadingThemes.put(name, themeInfo);
                                    FileLoader.getInstance(themeInfo.account).loadFile(wallPaper.document, wallPaper, 1, 1);
                                }
                            } else {
                                themeInfo.badWallpaper = true;
                            }
                        }));
                    }
                    return false;
                }
            }
            themeInfo.previewParsed = true;
            return true;
        }

        @Override
        public int getItemCount() {
            return items == null ? 0 : items.size();
        }

        public void setItems(List<ChatThemeItem> newItems) {
            items = newItems;
            notifyDataSetChanged();
        }

        public void setSelectedItem(int position) {
            if (selectedItemPosition == position) {
                return;
            }
            if (selectedItemPosition >= 0) {
                notifyItemChanged(selectedItemPosition);
                ThemeSmallPreviewView view = selectedViewRef == null ? null : selectedViewRef.get();
                if (view != null) {
                    view.setSelected(false);
                }
            }
            selectedItemPosition = position;
            notifyItemChanged(selectedItemPosition);
        }

    }

    public static class ChatThemeItem {

        public final EmojiThemes chatTheme;
        public Drawable previewDrawable;
        public int themeIndex;
        public boolean isSelected;
        public float animationProgress = 1f;
        public Bitmap icon;

        public ChatThemeItem(EmojiThemes chatTheme) {
            this.chatTheme = chatTheme;
        }
    }

    @Override
    public void show() {
        super.show();
        resetTextView.setText(themeDelegate.getCurrentTheme() == null ? LocaleController.getString("DoNoSetTheme", R.string.DoNoSetTheme) : LocaleController.getString("ChatResetTheme", R.string.ChatResetTheme));
    }
}<|MERGE_RESOLUTION|>--- conflicted
+++ resolved
@@ -335,11 +335,7 @@
                     isAnimationStarted = true;
                 }
                 darkThemeDrawable.setColorFilter(new PorterDuffColorFilter(getThemedColor(Theme.key_featuredStickers_addButton), PorterDuff.Mode.MULTIPLY));
-<<<<<<< HEAD
-                setOverlayNavBarColor(getThemedColor(Theme.key_dialogBackground));
-=======
                 setOverlayNavBarColor(getThemedColor(Theme.key_windowBackgroundGray));
->>>>>>> e3fcc75e
                 if (isLightDarkChangeAnimation) {
                     setItemsAnimationProgress(progress);
                 }
