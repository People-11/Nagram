/*
 * This is the source code of Telegram for Android v. 5.x.x.
 * It is licensed under GNU GPL v. 2 or later.
 * You should have received a copy of the license in this archive (see LICENSE).
 *
 * Copyright Nikolai Kudashov, 2013-2018.
 */

package org.telegram.ui.Components;

import static org.telegram.messenger.AndroidUtilities.dp;

import android.animation.ValueAnimator;
import android.content.Context;
import android.graphics.Bitmap;
import android.graphics.Canvas;
import android.graphics.ColorFilter;
import android.graphics.ColorMatrix;
import android.graphics.ColorMatrixColorFilter;
import android.graphics.Path;
import android.graphics.PorterDuff;
import android.graphics.PorterDuffColorFilter;
import android.graphics.drawable.BitmapDrawable;
import android.graphics.drawable.Drawable;
import android.text.TextUtils;
import android.view.View;

import org.telegram.messenger.AndroidUtilities;
import org.telegram.messenger.ImageLocation;
import org.telegram.messenger.ImageReceiver;
import org.telegram.messenger.SecureDocument;
import org.telegram.messenger.Utilities;
import org.telegram.tgnet.TLObject;

public class BackupImageView extends View {

    protected ImageReceiver imageReceiver;
    protected ImageReceiver blurImageReceiver;
    protected int width = -1;
    protected int height = -1;
    public AnimatedEmojiDrawable animatedEmojiDrawable;
    private AvatarDrawable avatarDrawable;
    boolean attached;
    public boolean shouldInvalidate = true;

    protected boolean hasBlur;
    protected boolean blurAllowed;
    public boolean drawFromStart;

    public BackupImageView(Context context) {
        super(context);
        imageReceiver = createImageReciever();
        imageReceiver.setCrossfadeByScale(0);
        imageReceiver.setAllowLoadingOnAttachedOnly(true);
        imageReceiver.setDelegate((imageReceiver1, set, thumb, memCache) -> {
            if (set && !thumb) {
                checkCreateBlurredImage();
            }
        });
    }

    protected ImageReceiver createImageReciever() {
        return new ImageReceiver(this);
    }

    public void setBlurAllowed(boolean blurAllowed) {
        if (attached) {
            throw new IllegalStateException("You should call setBlurAllowed(...) only when detached!");
        }
        this.blurAllowed = blurAllowed;
        if (blurAllowed) {
            blurImageReceiver = new ImageReceiver();
        }
    }

    public void setHasBlur(boolean hasBlur) {
        if (hasBlur && !blurAllowed) {
            throw new IllegalStateException("You should call setBlurAllowed(...) before calling setHasBlur(true)!");
        }
        this.hasBlur = hasBlur;
        if (!hasBlur) {
            if (blurImageReceiver.getBitmap() != null && !blurImageReceiver.getBitmap().isRecycled()) {
                blurImageReceiver.getBitmap().recycle();
            }
            blurImageReceiver.setImageBitmap((Bitmap) null);
        }
        checkCreateBlurredImage();
    }

    public void onNewImageSet() {
        if (hasBlur) {
            if (blurImageReceiver.getBitmap() != null && !blurImageReceiver.getBitmap().isRecycled()) {
                blurImageReceiver.getBitmap().recycle();
            }
            blurImageReceiver.setImageBitmap((Bitmap) null);
            checkCreateBlurredImage();
        }
    }

    private void checkCreateBlurredImage() {
        if (hasBlur && blurImageReceiver.getBitmap() == null && imageReceiver.getBitmap() != null) {
            Bitmap bitmap = imageReceiver.getBitmap();
            if (bitmap != null && !bitmap.isRecycled()) {
                blurImageReceiver.setImageBitmap(Utilities.stackBlurBitmapMax(bitmap));
                invalidate();
            }
        }
    }

    public void setOrientation(int angle, boolean center) {
        imageReceiver.setOrientation(angle, center);
    }

    public void setOrientation(int angle, int invert, boolean center) {
        imageReceiver.setOrientation(angle, invert, center);
    }

    public void setImage(SecureDocument secureDocument, String filter) {
        setImage(ImageLocation.getForSecureDocument(secureDocument), filter, null, null, null, null, null, 0, null);
    }

    public void setImage(ImageLocation imageLocation, String imageFilter, String ext, Drawable thumb, Object parentObject) {
        setImage(imageLocation, imageFilter, null, null, thumb, null, ext, 0, parentObject);
    }

    public void setImage(ImageLocation imageLocation, String imageFilter, Drawable thumb, Object parentObject) {
        setImage(imageLocation, imageFilter, null, null, thumb, null, null, 0, parentObject);
    }

    public void setImage(ImageLocation mediaLocation, String mediaFilter, ImageLocation imageLocation, String imageFilter, Drawable thumb, Object parentObject) {
        imageReceiver.setImage(mediaLocation, mediaFilter, imageLocation, imageFilter, null, null, thumb, 0, null, parentObject, 1);
        onNewImageSet();
    }

    public void setImage(ImageLocation imageLocation, String imageFilter, Bitmap thumb, Object parentObject) {
        setImage(imageLocation, imageFilter, null, null, null, thumb, null, 0, parentObject);
    }

    public void setImage(ImageLocation imageLocation, String imageFilter, Drawable thumb, int size, Object parentObject) {
        setImage(imageLocation, imageFilter, null, null, thumb, null, null, size, parentObject);
    }

    public void setImage(ImageLocation imageLocation, String imageFilter, Bitmap thumbBitmap, int size, int cacheType, Object parentObject) {
        Drawable thumb = null;
        if (thumbBitmap != null) {
            thumb = new BitmapDrawable(null, thumbBitmap);
        }
        imageReceiver.setImage(imageLocation, imageFilter, null, null, thumb, size, null, parentObject, cacheType);
        onNewImageSet();
    }

    public void clearImage() {
        imageReceiver.clearImage();
    }

    public void setForUserOrChat(TLObject object, AvatarDrawable avatarDrawable) {
        imageReceiver.setForUserOrChat(object, avatarDrawable);
        onNewImageSet();
    }

    public void setForUserOrChat(TLObject object, AvatarDrawable avatarDrawable, Object parent) {
        imageReceiver.setForUserOrChat(object, avatarDrawable, parent);
        onNewImageSet();
    }

    public void setImageMedia(ImageLocation mediaLocation, String mediaFilter, ImageLocation imageLocation, String imageFilter, Bitmap thumbBitmap, int size, int cacheType, Object parentObject) {
        Drawable thumb = null;
        if (thumbBitmap != null) {
            thumb = new BitmapDrawable(null, thumbBitmap);
        }
        imageReceiver.setImage(mediaLocation, mediaFilter, imageLocation, imageFilter, null, null, thumb, size, null, parentObject, cacheType);
        onNewImageSet();
    }

    public void setImage(ImageLocation imageLocation, String imageFilter, ImageLocation thumbLocation, String thumbFilter, int size, Object parentObject) {
        setImage(imageLocation, imageFilter, thumbLocation, thumbFilter, null, null, null, size, parentObject);
    }

    public void setImage(String path, String filter, Drawable thumb) {
        setImage(ImageLocation.getForPath(path), filter, null, null, thumb, null, null, 0, null);
    }

    public void setImage(String path, String filter, String thumbPath, String thumbFilter) {
        setImage(ImageLocation.getForPath(path), filter, ImageLocation.getForPath(thumbPath), thumbFilter, null, null, null, 0, null);
    }

    public void setImage(ImageLocation imageLocation, String imageFilter, ImageLocation thumbLocation, String thumbFilter, Drawable thumb, Bitmap thumbBitmap, String ext, int size, Object parentObject) {
        if (thumbBitmap != null) {
            thumb = new BitmapDrawable(null, thumbBitmap);
        }
        imageReceiver.setImage(imageLocation, imageFilter, thumbLocation, thumbFilter, thumb, size, ext, parentObject, 0);
        onNewImageSet();
    }

    public void setImage(ImageLocation imageLocation, String imageFilter, ImageLocation thumbLocation, String thumbFilter, Drawable thumb, String ext, long size, int cacheType, Object parentObject) {
        imageReceiver.setImage(imageLocation, imageFilter, thumbLocation, thumbFilter, thumb, size, ext, parentObject, cacheType);
        onNewImageSet();
    }

    public void setImage(ImageLocation imageLocation, String imageFilter, ImageLocation thumbLocation, String thumbFilter, String ext, long size, int cacheType, Object parentObject) {
        imageReceiver.setImage(imageLocation, imageFilter, thumbLocation, thumbFilter, null, size, ext, parentObject, cacheType);
        onNewImageSet();
    }

    public void setImageMedia(VectorAvatarThumbDrawable vectorAvatar, ImageLocation mediaLocation, String mediaFilter, ImageLocation imageLocation, String imageFilter, ImageLocation thumbLocation, String thumbFilter, String ext, int size, int cacheType, Object parentObject) {
        if (vectorAvatar != null) {
            imageReceiver.setImageBitmap(vectorAvatar);
        } else {
            imageReceiver.setImage(mediaLocation, mediaFilter, imageLocation, imageFilter, thumbLocation, thumbFilter, null, size, ext, parentObject, cacheType);
        }
        onNewImageSet();
    }

    public void setImageBitmap(Bitmap bitmap) {
        imageReceiver.setImageBitmap(bitmap);
        onNewImageSet();
    }

    public void setImageResource(int resId) {
        Drawable drawable = getResources().getDrawable(resId);
        imageReceiver.setImageBitmap(drawable);
        invalidate();
        onNewImageSet();
    }

    public void setImageResource(int resId, int color) {
        Drawable drawable = getResources().getDrawable(resId);
        if (drawable != null) {
            drawable.setColorFilter(new PorterDuffColorFilter(color, PorterDuff.Mode.SRC_IN));
        }
        imageReceiver.setImageBitmap(drawable);
        invalidate();
        onNewImageSet();
    }

    public void setImageDrawable(Drawable drawable) {
        imageReceiver.setImageBitmap(drawable);
        onNewImageSet();
    }

    public void setImageDrawable(Drawable drawable, boolean notify) {
        imageReceiver.setImageBitmap(drawable, notify);
    }

    public void setLayerNum(int value) {
        imageReceiver.setLayerNum(value);
    }

    public void setRoundRadius(int value) {
        imageReceiver.setRoundRadius(value);
        if (blurAllowed) {
            blurImageReceiver.setRoundRadius(value);
        }
        invalidate();
    }

    public void setRoundRadius(int tl, int tr, int bl, int br) {
        imageReceiver.setRoundRadius(tl, tr, bl ,br);
        if (blurAllowed) {
            blurImageReceiver.setRoundRadius(tl, tr, bl, br);
        }
        invalidate();
    }

    public int[] getRoundRadius() {
        return imageReceiver.getRoundRadius();
    }

    public void setAspectFit(boolean value) {
        imageReceiver.setAspectFit(value);
    }

    public ImageReceiver getImageReceiver() {
        return imageReceiver;
    }

    public void setSize(int w, int h) {
        width = w;
        height = h;
        invalidate();
    }

    public AvatarDrawable getAvatarDrawable() {
        if (avatarDrawable == null) {
            avatarDrawable = new AvatarDrawable();
        }
        return avatarDrawable;
    }

    @Override
    protected void onDetachedFromWindow() {
        super.onDetachedFromWindow();
        attached = false;
        imageReceiver.onDetachedFromWindow();
        if (blurAllowed) {
            blurImageReceiver.onDetachedFromWindow();
        }
        if (animatedEmojiDrawable != null) {
            animatedEmojiDrawable.removeView(this);
        }
    }

    @Override
    protected void onAttachedToWindow() {
        super.onAttachedToWindow();
        attached = true;
        imageReceiver.onAttachedToWindow();
        if (blurAllowed) {
            blurImageReceiver.onAttachedToWindow();
        }
        if (animatedEmojiDrawable != null) {
            animatedEmojiDrawable.addView(this);
        }
    }

    @Override
    protected void onDraw(Canvas canvas) {
        ImageReceiver imageReceiver = animatedEmojiDrawable != null ? animatedEmojiDrawable.getImageReceiver() : this.imageReceiver;
        if (imageReceiver == null) {
            return;
        }
        if (width != -1 && height != -1) {
            if (drawFromStart) {
                imageReceiver.setImageCoords(0, 0, width, height);
                if (blurAllowed) {
                    blurImageReceiver.setImageCoords(0, 0, width, height);
                }
            } else {
                imageReceiver.setImageCoords((getWidth() - width) / 2, (getHeight() - height) / 2, width, height);
                if (blurAllowed) {
                    blurImageReceiver.setImageCoords((getWidth() - width) / 2, (getHeight() - height) / 2, width, height);
                }
            }
        } else {
            imageReceiver.setImageCoords(0, 0, getWidth(), getHeight());
            if (blurAllowed) {
                blurImageReceiver.setImageCoords(0, 0, getWidth(), getHeight());
            }
        }
        imageReceiver.draw(canvas);
        if (blurAllowed) {
            blurImageReceiver.draw(canvas);
        }
    }

    public void setColorFilter(ColorFilter colorFilter) {
        imageReceiver.setColorFilter(colorFilter);
    }

    public void setAnimatedEmojiDrawable(AnimatedEmojiDrawable animatedEmojiDrawable) {
        if (this.animatedEmojiDrawable == animatedEmojiDrawable) {
            return;
        }
        if (attached && this.animatedEmojiDrawable != null) {
            this.animatedEmojiDrawable.removeView(this);
        }
        this.animatedEmojiDrawable = animatedEmojiDrawable;
        if (attached && animatedEmojiDrawable != null) {
            animatedEmojiDrawable.addView(this);
        }
        invalidate();
    }

    public AnimatedEmojiDrawable getAnimatedEmojiDrawable() {
        return animatedEmojiDrawable;
    }

    ValueAnimator roundRadiusAnimator;

    public void animateToRoundRadius(int animateToRad) {
        if (getRoundRadius()[0] != animateToRad) {
            if (roundRadiusAnimator != null) {
                roundRadiusAnimator.cancel();
            }
            roundRadiusAnimator = ValueAnimator.ofInt(getRoundRadius()[0], animateToRad);
            roundRadiusAnimator.addUpdateListener(new ValueAnimator.AnimatorUpdateListener() {
                @Override
                public void onAnimationUpdate(ValueAnimator animation) {
                    setRoundRadius((Integer) animation.getAnimatedValue());
                }
            });
            roundRadiusAnimator.setDuration(200);
            roundRadiusAnimator.start();
        }
    }

<<<<<<< HEAD
    @Override
    public void invalidate() {
        if (shouldInvalidate) super.invalidate();
    }

    @Override
    public void invalidate(int l, int t, int r, int b) {
        if (shouldInvalidate) super.invalidate(l, t, r, b);
=======
    public Text blurText;
    private Path blurTextClipPath;
    private ColorFilter blurTextBgColorFilter;

    public void setBlurredText(CharSequence str) {
        if (TextUtils.isEmpty(str)) {
            blurText = null;
            return;
        }

        blurText = new Text(str, 16.5f, AndroidUtilities.bold());
        if (blurTextBgColorFilter == null) {
            ColorMatrix colorMatrix = new ColorMatrix();
            colorMatrix.setSaturation(1.2f);
            AndroidUtilities.adjustBrightnessColorMatrix(colorMatrix, -.2f);
            blurTextBgColorFilter = new ColorMatrixColorFilter(colorMatrix);
        }
    }

    public void drawBlurredText(Canvas canvas, float alpha) {
        if (blurText == null) return;

        if (blurTextClipPath == null) {
            blurTextClipPath = new Path();
        } else blurTextClipPath.rewind();

        final float W, H;
        if (width != -1 && height != -1) {
            W = width;
            H = height;
        } else {
            W = getMeasuredWidth();
            H = getMeasuredHeight();
        }

        final float w = blurText.getCurrentWidth() + dp(18);
        final float h = dp(28);
        final float l = (W - w) / 2f;
        final float cy = H / 2f;

        AndroidUtilities.rectTmp.set(l, cy - h / 2f, l + w, cy + h / 2f);
        blurTextClipPath.addRoundRect(AndroidUtilities.rectTmp, h / 2f, h / 2f, Path.Direction.CW);

        canvas.save();
        canvas.clipPath(blurTextClipPath);
        if (blurImageReceiver != null && blurAllowed) {
            blurImageReceiver.setColorFilter(blurTextBgColorFilter);
            float wasAlpha = blurImageReceiver.getAlpha();
            blurImageReceiver.setAlpha(alpha);
            blurImageReceiver.draw(canvas);
            blurImageReceiver.setAlpha(wasAlpha);
            blurImageReceiver.setColorFilter(null);
        }
        blurText.draw(canvas, l + dp(9), cy, 0xFFFFFFFF, alpha);
        canvas.restore();
>>>>>>> 59a0bc1a
    }
}<|MERGE_RESOLUTION|>--- conflicted
+++ resolved
@@ -384,7 +384,6 @@
         }
     }
 
-<<<<<<< HEAD
     @Override
     public void invalidate() {
         if (shouldInvalidate) super.invalidate();
@@ -393,7 +392,8 @@
     @Override
     public void invalidate(int l, int t, int r, int b) {
         if (shouldInvalidate) super.invalidate(l, t, r, b);
-=======
+    }
+
     public Text blurText;
     private Path blurTextClipPath;
     private ColorFilter blurTextBgColorFilter;
@@ -449,6 +449,5 @@
         }
         blurText.draw(canvas, l + dp(9), cy, 0xFFFFFFFF, alpha);
         canvas.restore();
->>>>>>> 59a0bc1a
     }
 }