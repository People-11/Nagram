/*
 * This is the source code of Telegram for Android v. 5.x.x.
 * It is licensed under GNU GPL v. 2 or later.
 * You should have received a copy of the license in this archive (see LICENSE).
 *
 * Copyright Nikolai Kudashov, 2013-2018.
 */

package org.telegram.ui.Components;

import android.animation.Animator;
import android.animation.AnimatorListenerAdapter;
import android.animation.AnimatorSet;
import android.animation.ObjectAnimator;
import android.annotation.SuppressLint;
import android.app.Activity;
import android.content.Context;
import android.content.DialogInterface;
import android.content.Intent;
import android.content.pm.ActivityInfo;
import android.content.res.Configuration;
import android.graphics.Canvas;
import android.graphics.PorterDuff;
import android.graphics.PorterDuffColorFilter;
import android.net.Uri;
import android.os.Build;
import android.provider.Settings;
import android.text.TextUtils;
import android.util.TypedValue;
import android.view.Gravity;
import android.view.MotionEvent;
import android.view.OrientationEventListener;
import android.view.Surface;
import android.view.TextureView;
import android.view.View;
import android.view.ViewGroup;
import android.view.ViewTreeObserver;
import android.view.WindowManager;
import android.view.animation.DecelerateInterpolator;
import android.webkit.CookieManager;
import android.webkit.JavascriptInterface;
import android.webkit.WebChromeClient;
import android.webkit.WebSettings;
import android.webkit.WebView;
import android.webkit.WebViewClient;
import android.widget.FrameLayout;
import android.widget.ImageView;
import android.widget.LinearLayout;
import android.widget.TextView;
import android.widget.Toast;

import org.telegram.messenger.AndroidUtilities;
import org.telegram.messenger.ApplicationLoader;
import org.telegram.messenger.BringAppForegroundService;
import org.telegram.messenger.FileLog;
import org.telegram.messenger.LocaleController;
import org.telegram.messenger.MessagesController;
import org.telegram.messenger.R;
import org.telegram.messenger.Utilities;
import org.telegram.messenger.browser.Browser;
import org.telegram.ui.ActionBar.AlertDialog;
import org.telegram.ui.ActionBar.BottomSheet;
import org.telegram.ui.ActionBar.Theme;

import java.util.HashMap;
import java.util.Locale;

public class EmbedBottomSheet extends BottomSheet {

    private WebView webView;
    private WebPlayerView videoView;
    private View customView;
    private FrameLayout fullscreenVideoContainer;
    private WebChromeClient.CustomViewCallback customViewCallback;
    private View progressBarBlackBackground;
    private RadialProgressView progressBar;
    private Activity parentActivity;
    private PipVideoView pipVideoView;
    private LinearLayout imageButtonsContainer;
    private TextView copyTextButton;
    private FrameLayout containerLayout;
    private ImageView pipButton;
    private boolean isYouTube;

    private int[] position = new int[2];

    private OrientationEventListener orientationEventListener;
    private int lastOrientation = -1;

    private int width;
    private int height;
    private String openUrl;
    private boolean hasDescription;
    private String embedUrl;
    private int prevOrientation = -2;
    private boolean fullscreenedByButton;
    private boolean wasInLandscape;
    private boolean animationInProgress;

    private int waitingForDraw;

    private int seekTimeOverride;

    private class YoutubeProxy {
        @JavascriptInterface
        public void postEvent(final String eventName, final String eventData) {
            if ("loaded".equals(eventName)) {
                AndroidUtilities.runOnUIThread(() -> {
                    progressBar.setVisibility(View.INVISIBLE);
                    progressBarBlackBackground.setVisibility(View.INVISIBLE);
                    pipButton.setEnabled(true);
                    pipButton.setAlpha(1.0f);
                });
            }
        }
    }

    private final String youtubeFrame = "<!DOCTYPE html><html><head><style>" +
            "body { margin: 0; width:100%%; height:100%%;  background-color:#000; }" +
            "html { width:100%%; height:100%%; background-color:#000; }" +
            ".embed-container iframe," +
            ".embed-container object," +
            "   .embed-container embed {" +
            "       position: absolute;" +
            "       top: 0;" +
            "       left: 0;" +
            "       width: 100%% !important;" +
            "       height: 100%% !important;" +
            "   }" +
            "   </style></head><body>" +
            "   <div class=\"embed-container\">" +
            "       <div id=\"player\"></div>" +
            "   </div>" +
            "   <script src=\"https://www.youtube.com/iframe_api\"></script>" +
            "   <script>" +
            "   var player;" +
            "   var observer;" +
            "   var videoEl;" +
            "   var playing;" +
            "   var posted = false;" +
            "   YT.ready(function() {" +
            "       player = new YT.Player(\"player\", {" +
            "                              \"width\" : \"100%%\"," +
            "                              \"events\" : {" +
            "                              \"onReady\" : \"onReady\"," +
            "                              \"onError\" : \"onError\"," +
            "                              }," +
            "                              \"videoId\" : \"%1$s\"," +
            "                              \"height\" : \"100%%\"," +
            "                              \"playerVars\" : {" +
            "                              \"start\" : %2$d," +
            "                              \"rel\" : 1," +
            "                              \"showinfo\" : 0," +
            "                              \"modestbranding\" : 0," +
            "                              \"iv_load_policy\" : 3," +
            "                              \"autohide\" : 1," +
            "                              \"autoplay\" : 1," +
            "                              \"cc_load_policy\" : 1," +
            "                              \"playsinline\" : 1," +
            "                              \"controls\" : 1" +
            "                              }" +
            "                            });" +
            "        player.setSize(window.innerWidth, window.innerHeight);" +
            "    });" +
            "    function hideControls() { " +
            "       playing = !videoEl.paused;" +
            "       videoEl.controls = 0;" +
            "       observer.observe(videoEl, {attributes: true});" +
            "    }" +
            "    function showControls() { " +
            "       playing = !videoEl.paused;" +
            "       observer.disconnect();" +
            "       videoEl.controls = 1;" +
            "    }" +
            "    function onError(event) {" +
            "       if (!posted) {" +
            "            if (window.YoutubeProxy !== undefined) {" +
            "                   YoutubeProxy.postEvent(\"loaded\", null); " +
            "            }" +
            "            posted = true;" +
            "       }" +
            "    }" +
            "    function onReady(event) {" +
            "       player.playVideo();" +
            "       videoEl = player.getIframe().contentDocument.getElementsByTagName('video')[0];\n" +
            "       videoEl.addEventListener(\"canplay\", function() { " +
            "           if (playing) {" +
            "               videoEl.play(); " +
            "           }" +
            "       }, true);" +
            "       videoEl.addEventListener(\"timeupdate\", function() { " +
            "           if (!posted && videoEl.currentTime > 0) {" +
            "               if (window.YoutubeProxy !== undefined) {" +
            "                   YoutubeProxy.postEvent(\"loaded\", null); " +
            "               }" +
            "               posted = true;" +
            "           }" +
            "       }, true);" +
            "       observer = new MutationObserver(function() {\n" +
            "          if (videoEl.controls) {\n" +
            "               videoEl.controls = 0;\n" +
            "          }" +
            "       });\n" +
            "    }" +
            "    window.onresize = function() {" +
            "        player.setSize(window.innerWidth, window.innerHeight);" +
            "    }" +
            "    </script>" +
            "</body>" +
            "</html>";

    private OnShowListener onShowListener = new OnShowListener() {
        @Override
        public void onShow(DialogInterface dialog) {
            if (pipVideoView != null && videoView.isInline()) {
                videoView.getViewTreeObserver().addOnPreDrawListener(new ViewTreeObserver.OnPreDrawListener() {
                    @Override
                    public boolean onPreDraw() {
                        videoView.getViewTreeObserver().removeOnPreDrawListener(this);
                        return true;
                    }
                });
            }
        }
    };

    @SuppressLint("StaticFieldLeak")
    private static EmbedBottomSheet instance;

    public static void show(Context context, String title, String description, String originalUrl, final String url, int w, int h, boolean keyboardVisible) {
        show(context, title, description, originalUrl, url, w, h, -1, keyboardVisible);
    }

    public static void show(Context context, String title, String description, String originalUrl, final String url, int w, int h, int seekTime, boolean keyboardVisible) {
        if (instance != null) {
            instance.destroy();
        }
        EmbedBottomSheet sheet = new EmbedBottomSheet(context, title, description, originalUrl, url, w, h, seekTime);
        sheet.setCalcMandatoryInsets(keyboardVisible);
        sheet.show();
    }

    @SuppressLint("SetJavaScriptEnabled")
    private EmbedBottomSheet(Context context, String title, String description, String originalUrl, final String url, int w, int h, int seekTime) {
        super(context, false);
        fullWidth = true;
        setApplyTopPadding(false);
        setApplyBottomPadding(false);
        seekTimeOverride = seekTime;

        if (context instanceof Activity) {
            parentActivity = (Activity) context;
        }

        embedUrl = url;
        hasDescription = description != null && description.length() > 0;
        openUrl = originalUrl;
        width = w;
        height = h;
        if (width == 0 || height == 0) {
            width = AndroidUtilities.displaySize.x;
            height = AndroidUtilities.displaySize.y / 2;
        }

        fullscreenVideoContainer = new FrameLayout(context);
        fullscreenVideoContainer.setKeepScreenOn(true);
        fullscreenVideoContainer.setBackgroundColor(0xff000000);
        if (Build.VERSION.SDK_INT >= 21) {
            fullscreenVideoContainer.setFitsSystemWindows(true);
        }
        fullscreenVideoContainer.setOnTouchListener((v, event) -> true);

        container.addView(fullscreenVideoContainer, LayoutHelper.createFrame(LayoutHelper.MATCH_PARENT, LayoutHelper.MATCH_PARENT));
        fullscreenVideoContainer.setVisibility(View.INVISIBLE);
        fullscreenVideoContainer.setOnTouchListener((v, event) -> true);

        containerLayout = new FrameLayout(context) {
            @Override
            protected void onDetachedFromWindow() {
                super.onDetachedFromWindow();
                try {
                    if ((pipVideoView == null || webView.getVisibility() != VISIBLE) && webView.getParent() != null) {
                        removeView(webView);
                        webView.stopLoading();
                        webView.loadUrl("about:blank");
                        webView.destroy();
                    }

                    if (!videoView.isInline() && pipVideoView == null) {
                        if (instance == EmbedBottomSheet.this) {
                            instance = null;
                        }

                        videoView.destroy();
                    }
                } catch (Exception e) {
                    FileLog.e(e);
                }
            }

            @Override
            protected void onMeasure(int widthMeasureSpec, int heightMeasureSpec) {
                int parentWidth = MeasureSpec.getSize(widthMeasureSpec);
                float scale = width / (float) parentWidth;
                int h = (int) Math.min(height / scale, AndroidUtilities.displaySize.y / 2);
                super.onMeasure(widthMeasureSpec, MeasureSpec.makeMeasureSpec(h + AndroidUtilities.dp(48 + 36 + (hasDescription ? 22 : 0)) + 1, MeasureSpec.EXACTLY));
            }
        };
        containerLayout.setOnTouchListener((v, event) -> true);
        setCustomView(containerLayout);

        webView = new WebView(context) {
            @Override
            public boolean onTouchEvent(MotionEvent event) {
                boolean result = super.onTouchEvent(event);
                if (result) {
                    if (event.getAction() == MotionEvent.ACTION_UP) {
                        setDisableScroll(false);
                    } else {
                        setDisableScroll(true);
                    }
                }
                return result;
            }
        };
        webView.getSettings().setJavaScriptEnabled(true);
        webView.getSettings().setDomStorageEnabled(true);
        if (Build.VERSION.SDK_INT >= 17) {
            webView.getSettings().setMediaPlaybackRequiresUserGesture(false);
        }

        if (Build.VERSION.SDK_INT >= 21) {
            webView.getSettings().setMixedContentMode(WebSettings.MIXED_CONTENT_ALWAYS_ALLOW);
            CookieManager cookieManager = CookieManager.getInstance();
            cookieManager.setAcceptThirdPartyCookies(webView, true);
        }

        webView.setWebChromeClient(new WebChromeClient() {

            @Override
            public void onShowCustomView(View view, int requestedOrientation, CustomViewCallback callback) {
                onShowCustomView(view, callback);
            }

            @Override
            public void onShowCustomView(View view, CustomViewCallback callback) {
                if (customView != null || pipVideoView != null) {
                    callback.onCustomViewHidden();
                    return;
                }
                exitFromPip();
                customView = view;
                getSheetContainer().setVisibility(View.INVISIBLE);
                fullscreenVideoContainer.setVisibility(View.VISIBLE);
                fullscreenVideoContainer.addView(view, LayoutHelper.createFrame(LayoutHelper.MATCH_PARENT, LayoutHelper.MATCH_PARENT));
                customViewCallback = callback;
            }

            @Override
            public void onHideCustomView() {
                super.onHideCustomView();
                if (customView == null) {
                    return;
                }

                getSheetContainer().setVisibility(View.VISIBLE);
                fullscreenVideoContainer.setVisibility(View.INVISIBLE);
                fullscreenVideoContainer.removeView(customView);

                if (customViewCallback != null && !customViewCallback.getClass().getName().contains(".chromium.")) {
                    customViewCallback.onCustomViewHidden();
                }
                customView = null;
            }
        });

        webView.setWebViewClient(new WebViewClient() {
            @Override
            public void onLoadResource(WebView view, String url) {
                super.onLoadResource(view, url);
            }

            @Override
            public void onPageFinished(WebView view, String url) {
                super.onPageFinished(view, url);
                if (!isYouTube || Build.VERSION.SDK_INT < 17) {
                    progressBar.setVisibility(View.INVISIBLE);
                    progressBarBlackBackground.setVisibility(View.INVISIBLE);
                    pipButton.setEnabled(true);
                    pipButton.setAlpha(1.0f);
                }
            }

            @Override
            public boolean shouldOverrideUrlLoading(WebView view, String url) {
                if (isYouTube) {
                    Browser.openUrl(view.getContext(), url);
                    return true;
                }
                return super.shouldOverrideUrlLoading(view, url);
            }
        });

        containerLayout.addView(webView, LayoutHelper.createFrame(LayoutHelper.MATCH_PARENT, LayoutHelper.MATCH_PARENT, Gravity.TOP | Gravity.LEFT, 0, 0, 0, 48 + 36 + (hasDescription ? 22 : 0)));

        videoView = new WebPlayerView(context, true, false, new WebPlayerView.WebPlayerViewDelegate() {
            @Override
            public void onInitFailed() {
                webView.setVisibility(View.VISIBLE);
                imageButtonsContainer.setVisibility(View.VISIBLE);
                copyTextButton.setVisibility(View.INVISIBLE);
                webView.setKeepScreenOn(true);
                videoView.setVisibility(View.INVISIBLE);
                videoView.getControlsView().setVisibility(View.INVISIBLE);
                videoView.getTextureView().setVisibility(View.INVISIBLE);
                if (videoView.getTextureImageView() != null) {
                    videoView.getTextureImageView().setVisibility(View.INVISIBLE);
                }
                videoView.loadVideo(null, null, null, null, false);
                HashMap<String, String> args = new HashMap<>();
                args.put("Referer", ApplicationLoader.applicationContext.getPackageName());
                try {
                    webView.loadUrl(embedUrl, args);
                } catch (Exception e) {
                    FileLog.e(e);
                }
            }

            @Override
            public TextureView onSwitchToFullscreen(View controlsView, boolean fullscreen, float aspectRatio, int rotation, boolean byButton) {
                if (fullscreen) {
                    fullscreenVideoContainer.setVisibility(View.VISIBLE);
                    fullscreenVideoContainer.setAlpha(1.0f);
                    fullscreenVideoContainer.addView(videoView.getAspectRatioView());
                    wasInLandscape = false;

                    fullscreenedByButton = byButton;
                    if (parentActivity != null) {
                        try {
                            prevOrientation = parentActivity.getRequestedOrientation();
                            if (byButton) {
                                WindowManager manager = (WindowManager) parentActivity.getSystemService(Activity.WINDOW_SERVICE);
                                int displayRotation = manager.getDefaultDisplay().getRotation();
                                if (displayRotation == Surface.ROTATION_270) {
                                    parentActivity.setRequestedOrientation(ActivityInfo.SCREEN_ORIENTATION_REVERSE_LANDSCAPE);
                                } else {
                                    parentActivity.setRequestedOrientation(ActivityInfo.SCREEN_ORIENTATION_LANDSCAPE);
                                }
                            }
                            containerView.setSystemUiVisibility(View.SYSTEM_UI_FLAG_LAYOUT_FULLSCREEN | View.SYSTEM_UI_FLAG_FULLSCREEN);
                        } catch (Exception e) {
                            FileLog.e(e);
                        }
                    }
                } else {
                    fullscreenVideoContainer.setVisibility(View.INVISIBLE);
                    fullscreenedByButton = false;

                    if (parentActivity != null) {
                        try {
                            containerView.setSystemUiVisibility(View.SYSTEM_UI_FLAG_VISIBLE);
                            parentActivity.setRequestedOrientation(prevOrientation);
                        } catch (Exception e) {
                            FileLog.e(e);
                        }
                    }
                }
                return null;
            }

            @Override
            public void onVideoSizeChanged(float aspectRatio, int rotation) {

            }

            @Override
            public void onInlineSurfaceTextureReady() {
                if (videoView.isInline()) {
                    dismissInternal();
                }
            }

            @Override
            public void prepareToSwitchInlineMode(boolean inline, final Runnable switchInlineModeRunnable, float aspectRatio, boolean animated) {
                if (inline) {
                    if (parentActivity != null) {
                        try {
                            containerView.setSystemUiVisibility(View.SYSTEM_UI_FLAG_VISIBLE);
                            if (prevOrientation != -2) {
                                parentActivity.setRequestedOrientation(prevOrientation);
                            }
                        } catch (Exception e) {
                            FileLog.e(e);
                        }
                    }

                    if (fullscreenVideoContainer.getVisibility() == View.VISIBLE) {
                        containerView.setTranslationY(containerView.getMeasuredHeight() + AndroidUtilities.dp(10));
                        backDrawable.setAlpha(0);
                    }

                    setOnShowListener(null);
                    if (animated) {
                        TextureView textureView = videoView.getTextureView();
                        View controlsView = videoView.getControlsView();
                        ImageView textureImageView = videoView.getTextureImageView();

                        Rect rect = PipVideoView.getPipRect(aspectRatio);

                        float scale = rect.width / textureView.getWidth();

                        AnimatorSet animatorSet = new AnimatorSet();
                        animatorSet.playTogether(
                                ObjectAnimator.ofFloat(textureImageView, View.SCALE_X, scale),
                                ObjectAnimator.ofFloat(textureImageView, View.SCALE_Y, scale),
                                ObjectAnimator.ofFloat(textureImageView, View.TRANSLATION_X, rect.x),
                                ObjectAnimator.ofFloat(textureImageView, View.TRANSLATION_Y, rect.y),
                                ObjectAnimator.ofFloat(textureView, View.SCALE_X, scale),
                                ObjectAnimator.ofFloat(textureView, View.SCALE_Y, scale),
                                ObjectAnimator.ofFloat(textureView, View.TRANSLATION_X, rect.x),
                                ObjectAnimator.ofFloat(textureView, View.TRANSLATION_Y, rect.y),
                                ObjectAnimator.ofFloat(containerView, View.TRANSLATION_Y, containerView.getMeasuredHeight() + AndroidUtilities.dp(10)),
                                ObjectAnimator.ofInt(backDrawable, AnimationProperties.COLOR_DRAWABLE_ALPHA, 0),
                                ObjectAnimator.ofFloat(fullscreenVideoContainer, View.ALPHA, 0),
                                ObjectAnimator.ofFloat(controlsView, View.ALPHA, 0)
                        );
                        animatorSet.setInterpolator(new DecelerateInterpolator());
                        animatorSet.setDuration(250);
                        animatorSet.addListener(new AnimatorListenerAdapter() {
                            @Override
                            public void onAnimationEnd(Animator animation) {
                                if (fullscreenVideoContainer.getVisibility() == View.VISIBLE) {
                                    fullscreenVideoContainer.setAlpha(1.0f);
                                    fullscreenVideoContainer.setVisibility(View.INVISIBLE);
                                }
                                switchInlineModeRunnable.run();
                            }
                        });
                        animatorSet.start();
                    } else {
                        if (fullscreenVideoContainer.getVisibility() == View.VISIBLE) {
                            fullscreenVideoContainer.setAlpha(1.0f);
                            fullscreenVideoContainer.setVisibility(View.INVISIBLE);
                        }
                        switchInlineModeRunnable.run();
                        dismissInternal();
                    }
                } else {
                    if (ApplicationLoader.mainInterfacePaused) {
                        try {
                            parentActivity.startService(new Intent(ApplicationLoader.applicationContext, BringAppForegroundService.class));
                        } catch (Throwable e) {
                            FileLog.e(e);
                        }
                    }

                    if (animated) {
                        setOnShowListener(onShowListener);
                        Rect rect = PipVideoView.getPipRect(aspectRatio);

                        TextureView textureView = videoView.getTextureView();
                        ImageView textureImageView = videoView.getTextureImageView();
                        float scale = rect.width / textureView.getLayoutParams().width;
                        textureImageView.setScaleX(scale);
                        textureImageView.setScaleY(scale);
                        textureImageView.setTranslationX(rect.x);
                        textureImageView.setTranslationY(rect.y);
                        textureView.setScaleX(scale);
                        textureView.setScaleY(scale);
                        textureView.setTranslationX(rect.x);
                        textureView.setTranslationY(rect.y);
                    } else {
                        pipVideoView.close();
                        pipVideoView = null;
                    }
                    setShowWithoutAnimation(true);
                    show();
                    if (animated) {
                        waitingForDraw = 4;
                        backDrawable.setAlpha(1);
                        containerView.setTranslationY(containerView.getMeasuredHeight() + AndroidUtilities.dp(10));
                    }
                }
            }

            @Override
            public TextureView onSwitchInlineMode(View controlsView, boolean inline, float aspectRatio, int rotation, boolean animated) {
                if (inline) {
                    controlsView.setTranslationY(0);
                    pipVideoView = new PipVideoView(false);
                    return pipVideoView.show(parentActivity, EmbedBottomSheet.this, controlsView, aspectRatio, rotation, null);
                }

                if (animated) {
                    animationInProgress = true;

                    View view = videoView.getAspectRatioView();
                    view.getLocationInWindow(position);
                    position[0] -= getLeftInset();
                    position[1] -= containerView.getTranslationY();

                    TextureView textureView = videoView.getTextureView();
                    ImageView textureImageView = videoView.getTextureImageView();
                    AnimatorSet animatorSet = new AnimatorSet();
                    animatorSet.playTogether(
                            ObjectAnimator.ofFloat(textureImageView, View.SCALE_X, 1.0f),
                            ObjectAnimator.ofFloat(textureImageView, View.SCALE_Y, 1.0f),
                            ObjectAnimator.ofFloat(textureImageView, View.TRANSLATION_X, position[0]),
                            ObjectAnimator.ofFloat(textureImageView, View.TRANSLATION_Y, position[1]),
                            ObjectAnimator.ofFloat(textureView, View.SCALE_X, 1.0f),
                            ObjectAnimator.ofFloat(textureView, View.SCALE_Y, 1.0f),
                            ObjectAnimator.ofFloat(textureView, View.TRANSLATION_X, position[0]),
                            ObjectAnimator.ofFloat(textureView, View.TRANSLATION_Y, position[1]),
                            ObjectAnimator.ofFloat(containerView, View.TRANSLATION_Y, 0),
                            ObjectAnimator.ofInt(backDrawable, AnimationProperties.COLOR_DRAWABLE_ALPHA, 51)
                    );
                    animatorSet.setInterpolator(new DecelerateInterpolator());
                    animatorSet.setDuration(250);
                    animatorSet.addListener(new AnimatorListenerAdapter() {
                        @Override
                        public void onAnimationEnd(Animator animation) {
                            animationInProgress = false;
                        }
                    });
                    animatorSet.start();
                } else {
                    containerView.setTranslationY(0);
                }
                return null;
            }

            @Override
            public void onSharePressed() {

            }

            @Override
            public void onPlayStateChanged(WebPlayerView playerView, boolean playing) {
                if (playing) {
                    try {
                        parentActivity.getWindow().addFlags(WindowManager.LayoutParams.FLAG_KEEP_SCREEN_ON);
                    } catch (Exception e) {
                        FileLog.e(e);
                    }
                } else {
                    try {
                        parentActivity.getWindow().clearFlags(WindowManager.LayoutParams.FLAG_KEEP_SCREEN_ON);
                    } catch (Exception e) {
                        FileLog.e(e);
                    }
                }
            }

            @Override
            public boolean checkInlinePermissions() {
                return EmbedBottomSheet.this.checkInlinePermissions();
            }

            @Override
            public ViewGroup getTextureViewContainer() {
                return container;
            }
        });
        videoView.setVisibility(View.INVISIBLE);
        containerLayout.addView(videoView, LayoutHelper.createFrame(LayoutHelper.MATCH_PARENT, LayoutHelper.MATCH_PARENT, Gravity.TOP | Gravity.LEFT, 0, 0, 0, 48 + 36 + (hasDescription ? 22 : 0) - 10));

        progressBarBlackBackground = new View(context);
        progressBarBlackBackground.setBackgroundColor(0xff000000);
        progressBarBlackBackground.setVisibility(View.INVISIBLE);
        containerLayout.addView(progressBarBlackBackground, LayoutHelper.createFrame(LayoutHelper.MATCH_PARENT, LayoutHelper.MATCH_PARENT, Gravity.TOP | Gravity.LEFT, 0, 0, 0, 48 + 36 + (hasDescription ? 22 : 0)));

        progressBar = new RadialProgressView(context);
        progressBar.setVisibility(View.INVISIBLE);
        containerLayout.addView(progressBar, LayoutHelper.createFrame(LayoutHelper.WRAP_CONTENT, LayoutHelper.WRAP_CONTENT, Gravity.CENTER, 0, 0, 0, (48 + 36 + (hasDescription ? 22 : 0)) / 2));

        TextView textView;

        if (hasDescription) {
            textView = new TextView(context);
            textView.setTextSize(TypedValue.COMPLEX_UNIT_DIP, 16);
            textView.setTextColor(Theme.getColor(Theme.key_dialogTextBlack));
            textView.setText(description);
            textView.setSingleLine(true);
            textView.setTypeface(AndroidUtilities.getTypeface("fonts/rmedium.ttf"));
            textView.setEllipsize(TextUtils.TruncateAt.END);
            textView.setPadding(AndroidUtilities.dp(18), 0, AndroidUtilities.dp(18), 0);
            containerLayout.addView(textView, LayoutHelper.createFrame(LayoutHelper.MATCH_PARENT, LayoutHelper.WRAP_CONTENT, Gravity.LEFT | Gravity.BOTTOM, 0, 0, 0, 48 + 9 + 20));
        }

        textView = new TextView(context);
        textView.setTextSize(TypedValue.COMPLEX_UNIT_DIP, 14);
        textView.setTextColor(Theme.getColor(Theme.key_dialogTextGray));
        textView.setText(title);
        textView.setSingleLine(true);
        textView.setEllipsize(TextUtils.TruncateAt.END);
        textView.setPadding(AndroidUtilities.dp(18), 0, AndroidUtilities.dp(18), 0);
        containerLayout.addView(textView, LayoutHelper.createFrame(LayoutHelper.MATCH_PARENT, LayoutHelper.WRAP_CONTENT, Gravity.LEFT | Gravity.BOTTOM, 0, 0, 0, 48 + 9));

        View lineView = new View(context);
        lineView.setBackgroundColor(Theme.getColor(Theme.key_dialogGrayLine));
        containerLayout.addView(lineView, new FrameLayout.LayoutParams(ViewGroup.LayoutParams.MATCH_PARENT, 1, Gravity.LEFT | Gravity.BOTTOM));
        ((FrameLayout.LayoutParams) lineView.getLayoutParams()).bottomMargin = AndroidUtilities.dp(48);

        FrameLayout frameLayout = new FrameLayout(context);
        frameLayout.setBackgroundColor(Theme.getColor(Theme.key_dialogBackground));
        containerLayout.addView(frameLayout, LayoutHelper.createFrame(LayoutHelper.MATCH_PARENT, 48, Gravity.LEFT | Gravity.BOTTOM));

        LinearLayout linearLayout = new LinearLayout(context);
        linearLayout.setOrientation(LinearLayout.HORIZONTAL);
        linearLayout.setWeightSum(1);
        frameLayout.addView(linearLayout, LayoutHelper.createFrame(LayoutHelper.WRAP_CONTENT, LayoutHelper.MATCH_PARENT, Gravity.TOP | Gravity.RIGHT));

        textView = new TextView(context);
        textView.setTextSize(TypedValue.COMPLEX_UNIT_DIP, 14);
        textView.setTextColor(Theme.getColor(Theme.key_dialogTextBlue4));
        textView.setGravity(Gravity.CENTER);
        textView.setSingleLine(true);
        textView.setEllipsize(TextUtils.TruncateAt.END);
        textView.setBackgroundDrawable(Theme.createSelectorDrawable(Theme.getColor(Theme.key_dialogButtonSelector), 0));
        textView.setPadding(AndroidUtilities.dp(18), 0, AndroidUtilities.dp(18), 0);
        textView.setText(LocaleController.getString("Close", R.string.Close).toUpperCase());
        textView.setTypeface(AndroidUtilities.getTypeface("fonts/rmedium.ttf"));
        frameLayout.addView(textView, LayoutHelper.createLinear(LayoutHelper.WRAP_CONTENT, LayoutHelper.MATCH_PARENT, Gravity.TOP | Gravity.LEFT));
        textView.setOnClickListener(v -> dismiss());

        imageButtonsContainer = new LinearLayout(context);
        imageButtonsContainer.setVisibility(View.INVISIBLE);
        frameLayout.addView(imageButtonsContainer, LayoutHelper.createFrame(LayoutHelper.WRAP_CONTENT, LayoutHelper.MATCH_PARENT, Gravity.CENTER));

        pipButton = new ImageView(context);
        pipButton.setScaleType(ImageView.ScaleType.CENTER);
        pipButton.setImageResource(R.drawable.video_pip);
        pipButton.setContentDescription(LocaleController.getString("AccDescrPipMode", R.string.AccDescrPipMode));
        pipButton.setEnabled(false);
        pipButton.setAlpha(0.5f);
        pipButton.setColorFilter(new PorterDuffColorFilter(Theme.getColor(Theme.key_dialogTextBlue4), PorterDuff.Mode.SRC_IN));
        pipButton.setBackgroundDrawable(Theme.createSelectorDrawable(Theme.getColor(Theme.key_dialogButtonSelector), 0));
        imageButtonsContainer.addView(pipButton, LayoutHelper.createFrame(48, 48, Gravity.TOP | Gravity.LEFT, 0, 0, 4, 0));
        pipButton.setOnClickListener(v -> {
            boolean inAppOnly = isYouTube && "inapp".equals(MessagesController.getInstance(currentAccount).youtubePipType);
            if (!inAppOnly && !checkInlinePermissions()) {
                return;
            }
            if (progressBar.getVisibility() == View.VISIBLE) {
                return;
            }
            boolean animated = false;
            pipVideoView = new PipVideoView(inAppOnly);
            pipVideoView.show(parentActivity, EmbedBottomSheet.this, null, width != 0 && height != 0 ? width / (float) height : 1.0f, 0, webView);
            if (isYouTube) {
                runJsCode("hideControls();");
            }
            if (animated) {
                animationInProgress = true;

                View view = videoView.getAspectRatioView();
                view.getLocationInWindow(position);
                position[0] -= getLeftInset();
                position[1] -= containerView.getTranslationY();

                TextureView textureView = videoView.getTextureView();
                ImageView textureImageView = videoView.getTextureImageView();
                AnimatorSet animatorSet = new AnimatorSet();
                animatorSet.playTogether(
                        ObjectAnimator.ofFloat(textureImageView, View.SCALE_X, 1.0f),
                        ObjectAnimator.ofFloat(textureImageView, View.SCALE_Y, 1.0f),
                        ObjectAnimator.ofFloat(textureImageView, View.TRANSLATION_X, position[0]),
                        ObjectAnimator.ofFloat(textureImageView, View.TRANSLATION_Y, position[1]),
                        ObjectAnimator.ofFloat(textureView, View.SCALE_X, 1.0f),
                        ObjectAnimator.ofFloat(textureView, View.SCALE_Y, 1.0f),
                        ObjectAnimator.ofFloat(textureView, View.TRANSLATION_X, position[0]),
                        ObjectAnimator.ofFloat(textureView, View.TRANSLATION_Y, position[1]),
                        ObjectAnimator.ofFloat(containerView, View.TRANSLATION_Y, 0),
                        ObjectAnimator.ofInt(backDrawable, AnimationProperties.COLOR_DRAWABLE_ALPHA, 51)
                );
                animatorSet.setInterpolator(new DecelerateInterpolator());
                animatorSet.setDuration(250);
                animatorSet.addListener(new AnimatorListenerAdapter() {
                    @Override
                    public void onAnimationEnd(Animator animation) {
                        animationInProgress = false;
                    }
                });
                animatorSet.start();
            } else {
                containerView.setTranslationY(0);
            }
            dismissInternal();
        });

        View.OnClickListener copyClickListener = v -> {
            try {
                android.content.ClipboardManager clipboard = (android.content.ClipboardManager) ApplicationLoader.applicationContext.getSystemService(Context.CLIPBOARD_SERVICE);
                android.content.ClipData clip = android.content.ClipData.newPlainText("label", openUrl);
                clipboard.setPrimaryClip(clip);
            } catch (Exception e) {
                FileLog.e(e);
            }
            Toast.makeText(getContext(), LocaleController.getString("LinkCopied", R.string.LinkCopied), Toast.LENGTH_SHORT).show();
            dismiss();
        };

        ImageView copyButton = new ImageView(context);
        copyButton.setScaleType(ImageView.ScaleType.CENTER);
        copyButton.setImageResource(R.drawable.video_copy);
<<<<<<< HEAD
        copyButton.setColorFilter(new PorterDuffColorFilter(Theme.getColor(Theme.key_dialogTextBlue4), PorterDuff.Mode.SRC_IN));
=======
        copyButton.setContentDescription(LocaleController.getString("CopyLink", R.string.CopyLink));
        copyButton.setColorFilter(new PorterDuffColorFilter(Theme.getColor(Theme.key_dialogTextBlue4), PorterDuff.Mode.MULTIPLY));
>>>>>>> 32071036
        copyButton.setBackgroundDrawable(Theme.createSelectorDrawable(Theme.getColor(Theme.key_dialogButtonSelector), 0));
        imageButtonsContainer.addView(copyButton, LayoutHelper.createFrame(48, 48, Gravity.TOP | Gravity.LEFT));
        copyButton.setOnClickListener(copyClickListener);

        copyTextButton = new TextView(context);
        copyTextButton.setTextSize(TypedValue.COMPLEX_UNIT_DIP, 14);
        copyTextButton.setTextColor(Theme.getColor(Theme.key_dialogTextBlue4));
        copyTextButton.setGravity(Gravity.CENTER);
        copyTextButton.setSingleLine(true);
        copyTextButton.setEllipsize(TextUtils.TruncateAt.END);
        copyTextButton.setBackgroundDrawable(Theme.createSelectorDrawable(Theme.getColor(Theme.key_dialogButtonSelector), 0));
        copyTextButton.setPadding(AndroidUtilities.dp(18), 0, AndroidUtilities.dp(18), 0);
        copyTextButton.setText(LocaleController.getString("Copy", R.string.Copy).toUpperCase());
        copyTextButton.setTypeface(AndroidUtilities.getTypeface("fonts/rmedium.ttf"));
        linearLayout.addView(copyTextButton, LayoutHelper.createFrame(LayoutHelper.WRAP_CONTENT, LayoutHelper.MATCH_PARENT, Gravity.TOP | Gravity.LEFT));
        copyTextButton.setOnClickListener(copyClickListener);

        TextView openInButton = new TextView(context);
        openInButton.setTextSize(TypedValue.COMPLEX_UNIT_DIP, 14);
        openInButton.setTextColor(Theme.getColor(Theme.key_dialogTextBlue4));
        openInButton.setGravity(Gravity.CENTER);
        openInButton.setSingleLine(true);
        openInButton.setEllipsize(TextUtils.TruncateAt.END);
        openInButton.setBackgroundDrawable(Theme.createSelectorDrawable(Theme.getColor(Theme.key_dialogButtonSelector), 0));
        openInButton.setPadding(AndroidUtilities.dp(18), 0, AndroidUtilities.dp(18), 0);
        openInButton.setText(LocaleController.getString("OpenInBrowser", R.string.OpenInBrowser).toUpperCase());
        openInButton.setTypeface(AndroidUtilities.getTypeface("fonts/rmedium.ttf"));
        linearLayout.addView(openInButton, LayoutHelper.createFrame(LayoutHelper.WRAP_CONTENT, LayoutHelper.MATCH_PARENT, Gravity.TOP | Gravity.LEFT));
        openInButton.setOnClickListener(v -> {
            Browser.openUrl(parentActivity, openUrl);
            dismiss();
        });

        boolean canHandleUrl = videoView.canHandleUrl(embedUrl);
        if (!canHandleUrl) {
            videoView.setVisibility(View.INVISIBLE);
        }

        setDelegate(new BottomSheet.BottomSheetDelegate() {
            @Override
            public void onOpenAnimationEnd() {
                boolean handled = canHandleUrl && videoView.loadVideo(embedUrl, null, null, openUrl, true);
                if (handled) {
                    progressBar.setVisibility(View.INVISIBLE);
                    webView.setVisibility(View.INVISIBLE);
                    videoView.setVisibility(View.VISIBLE);
                } else {
                    progressBar.setVisibility(View.VISIBLE);
                    webView.setVisibility(View.VISIBLE);
                    imageButtonsContainer.setVisibility(View.VISIBLE);
                    copyTextButton.setVisibility(View.INVISIBLE);
                    webView.setKeepScreenOn(true);
                    videoView.setVisibility(View.INVISIBLE);
                    videoView.getControlsView().setVisibility(View.INVISIBLE);
                    videoView.getTextureView().setVisibility(View.INVISIBLE);
                    if (videoView.getTextureImageView() != null) {
                        videoView.getTextureImageView().setVisibility(View.INVISIBLE);
                    }
                    videoView.loadVideo(null, null, null, null, false);
                    HashMap<String, String> args = new HashMap<>();
                    args.put("Referer", ApplicationLoader.applicationContext.getPackageName());
                    try {
                        String currentYoutubeId = videoView.getYoutubeId();
                        if (currentYoutubeId != null) {
                            progressBarBlackBackground.setVisibility(View.VISIBLE);
                            isYouTube = true;
                            if (Build.VERSION.SDK_INT >= 17) {
                                webView.addJavascriptInterface(new YoutubeProxy(), "YoutubeProxy");
                            }
                            int seekToTime = 0;
                            if (openUrl != null) {
                                try {
                                    Uri uri = Uri.parse(openUrl);
                                    String t = seekTimeOverride > 0 ? "" + seekTimeOverride : null;
                                    if (t == null) {
                                        t = uri.getQueryParameter("t");
                                        if (t == null) {
                                            t = uri.getQueryParameter("time_continue");
                                        }
                                    }
                                    if (t != null) {
                                        if (t.contains("m")) {
                                            String[] arg = t.split("m");
                                            seekToTime = Utilities.parseInt(arg[0]) * 60 + Utilities.parseInt(arg[1]);
                                        } else {
                                            seekToTime = Utilities.parseInt(t);
                                        }
                                    }
                                } catch (Exception e) {
                                    FileLog.e(e);
                                }
                            }
                            webView.loadDataWithBaseURL("https://www.youtube.com", String.format(Locale.US, youtubeFrame, currentYoutubeId, seekToTime), "text/html", "UTF-8", "http://youtube.com");
                        } else {
                            webView.loadUrl(embedUrl, args);
                        }
                    } catch (Exception e) {
                        FileLog.e(e);
                    }
                }
            }

            @Override
            public boolean canDismiss() {
                if (videoView.isInFullscreen()) {
                    videoView.exitFullscreen();
                    return false;
                }
                try {
                    parentActivity.getWindow().clearFlags(WindowManager.LayoutParams.FLAG_KEEP_SCREEN_ON);
                } catch (Exception e) {
                    FileLog.e(e);
                }
                return true;
            }
        });

        orientationEventListener = new OrientationEventListener(ApplicationLoader.applicationContext) {
            @Override
            public void onOrientationChanged(int orientation) {
                if (orientationEventListener == null || videoView.getVisibility() != View.VISIBLE) {
                    return;
                }
                if (parentActivity != null && videoView.isInFullscreen() && fullscreenedByButton) {
                    if (orientation >= 270 - 30 && orientation <= 270 + 30) {
                        wasInLandscape = true;
                    } else if (wasInLandscape && (orientation >= 330 || orientation <= 30)) {
                        parentActivity.setRequestedOrientation(prevOrientation);
                        fullscreenedByButton = false;
                        wasInLandscape = false;
                    }
                }
            }
        };

        String currentYoutubeId = videoView.getYouTubeVideoId(embedUrl);
        if (currentYoutubeId != null || !canHandleUrl) {
            progressBar.setVisibility(View.VISIBLE);
            webView.setVisibility(View.VISIBLE);
            imageButtonsContainer.setVisibility(View.VISIBLE);
            if (currentYoutubeId != null) {
                progressBarBlackBackground.setVisibility(View.VISIBLE);
            }
            copyTextButton.setVisibility(View.INVISIBLE);
            webView.setKeepScreenOn(true);
            videoView.setVisibility(View.INVISIBLE);
            videoView.getControlsView().setVisibility(View.INVISIBLE);
            videoView.getTextureView().setVisibility(View.INVISIBLE);
            if (videoView.getTextureImageView() != null) {
                videoView.getTextureImageView().setVisibility(View.INVISIBLE);
            }
<<<<<<< HEAD
            /*if ("disabled".equals(MessagesController.getInstance(currentAccount).youtubePipType)) {
=======
            if (currentYoutubeId != null && "disabled".equals(MessagesController.getInstance(currentAccount).youtubePipType)) {
>>>>>>> 32071036
                pipButton.setVisibility(View.GONE);
            }*/
        }

        if (orientationEventListener.canDetectOrientation()) {
            orientationEventListener.enable();
        } else {
            orientationEventListener.disable();
            orientationEventListener = null;
        }
        instance = this;
    }

    private void runJsCode(String code) {
        if (Build.VERSION.SDK_INT >= 21) {
            webView.evaluateJavascript(code, null);
        } else {
            try {
                webView.loadUrl("javascript:" + code);
            } catch (Exception e) {
                FileLog.e(e);
            }
        }
    }

    public boolean checkInlinePermissions() {
        if (parentActivity == null) {
            return false;
        }
        if (Build.VERSION.SDK_INT < 23 || Settings.canDrawOverlays(parentActivity)) {
            return true;
        } else {
            new AlertDialog.Builder(parentActivity).setTitle(LocaleController.getString("AppName", R.string.AppName))
                    .setMessage(LocaleController.getString("PermissionDrawAboveOtherApps", R.string.PermissionDrawAboveOtherApps))
                    .setPositiveButton(LocaleController.getString("PermissionOpenSettings", R.string.PermissionOpenSettings), (dialog, which) -> {
                        if (parentActivity != null) {
                            parentActivity.startActivity(new Intent(Settings.ACTION_MANAGE_OVERLAY_PERMISSION, Uri.parse("package:" + parentActivity.getPackageName())));
                        }
                    }).show();
        }
        return false;
    }

    @Override
    protected boolean canDismissWithSwipe() {
        return videoView.getVisibility() != View.VISIBLE || !videoView.isInFullscreen();
    }

    @Override
    public void onConfigurationChanged(Configuration newConfig) {
        if (videoView.getVisibility() == View.VISIBLE && videoView.isInitied() && !videoView.isInline()) {
            if (newConfig.orientation == Configuration.ORIENTATION_LANDSCAPE) {
                if (!videoView.isInFullscreen()) {
                    videoView.enterFullscreen();
                }
            } else {
                if (videoView.isInFullscreen()) {
                    videoView.exitFullscreen();
                }
            }
        }
        if (pipVideoView != null) {
            pipVideoView.onConfigurationChanged();
        }
    }

    public void destroy() {
        if (webView != null && webView.getVisibility() == View.VISIBLE) {
            containerLayout.removeView(webView);
            webView.stopLoading();
            webView.loadUrl("about:blank");
            webView.destroy();
        }
        if (pipVideoView != null) {
            pipVideoView.close();
            pipVideoView = null;
        }
        if (videoView != null) {
            videoView.destroy();
        }
        instance = null;
        dismissInternal();
    }

    public void exitFromPip() {
        if (webView == null || pipVideoView == null) {
            return;
        }
        if (ApplicationLoader.mainInterfacePaused) {
            try {
                parentActivity.startService(new Intent(ApplicationLoader.applicationContext, BringAppForegroundService.class));
            } catch (Throwable e) {
                FileLog.e(e);
            }
        }
        if (isYouTube) {
            runJsCode("showControls();");
        }
        ViewGroup parent = (ViewGroup) webView.getParent();
        if (parent != null) {
            parent.removeView(webView);
        }
        containerLayout.addView(webView, 0, LayoutHelper.createFrame(LayoutHelper.MATCH_PARENT, LayoutHelper.MATCH_PARENT, Gravity.TOP | Gravity.LEFT, 0, 0, 0, 48 + 36 + (hasDescription ? 22 : 0)));
        setShowWithoutAnimation(true);
        show();
        pipVideoView.close();
        pipVideoView = null;
    }

    public static EmbedBottomSheet getInstance() {
        return instance;
    }

    public void updateTextureViewPosition() {
        View view = videoView.getAspectRatioView();
        view.getLocationInWindow(position);
        position[0] -= getLeftInset();

        if (!videoView.isInline() && !animationInProgress) {
            TextureView textureView = videoView.getTextureView();
            textureView.setTranslationX(position[0]);
            textureView.setTranslationY(position[1]);
            View textureImageView = videoView.getTextureImageView();
            if (textureImageView != null) {
                textureImageView.setTranslationX(position[0]);
                textureImageView.setTranslationY(position[1]);
            }
        }
        View controlsView = videoView.getControlsView();
        if (controlsView.getParent() == container) {
            controlsView.setTranslationY(position[1]);
        } else {
            controlsView.setTranslationY(0);
        }
    }

    @Override
    protected boolean canDismissWithTouchOutside() {
        return fullscreenVideoContainer.getVisibility() != View.VISIBLE;
    }

    @Override
    protected void onContainerTranslationYChanged(float translationY) {
        updateTextureViewPosition();
    }

    @Override
    protected boolean onCustomMeasure(View view, int width, int height) {
        if (view == videoView.getControlsView()) {
            ViewGroup.LayoutParams layoutParams = view.getLayoutParams();
            layoutParams.width = videoView.getMeasuredWidth();
            layoutParams.height = videoView.getAspectRatioView().getMeasuredHeight() + (videoView.isInFullscreen() ? 0 : AndroidUtilities.dp(10));
        }
        return false;
    }

    @Override
    protected boolean onCustomLayout(View view, int left, int top, int right, int bottom) {
        if (view == videoView.getControlsView()) {
            updateTextureViewPosition();
        }
        return false;
    }

    public void pause() {
        if (videoView != null && videoView.isInitied()) {
            videoView.pause();
        }
    }

    @Override
    public void onContainerDraw(Canvas canvas) {
        if (waitingForDraw != 0) {
            waitingForDraw--;
            if (waitingForDraw == 0) {
                videoView.updateTextureImageView();
                pipVideoView.close();
                pipVideoView = null;
            } else {
                container.invalidate();
            }
        }
    }
}<|MERGE_RESOLUTION|>--- conflicted
+++ resolved
@@ -803,12 +803,8 @@
         ImageView copyButton = new ImageView(context);
         copyButton.setScaleType(ImageView.ScaleType.CENTER);
         copyButton.setImageResource(R.drawable.video_copy);
-<<<<<<< HEAD
+        copyButton.setContentDescription(LocaleController.getString("CopyLink", R.string.CopyLink));
         copyButton.setColorFilter(new PorterDuffColorFilter(Theme.getColor(Theme.key_dialogTextBlue4), PorterDuff.Mode.SRC_IN));
-=======
-        copyButton.setContentDescription(LocaleController.getString("CopyLink", R.string.CopyLink));
-        copyButton.setColorFilter(new PorterDuffColorFilter(Theme.getColor(Theme.key_dialogTextBlue4), PorterDuff.Mode.MULTIPLY));
->>>>>>> 32071036
         copyButton.setBackgroundDrawable(Theme.createSelectorDrawable(Theme.getColor(Theme.key_dialogButtonSelector), 0));
         imageButtonsContainer.addView(copyButton, LayoutHelper.createFrame(48, 48, Gravity.TOP | Gravity.LEFT));
         copyButton.setOnClickListener(copyClickListener);
@@ -960,11 +956,7 @@
             if (videoView.getTextureImageView() != null) {
                 videoView.getTextureImageView().setVisibility(View.INVISIBLE);
             }
-<<<<<<< HEAD
-            /*if ("disabled".equals(MessagesController.getInstance(currentAccount).youtubePipType)) {
-=======
-            if (currentYoutubeId != null && "disabled".equals(MessagesController.getInstance(currentAccount).youtubePipType)) {
->>>>>>> 32071036
+            /*if (currentYoutubeId != null && "disabled".equals(MessagesController.getInstance(currentAccount).youtubePipType)) {
                 pipButton.setVisibility(View.GONE);
             }*/
         }
