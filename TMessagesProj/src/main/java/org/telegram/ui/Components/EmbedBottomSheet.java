--- conflicted
+++ resolved
@@ -856,13 +856,8 @@
         ImageView copyButton = new ImageView(context);
         copyButton.setScaleType(ImageView.ScaleType.CENTER);
         copyButton.setImageResource(R.drawable.msg_copy);
-<<<<<<< HEAD
-        copyButton.setContentDescription(LocaleController.getString("CopyLink", R.string.CopyLink));
-        copyButton.setColorFilter(new PorterDuffColorFilter(Theme.getColor(Theme.key_dialogTextBlue4), PorterDuff.Mode.SRC_IN));
-=======
         copyButton.setContentDescription(LocaleController.getString(R.string.CopyLink));
         copyButton.setColorFilter(new PorterDuffColorFilter(Theme.getColor(Theme.key_dialogTextBlue4), PorterDuff.Mode.MULTIPLY));
->>>>>>> 1e891826
         copyButton.setBackgroundDrawable(Theme.createSelectorDrawable(Theme.getColor(Theme.key_dialogButtonSelector), 0));
         imageButtonsContainer.addView(copyButton, LayoutHelper.createFrame(48, 48, Gravity.TOP | Gravity.LEFT));
         copyButton.setOnClickListener(copyClickListener);
