package org.telegram.ui.Components.Premium;

import android.annotation.SuppressLint;
import android.graphics.Canvas;
import android.graphics.Paint;
import android.graphics.Path;
import android.graphics.Rect;
import android.net.Uri;
import android.os.Bundle;
import android.text.Spannable;
import android.text.SpannableString;
import android.text.TextPaint;
import android.text.style.ClickableSpan;
import android.view.Gravity;
import android.view.View;
import android.view.ViewGroup;
import android.widget.FrameLayout;

import androidx.annotation.NonNull;
import androidx.recyclerview.widget.RecyclerView;

import org.telegram.messenger.AccountInstance;
import org.telegram.messenger.AndroidUtilities;
import org.telegram.messenger.BillingController;
import org.telegram.messenger.BuildVars;
import org.telegram.messenger.LocaleController;
import org.telegram.messenger.MessagesController;
import org.telegram.messenger.NotificationCenter;
import org.telegram.messenger.R;
import org.telegram.messenger.browser.Browser;
import org.telegram.tgnet.ConnectionsManager;
import org.telegram.tgnet.TLRPC;
import org.telegram.ui.ActionBar.BaseFragment;
import org.telegram.ui.ActionBar.INavigationLayout;
import org.telegram.ui.ActionBar.Theme;
import org.telegram.ui.Cells.TextInfoPrivacyCell;
import org.telegram.ui.ChatActivity;
import org.telegram.ui.Components.AlertsCreator;
import org.telegram.ui.Components.BottomSheetWithRecyclerListView;
import org.telegram.ui.Components.LayoutHelper;
import org.telegram.ui.Components.RecyclerListView;
import org.telegram.ui.LaunchActivity;
import org.telegram.ui.PremiumPreviewFragment;
import org.telegram.ui.ProfileActivity;

import java.util.ArrayList;
import java.util.Collections;
import java.util.List;
import java.util.concurrent.atomic.AtomicReference;

public class GiftPremiumBottomSheet extends BottomSheetWithRecyclerListView implements NotificationCenter.NotificationCenterDelegate {
    private PremiumGradient.PremiumGradientTools gradientTools;
    private PremiumGradient.PremiumGradientTools outlineGradient;
    private PremiumButtonView premiumButtonView;
    private PremiumGiftTierCell dummyCell;

    private List<GiftTier> giftTiers = new ArrayList<>();
    private int selectedTierIndex = 0;

    private int totalGradientHeight;

    private int rowsCount;
    private int headerRow;
    private int tiersStartRow;
    private int tiersEndRow;
    private int footerRow;
    private int buttonRow;

    private TLRPC.User user;

    @SuppressLint("NotifyDataSetChanged")
    public GiftPremiumBottomSheet(BaseFragment fragment, TLRPC.User user) {
        super(fragment, false, true);
        fixNavigationBar();
        this.user = user;

        gradientTools = new PremiumGradient.PremiumGradientTools(Theme.key_premiumGradient1, Theme.key_premiumGradient2, -1, -1);
        gradientTools.exactly = true;
        gradientTools.x1 = 0;
        gradientTools.y1 = 0f;
        gradientTools.x2 = 0;
        gradientTools.y2 = 1f;
        gradientTools.cx = 0;
        gradientTools.cy = 0;

        outlineGradient = new PremiumGradient.PremiumGradientTools(Theme.key_premiumGradient1, Theme.key_premiumGradient2, Theme.key_premiumGradient3, Theme.key_premiumGradient4);
        outlineGradient.paint.setStyle(Paint.Style.STROKE);
        outlineGradient.paint.setStrokeWidth(AndroidUtilities.dp(1.5f));

        dummyCell = new PremiumGiftTierCell(getContext());

        initData();
        recyclerListView.setOnItemClickListener((view, position) -> {
            if (view instanceof PremiumGiftTierCell) {
                PremiumGiftTierCell giftTierCell = (PremiumGiftTierCell) view;
                selectedTierIndex = giftTiers.indexOf(giftTierCell.tier);
                updateButtonText(true);
                giftTierCell.setChecked(true, true);

                for (int i = 0; i < recyclerListView.getChildCount(); i++) {
                    View ch = recyclerListView.getChildAt(i);
                    if (ch instanceof PremiumGiftTierCell) {
                        PremiumGiftTierCell otherCell = (PremiumGiftTierCell) ch;
                        if (otherCell.tier != giftTierCell.tier) {
                            otherCell.setChecked(false, true);
                        }
                    }
                }

                for (int i = 0; i < recyclerListView.getHiddenChildCount(); i++) {
                    View ch = recyclerListView.getHiddenChildAt(i);
                    if (ch instanceof PremiumGiftTierCell) {
                        PremiumGiftTierCell otherCell = (PremiumGiftTierCell) ch;
                        if (otherCell.tier != giftTierCell.tier) {
                            otherCell.setChecked(false, true);
                        }
                    }
                }

                for (int i = 0; i < recyclerListView.getCachedChildCount(); i++) {
                    View ch = recyclerListView.getCachedChildAt(i);
                    if (ch instanceof PremiumGiftTierCell) {
                        PremiumGiftTierCell otherCell = (PremiumGiftTierCell) ch;
                        if (otherCell.tier != giftTierCell.tier) {
                            otherCell.setChecked(false, true);
                        }
                    }
                }

                for (int i = 0; i < recyclerListView.getAttachedScrapChildCount(); i++) {
                    View ch = recyclerListView.getAttachedScrapChildAt(i);
                    if (ch instanceof PremiumGiftTierCell) {
                        PremiumGiftTierCell otherCell = (PremiumGiftTierCell) ch;
                        if (otherCell.tier != giftTierCell.tier) {
                            otherCell.setChecked(false, true);
                        }
                    }
                }
            }
        });
        recyclerListView.setOverScrollMode(View.OVER_SCROLL_NEVER);
        Path path = new Path();
        recyclerListView.setSelectorTransformer(canvas -> {
            path.rewind();
            Rect selectorRect = recyclerListView.getSelectorRect();
            AndroidUtilities.rectTmp.set(selectorRect.left + AndroidUtilities.dp(20), selectorRect.top + AndroidUtilities.dp(3), selectorRect.right - AndroidUtilities.dp(20), selectorRect.bottom - AndroidUtilities.dp(3));
            path.addRoundRect(AndroidUtilities.rectTmp, AndroidUtilities.dp(12), AndroidUtilities.dp(12), Path.Direction.CW);
            canvas.clipPath(path);
        });
    }

    private void initData() {
        giftTiers.clear();
        rowsCount = 0;
        TLRPC.UserFull userFull = MessagesController.getInstance(currentAccount).getUserFull(user.id);
        if (userFull != null) {
//            List<QueryProductDetailsParams.Product> products = new ArrayList<>();
            long pricePerMonthMax = 0;
            for (TLRPC.TL_premiumGiftOption option : userFull.premium_gifts) {
                GiftTier giftTier = new GiftTier(option);
                giftTiers.add(giftTier);
                if (BuildVars.useInvoiceBilling()) {
                    if (giftTier.getPricePerMonth() > pricePerMonthMax) {
                        pricePerMonthMax = giftTier.getPricePerMonth();
                    }
                } else if (giftTier.giftOption.store_product != null && BillingController.getInstance().isReady()) {
<<<<<<< HEAD
//                    products.add(QueryProductDetailsParams.Product.newBuilder()
//                            .setProductType(BillingClient.ProductType.INAPP)
//                            .setProductId(giftTier.giftOption.store_product)
//                            .build());
=======
                    products.add(QueryProductDetailsParams.Product.newBuilder()
                            .setProductType(BillingClient.ProductType.INAPP)
                            .setProductId(giftTier.giftOption.store_product)
                            .build());
>>>>>>> 0bcf4fe5
                }
            }
            if (BuildVars.useInvoiceBilling()) {
                for (GiftTier tier : giftTiers) {
                    tier.setPricePerMonthRegular(pricePerMonthMax);
                }
<<<<<<< HEAD
=======
            } else if (!products.isEmpty()) {
                long startMs = System.currentTimeMillis();
                BillingController.getInstance().queryProductDetails(products, (billingResult, list) -> {
                    long pricePerMonthMaxStore = 0;

                    for (ProductDetails details : list) {
                        for (GiftTier giftTier : giftTiers) {
                            if (giftTier.giftOption.store_product != null && giftTier.giftOption.store_product.equals(details.getProductId())) {
                                giftTier.setGooglePlayProductDetails(details);

                                if (giftTier.getPricePerMonth() > pricePerMonthMaxStore) {
                                    pricePerMonthMaxStore = giftTier.getPricePerMonth();
                                }
                                break;
                            }
                        }
                    }

                    for (GiftTier giftTier : giftTiers) {
                        giftTier.setPricePerMonthRegular(pricePerMonthMaxStore);
                    }
                    AndroidUtilities.runOnUIThread(() -> {
                        recyclerListView.getAdapter().notifyDataSetChanged();
                        updateButtonText(System.currentTimeMillis() - startMs > 1000);
                    });
                });
>>>>>>> 0bcf4fe5
            }
        }

        if (!giftTiers.isEmpty()) {
            selectedTierIndex = 0;
            updateButtonText(false);
        }

        headerRow = rowsCount++;
        tiersStartRow = rowsCount;
        rowsCount += giftTiers.size();
        tiersEndRow = rowsCount;
        footerRow = rowsCount++;
        buttonRow = rowsCount++;
    }

    @Override
    protected void onCreate(Bundle savedInstanceState) {
        super.onCreate(savedInstanceState);
        NotificationCenter.getGlobalInstance().addObserver(this, NotificationCenter.billingProductDetailsUpdated);
    }

    @Override
    public void dismiss() {
        super.dismiss();
        NotificationCenter.getGlobalInstance().removeObserver(this, NotificationCenter.billingProductDetailsUpdated);
    }

    @Override
    public void didReceivedNotification(int id, int account, Object... args) {
        if (id == NotificationCenter.billingProductDetailsUpdated) {
            initData();
        }
    }

    private void updateButtonText(boolean animated) {
        if (LocaleController.isRTL) {
            animated = false;
        }
        if (!BuildVars.useInvoiceBilling() && (!BillingController.getInstance().isReady() || giftTiers.get(selectedTierIndex).googlePlayProductDetails == null)) {
            premiumButtonView.setButton(LocaleController.getString(R.string.Loading), v -> {}, !LocaleController.isRTL);
            premiumButtonView.setFlickerDisabled(true);
            return;
        }
        premiumButtonView.setButton(LocaleController.formatString(R.string.GiftSubscriptionFor, giftTiers.get(selectedTierIndex).getFormattedPrice()), v -> onGiftPremium(), animated);
        premiumButtonView.setFlickerDisabled(false);
    }

    private void onGiftSuccess(boolean fromGooglePlay) {
        TLRPC.UserFull full = MessagesController.getInstance(currentAccount).getUserFull(user.id);
        if (full != null) {
            user.premium = true;
            MessagesController.getInstance(currentAccount).putUser(user, true);
            NotificationCenter.getInstance(currentAccount).postNotificationName(NotificationCenter.userInfoDidLoad, user.id, full);
        }

        if (getBaseFragment() != null) {
            List<BaseFragment> fragments = new ArrayList<>(((LaunchActivity) getBaseFragment().getParentActivity()).getActionBarLayout().getFragmentStack());

            INavigationLayout layout = getBaseFragment().getParentLayout();
            ChatActivity lastChatActivity = null;
            for (BaseFragment fragment : fragments) {
                if (fragment instanceof ChatActivity) {
                    lastChatActivity = (ChatActivity) fragment;
                    if (lastChatActivity.getDialogId() != user.id) {
                        fragment.removeSelfFromStack();
                    }
                } else if (fragment instanceof ProfileActivity) {
                    if (fromGooglePlay && layout.getLastFragment() == fragment) {
                        fragment.finishFragment();
                    } else {
                        fragment.removeSelfFromStack();
                    }
                }
            }
            if (lastChatActivity == null || lastChatActivity.getDialogId() != user.id) {
                Bundle args = new Bundle();
                args.putLong("user_id", user.id);
                layout.presentFragment(new ChatActivity(args), true);
            }
        }
    }

    private void onGiftPremium() {
        GiftTier tier = giftTiers.get(selectedTierIndex);
        if (BuildVars.useInvoiceBilling()) {
            if (getBaseFragment().getParentActivity() instanceof LaunchActivity) {
                Uri uri = Uri.parse(tier.giftOption.bot_url);
                if (uri.getHost().equals("t.me")) {
                    if (!uri.getPath().startsWith("/$") && !uri.getPath().startsWith("/invoice/")) {
                        ((LaunchActivity) getBaseFragment().getParentActivity()).setNavigateToPremiumBot(true);
                    } else {
                        ((LaunchActivity) getBaseFragment().getParentActivity()).setNavigateToPremiumGiftCallback(()-> onGiftSuccess(false));
                    }
                }
                Browser.openUrl(getBaseFragment().getParentActivity(), tier.giftOption.bot_url);
                dismiss();
            }
        }
    }

    @Override
    public void onViewCreated(FrameLayout containerView) {
        super.onViewCreated(containerView);

        premiumButtonView = new PremiumButtonView(getContext(), true);

        FrameLayout buttonContainer = new FrameLayout(getContext());
        buttonContainer.addView(premiumButtonView, LayoutHelper.createFrame(LayoutHelper.MATCH_PARENT, 48, Gravity.CENTER_VERTICAL, 16, 0, 16, 0));
        buttonContainer.setBackgroundColor(getThemedColor(Theme.key_dialogBackground));
        containerView.addView(buttonContainer, LayoutHelper.createFrame(LayoutHelper.MATCH_PARENT, 68, Gravity.BOTTOM));
    }

    @Override
    protected void onPreMeasure(int widthMeasureSpec, int heightMeasureSpec) {
        super.onPreMeasure(widthMeasureSpec, heightMeasureSpec);
        measureGradient(View.MeasureSpec.getSize(widthMeasureSpec), View.MeasureSpec.getSize(heightMeasureSpec));
    }

    private void measureGradient(int w, int h) {
        int yOffset = 0;
        for (int i = 0; i < giftTiers.size(); i++) {
            dummyCell.bind(giftTiers.get(i));
            dummyCell.measure(View.MeasureSpec.makeMeasureSpec(w, View.MeasureSpec.EXACTLY), View.MeasureSpec.makeMeasureSpec(h, View.MeasureSpec.AT_MOST));
            giftTiers.get(i).yOffset = yOffset;
            yOffset += dummyCell.getMeasuredHeight();
        }

        totalGradientHeight = yOffset;
    }

    @Override
    protected CharSequence getTitle() {
        return LocaleController.getString(R.string.GiftTelegramPremiumTitle);
    }

    @Override
    protected RecyclerListView.SelectionAdapter createAdapter() {
        return new RecyclerListView.SelectionAdapter() {
            private final static int VIEW_TYPE_HEADER = 0,
                    VIEW_TYPE_TIER = 1,
                    VIEW_TYPE_FOOTER = 2,
                    VIEW_TYPE_BUTTON = 3;

            @Override
            public boolean isEnabled(RecyclerView.ViewHolder holder) {
                return holder.getItemViewType() == VIEW_TYPE_TIER;
            }

            @NonNull
            @Override
            public RecyclerView.ViewHolder onCreateViewHolder(@NonNull ViewGroup parent, int viewType) {
                View view;
                switch (viewType) {
                    default:
                    case VIEW_TYPE_HEADER:
                        view = new PremiumGiftHeaderCell(getContext());
                        break;
                    case VIEW_TYPE_TIER:
                        AtomicReference<Float> progressRef = new AtomicReference<>(0f);
                        PremiumGiftTierCell premiumGiftTierCell = new PremiumGiftTierCell(getContext()) {
                            @Override
                            protected void dispatchDraw(Canvas canvas) {
                                if (discountView.getVisibility() == VISIBLE) {
                                    AndroidUtilities.rectTmp.set(discountView.getLeft(), discountView.getTop(), discountView.getRight(), discountView.getBottom());
                                    gradientTools.gradientMatrix(0, 0, getMeasuredWidth(), totalGradientHeight, 0, -tier.yOffset);
                                    canvas.drawRoundRect(AndroidUtilities.rectTmp, AndroidUtilities.dp(6), AndroidUtilities.dp(6), gradientTools.paint);
                                }

                                float progress = progressRef.get();
                                int alpha = outlineGradient.paint.getAlpha();
                                outlineGradient.paint.setAlpha((int) (progress * alpha));
                                AndroidUtilities.rectTmp.set(AndroidUtilities.dp(20), AndroidUtilities.dp(3), getWidth() - AndroidUtilities.dp(20), getHeight() - AndroidUtilities.dp(3));
                                outlineGradient.gradientMatrix(0, 0, getMeasuredWidth(), getMeasuredHeight(), 0, 0);
                                canvas.drawRoundRect(AndroidUtilities.rectTmp, AndroidUtilities.dp(12), AndroidUtilities.dp(12), outlineGradient.paint);
                                outlineGradient.paint.setAlpha(alpha);

                                super.dispatchDraw(canvas);
                            }
                        };
                        premiumGiftTierCell.setCirclePaintProvider(obj -> {
                            gradientTools.gradientMatrix(0, 0, premiumGiftTierCell.getMeasuredWidth(), totalGradientHeight, 0, -premiumGiftTierCell.tier.yOffset);
                            return gradientTools.paint;
                        });
                        premiumGiftTierCell.setProgressDelegate(progress -> {
                            progressRef.set(progress);
                            premiumGiftTierCell.invalidate();
                        });
                        view = premiumGiftTierCell;
                        break;
                    case VIEW_TYPE_FOOTER:
                        TextInfoPrivacyCell privacyCell = new TextInfoPrivacyCell(getContext());
                        privacyCell.setTopPadding(28);
                        privacyCell.getTextView().setGravity(Gravity.CENTER_HORIZONTAL);
                        String str = LocaleController.getString(R.string.GiftPremiumListFeaturesAndTerms);
                        int startIndex = str.indexOf('*'), lastIndex = str.lastIndexOf('*');
                        if (startIndex != -1 && lastIndex != -1) {
                            str = str.substring(0, startIndex) + str.substring(startIndex + 1, lastIndex) + str.substring(lastIndex + 1);
                            SpannableString span = new SpannableString(str);
                            span.setSpan(new LinkSpan(), startIndex, lastIndex - 1, Spannable.SPAN_EXCLUSIVE_EXCLUSIVE);
                            privacyCell.setText(span);
                        } else {
                            privacyCell.setText(str);
                        }
                        privacyCell.setPadding(AndroidUtilities.dp(21), 0, AndroidUtilities.dp(21), 0);
                        view = privacyCell;
                        break;
                    case VIEW_TYPE_BUTTON:
                        view = new View(getContext()) {
                            @Override
                            protected void onMeasure(int widthMeasureSpec, int heightMeasureSpec) {
                                super.onMeasure(widthMeasureSpec, MeasureSpec.makeMeasureSpec(AndroidUtilities.dp(68), MeasureSpec.EXACTLY));
                            }
                        };
                        break;
                }
                return new RecyclerListView.Holder(view);
            }

            @Override
            public void onBindViewHolder(@NonNull RecyclerView.ViewHolder holder, int position) {
                if (position == headerRow) {
                    ((PremiumGiftHeaderCell) holder.itemView).bind(user);
                } else if (position >= tiersStartRow && position < tiersEndRow) {
                    PremiumGiftTierCell giftTierCell = (PremiumGiftTierCell) holder.itemView;
                    giftTierCell.bind(giftTiers.get(position - tiersStartRow));
                    giftTierCell.setChecked(position - tiersStartRow == selectedTierIndex, false);
                }
            }

            @Override
            public int getItemViewType(int position) {
                if (position == headerRow) {
                    return VIEW_TYPE_HEADER;
                } else if (position >= tiersStartRow && position < tiersEndRow) {
                    return VIEW_TYPE_TIER;
                } else if (position == footerRow) {
                    return VIEW_TYPE_FOOTER;
                } else if (position == buttonRow) {
                    return VIEW_TYPE_BUTTON;
                }
                return VIEW_TYPE_HEADER;
            }

            @Override
            public int getItemCount() {
                return rowsCount;
            }
        };
    }

    private final class LinkSpan extends ClickableSpan {

        @Override
        public void onClick(View widget) {
            getBaseFragment().presentFragment(new PremiumPreviewFragment("profile"));
            dismiss();
        }

        @Override
        public void updateDrawState(TextPaint p) {
            super.updateDrawState(p);
            p.setUnderlineText(false);
        }
    }

    public final static class GiftTier {
        public final TLRPC.TL_premiumGiftOption giftOption;
        private int discount;
        private long pricePerMonth;

        private long pricePerMonthRegular;
        private Object googlePlayProductDetails = null;

        public int yOffset;

        public GiftTier(TLRPC.TL_premiumGiftOption giftOption) {
            this.giftOption = giftOption;
        }

        public Object getGooglePlayProductDetails() {
            return null;
        }

//        public void setGooglePlayProductDetails(ProductDetails googlePlayProductDetails) {
//            this.googlePlayProductDetails = googlePlayProductDetails;
//        }

        public void setPricePerMonthRegular(long pricePerMonthRegular) {
            this.pricePerMonthRegular = pricePerMonthRegular;
        }

        public int getMonths() {
            return giftOption.months;
        }

        public int getDiscount() {
            if (discount == 0) {
                if (getPricePerMonth() == 0) {
                    return 0;
                }

                if (pricePerMonthRegular != 0) {
                    discount = (int) ((1.0 - getPricePerMonth() / (double) pricePerMonthRegular) * 100);

                    if (discount == 0) {
                        discount = -1;
                    }
                }
            }
            return discount;
        }

        public long getPricePerMonth() {
            if (pricePerMonth == 0) {
                long price = getPrice();
                if (price != 0) {
                    pricePerMonth = price / giftOption.months;
                }
            }
            return pricePerMonth;
        }

        public String getFormattedPricePerMonth() {
            if (BuildVars.useInvoiceBilling() || giftOption.store_product == null) {
                return BillingController.getInstance().formatCurrency(getPricePerMonth(), getCurrency());
            }

            return googlePlayProductDetails == null ? "" : BillingController.getInstance().formatCurrency(getPricePerMonth(), getCurrency(), 6);
        }

        public String getFormattedPrice() {
            if (BuildVars.useInvoiceBilling() || giftOption.store_product == null) {
                return BillingController.getInstance().formatCurrency(getPrice(), getCurrency());
            }

            return googlePlayProductDetails == null ? "" : BillingController.getInstance().formatCurrency(getPrice(), getCurrency(), 6);
        }

        public long getPrice() {
            if (BuildVars.useInvoiceBilling() || giftOption.store_product == null) {
                return giftOption.amount;
            }
            return 0;
        }

        public String getCurrency() {
            if (BuildVars.useInvoiceBilling() || giftOption.store_product == null) {
                return giftOption.currency;
            }
            return "";
        }
    }
}<|MERGE_RESOLUTION|>--- conflicted
+++ resolved
@@ -90,6 +90,7 @@
         dummyCell = new PremiumGiftTierCell(getContext());
 
         initData();
+
         recyclerListView.setOnItemClickListener((view, position) -> {
             if (view instanceof PremiumGiftTierCell) {
                 PremiumGiftTierCell giftTierCell = (PremiumGiftTierCell) view;
@@ -164,52 +165,16 @@
                         pricePerMonthMax = giftTier.getPricePerMonth();
                     }
                 } else if (giftTier.giftOption.store_product != null && BillingController.getInstance().isReady()) {
-<<<<<<< HEAD
 //                    products.add(QueryProductDetailsParams.Product.newBuilder()
 //                            .setProductType(BillingClient.ProductType.INAPP)
 //                            .setProductId(giftTier.giftOption.store_product)
 //                            .build());
-=======
-                    products.add(QueryProductDetailsParams.Product.newBuilder()
-                            .setProductType(BillingClient.ProductType.INAPP)
-                            .setProductId(giftTier.giftOption.store_product)
-                            .build());
->>>>>>> 0bcf4fe5
                 }
             }
             if (BuildVars.useInvoiceBilling()) {
                 for (GiftTier tier : giftTiers) {
                     tier.setPricePerMonthRegular(pricePerMonthMax);
                 }
-<<<<<<< HEAD
-=======
-            } else if (!products.isEmpty()) {
-                long startMs = System.currentTimeMillis();
-                BillingController.getInstance().queryProductDetails(products, (billingResult, list) -> {
-                    long pricePerMonthMaxStore = 0;
-
-                    for (ProductDetails details : list) {
-                        for (GiftTier giftTier : giftTiers) {
-                            if (giftTier.giftOption.store_product != null && giftTier.giftOption.store_product.equals(details.getProductId())) {
-                                giftTier.setGooglePlayProductDetails(details);
-
-                                if (giftTier.getPricePerMonth() > pricePerMonthMaxStore) {
-                                    pricePerMonthMaxStore = giftTier.getPricePerMonth();
-                                }
-                                break;
-                            }
-                        }
-                    }
-
-                    for (GiftTier giftTier : giftTiers) {
-                        giftTier.setPricePerMonthRegular(pricePerMonthMaxStore);
-                    }
-                    AndroidUtilities.runOnUIThread(() -> {
-                        recyclerListView.getAdapter().notifyDataSetChanged();
-                        updateButtonText(System.currentTimeMillis() - startMs > 1000);
-                    });
-                });
->>>>>>> 0bcf4fe5
             }
         }
 
