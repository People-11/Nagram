package org.telegram.ui.Components;

import android.content.Context;
import android.graphics.PorterDuff;
import android.graphics.PorterDuffColorFilter;
import android.text.Editable;
import android.text.TextWatcher;
import android.util.TypedValue;
import android.view.Gravity;
import android.view.KeyEvent;
import android.view.MotionEvent;
import android.view.View;
import android.view.inputmethod.EditorInfo;
import android.widget.FrameLayout;
import android.widget.ImageView;

import org.telegram.messenger.AndroidUtilities;
import org.telegram.messenger.R;
import org.telegram.ui.ActionBar.Theme;
import org.telegram.ui.ActionBar.ThemeDescription;

import java.util.List;

@SuppressWarnings("FieldCanBeLocal")
public class SearchField extends FrameLayout {

    private View searchBackground;
    private ImageView searchIconImageView;
    private ImageView clearSearchImageView;
    private CloseProgressDrawable2 progressDrawable;
    private EditTextBoldCursor searchEditText;
    private final Theme.ResourcesProvider resourcesProvider;

    public SearchField(Context context, boolean supportRtl, Theme.ResourcesProvider resourcesProvider) {
        super(context);
        this.resourcesProvider = resourcesProvider;

        FrameLayout.LayoutParams lp;

        searchBackground = new View(context);
        searchBackground.setBackgroundDrawable(Theme.createRoundRectDrawable(AndroidUtilities.dp(18), getThemedColor(Theme.key_dialogSearchBackground)));
        if (supportRtl) {
            lp = LayoutHelper.createFrameRelatively(LayoutHelper.MATCH_PARENT, 36, Gravity.START | Gravity.TOP, 14, 11, 14, 0);
        } else {
            lp = LayoutHelper.createFrame(LayoutHelper.MATCH_PARENT, 36, Gravity.LEFT | Gravity.TOP, 14, 11, 14, 0);
        }
        addView(searchBackground, lp);

        searchIconImageView = new ImageView(context);
        searchIconImageView.setScaleType(ImageView.ScaleType.CENTER);
        searchIconImageView.setImageResource(R.drawable.smiles_inputsearch);
        searchIconImageView.setColorFilter(new PorterDuffColorFilter(getThemedColor(Theme.key_dialogSearchIcon), PorterDuff.Mode.SRC_IN));
        if (supportRtl) {
            lp = LayoutHelper.createFrameRelatively(36, 36, Gravity.START | Gravity.TOP, 16, 11, 0, 0);
        } else {
            lp = LayoutHelper.createFrame(36, 36, Gravity.LEFT | Gravity.TOP, 16, 11, 0, 0);
        }
        addView(searchIconImageView, lp);

        clearSearchImageView = new ImageView(context);
        clearSearchImageView.setScaleType(ImageView.ScaleType.CENTER);
        clearSearchImageView.setImageDrawable(progressDrawable = new CloseProgressDrawable2() {
            @Override
            protected int getCurrentColor() {
                return getThemedColor(Theme.key_dialogSearchIcon);
            }
        });
        progressDrawable.setSide(AndroidUtilities.dp(7));
        clearSearchImageView.setScaleX(0.1f);
        clearSearchImageView.setScaleY(0.1f);
        clearSearchImageView.setAlpha(0.0f);
<<<<<<< HEAD
        clearSearchImageView.setColorFilter(new PorterDuffColorFilter(getThemedColor(Theme.key_dialogSearchIcon), PorterDuff.Mode.SRC_IN));
=======
>>>>>>> 0abe4541
        if (supportRtl) {
            lp = LayoutHelper.createFrameRelatively(36, 36, Gravity.END | Gravity.TOP, 14, 11, 14, 0);
        } else {
            lp = LayoutHelper.createFrame(36, 36, Gravity.RIGHT | Gravity.TOP, 14, 11, 14, 0);
        }
        addView(clearSearchImageView, lp);
        clearSearchImageView.setOnClickListener(v -> {
            searchEditText.setText("");
            AndroidUtilities.showKeyboard(searchEditText);
        });

        searchEditText = new EditTextBoldCursor(context) {
            @Override
            public boolean dispatchTouchEvent(MotionEvent event) {
                processTouchEvent(event);
                return super.dispatchTouchEvent(event);
            }

            @Override
            public boolean onTouchEvent(MotionEvent event) {
                if (!isEnabled()) {
                    return false;
                }
                if (event.getAction() == MotionEvent.ACTION_UP) {
                    onFieldTouchUp(this);
                }
                return super.onTouchEvent(event);
            }
        };
        searchEditText.setTextSize(TypedValue.COMPLEX_UNIT_DIP, 16);
        searchEditText.setHintTextColor(getThemedColor(Theme.key_dialogSearchHint));
        searchEditText.setTextColor(getThemedColor(Theme.key_dialogSearchText));
        searchEditText.setBackgroundDrawable(null);
        searchEditText.setPadding(0, 0, 0, 0);
        searchEditText.setMaxLines(1);
        searchEditText.setLines(1);
        searchEditText.setSingleLine(true);
        searchEditText.setGravity((supportRtl ? LayoutHelper.getAbsoluteGravityStart() : Gravity.LEFT) | Gravity.CENTER_VERTICAL);
        searchEditText.setImeOptions(EditorInfo.IME_ACTION_SEARCH | EditorInfo.IME_FLAG_NO_EXTRACT_UI);
        searchEditText.setCursorColor(getThemedColor(Theme.key_featuredStickers_addedIcon));
        searchEditText.setCursorSize(AndroidUtilities.dp(20));
        searchEditText.setCursorWidth(1.5f);
        if (supportRtl) {
            lp = LayoutHelper.createFrameRelatively(LayoutHelper.MATCH_PARENT, 40, Gravity.START | Gravity.TOP, 16 + 38, 9, 16 + 30, 0);
        } else {
            lp = LayoutHelper.createFrame(LayoutHelper.MATCH_PARENT, 40, Gravity.LEFT | Gravity.TOP, 16 + 38, 9, 16 + 30, 0);
        }
        addView(searchEditText, lp);
        searchEditText.addTextChangedListener(new TextWatcher() {
            @Override
            public void beforeTextChanged(CharSequence s, int start, int count, int after) {

            }

            @Override
            public void onTextChanged(CharSequence s, int start, int before, int count) {

            }

            @Override
            public void afterTextChanged(Editable s) {
                boolean show = searchEditText.length() > 0;
                boolean showed = clearSearchImageView.getAlpha() != 0;
                if (show != showed) {
                    clearSearchImageView.animate()
                            .alpha(show ? 1.0f : 0.0f)
                            .setDuration(150)
                            .scaleX(show ? 1.0f : 0.1f)
                            .scaleY(show ? 1.0f : 0.1f)
                            .start();
                }
                onTextChange(searchEditText.getText().toString());
            }
        });
        searchEditText.setOnEditorActionListener((v, actionId, event) -> {
            if (event != null && (event.getAction() == KeyEvent.ACTION_UP && event.getKeyCode() == KeyEvent.KEYCODE_SEARCH || event.getAction() == KeyEvent.ACTION_DOWN && event.getKeyCode() == KeyEvent.KEYCODE_ENTER)) {
                searchEditText.hideActionMode();
                AndroidUtilities.hideKeyboard(searchEditText);
            }
            return false;
        });
    }

    public void hideKeyboard() {
        AndroidUtilities.hideKeyboard(searchEditText);
    }

    public void setHint(String text) {
        searchEditText.setHint(text);
    }

    protected void onFieldTouchUp(EditTextBoldCursor editText) {

    }

    @Override
    public void requestDisallowInterceptTouchEvent(boolean disallowIntercept) {
        super.requestDisallowInterceptTouchEvent(disallowIntercept);
    }

    public void processTouchEvent(MotionEvent event) {

    }

    public void onTextChange(String text) {

    }

    public View getSearchBackground() {
        return searchBackground;
    }

    public EditTextBoldCursor getSearchEditText() {
        return searchEditText;
    }

    public CloseProgressDrawable2 getProgressDrawable() {
        return progressDrawable;
    }

    public void getThemeDescriptions(List<ThemeDescription> descriptions) {
        descriptions.add(new ThemeDescription(searchBackground, ThemeDescription.FLAG_BACKGROUNDFILTER, null, null, null, null, Theme.key_dialogSearchBackground));
        descriptions.add(new ThemeDescription(searchIconImageView, ThemeDescription.FLAG_IMAGECOLOR, null, null, null, null, Theme.key_dialogSearchIcon));
        descriptions.add(new ThemeDescription(clearSearchImageView, ThemeDescription.FLAG_IMAGECOLOR, null, null, null, null, Theme.key_dialogSearchIcon));
        descriptions.add(new ThemeDescription(searchEditText, ThemeDescription.FLAG_TEXTCOLOR, null, null, null, null, Theme.key_dialogSearchText));
        descriptions.add(new ThemeDescription(searchEditText, ThemeDescription.FLAG_HINTTEXTCOLOR, null, null, null, null, Theme.key_dialogSearchHint));
        descriptions.add(new ThemeDescription(searchEditText, ThemeDescription.FLAG_CURSORCOLOR, null, null, null, null, Theme.key_featuredStickers_addedIcon));
    }

    private int getThemedColor(String key) {
        Integer color = resourcesProvider != null ? resourcesProvider.getColor(key) : null;
        return color != null ? color : Theme.getColor(key);
    }
}<|MERGE_RESOLUTION|>--- conflicted
+++ resolved
@@ -69,10 +69,6 @@
         clearSearchImageView.setScaleX(0.1f);
         clearSearchImageView.setScaleY(0.1f);
         clearSearchImageView.setAlpha(0.0f);
-<<<<<<< HEAD
-        clearSearchImageView.setColorFilter(new PorterDuffColorFilter(getThemedColor(Theme.key_dialogSearchIcon), PorterDuff.Mode.SRC_IN));
-=======
->>>>>>> 0abe4541
         if (supportRtl) {
             lp = LayoutHelper.createFrameRelatively(36, 36, Gravity.END | Gravity.TOP, 14, 11, 14, 0);
         } else {
