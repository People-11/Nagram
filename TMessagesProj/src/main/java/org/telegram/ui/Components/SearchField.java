package org.telegram.ui.Components;

import android.content.Context;
import android.graphics.PorterDuff;
import android.graphics.PorterDuffColorFilter;
import android.text.Editable;
import android.text.TextWatcher;
import android.util.TypedValue;
import android.view.Gravity;
import android.view.KeyEvent;
import android.view.MotionEvent;
import android.view.View;
import android.view.inputmethod.EditorInfo;
import android.widget.FrameLayout;
import android.widget.ImageView;

import org.telegram.messenger.AndroidUtilities;
import org.telegram.messenger.R;
import org.telegram.ui.ActionBar.Theme;
import org.telegram.ui.ActionBar.ThemeDescription;

import java.util.List;

@SuppressWarnings("FieldCanBeLocal")
public class SearchField extends FrameLayout {

    private View searchBackground;
    private ImageView searchIconImageView;
    private ImageView clearSearchImageView;
    private CloseProgressDrawable2 progressDrawable;
    private EditTextBoldCursor searchEditText;
    private View backgroundView;
    private final Theme.ResourcesProvider resourcesProvider;

    public SearchField(Context context, boolean supportRtl, Theme.ResourcesProvider resourcesProvider) {
        super(context);
        this.resourcesProvider = resourcesProvider;

        FrameLayout.LayoutParams lp;

        searchBackground = new View(context);
        searchBackground.setBackgroundDrawable(Theme.createRoundRectDrawable(AndroidUtilities.dp(18), getThemedColor(Theme.key_dialogSearchBackground)));
        if (supportRtl) {
            lp = LayoutHelper.createFrameRelatively(LayoutHelper.MATCH_PARENT, 36, Gravity.START | Gravity.TOP, 14, 11, 14, 0);
        } else {
            lp = LayoutHelper.createFrame(LayoutHelper.MATCH_PARENT, 36, Gravity.LEFT | Gravity.TOP, 14, 11, 14, 0);
        }
        addView(searchBackground, lp);

        searchIconImageView = new ImageView(context);
        searchIconImageView.setScaleType(ImageView.ScaleType.CENTER);
        searchIconImageView.setImageResource(R.drawable.smiles_inputsearch);
<<<<<<< HEAD
        searchIconImageView.setColorFilter(new PorterDuffColorFilter(Theme.getColor(Theme.key_dialogSearchIcon), PorterDuff.Mode.SRC_IN));
=======
        searchIconImageView.setColorFilter(new PorterDuffColorFilter(getThemedColor(Theme.key_dialogSearchIcon), PorterDuff.Mode.MULTIPLY));
>>>>>>> 418f478a
        if (supportRtl) {
            lp = LayoutHelper.createFrameRelatively(36, 36, Gravity.START | Gravity.TOP, 16, 11, 0, 0);
        } else {
            lp = LayoutHelper.createFrame(36, 36, Gravity.LEFT | Gravity.TOP, 16, 11, 0, 0);
        }
        addView(searchIconImageView, lp);

        clearSearchImageView = new ImageView(context);
        clearSearchImageView.setScaleType(ImageView.ScaleType.CENTER);
        clearSearchImageView.setImageDrawable(progressDrawable = new CloseProgressDrawable2());
        progressDrawable.setSide(AndroidUtilities.dp(7));
        clearSearchImageView.setScaleX(0.1f);
        clearSearchImageView.setScaleY(0.1f);
        clearSearchImageView.setAlpha(0.0f);
<<<<<<< HEAD
        clearSearchImageView.setColorFilter(new PorterDuffColorFilter(Theme.getColor(Theme.key_dialogSearchIcon), PorterDuff.Mode.SRC_IN));
=======
        clearSearchImageView.setColorFilter(new PorterDuffColorFilter(getThemedColor(Theme.key_dialogSearchIcon), PorterDuff.Mode.MULTIPLY));
>>>>>>> 418f478a
        if (supportRtl) {
            lp = LayoutHelper.createFrameRelatively(36, 36, Gravity.END | Gravity.TOP, 14, 11, 14, 0);
        } else {
            lp = LayoutHelper.createFrame(36, 36, Gravity.RIGHT | Gravity.TOP, 14, 11, 14, 0);
        }
        addView(clearSearchImageView, lp);
        clearSearchImageView.setOnClickListener(v -> {
            searchEditText.setText("");
            AndroidUtilities.showKeyboard(searchEditText);
        });

        searchEditText = new EditTextBoldCursor(context) {
            @Override
            public boolean dispatchTouchEvent(MotionEvent event) {
                processTouchEvent(event);
                return super.dispatchTouchEvent(event);
            }

            @Override
            public boolean onTouchEvent(MotionEvent event) {
                if (!isEnabled()) {
                    return false;
                }
                if (event.getAction() == MotionEvent.ACTION_UP) {
                    onFieldTouchUp(this);
                }
                return super.onTouchEvent(event);
            }
        };
        searchEditText.setTextSize(TypedValue.COMPLEX_UNIT_DIP, 16);
        searchEditText.setHintTextColor(getThemedColor(Theme.key_dialogSearchHint));
        searchEditText.setTextColor(getThemedColor(Theme.key_dialogSearchText));
        searchEditText.setBackgroundDrawable(null);
        searchEditText.setPadding(0, 0, 0, 0);
        searchEditText.setMaxLines(1);
        searchEditText.setLines(1);
        searchEditText.setSingleLine(true);
        searchEditText.setGravity((supportRtl ? LayoutHelper.getAbsoluteGravityStart() : Gravity.LEFT) | Gravity.CENTER_VERTICAL);
        searchEditText.setImeOptions(EditorInfo.IME_ACTION_SEARCH | EditorInfo.IME_FLAG_NO_EXTRACT_UI);
        searchEditText.setCursorColor(getThemedColor(Theme.key_featuredStickers_addedIcon));
        searchEditText.setCursorSize(AndroidUtilities.dp(20));
        searchEditText.setCursorWidth(1.5f);
        if (supportRtl) {
            lp = LayoutHelper.createFrameRelatively(LayoutHelper.MATCH_PARENT, 40, Gravity.START | Gravity.TOP, 16 + 38, 9, 16 + 30, 0);
        } else {
            lp = LayoutHelper.createFrame(LayoutHelper.MATCH_PARENT, 40, Gravity.LEFT | Gravity.TOP, 16 + 38, 9, 16 + 30, 0);
        }
        addView(searchEditText, lp);
        searchEditText.addTextChangedListener(new TextWatcher() {
            @Override
            public void beforeTextChanged(CharSequence s, int start, int count, int after) {

            }

            @Override
            public void onTextChanged(CharSequence s, int start, int before, int count) {

            }

            @Override
            public void afterTextChanged(Editable s) {
                boolean show = searchEditText.length() > 0;
                boolean showed = clearSearchImageView.getAlpha() != 0;
                if (show != showed) {
                    clearSearchImageView.animate()
                            .alpha(show ? 1.0f : 0.0f)
                            .setDuration(150)
                            .scaleX(show ? 1.0f : 0.1f)
                            .scaleY(show ? 1.0f : 0.1f)
                            .start();
                }
                onTextChange(searchEditText.getText().toString());
            }
        });
        searchEditText.setOnEditorActionListener((v, actionId, event) -> {
            if (event != null && (event.getAction() == KeyEvent.ACTION_UP && event.getKeyCode() == KeyEvent.KEYCODE_SEARCH || event.getAction() == KeyEvent.ACTION_DOWN && event.getKeyCode() == KeyEvent.KEYCODE_ENTER)) {
                searchEditText.hideActionMode();
                AndroidUtilities.hideKeyboard(searchEditText);
            }
            return false;
        });
    }

    public void hideKeyboard() {
        AndroidUtilities.hideKeyboard(searchEditText);
    }

    public void setHint(String text) {
        searchEditText.setHint(text);
    }

    protected void onFieldTouchUp(EditTextBoldCursor editText) {

    }

    @Override
    public void requestDisallowInterceptTouchEvent(boolean disallowIntercept) {
        super.requestDisallowInterceptTouchEvent(disallowIntercept);
    }

    public void processTouchEvent(MotionEvent event) {

    }

    public void onTextChange(String text) {

    }

    public View getSearchBackground() {
        return searchBackground;
    }

    public EditTextBoldCursor getSearchEditText() {
        return searchEditText;
    }

    public CloseProgressDrawable2 getProgressDrawable() {
        return progressDrawable;
    }

    public void getThemeDescriptions(List<ThemeDescription> descriptions) {
        descriptions.add(new ThemeDescription(searchBackground, ThemeDescription.FLAG_BACKGROUNDFILTER, null, null, null, null, Theme.key_dialogSearchBackground));
        descriptions.add(new ThemeDescription(searchIconImageView, ThemeDescription.FLAG_IMAGECOLOR, null, null, null, null, Theme.key_dialogSearchIcon));
        descriptions.add(new ThemeDescription(clearSearchImageView, ThemeDescription.FLAG_IMAGECOLOR, null, null, null, null, Theme.key_dialogSearchIcon));
        descriptions.add(new ThemeDescription(searchEditText, ThemeDescription.FLAG_TEXTCOLOR, null, null, null, null, Theme.key_dialogSearchText));
        descriptions.add(new ThemeDescription(searchEditText, ThemeDescription.FLAG_HINTTEXTCOLOR, null, null, null, null, Theme.key_dialogSearchHint));
        descriptions.add(new ThemeDescription(searchEditText, ThemeDescription.FLAG_CURSORCOLOR, null, null, null, null, Theme.key_featuredStickers_addedIcon));
    }

    private int getThemedColor(String key) {
        Integer color = resourcesProvider != null ? resourcesProvider.getColor(key) : null;
        return color != null ? color : Theme.getColor(key);
    }
}<|MERGE_RESOLUTION|>--- conflicted
+++ resolved
@@ -50,11 +50,7 @@
         searchIconImageView = new ImageView(context);
         searchIconImageView.setScaleType(ImageView.ScaleType.CENTER);
         searchIconImageView.setImageResource(R.drawable.smiles_inputsearch);
-<<<<<<< HEAD
-        searchIconImageView.setColorFilter(new PorterDuffColorFilter(Theme.getColor(Theme.key_dialogSearchIcon), PorterDuff.Mode.SRC_IN));
-=======
-        searchIconImageView.setColorFilter(new PorterDuffColorFilter(getThemedColor(Theme.key_dialogSearchIcon), PorterDuff.Mode.MULTIPLY));
->>>>>>> 418f478a
+        searchIconImageView.setColorFilter(new PorterDuffColorFilter(getThemedColor(Theme.key_dialogSearchIcon), PorterDuff.Mode.SRC_IN));
         if (supportRtl) {
             lp = LayoutHelper.createFrameRelatively(36, 36, Gravity.START | Gravity.TOP, 16, 11, 0, 0);
         } else {
@@ -69,11 +65,7 @@
         clearSearchImageView.setScaleX(0.1f);
         clearSearchImageView.setScaleY(0.1f);
         clearSearchImageView.setAlpha(0.0f);
-<<<<<<< HEAD
-        clearSearchImageView.setColorFilter(new PorterDuffColorFilter(Theme.getColor(Theme.key_dialogSearchIcon), PorterDuff.Mode.SRC_IN));
-=======
-        clearSearchImageView.setColorFilter(new PorterDuffColorFilter(getThemedColor(Theme.key_dialogSearchIcon), PorterDuff.Mode.MULTIPLY));
->>>>>>> 418f478a
+        clearSearchImageView.setColorFilter(new PorterDuffColorFilter(getThemedColor(Theme.key_dialogSearchIcon), PorterDuff.Mode.SRC_IN));
         if (supportRtl) {
             lp = LayoutHelper.createFrameRelatively(36, 36, Gravity.END | Gravity.TOP, 14, 11, 14, 0);
         } else {
