--- conflicted
+++ resolved
@@ -66,12 +66,9 @@
 import java.util.HashSet;
 import java.util.Objects;
 
-<<<<<<< HEAD
 import tw.nekomimi.nekogram.NekoConfig;
 
-=======
 @SuppressWarnings("JavaReflectionMemberAccess")
->>>>>>> 0e17caa7
 public class RecyclerListView extends RecyclerView {
     public final static int SECTIONS_TYPE_SIMPLE = 0,
             SECTIONS_TYPE_STICKY_HEADERS = 1,
