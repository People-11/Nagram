/*
 * This is the source code of Telegram for Android v. 5.x.x
 * It is licensed under GNU GPL v. 2 or later.
 * You should have received a copy of the license in this archive (see LICENSE).
 *
 * Copyright Nikolai Kudashov, 2013-2018.
 */

package org.telegram.ui.Components;

import android.animation.Animator;
import android.animation.AnimatorListenerAdapter;
import android.annotation.SuppressLint;
import android.content.Context;
import android.content.res.TypedArray;
import android.graphics.Canvas;
import android.graphics.Color;
import android.graphics.Paint;
import android.graphics.Path;
import android.graphics.PorterDuff;
import android.graphics.PorterDuffColorFilter;
import android.graphics.Rect;
import android.graphics.RectF;
import android.graphics.drawable.Drawable;
import android.graphics.drawable.TransitionDrawable;
import android.os.Build;
import android.os.SystemClock;
import android.text.Layout;
import android.text.SpannableStringBuilder;
import android.text.StaticLayout;
import android.text.TextPaint;
import android.util.SparseIntArray;
import android.util.StateSet;
import android.view.HapticFeedbackConstants;
import android.view.MotionEvent;
import android.view.SoundEffectConstants;
import android.view.View;
import android.view.ViewConfiguration;
import android.view.ViewGroup;
import android.view.ViewParent;
import android.view.ViewPropertyAnimator;
import android.view.accessibility.AccessibilityEvent;
import android.view.accessibility.AccessibilityNodeInfo;
import android.widget.FrameLayout;

import androidx.annotation.IntDef;
import androidx.annotation.Nullable;
import androidx.core.content.ContextCompat;
import androidx.core.graphics.ColorUtils;
import androidx.core.util.Consumer;
import androidx.recyclerview.widget.DiffUtil;
import androidx.recyclerview.widget.LinearLayoutManager;
import androidx.recyclerview.widget.RecyclerView;

import org.telegram.messenger.AndroidUtilities;
import org.telegram.messenger.FileLog;
import org.telegram.messenger.GenericProvider;
import org.telegram.messenger.LocaleController;
import org.telegram.messenger.NotificationCenter;
import org.telegram.messenger.R;
import org.telegram.messenger.SharedConfig;
import org.telegram.ui.ActionBar.Theme;
import org.telegram.ui.Cells.ChatActionCell;
import org.telegram.ui.Cells.ChatMessageCell;

import java.lang.annotation.Retention;
import java.lang.annotation.RetentionPolicy;
import java.lang.reflect.Field;
import java.lang.reflect.Method;
import java.util.ArrayList;
import java.util.HashSet;
import java.util.Objects;

import tw.nekomimi.nekogram.NekoConfig;

@SuppressWarnings("JavaReflectionMemberAccess")
public class RecyclerListView extends RecyclerView {
    public final static int SECTIONS_TYPE_SIMPLE = 0,
            SECTIONS_TYPE_STICKY_HEADERS = 1,
            SECTIONS_TYPE_DATE = 2,
            SECTIONS_TYPE_FAST_SCROLL_ONLY = 3;
    private boolean drawSelection = true;

    @Retention(RetentionPolicy.SOURCE)
    @IntDef({
            SECTIONS_TYPE_SIMPLE,
            SECTIONS_TYPE_STICKY_HEADERS,
            SECTIONS_TYPE_DATE,
            SECTIONS_TYPE_FAST_SCROLL_ONLY
    })
    public @interface SectionsType {}

    public final static int EMPTY_VIEW_ANIMATION_TYPE_ALPHA_SCALE = 1;
    public final static int EMPTY_VIEW_ANIMATION_TYPE_ALPHA = 0;

    private OnItemClickListener onItemClickListener;
    private OnItemClickListenerExtended onItemClickListenerExtended;
    private OnItemLongClickListener onItemLongClickListener;
    private OnItemLongClickListenerExtended onItemLongClickListenerExtended;
    private boolean longPressCalled;
    private OnScrollListener onScrollListener;
    private OnInterceptTouchListener onInterceptTouchListener;
    private View emptyView;
    private FrameLayout overlayContainer;
    private Runnable selectChildRunnable;
    private FastScroll fastScroll;
    private SectionsAdapter sectionsAdapter;
    public boolean useLayoutPositionOnClick;

    private boolean isHidden;

    private boolean disableHighlightState;

    private boolean allowItemsInteractionDuringAnimation = true;

    private Drawable pinnedHeaderShadowDrawable;
    private float pinnedHeaderShadowAlpha;
    private float pinnedHeaderShadowTargetAlpha;
    private long lastAlphaAnimationTime;

    private ArrayList<View> headers;
    private ArrayList<View> headersCache;
    private View pinnedHeader;
    private int currentFirst = -1;
    private int currentVisible = -1;
    private int startSection;
    private int sectionsCount;
    private int sectionOffset;
    private boolean allowStopHeaveOperations;

    @SectionsType
    private int sectionsType;

    private boolean hideIfEmpty = true;

    private boolean drawSelectorBehind;
    private int selectorType = 2;
    @Nullable
    protected Drawable selectorDrawable;
    protected int selectorPosition;
    protected View selectorView;
    protected android.graphics.Rect selectorRect = new android.graphics.Rect();
    private boolean isChildViewEnabled;
    private int translateSelector = -1;

    private boolean selfOnLayout;

    public boolean scrollingByUser;
    public boolean scrolledByUserOnce;

    private GestureDetectorFixDoubleTap gestureDetector;
    private View currentChildView;
    private int currentChildPosition;
    private boolean interceptedByChild;
    private boolean wasPressed;
    private boolean disallowInterceptTouchEvents;
    private boolean instantClick;
    private Runnable clickRunnable;
    private boolean ignoreOnScroll;

    private boolean scrollEnabled = true;

    private IntReturnCallback pendingHighlightPosition;
    private Runnable removeHighlighSelectionRunnable;

    private static int[] attributes;
    private static boolean gotAttributes;

    private boolean hiddenByEmptyView;
    public boolean fastScrollAnimationRunning;
    private boolean animateEmptyView;
    private int emptyViewAnimationType;
    private int selectorRadius;
    private int topBottomSelectorRadius;
    private int touchSlop;

    boolean useRelativePositions;
    boolean multiSelectionGesture;
    boolean multiSelectionGestureStarted;
    int startSelectionFrom;
    int currentSelectedPosition;
    onMultiSelectionChanged multiSelectionListener;
    boolean multiselectScrollRunning;
    boolean multiselectScrollToTop;
    float lastX = Float.MAX_VALUE;
    float lastY = Float.MAX_VALUE;
    int[] listPaddings;
    HashSet<Integer> selectedPositions;
    RecyclerItemsEnterAnimator itemsEnterAnimator;

    protected Consumer<Canvas> selectorTransformer;

    protected final Theme.ResourcesProvider resourcesProvider;

    private boolean accessibilityEnabled = true;

    private final static Method initializeScrollbars;

    static {
        Method notSoFinalInitializeScrollbars;
        try {
            notSoFinalInitializeScrollbars = android.view.View.class.getDeclaredMethod("initializeScrollbars", TypedArray.class);
        } catch (Exception ignored) {
            notSoFinalInitializeScrollbars = null;
        }
        initializeScrollbars = notSoFinalInitializeScrollbars;
    }

    private AccessibilityDelegate accessibilityDelegate = new AccessibilityDelegate() {
        @Override
        public void onInitializeAccessibilityNodeInfo(View host, AccessibilityNodeInfo info) {
            super.onInitializeAccessibilityNodeInfo(host, info);
            if (host.isEnabled()) {
                info.addAction(AccessibilityNodeInfo.ACTION_CLICK);
            }
        }
    };

    public void setSelectorTransformer(Consumer<Canvas> transformer) {
        selectorTransformer = transformer;
    }

    public FastScroll getFastScroll() {
        return fastScroll;
    }

    public interface OnItemClickListener {
        void onItemClick(View view, int position);
    }

    public interface OnItemClickListenerExtended {

        default boolean hasDoubleTap(View view, int position) {
            return false;
        }

        default void onDoubleTap(View view, int position, float x, float y) {
        }

        void onItemClick(View view, int position, float x, float y);
    }

    public interface OnItemLongClickListener {
        boolean onItemClick(View view, int position);
    }

    public interface OnItemLongClickListenerExtended {
        boolean onItemClick(View view, int position, float x, float y);

        default void onMove(float dx, float dy) {
        }

        default void onLongClickRelease() {
        }
    }

    public interface OnInterceptTouchListener {
        boolean onInterceptTouchEvent(MotionEvent event);
    }

    public abstract static class SelectionAdapter extends Adapter {
        public abstract boolean isEnabled(ViewHolder holder);

        public int getSelectionBottomPadding(View view) {
            return 0;
        }
    }

    public abstract static class FastScrollAdapter extends SelectionAdapter {
        public abstract String getLetter(int position);

        public abstract void getPositionForScrollProgress(RecyclerListView listView, float progress, int[] position);

        public void onStartFastScroll() {

        }

        public void onFinishFastScroll(RecyclerListView listView) {

        }

        public int getTotalItemsCount() {
            return getItemCount();
        }

        public float getScrollProgress(RecyclerListView listView) {
            return listView.computeVerticalScrollOffset() / ((float) getTotalItemsCount() * listView.getChildAt(0).getMeasuredHeight() - listView.getMeasuredHeight());
        }

        public boolean fastScrollIsVisible(RecyclerListView listView) {
            return true;
        }

        public void onFastScrollSingleTap() {

        }
    }

    public interface IntReturnCallback {
        int run();
    }

    public abstract static class SectionsAdapter extends FastScrollAdapter {

        private SparseIntArray sectionPositionCache;
        private SparseIntArray sectionCache;
        private SparseIntArray sectionCountCache;
        private int sectionCount;
        private int count;

        private ArrayList<Integer> hashes = new ArrayList<>();

        public void cleanupCache() {
            if (sectionCache == null) {
                sectionCache = new SparseIntArray();
                sectionPositionCache = new SparseIntArray();
                sectionCountCache = new SparseIntArray();
            } else {
                sectionCache.clear();
                sectionPositionCache.clear();
                sectionCountCache.clear();
            }
            count = -1;
            sectionCount = -1;
        }

        public void notifySectionsChanged() {
            cleanupCache();
        }

        public SectionsAdapter() {
            super();
            cleanupCache();
        }

        @Override
        public void notifyDataSetChanged() {
            update(false);
        }

        @Override
        public boolean isEnabled(ViewHolder holder) {
            int position = holder.getAdapterPosition();
            return isEnabled(holder, getSectionForPosition(position), getPositionInSectionForPosition(position));
        }

        @Override
        public int getItemCount() {
            if (count >= 0) {
                return count;
            }
            count = 0;
            for (int i = 0, N = internalGetSectionCount(); i < N; i++) {
                count += internalGetCountForSection(i);
            }
            return count;
        }

        public final Object getItem(int position) {
            return getItem(getSectionForPosition(position), getPositionInSectionForPosition(position));
        }

        public final int getItemViewType(int position) {
            return getItemViewType(getSectionForPosition(position), getPositionInSectionForPosition(position));
        }

        @Override
        public final void onBindViewHolder(ViewHolder holder, int position) {
            onBindViewHolder(getSectionForPosition(position), getPositionInSectionForPosition(position), holder);
        }

        private int internalGetCountForSection(int section) {
            int cachedSectionCount = sectionCountCache.get(section, Integer.MAX_VALUE);
            if (cachedSectionCount != Integer.MAX_VALUE) {
                return cachedSectionCount;
            }
            int sectionCount = getCountForSection(section);
            sectionCountCache.put(section, sectionCount);
            return sectionCount;
        }

        private int internalGetSectionCount() {
            if (sectionCount >= 0) {
                return sectionCount;
            }
            sectionCount = getSectionCount();
            return sectionCount;
        }

        public final int getSectionForPosition(int position) {
            int cachedSection = sectionCache.get(position, Integer.MAX_VALUE);
            if (cachedSection != Integer.MAX_VALUE) {
                return cachedSection;
            }
            int sectionStart = 0;
            for (int i = 0, N = internalGetSectionCount(); i < N; i++) {
                int sectionCount = internalGetCountForSection(i);
                int sectionEnd = sectionStart + sectionCount;
                if (position >= sectionStart && position < sectionEnd) {
                    sectionCache.put(position, i);
                    return i;
                }
                sectionStart = sectionEnd;
            }
            return -1;
        }

        public int getPositionInSectionForPosition(int position) {
            int cachedPosition = sectionPositionCache.get(position, Integer.MAX_VALUE);
            if (cachedPosition != Integer.MAX_VALUE) {
                return cachedPosition;
            }
            int sectionStart = 0;
            for (int i = 0, N = internalGetSectionCount(); i < N; i++) {
                int sectionCount = internalGetCountForSection(i);
                int sectionEnd = sectionStart + sectionCount;
                if (position >= sectionStart && position < sectionEnd) {
                    int positionInSection = position - sectionStart;
                    sectionPositionCache.put(position, positionInSection);
                    return positionInSection;
                }
                sectionStart = sectionEnd;
            }
            return -1;
        }

        public void update(boolean diff) {
            ArrayList<Integer> oldHashes = new ArrayList<>(hashes);
            updateHashes();

            if (diff) {
                DiffUtil.calculateDiff(new DiffUtil.Callback() {
                    @Override
                    public int getOldListSize() {
                        return oldHashes.size();
                    }

                    @Override
                    public int getNewListSize() {
                        return hashes.size();
                    }

                    @Override
                    public boolean areItemsTheSame(int oldItemPosition, int newItemPosition) {
                        return Objects.equals(oldHashes.get(oldItemPosition), hashes.get(newItemPosition));
                    }

                    @Override
                    public boolean areContentsTheSame(int oldItemPosition, int newItemPosition) {
                        return areItemsTheSame(oldItemPosition, newItemPosition);
                    }
                }, true).dispatchUpdatesTo(this);
            } else {
                super.notifyDataSetChanged();
            }
        }

        public void updateHashes() {
            cleanupCache();

            hashes.clear();

            for (int i = 0, N = internalGetSectionCount(); i < N; i++) {
                int count = internalGetCountForSection(i);
                for (int j = 0; j < count; ++j) {
                    hashes.add(getHash(i, j));
                }
            }
        }

        public int getHash(int section, int position) {
            return Objects.hash(section * -49612, getItem(section, position));
        }

        public abstract int getSectionCount();

        public abstract int getCountForSection(int section);

        public abstract boolean isEnabled(ViewHolder holder, int section, int row);

        public abstract int getItemViewType(int section, int position);

        public abstract Object getItem(int section, int position);

        public abstract void onBindViewHolder(int section, int position, ViewHolder holder);

        public abstract View getSectionHeaderView(int section, View view);
    }

    public static class Holder extends ViewHolder {

        public Holder(View itemView) {
            super(itemView);
        }
    }

    public class FastScroll extends View {

        public static final int LETTER_TYPE = 0;
        public static final int DATE_TYPE = 1;
        public boolean usePadding = true;

        private RectF rect = new RectF();
        private Paint paint = new Paint(Paint.ANTI_ALIAS_FLAG);
        private Paint paint2 = new Paint(Paint.ANTI_ALIAS_FLAG);
        private float progress;
        private float lastY;
        private float startDy;
        private boolean pressed;
        private StaticLayout letterLayout;
        private StaticLayout oldLetterLayout;
        private StaticLayout outLetterLayout;
        private StaticLayout inLetterLayout;
        private StaticLayout stableLetterLayout;
        private float replaceLayoutProgress = 1f;
        private boolean fromTop;
        private float lastLetterY;
        private float fromWidth;
        private TextPaint letterPaint = new TextPaint(Paint.ANTI_ALIAS_FLAG);
        private String currentLetter;
        private Path path = new Path();
        private Path arrowPath = new Path();
        private float[] radii = new float[8];
        private float textX;
        private float textY;
        private float bubbleProgress;
        private long lastUpdateTime;
        private int scrollX;
        private int type;
        private int inactiveColor;
        private int activeColor;
        private boolean floatingDateVisible;
        private float floatingDateProgress;
        private int[] positionWithOffset = new int[2];
        public boolean isVisible;
        float touchSlop;
        Drawable fastScrollShadowDrawable;
        Drawable fastScrollBackgroundDrawable;
        boolean isRtl;
        public int topOffset;

        Runnable hideFloatingDateRunnable = new Runnable() {
            @Override
            public void run() {
                if (pressed) {
                    AndroidUtilities.cancelRunOnUIThread(hideFloatingDateRunnable);
                    AndroidUtilities.runOnUIThread(hideFloatingDateRunnable, 4000);
                } else {
                    floatingDateVisible = false;
                    invalidate();
                }
            }
        };

        public FastScroll(Context context, int type) {
            super(context);
            this.type = type;
            if (type == LETTER_TYPE) {
                letterPaint.setTextSize(AndroidUtilities.dp(45));
                isRtl = LocaleController.isRTL;
            } else {
                isRtl = false;
                letterPaint.setTextSize(AndroidUtilities.dp(13));
                letterPaint.setTypeface(AndroidUtilities.bold());
                paint2.setColor(Theme.getColor(Theme.key_windowBackgroundWhite, resourcesProvider));
                fastScrollBackgroundDrawable = ContextCompat.getDrawable(context, R.drawable.calendar_date).mutate();
                fastScrollBackgroundDrawable.setColorFilter(new PorterDuffColorFilter(ColorUtils.blendARGB(Theme.getColor(Theme.key_windowBackgroundWhite, resourcesProvider), Color.WHITE, 0.1f), PorterDuff.Mode.MULTIPLY));
            }
            for (int a = 0; a < 8; a++) {
                radii[a] = AndroidUtilities.dp(44);
            }

            scrollX = isRtl ? AndroidUtilities.dp(10) : AndroidUtilities.dp((type == LETTER_TYPE ? 132 : 240) - 15);
            updateColors();
            setFocusableInTouchMode(true);
            ViewConfiguration vc = ViewConfiguration.get(context);
            touchSlop = vc.getScaledTouchSlop();
            fastScrollShadowDrawable = ContextCompat.getDrawable(context, R.drawable.fast_scroll_shadow);
        }

        private void updateColors() {
            inactiveColor = type == LETTER_TYPE ? Theme.getColor(Theme.key_fastScrollInactive, resourcesProvider) : ColorUtils.setAlphaComponent(Color.BLACK, (int) (255 * 0.4f));
            activeColor = Theme.getColor(Theme.key_fastScrollActive, resourcesProvider);
            paint.setColor(inactiveColor);

            if (type == LETTER_TYPE) {
                letterPaint.setColor(Theme.getColor(Theme.key_fastScrollText, resourcesProvider));
            } else {
                letterPaint.setColor(Theme.getColor(Theme.key_windowBackgroundWhiteBlackText, resourcesProvider));
            }
            invalidate();
        }

        float startY;
        boolean isMoving;
        long startTime;
        float visibilityAlpha;
        float viewAlpha = 1f;

        @Override
        public boolean onTouchEvent(MotionEvent event) {
            if (!isVisible) {
                pressed = false;
                return false;
            }
            switch (event.getAction()) {
                case MotionEvent.ACTION_DOWN:
                    float x = event.getX();
                    startY = lastY = event.getY();
                    float currentY = (float) Math.ceil((getMeasuredHeight() - AndroidUtilities.dp(24 + 30)) * progress) + AndroidUtilities.dp(12);
                    if (isRtl && x > AndroidUtilities.dp(25) || !isRtl && x < AndroidUtilities.dp(107) || lastY < currentY || lastY > currentY + AndroidUtilities.dp(30)) {
                        return false;
                    }
                    if (type == DATE_TYPE && !floatingDateVisible) {
                        if (isRtl && x > AndroidUtilities.dp(25) || !isRtl && x < (getMeasuredWidth() - AndroidUtilities.dp(25)) || lastY < currentY || lastY > currentY + AndroidUtilities.dp(30)) {
                            return false;
                        }
                    }
                    startDy = lastY - currentY;
                    startTime = System.currentTimeMillis();
                    pressed = true;
                    isMoving = false;
                    lastUpdateTime = System.currentTimeMillis();
                    invalidate();
                    Adapter adapter = getAdapter();
                    showFloatingDate();
                    if (adapter instanceof FastScrollAdapter) {
                        ((FastScrollAdapter) adapter).onStartFastScroll();
                    }
                    return true;
                case MotionEvent.ACTION_MOVE:
                    if (!pressed) {
                        return true;
                    }
                    if (Math.abs(event.getY() - startY) > touchSlop) {
                        isMoving = true;
                    }
                    if (isMoving) {
                        float newY = event.getY();
                        float minY = AndroidUtilities.dp(12) + startDy;
                        float maxY = getMeasuredHeight() - AndroidUtilities.dp(12 + 30) + startDy;
                        if (newY < minY) {
                            newY = minY;
                        } else if (newY > maxY) {
                            newY = maxY;
                        }
                        float dy = newY - lastY;
                        lastY = newY;
                        progress += dy / (getMeasuredHeight() - AndroidUtilities.dp(24 + 30));
                        if (progress < 0) {
                            progress = 0;
                        } else if (progress > 1) {
                            progress = 1;
                        }
                        getCurrentLetter(true);
                        invalidate();
                    }
                    return true;
                case MotionEvent.ACTION_UP:
                case MotionEvent.ACTION_CANCEL:
                    adapter = getAdapter();
                    if (pressed && !isMoving && System.currentTimeMillis() - startTime < 150) {
                        if (adapter instanceof FastScrollAdapter) {
                            ((FastScrollAdapter)adapter).onFastScrollSingleTap();
                        }
                    }
                    isMoving = false;
                    pressed = false;
                    lastUpdateTime = System.currentTimeMillis();
                    invalidate();
                    if (adapter instanceof FastScrollAdapter) {
                        ((FastScrollAdapter) adapter).onFinishFastScroll(RecyclerListView.this);
                    }
                    showFloatingDate();
                    return true;
            }
            return pressed;
        }

        private void getCurrentLetter(boolean updatePosition) {
            LayoutManager layoutManager = getLayoutManager();
            if (layoutManager instanceof LinearLayoutManager) {
                LinearLayoutManager linearLayoutManager = (LinearLayoutManager) layoutManager;
                if (linearLayoutManager.getOrientation() == LinearLayoutManager.VERTICAL) {
                    Adapter adapter = getAdapter();
                    if (adapter instanceof FastScrollAdapter) {
                        FastScrollAdapter fastScrollAdapter = (FastScrollAdapter) adapter;
                        fastScrollAdapter.getPositionForScrollProgress(RecyclerListView.this, progress, positionWithOffset);
                        if (updatePosition) {
                            linearLayoutManager.scrollToPositionWithOffset(positionWithOffset[0], -positionWithOffset[1] + sectionOffset);
                        }

                        String newLetter = fastScrollAdapter.getLetter(positionWithOffset[0]);
                        if (newLetter == null) {
                            if (letterLayout != null) {
                                oldLetterLayout = letterLayout;
                            }
                            letterLayout = null;
                        } else if (!newLetter.equals(currentLetter)) {
                            currentLetter = newLetter;
                            if (type == LETTER_TYPE) {
                                letterLayout = new StaticLayout(newLetter, letterPaint, 1000, Layout.Alignment.ALIGN_NORMAL, 1.0f, 0.0f, false);
                            } else {
                                outLetterLayout = letterLayout;
                                int w = ((int) letterPaint.measureText(newLetter)) + 1;
                                letterLayout = new StaticLayout(newLetter, letterPaint, w, Layout.Alignment.ALIGN_NORMAL, 1.0f, 0.0f, false);
                                if (outLetterLayout != null) {
                                    String[] newSplits = newLetter.split(" ");
                                    String[] oldSplits = outLetterLayout.getText().toString().split(" ");
                                    if (newSplits != null && oldSplits != null && newSplits.length == 2 && oldSplits.length == 2 && newSplits[1].equals(oldSplits[1])) {
                                        String oldText = outLetterLayout.getText().toString();
                                        SpannableStringBuilder spannableStringBuilder = new SpannableStringBuilder(oldText);
                                        spannableStringBuilder.setSpan(new EmptyStubSpan(), oldSplits[0].length(), oldText.length(), 0);
                                        int oldW = ((int) letterPaint.measureText(oldText)) + 1;
                                        outLetterLayout = new StaticLayout(spannableStringBuilder, letterPaint, oldW, Layout.Alignment.ALIGN_NORMAL, 1.0f, 0.0f, false);

                                        spannableStringBuilder = new SpannableStringBuilder(newLetter);
                                        spannableStringBuilder.setSpan(new EmptyStubSpan(), newSplits[0].length(), newLetter.length(), 0);
                                        inLetterLayout = new StaticLayout(spannableStringBuilder, letterPaint, w, Layout.Alignment.ALIGN_NORMAL, 1.0f, 0.0f, false);

                                        spannableStringBuilder = new SpannableStringBuilder(newLetter);
                                        spannableStringBuilder.setSpan(new EmptyStubSpan(), 0, newSplits[0].length(), 0);
                                        stableLetterLayout = new StaticLayout(spannableStringBuilder, letterPaint, w, Layout.Alignment.ALIGN_NORMAL, 1.0f, 0.0f, false);
                                    } else {
                                        inLetterLayout = letterLayout;
                                        stableLetterLayout = null;
                                    }

                                    fromWidth = outLetterLayout.getWidth();
                                    replaceLayoutProgress = 0f;
                                    fromTop = getProgress() > lastLetterY;
                                }

                                lastLetterY = getProgress();
                            }
                            oldLetterLayout = null;
                            if (letterLayout.getLineCount() > 0) {
                                float lWidth = letterLayout.getLineWidth(0);
                                float lleft = letterLayout.getLineLeft(0);
                                if (isRtl) {
                                    textX = AndroidUtilities.dp(10) + (AndroidUtilities.dp(88) - letterLayout.getLineWidth(0)) / 2 - letterLayout.getLineLeft(0);
                                } else {
                                    textX = (AndroidUtilities.dp(88) - letterLayout.getLineWidth(0)) / 2 - letterLayout.getLineLeft(0);
                                }
                                textY = (AndroidUtilities.dp(88) - letterLayout.getHeight()) / 2;
                            }
                        }
                    }
                }
            }
        }

        @Override
        protected void onMeasure(int widthMeasureSpec, int heightMeasureSpec) {
            setMeasuredDimension(AndroidUtilities.dp(type == LETTER_TYPE ? 132 : 240), MeasureSpec.getSize(heightMeasureSpec));

            arrowPath.reset();
            arrowPath.setLastPoint(0, 0);
            arrowPath.lineTo(AndroidUtilities.dp(4), -AndroidUtilities.dp(4));
            arrowPath.lineTo(-AndroidUtilities.dp(4), -AndroidUtilities.dp(4));
            arrowPath.close();

        }

        @Override
        protected void onDraw(Canvas canvas) {
            int topPadding = usePadding ? getPaddingTop() : topOffset;
            int y = topPadding + (int) Math.ceil((getMeasuredHeight() - topPadding - AndroidUtilities.dp(24 + 30)) * progress);
            rect.set(scrollX, AndroidUtilities.dp(12) + y, scrollX + AndroidUtilities.dp(5), AndroidUtilities.dp(12 + 30) + y);
            if (type == LETTER_TYPE) {
                paint.setColor(ColorUtils.blendARGB(inactiveColor, activeColor, bubbleProgress));
                canvas.drawRoundRect(rect, AndroidUtilities.dp(2), AndroidUtilities.dp(2), paint);
            } else {
                paint.setColor(ColorUtils.blendARGB(Theme.getColor(Theme.key_windowBackgroundWhite, resourcesProvider), Color.WHITE, 0.1f));

                float cy = y + AndroidUtilities.dp(12 + 15);
                fastScrollShadowDrawable.setBounds(getMeasuredWidth() - fastScrollShadowDrawable.getIntrinsicWidth(), (int) (cy - fastScrollShadowDrawable.getIntrinsicHeight() / 2), getMeasuredWidth(), (int) (cy + fastScrollShadowDrawable.getIntrinsicHeight() / 2));
                fastScrollShadowDrawable.draw(canvas);
                canvas.drawCircle(scrollX + AndroidUtilities.dp(8), y + AndroidUtilities.dp(12 + 15), AndroidUtilities.dp(24), paint);

                paint.setColor(Theme.getColor(Theme.key_windowBackgroundWhiteBlackText, resourcesProvider));
                canvas.save();
                canvas.translate(scrollX + AndroidUtilities.dp(4), y + AndroidUtilities.dp(12 + 15 + 2 + 5) + AndroidUtilities.dp(2) * bubbleProgress);
                canvas.drawPath(arrowPath, paint);
                canvas.restore();

                canvas.save();
                canvas.translate(scrollX + AndroidUtilities.dp(4), y + AndroidUtilities.dp(12 + 15 + 2  - 5) - AndroidUtilities.dp(2) * bubbleProgress);
                canvas.rotate(180, 0, -AndroidUtilities.dp(2));
                canvas.drawPath(arrowPath, paint);
                canvas.restore();
            }
            if (type == LETTER_TYPE) {
                if ((isMoving || bubbleProgress != 0)) {
                    paint.setAlpha((int) (255 * bubbleProgress));
                    int progressY = y + AndroidUtilities.dp(30);
                    y -= AndroidUtilities.dp(46);
                    float diff = 0;
                    if (y <= AndroidUtilities.dp(12)) {
                        diff = AndroidUtilities.dp(12) - y;
                        y = AndroidUtilities.dp(12);
                    }
                    float raduisTop;
                    float raduisBottom;
                    canvas.translate(AndroidUtilities.dp(10), y);
                    if (diff <= AndroidUtilities.dp(29)) {
                        raduisTop = AndroidUtilities.dp(44);
                        raduisBottom = AndroidUtilities.dp(4) + (diff / AndroidUtilities.dp(29)) * AndroidUtilities.dp(40);
                    } else {
                        diff -= AndroidUtilities.dp(29);
                        raduisBottom = AndroidUtilities.dp(44);
                        raduisTop = AndroidUtilities.dp(4) + (1.0f - diff / AndroidUtilities.dp(29)) * AndroidUtilities.dp(40);
                    }
                    if (isRtl && (radii[0] != raduisTop || radii[6] != raduisBottom) || !isRtl && (radii[2] != raduisTop || radii[4] != raduisBottom)) {
                        if (isRtl) {
                            radii[0] = radii[1] = raduisTop;
                            radii[6] = radii[7] = raduisBottom;
                        } else {
                            radii[2] = radii[3] = raduisTop;
                            radii[4] = radii[5] = raduisBottom;
                        }
                        path.reset();
                        rect.set(isRtl ? AndroidUtilities.dp(10) : 0, 0, AndroidUtilities.dp(isRtl ? 98 : 88), AndroidUtilities.dp(88));
                        path.addRoundRect(rect, radii, Path.Direction.CW);
                        path.close();
                    }
                    StaticLayout layoutToDraw = letterLayout != null ? letterLayout : oldLetterLayout;
                    if (layoutToDraw != null) {
                        canvas.save();
                        canvas.scale(bubbleProgress, bubbleProgress, scrollX, progressY - y);
                        canvas.drawPath(path, paint);
                        canvas.translate(textX, textY);
                        layoutToDraw.draw(canvas);
                        canvas.restore();
                    }
                }
            } else if (type == DATE_TYPE) {
                if (letterLayout != null && floatingDateProgress != 0) {
                    canvas.save();
                    float s = 0.7f + 0.3f * floatingDateProgress;
                    canvas.scale(s, s, rect.right - AndroidUtilities.dp(12), rect.centerY());

                    float cy = rect.centerY();
                    float x = rect.left - AndroidUtilities.dp(30) * bubbleProgress - AndroidUtilities.dp(8);
                    float r = letterLayout.getHeight() / 2f + AndroidUtilities.dp(6);
                    float width = replaceLayoutProgress * letterLayout.getWidth() + fromWidth * (1f - replaceLayoutProgress);
                    rect.set(x - width - AndroidUtilities.dp(36), cy - letterLayout.getHeight() / 2f - AndroidUtilities.dp(8),  x - AndroidUtilities.dp(12), cy + letterLayout.getHeight() / 2f + AndroidUtilities.dp(8));

                    int oldAlpha1 = paint2.getAlpha();
                    int oldAlpha2 = letterPaint.getAlpha();
                    paint2.setAlpha((int) (oldAlpha1 * floatingDateProgress));

                    fastScrollBackgroundDrawable.setBounds((int) rect.left, (int) rect.top, (int) rect.right, (int) rect.bottom);
                    fastScrollBackgroundDrawable.setAlpha((int) (255 * floatingDateProgress));
                    fastScrollBackgroundDrawable.draw(canvas);

                    if (replaceLayoutProgress != 1f) {
                        replaceLayoutProgress += 16f / 150f;
                        if (replaceLayoutProgress > 1f) {
                            replaceLayoutProgress = 1f;
                        } else {
                            invalidate();
                        }
                    }

                    if (replaceLayoutProgress != 1f) {
                        canvas.save();
                        rect.inset(AndroidUtilities.dp(4), AndroidUtilities.dp(2));
                        canvas.clipRect(rect);
                        if (outLetterLayout != null) {
                            letterPaint.setAlpha((int) (oldAlpha2 * floatingDateProgress * (1f - replaceLayoutProgress)));
                            canvas.save();
                            canvas.translate(x - outLetterLayout.getWidth() - AndroidUtilities.dp(24), cy - outLetterLayout.getHeight() / 2f + (fromTop ? -1 : 1) * AndroidUtilities.dp(15) * replaceLayoutProgress);
                            outLetterLayout.draw(canvas);
                            canvas.restore();
                        }

                        if (inLetterLayout != null) {
                            letterPaint.setAlpha((int) (oldAlpha2 * floatingDateProgress * replaceLayoutProgress));
                            canvas.save();
                            canvas.translate(x - inLetterLayout.getWidth() - AndroidUtilities.dp(24), cy - inLetterLayout.getHeight() / 2f + (fromTop ? 1 : -1) * AndroidUtilities.dp(15) * (1f - replaceLayoutProgress));
                            inLetterLayout.draw(canvas);
                            canvas.restore();
                        }

                        if (stableLetterLayout != null) {
                            letterPaint.setAlpha((int) (oldAlpha2 * floatingDateProgress));
                            canvas.save();
                            canvas.translate(x - stableLetterLayout.getWidth() - AndroidUtilities.dp(24), cy - stableLetterLayout.getHeight() / 2f);
                            stableLetterLayout.draw(canvas);
                            canvas.restore();
                        }
                        canvas.restore();
                    } else {
                        letterPaint.setAlpha((int) (oldAlpha2 * floatingDateProgress));
                        canvas.save();
                        canvas.translate(x - letterLayout.getWidth() - AndroidUtilities.dp(24), cy - letterLayout.getHeight() / 2f + AndroidUtilities.dp(15) * (1f - replaceLayoutProgress));
                        letterLayout.draw(canvas);
                        canvas.restore();
                    }

                    paint2.setAlpha(oldAlpha1);
                    letterPaint.setAlpha(oldAlpha2);

                    canvas.restore();
                }
            }
            long newTime = System.currentTimeMillis();
            long dt = (newTime - lastUpdateTime);
            if (dt < 0 || dt > 17) {
                dt = 17;
            }
            if ((isMoving && letterLayout != null && bubbleProgress < 1.0f) || (!isMoving || letterLayout == null) && bubbleProgress > 0.0f) {
                lastUpdateTime = newTime;
                invalidate();
                if (isMoving && letterLayout != null) {
                    bubbleProgress += dt / 120.0f;
                    if (bubbleProgress > 1.0f) {
                        bubbleProgress = 1.0f;
                    }
                } else {
                    bubbleProgress -= dt / 120.0f;
                    if (bubbleProgress < 0.0f) {
                        bubbleProgress = 0.0f;
                    }
                }
            }


            if (floatingDateVisible && floatingDateProgress != 1f) {
                floatingDateProgress += dt / 120.0f;
                if (floatingDateProgress > 1.0f) {
                    floatingDateProgress = 1.0f;
                }
                invalidate();
            } else if (!floatingDateVisible && floatingDateProgress != 0) {
                floatingDateProgress -= dt / 120.0f;
                if (floatingDateProgress < 0.0f) {
                    floatingDateProgress = 0.0f;
                }
                invalidate();
            }
        }

        @Override
        public void layout(int l, int t, int r, int b) {
            if (!selfOnLayout) {
                return;
            }
            super.layout(l, t, r, b);
        }

        public void setProgress(float value) {
            progress = value;
            invalidate();
        }

        @Override
        public boolean isPressed() {
            return pressed;
        }

        public void showFloatingDate() {
            if (type != DATE_TYPE) {
                return;
            }
            if (!floatingDateVisible) {
                floatingDateVisible = true;
                invalidate();
            }
            AndroidUtilities.cancelRunOnUIThread(hideFloatingDateRunnable);
            AndroidUtilities.runOnUIThread(hideFloatingDateRunnable, 2000);
        }

        public void setIsVisible(boolean visible) {
            if (isVisible != visible) {
                this.isVisible = visible;
                visibilityAlpha = visible ? 1f : 0f;
                super.setAlpha(viewAlpha * visibilityAlpha);
            }
        }

        public void setVisibilityAlpha(float v) {
            if (visibilityAlpha != v) {
                visibilityAlpha = v;
                super.setAlpha(viewAlpha * visibilityAlpha);
            }
        }

        @Override
        public void setAlpha(float alpha) {
            if (viewAlpha != alpha) {
                viewAlpha = alpha;
                super.setAlpha(viewAlpha * visibilityAlpha);
            }
        }

        @Override
        public float getAlpha() {
            return viewAlpha;
        }

        public int getScrollBarY() {
            return (int) Math.ceil((getMeasuredHeight() - AndroidUtilities.dp(24 + 30)) * progress) + AndroidUtilities.dp(17);
        }

        public float getProgress() {
            return progress;
        }

    }

    private class RecyclerListViewItemClickListener implements OnItemTouchListener {

        public RecyclerListViewItemClickListener(Context context) {
            gestureDetector = new GestureDetectorFixDoubleTap(context, new GestureDetectorFixDoubleTap.OnGestureListener() {
                private View doubleTapView;

                @Override
                public boolean onSingleTapUp(MotionEvent e) {
                    if (currentChildView != null) {
                        if (onItemClickListenerExtended != null && onItemClickListenerExtended.hasDoubleTap(currentChildView, currentChildPosition)) {
                            doubleTapView = currentChildView;
                        } else {
                            onPressItem(currentChildView, e);
                            return false;
                        }
                    }
                    return false;
                }

                @Override
                public boolean onSingleTapConfirmed(MotionEvent e) {
                    if (doubleTapView != null && onItemClickListenerExtended != null) {
                        if (onItemClickListenerExtended.hasDoubleTap(doubleTapView, currentChildPosition)) {
                            onPressItem(doubleTapView, e);
                            doubleTapView = null;
                            return true;
                        }
                    }
                    return false;
                }

                @Override
                public boolean onDoubleTap(MotionEvent e) {
                    if (doubleTapView != null && onItemClickListenerExtended != null && onItemClickListenerExtended.hasDoubleTap(doubleTapView, currentChildPosition)) {
                        onItemClickListenerExtended.onDoubleTap(doubleTapView, currentChildPosition, e.getX(), e.getY());
                        doubleTapView = null;
                        return true;
                    }
                    return false;
                }

                private void onPressItem(View cv, MotionEvent e) {
                    if (cv != null && (onItemClickListener != null || onItemClickListenerExtended != null)) {
                        final float x = e.getX();
                        final float y = e.getY();
                        onChildPressed(cv, x, y, true);
                        final View view = cv;
                        final int position = currentChildPosition;
                        if (instantClick && position != -1) {
                            try {
                                view.playSoundEffect(SoundEffectConstants.CLICK);
                            } catch (Exception ignore) {}
                            view.sendAccessibilityEvent(AccessibilityEvent.TYPE_VIEW_CLICKED);
                            if (onItemClickListener != null) {
                                onItemClickListener.onItemClick(view, position);
                            } else if (onItemClickListenerExtended != null) {
                                onItemClickListenerExtended.onItemClick(view, position, x - view.getX(), y - view.getY());
                            }
                        }
                        AndroidUtilities.runOnUIThread(clickRunnable = new Runnable() {
                            @Override
                            public void run() {
                                if (this == clickRunnable) {
                                    clickRunnable = null;
                                }
                                if (view != null) {
                                    onChildPressed(view, 0, 0, false);
                                    if (!instantClick) {
                                        try {
                                            view.playSoundEffect(SoundEffectConstants.CLICK);
                                        } catch (Exception ignore) {}
                                        view.sendAccessibilityEvent(AccessibilityEvent.TYPE_VIEW_CLICKED);
                                        if (position != -1) {
                                            if (onItemClickListener != null) {
                                                onItemClickListener.onItemClick(view, position);
                                            } else if (onItemClickListenerExtended != null) {
                                                onItemClickListenerExtended.onItemClick(view, position, x - view.getX(), y - view.getY());
                                            }
                                        }
                                    }
                                }
                            }
                        }, ViewConfiguration.getPressedStateDuration());

                        if (selectChildRunnable != null) {
                            AndroidUtilities.cancelRunOnUIThread(selectChildRunnable);
                            selectChildRunnable = null;
                            currentChildView = null;
                            interceptedByChild = false;
                            removeSelection(cv, e);
                        }
                    }
                }

                @Override
                public void onLongPress(MotionEvent event) {
                    if (currentChildView == null || currentChildPosition == -1 || onItemLongClickListener == null && onItemLongClickListenerExtended == null) {
                        return;
                    }
                    View child = currentChildView;
                    if (onItemLongClickListener != null) {
                        if (onItemLongClickListener.onItemClick(currentChildView, currentChildPosition)) {
<<<<<<< HEAD
                            if (!NekoConfig.disableVibration.Bool()) {
                                child.performHapticFeedback(HapticFeedbackConstants.LONG_PRESS);
                            }
=======
                            try {
                                child.performHapticFeedback(HapticFeedbackConstants.LONG_PRESS);
                            } catch (Exception ignored) {}
>>>>>>> eee720ef
                            child.sendAccessibilityEvent(AccessibilityEvent.TYPE_VIEW_LONG_CLICKED);
                        }
                    } else {
                        if (onItemLongClickListenerExtended.onItemClick(currentChildView, currentChildPosition, event.getX() - currentChildView.getX(), event.getY() - currentChildView.getY())) {
<<<<<<< HEAD
                            if (!NekoConfig.disableVibration.Bool()) {
                                child.performHapticFeedback(HapticFeedbackConstants.LONG_PRESS);
                            }
=======
                            try {
                                child.performHapticFeedback(HapticFeedbackConstants.LONG_PRESS);
                            } catch (Exception ignored) {}
>>>>>>> eee720ef
                            child.sendAccessibilityEvent(AccessibilityEvent.TYPE_VIEW_LONG_CLICKED);
                            longPressCalled = true;
                        }
                    }
                }

                @Override
                public boolean onDown(MotionEvent e) {
                    return false;
                }

                @Override
                public boolean hasDoubleTap(MotionEvent e) {
                    return onItemLongClickListenerExtended != null;
                }
            });
            gestureDetector.setIsLongpressEnabled(false);
        }

        @Override
        public boolean onInterceptTouchEvent(RecyclerView view, MotionEvent event) {
            int action = event.getActionMasked();
            boolean isScrollIdle = RecyclerListView.this.getScrollState() == RecyclerListView.SCROLL_STATE_IDLE;

            if ((action == MotionEvent.ACTION_DOWN || action == MotionEvent.ACTION_POINTER_DOWN) && currentChildView == null && isScrollIdle) {
                float ex = event.getX();
                float ey = event.getY();
                longPressCalled = false;
                ItemAnimator animator = getItemAnimator();
                if ((allowItemsInteractionDuringAnimation || animator == null || !animator.isRunning()) && allowSelectChildAtPosition(ex, ey)) {
                    View v = findChildViewUnder(ex, ey);
                    if (v != null && allowSelectChildAtPosition(v)) {
                        currentChildView = v;
                    }
                }
                if (currentChildView instanceof ViewGroup) {
                    float x = event.getX() - currentChildView.getLeft();
                    float y = event.getY() - currentChildView.getTop();
                    ViewGroup viewGroup = (ViewGroup) currentChildView;
                    final int count = viewGroup.getChildCount();
                    for (int i = count - 1; i >= 0; i--) {
                        final View child = viewGroup.getChildAt(i);
                        if (x >= child.getLeft() && x <= child.getRight() && y >= child.getTop() && y <= child.getBottom()) {
                            if (child.isClickable()) {
                                currentChildView = null;
                                break;
                            }
                        }
                    }
                }
                currentChildPosition = -1;
                if (currentChildView != null) {
                    if (useLayoutPositionOnClick) {
                        currentChildPosition = view.getChildLayoutPosition(currentChildView);
                    } else {
                        currentChildPosition = view.getChildAdapterPosition(currentChildView);
                    }
                    MotionEvent childEvent = MotionEvent.obtain(0, 0, event.getActionMasked(), event.getX() - currentChildView.getLeft(), event.getY() - currentChildView.getTop(), 0);
                    if (currentChildView.onTouchEvent(childEvent)) {
                        interceptedByChild = true;
                    }
                    childEvent.recycle();
                }
            }

            if (currentChildView != null && !interceptedByChild) {
                try {
                    gestureDetector.onTouchEvent(event);
                } catch (Exception e) {
                    FileLog.e(e);
                }
            }

            if (action == MotionEvent.ACTION_DOWN || action == MotionEvent.ACTION_POINTER_DOWN) {
                if (!interceptedByChild && currentChildView != null) {
                    float x = event.getX();
                    float y = event.getY();
                    selectChildRunnable = () -> {
                        if (selectChildRunnable != null && currentChildView != null) {
                            onChildPressed(currentChildView, x, y, true);
                            selectChildRunnable = null;
                        }
                    };
                    AndroidUtilities.runOnUIThread(selectChildRunnable, ViewConfiguration.getTapTimeout());
                    if (currentChildView.isEnabled() && canHighlightChildAt(currentChildView, x - currentChildView.getX(), y - currentChildView.getY())) {
                        positionSelector(currentChildPosition, currentChildView);
                        if (selectorDrawable != null) {
                            final Drawable d = selectorDrawable.getCurrent();
                            if (d instanceof TransitionDrawable) {
                                if (onItemLongClickListener != null || onItemClickListenerExtended != null) {
                                    ((TransitionDrawable) d).startTransition(ViewConfiguration.getLongPressTimeout());
                                } else {
                                    ((TransitionDrawable) d).resetTransition();
                                }
                            }
                            if (Build.VERSION.SDK_INT >= 21) {
                                selectorDrawable.setHotspot(event.getX(), event.getY());
                            }
                        }
                        updateSelectorState();
                    } else {
                        selectorRect.setEmpty();
                    }
                } else {
                    selectorRect.setEmpty();
                }
            } else if (action == MotionEvent.ACTION_UP || action == MotionEvent.ACTION_POINTER_UP || action == MotionEvent.ACTION_CANCEL || !isScrollIdle) {
                if (currentChildView != null) {
                    if (selectChildRunnable != null) {
                        AndroidUtilities.cancelRunOnUIThread(selectChildRunnable);
                        selectChildRunnable = null;
                    }
                    View pressedChild = currentChildView;
                    onChildPressed(currentChildView, 0, 0, false);
                    currentChildView = null;
                    interceptedByChild = false;
                    removeSelection(pressedChild, event);

                    if ((action == MotionEvent.ACTION_UP || action == MotionEvent.ACTION_POINTER_UP || action == MotionEvent.ACTION_CANCEL) && onItemLongClickListenerExtended != null && longPressCalled) {
                        onItemLongClickListenerExtended.onLongClickRelease();
                        longPressCalled = false;
                    }
                }
            }
            return false;
        }

        @Override
        public void onTouchEvent(RecyclerView view, MotionEvent event) {

        }

        @Override
        public void onRequestDisallowInterceptTouchEvent(boolean disallowIntercept) {
            cancelClickRunnables(true);
        }
    }

    @Override
    public View findChildViewUnder(float x, float y) {
        final int count = getChildCount();
        for (int a = 0; a < 2; a++) {
            for (int i = count - 1; i >= 0; i--) {
                final View child = getChildAt(i);
                if ((child instanceof ChatMessageCell || child instanceof ChatActionCell) && child.getVisibility() == View.INVISIBLE) continue;
                final float translationX = a == 0 ? child.getTranslationX() : 0;
                final float translationY = a == 0 ? child.getTranslationY() : 0;
                if (x >= child.getLeft() + translationX
                        && x <= child.getRight() + translationX
                        && y >= child.getTop() + translationY
                        && y <= child.getBottom() + translationY) {
                    return child;
                }
            }
        }
        return null;
    }

    protected boolean canHighlightChildAt(View child, float x, float y) {
        return true;
    }

    public void setDisableHighlightState(boolean value) {
        disableHighlightState = value;
    }

    public View getPressedChildView() {
        return currentChildView;
    }

    protected void onChildPressed(View child, float x, float y, boolean pressed) {
        if (disableHighlightState || child == null) {
            return;
        }
        child.setPressed(pressed);
    }

    protected boolean allowSelectChildAtPosition(float x, float y) {
        return true;
    }

    protected boolean allowSelectChildAtPosition(View child) {
        return true;
    }

    private void removeSelection(View pressedChild, MotionEvent event) {
        if (pressedChild == null || selectorRect.isEmpty()) {
            return;
        }
        if (pressedChild.isEnabled()) {
            positionSelector(currentChildPosition, pressedChild);
            if (selectorDrawable != null) {
                Drawable d = selectorDrawable.getCurrent();
                if (d instanceof TransitionDrawable) {
                    ((TransitionDrawable) d).resetTransition();
                }
                if (event != null && Build.VERSION.SDK_INT >= 21) {
                    selectorDrawable.setHotspot(event.getX(), event.getY());
                }
            }
        } else {
            selectorRect.setEmpty();
        }
        updateSelectorState();
    }

    public void cancelClickRunnables(boolean uncheck) {
        if (selectChildRunnable != null) {
            AndroidUtilities.cancelRunOnUIThread(selectChildRunnable);
            selectChildRunnable = null;
        }
        if (currentChildView != null) {
            View child = currentChildView;
            if (uncheck) {
                onChildPressed(currentChildView, 0, 0, false);
            }
            currentChildView = null;
            removeSelection(child, null);
        }
        selectorRect.setEmpty();
        if (clickRunnable != null) {
            AndroidUtilities.cancelRunOnUIThread(clickRunnable);
            clickRunnable = null;
        }
        interceptedByChild = false;
    }

    private boolean resetSelectorOnChanged = true;
    public void setResetSelectorOnChanged(boolean value) {
        resetSelectorOnChanged = value;
    }

    private AdapterDataObserver observer = new AdapterDataObserver() {
        @Override
        public void onChanged() {
            checkIfEmpty(true);
            if (resetSelectorOnChanged) {
                currentFirst = -1;
                if (removeHighlighSelectionRunnable == null) {
                    selectorRect.setEmpty();
                }
            }
            invalidate();
        }

        @Override
        public void onItemRangeInserted(int positionStart, int itemCount) {
            checkIfEmpty(true);
            if (pinnedHeader != null && pinnedHeader.getAlpha() == 0) {
                currentFirst = -1;
                invalidateViews();
            }
        }

        @Override
        public void onItemRangeRemoved(int positionStart, int itemCount) {
            checkIfEmpty(true);
        }
    };

    public int[] getResourceDeclareStyleableIntArray(String packageName, String name) {
        try {
            Field f = Class.forName(packageName + ".R$styleable").getField(name);
            if (f != null) {
                return (int[]) f.get(null);
            }
        } catch (Throwable t) {
            //ignore
        }
        return null;
    }

    public RecyclerListView(Context context) {
        this(context, null);
    }

    @SuppressLint("PrivateApi")
    public RecyclerListView(Context context, Theme.ResourcesProvider resourcesProvider) {
        super(context);
        this.resourcesProvider = resourcesProvider;

        setGlowColor(getThemedColor(Theme.key_actionBarDefault));
        selectorDrawable = Theme.getSelectorDrawable(getThemedColor(Theme.key_listSelector), false);
        selectorDrawable.setCallback(this);

        try {
            if (!gotAttributes) {
                attributes = getResourceDeclareStyleableIntArray("com.android.internal", "View");
                if (attributes == null) {
                    attributes = new int[0];
                }
                gotAttributes = true;
            }
            TypedArray a = context.getTheme().obtainStyledAttributes(attributes);
            if (initializeScrollbars != null) {
                initializeScrollbars.invoke(this, a);
            }
        } catch (Throwable e) {
            FileLog.e(e);
        }
        super.setOnScrollListener(new OnScrollListener() {

            @Override
            public void onScrollStateChanged(RecyclerView recyclerView, int newState) {
                checkStopHeavyOperations(newState);
                if (newState != SCROLL_STATE_IDLE && currentChildView != null) {
                    if (selectChildRunnable != null) {
                        AndroidUtilities.cancelRunOnUIThread(selectChildRunnable);
                        selectChildRunnable = null;
                    }
                    MotionEvent event = MotionEvent.obtain(0, 0, MotionEvent.ACTION_CANCEL, 0, 0, 0);
                    try {
                        gestureDetector.onTouchEvent(event);
                    } catch (Exception e) {
                        FileLog.e(e);
                    }
                    currentChildView.onTouchEvent(event);
                    event.recycle();
                    View child = currentChildView;
                    onChildPressed(currentChildView, 0, 0, false);
                    currentChildView = null;
                    removeSelection(child, null);
                    interceptedByChild = false;
                }
                if (onScrollListener != null) {
                    onScrollListener.onScrollStateChanged(recyclerView, newState);
                }
                scrollingByUser = newState == SCROLL_STATE_DRAGGING || newState == SCROLL_STATE_SETTLING;
                if (scrollingByUser) {
                    scrolledByUserOnce = true;
                }
            }

            @Override
            public void onScrolled(RecyclerView recyclerView, int dx, int dy) {
                if (onScrollListener != null) {
                    onScrollListener.onScrolled(recyclerView, dx, dy);
                }
                if (selectorPosition != NO_POSITION) {
                    selectorRect.offset(-dx, -dy);
                    if (selectorDrawable != null) {
                        selectorDrawable.setBounds(selectorRect);
                    }
                    invalidate();
                } else {
                    selectorRect.setEmpty();
                }
                checkSection(false);
                if (dy != 0 && fastScroll != null) {
                    fastScroll.showFloatingDate();
                }
                if (pendingHighlightPosition != null) {
                    highlightRowInternal(pendingHighlightPosition, 700, false);
                }
            }
        });
        addOnItemTouchListener(new RecyclerListViewItemClickListener(context));
    }

    private Paint backgroundPaint;
    protected void drawSectionBackground(Canvas canvas, int fromAdapterPosition, int toAdapterPosition, int color) {
        drawSectionBackground(canvas, fromAdapterPosition, toAdapterPosition, color, 0, 0);
    }
    protected void drawSectionBackground(Canvas canvas, int fromAdapterPosition, int toAdapterPosition, int color, int topMargin, int bottomMargin) {
        if (toAdapterPosition < fromAdapterPosition || fromAdapterPosition < 0 || toAdapterPosition < 0) {
            return;
        }

        int top = Integer.MAX_VALUE;
        int bottom = Integer.MIN_VALUE;

        for (int i = 0; i < getChildCount(); ++i) {
            View child = getChildAt(i);
            if (child == null) {
                continue;
            }
            int position = getChildAdapterPosition(child);
            int y = (int) child.getTop();
            if (position >= fromAdapterPosition && position <= toAdapterPosition) {
                top = Math.min(y, top);
                bottom = Math.max((int) (y + child.getHeight() * child.getAlpha()), bottom);
            }
        }

        if (top < bottom) {
            if (backgroundPaint == null) {
                backgroundPaint = new Paint(Paint.ANTI_ALIAS_FLAG);
            }
            backgroundPaint.setColor(color);
            canvas.drawRect(0, top - topMargin, getWidth(), bottom + bottomMargin, backgroundPaint);
        }
    }

    protected void drawSectionBackgroundExclusive(Canvas canvas, int fromAdapterPositionExclusive, int toAdapterPositionExclusive, int color) {
        int top = Integer.MAX_VALUE;
        int bottom = Integer.MIN_VALUE;

        for (int i = 0; i < getChildCount(); ++i) {
            View child = getChildAt(i);
            if (child == null) {
                continue;
            }
            int position = getChildAdapterPosition(child);
            if (position > fromAdapterPositionExclusive && position < toAdapterPositionExclusive) {
                top = Math.min((int) child.getY(), top);
                bottom = Math.max((int) child.getY() + child.getHeight(), bottom);
            } else if (position == fromAdapterPositionExclusive) {
                top = Math.min((int) child.getY() + child.getHeight(), top);
                bottom = Math.max((int) child.getY() + child.getHeight(), bottom);
            } else if (position == toAdapterPositionExclusive) {
                top = Math.min((int) child.getY(), top);
                bottom = Math.max((int) child.getY(), bottom);
            }
        }

        if (top < bottom) {
            if (backgroundPaint == null) {
                backgroundPaint = new Paint(Paint.ANTI_ALIAS_FLAG);
            }
            backgroundPaint.setColor(color);
            canvas.drawRect(0, top, getWidth(), bottom, backgroundPaint);
        }
    }

    protected void drawItemBackground(Canvas canvas, int adapterPosition, int color) {
        drawItemBackground(canvas, adapterPosition, -1, color);
    }

    protected void drawItemBackground(Canvas canvas, int adapterPosition, int height, int color) {
        int top = Integer.MAX_VALUE;
        int bottom = Integer.MIN_VALUE;

        for (int i = 0; i < getChildCount(); ++i) {
            View child = getChildAt(i);
            if (child == null) {
                continue;
            }
            int position = getChildAdapterPosition(child);
            if (position == adapterPosition) {
                top = (int) child.getY();
                if (height <= 0) {
                    bottom = top + child.getHeight();
                } else {
                    bottom = top + height;
                }
            }
        }

        if (top < bottom) {
            if (backgroundPaint == null) {
                backgroundPaint = new Paint(Paint.ANTI_ALIAS_FLAG);
            }
            backgroundPaint.setColor(color);
            canvas.drawRect(0, top, getWidth(), bottom, backgroundPaint);
        }
    }

    private boolean stoppedAllHeavyOperations;

    private void checkStopHeavyOperations(int newState) {
        if (newState == SCROLL_STATE_IDLE) {
            if (stoppedAllHeavyOperations) {
                stoppedAllHeavyOperations = false;
                NotificationCenter.getGlobalInstance().postNotificationName(NotificationCenter.startAllHeavyOperations, 512);
            }
        } else {
            if (!stoppedAllHeavyOperations && allowStopHeaveOperations) {
                stoppedAllHeavyOperations = true;
                NotificationCenter.getGlobalInstance().postNotificationName(NotificationCenter.stopAllHeavyOperations, 512);
            }
        }
    }

    @Override
    public void setVerticalScrollBarEnabled(boolean verticalScrollBarEnabled) {
        if (attributes != null) {
            super.setVerticalScrollBarEnabled(verticalScrollBarEnabled);
        }
    }

    @Override
    protected void onMeasure(int widthSpec, int heightSpec) {
        super.onMeasure(widthSpec, heightSpec);
        if (fastScroll != null && fastScroll.getLayoutParams() != null) {
            int topPadding = fastScroll.usePadding ? getPaddingTop() : fastScroll.topOffset;
            int height = getMeasuredHeight() - topPadding - getPaddingBottom();
            fastScroll.getLayoutParams().height = height;
            fastScroll.measure(MeasureSpec.makeMeasureSpec(AndroidUtilities.dp(132), MeasureSpec.EXACTLY), MeasureSpec.makeMeasureSpec(height, MeasureSpec.EXACTLY));
        }
        touchSlop = ViewConfiguration.get(getContext()).getScaledTouchSlop();
    }

    @Override
    protected void onLayout(boolean changed, int l, int t, int r, int b) {
        super.onLayout(changed, l, t, r, b);
        if (fastScroll != null) {
            selfOnLayout = true;
            int topPadding = fastScroll.usePadding ? getPaddingTop() : fastScroll.topOffset;
            t += topPadding;
            if (fastScroll.isRtl) {
                fastScroll.layout(0, t, fastScroll.getMeasuredWidth(), t + fastScroll.getMeasuredHeight());
            } else {
                int x = getMeasuredWidth() - fastScroll.getMeasuredWidth();
                fastScroll.layout(x, t, x + fastScroll.getMeasuredWidth(), t + fastScroll.getMeasuredHeight());
            }
            selfOnLayout = false;
        }
        checkSection(false);
        if (pendingHighlightPosition != null) {
            highlightRowInternal(pendingHighlightPosition, 700, false);
        }
    }

    public void setSelectorType(int type) {
        selectorType = type;
    }

    public void setSelectorRadius(int radius) {
        selectorRadius = radius;
    }

    public void setTopBottomSelectorRadius(int radius) {
        topBottomSelectorRadius = radius;
    }

    public void setDrawSelectorBehind(boolean value) {
        drawSelectorBehind = value;
    }

    public void setSelectorDrawableColor(int color) {
        if (selectorDrawable != null) {
            selectorDrawable.setCallback(null);
        }
        if (selectorType == 8) {
            selectorDrawable = Theme.createRadSelectorDrawable(color, selectorRadius, 0);
        } else if (selectorType == 9) {
            selectorDrawable = null;
        } else if (topBottomSelectorRadius > 0) {
            selectorDrawable = Theme.createRadSelectorDrawable(color, topBottomSelectorRadius, topBottomSelectorRadius);
        } else if (selectorRadius > 0 && selectorType != Theme.RIPPLE_MASK_CIRCLE_20DP) {
            selectorDrawable = Theme.createSimpleSelectorRoundRectDrawable(selectorRadius, 0, color, 0xff000000);
        } else if (selectorType == 2) {
            selectorDrawable = Theme.getSelectorDrawable(color, false);
        } else {
            selectorDrawable = Theme.createSelectorDrawable(color, selectorType, selectorRadius);
        }
        if (selectorDrawable != null) {
            selectorDrawable.setCallback(this);
        }
    }

    public Drawable getSelectorDrawable() {
        return selectorDrawable;
    }

    public void checkSection(boolean force) {
        if ((scrollingByUser || force) && fastScroll != null || sectionsType != SECTIONS_TYPE_SIMPLE && sectionsAdapter != null) {
            LayoutManager layoutManager = getLayoutManager();
            if (layoutManager instanceof LinearLayoutManager) {
                LinearLayoutManager linearLayoutManager = (LinearLayoutManager) layoutManager;
                if (linearLayoutManager.getOrientation() == LinearLayoutManager.VERTICAL) {
                    if (sectionsAdapter != null) {
                        int paddingTop = getPaddingTop();
                        if (sectionsType == SECTIONS_TYPE_STICKY_HEADERS || sectionsType == SECTIONS_TYPE_FAST_SCROLL_ONLY) {
                            int childCount = getChildCount();
                            int maxBottom = 0;
                            int minBottom = Integer.MAX_VALUE;
                            View minChild = null;

                            int minBottomSection = Integer.MAX_VALUE;
                            for (int a = 0; a < childCount; a++) {
                                View child = getChildAt(a);
                                int bottom = child.getBottom();
                                if (bottom <= sectionOffset + paddingTop) {
                                    continue;
                                }
                                if (bottom < minBottom) {
                                    minBottom = bottom;
                                    minChild = child;
                                }
                                maxBottom = Math.max(maxBottom, bottom);
                                if (bottom < sectionOffset + paddingTop + AndroidUtilities.dp(32)) {
                                    continue;
                                }
                                if (bottom < minBottomSection) {
                                    minBottomSection = bottom;
                                }
                            }
                            if (minChild == null) {
                                return;
                            }
                            ViewHolder holder = getChildViewHolder(minChild);
                            if (holder == null) {
                                return;
                            }

                            int firstVisibleItem = holder.getAdapterPosition();
                            int lastVisibleItem = linearLayoutManager.findLastVisibleItemPosition();
                            int visibleItemCount = Math.abs(lastVisibleItem - firstVisibleItem) + 1;

                            if ((scrollingByUser || force) && fastScroll != null && !fastScroll.isPressed()) {
                                Adapter adapter = getAdapter();
                                if (adapter instanceof FastScrollAdapter) {
                                    fastScroll.setProgress(Math.min(1.0f, firstVisibleItem / (float) (sectionsAdapter.getTotalItemsCount() - visibleItemCount + 1)));
                                }
                            }

                            headersCache.addAll(headers);
                            headers.clear();
                            if (sectionsAdapter.getItemCount() == 0) {
                                return;
                            }
                            if (currentFirst != firstVisibleItem || currentVisible != visibleItemCount) {
                                currentFirst = firstVisibleItem;
                                currentVisible = visibleItemCount;

                                sectionsCount = 1;
                                startSection = sectionsAdapter.getSectionForPosition(firstVisibleItem);
                                int itemNum = firstVisibleItem + sectionsAdapter.getCountForSection(startSection) - sectionsAdapter.getPositionInSectionForPosition(firstVisibleItem);
                                while (itemNum < firstVisibleItem + visibleItemCount) {
                                    itemNum += sectionsAdapter.getCountForSection(startSection + sectionsCount);
                                    sectionsCount++;
                                }
                            }

                            if (sectionsType != SECTIONS_TYPE_FAST_SCROLL_ONLY) {
                                int itemNum = firstVisibleItem;
                                for (int a = startSection; a < startSection + sectionsCount; a++) {
                                    View header = null;
                                    if (!headersCache.isEmpty()) {
                                        header = headersCache.get(0);
                                        headersCache.remove(0);
                                    }
                                    header = getSectionHeaderView(a, header);
                                    headers.add(header);
                                    int count = sectionsAdapter.getCountForSection(a);
                                    if (a == startSection) {
                                        int pos = sectionsAdapter.getPositionInSectionForPosition(itemNum);
                                        if (pos == count - 1) {
                                            header.setTag(-header.getHeight() + paddingTop);
                                        } else if (pos == count - 2) {
                                            View child = getChildAt(itemNum - firstVisibleItem);
                                            int headerTop;
                                            if (child != null) {
                                                headerTop = child.getTop() + paddingTop;
                                            } else {
                                                headerTop = -AndroidUtilities.dp(100);
                                            }
                                            header.setTag(Math.min(headerTop, 0));
                                        } else {
                                            header.setTag(0);
                                        }
                                        itemNum += count - sectionsAdapter.getPositionInSectionForPosition(firstVisibleItem);
                                    } else {
                                        View child = getChildAt(itemNum - firstVisibleItem);
                                        if (child != null) {
                                            header.setTag(child.getTop() + paddingTop);
                                        } else {
                                            header.setTag(-AndroidUtilities.dp(100));
                                        }
                                        itemNum += count;
                                    }
                                }
                            }
                        } else if (sectionsType == SECTIONS_TYPE_DATE) {
                            pinnedHeaderShadowTargetAlpha = 0.0f;
                            if (sectionsAdapter.getItemCount() == 0) {
                                return;
                            }
                            int childCount = getChildCount();
                            int maxBottom = 0;
                            int minBottom = Integer.MAX_VALUE;
                            View minChild = null;

                            int minBottomSection = Integer.MAX_VALUE;
                            View minChildSection = null;
                            for (int a = 0; a < childCount; a++) {
                                View child = getChildAt(a);
                                int bottom = child.getBottom();
                                if (bottom <= sectionOffset + paddingTop) {
                                    continue;
                                }
                                if (bottom < minBottom) {
                                    minBottom = bottom;
                                    minChild = child;
                                }
                                maxBottom = Math.max(maxBottom, bottom);
                                if (bottom < sectionOffset + paddingTop + AndroidUtilities.dp(32)) {
                                    continue;
                                }
                                if (bottom < minBottomSection) {
                                    minBottomSection = bottom;
                                    minChildSection = child;
                                }
                            }
                            if (minChild == null) {
                                return;
                            }
                            ViewHolder holder = getChildViewHolder(minChild);
                            if (holder == null) {
                                return;
                            }
                            int firstVisibleItem = holder.getAdapterPosition();
                            int startSection = sectionsAdapter.getSectionForPosition(firstVisibleItem);
                            if (startSection < 0) {
                                return;
                            }
                            if (currentFirst != startSection || pinnedHeader == null) {
                                pinnedHeader = getSectionHeaderView(startSection, pinnedHeader);
                                pinnedHeader.measure(MeasureSpec.makeMeasureSpec(getMeasuredWidth(), MeasureSpec.EXACTLY), MeasureSpec.makeMeasureSpec(getMeasuredHeight(), MeasureSpec.UNSPECIFIED));
                                pinnedHeader.layout(0, 0, pinnedHeader.getMeasuredWidth(), pinnedHeader.getMeasuredHeight());
                                currentFirst = startSection;
                            }
                            if (pinnedHeader != null && minChildSection != null && minChildSection.getClass() != pinnedHeader.getClass()) {
                                pinnedHeaderShadowTargetAlpha = 1.0f;
                            }
                            int count = sectionsAdapter.getCountForSection(startSection);

                            int pos = sectionsAdapter.getPositionInSectionForPosition(firstVisibleItem);
                            int sectionOffsetY = maxBottom != 0 && maxBottom < (getMeasuredHeight() - getPaddingBottom()) ? 0 : sectionOffset;

                            if (pos == count - 1) {
                                int headerHeight = pinnedHeader.getHeight();
                                int headerTop = paddingTop;
                                if (minChild != null) {
                                    int available = minChild.getTop() - paddingTop - sectionOffset + minChild.getHeight();
                                    if (available < headerHeight) {
                                        headerTop = available - headerHeight;
                                    }
                                } else {
                                    headerTop = -AndroidUtilities.dp(100);
                                }
                                if (headerTop < 0) {
                                    pinnedHeader.setTag(paddingTop + sectionOffsetY + headerTop);
                                } else {
                                    pinnedHeader.setTag(paddingTop + sectionOffsetY);
                                }
                            } else {
                                pinnedHeader.setTag(paddingTop + sectionOffsetY);
                            }

                            invalidate();
                        }
                    } else {
                        int firstVisibleItem = linearLayoutManager.findFirstVisibleItemPosition();
                        int lastVisibleItem = linearLayoutManager.findLastVisibleItemPosition();
                        int visibleItemCount = Math.abs(lastVisibleItem - firstVisibleItem) + 1;


                        if (firstVisibleItem == NO_POSITION) {
                            return;
                        }
                        if ((scrollingByUser || force) && fastScroll != null && !fastScroll.isPressed()) {
                            Adapter adapter = getAdapter();

                            if (adapter instanceof FastScrollAdapter) {
                                float p = ((FastScrollAdapter) adapter).getScrollProgress(RecyclerListView.this);
                                boolean visible = ((FastScrollAdapter) adapter).fastScrollIsVisible(RecyclerListView.this);
                                fastScroll.setIsVisible(visible);
                                fastScroll.setProgress(Math.min(1.0f, p));
                                fastScroll.getCurrentLetter(false);
                            }
                        }
                    }
                }
            }
        }
    }

    public void setListSelectorColor(Integer color) {
        Theme.setSelectorDrawableColor(selectorDrawable, color == null ? getThemedColor(Theme.key_listSelector) : color, true);
    }

    private GenericProvider<Integer, Integer> getSelectorColor;
    public Integer getSelectorColor(int position) {
        if (getSelectorColor != null) {
            return getSelectorColor.provide(position);
        }
        return null;
    }

    public void setItemSelectorColorProvider(GenericProvider<Integer, Integer> getSelectorColor) {
        this.getSelectorColor = getSelectorColor;
    }

    public void setOnItemClickListener(OnItemClickListener listener) {
        onItemClickListener = listener;
    }

    public void setOnItemClickListener(OnItemClickListenerExtended listener) {
        onItemClickListenerExtended = listener;
    }

    public OnItemClickListener getOnItemClickListener() {
        return onItemClickListener;
    }

    public void clickItem(View item, int position) {
        if (onItemClickListener != null) {
            onItemClickListener.onItemClick(item, position);
        } else if (onItemClickListenerExtended != null) {
            onItemClickListenerExtended.onItemClick(item, position, 0, 0);
        }
    }

    public boolean longClickItem(View item, int position) {
        if (onItemLongClickListener != null) {
            return onItemLongClickListener.onItemClick(item, position);
        } else if (onItemLongClickListenerExtended != null) {
            return onItemLongClickListenerExtended.onItemClick(item, position, 0, 0);
        }
        return false;
    }

    public void setOnItemLongClickListener(OnItemLongClickListener listener) {
        setOnItemLongClickListener(listener, ViewConfiguration.getLongPressTimeout());
    }

    public void setOnItemLongClickListener(OnItemLongClickListener listener, long duration) {
        onItemLongClickListener = listener;
        gestureDetector.setIsLongpressEnabled(listener != null);
        gestureDetector.setLongpressDuration(duration);
    }

    public void setOnItemLongClickListener(OnItemLongClickListenerExtended listener) {
        setOnItemLongClickListener(listener, ViewConfiguration.getLongPressTimeout());
    }

    public void setOnItemLongClickListener(OnItemLongClickListenerExtended listener, long duration) {
        onItemLongClickListenerExtended = listener;
        gestureDetector.setIsLongpressEnabled(listener != null);
        gestureDetector.setLongpressDuration(duration);
    }

    public void setEmptyView(View view) {
        if (emptyView == view) {
            return;
        }
        if (emptyView != null) {
            emptyView.animate().setListener(null).cancel();
        }
        emptyView = view;
        if (animateEmptyView && emptyView != null) {
            emptyView.setVisibility(View.GONE);
        }
        if (isHidden) {
            if (emptyView != null) {
                emptyViewAnimateToVisibility = GONE;
                emptyView.setVisibility(GONE);
            }
        } else {
            emptyViewAnimateToVisibility = -1;
            checkIfEmpty(false);
        }
    }

    protected boolean updateEmptyViewAnimated() {
        return isAttachedToWindow();
    }

    public View getEmptyView() {
        return emptyView;
    }

    public void invalidateViews() {
        int count = getChildCount();
        for (int a = 0; a < count; a++) {
            View child = getChildAt(a);
            if (child instanceof Theme.Colorable) {
                ((Theme.Colorable) child).updateColors();
            }
            child.invalidate();
        }
    }

    public void updateFastScrollColors() {
        if (fastScroll != null) {
            fastScroll.updateColors();
        }
    }

    public void setPinnedHeaderShadowDrawable(Drawable drawable) {
        pinnedHeaderShadowDrawable = drawable;
    }

    @Override
    public boolean canScrollVertically(int direction) {
        return scrollEnabled && super.canScrollVertically(direction);
    }

    public void setScrollEnabled(boolean value) {
        scrollEnabled = value;
    }

    public void highlightRow(RecyclerListView.IntReturnCallback callback) {
        highlightRowInternal(callback, 700, true);
    }

    public void highlightRow(RecyclerListView.IntReturnCallback callback, int removeAfter) {
        highlightRowInternal(callback, removeAfter, true);
    }

    private int highlightPosition;
    public void removeHighlightRow() {
        if (removeHighlighSelectionRunnable != null) {
            AndroidUtilities.cancelRunOnUIThread(removeHighlighSelectionRunnable);
            removeHighlighSelectionRunnable.run();
            removeHighlighSelectionRunnable = null;
            selectorView = null;
        } else {
            removeHighlighSelectionRunnable = null;
            pendingHighlightPosition = null;
            if (selectorView != null && highlightPosition != NO_POSITION) {
                positionSelector(highlightPosition, selectorView);
                if (selectorDrawable != null) {
                    selectorDrawable.setState(new int[]{});
                    invalidateDrawable(selectorDrawable);
                }
                selectorView = null;
                highlightPosition = NO_POSITION;
            } else {
                if (selectorDrawable != null) {
                    Drawable d = selectorDrawable.getCurrent();
                    if (d instanceof TransitionDrawable) {
                        ((TransitionDrawable) d).resetTransition();
                    }
                }
                if (selectorDrawable != null && selectorDrawable.isStateful()) {
                    if (selectorDrawable.setState(StateSet.NOTHING)) {
                        invalidateDrawable(selectorDrawable);
                    }
                }
            }
        }
    }

    private void highlightRowInternal(RecyclerListView.IntReturnCallback callback, int removeAfter, boolean canHighlightLater) {
        if (removeHighlighSelectionRunnable != null) {
            AndroidUtilities.cancelRunOnUIThread(removeHighlighSelectionRunnable);
            removeHighlighSelectionRunnable = null;
        }
        RecyclerView.ViewHolder holder = findViewHolderForAdapterPosition(callback.run());
        if (holder != null) {
            positionSelector(highlightPosition = holder.getLayoutPosition(), holder.itemView, false, -1, -1, true);
            if (selectorDrawable != null) {
                final Drawable d = selectorDrawable.getCurrent();
                if (d instanceof TransitionDrawable) {
                    if (onItemLongClickListener != null || onItemClickListenerExtended != null) {
                        ((TransitionDrawable) d).startTransition(ViewConfiguration.getLongPressTimeout());
                    } else {
                        ((TransitionDrawable) d).resetTransition();
                    }
                }
                if (Build.VERSION.SDK_INT >= 21) {
                    selectorDrawable.setHotspot(holder.itemView.getMeasuredWidth() / 2, holder.itemView.getMeasuredHeight() / 2);
                }
            }
            if (selectorDrawable != null && selectorDrawable.isStateful()) {
                if (selectorDrawable.setState(getDrawableStateForSelector())) {
                    invalidateDrawable(selectorDrawable);
                }
            }
            if (removeAfter > 0) {
                pendingHighlightPosition = null;
                AndroidUtilities.runOnUIThread(removeHighlighSelectionRunnable = () -> {
                    removeHighlighSelectionRunnable = null;
                    pendingHighlightPosition = null;
                    if (selectorDrawable != null) {
                        Drawable d = selectorDrawable.getCurrent();
                        if (d instanceof TransitionDrawable) {
                            ((TransitionDrawable) d).resetTransition();
                        }
                    }
                    if (selectorDrawable != null && selectorDrawable.isStateful()) {
                        selectorDrawable.setState(StateSet.NOTHING);
                    }
                }, removeAfter);
            }
        } else if (canHighlightLater) {
            pendingHighlightPosition = callback;
        }
    }

    @Override
    public boolean onInterceptTouchEvent(MotionEvent e) {
        if (!isEnabled()) {
            return false;
        }
        if (disallowInterceptTouchEvents) {
            requestDisallowInterceptTouchEvent(this, true);
        }
        return onInterceptTouchListener != null && onInterceptTouchListener.onInterceptTouchEvent(e) || super.onInterceptTouchEvent(e);
    }

    @Override
    public boolean dispatchTouchEvent(MotionEvent ev) {
        FastScroll fastScroll = getFastScroll();
        if (fastScroll != null && fastScroll.isVisible && fastScroll.isMoving && (ev.getActionMasked() != MotionEvent.ACTION_UP && ev.getActionMasked() != MotionEvent.ACTION_CANCEL)) {
            return true;
        }
        if (sectionsAdapter != null && pinnedHeader != null && pinnedHeader.getAlpha() != 0 && pinnedHeader.dispatchTouchEvent(ev)) {
            return true;
        }
        return super.dispatchTouchEvent(ev);
    }

    int emptyViewAnimateToVisibility;

    public void checkIfEmpty() {
        checkIfEmpty(updateEmptyViewAnimated());
    }

    private void checkIfEmpty(boolean animated) {
        if (isHidden) {
            return;
        }
        if (getAdapter() == null || emptyView == null) {
            if (hiddenByEmptyView && getVisibility() != VISIBLE) {
                setVisibility(VISIBLE);
                hiddenByEmptyView = false;
            }
            return;
        }
        boolean emptyViewVisible = emptyViewIsVisible();
        int newVisibility = emptyViewVisible ? VISIBLE : GONE;
        if (!animateEmptyView || !SharedConfig.animationsEnabled()) {
            animated = false;
        }
        emptyViewUpdated(emptyViewVisible, animated);
        if (animated) {
            if (emptyViewAnimateToVisibility != newVisibility) {
                emptyViewAnimateToVisibility = newVisibility;
                if (newVisibility == VISIBLE) {
                    emptyView.animate().setListener(null).cancel();
                    if (emptyView.getVisibility() == GONE) {
                        emptyView.setVisibility(VISIBLE);
                        emptyView.setAlpha(0);
                        if (emptyViewAnimationType == 1) {
                            emptyView.setScaleX(0.7f);
                            emptyView.setScaleY(0.7f);
                        }
                    }
                    emptyView.animate().alpha(1f).scaleX(1).scaleY(1).setDuration(150).start();
                } else {
                    if (emptyView.getVisibility() != GONE) {
                        ViewPropertyAnimator animator = emptyView.animate().alpha(0);
                        if (emptyViewAnimationType == 1) {
                            animator.scaleY(0.7f).scaleX(0.7f);
                        }
                        animator.setDuration(150).setListener(new AnimatorListenerAdapter() {
                            @Override
                            public void onAnimationEnd(Animator animation) {
                                if (emptyView != null) {
                                    emptyView.setVisibility(GONE);
                                }
                            }
                        }).start();
                    }
                }
            }
        } else {
            emptyViewAnimateToVisibility = newVisibility;
            emptyView.setVisibility(newVisibility);
            emptyView.setAlpha(1f);
        }
        if (hideIfEmpty) {
            newVisibility = emptyViewVisible ? INVISIBLE : VISIBLE;
            if (getVisibility() != newVisibility) {
                setVisibility(newVisibility);
            }
            hiddenByEmptyView = true;
        }
    }

    protected void emptyViewUpdated(boolean shown, boolean animated) {

    }

    public boolean emptyViewIsVisible() {
        if (getAdapter() == null || isFastScrollAnimationRunning()) {
            return false;
        }
        return getAdapter().getItemCount() == 0;
    }

    public void hide() {
        if (isHidden) {
            return;
        }
        isHidden = true;
        if (getVisibility() != GONE) {
            setVisibility(GONE);
        }
        if (emptyView != null && emptyView.getVisibility() != GONE) {
            emptyView.setVisibility(GONE);
        }
    }

    public void show() {
        if (!isHidden) {
            return;
        }
        isHidden = false;
        checkIfEmpty(false);
    }

    @Override
    public void setVisibility(int visibility) {
        super.setVisibility(visibility);
        if (visibility != VISIBLE) {
            hiddenByEmptyView = false;
        }
    }

    @Override
    public void setOnScrollListener(OnScrollListener listener) {
        onScrollListener = listener;
    }

    public void setHideIfEmpty(boolean value) {
        hideIfEmpty = value;
    }

    public OnScrollListener getOnScrollListener() {
        return onScrollListener;
    }

    public void setOnInterceptTouchListener(OnInterceptTouchListener listener) {
        onInterceptTouchListener = listener;
    }

    public void setInstantClick(boolean value) {
        instantClick = value;
    }

    public void setDisallowInterceptTouchEvents(boolean value) {
        disallowInterceptTouchEvents = value;
    }

    public void setFastScrollEnabled(int type) {
        fastScroll = new FastScroll(getContext(), type);
        if (getParent() != null) {
            ((ViewGroup) getParent()).addView(fastScroll);
        }
    }

    public void setFastScrollVisible(boolean value) {
        if (fastScroll == null) {
            return;
        }
        fastScroll.setVisibility(value ? VISIBLE : GONE);
        fastScroll.isVisible = value;
    }

    public void setSectionsType(@SectionsType int type) {
        sectionsType = type;
        if (sectionsType == SECTIONS_TYPE_STICKY_HEADERS || sectionsType == SECTIONS_TYPE_FAST_SCROLL_ONLY) {
            headers = new ArrayList<>();
            headersCache = new ArrayList<>();
        }
    }

    public void setPinnedSectionOffsetY(int offset) {
        sectionOffset = offset;
        invalidate();
    }

    private void positionSelector(int position, View sel) {
        positionSelector(position, sel, false, -1, -1, false);
    }

    public void updateSelector() {
        if (selectorPosition != NO_POSITION && selectorView != null) {
            positionSelector(selectorPosition, selectorView);
            invalidate();
        }
    }

    private void positionSelector(int position, View sel, boolean manageHotspot, float x, float y, boolean highlight) {
        if (removeHighlighSelectionRunnable != null) {
            AndroidUtilities.cancelRunOnUIThread(removeHighlighSelectionRunnable);
            removeHighlighSelectionRunnable = null;
            pendingHighlightPosition = null;
        }
        if (selectorDrawable == null) {
            return;
        }
        final boolean positionChanged = position != selectorPosition;
        int bottomPadding;
        if (getAdapter() instanceof SelectionAdapter) {
            bottomPadding = ((SelectionAdapter) getAdapter()).getSelectionBottomPadding(sel);
        } else {
            bottomPadding = 0;
        }
        if (position != NO_POSITION) {
            selectorPosition = position;
        }
        selectorView = sel;
        if (selectorType == 8) {
            Theme.setMaskDrawableRad(selectorDrawable, selectorRadius, 0);
        } else if (topBottomSelectorRadius > 0 && getAdapter() != null) {
            Theme.setMaskDrawableRad(selectorDrawable, position == 0 ? topBottomSelectorRadius : 0, position == getAdapter().getItemCount() - 2 ? topBottomSelectorRadius : 0);
        }
        selectorRect.set(sel.getLeft(), sel.getTop(), sel.getRight(), sel.getBottom() - bottomPadding);
//        selectorRect.offset((int) sel.getTranslationX(), (int) sel.getTranslationY());

        final boolean enabled = sel.isEnabled();
        if (isChildViewEnabled != enabled) {
            isChildViewEnabled = enabled;
        }

        if (positionChanged) {
            selectorDrawable.setVisible(false, false);
            selectorDrawable.setState(StateSet.NOTHING);
        }
        setListSelectorColor(getSelectorColor(position));
        selectorDrawable.setBounds(selectorRect);
        if (positionChanged) {
            if (getVisibility() == VISIBLE) {
                selectorDrawable.setVisible(true, false);
            }
        }
        if (Build.VERSION.SDK_INT >= 21 && manageHotspot) {
            selectorDrawable.setHotspot(x, y);
        }
    }

    public void setAllowItemsInteractionDuringAnimation(boolean value) {
        allowItemsInteractionDuringAnimation = value;
    }

    public void hideSelector(boolean animated) {
        if (currentChildView != null) {
            View child = currentChildView;
            onChildPressed(currentChildView, 0, 0, false);
            currentChildView = null;
            if (animated) {
                removeSelection(child, null);
            }
        }
        if (!animated) {
            selectorDrawable.setState(StateSet.NOTHING);
            selectorRect.setEmpty();
        }
    }

    private void updateSelectorState() {
        if (selectorDrawable != null && selectorDrawable.isStateful()) {
            if (currentChildView != null) {
                if (selectorDrawable.setState(getDrawableStateForSelector())) {
                    invalidateDrawable(selectorDrawable);
                }
            } else if (removeHighlighSelectionRunnable == null) {
                selectorDrawable.setState(StateSet.NOTHING);
            }
        }
    }

    private int[] getDrawableStateForSelector() {
        final int[] state = onCreateDrawableState(1);
        state[state.length - 1] = android.R.attr.state_pressed;
        return state;
    }

    @Override
    public void onChildAttachedToWindow(View child) {
        if (getAdapter() instanceof SelectionAdapter) {
            ViewHolder holder = findContainingViewHolder(child);
            if (holder != null) {
                child.setEnabled(((SelectionAdapter) getAdapter()).isEnabled(holder));
                if (accessibilityEnabled) {
                    child.setAccessibilityDelegate(accessibilityDelegate);
                }
            }
        } else {
            child.setEnabled(false);
            child.setAccessibilityDelegate(null);
        }
        super.onChildAttachedToWindow(child);
    }

    @Override
    protected void drawableStateChanged() {
        super.drawableStateChanged();
        updateSelectorState();
    }

    @Override
    public boolean verifyDrawable(Drawable drawable) {
        return selectorDrawable == drawable || super.verifyDrawable(drawable);
    }

    @Override
    public void jumpDrawablesToCurrentState() {
        super.jumpDrawablesToCurrentState();
        if (selectorDrawable != null) {
            selectorDrawable.jumpToCurrentState();
        }
    }

    @Override
    protected void onAttachedToWindow() {
        super.onAttachedToWindow();
        if (fastScroll != null && fastScroll.getParent() != getParent()) {
            ViewGroup parent = (ViewGroup) fastScroll.getParent();
            if (parent != null) {
                parent.removeView(fastScroll);
            }
            parent = (ViewGroup) getParent();
            parent.addView(fastScroll);
        }
    }

    @Override
    public void setAdapter(Adapter adapter) {
        final Adapter oldAdapter = getAdapter();
        if (oldAdapter != null) {
            oldAdapter.unregisterAdapterDataObserver(observer);
        }
        if (headers != null) {
            headers.clear();
            headersCache.clear();
        }
        currentFirst = -1;
        selectorPosition = NO_POSITION;
        selectorView = null;
        selectorRect.setEmpty();
        pinnedHeader = null;
        if (adapter instanceof SectionsAdapter) {
            sectionsAdapter = (SectionsAdapter) adapter;
        } else {
            sectionsAdapter = null;
        }
        super.setAdapter(adapter);
        if (adapter != null) {
            adapter.registerAdapterDataObserver(observer);
        }
        checkIfEmpty(false);
    }

    @Override
    public void stopScroll() {
        try {
            super.stopScroll();
        } catch (NullPointerException ignore) {

        }
    }

    @Override
    public boolean dispatchNestedPreScroll(int dx, int dy, int[] consumed, int[] offsetInWindow, int type) {
        if (longPressCalled) {
            if (onItemLongClickListenerExtended != null) {
                onItemLongClickListenerExtended.onMove(dx, dy);
            }
            consumed[0] = dx;
            consumed[1] = dy;
            return true;
        }
        return super.dispatchNestedPreScroll(dx, dy, consumed, offsetInWindow, type);
    }

    @Override
    public boolean hasOverlappingRendering() {
        return false;
    }

    private View getSectionHeaderView(int section, View oldView) {
        boolean shouldLayout = oldView == null;
        View view = sectionsAdapter.getSectionHeaderView(section, oldView);
        if (shouldLayout) {
            ensurePinnedHeaderLayout(view, false);
        }
        return view;
    }

    private void ensurePinnedHeaderLayout(View header, boolean forceLayout) {
        if (header == null) {
            return;
        }
        if (header.isLayoutRequested() || forceLayout) {
            if (sectionsType == SECTIONS_TYPE_STICKY_HEADERS) {
                ViewGroup.LayoutParams layoutParams = header.getLayoutParams();
                int heightSpec = MeasureSpec.makeMeasureSpec(layoutParams.height, MeasureSpec.EXACTLY);
                int widthSpec = MeasureSpec.makeMeasureSpec(layoutParams.width, MeasureSpec.EXACTLY);
                try {
                    header.measure(widthSpec, heightSpec);
                } catch (Exception e) {
                    FileLog.e(e);
                }
            } else if (sectionsType == SECTIONS_TYPE_DATE) {
                int widthSpec = MeasureSpec.makeMeasureSpec(getMeasuredWidth(), MeasureSpec.EXACTLY);
                int heightSpec = MeasureSpec.makeMeasureSpec(0, MeasureSpec.UNSPECIFIED);
                try {
                    header.measure(widthSpec, heightSpec);
                } catch (Exception e) {
                    FileLog.e(e);
                }
            }
            header.layout(0, 0, header.getMeasuredWidth(), header.getMeasuredHeight());
        }
    }

    @Override
    protected void onSizeChanged(int w, int h, int oldw, int oldh) {
        super.onSizeChanged(w, h, oldw, oldh);
        if (overlayContainer != null) {
            overlayContainer.requestLayout();
        }
        if (sectionsType == SECTIONS_TYPE_STICKY_HEADERS) {
            if (sectionsAdapter == null || headers.isEmpty()) {
                return;
            }
            for (int a = 0; a < headers.size(); a++) {
                View header = headers.get(a);
                ensurePinnedHeaderLayout(header, true);
            }
        } else if (sectionsType == SECTIONS_TYPE_DATE) {
            if (sectionsAdapter == null || pinnedHeader == null) {
                return;
            }
            ensurePinnedHeaderLayout(pinnedHeader, true);
        }
    }

    public Rect getSelectorRect() {
        return selectorRect;
    }

    public void setTranslateSelector(boolean value) {
        translateSelector = value ? -2 : -1;
    }

    public void setTranslateSelectorPosition(int position) {
        translateSelector = position <= 0 ? -1 : position;
    }

    @Override
    protected void dispatchDraw(Canvas canvas) {
        if (itemsEnterAnimator != null) {
            itemsEnterAnimator.dispatchDraw();
        }

        if (drawSelection && drawSelectorBehind && !selectorRect.isEmpty() && selectorDrawable != null) {
            if ((translateSelector == -2 || translateSelector == selectorPosition) && selectorView != null) {
                int bottomPadding;
                if (getAdapter() instanceof SelectionAdapter) {
                    bottomPadding = ((SelectionAdapter) getAdapter()).getSelectionBottomPadding(selectorView);
                } else {
                    bottomPadding = 0;
                }
                selectorDrawable.setBounds(selectorView.getLeft(), selectorView.getTop(), selectorView.getRight(), selectorView.getBottom() - bottomPadding);
            } else {
                selectorDrawable.setBounds(selectorRect);
            }
            canvas.save();
            if ((translateSelector == -2 || translateSelector == selectorPosition) && selectorTransformer != null) {
                selectorTransformer.accept(canvas);
            }
            if ((translateSelector == -2 || translateSelector == selectorPosition) && selectorView != null) {
                canvas.translate(selectorView.getX() - selectorRect.left, selectorView.getY() - selectorRect.top);
                selectorDrawable.setAlpha((int) (0xFF * selectorView.getAlpha()));
            }
            selectorDrawable.draw(canvas);
            canvas.restore();
        }
        super.dispatchDraw(canvas);
        if (drawSelection && !drawSelectorBehind && !selectorRect.isEmpty() && selectorDrawable != null) {
            if ((translateSelector == -2 || translateSelector == selectorPosition) && selectorView != null) {
                int bottomPadding;
                if (getAdapter() instanceof SelectionAdapter) {
                    bottomPadding = ((SelectionAdapter) getAdapter()).getSelectionBottomPadding(selectorView);
                } else {
                    bottomPadding = 0;
                }
                selectorDrawable.setBounds(selectorView.getLeft(), selectorView.getTop(), selectorView.getRight(), selectorView.getBottom() - bottomPadding);
            } else {
                selectorDrawable.setBounds(selectorRect);
            }
            canvas.save();
            if ((translateSelector == -2 || translateSelector == selectorPosition) && selectorTransformer != null) {
                selectorTransformer.accept(canvas);
            }
            if ((translateSelector == -2 || translateSelector == selectorPosition) && selectorView != null) {
                canvas.translate(selectorView.getX() - selectorRect.left, selectorView.getY() - selectorRect.top);
                selectorDrawable.setAlpha((int) (0xFF * selectorView.getAlpha()));
            }
            selectorDrawable.draw(canvas);
            canvas.restore();
        }
        if (overlayContainer != null) {
            overlayContainer.draw(canvas);
        }
        if (sectionsType == SECTIONS_TYPE_STICKY_HEADERS) {
            if (sectionsAdapter != null && !headers.isEmpty()) {
                for (int a = 0; a < headers.size(); a++) {
                    View header = headers.get(a);
                    int saveCount = canvas.save();
                    int top = (Integer) header.getTag();
                    canvas.translate(LocaleController.isRTL ? getWidth() - header.getWidth() : 0, top);
                    canvas.clipRect(0, 0, getWidth(), header.getMeasuredHeight());
                    header.draw(canvas);
                    canvas.restoreToCount(saveCount);
                }
            }
        } else if (sectionsType == SECTIONS_TYPE_DATE) {
            if (sectionsAdapter != null && pinnedHeader != null && pinnedHeader.getAlpha() != 0) {
                int saveCount = canvas.save();
                int top = (Integer) pinnedHeader.getTag();
                canvas.translate(LocaleController.isRTL ? getWidth() - pinnedHeader.getWidth() : 0, top);
                if (pinnedHeaderShadowDrawable != null) {
                    pinnedHeaderShadowDrawable.setBounds(0, pinnedHeader.getMeasuredHeight(), getWidth(), pinnedHeader.getMeasuredHeight() + pinnedHeaderShadowDrawable.getIntrinsicHeight());
                    pinnedHeaderShadowDrawable.setAlpha((int) (255 * pinnedHeaderShadowAlpha));
                    pinnedHeaderShadowDrawable.draw(canvas);

                    long newTime = SystemClock.elapsedRealtime();
                    long dt = Math.min(20, newTime - lastAlphaAnimationTime);
                    lastAlphaAnimationTime = newTime;
                    if (pinnedHeaderShadowAlpha < pinnedHeaderShadowTargetAlpha) {
                        pinnedHeaderShadowAlpha += dt / 180.0f;
                        if (pinnedHeaderShadowAlpha > pinnedHeaderShadowTargetAlpha) {
                            pinnedHeaderShadowAlpha = pinnedHeaderShadowTargetAlpha;
                        }
                        invalidate();
                    } else if (pinnedHeaderShadowAlpha > pinnedHeaderShadowTargetAlpha) {
                        pinnedHeaderShadowAlpha -= dt / 180.0f;
                        if (pinnedHeaderShadowAlpha < pinnedHeaderShadowTargetAlpha) {
                            pinnedHeaderShadowAlpha = pinnedHeaderShadowTargetAlpha;
                        }
                        invalidate();
                    }
                }
                canvas.clipRect(0, 0, getWidth(), pinnedHeader.getMeasuredHeight());
                pinnedHeader.draw(canvas);
                canvas.restoreToCount(saveCount);
            }
        }
    }

    public void relayoutPinnedHeader() {
        if (pinnedHeader != null) {
            pinnedHeader.measure(MeasureSpec.makeMeasureSpec(getMeasuredWidth(), MeasureSpec.EXACTLY), MeasureSpec.makeMeasureSpec(getMeasuredHeight(), MeasureSpec.UNSPECIFIED));
            pinnedHeader.layout(0, 0, pinnedHeader.getMeasuredWidth(), pinnedHeader.getMeasuredHeight());
            invalidate();
        }
    }

    @Override
    protected void onDetachedFromWindow() {
        super.onDetachedFromWindow();
        selectorPosition = NO_POSITION;
        selectorView = null;
        selectorRect.setEmpty();
        if (itemsEnterAnimator != null) {
            itemsEnterAnimator.onDetached();
        }

        if (stoppedAllHeavyOperations) {
            stoppedAllHeavyOperations = false;
            NotificationCenter.getGlobalInstance().postNotificationName(NotificationCenter.startAllHeavyOperations, 512);
        }
    }

    public void addOverlayView(View view, FrameLayout.LayoutParams layoutParams) {
        if (overlayContainer == null) {
            overlayContainer = new FrameLayout(getContext()) {
                @Override
                public void requestLayout() {
                    super.requestLayout();
                    try {
                        final int measuredWidth = RecyclerListView.this.getMeasuredWidth();
                        final int measuredHeight = RecyclerListView.this.getMeasuredHeight();
                        measure(MeasureSpec.makeMeasureSpec(measuredWidth, MeasureSpec.EXACTLY), MeasureSpec.makeMeasureSpec(measuredHeight, MeasureSpec.EXACTLY));
                        layout(0, 0, overlayContainer.getMeasuredWidth(), overlayContainer.getMeasuredHeight());
                    } catch (Exception ignored) {
                    }
                }
            };
        }
        overlayContainer.addView(view, layoutParams);
    }

    public void removeOverlayView(View view) {
        if (overlayContainer != null) {
            overlayContainer.removeView(view);
        }
    }

    public ArrayList<View> getHeaders() {
        return headers;
    }

    public ArrayList<View> getHeadersCache() {
        return headersCache;
    }

    public View getPinnedHeader() {
        return pinnedHeader;
    }

    public boolean isFastScrollAnimationRunning() {
        return fastScrollAnimationRunning;
    }

    @Override
    public void requestLayout() {
        if (fastScrollAnimationRunning) {
            return;
        }
        super.requestLayout();
    }

    public ViewParent getTouchParent() {
        return null;
    }
    private void requestDisallowInterceptTouchEvent(View view, boolean disallow) {
        if (view == null) return;
        ViewParent parent = view.getParent();
        if (parent == null) return;
        parent.requestDisallowInterceptTouchEvent(disallow);
        parent = getTouchParent();
        if (parent == null) return;
        parent.requestDisallowInterceptTouchEvent(disallow);
    }

    public void setAnimateEmptyView(boolean animate, int emptyViewAnimationType) {
        animateEmptyView = animate;
        this.emptyViewAnimationType = emptyViewAnimationType;
    }

    public static class FoucsableOnTouchListener implements OnTouchListener {
        private float x;
        private float y;
        private boolean onFocus;

        @Override
        public boolean onTouch(View v, MotionEvent event) {
            ViewParent parent = v.getParent();
            if (parent == null) {
                return false;
            }
            if (event.getAction() == MotionEvent.ACTION_DOWN) {
                x = event.getX();
                y = event.getY();
                onFocus = true;
                parent.requestDisallowInterceptTouchEvent(true);
            }
            if (event.getAction() == MotionEvent.ACTION_MOVE) {
                float dx = (x - event.getX());
                float dy = (y - event.getY());
                float touchSlop = ViewConfiguration.get(v.getContext()).getScaledTouchSlop();
                if (onFocus && Math.sqrt(dx * dx + dy * dy) > touchSlop) {
                    onFocus = false;
                    parent.requestDisallowInterceptTouchEvent(false);
                }
            } else if (event.getAction() == MotionEvent.ACTION_UP || event.getAction() == MotionEvent.ACTION_CANCEL) {
                onFocus = false;
                parent.requestDisallowInterceptTouchEvent(false);
            }
            return false;
        }
    }

    @Override
    public void setTranslationY(float translationY) {
        super.setTranslationY(translationY);
        if (fastScroll != null) {
            fastScroll.setTranslationY(translationY);
        }
    }

    public void startMultiselect(int positionFrom, boolean useRelativePositions, onMultiSelectionChanged multiSelectionListener) {
        if (!multiSelectionGesture) {
            listPaddings = new int[2];
            selectedPositions = new HashSet<>();

            requestDisallowInterceptTouchEvent(this, true);

            this.multiSelectionListener = multiSelectionListener;
            multiSelectionGesture = true;
            startSelectionFrom = currentSelectedPosition = positionFrom;
        }
        this.useRelativePositions = useRelativePositions;
    }


    @Override
    public boolean onTouchEvent(MotionEvent e) {
        if (fastScroll != null && fastScroll.pressed) {
            return false;
        }
        if (multiSelectionGesture && e.getAction() != MotionEvent.ACTION_DOWN && e.getAction() != MotionEvent.ACTION_UP && e.getAction() != MotionEvent.ACTION_CANCEL) {
            if (lastX == Float.MAX_VALUE && lastY == Float.MAX_VALUE) {
                lastX = e.getX();
                lastY = e.getY();
            }
            if (!multiSelectionGestureStarted && Math.abs(e.getY() - lastY) > touchSlop) {
                multiSelectionGestureStarted = true;
                requestDisallowInterceptTouchEvent(this, true);
            }
            if (multiSelectionGestureStarted) {
                chekMultiselect(e.getX(), e.getY());
                multiSelectionListener.getPaddings(listPaddings);
                if (e.getY() > getMeasuredHeight() - AndroidUtilities.dp(56) - listPaddings[1] && !(currentSelectedPosition < startSelectionFrom && multiSelectionListener.limitReached())) {
                    startMultiselectScroll(false);
                } else if (e.getY() < AndroidUtilities.dp(56) + listPaddings[0] && !(currentSelectedPosition > startSelectionFrom && multiSelectionListener.limitReached())) {
                    startMultiselectScroll(true);
                } else {
                    cancelMultiselectScroll();
                }
            }
            return true;
        }
        lastX = Float.MAX_VALUE;
        lastY = Float.MAX_VALUE;
        multiSelectionGesture = false;
        multiSelectionGestureStarted = false;
        requestDisallowInterceptTouchEvent(this, false);
        cancelMultiselectScroll();
        return super.onTouchEvent(e);
    }

    private boolean chekMultiselect(float x, float y) {
        y = Math.min(getMeasuredHeight() - listPaddings[1], Math.max(y, listPaddings[0]));
        x = Math.min(getMeasuredWidth(), Math.max(x, 0));
        for (int i = 0; i < getChildCount(); i++) {
            multiSelectionListener.getPaddings(listPaddings);
            if (useRelativePositions) {

            } else {
                View child = getChildAt(i);
                AndroidUtilities.rectTmp.set(child.getLeft(), child.getTop(), child.getLeft() + child.getMeasuredWidth(), child.getTop() + child.getMeasuredHeight());

                if (AndroidUtilities.rectTmp.contains(x, y)) {
                    int position = getChildLayoutPosition(child);

                    if (currentSelectedPosition != position) {
                        boolean selectionFromTop = currentSelectedPosition > startSelectionFrom || position > startSelectionFrom;
                        position = multiSelectionListener.checkPosition(position, selectionFromTop);

                        if (selectionFromTop) {
                            if (position > currentSelectedPosition) {
                                if (!multiSelectionListener.limitReached()) {
                                    for (int k = currentSelectedPosition + 1; k <= position; k++) {
                                        if (k == startSelectionFrom) {
                                            continue;
                                        }
                                        if (multiSelectionListener.canSelect(k)) {
                                            multiSelectionListener.onSelectionChanged(k, true, x, y);
                                        }
                                    }
                                }
                            } else {
                                for (int k = currentSelectedPosition; k > position; k--) {
                                    if (k == startSelectionFrom) {
                                        continue;
                                    }
                                    if (multiSelectionListener.canSelect(k)) {
                                        multiSelectionListener.onSelectionChanged(k, false, x, y);
                                    }
                                }
                            }
                        } else {
                            if (position > currentSelectedPosition) {
                                for (int k = currentSelectedPosition; k < position; k++) {
                                    if (k == startSelectionFrom) {
                                        continue;
                                    }
                                    if (multiSelectionListener.canSelect(k)) {
                                        multiSelectionListener.onSelectionChanged(k, false, x, y);
                                    }
                                }
                            } else {
                                if (!multiSelectionListener.limitReached()) {
                                    for (int k = currentSelectedPosition - 1; k >= position; k--) {
                                        if (k == startSelectionFrom) {
                                            continue;
                                        }
                                        if (multiSelectionListener.canSelect(k)) {
                                            multiSelectionListener.onSelectionChanged(k, true, x, y);
                                        }
                                    }
                                }
                            }
                        }
                    }
                    if (!multiSelectionListener.limitReached()) {
                        currentSelectedPosition = position;
                    }
                    break;
                }
            }

        }
        return true;
    }

    private void cancelMultiselectScroll() {
        multiselectScrollRunning = false;
        AndroidUtilities.cancelRunOnUIThread(scroller);
    }

    Runnable scroller = new Runnable() {
        @Override
        public void run() {
            int dy;
            multiSelectionListener.getPaddings(listPaddings);
            if (multiselectScrollToTop) {
                dy = -AndroidUtilities.dp(12f);
                chekMultiselect(0, listPaddings[0]);
            } else {
                dy = AndroidUtilities.dp(12f);
                chekMultiselect(0, getMeasuredHeight() - listPaddings[1]);
            }
            multiSelectionListener.scrollBy(dy);
            if (multiselectScrollRunning) {
                AndroidUtilities.runOnUIThread(scroller);
            }
        }
    };

    private void startMultiselectScroll(boolean top) {
        multiselectScrollToTop = top;
        if (!multiselectScrollRunning) {
            multiselectScrollRunning = true;
            AndroidUtilities.cancelRunOnUIThread(scroller);
            AndroidUtilities.runOnUIThread(scroller);
        }
    }

    public boolean isMultiselect() {
        return multiSelectionGesture;
    }

    protected int getThemedColor(int key) {
        return Theme.getColor(key, resourcesProvider);
    }

    protected Drawable getThemedDrawable(String key) {
        Drawable drawable = resourcesProvider != null ? resourcesProvider.getDrawable(key) : null;
        return drawable != null ? drawable : Theme.getThemeDrawable(key);
    }

    protected Paint getThemedPaint(String paintKey) {
        Paint paint = resourcesProvider != null ? resourcesProvider.getPaint(paintKey) : null;
        return paint != null ? paint : Theme.getThemePaint(paintKey);
    }

    public interface onMultiSelectionChanged {
        void onSelectionChanged(int position, boolean selected, float x, float y);
        boolean canSelect(int position);
        int checkPosition(int position, boolean selectionFromTop);
        boolean limitReached();
        void getPaddings(int paddings[]);
        void scrollBy(int dy);
    }

    public void setItemsEnterAnimator(RecyclerItemsEnterAnimator itemsEnterAnimator) {
        this.itemsEnterAnimator = itemsEnterAnimator;
    }

    public void setAccessibilityEnabled(boolean accessibilityEnabled) {
        this.accessibilityEnabled = accessibilityEnabled;
    }

    public void setAllowStopHeaveOperations(boolean allowStopHeaveOperations) {
        this.allowStopHeaveOperations = allowStopHeaveOperations;
    }

    public void setDrawSelection(boolean drawSelection) {
        this.drawSelection = drawSelection;
    }
}<|MERGE_RESOLUTION|>--- conflicted
+++ resolved
@@ -1112,28 +1112,20 @@
                     View child = currentChildView;
                     if (onItemLongClickListener != null) {
                         if (onItemLongClickListener.onItemClick(currentChildView, currentChildPosition)) {
-<<<<<<< HEAD
                             if (!NekoConfig.disableVibration.Bool()) {
-                                child.performHapticFeedback(HapticFeedbackConstants.LONG_PRESS);
+                                try {
+                                    child.performHapticFeedback(HapticFeedbackConstants.LONG_PRESS);
+                                } catch (Exception ignored) {}
                             }
-=======
-                            try {
-                                child.performHapticFeedback(HapticFeedbackConstants.LONG_PRESS);
-                            } catch (Exception ignored) {}
->>>>>>> eee720ef
                             child.sendAccessibilityEvent(AccessibilityEvent.TYPE_VIEW_LONG_CLICKED);
                         }
                     } else {
                         if (onItemLongClickListenerExtended.onItemClick(currentChildView, currentChildPosition, event.getX() - currentChildView.getX(), event.getY() - currentChildView.getY())) {
-<<<<<<< HEAD
                             if (!NekoConfig.disableVibration.Bool()) {
-                                child.performHapticFeedback(HapticFeedbackConstants.LONG_PRESS);
+                                try {
+                                    child.performHapticFeedback(HapticFeedbackConstants.LONG_PRESS);
+                                } catch (Exception ignored) {}
                             }
-=======
-                            try {
-                                child.performHapticFeedback(HapticFeedbackConstants.LONG_PRESS);
-                            } catch (Exception ignored) {}
->>>>>>> eee720ef
                             child.sendAccessibilityEvent(AccessibilityEvent.TYPE_VIEW_LONG_CLICKED);
                             longPressCalled = true;
                         }
