--- conflicted
+++ resolved
@@ -275,9 +275,6 @@
         return offsetY;
     }
 
-<<<<<<< HEAD
-    public boolean wrapCanvasToFixClipping = Build.VERSION.SDK_INT > Build.VERSION_CODES.KITKAT_WATCH && !BuildVars.isHonorDevice();;
-=======
     private static Boolean allowHackingTextCanvasCache;
     public static boolean allowHackingTextCanvas() {
         if (allowHackingTextCanvasCache == null) {
@@ -291,7 +288,6 @@
     }
 
     public boolean wrapCanvasToFixClipping = allowHackingTextCanvas();
->>>>>>> 017f0193
     private NoClipCanvas wrappedCanvas;
 
     @Override
