package org.telegram.ui.Components.voip;

import android.Manifest;
import android.annotation.TargetApi;
import android.app.Activity;
import android.content.Context;
import android.content.DialogInterface;
import android.content.Intent;
import android.content.SharedPreferences;
import android.content.pm.PackageManager;
import android.net.Uri;
import android.os.Build;
import android.os.SystemClock;
import android.provider.Settings;
import android.text.InputType;
import android.text.TextUtils;
import android.util.TypedValue;
import android.view.Gravity;
import android.view.View;
import android.view.WindowManager;
import android.widget.LinearLayout;
import android.widget.TextView;
import android.widget.Toast;

import org.telegram.messenger.AccountInstance;
import org.telegram.messenger.AndroidUtilities;
import org.telegram.messenger.ApplicationLoader;
import org.telegram.messenger.BuildVars;
import org.telegram.messenger.ChatObject;
import org.telegram.messenger.ContactsController;
import org.telegram.messenger.DownloadController;
import org.telegram.messenger.FileLog;
import org.telegram.messenger.LocaleController;
import org.telegram.messenger.MessageObject;
import org.telegram.messenger.MessagesController;
import org.telegram.messenger.R;
import org.telegram.messenger.SendMessagesHelper;
import org.telegram.messenger.UserConfig;
import org.telegram.messenger.voip.Instance;
import org.telegram.messenger.voip.VoIPService;
import org.telegram.tgnet.ConnectionsManager;
import org.telegram.tgnet.TLRPC;
import org.telegram.ui.ActionBar.AlertDialog;
import org.telegram.ui.ActionBar.BaseFragment;
import org.telegram.ui.ActionBar.Theme;
import org.telegram.ui.Cells.CheckBoxCell;
import org.telegram.ui.Cells.TextCheckCell;
import org.telegram.ui.Components.BetterRatingView;
import org.telegram.ui.Components.EditTextBoldCursor;
import org.telegram.ui.Components.JoinCallAlert;
import org.telegram.ui.Components.JoinCallByUrlAlert;
import org.telegram.ui.Components.LayoutHelper;
import org.telegram.ui.GroupCallActivity;
import org.telegram.ui.LaunchActivity;

import java.io.File;
import java.util.ArrayList;
import java.util.Arrays;
import java.util.Calendar;
import java.util.Collections;
import java.util.Locale;
import java.util.Set;

import tw.nekomimi.nekogram.NekoConfig;

public class VoIPHelper {

    public static long lastCallTime = 0;

    private static final int VOIP_SUPPORT_ID = 4244000;

    public static void startCall(TLRPC.User user, boolean videoCall, boolean canVideoCall, final Activity activity, TLRPC.UserFull userFull, AccountInstance accountInstance) {
        startCall(user, videoCall, canVideoCall, activity, userFull, accountInstance, false);
    }

    public static void startCall(TLRPC.User user, boolean videoCall, boolean canVideoCall, final Activity activity, TLRPC.UserFull userFull, AccountInstance accountInstance, boolean confirmed) {
        if (userFull != null && userFull.phone_calls_private) {
            new AlertDialog.Builder(activity)
                    .setTitle(LocaleController.getString("VoipFailed", R.string.VoipFailed))
                    .setMessage(AndroidUtilities.replaceTags(LocaleController.formatString("CallNotAvailable", R.string.CallNotAvailable,
                            ContactsController.formatName(user.first_name, user.last_name))))
                    .setPositiveButton(LocaleController.getString("OK", R.string.OK), null)
                    .show();
            return;
        }
        if (ConnectionsManager.getInstance(UserConfig.selectedAccount).getConnectionState() != ConnectionsManager.ConnectionStateConnected) {
            boolean isAirplaneMode = Settings.System.getInt(activity.getContentResolver(), Settings.System.AIRPLANE_MODE_ON, 0) != 0;
            AlertDialog.Builder bldr = new AlertDialog.Builder(activity)
                    .setTitle(isAirplaneMode ? LocaleController.getString("VoipOfflineAirplaneTitle", R.string.VoipOfflineAirplaneTitle) : LocaleController.getString("VoipOfflineTitle", R.string.VoipOfflineTitle))
                    .setMessage(isAirplaneMode ? LocaleController.getString("VoipOfflineAirplane", R.string.VoipOfflineAirplane) : LocaleController.getString("VoipOffline", R.string.VoipOffline))
                    .setPositiveButton(LocaleController.getString("OK", R.string.OK), null);
            if (isAirplaneMode) {
                final Intent settingsIntent = new Intent(Settings.ACTION_AIRPLANE_MODE_SETTINGS);
                if (settingsIntent.resolveActivity(activity.getPackageManager()) != null) {
                    bldr.setNeutralButton(LocaleController.getString("VoipOfflineOpenSettings", R.string.VoipOfflineOpenSettings), (dialog, which) -> activity.startActivity(settingsIntent));
                }
            }
            try {
                bldr.show();
            } catch (Exception e) {
                FileLog.e(e);
            }
            return;
        }

        if (!confirmed && NekoConfig.askBeforeCall) {
            new AlertDialog.Builder(activity)
                    .setTitle(LocaleController.getString("ConfirmCall", R.string.ConfirmCall))
                    .setMessage(AndroidUtilities.replaceTags(LocaleController.formatString("CallTo", R.string.CallTo,
                            ContactsController.formatName(user.first_name, user.last_name))))
                    .setPositiveButton(LocaleController.getString("OK", R.string.OK), (dialog, which) -> startCall(user, videoCall, canVideoCall, activity, userFull, accountInstance, true))
                    .setNegativeButton(LocaleController.getString("Cancel", R.string.Cancel), null)
                    .show();
            return;
        }

        if (Build.VERSION.SDK_INT >= 23) {
            int code;
            ArrayList<String> permissions = new ArrayList<>();
            if (activity.checkSelfPermission(Manifest.permission.RECORD_AUDIO) != PackageManager.PERMISSION_GRANTED) {
                permissions.add(Manifest.permission.RECORD_AUDIO);
            }
            if (videoCall && activity.checkSelfPermission(Manifest.permission.CAMERA) != PackageManager.PERMISSION_GRANTED) {
                permissions.add(Manifest.permission.CAMERA);
            }
            if (permissions.isEmpty()) {
                initiateCall(user, null, null, videoCall, canVideoCall, false, activity, null, accountInstance);
            } else {
                activity.requestPermissions(permissions.toArray(new String[0]), videoCall ? 102 : 101);
            }
        } else {
            initiateCall(user, null, null, videoCall, canVideoCall, false, activity, null, accountInstance);
        }
    }

    public static void startCall(TLRPC.Chat chat, TLRPC.InputPeer peer, String hash, boolean createCall, Activity activity, BaseFragment fragment, AccountInstance accountInstance) {
        if (activity == null) {
            return;
        }
        if (ConnectionsManager.getInstance(UserConfig.selectedAccount).getConnectionState() != ConnectionsManager.ConnectionStateConnected) {
            boolean isAirplaneMode = Settings.System.getInt(activity.getContentResolver(), Settings.System.AIRPLANE_MODE_ON, 0) != 0;
            AlertDialog.Builder bldr = new AlertDialog.Builder(activity)
                    .setTitle(isAirplaneMode ? LocaleController.getString("VoipOfflineAirplaneTitle", R.string.VoipOfflineAirplaneTitle) : LocaleController.getString("VoipOfflineTitle", R.string.VoipOfflineTitle))
                    .setMessage(isAirplaneMode ? LocaleController.getString("VoipGroupOfflineAirplane", R.string.VoipGroupOfflineAirplane) : LocaleController.getString("VoipGroupOffline", R.string.VoipGroupOffline))
                    .setPositiveButton(LocaleController.getString("OK", R.string.OK), null);
            if (isAirplaneMode) {
                final Intent settingsIntent = new Intent(Settings.ACTION_AIRPLANE_MODE_SETTINGS);
                if (settingsIntent.resolveActivity(activity.getPackageManager()) != null) {
                    bldr.setNeutralButton(LocaleController.getString("VoipOfflineOpenSettings", R.string.VoipOfflineOpenSettings), (dialog, which) -> activity.startActivity(settingsIntent));
                }
            }
            try {
                bldr.show();
            } catch (Exception e) {
                FileLog.e(e);
            }
            return;
        }

        if (Build.VERSION.SDK_INT >= 23) {
            ArrayList<String> permissions = new ArrayList<>();
            if (activity.checkSelfPermission(Manifest.permission.RECORD_AUDIO) != PackageManager.PERMISSION_GRANTED) {
                permissions.add(Manifest.permission.RECORD_AUDIO);
            }
            if (permissions.isEmpty()) {
                initiateCall(null, chat, hash, false, false, createCall, activity, fragment, accountInstance);
            } else {
                activity.requestPermissions(permissions.toArray(new String[0]), 103);
            }
        } else {
            initiateCall(null, chat, hash, false, false, createCall, activity, fragment, accountInstance);
        }
    }

<<<<<<< HEAD
    private static void initiateCall(TLRPC.User user, TLRPC.Chat chat, String hash, boolean videoCall, boolean canVideoCall, boolean createCall, final Activity activity, BaseFragment fragment, AccountInstance accountInstance) {
        if (activity == null || user == null && chat == null) {
            return;
        }
        VoIPService voIPService = VoIPService.getSharedInstance();
        if (voIPService != null) {
            int newId = user != null ? user.id : -chat.id;
            int callerId = VoIPService.getSharedInstance().getCallerId();
            if (callerId != newId || voIPService.getAccount() != accountInstance.getCurrentAccount()) {
                String newName;
                String oldName;
                String key1;
                int key2;
                if (callerId > 0) {
                    TLRPC.User callUser = voIPService.getUser();
                    oldName = ContactsController.formatName(callUser.first_name, callUser.last_name);
                    if (newId > 0) {
                        key1 = "VoipOngoingAlert";
                        key2 = R.string.VoipOngoingAlert;
                    } else {
                        key1 = "VoipOngoingAlert2";
                        key2 = R.string.VoipOngoingAlert2;
                    }
                } else {
                    TLRPC.Chat callChat = voIPService.getChat();
                    oldName = callChat.title;
                    if (newId > 0) {
                        key1 = "VoipOngoingChatAlert2";
                        key2 = R.string.VoipOngoingChatAlert2;
                    } else {
                        key1 = "VoipOngoingChatAlert";
                        key2 = R.string.VoipOngoingChatAlert;
                    }
                }
                if (user != null) {
                    newName = ContactsController.formatName(user.first_name, user.last_name);
                } else {
                    newName = chat.title;
                }

                new AlertDialog.Builder(activity)
                        .setTitle(callerId < 0 ? LocaleController.getString("VoipOngoingChatAlertTitle", R.string.VoipOngoingChatAlertTitle) : LocaleController.getString("VoipOngoingAlertTitle", R.string.VoipOngoingAlertTitle))
                        .setMessage(AndroidUtilities.replaceTags(LocaleController.formatString(key1, key2, oldName, newName)))
                        .setPositiveButton(LocaleController.getString("OK", R.string.OK), (dialog, which) -> {
                            if (VoIPService.getSharedInstance() != null) {
                                VoIPService.getSharedInstance().hangUp(() -> {
                                    lastCallTime = 0;
                                    doInitiateCall(user, chat, hash, null, false, videoCall, canVideoCall, createCall, activity, fragment, accountInstance, true, true);
                                });
                            } else {
                                doInitiateCall(user, chat, hash, null, false, videoCall, canVideoCall, createCall, activity, fragment, accountInstance, true, true);
                            }
                        })
                        .setNegativeButton(LocaleController.getString("Cancel", R.string.Cancel), null)
                        .show();
            } else {
                if (user != null || !(activity instanceof LaunchActivity)) {
                    activity.startActivity(new Intent(activity, LaunchActivity.class).setAction(user != null ? "voip" : "voip_chat"));
                } else {
                    if (!TextUtils.isEmpty(hash)) {
                        voIPService.setGroupCallHash(hash);
                    }
=======
	private static void initiateCall(TLRPC.User user, TLRPC.Chat chat, String hash, boolean videoCall, boolean canVideoCall, boolean createCall, final Activity activity, BaseFragment fragment, AccountInstance accountInstance) {
		if (activity == null || user == null && chat == null) {
			return;
		}
		VoIPService voIPService = VoIPService.getSharedInstance();
		if (voIPService != null) {
			long newId = user != null ? user.id : -chat.id;
			long callerId = VoIPService.getSharedInstance().getCallerId();
			if (callerId != newId || voIPService.getAccount() != accountInstance.getCurrentAccount()) {
				String newName;
				String oldName;
				String key1;
				int key2;
				if (callerId > 0) {
					TLRPC.User callUser = voIPService.getUser();
					oldName = ContactsController.formatName(callUser.first_name, callUser.last_name);
					if (newId > 0) {
						key1 = "VoipOngoingAlert";
						key2 = R.string.VoipOngoingAlert;
					} else {
						key1 = "VoipOngoingAlert2";
						key2 = R.string.VoipOngoingAlert2;
					}
				} else {
					TLRPC.Chat callChat = voIPService.getChat();
					oldName = callChat.title;
					if (newId > 0) {
						key1 = "VoipOngoingChatAlert2";
						key2 = R.string.VoipOngoingChatAlert2;
					} else {
						key1 = "VoipOngoingChatAlert";
						key2 = R.string.VoipOngoingChatAlert;
					}
				}
				if (user != null) {
					newName = ContactsController.formatName(user.first_name, user.last_name);
				} else {
					newName = chat.title;
				}

				new AlertDialog.Builder(activity)
						.setTitle(callerId < 0 ? LocaleController.getString("VoipOngoingChatAlertTitle", R.string.VoipOngoingChatAlertTitle) : LocaleController.getString("VoipOngoingAlertTitle", R.string.VoipOngoingAlertTitle))
						.setMessage(AndroidUtilities.replaceTags(LocaleController.formatString(key1, key2, oldName, newName)))
						.setPositiveButton(LocaleController.getString("OK", R.string.OK), (dialog, which) -> {
							if (VoIPService.getSharedInstance() != null) {
								VoIPService.getSharedInstance().hangUp(() -> {
									lastCallTime = 0;
									doInitiateCall(user, chat, hash, null, false, videoCall, canVideoCall, createCall, activity, fragment, accountInstance, true, true);
								});
							} else {
								doInitiateCall(user, chat, hash, null, false, videoCall, canVideoCall, createCall, activity, fragment, accountInstance, true, true);
							}
						})
						.setNegativeButton(LocaleController.getString("Cancel", R.string.Cancel), null)
						.show();
			} else {
				if (user != null || !(activity instanceof LaunchActivity)) {
					activity.startActivity(new Intent(activity, LaunchActivity.class).setAction(user != null ? "voip" : "voip_chat"));
				} else {
					if (!TextUtils.isEmpty(hash)) {
						voIPService.setGroupCallHash(hash);
					}
>>>>>>> 418f478a
					GroupCallActivity.create((LaunchActivity) activity, AccountInstance.getInstance(UserConfig.selectedAccount), null, null, false, null);
                }
            }
        } else if (VoIPService.callIShouldHavePutIntoIntent == null) {
            doInitiateCall(user, chat, hash, null, false, videoCall, canVideoCall, createCall, activity, fragment, accountInstance, true, true);
        }
    }

<<<<<<< HEAD
    private static void doInitiateCall(TLRPC.User user, TLRPC.Chat chat, String hash, TLRPC.InputPeer peer, boolean hasFewPeers, boolean videoCall, boolean canVideoCall, boolean createCall, Activity activity, BaseFragment fragment, AccountInstance accountInstance, boolean checkJoiner, boolean checkAnonymous) {
        if (activity == null || user == null && chat == null) {
            return;
        }
        if (SystemClock.elapsedRealtime() - lastCallTime < (chat != null ? 200 : 2000)) {
            return;
        }
        if (checkJoiner && chat != null && !createCall) {
            TLRPC.ChatFull chatFull = accountInstance.getMessagesController().getChatFull(chat.id);
            if (chatFull != null && chatFull.groupcall_default_join_as != null) {
                int did = MessageObject.getPeerId(chatFull.groupcall_default_join_as);
                TLRPC.InputPeer inputPeer = accountInstance.getMessagesController().getInputPeer(did);
                JoinCallAlert.checkFewUsers(activity, -chat.id, accountInstance, param -> {
                    if (!param && hash != null) {
                        JoinCallByUrlAlert alert = new JoinCallByUrlAlert(activity, chat) {
                            @Override
                            protected void onJoin() {
                                doInitiateCall(user, chat, hash, inputPeer, true, videoCall, canVideoCall, false, activity, fragment, accountInstance, false, false);
                            }
                        };
                        if (fragment != null) {
                            fragment.showDialog(alert);
                        }
                    } else {
                        doInitiateCall(user, chat, hash, inputPeer, !param, videoCall, canVideoCall, false, activity, fragment, accountInstance, false, false);
                    }
                });
                return;
            }
        }
        if (checkJoiner && chat != null) {
=======
	private static void doInitiateCall(TLRPC.User user, TLRPC.Chat chat, String hash, TLRPC.InputPeer peer, boolean hasFewPeers, boolean videoCall, boolean canVideoCall, boolean createCall, Activity activity, BaseFragment fragment, AccountInstance accountInstance, boolean checkJoiner, boolean checkAnonymous) {
		if (activity == null || user == null && chat == null) {
			return;
		}
		if (SystemClock.elapsedRealtime() - lastCallTime < (chat != null ? 200 : 2000)) {
			return;
		}
		if (checkJoiner && chat != null && !createCall) {
			TLRPC.ChatFull chatFull = accountInstance.getMessagesController().getChatFull(chat.id);
			if (chatFull != null && chatFull.groupcall_default_join_as != null) {
				long did = MessageObject.getPeerId(chatFull.groupcall_default_join_as);
				TLRPC.InputPeer	inputPeer = accountInstance.getMessagesController().getInputPeer(did);
				JoinCallAlert.checkFewUsers(activity, -chat.id, accountInstance, param -> {
					if (!param && hash != null) {
						JoinCallByUrlAlert alert = new JoinCallByUrlAlert(activity, chat) {
							@Override
							protected void onJoin() {
								doInitiateCall(user, chat, hash, inputPeer, true, videoCall, canVideoCall, false, activity, fragment, accountInstance, false, false);
							}
						};
						if (fragment != null) {
							fragment.showDialog(alert);
						}
					} else {
						doInitiateCall(user, chat, hash, inputPeer, !param, videoCall, canVideoCall, false, activity, fragment, accountInstance, false, false);
					}
				});
				return;
			}
		}
		if (checkJoiner && chat != null) {
>>>>>>> 418f478a
			JoinCallAlert.open(activity, -chat.id, accountInstance, fragment, createCall ? JoinCallAlert.TYPE_CREATE : JoinCallAlert.TYPE_JOIN, null, (selectedPeer, hasFew, schedule) -> {
				if (createCall && schedule) {
					GroupCallActivity.create((LaunchActivity) activity, accountInstance, chat, selectedPeer, hasFew, hash);
				} else if (!hasFew && hash != null) {
                    JoinCallByUrlAlert alert = new JoinCallByUrlAlert(activity, chat) {
                        @Override
                        protected void onJoin() {
                            doInitiateCall(user, chat, hash, selectedPeer, false, videoCall, canVideoCall, createCall, activity, fragment, accountInstance, false, true);
                        }
                    };
                    if (fragment != null) {
                        fragment.showDialog(alert);
                    }
                } else {
                    doInitiateCall(user, chat, hash, selectedPeer, hasFew, videoCall, canVideoCall, createCall, activity, fragment, accountInstance, false, true);
                }
            });
            return;
        }
        if (checkAnonymous && !hasFewPeers && peer instanceof TLRPC.TL_inputPeerUser && ChatObject.shouldSendAnonymously(chat) && (!ChatObject.isChannel(chat) || chat.megagroup)) {
            new AlertDialog.Builder(activity)
                    .setTitle(ChatObject.isChannelOrGiga(chat) ? LocaleController.getString("VoipChannelVoiceChat", R.string.VoipChannelVoiceChat) : LocaleController.getString("VoipGroupVoiceChat", R.string.VoipGroupVoiceChat))
                    .setMessage(ChatObject.isChannelOrGiga(chat) ? LocaleController.getString("VoipChannelJoinAnonymouseAlert", R.string.VoipChannelJoinAnonymouseAlert) : LocaleController.getString("VoipGroupJoinAnonymouseAlert", R.string.VoipGroupJoinAnonymouseAlert))
                    .setPositiveButton(LocaleController.getString("VoipChatJoin", R.string.VoipChatJoin), (dialog, which) -> doInitiateCall(user, chat, hash, peer, false, videoCall, canVideoCall, createCall, activity, fragment, accountInstance, false, false))
                    .setNegativeButton(LocaleController.getString("Cancel", R.string.Cancel), null)
                    .show();
            return;
        }
        if (chat != null && peer != null) {
            TLRPC.ChatFull chatFull = accountInstance.getMessagesController().getChatFull(chat.id);
            if (chatFull != null) {
                if (peer instanceof TLRPC.TL_inputPeerUser) {
                    chatFull.groupcall_default_join_as = new TLRPC.TL_peerUser();
                    chatFull.groupcall_default_join_as.user_id = peer.user_id;
                } else if (peer instanceof TLRPC.TL_inputPeerChat) {
                    chatFull.groupcall_default_join_as = new TLRPC.TL_peerChat();
                    chatFull.groupcall_default_join_as.chat_id = peer.chat_id;
                } else if (peer instanceof TLRPC.TL_inputPeerChannel) {
                    chatFull.groupcall_default_join_as = new TLRPC.TL_peerChannel();
                    chatFull.groupcall_default_join_as.channel_id = peer.channel_id;
                }
                if (chatFull instanceof TLRPC.TL_chatFull) {
                    chatFull.flags |= 32768;
                } else {
                    chatFull.flags |= 67108864;
                }
            }
        }
		if (chat != null && !createCall) {
			ChatObject.Call call = accountInstance.getMessagesController().getGroupCall(chat.id, false);
			if (call != null && call.isScheduled()) {
				GroupCallActivity.create((LaunchActivity) activity, accountInstance, chat, peer, hasFewPeers, hash);
				return;
			}
		}

        lastCallTime = SystemClock.elapsedRealtime();
        Intent intent = new Intent(activity, VoIPService.class);
        if (user != null) {
            intent.putExtra("user_id", user.id);
        } else {
            intent.putExtra("chat_id", chat.id);
            intent.putExtra("createGroupCall", createCall);
            intent.putExtra("hasFewPeers", hasFewPeers);
            intent.putExtra("hash", hash);
            if (peer != null) {
                intent.putExtra("peerChannelId", peer.channel_id);
                intent.putExtra("peerChatId", peer.chat_id);
                intent.putExtra("peerUserId", peer.user_id);
                intent.putExtra("peerAccessHash", peer.access_hash);
            }
        }
        intent.putExtra("is_outgoing", true);
        intent.putExtra("start_incall_activity", true);
        intent.putExtra("video_call", Build.VERSION.SDK_INT >= 18 && videoCall);
        intent.putExtra("can_video_call", Build.VERSION.SDK_INT >= 18 && canVideoCall);
        intent.putExtra("account", UserConfig.selectedAccount);
        try {
            activity.startService(intent);
        } catch (Throwable e) {
            FileLog.e(e);
        }
    }

    @TargetApi(Build.VERSION_CODES.M)
    public static void permissionDenied(final Activity activity, final Runnable onFinish, int code) {
        if (!activity.shouldShowRequestPermissionRationale(Manifest.permission.RECORD_AUDIO) || code == 102 && !activity.shouldShowRequestPermissionRationale(Manifest.permission.CAMERA)) {
            AlertDialog dlg = new AlertDialog.Builder(activity)
                    .setTitle(LocaleController.getString("AppName", R.string.AppName))
                    .setMessage(code == 102 ? LocaleController.getString("VoipNeedMicCameraPermission", R.string.VoipNeedMicCameraPermission) : LocaleController.getString("VoipNeedMicPermission", R.string.VoipNeedMicPermission))
                    .setPositiveButton(LocaleController.getString("OK", R.string.OK), null)
                    .setNegativeButton(LocaleController.getString("Settings", R.string.Settings), (dialog, which) -> {
                        Intent intent = new Intent(Settings.ACTION_APPLICATION_DETAILS_SETTINGS);
                        Uri uri = Uri.fromParts("package", activity.getPackageName(), null);
                        intent.setData(uri);
                        activity.startActivity(intent);
                    })
                    .show();
            dlg.setOnDismissListener(dialog -> {
                if (onFinish != null)
                    onFinish.run();
            });
        }
    }

    public static File getLogsDir() {
        File logsDir = new File(ApplicationLoader.applicationContext.getCacheDir(), "voip_logs");
        if (!logsDir.exists()) {
            logsDir.mkdirs();
        }
        return logsDir;
    }

    public static boolean canRateCall(TLRPC.TL_messageActionPhoneCall call) {
        if (!(call.reason instanceof TLRPC.TL_phoneCallDiscardReasonBusy) && !(call.reason instanceof TLRPC.TL_phoneCallDiscardReasonMissed)) {
            SharedPreferences prefs = MessagesController.getNotificationsSettings(UserConfig.selectedAccount); // always called from chat UI
            Set<String> hashes = prefs.getStringSet("calls_access_hashes", (Set<String>) Collections.EMPTY_SET);
            for (String hash : hashes) {
                String[] d = hash.split(" ");
                if (d.length < 2) {
                    continue;
                }
                if (d[0].equals(call.call_id + "")) {
                    return true;
                }
            }
        }
        return false;
    }

    public static void showRateAlert(Context context, TLRPC.TL_messageActionPhoneCall call) {
        SharedPreferences prefs = MessagesController.getNotificationsSettings(UserConfig.selectedAccount); // always called from chat UI
        Set<String> hashes = prefs.getStringSet("calls_access_hashes", (Set<String>) Collections.EMPTY_SET);
        for (String hash : hashes) {
            String[] d = hash.split(" ");
            if (d.length < 2)
                continue;
            if (d[0].equals(call.call_id + "")) {
                try {
                    long accessHash = Long.parseLong(d[1]);
                    showRateAlert(context, null, call.video, call.call_id, accessHash, UserConfig.selectedAccount, true);
                } catch (Exception ignore) {
                }
                return;
            }
        }
    }

    public static void showRateAlert(final Context context, final Runnable onDismiss, boolean isVideo, final long callID, final long accessHash, final int account, final boolean userInitiative) {
        final File log = getLogFile(callID);
        final int[] page = {0};
        LinearLayout alertView = new LinearLayout(context);
        alertView.setOrientation(LinearLayout.VERTICAL);

        int pad = AndroidUtilities.dp(16);
        alertView.setPadding(pad, pad, pad, 0);

        TextView text = new TextView(context);
        text.setTextSize(TypedValue.COMPLEX_UNIT_SP, 16);
        text.setTextColor(Theme.getColor(Theme.key_dialogTextBlack));
        text.setGravity(Gravity.CENTER);
        text.setText(LocaleController.getString("VoipRateCallAlert", R.string.VoipRateCallAlert));
        alertView.addView(text);

        final BetterRatingView bar = new BetterRatingView(context);
        alertView.addView(bar, LayoutHelper.createLinear(LayoutHelper.WRAP_CONTENT, LayoutHelper.WRAP_CONTENT, Gravity.CENTER_HORIZONTAL, 0, 16, 0, 0));

        final LinearLayout problemsWrap = new LinearLayout(context);
        problemsWrap.setOrientation(LinearLayout.VERTICAL);

        View.OnClickListener problemCheckboxClickListener = v -> {
            CheckBoxCell check = (CheckBoxCell) v;
            check.setChecked(!check.isChecked(), true);
        };

        final String[] problems = {isVideo ? "distorted_video" : null, isVideo ? "pixelated_video" : null, "echo", "noise", "interruptions", "distorted_speech", "silent_local", "silent_remote", "dropped"};
        for (int i = 0; i < problems.length; i++) {
            if (problems[i] == null) {
                continue;
            }
            CheckBoxCell check = new CheckBoxCell(context, 1);
            check.setClipToPadding(false);
            check.setTag(problems[i]);
            String label = null;
            switch (i) {
                case 0:
                    label = LocaleController.getString("RateCallVideoDistorted", R.string.RateCallVideoDistorted);
                    break;
                case 1:
                    label = LocaleController.getString("RateCallVideoPixelated", R.string.RateCallVideoPixelated);
                    break;
                case 2:
                    label = LocaleController.getString("RateCallEcho", R.string.RateCallEcho);
                    break;
                case 3:
                    label = LocaleController.getString("RateCallNoise", R.string.RateCallNoise);
                    break;
                case 4:
                    label = LocaleController.getString("RateCallInterruptions", R.string.RateCallInterruptions);
                    break;
                case 5:
                    label = LocaleController.getString("RateCallDistorted", R.string.RateCallDistorted);
                    break;
                case 6:
                    label = LocaleController.getString("RateCallSilentLocal", R.string.RateCallSilentLocal);
                    break;
                case 7:
                    label = LocaleController.getString("RateCallSilentRemote", R.string.RateCallSilentRemote);
                    break;
                case 8:
                    label = LocaleController.getString("RateCallDropped", R.string.RateCallDropped);
                    break;
            }
            check.setText(label, null, false, false);
            check.setOnClickListener(problemCheckboxClickListener);
            check.setTag(problems[i]);
            problemsWrap.addView(check);
        }
        alertView.addView(problemsWrap, LayoutHelper.createLinear(LayoutHelper.MATCH_PARENT, LayoutHelper.WRAP_CONTENT, -8, 0, -8, 0));
        problemsWrap.setVisibility(View.GONE);

        final EditTextBoldCursor commentBox = new EditTextBoldCursor(context);
        commentBox.setHint(LocaleController.getString("VoipFeedbackCommentHint", R.string.VoipFeedbackCommentHint));
        commentBox.setInputType(InputType.TYPE_CLASS_TEXT | InputType.TYPE_TEXT_FLAG_CAP_SENTENCES | InputType.TYPE_TEXT_FLAG_MULTI_LINE);
        commentBox.setTextColor(Theme.getColor(Theme.key_dialogTextBlack));
        commentBox.setHintTextColor(Theme.getColor(Theme.key_dialogTextHint));
        commentBox.setBackgroundDrawable(Theme.createEditTextDrawable(context, true));
        commentBox.setPadding(0, AndroidUtilities.dp(4), 0, AndroidUtilities.dp(4));
        commentBox.setTextSize(TypedValue.COMPLEX_UNIT_DIP, 18);
        commentBox.setVisibility(View.GONE);
        alertView.addView(commentBox, LayoutHelper.createLinear(LayoutHelper.MATCH_PARENT, LayoutHelper.WRAP_CONTENT, 8, 8, 8, 0));

        final boolean[] includeLogs = {true};
        final CheckBoxCell checkbox = new CheckBoxCell(context, 1);
        View.OnClickListener checkClickListener = v -> {
            includeLogs[0] = !includeLogs[0];
            checkbox.setChecked(includeLogs[0], true);
        };
        checkbox.setText(LocaleController.getString("CallReportIncludeLogs", R.string.CallReportIncludeLogs), null, true, false);
        checkbox.setClipToPadding(false);
        checkbox.setOnClickListener(checkClickListener);
        alertView.addView(checkbox, LayoutHelper.createLinear(LayoutHelper.MATCH_PARENT, LayoutHelper.WRAP_CONTENT, -8, 0, -8, 0));

        final TextView logsText = new TextView(context);
        logsText.setTextSize(TypedValue.COMPLEX_UNIT_SP, 14);
        logsText.setTextColor(Theme.getColor(Theme.key_dialogTextGray3));
        logsText.setText(LocaleController.getString("CallReportLogsExplain", R.string.CallReportLogsExplain));
        logsText.setPadding(AndroidUtilities.dp(8), 0, AndroidUtilities.dp(8), 0);
        logsText.setOnClickListener(checkClickListener);
        alertView.addView(logsText);

        checkbox.setVisibility(View.GONE);
        logsText.setVisibility(View.GONE);
        if (!log.exists()) {
            includeLogs[0] = false;
        }

        final AlertDialog alert = new AlertDialog.Builder(context)
                .setTitle(LocaleController.getString("CallMessageReportProblem", R.string.CallMessageReportProblem))
                .setView(alertView)
                .setPositiveButton(LocaleController.getString("Send", R.string.Send), (dialog, which) -> {
                    //SendMessagesHelper.getInstance(currentAccount).sendMessage(commentBox.getText().toString(), VOIP_SUPPORT_ID, null, null, true, null, null, null);
                })
                .setNegativeButton(LocaleController.getString("Cancel", R.string.Cancel), null)
                .setOnDismissListener(dialog -> {
                    if (onDismiss != null)
                        onDismiss.run();
                })
                .create();
        if (BuildVars.LOGS_ENABLED && log.exists()) {
            alert.setNeutralButton("Send log", (dialog, which) -> {
                Intent intent = new Intent(context, LaunchActivity.class);
                intent.setAction(Intent.ACTION_SEND);
                intent.putExtra(Intent.EXTRA_STREAM, Uri.fromFile(log));
                context.startActivity(intent);
            });
        }
        alert.show();
        alert.getWindow().setSoftInputMode(WindowManager.LayoutParams.SOFT_INPUT_STATE_ALWAYS_HIDDEN);

        final View btn = alert.getButton(DialogInterface.BUTTON_POSITIVE);
        btn.setEnabled(false);
        bar.setOnRatingChangeListener(rating -> {
            btn.setEnabled(rating > 0);
			/*commentBox.setHint(rating<4 ? LocaleController.getString("CallReportHint", R.string.CallReportHint) : LocaleController.getString("VoipFeedbackCommentHint", R.string.VoipFeedbackCommentHint));
			commentBox.setVisibility(rating < 5 && rating > 0 ? View.VISIBLE : View.GONE);
			if (commentBox.getVisibility() == View.GONE) {
				((InputMethodManager) context.getSystemService(Context.INPUT_METHOD_SERVICE)).hideSoftInputFromWindow(commentBox.getWindowToken(), 0);
			}
			*/
            ((TextView) btn).setText((rating < 4 ? LocaleController.getString("Next", R.string.Next) : LocaleController.getString("Send", R.string.Send)).toUpperCase());
        });
        btn.setOnClickListener(v -> {
            int rating = bar.getRating();
            if (rating >= 4 || page[0] == 1) {
                final int currentAccount = UserConfig.selectedAccount;
                final TLRPC.TL_phone_setCallRating req = new TLRPC.TL_phone_setCallRating();
                req.rating = bar.getRating();
                ArrayList<String> problemTags = new ArrayList<>();
                for (int i = 0; i < problemsWrap.getChildCount(); i++) {
                    CheckBoxCell check = (CheckBoxCell) problemsWrap.getChildAt(i);
                    if (check.isChecked())
                        problemTags.add("#" + check.getTag());
                }

                if (req.rating < 5) {
                    req.comment = commentBox.getText().toString();
                } else {
                    req.comment = "";
                }
                if (!problemTags.isEmpty() && !includeLogs[0]) {
                    req.comment += " " + TextUtils.join(" ", problemTags);
                }
                req.peer = new TLRPC.TL_inputPhoneCall();
                req.peer.access_hash = accessHash;
                req.peer.id = callID;
                req.user_initiative = userInitiative;
                ConnectionsManager.getInstance(account).sendRequest(req, (response, error) -> {
                    if (response instanceof TLRPC.TL_updates) {
                        TLRPC.TL_updates updates = (TLRPC.TL_updates) response;
                        MessagesController.getInstance(currentAccount).processUpdates(updates, false);
                    }
                    if (includeLogs[0] && log.exists() && req.rating < 4) {
                        AccountInstance accountInstance = AccountInstance.getInstance(UserConfig.selectedAccount);
                        SendMessagesHelper.prepareSendingDocument(accountInstance, log.getAbsolutePath(), log.getAbsolutePath(), null, TextUtils.join(" ", problemTags), "text/plain", VOIP_SUPPORT_ID, null, null, null, null, true, 0);
                        Toast.makeText(context, LocaleController.getString("CallReportSent", R.string.CallReportSent), Toast.LENGTH_LONG).show();
                    }
                });
                alert.dismiss();
            } else {
                page[0] = 1;
                bar.setVisibility(View.GONE);
                //text.setText(LocaleController.getString("CallReportHint", R.string.CallReportHint));
                text.setVisibility(View.GONE);
                alert.setTitle(LocaleController.getString("CallReportHint", R.string.CallReportHint));
                commentBox.setVisibility(View.VISIBLE);
                if (log.exists()) {
                    checkbox.setVisibility(View.VISIBLE);
                    logsText.setVisibility(View.VISIBLE);
                }
                problemsWrap.setVisibility(View.VISIBLE);
                ((TextView) btn).setText(LocaleController.getString("Send", R.string.Send).toUpperCase());
            }
        });
    }

    private static File getLogFile(long callID) {
        if (BuildVars.DEBUG_VERSION) {
            File debugLogsDir = new File(ApplicationLoader.applicationContext.getExternalFilesDir(null), "logs");
            String[] logs = debugLogsDir.list();
            if (logs != null) {
                for (String log : logs) {
                    if (log.endsWith("voip" + callID + ".txt")) {
                        return new File(debugLogsDir, log);
                    }
                }
            }
        }
        return new File(getLogsDir(), callID + ".log");
    }

    public static void showCallDebugSettings(final Context context) {
        final SharedPreferences preferences = MessagesController.getGlobalMainSettings();
        LinearLayout ll = new LinearLayout(context);
        ll.setOrientation(LinearLayout.VERTICAL);

        TextView warning = new TextView(context);
        warning.setTextSize(TypedValue.COMPLEX_UNIT_DIP, 15);
        warning.setText("Please only change these settings if you know exactly what they do.");
        warning.setTextColor(Theme.getColor(Theme.key_dialogTextBlack));
        ll.addView(warning, LayoutHelper.createLinear(LayoutHelper.MATCH_PARENT, LayoutHelper.WRAP_CONTENT, 16, 8, 16, 8));

        final TextCheckCell tcpCell = new TextCheckCell(context);
        tcpCell.setTextAndCheck("Force TCP", preferences.getBoolean("dbg_force_tcp_in_calls", false), false);
        tcpCell.setOnClickListener(v -> {
            boolean force = preferences.getBoolean("dbg_force_tcp_in_calls", false);
            SharedPreferences.Editor editor = preferences.edit();
            editor.putBoolean("dbg_force_tcp_in_calls", !force);
            editor.commit();
            tcpCell.setChecked(!force);
        });
        ll.addView(tcpCell);

        if (BuildVars.DEBUG_VERSION && BuildVars.LOGS_ENABLED) {
            final TextCheckCell dumpCell = new TextCheckCell(context);
            dumpCell.setTextAndCheck("Dump detailed stats", preferences.getBoolean("dbg_dump_call_stats", false), false);
            dumpCell.setOnClickListener(v -> {
                boolean force = preferences.getBoolean("dbg_dump_call_stats", false);
                SharedPreferences.Editor editor = preferences.edit();
                editor.putBoolean("dbg_dump_call_stats", !force);
                editor.commit();
                dumpCell.setChecked(!force);
            });
            ll.addView(dumpCell);
        }

        if (Build.VERSION.SDK_INT >= Build.VERSION_CODES.O) {
            final TextCheckCell connectionServiceCell = new TextCheckCell(context);
            connectionServiceCell.setTextAndCheck("Enable ConnectionService", preferences.getBoolean("dbg_force_connection_service", false), false);
            connectionServiceCell.setOnClickListener(v -> {
                boolean force = preferences.getBoolean("dbg_force_connection_service", false);
                SharedPreferences.Editor editor = preferences.edit();
                editor.putBoolean("dbg_force_connection_service", !force);
                editor.commit();
                connectionServiceCell.setChecked(!force);
            });
            ll.addView(connectionServiceCell);
        }

        new AlertDialog.Builder(context)
                .setTitle(LocaleController.getString("DebugMenuCallSettings", R.string.DebugMenuCallSettings))
                .setView(ll)
                .show();
    }

    public static int getDataSavingDefault() {
        boolean low = DownloadController.getInstance(0).lowPreset.lessCallData,
                medium = DownloadController.getInstance(0).mediumPreset.lessCallData,
                high = DownloadController.getInstance(0).highPreset.lessCallData;
        if (!low && !medium && !high) {
            return Instance.DATA_SAVING_NEVER;
        } else if (low && !medium && !high) {
            return Instance.DATA_SAVING_ROAMING;
        } else if (low && medium && !high) {
            return Instance.DATA_SAVING_MOBILE;
        } else if (low && medium && high) {
            return Instance.DATA_SAVING_ALWAYS;
        }
        if (BuildVars.LOGS_ENABLED)
            FileLog.w("Invalid call data saving preset configuration: " + low + "/" + medium + "/" + high);
        return Instance.DATA_SAVING_NEVER;
    }


    public static String getLogFilePath(String name) {
        final Calendar c = Calendar.getInstance();
        final File externalFilesDir = ApplicationLoader.applicationContext.getExternalFilesDir(null);
        return new File(externalFilesDir, String.format(Locale.US, "logs/%02d_%02d_%04d_%02d_%02d_%02d_%s.txt",
                c.get(Calendar.DATE), c.get(Calendar.MONTH) + 1, c.get(Calendar.YEAR), c.get(Calendar.HOUR_OF_DAY),
                c.get(Calendar.MINUTE), c.get(Calendar.SECOND), name)).getAbsolutePath();
    }

    public static String getLogFilePath(long callId, boolean stats) {
        final File logsDir = getLogsDir();
        if (!BuildVars.DEBUG_VERSION) {
            final File[] _logs = logsDir.listFiles();
            if (_logs != null) {
                final ArrayList<File> logs = new ArrayList<>(Arrays.asList(_logs));
                while (logs.size() > 20) {
                    File oldest = logs.get(0);
                    for (File file : logs) {
                        if (file.getName().endsWith(".log") && file.lastModified() < oldest.lastModified()) {
                            oldest = file;
                        }
                    }
                    oldest.delete();
                    logs.remove(oldest);
                }
            }
        }
        return new File(logsDir, callId + ".log").getAbsolutePath();
    }

    public static void showGroupCallAlert(BaseFragment fragment, TLRPC.Chat currentChat, TLRPC.InputPeer peer, boolean recreate, AccountInstance accountInstance) {
        if (fragment == null || fragment.getParentActivity() == null) {
            return;
        }
		JoinCallAlert.checkFewUsers(fragment.getParentActivity(), -currentChat.id, accountInstance, param -> startCall(currentChat, peer, null, true, fragment.getParentActivity(), fragment, accountInstance));
    }
}<|MERGE_RESOLUTION|>--- conflicted
+++ resolved
@@ -172,15 +172,14 @@
         }
     }
 
-<<<<<<< HEAD
     private static void initiateCall(TLRPC.User user, TLRPC.Chat chat, String hash, boolean videoCall, boolean canVideoCall, boolean createCall, final Activity activity, BaseFragment fragment, AccountInstance accountInstance) {
         if (activity == null || user == null && chat == null) {
             return;
         }
         VoIPService voIPService = VoIPService.getSharedInstance();
         if (voIPService != null) {
-            int newId = user != null ? user.id : -chat.id;
-            int callerId = VoIPService.getSharedInstance().getCallerId();
+            long newId = user != null ? user.id : -chat.id;
+            long callerId = VoIPService.getSharedInstance().getCallerId();
             if (callerId != newId || voIPService.getAccount() != accountInstance.getCurrentAccount()) {
                 String newName;
                 String oldName;
@@ -235,70 +234,6 @@
                     if (!TextUtils.isEmpty(hash)) {
                         voIPService.setGroupCallHash(hash);
                     }
-=======
-	private static void initiateCall(TLRPC.User user, TLRPC.Chat chat, String hash, boolean videoCall, boolean canVideoCall, boolean createCall, final Activity activity, BaseFragment fragment, AccountInstance accountInstance) {
-		if (activity == null || user == null && chat == null) {
-			return;
-		}
-		VoIPService voIPService = VoIPService.getSharedInstance();
-		if (voIPService != null) {
-			long newId = user != null ? user.id : -chat.id;
-			long callerId = VoIPService.getSharedInstance().getCallerId();
-			if (callerId != newId || voIPService.getAccount() != accountInstance.getCurrentAccount()) {
-				String newName;
-				String oldName;
-				String key1;
-				int key2;
-				if (callerId > 0) {
-					TLRPC.User callUser = voIPService.getUser();
-					oldName = ContactsController.formatName(callUser.first_name, callUser.last_name);
-					if (newId > 0) {
-						key1 = "VoipOngoingAlert";
-						key2 = R.string.VoipOngoingAlert;
-					} else {
-						key1 = "VoipOngoingAlert2";
-						key2 = R.string.VoipOngoingAlert2;
-					}
-				} else {
-					TLRPC.Chat callChat = voIPService.getChat();
-					oldName = callChat.title;
-					if (newId > 0) {
-						key1 = "VoipOngoingChatAlert2";
-						key2 = R.string.VoipOngoingChatAlert2;
-					} else {
-						key1 = "VoipOngoingChatAlert";
-						key2 = R.string.VoipOngoingChatAlert;
-					}
-				}
-				if (user != null) {
-					newName = ContactsController.formatName(user.first_name, user.last_name);
-				} else {
-					newName = chat.title;
-				}
-
-				new AlertDialog.Builder(activity)
-						.setTitle(callerId < 0 ? LocaleController.getString("VoipOngoingChatAlertTitle", R.string.VoipOngoingChatAlertTitle) : LocaleController.getString("VoipOngoingAlertTitle", R.string.VoipOngoingAlertTitle))
-						.setMessage(AndroidUtilities.replaceTags(LocaleController.formatString(key1, key2, oldName, newName)))
-						.setPositiveButton(LocaleController.getString("OK", R.string.OK), (dialog, which) -> {
-							if (VoIPService.getSharedInstance() != null) {
-								VoIPService.getSharedInstance().hangUp(() -> {
-									lastCallTime = 0;
-									doInitiateCall(user, chat, hash, null, false, videoCall, canVideoCall, createCall, activity, fragment, accountInstance, true, true);
-								});
-							} else {
-								doInitiateCall(user, chat, hash, null, false, videoCall, canVideoCall, createCall, activity, fragment, accountInstance, true, true);
-							}
-						})
-						.setNegativeButton(LocaleController.getString("Cancel", R.string.Cancel), null)
-						.show();
-			} else {
-				if (user != null || !(activity instanceof LaunchActivity)) {
-					activity.startActivity(new Intent(activity, LaunchActivity.class).setAction(user != null ? "voip" : "voip_chat"));
-				} else {
-					if (!TextUtils.isEmpty(hash)) {
-						voIPService.setGroupCallHash(hash);
-					}
->>>>>>> 418f478a
 					GroupCallActivity.create((LaunchActivity) activity, AccountInstance.getInstance(UserConfig.selectedAccount), null, null, false, null);
                 }
             }
@@ -307,7 +242,6 @@
         }
     }
 
-<<<<<<< HEAD
     private static void doInitiateCall(TLRPC.User user, TLRPC.Chat chat, String hash, TLRPC.InputPeer peer, boolean hasFewPeers, boolean videoCall, boolean canVideoCall, boolean createCall, Activity activity, BaseFragment fragment, AccountInstance accountInstance, boolean checkJoiner, boolean checkAnonymous) {
         if (activity == null || user == null && chat == null) {
             return;
@@ -318,7 +252,7 @@
         if (checkJoiner && chat != null && !createCall) {
             TLRPC.ChatFull chatFull = accountInstance.getMessagesController().getChatFull(chat.id);
             if (chatFull != null && chatFull.groupcall_default_join_as != null) {
-                int did = MessageObject.getPeerId(chatFull.groupcall_default_join_as);
+                long did = MessageObject.getPeerId(chatFull.groupcall_default_join_as);
                 TLRPC.InputPeer inputPeer = accountInstance.getMessagesController().getInputPeer(did);
                 JoinCallAlert.checkFewUsers(activity, -chat.id, accountInstance, param -> {
                     if (!param && hash != null) {
@@ -339,39 +273,6 @@
             }
         }
         if (checkJoiner && chat != null) {
-=======
-	private static void doInitiateCall(TLRPC.User user, TLRPC.Chat chat, String hash, TLRPC.InputPeer peer, boolean hasFewPeers, boolean videoCall, boolean canVideoCall, boolean createCall, Activity activity, BaseFragment fragment, AccountInstance accountInstance, boolean checkJoiner, boolean checkAnonymous) {
-		if (activity == null || user == null && chat == null) {
-			return;
-		}
-		if (SystemClock.elapsedRealtime() - lastCallTime < (chat != null ? 200 : 2000)) {
-			return;
-		}
-		if (checkJoiner && chat != null && !createCall) {
-			TLRPC.ChatFull chatFull = accountInstance.getMessagesController().getChatFull(chat.id);
-			if (chatFull != null && chatFull.groupcall_default_join_as != null) {
-				long did = MessageObject.getPeerId(chatFull.groupcall_default_join_as);
-				TLRPC.InputPeer	inputPeer = accountInstance.getMessagesController().getInputPeer(did);
-				JoinCallAlert.checkFewUsers(activity, -chat.id, accountInstance, param -> {
-					if (!param && hash != null) {
-						JoinCallByUrlAlert alert = new JoinCallByUrlAlert(activity, chat) {
-							@Override
-							protected void onJoin() {
-								doInitiateCall(user, chat, hash, inputPeer, true, videoCall, canVideoCall, false, activity, fragment, accountInstance, false, false);
-							}
-						};
-						if (fragment != null) {
-							fragment.showDialog(alert);
-						}
-					} else {
-						doInitiateCall(user, chat, hash, inputPeer, !param, videoCall, canVideoCall, false, activity, fragment, accountInstance, false, false);
-					}
-				});
-				return;
-			}
-		}
-		if (checkJoiner && chat != null) {
->>>>>>> 418f478a
 			JoinCallAlert.open(activity, -chat.id, accountInstance, fragment, createCall ? JoinCallAlert.TYPE_CREATE : JoinCallAlert.TYPE_JOIN, null, (selectedPeer, hasFew, schedule) -> {
 				if (createCall && schedule) {
 					GroupCallActivity.create((LaunchActivity) activity, accountInstance, chat, selectedPeer, hasFew, hash);
