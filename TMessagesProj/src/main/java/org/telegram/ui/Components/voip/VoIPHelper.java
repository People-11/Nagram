--- conflicted
+++ resolved
@@ -70,7 +70,6 @@
 
     private static final int VOIP_SUPPORT_ID = 4244000;
 
-<<<<<<< HEAD
     public static void startCall(TLRPC.User user, boolean videoCall, boolean canVideoCall, final Activity activity, TLRPC.UserFull userFull, AccountInstance accountInstance) {
         startCall(user, videoCall, canVideoCall, activity, userFull, accountInstance, false);
     }
@@ -126,17 +125,20 @@
                 permissions.add(Manifest.permission.CAMERA);
             }
             if (permissions.isEmpty()) {
-                initiateCall(user, null, null, videoCall, canVideoCall, false, activity, null, accountInstance);
+                initiateCall(user, null, null, videoCall, canVideoCall, false, null, activity, null, accountInstance);
             } else {
                 activity.requestPermissions(permissions.toArray(new String[0]), videoCall ? 102 : 101);
             }
         } else {
-            initiateCall(user, null, null, videoCall, canVideoCall, false, activity, null, accountInstance);
+            initiateCall(user, null, null, videoCall, canVideoCall, false, null, activity, null, accountInstance);
         }
     }
 
     public static void startCall(TLRPC.Chat chat, TLRPC.InputPeer peer, String hash, boolean createCall, Activity activity, BaseFragment fragment, AccountInstance accountInstance) {
-        if (activity == null) {
+        startCall(chat, peer, hash, createCall, null, activity, fragment, accountInstance);
+	}
+
+	public static void startCall(TLRPC.Chat chat, TLRPC.InputPeer peer, String hash, boolean createCall, Boolean checkJoiner, Activity activity, BaseFragment fragment, AccountInstance accountInstance) {if (activity == null) {
             return;
         }
         if (ConnectionsManager.getInstance(UserConfig.selectedAccount).getConnectionState() != ConnectionsManager.ConnectionStateConnected) {
@@ -165,16 +167,16 @@
                 permissions.add(Manifest.permission.RECORD_AUDIO);
             }
             if (permissions.isEmpty()) {
-                initiateCall(null, chat, hash, false, false, createCall, activity, fragment, accountInstance);
+                initiateCall(null, chat, hash, false, false, createCall, checkJoiner, activity, fragment, accountInstance);
             } else {
                 activity.requestPermissions(permissions.toArray(new String[0]), 103);
             }
         } else {
-            initiateCall(null, chat, hash, false, false, createCall, activity, fragment, accountInstance);
-        }
-    }
-
-    private static void initiateCall(TLRPC.User user, TLRPC.Chat chat, String hash, boolean videoCall, boolean canVideoCall, boolean createCall, final Activity activity, BaseFragment fragment, AccountInstance accountInstance) {
+            initiateCall(null, chat, hash, false, false, createCall, checkJoiner, activity, fragment, accountInstance);
+        }
+    }
+
+    private static void initiateCall(TLRPC.User user, TLRPC.Chat chat, String hash, boolean videoCall, boolean canVideoCall, boolean createCall, Boolean checkJoiner, final Activity activity, BaseFragment fragment, AccountInstance accountInstance) {
         if (activity == null || user == null && chat == null) {
             return;
         }
@@ -240,142 +242,9 @@
                 }
             }
         } else if (VoIPService.callIShouldHavePutIntoIntent == null) {
-            doInitiateCall(user, chat, hash, null, false, videoCall, canVideoCall, createCall, activity, fragment, accountInstance, true, true);
-        }
-    }
-=======
-		if (Build.VERSION.SDK_INT >= 23) {
-			int code;
-			ArrayList<String> permissions = new ArrayList<>();
-			if (activity.checkSelfPermission(Manifest.permission.RECORD_AUDIO) != PackageManager.PERMISSION_GRANTED) {
-				permissions.add(Manifest.permission.RECORD_AUDIO);
-			}
-			if (videoCall && activity.checkSelfPermission(Manifest.permission.CAMERA) != PackageManager.PERMISSION_GRANTED) {
-				permissions.add(Manifest.permission.CAMERA);
-			}
-			if (permissions.isEmpty()) {
-				initiateCall(user, null, null, videoCall, canVideoCall, false, null, activity, null, accountInstance);
-			} else {
-				activity.requestPermissions(permissions.toArray(new String[0]), videoCall ? 102 : 101);
-			}
-		} else {
-			initiateCall(user, null, null, videoCall, canVideoCall, false, null, activity, null, accountInstance);
-		}
-	}
-
-	public static void startCall(TLRPC.Chat chat, TLRPC.InputPeer peer, String hash, boolean createCall, Activity activity, BaseFragment fragment, AccountInstance accountInstance) {
-		startCall(chat, peer, hash, createCall, null, activity, fragment, accountInstance);
-	}
-
-	public static void startCall(TLRPC.Chat chat, TLRPC.InputPeer peer, String hash, boolean createCall, Boolean checkJoiner, Activity activity, BaseFragment fragment, AccountInstance accountInstance) {
-		if (activity == null) {
-			return;
-		}
-		if (ConnectionsManager.getInstance(UserConfig.selectedAccount).getConnectionState() != ConnectionsManager.ConnectionStateConnected) {
-			boolean isAirplaneMode = Settings.System.getInt(activity.getContentResolver(), Settings.System.AIRPLANE_MODE_ON, 0) != 0;
-			AlertDialog.Builder bldr = new AlertDialog.Builder(activity)
-					.setTitle(isAirplaneMode ? LocaleController.getString("VoipOfflineAirplaneTitle", R.string.VoipOfflineAirplaneTitle) : LocaleController.getString("VoipOfflineTitle", R.string.VoipOfflineTitle))
-					.setMessage(isAirplaneMode ? LocaleController.getString("VoipGroupOfflineAirplane", R.string.VoipGroupOfflineAirplane) : LocaleController.getString("VoipGroupOffline", R.string.VoipGroupOffline))
-					.setPositiveButton(LocaleController.getString("OK", R.string.OK), null);
-			if (isAirplaneMode) {
-				final Intent settingsIntent = new Intent(Settings.ACTION_AIRPLANE_MODE_SETTINGS);
-				if (settingsIntent.resolveActivity(activity.getPackageManager()) != null) {
-					bldr.setNeutralButton(LocaleController.getString("VoipOfflineOpenSettings", R.string.VoipOfflineOpenSettings), (dialog, which) -> activity.startActivity(settingsIntent));
-				}
-			}
-			try {
-				bldr.show();
-			} catch (Exception e) {
-				FileLog.e(e);
-			}
-			return;
-		}
-
-		if (Build.VERSION.SDK_INT >= 23) {
-			ArrayList<String> permissions = new ArrayList<>();
-			if (activity.checkSelfPermission(Manifest.permission.RECORD_AUDIO) != PackageManager.PERMISSION_GRANTED) {
-				permissions.add(Manifest.permission.RECORD_AUDIO);
-			}
-			if (permissions.isEmpty()) {
-				initiateCall(null, chat, hash, false, false, createCall, checkJoiner, activity, fragment, accountInstance);
-			} else {
-				activity.requestPermissions(permissions.toArray(new String[0]), 103);
-			}
-		} else {
-			initiateCall(null, chat, hash, false, false, createCall, checkJoiner, activity, fragment, accountInstance);
-		}
-	}
-
-	private static void initiateCall(TLRPC.User user, TLRPC.Chat chat, String hash, boolean videoCall, boolean canVideoCall, boolean createCall, Boolean checkJoiner, final Activity activity, BaseFragment fragment, AccountInstance accountInstance) {
-		if (activity == null || user == null && chat == null) {
-			return;
-		}
-		VoIPService voIPService = VoIPService.getSharedInstance();
-		if (voIPService != null) {
-			long newId = user != null ? user.id : -chat.id;
-			long callerId = VoIPService.getSharedInstance().getCallerId();
-			if (callerId != newId || voIPService.getAccount() != accountInstance.getCurrentAccount()) {
-				String newName;
-				String oldName;
-				String key1;
-				int key2;
-				if (callerId > 0) {
-					TLRPC.User callUser = voIPService.getUser();
-					oldName = ContactsController.formatName(callUser.first_name, callUser.last_name);
-					if (newId > 0) {
-						key1 = "VoipOngoingAlert";
-						key2 = R.string.VoipOngoingAlert;
-					} else {
-						key1 = "VoipOngoingAlert2";
-						key2 = R.string.VoipOngoingAlert2;
-					}
-				} else {
-					TLRPC.Chat callChat = voIPService.getChat();
-					oldName = callChat.title;
-					if (newId > 0) {
-						key1 = "VoipOngoingChatAlert2";
-						key2 = R.string.VoipOngoingChatAlert2;
-					} else {
-						key1 = "VoipOngoingChatAlert";
-						key2 = R.string.VoipOngoingChatAlert;
-					}
-				}
-				if (user != null) {
-					newName = ContactsController.formatName(user.first_name, user.last_name);
-				} else {
-					newName = chat.title;
-				}
-
-				new AlertDialog.Builder(activity)
-						.setTitle(callerId < 0 ? LocaleController.getString("VoipOngoingChatAlertTitle", R.string.VoipOngoingChatAlertTitle) : LocaleController.getString("VoipOngoingAlertTitle", R.string.VoipOngoingAlertTitle))
-						.setMessage(AndroidUtilities.replaceTags(LocaleController.formatString(key1, key2, oldName, newName)))
-						.setPositiveButton(LocaleController.getString("OK", R.string.OK), (dialog, which) -> {
-							if (VoIPService.getSharedInstance() != null) {
-								VoIPService.getSharedInstance().hangUp(() -> {
-									lastCallTime = 0;
-									doInitiateCall(user, chat, hash, null, false, videoCall, canVideoCall, createCall, activity, fragment, accountInstance, true, true);
-								});
-							} else {
-								doInitiateCall(user, chat, hash, null, false, videoCall, canVideoCall, createCall, activity, fragment, accountInstance, true, true);
-							}
-						})
-						.setNegativeButton(LocaleController.getString("Cancel", R.string.Cancel), null)
-						.show();
-			} else {
-				if (user != null || !(activity instanceof LaunchActivity)) {
-					activity.startActivity(new Intent(activity, LaunchActivity.class).setAction(user != null ? "voip" : "voip_chat"));
-				} else {
-					if (!TextUtils.isEmpty(hash)) {
-						voIPService.setGroupCallHash(hash);
-					}
-					GroupCallActivity.create((LaunchActivity) activity, AccountInstance.getInstance(UserConfig.selectedAccount), null, null, false, null);
-				}
-			}
-		} else if (VoIPService.callIShouldHavePutIntoIntent == null) {
-			doInitiateCall(user, chat, hash, null, false, videoCall, canVideoCall, createCall, activity, fragment, accountInstance, checkJoiner != null ? checkJoiner : true, true);
-		}
-	}
->>>>>>> 5d552752
+            doInitiateCall(user, chat, hash, null, false, videoCall, canVideoCall, createCall, activity, fragment, accountInstance, checkJoiner != null ? checkJoiner : true, true);
+        }
+    }
 
     private static void doInitiateCall(TLRPC.User user, TLRPC.Chat chat, String hash, TLRPC.InputPeer peer, boolean hasFewPeers, boolean videoCall, boolean canVideoCall, boolean createCall, Activity activity, BaseFragment fragment, AccountInstance accountInstance, boolean checkJoiner, boolean checkAnonymous) {
         if (activity == null || user == null && chat == null) {
@@ -464,7 +333,6 @@
 			}
 		}
 
-<<<<<<< HEAD
         lastCallTime = SystemClock.elapsedRealtime();
         Intent intent = new Intent(activity, VoIPService.class);
         if (user != null) {
@@ -495,229 +363,26 @@
 
     @TargetApi(Build.VERSION_CODES.M)
     public static void permissionDenied(final Activity activity, final Runnable onFinish, int code) {
-        if (!activity.shouldShowRequestPermissionRationale(Manifest.permission.RECORD_AUDIO) || code == 102 && !activity.shouldShowRequestPermissionRationale(Manifest.permission.CAMERA)) {
-            AlertDialog dlg = new AlertDialog.Builder(activity)
-                    .setTitle(LocaleController.getString("AppName", R.string.AppName))
-                    .setMessage(code == 102 ? LocaleController.getString("VoipNeedMicCameraPermission", R.string.VoipNeedMicCameraPermission) : LocaleController.getString("VoipNeedMicPermission", R.string.VoipNeedMicPermission))
-                    .setPositiveButton(LocaleController.getString("OK", R.string.OK), null)
-                    .setNegativeButton(LocaleController.getString("Settings", R.string.Settings), (dialog, which) -> {
+        boolean mergedRequest = code == 102;
+		if (!activity.shouldShowRequestPermissionRationale(Manifest.permission.RECORD_AUDIO) || mergedRequest && !activity.shouldShowRequestPermissionRationale(Manifest.permission.CAMERA)) {
+            AlertDialog.Builder dlg = new AlertDialog.Builder(activity)
+
+                    .setMessage(AndroidUtilities.replaceTags(mergedRequest ? LocaleController.getString("VoipNeedMicCameraPermissionWithHint", R.string.VoipNeedMicCameraPermissionWithHint) : LocaleController.getString("VoipNeedMicPermissionWithHint", R.string.VoipNeedMicPermissionWithHint)))
+                    .setPositiveButton(LocaleController.getString("Settings", R.string.Settings), (dialog, which) -> {
                         Intent intent = new Intent(Settings.ACTION_APPLICATION_DETAILS_SETTINGS);
                         Uri uri = Uri.fromParts("package", activity.getPackageName(), null);
                         intent.setData(uri);
                         activity.startActivity(intent);
                     })
-                    .show();
-            dlg.setOnDismissListener(dialog -> {
+                    .setNegativeButton(LocaleController.getString("ContactsPermissionAlertNotNow", R.string.ContactsPermissionAlertNotNow), null)
+            .setOnDismissListener(dialog -> {
                 if (onFinish != null)
                     onFinish.run();
-            });
-        }
-    }
-=======
-		lastCallTime = SystemClock.elapsedRealtime();
-		Intent intent = new Intent(activity, VoIPService.class);
-		if (user != null) {
-			intent.putExtra("user_id", user.id);
-		} else {
-			intent.putExtra("chat_id", chat.id);
-			intent.putExtra("createGroupCall", createCall);
-			intent.putExtra("hasFewPeers", hasFewPeers);
-			intent.putExtra("hash", hash);
-			if (peer != null) {
-				intent.putExtra("peerChannelId", peer.channel_id);
-				intent.putExtra("peerChatId", peer.chat_id);
-				intent.putExtra("peerUserId", peer.user_id);
-				intent.putExtra("peerAccessHash", peer.access_hash);
-			}
-		}
-		intent.putExtra("is_outgoing", true);
-		intent.putExtra("start_incall_activity", true);
-		intent.putExtra("video_call", Build.VERSION.SDK_INT >= 18 && videoCall);
-		intent.putExtra("can_video_call", Build.VERSION.SDK_INT >= 18 && canVideoCall);
-		intent.putExtra("account", UserConfig.selectedAccount);
-		try {
-			activity.startService(intent);
-		} catch (Throwable e) {
-			FileLog.e(e);
-		}
-	}
-
-	@TargetApi(Build.VERSION_CODES.M)
-	public static void permissionDenied(final Activity activity, final Runnable onFinish, int code) {
-		boolean mergedRequest = code == 102;
-		if (!activity.shouldShowRequestPermissionRationale(Manifest.permission.RECORD_AUDIO) || mergedRequest && !activity.shouldShowRequestPermissionRationale(Manifest.permission.CAMERA)) {
-			AlertDialog.Builder dlg = new AlertDialog.Builder(activity)
-					.setMessage(AndroidUtilities.replaceTags(mergedRequest ? LocaleController.getString("VoipNeedMicCameraPermissionWithHint", R.string.VoipNeedMicCameraPermissionWithHint) : LocaleController.getString("VoipNeedMicPermissionWithHint", R.string.VoipNeedMicPermissionWithHint)))
-					.setPositiveButton(LocaleController.getString("Settings", R.string.Settings), (dialog, which) -> {
-						Intent intent = new Intent(Settings.ACTION_APPLICATION_DETAILS_SETTINGS);
-						Uri uri = Uri.fromParts("package", activity.getPackageName(), null);
-						intent.setData(uri);
-						activity.startActivity(intent);
-					})
-					.setNegativeButton(LocaleController.getString("ContactsPermissionAlertNotNow", R.string.ContactsPermissionAlertNotNow), null)
-					.setOnDismissListener(dialog -> {
-						if (onFinish != null)
-							onFinish.run();
-					})
-					.setTopAnimation(mergedRequest ? R.raw.permission_request_camera : R.raw.permission_request_microphone, AlertsCreator.PERMISSIONS_REQUEST_TOP_ICON_SIZE, false, Theme.getColor(Theme.key_dialogTopBackground));
+            }).setTopAnimation(mergedRequest ? R.raw.permission_request_camera : R.raw.permission_request_microphone, AlertsCreator.PERMISSIONS_REQUEST_TOP_ICON_SIZE, false, Theme.getColor(Theme.key_dialogTopBackground));
 
 			dlg.show();
-		}
-	}
-
-	public static File getLogsDir() {
-		File logsDir = new File(ApplicationLoader.applicationContext.getCacheDir(), "voip_logs");
-		if (!logsDir.exists()) {
-			logsDir.mkdirs();
-		}
-		return logsDir;
-	}
-
-	public static boolean canRateCall(TLRPC.TL_messageActionPhoneCall call) {
-		if (!(call.reason instanceof TLRPC.TL_phoneCallDiscardReasonBusy) && !(call.reason instanceof TLRPC.TL_phoneCallDiscardReasonMissed)) {
-			SharedPreferences prefs = MessagesController.getNotificationsSettings(UserConfig.selectedAccount); // always called from chat UI
-			Set<String> hashes = prefs.getStringSet("calls_access_hashes", (Set<String>) Collections.EMPTY_SET);
-			for (String hash : hashes) {
-				String[] d = hash.split(" ");
-				if (d.length < 2) {
-					continue;
-				}
-				if (d[0].equals(call.call_id + "")) {
-					return true;
-				}
-			}
-		}
-		return false;
-	}
-
-	public static void showRateAlert(Context context, TLRPC.TL_messageActionPhoneCall call) {
-		SharedPreferences prefs = MessagesController.getNotificationsSettings(UserConfig.selectedAccount); // always called from chat UI
-		Set<String> hashes = prefs.getStringSet("calls_access_hashes", (Set<String>) Collections.EMPTY_SET);
-		for (String hash : hashes) {
-			String[] d = hash.split(" ");
-			if (d.length < 2)
-				continue;
-			if (d[0].equals(call.call_id + "")) {
-				try {
-					long accessHash = Long.parseLong(d[1]);
-					showRateAlert(context, null, call.video, call.call_id, accessHash, UserConfig.selectedAccount, true);
-				} catch (Exception ignore) {
-				}
-				return;
-			}
-		}
-	}
-
-	public static void showRateAlert(final Context context, final Runnable onDismiss, boolean isVideo, final long callID, final long accessHash, final int account, final boolean userInitiative) {
-		final File log = getLogFile(callID);
-		final int[] page = {0};
-		LinearLayout alertView = new LinearLayout(context);
-		alertView.setOrientation(LinearLayout.VERTICAL);
-
-		int pad = AndroidUtilities.dp(16);
-		alertView.setPadding(pad, pad, pad, 0);
-
-		TextView text = new TextView(context);
-		text.setTextSize(TypedValue.COMPLEX_UNIT_SP, 16);
-		text.setTextColor(Theme.getColor(Theme.key_dialogTextBlack));
-		text.setGravity(Gravity.CENTER);
-		text.setText(LocaleController.getString("VoipRateCallAlert", R.string.VoipRateCallAlert));
-		alertView.addView(text);
-
-		final BetterRatingView bar = new BetterRatingView(context);
-		alertView.addView(bar, LayoutHelper.createLinear(LayoutHelper.WRAP_CONTENT, LayoutHelper.WRAP_CONTENT, Gravity.CENTER_HORIZONTAL, 0, 16, 0, 0));
-
-		final LinearLayout problemsWrap = new LinearLayout(context);
-		problemsWrap.setOrientation(LinearLayout.VERTICAL);
-
-		View.OnClickListener problemCheckboxClickListener = v -> {
-			CheckBoxCell check = (CheckBoxCell) v;
-			check.setChecked(!check.isChecked(), true);
-		};
-
-		final String[] problems = {isVideo ? "distorted_video" : null, isVideo ? "pixelated_video" : null, "echo", "noise", "interruptions", "distorted_speech", "silent_local", "silent_remote", "dropped"};
-		for (int i = 0; i < problems.length; i++) {
-			if (problems[i] == null) {
-				continue;
-			}
-			CheckBoxCell check = new CheckBoxCell(context, 1);
-			check.setClipToPadding(false);
-			check.setTag(problems[i]);
-			String label = null;
-			switch (i) {
-				case 0:
-					label = LocaleController.getString("RateCallVideoDistorted", R.string.RateCallVideoDistorted);
-					break;
-				case 1:
-					label = LocaleController.getString("RateCallVideoPixelated", R.string.RateCallVideoPixelated);
-					break;
-				case 2:
-					label = LocaleController.getString("RateCallEcho", R.string.RateCallEcho);
-					break;
-				case 3:
-					label = LocaleController.getString("RateCallNoise", R.string.RateCallNoise);
-					break;
-				case 4:
-					label = LocaleController.getString("RateCallInterruptions", R.string.RateCallInterruptions);
-					break;
-				case 5:
-					label = LocaleController.getString("RateCallDistorted", R.string.RateCallDistorted);
-					break;
-				case 6:
-					label = LocaleController.getString("RateCallSilentLocal", R.string.RateCallSilentLocal);
-					break;
-				case 7:
-					label = LocaleController.getString("RateCallSilentRemote", R.string.RateCallSilentRemote);
-					break;
-				case 8:
-					label = LocaleController.getString("RateCallDropped", R.string.RateCallDropped);
-					break;
-			}
-			check.setText(label, null, false, false);
-			check.setOnClickListener(problemCheckboxClickListener);
-			check.setTag(problems[i]);
-			problemsWrap.addView(check);
-		}
-		alertView.addView(problemsWrap, LayoutHelper.createLinear(LayoutHelper.MATCH_PARENT, LayoutHelper.WRAP_CONTENT, -8, 0, -8, 0));
-		problemsWrap.setVisibility(View.GONE);
-
-		final EditTextBoldCursor commentBox = new EditTextBoldCursor(context);
-		commentBox.setHint(LocaleController.getString("VoipFeedbackCommentHint", R.string.VoipFeedbackCommentHint));
-		commentBox.setInputType(InputType.TYPE_CLASS_TEXT | InputType.TYPE_TEXT_FLAG_CAP_SENTENCES | InputType.TYPE_TEXT_FLAG_MULTI_LINE);
-		commentBox.setTextColor(Theme.getColor(Theme.key_dialogTextBlack));
-		commentBox.setHintTextColor(Theme.getColor(Theme.key_dialogTextHint));
-		commentBox.setBackground(null);
-		commentBox.setLineColors(Theme.getColor(Theme.key_dialogInputField), Theme.getColor(Theme.key_dialogInputFieldActivated), Theme.getColor(Theme.key_dialogTextRed2));
-		commentBox.setPadding(0, AndroidUtilities.dp(4), 0, AndroidUtilities.dp(4));
-		commentBox.setTextSize(TypedValue.COMPLEX_UNIT_DIP, 18);
-		commentBox.setVisibility(View.GONE);
-		alertView.addView(commentBox, LayoutHelper.createLinear(LayoutHelper.MATCH_PARENT, LayoutHelper.WRAP_CONTENT, 8, 8, 8, 0));
-
-		final boolean[] includeLogs = {true};
-		final CheckBoxCell checkbox = new CheckBoxCell(context, 1);
-		View.OnClickListener checkClickListener = v -> {
-			includeLogs[0] = !includeLogs[0];
-			checkbox.setChecked(includeLogs[0], true);
-		};
-		checkbox.setText(LocaleController.getString("CallReportIncludeLogs", R.string.CallReportIncludeLogs), null, true, false);
-		checkbox.setClipToPadding(false);
-		checkbox.setOnClickListener(checkClickListener);
-		alertView.addView(checkbox, LayoutHelper.createLinear(LayoutHelper.MATCH_PARENT, LayoutHelper.WRAP_CONTENT, -8, 0, -8, 0));
-
-		final TextView logsText = new TextView(context);
-		logsText.setTextSize(TypedValue.COMPLEX_UNIT_SP, 14);
-		logsText.setTextColor(Theme.getColor(Theme.key_dialogTextGray3));
-		logsText.setText(LocaleController.getString("CallReportLogsExplain", R.string.CallReportLogsExplain));
-		logsText.setPadding(AndroidUtilities.dp(8), 0, AndroidUtilities.dp(8), 0);
-		logsText.setOnClickListener(checkClickListener);
-		alertView.addView(logsText);
-
-		checkbox.setVisibility(View.GONE);
-		logsText.setVisibility(View.GONE);
-		if (!log.exists()) {
-			includeLogs[0] = false;
-		}
->>>>>>> 5d552752
+        }
+    }
 
     public static File getLogsDir() {
         File logsDir = new File(ApplicationLoader.applicationContext.getCacheDir(), "voip_logs");
@@ -840,7 +505,8 @@
         commentBox.setInputType(InputType.TYPE_CLASS_TEXT | InputType.TYPE_TEXT_FLAG_CAP_SENTENCES | InputType.TYPE_TEXT_FLAG_MULTI_LINE);
         commentBox.setTextColor(Theme.getColor(Theme.key_dialogTextBlack));
         commentBox.setHintTextColor(Theme.getColor(Theme.key_dialogTextHint));
-        commentBox.setBackgroundDrawable(Theme.createEditTextDrawable(context, true));
+        commentBox.setBackground(null);
+		commentBox.setLineColors(Theme.getColor(Theme.key_dialogInputField), Theme.getColor(Theme.key_dialogInputFieldActivated), Theme.getColor(Theme.key_dialogTextRed2));
         commentBox.setPadding(0, AndroidUtilities.dp(4), 0, AndroidUtilities.dp(4));
         commentBox.setTextSize(TypedValue.COMPLEX_UNIT_DIP, 18);
         commentBox.setVisibility(View.GONE);
