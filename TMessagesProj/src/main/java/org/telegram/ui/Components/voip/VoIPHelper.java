--- conflicted
+++ resolved
@@ -737,45 +737,9 @@
     }
 
     public static void showGroupCallAlert(BaseFragment fragment, TLRPC.Chat currentChat, TLRPC.InputPeer peer, boolean recreate, AccountInstance accountInstance) {
-<<<<<<< HEAD
         if (fragment == null || fragment.getParentActivity() == null) {
             return;
         }
-        JoinCallAlert.checkFewUsers(fragment.getParentActivity(), -currentChat.id, accountInstance, param -> {
-			/*if (param) {
-                if (fragment.getParentActivity() == null) {
-                    return;
-                }
-                AlertDialog.Builder builder = new AlertDialog.Builder(fragment.getParentActivity());
-
-                builder.setTitle(LocaleController.getString("StartVoipChatTitle", R.string.StartVoipChatTitle));
-                if (recreate) {
-                    builder.setMessage(LocaleController.getString("VoipGroupEndedStartNew", R.string.VoipGroupEndedStartNew));
-                } else {
-                    if (ChatObject.isChannel(currentChat) && !currentChat.megagroup) {
-                        builder.setMessage(LocaleController.getString("StartVoipChannelAlertText", R.string.StartVoipChannelAlertText));
-                    } else {
-                        builder.setMessage(LocaleController.getString("StartVoipChatAlertText", R.string.StartVoipChatAlertText));
-                    }
-                }
-
-                builder.setPositiveButton(LocaleController.getString("Start", R.string.Start), (dialogInterface, i) -> {
-                    if (fragment.getParentActivity() == null) {
-                        return;
-                    }
-                    startCall(currentChat, peer, null, true, fragment.getParentActivity(), fragment, accountInstance);
-                });
-                builder.setNegativeButton(LocaleController.getString("Cancel", R.string.Cancel), null);
-                fragment.showDialog(builder.create());
-			} else {*/
-                startCall(currentChat, peer, null, true, fragment.getParentActivity(), fragment, accountInstance);
-			//}
-        });
-=======
-		if (fragment == null || fragment.getParentActivity() == null) {
-			return;
-		}
 		JoinCallAlert.checkFewUsers(fragment.getParentActivity(), -currentChat.id, accountInstance, param -> startCall(currentChat, peer, null, true, fragment.getParentActivity(), fragment, accountInstance));
->>>>>>> dd2b001b
     }
 }