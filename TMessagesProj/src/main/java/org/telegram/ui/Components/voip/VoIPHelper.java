package org.telegram.ui.Components.voip;

import static org.telegram.messenger.R.*;

import android.Manifest;
import android.annotation.TargetApi;
import android.app.Activity;
import android.content.Context;
import android.content.DialogInterface;
import android.content.Intent;
import android.content.SharedPreferences;
import android.content.pm.PackageManager;
import android.net.Uri;
import android.os.Build;
import android.os.SystemClock;
import android.provider.Settings;
import android.text.InputType;
import android.text.TextUtils;
import android.util.TypedValue;
import android.view.Gravity;
import android.view.View;
import android.view.WindowManager;
import android.widget.LinearLayout;
import android.widget.TextView;
import android.widget.Toast;

import org.telegram.messenger.AccountInstance;
import org.telegram.messenger.AndroidUtilities;
import org.telegram.messenger.ApplicationLoader;
import org.telegram.messenger.BuildVars;
import org.telegram.messenger.ChatObject;
import org.telegram.messenger.ContactsController;
import org.telegram.messenger.DownloadController;
import org.telegram.messenger.FileLog;
import org.telegram.messenger.LocaleController;
import org.telegram.messenger.MessageObject;
import org.telegram.messenger.MessagesController;
import org.telegram.messenger.R;
import org.telegram.messenger.SendMessagesHelper;
import org.telegram.messenger.UserConfig;
import org.telegram.messenger.voip.Instance;
import org.telegram.messenger.voip.VoIPService;
import org.telegram.tgnet.ConnectionsManager;
import org.telegram.tgnet.TLRPC;
import org.telegram.ui.ActionBar.AlertDialog;
import org.telegram.ui.ActionBar.BaseFragment;
import org.telegram.ui.ActionBar.Theme;
import org.telegram.ui.Cells.CheckBoxCell;
import org.telegram.ui.Cells.TextCheckCell;
import org.telegram.ui.Components.AlertsCreator;
import org.telegram.ui.Components.BetterRatingView;
import org.telegram.ui.Components.EditTextBoldCursor;
import org.telegram.ui.Components.JoinCallAlert;
import org.telegram.ui.Components.JoinCallByUrlAlert;
import org.telegram.ui.Components.LayoutHelper;
import org.telegram.ui.GroupCallActivity;
import org.telegram.ui.LaunchActivity;

import java.io.File;
import java.util.ArrayList;
import java.util.Arrays;
import java.util.Calendar;
import java.util.Collections;
import java.util.Locale;
import java.util.Set;

import tw.nekomimi.nekogram.NekoConfig;

public class VoIPHelper {

    public static long lastCallTime = 0;

    private static final int VOIP_SUPPORT_ID = 4244000;

    public static void startCall(TLRPC.User user, boolean videoCall, boolean canVideoCall, final Activity activity, TLRPC.UserFull userFull, AccountInstance accountInstance) {
        startCall(user, videoCall, canVideoCall, activity, userFull, accountInstance, false);
    }

    public static void startCall(TLRPC.User user, boolean videoCall, boolean canVideoCall, final Activity activity, TLRPC.UserFull userFull, AccountInstance accountInstance, boolean confirmed) {
        if (userFull != null && userFull.phone_calls_private) {
            new AlertDialog.Builder(activity)
                    .setTitle(LocaleController.getString(R.string.VoipFailed))
                    .setMessage(AndroidUtilities.replaceTags(LocaleController.formatString("CallNotAvailable", R.string.CallNotAvailable,
                            ContactsController.formatName(user.first_name, user.last_name))))
                    .setPositiveButton(LocaleController.getString(R.string.OK), null)
                    .show();
            return;
        }
        if (ConnectionsManager.getInstance(UserConfig.selectedAccount).getConnectionState() != ConnectionsManager.ConnectionStateConnected) {
            boolean isAirplaneMode = Settings.System.getInt(activity.getContentResolver(), Settings.System.AIRPLANE_MODE_ON, 0) != 0;
            AlertDialog.Builder bldr = new AlertDialog.Builder(activity)
                    .setTitle(isAirplaneMode ? LocaleController.getString(R.string.VoipOfflineAirplaneTitle) : LocaleController.getString(R.string.VoipOfflineTitle))
                    .setMessage(isAirplaneMode ? LocaleController.getString(R.string.VoipOfflineAirplane) : LocaleController.getString(R.string.VoipOffline))
                    .setPositiveButton(LocaleController.getString(R.string.OK), null);
            if (isAirplaneMode) {
                final Intent settingsIntent = new Intent(Settings.ACTION_AIRPLANE_MODE_SETTINGS);
                if (settingsIntent.resolveActivity(activity.getPackageManager()) != null) {
                    bldr.setNeutralButton(LocaleController.getString(R.string.VoipOfflineOpenSettings), (dialog, which) -> activity.startActivity(settingsIntent));
                }
            }
            try {
                bldr.show();
            } catch (Exception e) {
                FileLog.e(e);
            }
            return;
        }

        if (!confirmed && NekoConfig.askBeforeCall.Bool()) {
            new AlertDialog.Builder(activity)
                    .setTitle(LocaleController.getString(R.string.ConfirmCall))
                    .setMessage(AndroidUtilities.replaceTags(LocaleController.formatString("CallTo", R.string.CallTo,
                            ContactsController.formatName(user.first_name, user.last_name))))
                    .setPositiveButton(LocaleController.getString(R.string.OK), (dialog, which) -> startCall(user, videoCall, canVideoCall, activity, userFull, accountInstance, true))
                    .setNegativeButton(LocaleController.getString(R.string.Cancel), null)
                    .show();
            return;
        }

        if (Build.VERSION.SDK_INT >= 23) {
            int code;
            ArrayList<String> permissions = new ArrayList<>();
            if (activity.checkSelfPermission(Manifest.permission.RECORD_AUDIO) != PackageManager.PERMISSION_GRANTED) {
                permissions.add(Manifest.permission.RECORD_AUDIO);
            }
            if (videoCall && activity.checkSelfPermission(Manifest.permission.CAMERA) != PackageManager.PERMISSION_GRANTED) {
                permissions.add(Manifest.permission.CAMERA);
            }
            if (permissions.isEmpty()) {
                initiateCall(user, null, null, videoCall, canVideoCall, false, null, activity, null, accountInstance);
            } else {
                activity.requestPermissions(permissions.toArray(new String[0]), videoCall ? 102 : 101);
            }
        } else {
            initiateCall(user, null, null, videoCall, canVideoCall, false, null, activity, null, accountInstance);
        }
    }

    public static void startCall(TLRPC.Chat chat, TLRPC.InputPeer peer, String hash, boolean createCall, Activity activity, BaseFragment fragment, AccountInstance accountInstance) {
        startCall(chat, peer, hash, createCall, null, activity, fragment, accountInstance);
	}

<<<<<<< HEAD
	public static void startCall(TLRPC.Chat chat, TLRPC.InputPeer peer, String hash, boolean createCall, Boolean checkJoiner, Activity activity, BaseFragment fragment, AccountInstance accountInstance) {if (activity == null) {
            return;
        }
        if (ConnectionsManager.getInstance(UserConfig.selectedAccount).getConnectionState() != ConnectionsManager.ConnectionStateConnected) {
            boolean isAirplaneMode = Settings.System.getInt(activity.getContentResolver(), Settings.System.AIRPLANE_MODE_ON, 0) != 0;
            AlertDialog.Builder bldr = new AlertDialog.Builder(activity)
                    .setTitle(isAirplaneMode ? LocaleController.getString(R.string.VoipOfflineAirplaneTitle) : LocaleController.getString(R.string.VoipOfflineTitle))
                    .setMessage(isAirplaneMode ? LocaleController.getString(R.string.VoipGroupOfflineAirplane) : LocaleController.getString(R.string.VoipGroupOffline))
                    .setPositiveButton(LocaleController.getString(R.string.OK), null);
            if (isAirplaneMode) {
                final Intent settingsIntent = new Intent(Settings.ACTION_AIRPLANE_MODE_SETTINGS);
                if (settingsIntent.resolveActivity(activity.getPackageManager()) != null) {
                    bldr.setNeutralButton(LocaleController.getString(R.string.VoipOfflineOpenSettings), (dialog, which) -> activity.startActivity(settingsIntent));
                }
            }
            try {
                bldr.show();
            } catch (Exception e) {
                FileLog.e(e);
            }
            return;
        }

        if (Build.VERSION.SDK_INT >= 23) {
            ArrayList<String> permissions = new ArrayList<>();
            ChatObject.Call call = accountInstance.getMessagesController().getGroupCall(chat.id, false);
			if (activity.checkSelfPermission(Manifest.permission.RECORD_AUDIO) != PackageManager.PERMISSION_GRANTED && !(call != null && call.call.rtmp_stream)) {
                permissions.add(Manifest.permission.RECORD_AUDIO);
            }
            if (permissions.isEmpty()) {
                initiateCall(null, chat, hash, false, false, createCall, checkJoiner, activity, fragment, accountInstance);
            } else {
                activity.requestPermissions(permissions.toArray(new String[0]), 103);
            }
        } else {
            initiateCall(null, chat, hash, false, false, createCall, checkJoiner, activity, fragment, accountInstance);
        }
    }
=======
	public static void startCall(TLRPC.Chat chat, TLRPC.InputPeer peer, String hash, boolean createCall, Boolean checkJoiner, Activity activity, BaseFragment fragment, AccountInstance accountInstance) {
		if (activity == null) {
			return;
		}
		if (ConnectionsManager.getInstance(UserConfig.selectedAccount).getConnectionState() != ConnectionsManager.ConnectionStateConnected) {
			boolean isAirplaneMode = Settings.System.getInt(activity.getContentResolver(), Settings.System.AIRPLANE_MODE_ON, 0) != 0;
			AlertDialog.Builder bldr = new AlertDialog.Builder(activity)
					.setTitle(isAirplaneMode ? LocaleController.getString(R.string.VoipOfflineAirplaneTitle) : LocaleController.getString(R.string.VoipOfflineTitle))
					.setMessage(isAirplaneMode ? LocaleController.getString(R.string.VoipGroupOfflineAirplane) : LocaleController.getString(R.string.VoipGroupOffline))
					.setPositiveButton(LocaleController.getString(R.string.OK), null);
			if (isAirplaneMode) {
				final Intent settingsIntent = new Intent(Settings.ACTION_AIRPLANE_MODE_SETTINGS);
				if (settingsIntent.resolveActivity(activity.getPackageManager()) != null) {
					bldr.setNeutralButton(LocaleController.getString(R.string.VoipOfflineOpenSettings), (dialog, which) -> activity.startActivity(settingsIntent));
				}
			}
			try {
				bldr.show();
			} catch (Exception e) {
				FileLog.e(e);
			}
			return;
		}

		initiateCall(null, chat, hash, false, false, createCall, checkJoiner, activity, fragment, accountInstance);
	}

	private static void initiateCall(TLRPC.User user, TLRPC.Chat chat, String hash, boolean videoCall, boolean canVideoCall, boolean createCall, Boolean checkJoiner, final Activity activity, BaseFragment fragment, AccountInstance accountInstance) {
		if (activity == null || user == null && chat == null) {
			return;
		}
		VoIPService voIPService = VoIPService.getSharedInstance();
		if (voIPService != null) {
			long newId = user != null ? user.id : -chat.id;
			long callerId = VoIPService.getSharedInstance().getCallerId();
			if (callerId != newId || voIPService.getAccount() != accountInstance.getCurrentAccount()) {
				String newName;
				String oldName;
				int key2;
				if (callerId > 0) {
					TLRPC.User callUser = voIPService.getUser();
					oldName = ContactsController.formatName(callUser.first_name, callUser.last_name);
					if (newId > 0) {
						key2 = R.string.VoipOngoingAlert;
					} else {
						key2 = R.string.VoipOngoingAlert2;
					}
				} else {
					TLRPC.Chat callChat = voIPService.getChat();
					oldName = callChat.title;
					if (newId > 0) {
						key2 = R.string.VoipOngoingChatAlert2;
					} else {
						key2 = R.string.VoipOngoingChatAlert;
					}
				}
				if (user != null) {
					newName = ContactsController.formatName(user.first_name, user.last_name);
				} else {
					newName = chat.title;
				}
>>>>>>> 9b78d437

    private static void initiateCall(TLRPC.User user, TLRPC.Chat chat, String hash, boolean videoCall, boolean canVideoCall, boolean createCall, Boolean checkJoiner, final Activity activity, BaseFragment fragment, AccountInstance accountInstance) {
        if (activity == null || user == null && chat == null) {
            return;
        }
        VoIPService voIPService = VoIPService.getSharedInstance();
        if (voIPService != null) {
            long newId = user != null ? user.id : -chat.id;
            long callerId = VoIPService.getSharedInstance().getCallerId();
            if (callerId != newId || voIPService.getAccount() != accountInstance.getCurrentAccount()) {
                String newName;
                String oldName;
                String key1;
                int key2;
                if (callerId > 0) {
                    TLRPC.User callUser = voIPService.getUser();
                    oldName = ContactsController.formatName(callUser.first_name, callUser.last_name);
                    if (newId > 0) {
                        key1 = "VoipOngoingAlert";
                        key2 = R.string.VoipOngoingAlert;
                    } else {
                        key1 = "VoipOngoingAlert2";
                        key2 = R.string.VoipOngoingAlert2;
                    }
                } else {
                    TLRPC.Chat callChat = voIPService.getChat();
                    oldName = callChat.title;
                    if (newId > 0) {
                        key1 = "VoipOngoingChatAlert2";
                        key2 = R.string.VoipOngoingChatAlert2;
                    } else {
                        key1 = "VoipOngoingChatAlert";
                        key2 = R.string.VoipOngoingChatAlert;
                    }
                }
                if (user != null) {
                    newName = ContactsController.formatName(user.first_name, user.last_name);
                } else {
                    newName = chat.title;
                }

                new AlertDialog.Builder(activity)
                        .setTitle(callerId < 0 ? LocaleController.getString(R.string.VoipOngoingChatAlertTitle) : LocaleController.getString(R.string.VoipOngoingAlertTitle))
                        .setMessage(AndroidUtilities.replaceTags(LocaleController.formatString(key1, key2, oldName, newName)))
                        .setPositiveButton(LocaleController.getString(R.string.OK), (dialog, which) -> {
                            if (VoIPService.getSharedInstance() != null) {
                                VoIPService.getSharedInstance().hangUp(() -> {
                                    lastCallTime = 0;
                                    doInitiateCall(user, chat, hash, null, false, videoCall, canVideoCall, createCall, activity, fragment, accountInstance, true, true);
                                });
                            } else {
                                doInitiateCall(user, chat, hash, null, false, videoCall, canVideoCall, createCall, activity, fragment, accountInstance, true, true);
                            }
                        })
                        .setNegativeButton(LocaleController.getString(R.string.Cancel), null)
                        .show();
            } else {
                if (user != null || !(activity instanceof LaunchActivity)) {
                    activity.startActivity(new Intent(activity, LaunchActivity.class).setAction(user != null ? "voip" : "voip_chat"));
                } else {
                    if (!TextUtils.isEmpty(hash)) {
                        voIPService.setGroupCallHash(hash);
                    }
					GroupCallActivity.create((LaunchActivity) activity, AccountInstance.getInstance(UserConfig.selectedAccount), null, null, false, null);
                }
            }
        } else if (VoIPService.callIShouldHavePutIntoIntent == null) {
            doInitiateCall(user, chat, hash, null, false, videoCall, canVideoCall, createCall, activity, fragment, accountInstance, checkJoiner != null ? checkJoiner : true, true);
        }
    }

<<<<<<< HEAD
    private static void doInitiateCall(TLRPC.User user, TLRPC.Chat chat, String hash, TLRPC.InputPeer peer, boolean hasFewPeers, boolean videoCall, boolean canVideoCall, boolean createCall, Activity activity, BaseFragment fragment, AccountInstance accountInstance, boolean checkJoiner, boolean checkAnonymous) {
        if (activity == null || user == null && chat == null) {
            return;
        }
        if (SystemClock.elapsedRealtime() - lastCallTime < (chat != null ? 200 : 2000)) {
            return;
        }
        if (checkJoiner && chat != null && !createCall) {
            TLRPC.ChatFull chatFull = accountInstance.getMessagesController().getChatFull(chat.id);
            if (chatFull != null && chatFull.groupcall_default_join_as != null) {
                long did = MessageObject.getPeerId(chatFull.groupcall_default_join_as);
                TLRPC.InputPeer inputPeer = accountInstance.getMessagesController().getInputPeer(did);
                JoinCallAlert.checkFewUsers(activity, -chat.id, accountInstance, param -> {
                    if (!param && hash != null) {
                        JoinCallByUrlAlert alert = new JoinCallByUrlAlert(activity, chat) {
                            @Override
                            protected void onJoin() {
                                doInitiateCall(user, chat, hash, inputPeer, true, videoCall, canVideoCall, false, activity, fragment, accountInstance, false, false);
                            }
                        };
                        if (fragment != null) {
                            fragment.showDialog(alert);
                        }
                    } else {
                        doInitiateCall(user, chat, hash, inputPeer, !param, videoCall, canVideoCall, false, activity, fragment, accountInstance, false, false);
                    }
                });
                return;
            }
        }
        if (checkJoiner && chat != null) {
			JoinCallAlert.open(activity, -chat.id, accountInstance, fragment, createCall ? JoinCallAlert.TYPE_CREATE : JoinCallAlert.TYPE_JOIN, null, (selectedPeer, hasFew, schedule) -> {
				if (createCall && schedule) {
					GroupCallActivity.create((LaunchActivity) activity, accountInstance, chat, selectedPeer, hasFew, hash);
				} else if (!hasFew && hash != null) {
                    JoinCallByUrlAlert alert = new JoinCallByUrlAlert(activity, chat) {
                        @Override
                        protected void onJoin() {
                            doInitiateCall(user, chat, hash, selectedPeer, false, videoCall, canVideoCall, createCall, activity, fragment, accountInstance, false, true);
                        }
                    };
                    if (fragment != null) {
                        fragment.showDialog(alert);
                    }
                } else {
                    doInitiateCall(user, chat, hash, selectedPeer, hasFew, videoCall, canVideoCall, createCall, activity, fragment, accountInstance, false, true);
                }
            });
            return;
        }
        if (checkAnonymous && !hasFewPeers && peer instanceof TLRPC.TL_inputPeerUser && ChatObject.shouldSendAnonymously(chat) && (!ChatObject.isChannel(chat) || chat.megagroup)) {
            new AlertDialog.Builder(activity)
                    .setTitle(ChatObject.isChannelOrGiga(chat) ? LocaleController.getString(R.string.VoipChannelVoiceChat) : LocaleController.getString(R.string.VoipGroupVoiceChat))
                    .setMessage(ChatObject.isChannelOrGiga(chat) ? LocaleController.getString(R.string.VoipChannelJoinAnonymouseAlert) : LocaleController.getString(R.string.VoipGroupJoinAnonymouseAlert))
                    .setPositiveButton(LocaleController.getString(R.string.VoipChatJoin), (dialog, which) -> doInitiateCall(user, chat, hash, peer, false, videoCall, canVideoCall, createCall, activity, fragment, accountInstance, false, false))
                    .setNegativeButton(LocaleController.getString(R.string.Cancel), null)
                    .show();
            return;
        }
        if (chat != null && peer != null) {
            TLRPC.ChatFull chatFull = accountInstance.getMessagesController().getChatFull(chat.id);
            if (chatFull != null) {
                if (peer instanceof TLRPC.TL_inputPeerUser) {
                    chatFull.groupcall_default_join_as = new TLRPC.TL_peerUser();
                    chatFull.groupcall_default_join_as.user_id = peer.user_id;
                } else if (peer instanceof TLRPC.TL_inputPeerChat) {
                    chatFull.groupcall_default_join_as = new TLRPC.TL_peerChat();
                    chatFull.groupcall_default_join_as.chat_id = peer.chat_id;
                } else if (peer instanceof TLRPC.TL_inputPeerChannel) {
                    chatFull.groupcall_default_join_as = new TLRPC.TL_peerChannel();
                    chatFull.groupcall_default_join_as.channel_id = peer.channel_id;
                }
                if (chatFull instanceof TLRPC.TL_chatFull) {
                    chatFull.flags |= 32768;
                } else {
                    chatFull.flags |= 67108864;
                }
            }
        }
=======
	private static void doInitiateCall(TLRPC.User user, TLRPC.Chat chat, String hash, TLRPC.InputPeer peer, boolean hasFewPeers, boolean videoCall, boolean canVideoCall, boolean createCall, Activity activity, BaseFragment fragment, AccountInstance accountInstance, boolean checkJoiner, boolean checkAnonymous) {
		doInitiateCall(user, chat, hash, peer, hasFewPeers, videoCall, canVideoCall, createCall, activity, fragment, accountInstance,checkJoiner, checkAnonymous, false);
	}

	private static void doInitiateCall(TLRPC.User user, TLRPC.Chat chat, String hash, TLRPC.InputPeer peer, boolean hasFewPeers, boolean videoCall, boolean canVideoCall, boolean createCall, Activity activity, BaseFragment fragment, AccountInstance accountInstance, boolean checkJoiner, boolean checkAnonymous, boolean isRtmpStream) {
		if (activity == null || user == null && chat == null) {
			return;
		}
		if (SystemClock.elapsedRealtime() - lastCallTime < (chat != null ? 200 : 2000)) {
			return;
		}
		if (checkJoiner && chat != null && !createCall) {
			TLRPC.ChatFull chatFull = accountInstance.getMessagesController().getChatFull(chat.id);
			if (chatFull != null && chatFull.groupcall_default_join_as != null) {
				long did = MessageObject.getPeerId(chatFull.groupcall_default_join_as);
				TLRPC.InputPeer	inputPeer = accountInstance.getMessagesController().getInputPeer(did);
				JoinCallAlert.checkFewUsers(activity, -chat.id, accountInstance, param -> {
					if (!param && hash != null) {
						JoinCallByUrlAlert alert = new JoinCallByUrlAlert(activity, chat) {
							@Override
							protected void onJoin() {
								doInitiateCall(user, chat, hash, inputPeer, true, videoCall, canVideoCall, false, activity, fragment, accountInstance, false, false);
							}
						};
						if (fragment != null) {
							fragment.showDialog(alert);
						}
					} else {
						doInitiateCall(user, chat, hash, inputPeer, !param, videoCall, canVideoCall, false, activity, fragment, accountInstance, false, false);
					}
				});
				return;
			}
		}
		if (checkJoiner && chat != null) {
			JoinCallAlert.open(activity, -chat.id, accountInstance, fragment, createCall ? JoinCallAlert.TYPE_CREATE : JoinCallAlert.TYPE_JOIN, null, (selectedPeer, hasFew, schedule, rtmp) -> {
				if (createCall && schedule) {
					GroupCallActivity.create((LaunchActivity) activity, accountInstance, chat, selectedPeer, hasFew, hash);
				} else if (!hasFew && hash != null) {
					JoinCallByUrlAlert alert = new JoinCallByUrlAlert(activity, chat) {
						@Override
						protected void onJoin() {
							doInitiateCall(user, chat, hash, selectedPeer, false, videoCall, canVideoCall, createCall, activity, fragment, accountInstance, false, true, rtmp);
						}
					};
					if (fragment != null) {
						fragment.showDialog(alert);
					}
				} else {
					doInitiateCall(user, chat, hash, selectedPeer, hasFew, videoCall, canVideoCall, createCall, activity, fragment, accountInstance, false, true, rtmp);
				}
			});
			return;
		}
		if (checkAnonymous && !hasFewPeers && peer instanceof TLRPC.TL_inputPeerUser && ChatObject.shouldSendAnonymously(chat) && (!ChatObject.isChannel(chat) || chat.megagroup)) {
			new AlertDialog.Builder(activity)
					.setTitle(ChatObject.isChannelOrGiga(chat) ? LocaleController.getString(R.string.VoipChannelVoiceChat) : LocaleController.getString(R.string.VoipGroupVoiceChat))
					.setMessage(ChatObject.isChannelOrGiga(chat) ? LocaleController.getString(R.string.VoipChannelJoinAnonymouseAlert) : LocaleController.getString(R.string.VoipGroupJoinAnonymouseAlert))
					.setPositiveButton(LocaleController.getString(R.string.VoipChatJoin), (dialog, which) -> doInitiateCall(user, chat, hash, peer, false, videoCall, canVideoCall, createCall, activity, fragment, accountInstance, false, false))
					.setNegativeButton(LocaleController.getString(R.string.Cancel), null)
					.show();
			return;
		}
		if (chat != null && peer != null) {
			TLRPC.ChatFull chatFull = accountInstance.getMessagesController().getChatFull(chat.id);
			if (chatFull != null) {
				if (peer instanceof TLRPC.TL_inputPeerUser) {
					chatFull.groupcall_default_join_as = new TLRPC.TL_peerUser();
					chatFull.groupcall_default_join_as.user_id = peer.user_id;
				} else if (peer instanceof TLRPC.TL_inputPeerChat) {
					chatFull.groupcall_default_join_as = new TLRPC.TL_peerChat();
					chatFull.groupcall_default_join_as.chat_id = peer.chat_id;
				} else if (peer instanceof TLRPC.TL_inputPeerChannel) {
					chatFull.groupcall_default_join_as = new TLRPC.TL_peerChannel();
					chatFull.groupcall_default_join_as.channel_id = peer.channel_id;
				}
				if (chatFull instanceof TLRPC.TL_chatFull) {
					chatFull.flags |= 32768;
				} else {
					chatFull.flags |= 67108864;
				}
			}
		}
>>>>>>> 9b78d437
		if (chat != null && !createCall) {
			ChatObject.Call call = accountInstance.getMessagesController().getGroupCall(chat.id, false);
			if (call != null && call.isScheduled()) {
				GroupCallActivity.create((LaunchActivity) activity, accountInstance, chat, peer, hasFewPeers, hash);
				return;
			}
		}

<<<<<<< HEAD
        lastCallTime = SystemClock.elapsedRealtime();
        Intent intent = new Intent(activity, VoIPService.class);
        if (user != null) {
            intent.putExtra("user_id", user.id);
        } else {
            intent.putExtra("chat_id", chat.id);
            intent.putExtra("createGroupCall", createCall);
            intent.putExtra("hasFewPeers", hasFewPeers);
            intent.putExtra("hash", hash);
            if (peer != null) {
                intent.putExtra("peerChannelId", peer.channel_id);
                intent.putExtra("peerChatId", peer.chat_id);
                intent.putExtra("peerUserId", peer.user_id);
                intent.putExtra("peerAccessHash", peer.access_hash);
            }
        }
        intent.putExtra("is_outgoing", true);
        intent.putExtra("start_incall_activity", true);
        intent.putExtra("video_call", Build.VERSION.SDK_INT >= 18 && videoCall);
        intent.putExtra("can_video_call", Build.VERSION.SDK_INT >= 18 && canVideoCall);
        intent.putExtra("account", UserConfig.selectedAccount);
        try {
            activity.startService(intent);
        } catch (Throwable e) {
            FileLog.e(e);
        }
    }
=======
		lastCallTime = SystemClock.elapsedRealtime();
		Intent intent = new Intent(activity, VoIPService.class);
		if (user != null) {
			intent.putExtra("user_id", user.id);
		} else {
			intent.putExtra("chat_id", chat.id);
			intent.putExtra("createGroupCall", createCall);
			intent.putExtra("hasFewPeers", hasFewPeers);
			intent.putExtra("isRtmpStream", isRtmpStream);
			intent.putExtra("hash", hash);
			if (peer != null) {
				intent.putExtra("peerChannelId", peer.channel_id);
				intent.putExtra("peerChatId", peer.chat_id);
				intent.putExtra("peerUserId", peer.user_id);
				intent.putExtra("peerAccessHash", peer.access_hash);
			}
		}
		intent.putExtra("is_outgoing", true);
		intent.putExtra("start_incall_activity", true);
		intent.putExtra("video_call", Build.VERSION.SDK_INT >= 18 && videoCall);
		intent.putExtra("can_video_call", Build.VERSION.SDK_INT >= 18 && canVideoCall);
		intent.putExtra("account", UserConfig.selectedAccount);
		try {
			activity.startService(intent);
		} catch (Throwable e) {
			FileLog.e(e);
		}
	}
>>>>>>> 9b78d437

    @TargetApi(Build.VERSION_CODES.M)
    public static void permissionDenied(final Activity activity, final Runnable onFinish, int code) {
        boolean mergedRequest = code == 102;
		if (!activity.shouldShowRequestPermissionRationale(Manifest.permission.RECORD_AUDIO) || mergedRequest && !activity.shouldShowRequestPermissionRationale(Manifest.permission.CAMERA)) {
			AlertDialog.Builder dlg = new AlertDialog.Builder(activity)
					.setMessage(AndroidUtilities.replaceTags(mergedRequest ? LocaleController.getString(R.string.VoipNeedMicCameraPermissionWithHint) : LocaleController.getString(R.string.VoipNeedMicPermissionWithHint)))
					.setPositiveButton(LocaleController.getString(R.string.Settings), (dialog, which) -> {
						Intent intent = new Intent(Settings.ACTION_APPLICATION_DETAILS_SETTINGS);
						Uri uri = Uri.fromParts("package", activity.getPackageName(), null);
						intent.setData(uri);
						activity.startActivity(intent);
					})
					.setNegativeButton(LocaleController.getString(R.string.ContactsPermissionAlertNotNow), null)
					.setOnDismissListener(dialog -> {
						if (onFinish != null)
							onFinish.run();
					})
					.setTopAnimation(mergedRequest ? R.raw.permission_request_camera : R.raw.permission_request_microphone, AlertsCreator.PERMISSIONS_REQUEST_TOP_ICON_SIZE, false, Theme.getColor(Theme.key_dialogTopBackground));

			dlg.show();
        }
    }

    public static File getLogsDir() {
        File logsDir = new File(ApplicationLoader.applicationContext.getCacheDir(), "voip_logs");
        if (!logsDir.exists()) {
            logsDir.mkdirs();
        }
        return logsDir;
    }

    public static boolean canRateCall(TLRPC.TL_messageActionPhoneCall call) {
        if (!(call.reason instanceof TLRPC.TL_phoneCallDiscardReasonBusy) && !(call.reason instanceof TLRPC.TL_phoneCallDiscardReasonMissed)) {
            SharedPreferences prefs = MessagesController.getNotificationsSettings(UserConfig.selectedAccount); // always called from chat UI
            Set<String> hashes = prefs.getStringSet("calls_access_hashes", (Set<String>) Collections.EMPTY_SET);
            for (String hash : hashes) {
                String[] d = hash.split(" ");
                if (d.length < 2) {
                    continue;
                }
                if (d[0].equals(call.call_id + "")) {
                    return true;
                }
            }
        }
        return false;
    }

	public static void sendCallRating(final long callID, final long accessHash, final int account, int rating) {
		final int currentAccount = UserConfig.selectedAccount;
		final TLRPC.TL_phone_setCallRating req = new TLRPC.TL_phone_setCallRating();
		req.rating = rating;
		req.comment = "";
		req.peer = new TLRPC.TL_inputPhoneCall();
		req.peer.access_hash = accessHash;
		req.peer.id = callID;
		req.user_initiative = false;
		ConnectionsManager.getInstance(account).sendRequest(req, (response, error) -> {
			if (response instanceof TLRPC.TL_updates) {
				TLRPC.TL_updates updates = (TLRPC.TL_updates) response;
				MessagesController.getInstance(currentAccount).processUpdates(updates, false);
			}
		});
	}

	public static void showRateAlert(Context context, TLRPC.TL_messageActionPhoneCall call) {
		SharedPreferences prefs = MessagesController.getNotificationsSettings(UserConfig.selectedAccount); // always called from chat UI
		Set<String> hashes = prefs.getStringSet("calls_access_hashes", (Set<String>) Collections.EMPTY_SET);
		for (String hash : hashes) {
			String[] d = hash.split(" ");
			if (d.length < 2)
				continue;
			if (d[0].equals(call.call_id + "")) {
				try {
					long accessHash = Long.parseLong(d[1]);
					showRateAlert(context, null, call.video, call.call_id, accessHash, UserConfig.selectedAccount, true);
				} catch (Exception ignore) {
				}
				return;
			}
		}
	}

    public static void showRateAlert(final Context context, final Runnable onDismiss, boolean isVideo, final long callID, final long accessHash, final int account, final boolean userInitiative) {
        final File log = getLogFile(callID);
        final int[] page = {0};
        LinearLayout alertView = new LinearLayout(context);
        alertView.setOrientation(LinearLayout.VERTICAL);

        int pad = AndroidUtilities.dp(16);
        alertView.setPadding(pad, pad, pad, 0);

		TextView text = new TextView(context);
		text.setTextSize(TypedValue.COMPLEX_UNIT_SP, 16);
		text.setTextColor(Theme.getColor(Theme.key_dialogTextBlack));
		text.setGravity(Gravity.CENTER);
		text.setText(LocaleController.getString(R.string.VoipRateCallAlert));
		alertView.addView(text);

        final BetterRatingView bar = new BetterRatingView(context);
        alertView.addView(bar, LayoutHelper.createLinear(LayoutHelper.WRAP_CONTENT, LayoutHelper.WRAP_CONTENT, Gravity.CENTER_HORIZONTAL, 0, 16, 0, 0));

        final LinearLayout problemsWrap = new LinearLayout(context);
        problemsWrap.setOrientation(LinearLayout.VERTICAL);

        View.OnClickListener problemCheckboxClickListener = v -> {
            CheckBoxCell check = (CheckBoxCell) v;
            check.setChecked(!check.isChecked(), true);
        };

		final String[] problems = {isVideo ? "distorted_video" : null, isVideo ? "pixelated_video" : null, "echo", "noise", "interruptions", "distorted_speech", "silent_local", "silent_remote", "dropped"};
		for (int i = 0; i < problems.length; i++) {
			if (problems[i] == null) {
				continue;
			}
			CheckBoxCell check = new CheckBoxCell(context, 1);
			check.setClipToPadding(false);
			check.setTag(problems[i]);
			String label = null;
			switch (i) {
				case 0:
					label = LocaleController.getString(R.string.RateCallVideoDistorted);
					break;
				case 1:
					label = LocaleController.getString(R.string.RateCallVideoPixelated);
					break;
				case 2:
					label = LocaleController.getString(R.string.RateCallEcho);
					break;
				case 3:
					label = LocaleController.getString(R.string.RateCallNoise);
					break;
				case 4:
					label = LocaleController.getString(R.string.RateCallInterruptions);
					break;
				case 5:
					label = LocaleController.getString(R.string.RateCallDistorted);
					break;
				case 6:
					label = LocaleController.getString(R.string.RateCallSilentLocal);
					break;
				case 7:
					label = LocaleController.getString(R.string.RateCallSilentRemote);
					break;
				case 8:
					label = LocaleController.getString(R.string.RateCallDropped);
					break;
			}
			check.setText(label, null, false, false);
			check.setOnClickListener(problemCheckboxClickListener);
			check.setTag(problems[i]);
			problemsWrap.addView(check);
		}
		alertView.addView(problemsWrap, LayoutHelper.createLinear(LayoutHelper.MATCH_PARENT, LayoutHelper.WRAP_CONTENT, -8, 0, -8, 0));
		problemsWrap.setVisibility(View.GONE);

		final EditTextBoldCursor commentBox = new EditTextBoldCursor(context);
		commentBox.setHint(LocaleController.getString(R.string.VoipFeedbackCommentHint));
		commentBox.setInputType(InputType.TYPE_CLASS_TEXT | InputType.TYPE_TEXT_FLAG_CAP_SENTENCES | InputType.TYPE_TEXT_FLAG_MULTI_LINE);
		commentBox.setTextColor(Theme.getColor(Theme.key_dialogTextBlack));
		commentBox.setHintTextColor(Theme.getColor(Theme.key_dialogTextHint));
		commentBox.setBackground(null);
		commentBox.setLineColors(Theme.getColor(Theme.key_dialogInputField), Theme.getColor(Theme.key_dialogInputFieldActivated), Theme.getColor(Theme.key_text_RedBold));
		commentBox.setPadding(0, AndroidUtilities.dp(4), 0, AndroidUtilities.dp(4));
		commentBox.setTextSize(TypedValue.COMPLEX_UNIT_DIP, 18);
		commentBox.setVisibility(View.GONE);
		alertView.addView(commentBox, LayoutHelper.createLinear(LayoutHelper.MATCH_PARENT, LayoutHelper.WRAP_CONTENT, 8, 8, 8, 0));

		final boolean[] includeLogs = {true};
		final CheckBoxCell checkbox = new CheckBoxCell(context, 1);
		View.OnClickListener checkClickListener = v -> {
			includeLogs[0] = !includeLogs[0];
			checkbox.setChecked(includeLogs[0], true);
		};
		checkbox.setText(LocaleController.getString(R.string.CallReportIncludeLogs), null, true, false);
		checkbox.setClipToPadding(false);
		checkbox.setOnClickListener(checkClickListener);
		alertView.addView(checkbox, LayoutHelper.createLinear(LayoutHelper.MATCH_PARENT, LayoutHelper.WRAP_CONTENT, -8, 0, -8, 0));

		final TextView logsText = new TextView(context);
		logsText.setTextSize(TypedValue.COMPLEX_UNIT_SP, 14);
		logsText.setTextColor(Theme.getColor(Theme.key_dialogTextGray3));
		logsText.setText(LocaleController.getString(R.string.CallReportLogsExplain));
		logsText.setPadding(AndroidUtilities.dp(8), 0, AndroidUtilities.dp(8), 0);
		logsText.setOnClickListener(checkClickListener);
		alertView.addView(logsText);

        checkbox.setVisibility(View.GONE);
        logsText.setVisibility(View.GONE);
        if (!log.exists()) {
            includeLogs[0] = false;
        }

		final AlertDialog alert = new AlertDialog.Builder(context)
				.setTitle(LocaleController.getString(R.string.CallMessageReportProblem))
				.setView(alertView)
				.setPositiveButton(LocaleController.getString(R.string.Send), (dialog, which) -> {
					//SendMessagesHelper.getInstance(currentAccount).sendMessage(commentBox.getText().toString(), VOIP_SUPPORT_ID, null, null, true, null, null, null);
				})
				.setNegativeButton(LocaleController.getString(R.string.Cancel), null)
				.setOnDismissListener(dialog -> {
					if (onDismiss != null)
						onDismiss.run();
				})
				.create();
		if (BuildVars.LOGS_ENABLED && log.exists()) {
			alert.setNeutralButton("Send log", (dialog, which) -> {
				Intent intent = new Intent(context, LaunchActivity.class);
				intent.setAction(Intent.ACTION_SEND);
				intent.putExtra(Intent.EXTRA_STREAM, Uri.fromFile(log));
				context.startActivity(intent);
			});
		}
		alert.show();
		alert.getWindow().setSoftInputMode(WindowManager.LayoutParams.SOFT_INPUT_STATE_ALWAYS_HIDDEN);

		final View btn = alert.getButton(DialogInterface.BUTTON_POSITIVE);
		btn.setEnabled(false);
		bar.setOnRatingChangeListener(rating -> {
			btn.setEnabled(rating > 0);
			/*commentBox.setHint(rating<4 ? LocaleController.getString(R.string.CallReportHint) : LocaleController.getString(R.string.VoipFeedbackCommentHint));
			commentBox.setVisibility(rating < 5 && rating > 0 ? View.VISIBLE : View.GONE);
			if (commentBox.getVisibility() == View.GONE) {
				((InputMethodManager) context.getSystemService(Context.INPUT_METHOD_SERVICE)).hideSoftInputFromWindow(commentBox.getWindowToken(), 0);
			}
			*/
			((TextView) btn).setText((rating < 4 ? LocaleController.getString(R.string.Next) : LocaleController.getString(R.string.Send)).toUpperCase());
		});
		btn.setOnClickListener(v -> {
			int rating = bar.getRating();
			if (rating >= 4 || page[0] == 1) {
				final int currentAccount = UserConfig.selectedAccount;
				final TLRPC.TL_phone_setCallRating req = new TLRPC.TL_phone_setCallRating();
				req.rating = bar.getRating();
				ArrayList<String> problemTags = new ArrayList<>();
				for (int i = 0; i < problemsWrap.getChildCount(); i++) {
					CheckBoxCell check = (CheckBoxCell) problemsWrap.getChildAt(i);
					if (check.isChecked())
						problemTags.add("#" + check.getTag());
				}

				if (req.rating < 5) {
					req.comment = commentBox.getText().toString();
				} else {
					req.comment = "";
				}
				if (!problemTags.isEmpty() && !includeLogs[0]) {
					req.comment += " " + TextUtils.join(" ", problemTags);
				}
				req.peer = new TLRPC.TL_inputPhoneCall();
				req.peer.access_hash = accessHash;
				req.peer.id = callID;
				req.user_initiative = userInitiative;
				ConnectionsManager.getInstance(account).sendRequest(req, (response, error) -> {
					if (response instanceof TLRPC.TL_updates) {
						TLRPC.TL_updates updates = (TLRPC.TL_updates) response;
						MessagesController.getInstance(currentAccount).processUpdates(updates, false);
					}
					if (includeLogs[0] && log.exists() && req.rating < 4) {
						AccountInstance accountInstance = AccountInstance.getInstance(UserConfig.selectedAccount);
						SendMessagesHelper.prepareSendingDocument(accountInstance, log.getAbsolutePath(), log.getAbsolutePath(), null, TextUtils.join(" ", problemTags), "text/plain", VOIP_SUPPORT_ID, null, null, null, null, null, true, 0, null, null, 0, false);
						Toast.makeText(context, LocaleController.getString(R.string.CallReportSent), Toast.LENGTH_LONG).show();
					}
				});
				alert.dismiss();
			} else {
				page[0] = 1;
				bar.setVisibility(View.GONE);
				//text.setText(LocaleController.getString(R.string.CallReportHint));
				text.setVisibility(View.GONE);
				alert.setTitle(LocaleController.getString(R.string.CallReportHint));
				commentBox.setVisibility(View.VISIBLE);
				if (log.exists()) {
					checkbox.setVisibility(View.VISIBLE);
					logsText.setVisibility(View.VISIBLE);
				}
				problemsWrap.setVisibility(View.VISIBLE);
				((TextView) btn).setText(LocaleController.getString(R.string.Send).toUpperCase());
			}
		});
	}

    private static File getLogFile(long callID) {
        if (BuildVars.DEBUG_VERSION) {
            File debugLogsDir = new File(ApplicationLoader.applicationContext.getExternalFilesDir(null), "logs");
            String[] logs = debugLogsDir.list();
            if (logs != null) {
                for (String log : logs) {
                    if (log.endsWith("voip" + callID + ".txt")) {
                        return new File(debugLogsDir, log);
                    }
                }
            }
        }
        return new File(getLogsDir(), callID + ".log");
    }

    public static void showCallDebugSettings(final Context context) {
        final SharedPreferences preferences = MessagesController.getGlobalMainSettings();
        LinearLayout ll = new LinearLayout(context);
        ll.setOrientation(LinearLayout.VERTICAL);

        TextView warning = new TextView(context);
        warning.setTextSize(TypedValue.COMPLEX_UNIT_DIP, 15);
        warning.setText("Please only change these settings if you know exactly what they do.");
        warning.setTextColor(Theme.getColor(Theme.key_dialogTextBlack));
        ll.addView(warning, LayoutHelper.createLinear(LayoutHelper.MATCH_PARENT, LayoutHelper.WRAP_CONTENT, 16, 8, 16, 8));

        final TextCheckCell tcpCell = new TextCheckCell(context);
        tcpCell.setTextAndCheck("Force TCP", preferences.getBoolean("dbg_force_tcp_in_calls", false), false);
        tcpCell.setOnClickListener(v -> {
            boolean force = preferences.getBoolean("dbg_force_tcp_in_calls", false);
            SharedPreferences.Editor editor = preferences.edit();
            editor.putBoolean("dbg_force_tcp_in_calls", !force);
            editor.commit();
            tcpCell.setChecked(!force);
        });
        ll.addView(tcpCell);

        if (BuildVars.DEBUG_VERSION && BuildVars.LOGS_ENABLED) {
            final TextCheckCell dumpCell = new TextCheckCell(context);
            dumpCell.setTextAndCheck("Dump detailed stats", preferences.getBoolean("dbg_dump_call_stats", false), false);
            dumpCell.setOnClickListener(v -> {
                boolean force = preferences.getBoolean("dbg_dump_call_stats", false);
                SharedPreferences.Editor editor = preferences.edit();
                editor.putBoolean("dbg_dump_call_stats", !force);
                editor.commit();
                dumpCell.setChecked(!force);
            });
            ll.addView(dumpCell);
        }

        if (Build.VERSION.SDK_INT >= Build.VERSION_CODES.O) {
            final TextCheckCell connectionServiceCell = new TextCheckCell(context);
            connectionServiceCell.setTextAndCheck("Enable ConnectionService", preferences.getBoolean("dbg_force_connection_service", false), false);
            connectionServiceCell.setOnClickListener(v -> {
                boolean force = preferences.getBoolean("dbg_force_connection_service", false);
                SharedPreferences.Editor editor = preferences.edit();
                editor.putBoolean("dbg_force_connection_service", !force);
                editor.commit();
                connectionServiceCell.setChecked(!force);
            });
            ll.addView(connectionServiceCell);
        }

		new AlertDialog.Builder(context)
				.setTitle(LocaleController.getString(R.string.DebugMenuCallSettings))
				.setView(ll)
				.show();
	}

    public static int getDataSavingDefault() {
        boolean low = DownloadController.getInstance(0).lowPreset.lessCallData,
                medium = DownloadController.getInstance(0).mediumPreset.lessCallData,
                high = DownloadController.getInstance(0).highPreset.lessCallData;
        if (!low && !medium && !high) {
            return Instance.DATA_SAVING_NEVER;
        } else if (low && !medium && !high) {
            return Instance.DATA_SAVING_ROAMING;
        } else if (low && medium && !high) {
            return Instance.DATA_SAVING_MOBILE;
        } else if (low && medium && high) {
            return Instance.DATA_SAVING_ALWAYS;
        }
        if (BuildVars.LOGS_ENABLED)
            FileLog.w("Invalid call data saving preset configuration: " + low + "/" + medium + "/" + high);
        return Instance.DATA_SAVING_NEVER;
    }


    public static String getLogFilePath(String name) {
        final Calendar c = Calendar.getInstance();
        final File externalFilesDir = ApplicationLoader.applicationContext.getExternalFilesDir(null);
        return new File(externalFilesDir, String.format(Locale.US, "logs/%02d_%02d_%04d_%02d_%02d_%02d_%s.txt",
                c.get(Calendar.DATE), c.get(Calendar.MONTH) + 1, c.get(Calendar.YEAR), c.get(Calendar.HOUR_OF_DAY),
                c.get(Calendar.MINUTE), c.get(Calendar.SECOND), name)).getAbsolutePath();
    }

    public static String getLogFilePath(long callId, boolean stats) {
        final File logsDir = getLogsDir();
        if (!BuildVars.DEBUG_VERSION) {
            final File[] _logs = logsDir.listFiles();
            if (_logs != null) {
                final ArrayList<File> logs = new ArrayList<>(Arrays.asList(_logs));
                while (logs.size() > 20) {
                    File oldest = logs.get(0);
                    for (File file : logs) {
                        if (file.getName().endsWith(".log") && file.lastModified() < oldest.lastModified()) {
                            oldest = file;
                        }
                    }
                    oldest.delete();
                    logs.remove(oldest);
                }
            }
        }
        if (stats) {
			return new File(logsDir, callId + "_stats.log").getAbsolutePath();
    }else {
			return new File(logsDir, callId + ".log").getAbsolutePath();
		}
	}

    public static void showGroupCallAlert(BaseFragment fragment, TLRPC.Chat currentChat, TLRPC.InputPeer peer, boolean recreate, AccountInstance accountInstance) {
        if (fragment == null || fragment.getParentActivity() == null) {
            return;
        }
		JoinCallAlert.checkFewUsers(fragment.getParentActivity(), -currentChat.id, accountInstance, param -> startCall(currentChat, peer, null, true, fragment.getParentActivity(), fragment, accountInstance));
    }
}<|MERGE_RESOLUTION|>--- conflicted
+++ resolved
@@ -140,46 +140,6 @@
         startCall(chat, peer, hash, createCall, null, activity, fragment, accountInstance);
 	}
 
-<<<<<<< HEAD
-	public static void startCall(TLRPC.Chat chat, TLRPC.InputPeer peer, String hash, boolean createCall, Boolean checkJoiner, Activity activity, BaseFragment fragment, AccountInstance accountInstance) {if (activity == null) {
-            return;
-        }
-        if (ConnectionsManager.getInstance(UserConfig.selectedAccount).getConnectionState() != ConnectionsManager.ConnectionStateConnected) {
-            boolean isAirplaneMode = Settings.System.getInt(activity.getContentResolver(), Settings.System.AIRPLANE_MODE_ON, 0) != 0;
-            AlertDialog.Builder bldr = new AlertDialog.Builder(activity)
-                    .setTitle(isAirplaneMode ? LocaleController.getString(R.string.VoipOfflineAirplaneTitle) : LocaleController.getString(R.string.VoipOfflineTitle))
-                    .setMessage(isAirplaneMode ? LocaleController.getString(R.string.VoipGroupOfflineAirplane) : LocaleController.getString(R.string.VoipGroupOffline))
-                    .setPositiveButton(LocaleController.getString(R.string.OK), null);
-            if (isAirplaneMode) {
-                final Intent settingsIntent = new Intent(Settings.ACTION_AIRPLANE_MODE_SETTINGS);
-                if (settingsIntent.resolveActivity(activity.getPackageManager()) != null) {
-                    bldr.setNeutralButton(LocaleController.getString(R.string.VoipOfflineOpenSettings), (dialog, which) -> activity.startActivity(settingsIntent));
-                }
-            }
-            try {
-                bldr.show();
-            } catch (Exception e) {
-                FileLog.e(e);
-            }
-            return;
-        }
-
-        if (Build.VERSION.SDK_INT >= 23) {
-            ArrayList<String> permissions = new ArrayList<>();
-            ChatObject.Call call = accountInstance.getMessagesController().getGroupCall(chat.id, false);
-			if (activity.checkSelfPermission(Manifest.permission.RECORD_AUDIO) != PackageManager.PERMISSION_GRANTED && !(call != null && call.call.rtmp_stream)) {
-                permissions.add(Manifest.permission.RECORD_AUDIO);
-            }
-            if (permissions.isEmpty()) {
-                initiateCall(null, chat, hash, false, false, createCall, checkJoiner, activity, fragment, accountInstance);
-            } else {
-                activity.requestPermissions(permissions.toArray(new String[0]), 103);
-            }
-        } else {
-            initiateCall(null, chat, hash, false, false, createCall, checkJoiner, activity, fragment, accountInstance);
-        }
-    }
-=======
 	public static void startCall(TLRPC.Chat chat, TLRPC.InputPeer peer, String hash, boolean createCall, Boolean checkJoiner, Activity activity, BaseFragment fragment, AccountInstance accountInstance) {
 		if (activity == null) {
 			return;
@@ -206,42 +166,6 @@
 
 		initiateCall(null, chat, hash, false, false, createCall, checkJoiner, activity, fragment, accountInstance);
 	}
-
-	private static void initiateCall(TLRPC.User user, TLRPC.Chat chat, String hash, boolean videoCall, boolean canVideoCall, boolean createCall, Boolean checkJoiner, final Activity activity, BaseFragment fragment, AccountInstance accountInstance) {
-		if (activity == null || user == null && chat == null) {
-			return;
-		}
-		VoIPService voIPService = VoIPService.getSharedInstance();
-		if (voIPService != null) {
-			long newId = user != null ? user.id : -chat.id;
-			long callerId = VoIPService.getSharedInstance().getCallerId();
-			if (callerId != newId || voIPService.getAccount() != accountInstance.getCurrentAccount()) {
-				String newName;
-				String oldName;
-				int key2;
-				if (callerId > 0) {
-					TLRPC.User callUser = voIPService.getUser();
-					oldName = ContactsController.formatName(callUser.first_name, callUser.last_name);
-					if (newId > 0) {
-						key2 = R.string.VoipOngoingAlert;
-					} else {
-						key2 = R.string.VoipOngoingAlert2;
-					}
-				} else {
-					TLRPC.Chat callChat = voIPService.getChat();
-					oldName = callChat.title;
-					if (newId > 0) {
-						key2 = R.string.VoipOngoingChatAlert2;
-					} else {
-						key2 = R.string.VoipOngoingChatAlert;
-					}
-				}
-				if (user != null) {
-					newName = ContactsController.formatName(user.first_name, user.last_name);
-				} else {
-					newName = chat.title;
-				}
->>>>>>> 9b78d437
 
     private static void initiateCall(TLRPC.User user, TLRPC.Chat chat, String hash, boolean videoCall, boolean canVideoCall, boolean createCall, Boolean checkJoiner, final Activity activity, BaseFragment fragment, AccountInstance accountInstance) {
         if (activity == null || user == null && chat == null) {
@@ -313,87 +237,6 @@
         }
     }
 
-<<<<<<< HEAD
-    private static void doInitiateCall(TLRPC.User user, TLRPC.Chat chat, String hash, TLRPC.InputPeer peer, boolean hasFewPeers, boolean videoCall, boolean canVideoCall, boolean createCall, Activity activity, BaseFragment fragment, AccountInstance accountInstance, boolean checkJoiner, boolean checkAnonymous) {
-        if (activity == null || user == null && chat == null) {
-            return;
-        }
-        if (SystemClock.elapsedRealtime() - lastCallTime < (chat != null ? 200 : 2000)) {
-            return;
-        }
-        if (checkJoiner && chat != null && !createCall) {
-            TLRPC.ChatFull chatFull = accountInstance.getMessagesController().getChatFull(chat.id);
-            if (chatFull != null && chatFull.groupcall_default_join_as != null) {
-                long did = MessageObject.getPeerId(chatFull.groupcall_default_join_as);
-                TLRPC.InputPeer inputPeer = accountInstance.getMessagesController().getInputPeer(did);
-                JoinCallAlert.checkFewUsers(activity, -chat.id, accountInstance, param -> {
-                    if (!param && hash != null) {
-                        JoinCallByUrlAlert alert = new JoinCallByUrlAlert(activity, chat) {
-                            @Override
-                            protected void onJoin() {
-                                doInitiateCall(user, chat, hash, inputPeer, true, videoCall, canVideoCall, false, activity, fragment, accountInstance, false, false);
-                            }
-                        };
-                        if (fragment != null) {
-                            fragment.showDialog(alert);
-                        }
-                    } else {
-                        doInitiateCall(user, chat, hash, inputPeer, !param, videoCall, canVideoCall, false, activity, fragment, accountInstance, false, false);
-                    }
-                });
-                return;
-            }
-        }
-        if (checkJoiner && chat != null) {
-			JoinCallAlert.open(activity, -chat.id, accountInstance, fragment, createCall ? JoinCallAlert.TYPE_CREATE : JoinCallAlert.TYPE_JOIN, null, (selectedPeer, hasFew, schedule) -> {
-				if (createCall && schedule) {
-					GroupCallActivity.create((LaunchActivity) activity, accountInstance, chat, selectedPeer, hasFew, hash);
-				} else if (!hasFew && hash != null) {
-                    JoinCallByUrlAlert alert = new JoinCallByUrlAlert(activity, chat) {
-                        @Override
-                        protected void onJoin() {
-                            doInitiateCall(user, chat, hash, selectedPeer, false, videoCall, canVideoCall, createCall, activity, fragment, accountInstance, false, true);
-                        }
-                    };
-                    if (fragment != null) {
-                        fragment.showDialog(alert);
-                    }
-                } else {
-                    doInitiateCall(user, chat, hash, selectedPeer, hasFew, videoCall, canVideoCall, createCall, activity, fragment, accountInstance, false, true);
-                }
-            });
-            return;
-        }
-        if (checkAnonymous && !hasFewPeers && peer instanceof TLRPC.TL_inputPeerUser && ChatObject.shouldSendAnonymously(chat) && (!ChatObject.isChannel(chat) || chat.megagroup)) {
-            new AlertDialog.Builder(activity)
-                    .setTitle(ChatObject.isChannelOrGiga(chat) ? LocaleController.getString(R.string.VoipChannelVoiceChat) : LocaleController.getString(R.string.VoipGroupVoiceChat))
-                    .setMessage(ChatObject.isChannelOrGiga(chat) ? LocaleController.getString(R.string.VoipChannelJoinAnonymouseAlert) : LocaleController.getString(R.string.VoipGroupJoinAnonymouseAlert))
-                    .setPositiveButton(LocaleController.getString(R.string.VoipChatJoin), (dialog, which) -> doInitiateCall(user, chat, hash, peer, false, videoCall, canVideoCall, createCall, activity, fragment, accountInstance, false, false))
-                    .setNegativeButton(LocaleController.getString(R.string.Cancel), null)
-                    .show();
-            return;
-        }
-        if (chat != null && peer != null) {
-            TLRPC.ChatFull chatFull = accountInstance.getMessagesController().getChatFull(chat.id);
-            if (chatFull != null) {
-                if (peer instanceof TLRPC.TL_inputPeerUser) {
-                    chatFull.groupcall_default_join_as = new TLRPC.TL_peerUser();
-                    chatFull.groupcall_default_join_as.user_id = peer.user_id;
-                } else if (peer instanceof TLRPC.TL_inputPeerChat) {
-                    chatFull.groupcall_default_join_as = new TLRPC.TL_peerChat();
-                    chatFull.groupcall_default_join_as.chat_id = peer.chat_id;
-                } else if (peer instanceof TLRPC.TL_inputPeerChannel) {
-                    chatFull.groupcall_default_join_as = new TLRPC.TL_peerChannel();
-                    chatFull.groupcall_default_join_as.channel_id = peer.channel_id;
-                }
-                if (chatFull instanceof TLRPC.TL_chatFull) {
-                    chatFull.flags |= 32768;
-                } else {
-                    chatFull.flags |= 67108864;
-                }
-            }
-        }
-=======
 	private static void doInitiateCall(TLRPC.User user, TLRPC.Chat chat, String hash, TLRPC.InputPeer peer, boolean hasFewPeers, boolean videoCall, boolean canVideoCall, boolean createCall, Activity activity, BaseFragment fragment, AccountInstance accountInstance, boolean checkJoiner, boolean checkAnonymous) {
 		doInitiateCall(user, chat, hash, peer, hasFewPeers, videoCall, canVideoCall, createCall, activity, fragment, accountInstance,checkJoiner, checkAnonymous, false);
 	}
@@ -477,7 +320,6 @@
 				}
 			}
 		}
->>>>>>> 9b78d437
 		if (chat != null && !createCall) {
 			ChatObject.Call call = accountInstance.getMessagesController().getGroupCall(chat.id, false);
 			if (call != null && call.isScheduled()) {
@@ -486,35 +328,6 @@
 			}
 		}
 
-<<<<<<< HEAD
-        lastCallTime = SystemClock.elapsedRealtime();
-        Intent intent = new Intent(activity, VoIPService.class);
-        if (user != null) {
-            intent.putExtra("user_id", user.id);
-        } else {
-            intent.putExtra("chat_id", chat.id);
-            intent.putExtra("createGroupCall", createCall);
-            intent.putExtra("hasFewPeers", hasFewPeers);
-            intent.putExtra("hash", hash);
-            if (peer != null) {
-                intent.putExtra("peerChannelId", peer.channel_id);
-                intent.putExtra("peerChatId", peer.chat_id);
-                intent.putExtra("peerUserId", peer.user_id);
-                intent.putExtra("peerAccessHash", peer.access_hash);
-            }
-        }
-        intent.putExtra("is_outgoing", true);
-        intent.putExtra("start_incall_activity", true);
-        intent.putExtra("video_call", Build.VERSION.SDK_INT >= 18 && videoCall);
-        intent.putExtra("can_video_call", Build.VERSION.SDK_INT >= 18 && canVideoCall);
-        intent.putExtra("account", UserConfig.selectedAccount);
-        try {
-            activity.startService(intent);
-        } catch (Throwable e) {
-            FileLog.e(e);
-        }
-    }
-=======
 		lastCallTime = SystemClock.elapsedRealtime();
 		Intent intent = new Intent(activity, VoIPService.class);
 		if (user != null) {
@@ -543,7 +356,6 @@
 			FileLog.e(e);
 		}
 	}
->>>>>>> 9b78d437
 
     @TargetApi(Build.VERSION_CODES.M)
     public static void permissionDenied(final Activity activity, final Runnable onFinish, int code) {
