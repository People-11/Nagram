package org.telegram.ui.Components.voip;

import android.Manifest;
import android.annotation.TargetApi;
import android.app.Activity;
import android.content.Context;
import android.content.DialogInterface;
import android.content.Intent;
import android.content.SharedPreferences;
import android.content.pm.PackageManager;
import android.net.Uri;
import android.os.Build;
import android.os.SystemClock;
import android.provider.Settings;
import android.text.InputType;
import android.text.TextUtils;
import android.util.TypedValue;
import android.view.Gravity;
import android.view.View;
import android.view.WindowManager;
import android.widget.LinearLayout;
import android.widget.TextView;
import android.widget.Toast;

import org.telegram.messenger.AccountInstance;
import org.telegram.messenger.AndroidUtilities;
import org.telegram.messenger.ApplicationLoader;
import org.telegram.messenger.BuildVars;
import org.telegram.messenger.ChatObject;
import org.telegram.messenger.ContactsController;
import org.telegram.messenger.DownloadController;
import org.telegram.messenger.FileLog;
import org.telegram.messenger.LocaleController;
import org.telegram.messenger.MessageObject;
import org.telegram.messenger.MessagesController;
import org.telegram.messenger.R;
import org.telegram.messenger.SendMessagesHelper;
import org.telegram.messenger.UserConfig;
import org.telegram.messenger.voip.Instance;
import org.telegram.messenger.voip.VoIPService;
import org.telegram.tgnet.ConnectionsManager;
import org.telegram.tgnet.TLRPC;
import org.telegram.ui.ActionBar.AlertDialog;
import org.telegram.ui.ActionBar.BaseFragment;
import org.telegram.ui.ActionBar.Theme;
import org.telegram.ui.Cells.CheckBoxCell;
import org.telegram.ui.Cells.TextCheckCell;
import org.telegram.ui.Components.AlertsCreator;
import org.telegram.ui.Components.BetterRatingView;
import org.telegram.ui.Components.EditTextBoldCursor;
import org.telegram.ui.Components.JoinCallAlert;
import org.telegram.ui.Components.JoinCallByUrlAlert;
import org.telegram.ui.Components.LayoutHelper;
import org.telegram.ui.GroupCallActivity;
import org.telegram.ui.LaunchActivity;

import java.io.File;
import java.util.ArrayList;
import java.util.Arrays;
import java.util.Calendar;
import java.util.Collections;
import java.util.Locale;
import java.util.Set;

import tw.nekomimi.nekogram.NekoConfig;

public class VoIPHelper {

    public static long lastCallTime = 0;

    private static final int VOIP_SUPPORT_ID = 4244000;

    public static void startCall(TLRPC.User user, boolean videoCall, boolean canVideoCall, final Activity activity, TLRPC.UserFull userFull, AccountInstance accountInstance) {
        startCall(user, videoCall, canVideoCall, activity, userFull, accountInstance, false);
    }

    public static void startCall(TLRPC.User user, boolean videoCall, boolean canVideoCall, final Activity activity, TLRPC.UserFull userFull, AccountInstance accountInstance, boolean confirmed) {
        if (userFull != null && userFull.phone_calls_private) {
            new AlertDialog.Builder(activity)
                    .setTitle(LocaleController.getString("VoipFailed", R.string.VoipFailed))
                    .setMessage(AndroidUtilities.replaceTags(LocaleController.formatString("CallNotAvailable", R.string.CallNotAvailable,
                            ContactsController.formatName(user.first_name, user.last_name))))
                    .setPositiveButton(LocaleController.getString("OK", R.string.OK), null)
                    .show();
            return;
        }
        if (ConnectionsManager.getInstance(UserConfig.selectedAccount).getConnectionState() != ConnectionsManager.ConnectionStateConnected) {
            boolean isAirplaneMode = Settings.System.getInt(activity.getContentResolver(), Settings.System.AIRPLANE_MODE_ON, 0) != 0;
            AlertDialog.Builder bldr = new AlertDialog.Builder(activity)
                    .setTitle(isAirplaneMode ? LocaleController.getString("VoipOfflineAirplaneTitle", R.string.VoipOfflineAirplaneTitle) : LocaleController.getString("VoipOfflineTitle", R.string.VoipOfflineTitle))
                    .setMessage(isAirplaneMode ? LocaleController.getString("VoipOfflineAirplane", R.string.VoipOfflineAirplane) : LocaleController.getString("VoipOffline", R.string.VoipOffline))
                    .setPositiveButton(LocaleController.getString("OK", R.string.OK), null);
            if (isAirplaneMode) {
                final Intent settingsIntent = new Intent(Settings.ACTION_AIRPLANE_MODE_SETTINGS);
                if (settingsIntent.resolveActivity(activity.getPackageManager()) != null) {
                    bldr.setNeutralButton(LocaleController.getString("VoipOfflineOpenSettings", R.string.VoipOfflineOpenSettings), (dialog, which) -> activity.startActivity(settingsIntent));
                }
            }
            try {
                bldr.show();
            } catch (Exception e) {
                FileLog.e(e);
            }
            return;
        }

        if (!confirmed && NekoConfig.askBeforeCall.Bool()) {
            new AlertDialog.Builder(activity)
                    .setTitle(LocaleController.getString("ConfirmCall", R.string.ConfirmCall))
                    .setMessage(AndroidUtilities.replaceTags(LocaleController.formatString("CallTo", R.string.CallTo,
                            ContactsController.formatName(user.first_name, user.last_name))))
                    .setPositiveButton(LocaleController.getString("OK", R.string.OK), (dialog, which) -> startCall(user, videoCall, canVideoCall, activity, userFull, accountInstance, true))
                    .setNegativeButton(LocaleController.getString("Cancel", R.string.Cancel), null)
                    .show();
            return;
        }

        if (Build.VERSION.SDK_INT >= 23) {
            int code;
            ArrayList<String> permissions = new ArrayList<>();
            if (activity.checkSelfPermission(Manifest.permission.RECORD_AUDIO) != PackageManager.PERMISSION_GRANTED) {
                permissions.add(Manifest.permission.RECORD_AUDIO);
            }
            if (videoCall && activity.checkSelfPermission(Manifest.permission.CAMERA) != PackageManager.PERMISSION_GRANTED) {
                permissions.add(Manifest.permission.CAMERA);
            }
            if (permissions.isEmpty()) {
                initiateCall(user, null, null, videoCall, canVideoCall, false, null, activity, null, accountInstance);
            } else {
                activity.requestPermissions(permissions.toArray(new String[0]), videoCall ? 102 : 101);
            }
        } else {
            initiateCall(user, null, null, videoCall, canVideoCall, false, null, activity, null, accountInstance);
        }
    }

    public static void startCall(TLRPC.Chat chat, TLRPC.InputPeer peer, String hash, boolean createCall, Activity activity, BaseFragment fragment, AccountInstance accountInstance) {
        startCall(chat, peer, hash, createCall, null, activity, fragment, accountInstance);
	}

<<<<<<< HEAD
	public static void startCall(TLRPC.Chat chat, TLRPC.InputPeer peer, String hash, boolean createCall, Boolean checkJoiner, Activity activity, BaseFragment fragment, AccountInstance accountInstance) {if (activity == null) {
            return;
        }
        if (ConnectionsManager.getInstance(UserConfig.selectedAccount).getConnectionState() != ConnectionsManager.ConnectionStateConnected) {
            boolean isAirplaneMode = Settings.System.getInt(activity.getContentResolver(), Settings.System.AIRPLANE_MODE_ON, 0) != 0;
            AlertDialog.Builder bldr = new AlertDialog.Builder(activity)
                    .setTitle(isAirplaneMode ? LocaleController.getString("VoipOfflineAirplaneTitle", R.string.VoipOfflineAirplaneTitle) : LocaleController.getString("VoipOfflineTitle", R.string.VoipOfflineTitle))
                    .setMessage(isAirplaneMode ? LocaleController.getString("VoipGroupOfflineAirplane", R.string.VoipGroupOfflineAirplane) : LocaleController.getString("VoipGroupOffline", R.string.VoipGroupOffline))
                    .setPositiveButton(LocaleController.getString("OK", R.string.OK), null);
            if (isAirplaneMode) {
                final Intent settingsIntent = new Intent(Settings.ACTION_AIRPLANE_MODE_SETTINGS);
                if (settingsIntent.resolveActivity(activity.getPackageManager()) != null) {
                    bldr.setNeutralButton(LocaleController.getString("VoipOfflineOpenSettings", R.string.VoipOfflineOpenSettings), (dialog, which) -> activity.startActivity(settingsIntent));
                }
            }
            try {
                bldr.show();
            } catch (Exception e) {
                FileLog.e(e);
            }
            return;
        }

        if (Build.VERSION.SDK_INT >= 23) {
            ArrayList<String> permissions = new ArrayList<>();
            if (activity.checkSelfPermission(Manifest.permission.RECORD_AUDIO) != PackageManager.PERMISSION_GRANTED) {
                permissions.add(Manifest.permission.RECORD_AUDIO);
            }
            if (permissions.isEmpty()) {
                initiateCall(null, chat, hash, false, false, createCall, checkJoiner, activity, fragment, accountInstance);
            } else {
                activity.requestPermissions(permissions.toArray(new String[0]), 103);
            }
        } else {
            initiateCall(null, chat, hash, false, false, createCall, checkJoiner, activity, fragment, accountInstance);
        }
    }
=======
	public static void startCall(TLRPC.Chat chat, TLRPC.InputPeer peer, String hash, boolean createCall, Boolean checkJoiner, Activity activity, BaseFragment fragment, AccountInstance accountInstance) {
		if (activity == null) {
			return;
		}
		if (ConnectionsManager.getInstance(UserConfig.selectedAccount).getConnectionState() != ConnectionsManager.ConnectionStateConnected) {
			boolean isAirplaneMode = Settings.System.getInt(activity.getContentResolver(), Settings.System.AIRPLANE_MODE_ON, 0) != 0;
			AlertDialog.Builder bldr = new AlertDialog.Builder(activity)
					.setTitle(isAirplaneMode ? LocaleController.getString("VoipOfflineAirplaneTitle", R.string.VoipOfflineAirplaneTitle) : LocaleController.getString("VoipOfflineTitle", R.string.VoipOfflineTitle))
					.setMessage(isAirplaneMode ? LocaleController.getString("VoipGroupOfflineAirplane", R.string.VoipGroupOfflineAirplane) : LocaleController.getString("VoipGroupOffline", R.string.VoipGroupOffline))
					.setPositiveButton(LocaleController.getString("OK", R.string.OK), null);
			if (isAirplaneMode) {
				final Intent settingsIntent = new Intent(Settings.ACTION_AIRPLANE_MODE_SETTINGS);
				if (settingsIntent.resolveActivity(activity.getPackageManager()) != null) {
					bldr.setNeutralButton(LocaleController.getString("VoipOfflineOpenSettings", R.string.VoipOfflineOpenSettings), (dialog, which) -> activity.startActivity(settingsIntent));
				}
			}
			try {
				bldr.show();
			} catch (Exception e) {
				FileLog.e(e);
			}
			return;
		}

		if (Build.VERSION.SDK_INT >= 23) {
			ArrayList<String> permissions = new ArrayList<>();
			ChatObject.Call call = accountInstance.getMessagesController().getGroupCall(chat.id, false);
			if (activity.checkSelfPermission(Manifest.permission.RECORD_AUDIO) != PackageManager.PERMISSION_GRANTED && !(call != null && call.call.rtmp_stream)) {
				permissions.add(Manifest.permission.RECORD_AUDIO);
			}
			if (permissions.isEmpty()) {
				initiateCall(null, chat, hash, false, false, createCall, checkJoiner, activity, fragment, accountInstance);
			} else {
				activity.requestPermissions(permissions.toArray(new String[0]), 103);
			}
		} else {
			initiateCall(null, chat, hash, false, false, createCall, checkJoiner, activity, fragment, accountInstance);
		}
	}
>>>>>>> 0abe4541

    private static void initiateCall(TLRPC.User user, TLRPC.Chat chat, String hash, boolean videoCall, boolean canVideoCall, boolean createCall, Boolean checkJoiner, final Activity activity, BaseFragment fragment, AccountInstance accountInstance) {
        if (activity == null || user == null && chat == null) {
            return;
        }
        VoIPService voIPService = VoIPService.getSharedInstance();
        if (voIPService != null) {
            long newId = user != null ? user.id : -chat.id;
            long callerId = VoIPService.getSharedInstance().getCallerId();
            if (callerId != newId || voIPService.getAccount() != accountInstance.getCurrentAccount()) {
                String newName;
                String oldName;
                String key1;
                int key2;
                if (callerId > 0) {
                    TLRPC.User callUser = voIPService.getUser();
                    oldName = ContactsController.formatName(callUser.first_name, callUser.last_name);
                    if (newId > 0) {
                        key1 = "VoipOngoingAlert";
                        key2 = R.string.VoipOngoingAlert;
                    } else {
                        key1 = "VoipOngoingAlert2";
                        key2 = R.string.VoipOngoingAlert2;
                    }
                } else {
                    TLRPC.Chat callChat = voIPService.getChat();
                    oldName = callChat.title;
                    if (newId > 0) {
                        key1 = "VoipOngoingChatAlert2";
                        key2 = R.string.VoipOngoingChatAlert2;
                    } else {
                        key1 = "VoipOngoingChatAlert";
                        key2 = R.string.VoipOngoingChatAlert;
                    }
                }
                if (user != null) {
                    newName = ContactsController.formatName(user.first_name, user.last_name);
                } else {
                    newName = chat.title;
                }

                new AlertDialog.Builder(activity)
                        .setTitle(callerId < 0 ? LocaleController.getString("VoipOngoingChatAlertTitle", R.string.VoipOngoingChatAlertTitle) : LocaleController.getString("VoipOngoingAlertTitle", R.string.VoipOngoingAlertTitle))
                        .setMessage(AndroidUtilities.replaceTags(LocaleController.formatString(key1, key2, oldName, newName)))
                        .setPositiveButton(LocaleController.getString("OK", R.string.OK), (dialog, which) -> {
                            if (VoIPService.getSharedInstance() != null) {
                                VoIPService.getSharedInstance().hangUp(() -> {
                                    lastCallTime = 0;
                                    doInitiateCall(user, chat, hash, null, false, videoCall, canVideoCall, createCall, activity, fragment, accountInstance, true, true);
                                });
                            } else {
                                doInitiateCall(user, chat, hash, null, false, videoCall, canVideoCall, createCall, activity, fragment, accountInstance, true, true);
                            }
                        })
                        .setNegativeButton(LocaleController.getString("Cancel", R.string.Cancel), null)
                        .show();
            } else {
                if (user != null || !(activity instanceof LaunchActivity)) {
                    activity.startActivity(new Intent(activity, LaunchActivity.class).setAction(user != null ? "voip" : "voip_chat"));
                } else {
                    if (!TextUtils.isEmpty(hash)) {
                        voIPService.setGroupCallHash(hash);
                    }
					GroupCallActivity.create((LaunchActivity) activity, AccountInstance.getInstance(UserConfig.selectedAccount), null, null, false, null);
                }
            }
        } else if (VoIPService.callIShouldHavePutIntoIntent == null) {
            doInitiateCall(user, chat, hash, null, false, videoCall, canVideoCall, createCall, activity, fragment, accountInstance, checkJoiner != null ? checkJoiner : true, true);
        }
    }

    private static void doInitiateCall(TLRPC.User user, TLRPC.Chat chat, String hash, TLRPC.InputPeer peer, boolean hasFewPeers, boolean videoCall, boolean canVideoCall, boolean createCall, Activity activity, BaseFragment fragment, AccountInstance accountInstance, boolean checkJoiner, boolean checkAnonymous) {
        if (activity == null || user == null && chat == null) {
            return;
        }
        if (SystemClock.elapsedRealtime() - lastCallTime < (chat != null ? 200 : 2000)) {
            return;
        }
        if (checkJoiner && chat != null && !createCall) {
            TLRPC.ChatFull chatFull = accountInstance.getMessagesController().getChatFull(chat.id);
            if (chatFull != null && chatFull.groupcall_default_join_as != null) {
                long did = MessageObject.getPeerId(chatFull.groupcall_default_join_as);
                TLRPC.InputPeer inputPeer = accountInstance.getMessagesController().getInputPeer(did);
                JoinCallAlert.checkFewUsers(activity, -chat.id, accountInstance, param -> {
                    if (!param && hash != null) {
                        JoinCallByUrlAlert alert = new JoinCallByUrlAlert(activity, chat) {
                            @Override
                            protected void onJoin() {
                                doInitiateCall(user, chat, hash, inputPeer, true, videoCall, canVideoCall, false, activity, fragment, accountInstance, false, false);
                            }
                        };
                        if (fragment != null) {
                            fragment.showDialog(alert);
                        }
                    } else {
                        doInitiateCall(user, chat, hash, inputPeer, !param, videoCall, canVideoCall, false, activity, fragment, accountInstance, false, false);
                    }
                });
                return;
            }
        }
        if (checkJoiner && chat != null) {
			JoinCallAlert.open(activity, -chat.id, accountInstance, fragment, createCall ? JoinCallAlert.TYPE_CREATE : JoinCallAlert.TYPE_JOIN, null, (selectedPeer, hasFew, schedule) -> {
				if (createCall && schedule) {
					GroupCallActivity.create((LaunchActivity) activity, accountInstance, chat, selectedPeer, hasFew, hash);
				} else if (!hasFew && hash != null) {
                    JoinCallByUrlAlert alert = new JoinCallByUrlAlert(activity, chat) {
                        @Override
                        protected void onJoin() {
                            doInitiateCall(user, chat, hash, selectedPeer, false, videoCall, canVideoCall, createCall, activity, fragment, accountInstance, false, true);
                        }
                    };
                    if (fragment != null) {
                        fragment.showDialog(alert);
                    }
                } else {
                    doInitiateCall(user, chat, hash, selectedPeer, hasFew, videoCall, canVideoCall, createCall, activity, fragment, accountInstance, false, true);
                }
            });
            return;
        }
        if (checkAnonymous && !hasFewPeers && peer instanceof TLRPC.TL_inputPeerUser && ChatObject.shouldSendAnonymously(chat) && (!ChatObject.isChannel(chat) || chat.megagroup)) {
            new AlertDialog.Builder(activity)
                    .setTitle(ChatObject.isChannelOrGiga(chat) ? LocaleController.getString("VoipChannelVoiceChat", R.string.VoipChannelVoiceChat) : LocaleController.getString("VoipGroupVoiceChat", R.string.VoipGroupVoiceChat))
                    .setMessage(ChatObject.isChannelOrGiga(chat) ? LocaleController.getString("VoipChannelJoinAnonymouseAlert", R.string.VoipChannelJoinAnonymouseAlert) : LocaleController.getString("VoipGroupJoinAnonymouseAlert", R.string.VoipGroupJoinAnonymouseAlert))
                    .setPositiveButton(LocaleController.getString("VoipChatJoin", R.string.VoipChatJoin), (dialog, which) -> doInitiateCall(user, chat, hash, peer, false, videoCall, canVideoCall, createCall, activity, fragment, accountInstance, false, false))
                    .setNegativeButton(LocaleController.getString("Cancel", R.string.Cancel), null)
                    .show();
            return;
        }
        if (chat != null && peer != null) {
            TLRPC.ChatFull chatFull = accountInstance.getMessagesController().getChatFull(chat.id);
            if (chatFull != null) {
                if (peer instanceof TLRPC.TL_inputPeerUser) {
                    chatFull.groupcall_default_join_as = new TLRPC.TL_peerUser();
                    chatFull.groupcall_default_join_as.user_id = peer.user_id;
                } else if (peer instanceof TLRPC.TL_inputPeerChat) {
                    chatFull.groupcall_default_join_as = new TLRPC.TL_peerChat();
                    chatFull.groupcall_default_join_as.chat_id = peer.chat_id;
                } else if (peer instanceof TLRPC.TL_inputPeerChannel) {
                    chatFull.groupcall_default_join_as = new TLRPC.TL_peerChannel();
                    chatFull.groupcall_default_join_as.channel_id = peer.channel_id;
                }
                if (chatFull instanceof TLRPC.TL_chatFull) {
                    chatFull.flags |= 32768;
                } else {
                    chatFull.flags |= 67108864;
                }
            }
        }
		if (chat != null && !createCall) {
			ChatObject.Call call = accountInstance.getMessagesController().getGroupCall(chat.id, false);
			if (call != null && call.isScheduled()) {
				GroupCallActivity.create((LaunchActivity) activity, accountInstance, chat, peer, hasFewPeers, hash);
				return;
			}
		}

        lastCallTime = SystemClock.elapsedRealtime();
        Intent intent = new Intent(activity, VoIPService.class);
        if (user != null) {
            intent.putExtra("user_id", user.id);
        } else {
            intent.putExtra("chat_id", chat.id);
            intent.putExtra("createGroupCall", createCall);
            intent.putExtra("hasFewPeers", hasFewPeers);
            intent.putExtra("hash", hash);
            if (peer != null) {
                intent.putExtra("peerChannelId", peer.channel_id);
                intent.putExtra("peerChatId", peer.chat_id);
                intent.putExtra("peerUserId", peer.user_id);
                intent.putExtra("peerAccessHash", peer.access_hash);
            }
        }
        intent.putExtra("is_outgoing", true);
        intent.putExtra("start_incall_activity", true);
        intent.putExtra("video_call", Build.VERSION.SDK_INT >= 18 && videoCall);
        intent.putExtra("can_video_call", Build.VERSION.SDK_INT >= 18 && canVideoCall);
        intent.putExtra("account", UserConfig.selectedAccount);
        try {
            activity.startService(intent);
        } catch (Throwable e) {
            FileLog.e(e);
        }
    }

    @TargetApi(Build.VERSION_CODES.M)
    public static void permissionDenied(final Activity activity, final Runnable onFinish, int code) {
        boolean mergedRequest = code == 102;
		if (!activity.shouldShowRequestPermissionRationale(Manifest.permission.RECORD_AUDIO) || mergedRequest && !activity.shouldShowRequestPermissionRationale(Manifest.permission.CAMERA)) {
            AlertDialog.Builder dlg = new AlertDialog.Builder(activity)

                    .setMessage(AndroidUtilities.replaceTags(mergedRequest ? LocaleController.getString("VoipNeedMicCameraPermissionWithHint", R.string.VoipNeedMicCameraPermissionWithHint) : LocaleController.getString("VoipNeedMicPermissionWithHint", R.string.VoipNeedMicPermissionWithHint)))
                    .setPositiveButton(LocaleController.getString("Settings", R.string.Settings), (dialog, which) -> {
                        Intent intent = new Intent(Settings.ACTION_APPLICATION_DETAILS_SETTINGS);
                        Uri uri = Uri.fromParts("package", activity.getPackageName(), null);
                        intent.setData(uri);
                        activity.startActivity(intent);
                    })
                    .setNegativeButton(LocaleController.getString("ContactsPermissionAlertNotNow", R.string.ContactsPermissionAlertNotNow), null)
            .setOnDismissListener(dialog -> {
                if (onFinish != null)
                    onFinish.run();
            }).setTopAnimation(mergedRequest ? R.raw.permission_request_camera : R.raw.permission_request_microphone, AlertsCreator.PERMISSIONS_REQUEST_TOP_ICON_SIZE, false, Theme.getColor(Theme.key_dialogTopBackground));

			dlg.show();
        }
    }

    public static File getLogsDir() {
        File logsDir = new File(ApplicationLoader.applicationContext.getCacheDir(), "voip_logs");
        if (!logsDir.exists()) {
            logsDir.mkdirs();
        }
        return logsDir;
    }

    public static boolean canRateCall(TLRPC.TL_messageActionPhoneCall call) {
        if (!(call.reason instanceof TLRPC.TL_phoneCallDiscardReasonBusy) && !(call.reason instanceof TLRPC.TL_phoneCallDiscardReasonMissed)) {
            SharedPreferences prefs = MessagesController.getNotificationsSettings(UserConfig.selectedAccount); // always called from chat UI
            Set<String> hashes = prefs.getStringSet("calls_access_hashes", (Set<String>) Collections.EMPTY_SET);
            for (String hash : hashes) {
                String[] d = hash.split(" ");
                if (d.length < 2) {
                    continue;
                }
                if (d[0].equals(call.call_id + "")) {
                    return true;
                }
            }
        }
        return false;
    }

    public static void showRateAlert(Context context, TLRPC.TL_messageActionPhoneCall call) {
        SharedPreferences prefs = MessagesController.getNotificationsSettings(UserConfig.selectedAccount); // always called from chat UI
        Set<String> hashes = prefs.getStringSet("calls_access_hashes", (Set<String>) Collections.EMPTY_SET);
        for (String hash : hashes) {
            String[] d = hash.split(" ");
            if (d.length < 2)
                continue;
            if (d[0].equals(call.call_id + "")) {
                try {
                    long accessHash = Long.parseLong(d[1]);
                    showRateAlert(context, null, call.video, call.call_id, accessHash, UserConfig.selectedAccount, true);
                } catch (Exception ignore) {
                }
                return;
            }
        }
    }

    public static void showRateAlert(final Context context, final Runnable onDismiss, boolean isVideo, final long callID, final long accessHash, final int account, final boolean userInitiative) {
        final File log = getLogFile(callID);
        final int[] page = {0};
        LinearLayout alertView = new LinearLayout(context);
        alertView.setOrientation(LinearLayout.VERTICAL);

        int pad = AndroidUtilities.dp(16);
        alertView.setPadding(pad, pad, pad, 0);

        TextView text = new TextView(context);
        text.setTextSize(TypedValue.COMPLEX_UNIT_SP, 16);
        text.setTextColor(Theme.getColor(Theme.key_dialogTextBlack));
        text.setGravity(Gravity.CENTER);
        text.setText(LocaleController.getString("VoipRateCallAlert", R.string.VoipRateCallAlert));
        alertView.addView(text);

        final BetterRatingView bar = new BetterRatingView(context);
        alertView.addView(bar, LayoutHelper.createLinear(LayoutHelper.WRAP_CONTENT, LayoutHelper.WRAP_CONTENT, Gravity.CENTER_HORIZONTAL, 0, 16, 0, 0));

        final LinearLayout problemsWrap = new LinearLayout(context);
        problemsWrap.setOrientation(LinearLayout.VERTICAL);

        View.OnClickListener problemCheckboxClickListener = v -> {
            CheckBoxCell check = (CheckBoxCell) v;
            check.setChecked(!check.isChecked(), true);
        };

        final String[] problems = {isVideo ? "distorted_video" : null, isVideo ? "pixelated_video" : null, "echo", "noise", "interruptions", "distorted_speech", "silent_local", "silent_remote", "dropped"};
        for (int i = 0; i < problems.length; i++) {
            if (problems[i] == null) {
                continue;
            }
            CheckBoxCell check = new CheckBoxCell(context, 1);
            check.setClipToPadding(false);
            check.setTag(problems[i]);
            String label = null;
            switch (i) {
                case 0:
                    label = LocaleController.getString("RateCallVideoDistorted", R.string.RateCallVideoDistorted);
                    break;
                case 1:
                    label = LocaleController.getString("RateCallVideoPixelated", R.string.RateCallVideoPixelated);
                    break;
                case 2:
                    label = LocaleController.getString("RateCallEcho", R.string.RateCallEcho);
                    break;
                case 3:
                    label = LocaleController.getString("RateCallNoise", R.string.RateCallNoise);
                    break;
                case 4:
                    label = LocaleController.getString("RateCallInterruptions", R.string.RateCallInterruptions);
                    break;
                case 5:
                    label = LocaleController.getString("RateCallDistorted", R.string.RateCallDistorted);
                    break;
                case 6:
                    label = LocaleController.getString("RateCallSilentLocal", R.string.RateCallSilentLocal);
                    break;
                case 7:
                    label = LocaleController.getString("RateCallSilentRemote", R.string.RateCallSilentRemote);
                    break;
                case 8:
                    label = LocaleController.getString("RateCallDropped", R.string.RateCallDropped);
                    break;
            }
            check.setText(label, null, false, false);
            check.setOnClickListener(problemCheckboxClickListener);
            check.setTag(problems[i]);
            problemsWrap.addView(check);
        }
        alertView.addView(problemsWrap, LayoutHelper.createLinear(LayoutHelper.MATCH_PARENT, LayoutHelper.WRAP_CONTENT, -8, 0, -8, 0));
        problemsWrap.setVisibility(View.GONE);

        final EditTextBoldCursor commentBox = new EditTextBoldCursor(context);
        commentBox.setHint(LocaleController.getString("VoipFeedbackCommentHint", R.string.VoipFeedbackCommentHint));
        commentBox.setInputType(InputType.TYPE_CLASS_TEXT | InputType.TYPE_TEXT_FLAG_CAP_SENTENCES | InputType.TYPE_TEXT_FLAG_MULTI_LINE);
        commentBox.setTextColor(Theme.getColor(Theme.key_dialogTextBlack));
        commentBox.setHintTextColor(Theme.getColor(Theme.key_dialogTextHint));
        commentBox.setBackground(null);
		commentBox.setLineColors(Theme.getColor(Theme.key_dialogInputField), Theme.getColor(Theme.key_dialogInputFieldActivated), Theme.getColor(Theme.key_dialogTextRed2));
        commentBox.setPadding(0, AndroidUtilities.dp(4), 0, AndroidUtilities.dp(4));
        commentBox.setTextSize(TypedValue.COMPLEX_UNIT_DIP, 18);
        commentBox.setVisibility(View.GONE);
        alertView.addView(commentBox, LayoutHelper.createLinear(LayoutHelper.MATCH_PARENT, LayoutHelper.WRAP_CONTENT, 8, 8, 8, 0));

        final boolean[] includeLogs = {true};
        final CheckBoxCell checkbox = new CheckBoxCell(context, 1);
        View.OnClickListener checkClickListener = v -> {
            includeLogs[0] = !includeLogs[0];
            checkbox.setChecked(includeLogs[0], true);
        };
        checkbox.setText(LocaleController.getString("CallReportIncludeLogs", R.string.CallReportIncludeLogs), null, true, false);
        checkbox.setClipToPadding(false);
        checkbox.setOnClickListener(checkClickListener);
        alertView.addView(checkbox, LayoutHelper.createLinear(LayoutHelper.MATCH_PARENT, LayoutHelper.WRAP_CONTENT, -8, 0, -8, 0));

        final TextView logsText = new TextView(context);
        logsText.setTextSize(TypedValue.COMPLEX_UNIT_SP, 14);
        logsText.setTextColor(Theme.getColor(Theme.key_dialogTextGray3));
        logsText.setText(LocaleController.getString("CallReportLogsExplain", R.string.CallReportLogsExplain));
        logsText.setPadding(AndroidUtilities.dp(8), 0, AndroidUtilities.dp(8), 0);
        logsText.setOnClickListener(checkClickListener);
        alertView.addView(logsText);

        checkbox.setVisibility(View.GONE);
        logsText.setVisibility(View.GONE);
        if (!log.exists()) {
            includeLogs[0] = false;
        }

        final AlertDialog alert = new AlertDialog.Builder(context)
                .setTitle(LocaleController.getString("CallMessageReportProblem", R.string.CallMessageReportProblem))
                .setView(alertView)
                .setPositiveButton(LocaleController.getString("Send", R.string.Send), (dialog, which) -> {
                    //SendMessagesHelper.getInstance(currentAccount).sendMessage(commentBox.getText().toString(), VOIP_SUPPORT_ID, null, null, true, null, null, null);
                })
                .setNegativeButton(LocaleController.getString("Cancel", R.string.Cancel), null)
                .setOnDismissListener(dialog -> {
                    if (onDismiss != null)
                        onDismiss.run();
                })
                .create();
        if (BuildVars.LOGS_ENABLED && log.exists()) {
            alert.setNeutralButton("Send log", (dialog, which) -> {
                Intent intent = new Intent(context, LaunchActivity.class);
                intent.setAction(Intent.ACTION_SEND);
                intent.putExtra(Intent.EXTRA_STREAM, Uri.fromFile(log));
                context.startActivity(intent);
            });
        }
        alert.show();
        alert.getWindow().setSoftInputMode(WindowManager.LayoutParams.SOFT_INPUT_STATE_ALWAYS_HIDDEN);

        final View btn = alert.getButton(DialogInterface.BUTTON_POSITIVE);
        btn.setEnabled(false);
        bar.setOnRatingChangeListener(rating -> {
            btn.setEnabled(rating > 0);
			/*commentBox.setHint(rating<4 ? LocaleController.getString("CallReportHint", R.string.CallReportHint) : LocaleController.getString("VoipFeedbackCommentHint", R.string.VoipFeedbackCommentHint));
			commentBox.setVisibility(rating < 5 && rating > 0 ? View.VISIBLE : View.GONE);
			if (commentBox.getVisibility() == View.GONE) {
				((InputMethodManager) context.getSystemService(Context.INPUT_METHOD_SERVICE)).hideSoftInputFromWindow(commentBox.getWindowToken(), 0);
			}
			*/
            ((TextView) btn).setText((rating < 4 ? LocaleController.getString("Next", R.string.Next) : LocaleController.getString("Send", R.string.Send)).toUpperCase());
        });
        btn.setOnClickListener(v -> {
            int rating = bar.getRating();
            if (rating >= 4 || page[0] == 1) {
                final int currentAccount = UserConfig.selectedAccount;
                final TLRPC.TL_phone_setCallRating req = new TLRPC.TL_phone_setCallRating();
                req.rating = bar.getRating();
                ArrayList<String> problemTags = new ArrayList<>();
                for (int i = 0; i < problemsWrap.getChildCount(); i++) {
                    CheckBoxCell check = (CheckBoxCell) problemsWrap.getChildAt(i);
                    if (check.isChecked())
                        problemTags.add("#" + check.getTag());
                }

                if (req.rating < 5) {
                    req.comment = commentBox.getText().toString();
                } else {
                    req.comment = "";
                }
                if (!problemTags.isEmpty() && !includeLogs[0]) {
                    req.comment += " " + TextUtils.join(" ", problemTags);
                }
                req.peer = new TLRPC.TL_inputPhoneCall();
                req.peer.access_hash = accessHash;
                req.peer.id = callID;
                req.user_initiative = userInitiative;
                ConnectionsManager.getInstance(account).sendRequest(req, (response, error) -> {
                    if (response instanceof TLRPC.TL_updates) {
                        TLRPC.TL_updates updates = (TLRPC.TL_updates) response;
                        MessagesController.getInstance(currentAccount).processUpdates(updates, false);
                    }
                    if (includeLogs[0] && log.exists() && req.rating < 4) {
                        AccountInstance accountInstance = AccountInstance.getInstance(UserConfig.selectedAccount);
                        SendMessagesHelper.prepareSendingDocument(accountInstance, log.getAbsolutePath(), log.getAbsolutePath(), null, TextUtils.join(" ", problemTags), "text/plain", VOIP_SUPPORT_ID, null, null, null, null, true, 0);
                        Toast.makeText(context, LocaleController.getString("CallReportSent", R.string.CallReportSent), Toast.LENGTH_LONG).show();
                    }
                });
                alert.dismiss();
            } else {
                page[0] = 1;
                bar.setVisibility(View.GONE);
                //text.setText(LocaleController.getString("CallReportHint", R.string.CallReportHint));
                text.setVisibility(View.GONE);
                alert.setTitle(LocaleController.getString("CallReportHint", R.string.CallReportHint));
                commentBox.setVisibility(View.VISIBLE);
                if (log.exists()) {
                    checkbox.setVisibility(View.VISIBLE);
                    logsText.setVisibility(View.VISIBLE);
                }
                problemsWrap.setVisibility(View.VISIBLE);
                ((TextView) btn).setText(LocaleController.getString("Send", R.string.Send).toUpperCase());
            }
        });
    }

    private static File getLogFile(long callID) {
        if (BuildVars.DEBUG_VERSION) {
            File debugLogsDir = new File(ApplicationLoader.applicationContext.getExternalFilesDir(null), "logs");
            String[] logs = debugLogsDir.list();
            if (logs != null) {
                for (String log : logs) {
                    if (log.endsWith("voip" + callID + ".txt")) {
                        return new File(debugLogsDir, log);
                    }
                }
            }
        }
        return new File(getLogsDir(), callID + ".log");
    }

    public static void showCallDebugSettings(final Context context) {
        final SharedPreferences preferences = MessagesController.getGlobalMainSettings();
        LinearLayout ll = new LinearLayout(context);
        ll.setOrientation(LinearLayout.VERTICAL);

        TextView warning = new TextView(context);
        warning.setTextSize(TypedValue.COMPLEX_UNIT_DIP, 15);
        warning.setText("Please only change these settings if you know exactly what they do.");
        warning.setTextColor(Theme.getColor(Theme.key_dialogTextBlack));
        ll.addView(warning, LayoutHelper.createLinear(LayoutHelper.MATCH_PARENT, LayoutHelper.WRAP_CONTENT, 16, 8, 16, 8));

        final TextCheckCell tcpCell = new TextCheckCell(context);
        tcpCell.setTextAndCheck("Force TCP", preferences.getBoolean("dbg_force_tcp_in_calls", false), false);
        tcpCell.setOnClickListener(v -> {
            boolean force = preferences.getBoolean("dbg_force_tcp_in_calls", false);
            SharedPreferences.Editor editor = preferences.edit();
            editor.putBoolean("dbg_force_tcp_in_calls", !force);
            editor.commit();
            tcpCell.setChecked(!force);
        });
        ll.addView(tcpCell);

        if (BuildVars.DEBUG_VERSION && BuildVars.LOGS_ENABLED) {
            final TextCheckCell dumpCell = new TextCheckCell(context);
            dumpCell.setTextAndCheck("Dump detailed stats", preferences.getBoolean("dbg_dump_call_stats", false), false);
            dumpCell.setOnClickListener(v -> {
                boolean force = preferences.getBoolean("dbg_dump_call_stats", false);
                SharedPreferences.Editor editor = preferences.edit();
                editor.putBoolean("dbg_dump_call_stats", !force);
                editor.commit();
                dumpCell.setChecked(!force);
            });
            ll.addView(dumpCell);
        }

        if (Build.VERSION.SDK_INT >= Build.VERSION_CODES.O) {
            final TextCheckCell connectionServiceCell = new TextCheckCell(context);
            connectionServiceCell.setTextAndCheck("Enable ConnectionService", preferences.getBoolean("dbg_force_connection_service", false), false);
            connectionServiceCell.setOnClickListener(v -> {
                boolean force = preferences.getBoolean("dbg_force_connection_service", false);
                SharedPreferences.Editor editor = preferences.edit();
                editor.putBoolean("dbg_force_connection_service", !force);
                editor.commit();
                connectionServiceCell.setChecked(!force);
            });
            ll.addView(connectionServiceCell);
        }

        new AlertDialog.Builder(context)
                .setTitle(LocaleController.getString("DebugMenuCallSettings", R.string.DebugMenuCallSettings))
                .setView(ll)
                .show();
    }

    public static int getDataSavingDefault() {
        boolean low = DownloadController.getInstance(0).lowPreset.lessCallData,
                medium = DownloadController.getInstance(0).mediumPreset.lessCallData,
                high = DownloadController.getInstance(0).highPreset.lessCallData;
        if (!low && !medium && !high) {
            return Instance.DATA_SAVING_NEVER;
        } else if (low && !medium && !high) {
            return Instance.DATA_SAVING_ROAMING;
        } else if (low && medium && !high) {
            return Instance.DATA_SAVING_MOBILE;
        } else if (low && medium && high) {
            return Instance.DATA_SAVING_ALWAYS;
        }
        if (BuildVars.LOGS_ENABLED)
            FileLog.w("Invalid call data saving preset configuration: " + low + "/" + medium + "/" + high);
        return Instance.DATA_SAVING_NEVER;
    }


    public static String getLogFilePath(String name) {
        final Calendar c = Calendar.getInstance();
        final File externalFilesDir = ApplicationLoader.applicationContext.getExternalFilesDir(null);
        return new File(externalFilesDir, String.format(Locale.US, "logs/%02d_%02d_%04d_%02d_%02d_%02d_%s.txt",
                c.get(Calendar.DATE), c.get(Calendar.MONTH) + 1, c.get(Calendar.YEAR), c.get(Calendar.HOUR_OF_DAY),
                c.get(Calendar.MINUTE), c.get(Calendar.SECOND), name)).getAbsolutePath();
    }

    public static String getLogFilePath(long callId, boolean stats) {
        final File logsDir = getLogsDir();
        if (!BuildVars.DEBUG_VERSION) {
            final File[] _logs = logsDir.listFiles();
            if (_logs != null) {
                final ArrayList<File> logs = new ArrayList<>(Arrays.asList(_logs));
                while (logs.size() > 20) {
                    File oldest = logs.get(0);
                    for (File file : logs) {
                        if (file.getName().endsWith(".log") && file.lastModified() < oldest.lastModified()) {
                            oldest = file;
                        }
                    }
                    oldest.delete();
                    logs.remove(oldest);
                }
            }
        }
        return new File(logsDir, callId + ".log").getAbsolutePath();
    }

    public static void showGroupCallAlert(BaseFragment fragment, TLRPC.Chat currentChat, TLRPC.InputPeer peer, boolean recreate, AccountInstance accountInstance) {
        if (fragment == null || fragment.getParentActivity() == null) {
            return;
        }
		JoinCallAlert.checkFewUsers(fragment.getParentActivity(), -currentChat.id, accountInstance, param -> startCall(currentChat, peer, null, true, fragment.getParentActivity(), fragment, accountInstance));
    }
}<|MERGE_RESOLUTION|>--- conflicted
+++ resolved
@@ -138,7 +138,6 @@
         startCall(chat, peer, hash, createCall, null, activity, fragment, accountInstance);
 	}
 
-<<<<<<< HEAD
 	public static void startCall(TLRPC.Chat chat, TLRPC.InputPeer peer, String hash, boolean createCall, Boolean checkJoiner, Activity activity, BaseFragment fragment, AccountInstance accountInstance) {if (activity == null) {
             return;
         }
@@ -164,7 +163,8 @@
 
         if (Build.VERSION.SDK_INT >= 23) {
             ArrayList<String> permissions = new ArrayList<>();
-            if (activity.checkSelfPermission(Manifest.permission.RECORD_AUDIO) != PackageManager.PERMISSION_GRANTED) {
+            ChatObject.Call call = accountInstance.getMessagesController().getGroupCall(chat.id, false);
+			if (activity.checkSelfPermission(Manifest.permission.RECORD_AUDIO) != PackageManager.PERMISSION_GRANTED && !(call != null && call.call.rtmp_stream)) {
                 permissions.add(Manifest.permission.RECORD_AUDIO);
             }
             if (permissions.isEmpty()) {
@@ -176,47 +176,6 @@
             initiateCall(null, chat, hash, false, false, createCall, checkJoiner, activity, fragment, accountInstance);
         }
     }
-=======
-	public static void startCall(TLRPC.Chat chat, TLRPC.InputPeer peer, String hash, boolean createCall, Boolean checkJoiner, Activity activity, BaseFragment fragment, AccountInstance accountInstance) {
-		if (activity == null) {
-			return;
-		}
-		if (ConnectionsManager.getInstance(UserConfig.selectedAccount).getConnectionState() != ConnectionsManager.ConnectionStateConnected) {
-			boolean isAirplaneMode = Settings.System.getInt(activity.getContentResolver(), Settings.System.AIRPLANE_MODE_ON, 0) != 0;
-			AlertDialog.Builder bldr = new AlertDialog.Builder(activity)
-					.setTitle(isAirplaneMode ? LocaleController.getString("VoipOfflineAirplaneTitle", R.string.VoipOfflineAirplaneTitle) : LocaleController.getString("VoipOfflineTitle", R.string.VoipOfflineTitle))
-					.setMessage(isAirplaneMode ? LocaleController.getString("VoipGroupOfflineAirplane", R.string.VoipGroupOfflineAirplane) : LocaleController.getString("VoipGroupOffline", R.string.VoipGroupOffline))
-					.setPositiveButton(LocaleController.getString("OK", R.string.OK), null);
-			if (isAirplaneMode) {
-				final Intent settingsIntent = new Intent(Settings.ACTION_AIRPLANE_MODE_SETTINGS);
-				if (settingsIntent.resolveActivity(activity.getPackageManager()) != null) {
-					bldr.setNeutralButton(LocaleController.getString("VoipOfflineOpenSettings", R.string.VoipOfflineOpenSettings), (dialog, which) -> activity.startActivity(settingsIntent));
-				}
-			}
-			try {
-				bldr.show();
-			} catch (Exception e) {
-				FileLog.e(e);
-			}
-			return;
-		}
-
-		if (Build.VERSION.SDK_INT >= 23) {
-			ArrayList<String> permissions = new ArrayList<>();
-			ChatObject.Call call = accountInstance.getMessagesController().getGroupCall(chat.id, false);
-			if (activity.checkSelfPermission(Manifest.permission.RECORD_AUDIO) != PackageManager.PERMISSION_GRANTED && !(call != null && call.call.rtmp_stream)) {
-				permissions.add(Manifest.permission.RECORD_AUDIO);
-			}
-			if (permissions.isEmpty()) {
-				initiateCall(null, chat, hash, false, false, createCall, checkJoiner, activity, fragment, accountInstance);
-			} else {
-				activity.requestPermissions(permissions.toArray(new String[0]), 103);
-			}
-		} else {
-			initiateCall(null, chat, hash, false, false, createCall, checkJoiner, activity, fragment, accountInstance);
-		}
-	}
->>>>>>> 0abe4541
 
     private static void initiateCall(TLRPC.User user, TLRPC.Chat chat, String hash, boolean videoCall, boolean canVideoCall, boolean createCall, Boolean checkJoiner, final Activity activity, BaseFragment fragment, AccountInstance accountInstance) {
         if (activity == null || user == null && chat == null) {
