--- conflicted
+++ resolved
@@ -410,25 +410,6 @@
         return false;
     }
 
-<<<<<<< HEAD
-    public static void showRateAlert(Context context, TLRPC.TL_messageActionPhoneCall call) {
-        SharedPreferences prefs = MessagesController.getNotificationsSettings(UserConfig.selectedAccount); // always called from chat UI
-        Set<String> hashes = prefs.getStringSet("calls_access_hashes", (Set<String>) Collections.EMPTY_SET);
-        for (String hash : hashes) {
-            String[] d = hash.split(" ");
-            if (d.length < 2)
-                continue;
-            if (d[0].equals(call.call_id + "")) {
-                try {
-                    long accessHash = Long.parseLong(d[1]);
-                    showRateAlert(context, null, call.video, call.call_id, accessHash, UserConfig.selectedAccount, true);
-                } catch (Exception ignore) {
-                }
-                return;
-            }
-        }
-    }
-=======
 	public static void sendCallRating(final long callID, final long accessHash, final int account, int rating) {
 		final int currentAccount = UserConfig.selectedAccount;
 		final TLRPC.TL_phone_setCallRating req = new TLRPC.TL_phone_setCallRating();
@@ -463,7 +444,6 @@
 			}
 		}
 	}
->>>>>>> a746a072
 
     public static void showRateAlert(final Context context, final Runnable onDismiss, boolean isVideo, final long callID, final long accessHash, final int account, final boolean userInitiative) {
         final File log = getLogFile(callID);
