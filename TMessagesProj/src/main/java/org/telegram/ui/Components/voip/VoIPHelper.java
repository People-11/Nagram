package org.telegram.ui.Components.voip;

import android.Manifest;
import android.annotation.TargetApi;
import android.app.Activity;
import android.content.Context;
import android.content.DialogInterface;
import android.content.Intent;
import android.content.SharedPreferences;
import android.content.pm.PackageManager;
import android.net.Uri;
import android.os.Build;
import android.os.SystemClock;
import android.provider.Settings;
import android.text.InputType;
import android.text.TextUtils;
import android.util.TypedValue;
import android.view.Gravity;
import android.view.View;
import android.view.WindowManager;
import android.widget.LinearLayout;
import android.widget.TextView;
import android.widget.Toast;

import org.telegram.messenger.AccountInstance;
import org.telegram.messenger.AndroidUtilities;
import org.telegram.messenger.ApplicationLoader;
import org.telegram.messenger.BuildVars;
import org.telegram.messenger.ChatObject;
import org.telegram.messenger.ContactsController;
import org.telegram.messenger.DownloadController;
import org.telegram.messenger.FileLog;
import org.telegram.messenger.LocaleController;
import org.telegram.messenger.MessageObject;
import org.telegram.messenger.MessagesController;
import org.telegram.messenger.R;
import org.telegram.messenger.SendMessagesHelper;
import org.telegram.messenger.UserConfig;
import org.telegram.messenger.voip.Instance;
import org.telegram.messenger.voip.VoIPService;
import org.telegram.tgnet.ConnectionsManager;
import org.telegram.tgnet.TLRPC;
import org.telegram.ui.ActionBar.AlertDialog;
import org.telegram.ui.ActionBar.BaseFragment;
import org.telegram.ui.ActionBar.Theme;
import org.telegram.ui.Cells.CheckBoxCell;
import org.telegram.ui.Cells.TextCheckCell;
import org.telegram.ui.Components.AlertsCreator;
import org.telegram.ui.Components.BetterRatingView;
import org.telegram.ui.Components.EditTextBoldCursor;
import org.telegram.ui.Components.JoinCallAlert;
import org.telegram.ui.Components.JoinCallByUrlAlert;
import org.telegram.ui.Components.LayoutHelper;
import org.telegram.ui.GroupCallActivity;
import org.telegram.ui.LaunchActivity;

import java.io.File;
import java.util.ArrayList;
import java.util.Arrays;
import java.util.Calendar;
import java.util.Collections;
import java.util.Locale;
import java.util.Set;

import tw.nekomimi.nekogram.NekoConfig;

public class VoIPHelper {

    public static long lastCallTime = 0;

    private static final int VOIP_SUPPORT_ID = 4244000;

    public static void startCall(TLRPC.User user, boolean videoCall, boolean canVideoCall, final Activity activity, TLRPC.UserFull userFull, AccountInstance accountInstance) {
        startCall(user, videoCall, canVideoCall, activity, userFull, accountInstance, false);
    }

    public static void startCall(TLRPC.User user, boolean videoCall, boolean canVideoCall, final Activity activity, TLRPC.UserFull userFull, AccountInstance accountInstance, boolean confirmed) {
        if (userFull != null && userFull.phone_calls_private) {
            new AlertDialog.Builder(activity)
                    .setTitle(LocaleController.getString("VoipFailed", R.string.VoipFailed))
                    .setMessage(AndroidUtilities.replaceTags(LocaleController.formatString("CallNotAvailable", R.string.CallNotAvailable,
                            ContactsController.formatName(user.first_name, user.last_name))))
                    .setPositiveButton(LocaleController.getString("OK", R.string.OK), null)
                    .show();
            return;
        }
        if (ConnectionsManager.getInstance(UserConfig.selectedAccount).getConnectionState() != ConnectionsManager.ConnectionStateConnected) {
            boolean isAirplaneMode = Settings.System.getInt(activity.getContentResolver(), Settings.System.AIRPLANE_MODE_ON, 0) != 0;
            AlertDialog.Builder bldr = new AlertDialog.Builder(activity)
                    .setTitle(isAirplaneMode ? LocaleController.getString("VoipOfflineAirplaneTitle", R.string.VoipOfflineAirplaneTitle) : LocaleController.getString("VoipOfflineTitle", R.string.VoipOfflineTitle))
                    .setMessage(isAirplaneMode ? LocaleController.getString("VoipOfflineAirplane", R.string.VoipOfflineAirplane) : LocaleController.getString("VoipOffline", R.string.VoipOffline))
                    .setPositiveButton(LocaleController.getString("OK", R.string.OK), null);
            if (isAirplaneMode) {
                final Intent settingsIntent = new Intent(Settings.ACTION_AIRPLANE_MODE_SETTINGS);
                if (settingsIntent.resolveActivity(activity.getPackageManager()) != null) {
                    bldr.setNeutralButton(LocaleController.getString("VoipOfflineOpenSettings", R.string.VoipOfflineOpenSettings), (dialog, which) -> activity.startActivity(settingsIntent));
                }
            }
            try {
                bldr.show();
            } catch (Exception e) {
                FileLog.e(e);
            }
            return;
        }

        if (!confirmed && NekoConfig.askBeforeCall.Bool()) {
            new AlertDialog.Builder(activity)
                    .setTitle(LocaleController.getString("ConfirmCall", R.string.ConfirmCall))
                    .setMessage(AndroidUtilities.replaceTags(LocaleController.formatString("CallTo", R.string.CallTo,
                            ContactsController.formatName(user.first_name, user.last_name))))
                    .setPositiveButton(LocaleController.getString("OK", R.string.OK), (dialog, which) -> startCall(user, videoCall, canVideoCall, activity, userFull, accountInstance, true))
                    .setNegativeButton(LocaleController.getString("Cancel", R.string.Cancel), null)
                    .show();
            return;
        }

        if (Build.VERSION.SDK_INT >= 23) {
            int code;
            ArrayList<String> permissions = new ArrayList<>();
            if (activity.checkSelfPermission(Manifest.permission.RECORD_AUDIO) != PackageManager.PERMISSION_GRANTED) {
                permissions.add(Manifest.permission.RECORD_AUDIO);
            }
            if (videoCall && activity.checkSelfPermission(Manifest.permission.CAMERA) != PackageManager.PERMISSION_GRANTED) {
                permissions.add(Manifest.permission.CAMERA);
            }
            if (permissions.isEmpty()) {
                initiateCall(user, null, null, videoCall, canVideoCall, false, null, activity, null, accountInstance);
            } else {
                activity.requestPermissions(permissions.toArray(new String[0]), videoCall ? 102 : 101);
            }
        } else {
            initiateCall(user, null, null, videoCall, canVideoCall, false, null, activity, null, accountInstance);
        }
    }

    public static void startCall(TLRPC.Chat chat, TLRPC.InputPeer peer, String hash, boolean createCall, Activity activity, BaseFragment fragment, AccountInstance accountInstance) {
        startCall(chat, peer, hash, createCall, null, activity, fragment, accountInstance);
	}

	public static void startCall(TLRPC.Chat chat, TLRPC.InputPeer peer, String hash, boolean createCall, Boolean checkJoiner, Activity activity, BaseFragment fragment, AccountInstance accountInstance) {if (activity == null) {
            return;
        }
        if (ConnectionsManager.getInstance(UserConfig.selectedAccount).getConnectionState() != ConnectionsManager.ConnectionStateConnected) {
            boolean isAirplaneMode = Settings.System.getInt(activity.getContentResolver(), Settings.System.AIRPLANE_MODE_ON, 0) != 0;
            AlertDialog.Builder bldr = new AlertDialog.Builder(activity)
                    .setTitle(isAirplaneMode ? LocaleController.getString("VoipOfflineAirplaneTitle", R.string.VoipOfflineAirplaneTitle) : LocaleController.getString("VoipOfflineTitle", R.string.VoipOfflineTitle))
                    .setMessage(isAirplaneMode ? LocaleController.getString("VoipGroupOfflineAirplane", R.string.VoipGroupOfflineAirplane) : LocaleController.getString("VoipGroupOffline", R.string.VoipGroupOffline))
                    .setPositiveButton(LocaleController.getString("OK", R.string.OK), null);
            if (isAirplaneMode) {
                final Intent settingsIntent = new Intent(Settings.ACTION_AIRPLANE_MODE_SETTINGS);
                if (settingsIntent.resolveActivity(activity.getPackageManager()) != null) {
                    bldr.setNeutralButton(LocaleController.getString("VoipOfflineOpenSettings", R.string.VoipOfflineOpenSettings), (dialog, which) -> activity.startActivity(settingsIntent));
                }
            }
            try {
                bldr.show();
            } catch (Exception e) {
                FileLog.e(e);
            }
            return;
        }

        if (Build.VERSION.SDK_INT >= 23) {
            ArrayList<String> permissions = new ArrayList<>();
            ChatObject.Call call = accountInstance.getMessagesController().getGroupCall(chat.id, false);
			if (activity.checkSelfPermission(Manifest.permission.RECORD_AUDIO) != PackageManager.PERMISSION_GRANTED && !(call != null && call.call.rtmp_stream)) {
                permissions.add(Manifest.permission.RECORD_AUDIO);
            }
            if (permissions.isEmpty()) {
                initiateCall(null, chat, hash, false, false, createCall, checkJoiner, activity, fragment, accountInstance);
            } else {
                activity.requestPermissions(permissions.toArray(new String[0]), 103);
            }
        } else {
            initiateCall(null, chat, hash, false, false, createCall, checkJoiner, activity, fragment, accountInstance);
        }
    }

    private static void initiateCall(TLRPC.User user, TLRPC.Chat chat, String hash, boolean videoCall, boolean canVideoCall, boolean createCall, Boolean checkJoiner, final Activity activity, BaseFragment fragment, AccountInstance accountInstance) {
        if (activity == null || user == null && chat == null) {
            return;
        }
        VoIPService voIPService = VoIPService.getSharedInstance();
        if (voIPService != null) {
            long newId = user != null ? user.id : -chat.id;
            long callerId = VoIPService.getSharedInstance().getCallerId();
            if (callerId != newId || voIPService.getAccount() != accountInstance.getCurrentAccount()) {
                String newName;
                String oldName;
                String key1;
                int key2;
                if (callerId > 0) {
                    TLRPC.User callUser = voIPService.getUser();
                    oldName = ContactsController.formatName(callUser.first_name, callUser.last_name);
                    if (newId > 0) {
                        key1 = "VoipOngoingAlert";
                        key2 = R.string.VoipOngoingAlert;
                    } else {
                        key1 = "VoipOngoingAlert2";
                        key2 = R.string.VoipOngoingAlert2;
                    }
                } else {
                    TLRPC.Chat callChat = voIPService.getChat();
                    oldName = callChat.title;
                    if (newId > 0) {
                        key1 = "VoipOngoingChatAlert2";
                        key2 = R.string.VoipOngoingChatAlert2;
                    } else {
                        key1 = "VoipOngoingChatAlert";
                        key2 = R.string.VoipOngoingChatAlert;
                    }
                }
                if (user != null) {
                    newName = ContactsController.formatName(user.first_name, user.last_name);
                } else {
                    newName = chat.title;
                }

                new AlertDialog.Builder(activity)
                        .setTitle(callerId < 0 ? LocaleController.getString("VoipOngoingChatAlertTitle", R.string.VoipOngoingChatAlertTitle) : LocaleController.getString("VoipOngoingAlertTitle", R.string.VoipOngoingAlertTitle))
                        .setMessage(AndroidUtilities.replaceTags(LocaleController.formatString(key1, key2, oldName, newName)))
                        .setPositiveButton(LocaleController.getString("OK", R.string.OK), (dialog, which) -> {
                            if (VoIPService.getSharedInstance() != null) {
                                VoIPService.getSharedInstance().hangUp(() -> {
                                    lastCallTime = 0;
                                    doInitiateCall(user, chat, hash, null, false, videoCall, canVideoCall, createCall, activity, fragment, accountInstance, true, true);
                                });
                            } else {
                                doInitiateCall(user, chat, hash, null, false, videoCall, canVideoCall, createCall, activity, fragment, accountInstance, true, true);
                            }
                        })
                        .setNegativeButton(LocaleController.getString("Cancel", R.string.Cancel), null)
                        .show();
            } else {
                if (user != null || !(activity instanceof LaunchActivity)) {
                    activity.startActivity(new Intent(activity, LaunchActivity.class).setAction(user != null ? "voip" : "voip_chat"));
                } else {
                    if (!TextUtils.isEmpty(hash)) {
                        voIPService.setGroupCallHash(hash);
                    }
					GroupCallActivity.create((LaunchActivity) activity, AccountInstance.getInstance(UserConfig.selectedAccount), null, null, false, null);
                }
            }
        } else if (VoIPService.callIShouldHavePutIntoIntent == null) {
            doInitiateCall(user, chat, hash, null, false, videoCall, canVideoCall, createCall, activity, fragment, accountInstance, checkJoiner != null ? checkJoiner : true, true);
        }
    }

    private static void doInitiateCall(TLRPC.User user, TLRPC.Chat chat, String hash, TLRPC.InputPeer peer, boolean hasFewPeers, boolean videoCall, boolean canVideoCall, boolean createCall, Activity activity, BaseFragment fragment, AccountInstance accountInstance, boolean checkJoiner, boolean checkAnonymous) {
        if (activity == null || user == null && chat == null) {
            return;
        }
        if (SystemClock.elapsedRealtime() - lastCallTime < (chat != null ? 200 : 2000)) {
            return;
        }
        if (checkJoiner && chat != null && !createCall) {
            TLRPC.ChatFull chatFull = accountInstance.getMessagesController().getChatFull(chat.id);
            if (chatFull != null && chatFull.groupcall_default_join_as != null) {
                long did = MessageObject.getPeerId(chatFull.groupcall_default_join_as);
                TLRPC.InputPeer inputPeer = accountInstance.getMessagesController().getInputPeer(did);
                JoinCallAlert.checkFewUsers(activity, -chat.id, accountInstance, param -> {
                    if (!param && hash != null) {
                        JoinCallByUrlAlert alert = new JoinCallByUrlAlert(activity, chat) {
                            @Override
                            protected void onJoin() {
                                doInitiateCall(user, chat, hash, inputPeer, true, videoCall, canVideoCall, false, activity, fragment, accountInstance, false, false);
                            }
                        };
                        if (fragment != null) {
                            fragment.showDialog(alert);
                        }
                    } else {
                        doInitiateCall(user, chat, hash, inputPeer, !param, videoCall, canVideoCall, false, activity, fragment, accountInstance, false, false);
                    }
                });
                return;
            }
        }
        if (checkJoiner && chat != null) {
			JoinCallAlert.open(activity, -chat.id, accountInstance, fragment, createCall ? JoinCallAlert.TYPE_CREATE : JoinCallAlert.TYPE_JOIN, null, (selectedPeer, hasFew, schedule) -> {
				if (createCall && schedule) {
					GroupCallActivity.create((LaunchActivity) activity, accountInstance, chat, selectedPeer, hasFew, hash);
				} else if (!hasFew && hash != null) {
                    JoinCallByUrlAlert alert = new JoinCallByUrlAlert(activity, chat) {
                        @Override
                        protected void onJoin() {
                            doInitiateCall(user, chat, hash, selectedPeer, false, videoCall, canVideoCall, createCall, activity, fragment, accountInstance, false, true);
                        }
                    };
                    if (fragment != null) {
                        fragment.showDialog(alert);
                    }
                } else {
                    doInitiateCall(user, chat, hash, selectedPeer, hasFew, videoCall, canVideoCall, createCall, activity, fragment, accountInstance, false, true);
                }
            });
            return;
        }
        if (checkAnonymous && !hasFewPeers && peer instanceof TLRPC.TL_inputPeerUser && ChatObject.shouldSendAnonymously(chat) && (!ChatObject.isChannel(chat) || chat.megagroup)) {
            new AlertDialog.Builder(activity)
                    .setTitle(ChatObject.isChannelOrGiga(chat) ? LocaleController.getString("VoipChannelVoiceChat", R.string.VoipChannelVoiceChat) : LocaleController.getString("VoipGroupVoiceChat", R.string.VoipGroupVoiceChat))
                    .setMessage(ChatObject.isChannelOrGiga(chat) ? LocaleController.getString("VoipChannelJoinAnonymouseAlert", R.string.VoipChannelJoinAnonymouseAlert) : LocaleController.getString("VoipGroupJoinAnonymouseAlert", R.string.VoipGroupJoinAnonymouseAlert))
                    .setPositiveButton(LocaleController.getString("VoipChatJoin", R.string.VoipChatJoin), (dialog, which) -> doInitiateCall(user, chat, hash, peer, false, videoCall, canVideoCall, createCall, activity, fragment, accountInstance, false, false))
                    .setNegativeButton(LocaleController.getString("Cancel", R.string.Cancel), null)
                    .show();
            return;
        }
        if (chat != null && peer != null) {
            TLRPC.ChatFull chatFull = accountInstance.getMessagesController().getChatFull(chat.id);
            if (chatFull != null) {
                if (peer instanceof TLRPC.TL_inputPeerUser) {
                    chatFull.groupcall_default_join_as = new TLRPC.TL_peerUser();
                    chatFull.groupcall_default_join_as.user_id = peer.user_id;
                } else if (peer instanceof TLRPC.TL_inputPeerChat) {
                    chatFull.groupcall_default_join_as = new TLRPC.TL_peerChat();
                    chatFull.groupcall_default_join_as.chat_id = peer.chat_id;
                } else if (peer instanceof TLRPC.TL_inputPeerChannel) {
                    chatFull.groupcall_default_join_as = new TLRPC.TL_peerChannel();
                    chatFull.groupcall_default_join_as.channel_id = peer.channel_id;
                }
                if (chatFull instanceof TLRPC.TL_chatFull) {
                    chatFull.flags |= 32768;
                } else {
                    chatFull.flags |= 67108864;
                }
            }
        }
		if (chat != null && !createCall) {
			ChatObject.Call call = accountInstance.getMessagesController().getGroupCall(chat.id, false);
			if (call != null && call.isScheduled()) {
				GroupCallActivity.create((LaunchActivity) activity, accountInstance, chat, peer, hasFewPeers, hash);
				return;
			}
		}

        lastCallTime = SystemClock.elapsedRealtime();
        Intent intent = new Intent(activity, VoIPService.class);
        if (user != null) {
            intent.putExtra("user_id", user.id);
        } else {
            intent.putExtra("chat_id", chat.id);
            intent.putExtra("createGroupCall", createCall);
            intent.putExtra("hasFewPeers", hasFewPeers);
            intent.putExtra("hash", hash);
            if (peer != null) {
                intent.putExtra("peerChannelId", peer.channel_id);
                intent.putExtra("peerChatId", peer.chat_id);
                intent.putExtra("peerUserId", peer.user_id);
                intent.putExtra("peerAccessHash", peer.access_hash);
            }
        }
        intent.putExtra("is_outgoing", true);
        intent.putExtra("start_incall_activity", true);
        intent.putExtra("video_call", Build.VERSION.SDK_INT >= 18 && videoCall);
        intent.putExtra("can_video_call", Build.VERSION.SDK_INT >= 18 && canVideoCall);
        intent.putExtra("account", UserConfig.selectedAccount);
        try {
            activity.startService(intent);
        } catch (Throwable e) {
            FileLog.e(e);
        }
    }

    @TargetApi(Build.VERSION_CODES.M)
    public static void permissionDenied(final Activity activity, final Runnable onFinish, int code) {
        boolean mergedRequest = code == 102;
		if (!activity.shouldShowRequestPermissionRationale(Manifest.permission.RECORD_AUDIO) || mergedRequest && !activity.shouldShowRequestPermissionRationale(Manifest.permission.CAMERA)) {
            AlertDialog.Builder dlg = new AlertDialog.Builder(activity)

                    .setMessage(AndroidUtilities.replaceTags(mergedRequest ? LocaleController.getString("VoipNeedMicCameraPermissionWithHint", R.string.VoipNeedMicCameraPermissionWithHint) : LocaleController.getString("VoipNeedMicPermissionWithHint", R.string.VoipNeedMicPermissionWithHint)))
                    .setPositiveButton(LocaleController.getString("Settings", R.string.Settings), (dialog, which) -> {
                        Intent intent = new Intent(Settings.ACTION_APPLICATION_DETAILS_SETTINGS);
                        Uri uri = Uri.fromParts("package", activity.getPackageName(), null);
                        intent.setData(uri);
                        activity.startActivity(intent);
                    })
                    .setNegativeButton(LocaleController.getString("ContactsPermissionAlertNotNow", R.string.ContactsPermissionAlertNotNow), null)
            .setOnDismissListener(dialog -> {
                if (onFinish != null)
                    onFinish.run();
            }).setTopAnimation(mergedRequest ? R.raw.permission_request_camera : R.raw.permission_request_microphone, AlertsCreator.PERMISSIONS_REQUEST_TOP_ICON_SIZE, false, Theme.getColor(Theme.key_dialogTopBackground));

			dlg.show();
        }
    }

    public static File getLogsDir() {
        File logsDir = new File(ApplicationLoader.applicationContext.getCacheDir(), "voip_logs");
        if (!logsDir.exists()) {
            logsDir.mkdirs();
        }
        return logsDir;
    }

    public static boolean canRateCall(TLRPC.TL_messageActionPhoneCall call) {
        if (!(call.reason instanceof TLRPC.TL_phoneCallDiscardReasonBusy) && !(call.reason instanceof TLRPC.TL_phoneCallDiscardReasonMissed)) {
            SharedPreferences prefs = MessagesController.getNotificationsSettings(UserConfig.selectedAccount); // always called from chat UI
            Set<String> hashes = prefs.getStringSet("calls_access_hashes", (Set<String>) Collections.EMPTY_SET);
            for (String hash : hashes) {
                String[] d = hash.split(" ");
                if (d.length < 2) {
                    continue;
                }
                if (d[0].equals(call.call_id + "")) {
                    return true;
                }
            }
        }
        return false;
    }

    public static void showRateAlert(Context context, TLRPC.TL_messageActionPhoneCall call) {
        SharedPreferences prefs = MessagesController.getNotificationsSettings(UserConfig.selectedAccount); // always called from chat UI
        Set<String> hashes = prefs.getStringSet("calls_access_hashes", (Set<String>) Collections.EMPTY_SET);
        for (String hash : hashes) {
            String[] d = hash.split(" ");
            if (d.length < 2)
                continue;
            if (d[0].equals(call.call_id + "")) {
                try {
                    long accessHash = Long.parseLong(d[1]);
                    showRateAlert(context, null, call.video, call.call_id, accessHash, UserConfig.selectedAccount, true);
                } catch (Exception ignore) {
                }
                return;
            }
        }
    }

<<<<<<< HEAD
    public static void showRateAlert(final Context context, final Runnable onDismiss, boolean isVideo, final long callID, final long accessHash, final int account, final boolean userInitiative) {
        final File log = getLogFile(callID);
        final int[] page = {0};
        LinearLayout alertView = new LinearLayout(context);
        alertView.setOrientation(LinearLayout.VERTICAL);

        int pad = AndroidUtilities.dp(16);
        alertView.setPadding(pad, pad, pad, 0);

        TextView text = new TextView(context);
        text.setTextSize(TypedValue.COMPLEX_UNIT_SP, 16);
        text.setTextColor(Theme.getColor(Theme.key_dialogTextBlack));
        text.setGravity(Gravity.CENTER);
        text.setText(LocaleController.getString("VoipRateCallAlert", R.string.VoipRateCallAlert));
        alertView.addView(text);

        final BetterRatingView bar = new BetterRatingView(context);
        alertView.addView(bar, LayoutHelper.createLinear(LayoutHelper.WRAP_CONTENT, LayoutHelper.WRAP_CONTENT, Gravity.CENTER_HORIZONTAL, 0, 16, 0, 0));

        final LinearLayout problemsWrap = new LinearLayout(context);
        problemsWrap.setOrientation(LinearLayout.VERTICAL);

        View.OnClickListener problemCheckboxClickListener = v -> {
            CheckBoxCell check = (CheckBoxCell) v;
            check.setChecked(!check.isChecked(), true);
        };

        final String[] problems = {isVideo ? "distorted_video" : null, isVideo ? "pixelated_video" : null, "echo", "noise", "interruptions", "distorted_speech", "silent_local", "silent_remote", "dropped"};
        for (int i = 0; i < problems.length; i++) {
            if (problems[i] == null) {
                continue;
            }
            CheckBoxCell check = new CheckBoxCell(context, 1);
            check.setClipToPadding(false);
            check.setTag(problems[i]);
            String label = null;
            switch (i) {
                case 0:
                    label = LocaleController.getString("RateCallVideoDistorted", R.string.RateCallVideoDistorted);
                    break;
                case 1:
                    label = LocaleController.getString("RateCallVideoPixelated", R.string.RateCallVideoPixelated);
                    break;
                case 2:
                    label = LocaleController.getString("RateCallEcho", R.string.RateCallEcho);
                    break;
                case 3:
                    label = LocaleController.getString("RateCallNoise", R.string.RateCallNoise);
                    break;
                case 4:
                    label = LocaleController.getString("RateCallInterruptions", R.string.RateCallInterruptions);
                    break;
                case 5:
                    label = LocaleController.getString("RateCallDistorted", R.string.RateCallDistorted);
                    break;
                case 6:
                    label = LocaleController.getString("RateCallSilentLocal", R.string.RateCallSilentLocal);
                    break;
                case 7:
                    label = LocaleController.getString("RateCallSilentRemote", R.string.RateCallSilentRemote);
                    break;
                case 8:
                    label = LocaleController.getString("RateCallDropped", R.string.RateCallDropped);
                    break;
            }
            check.setText(label, null, false, false);
            check.setOnClickListener(problemCheckboxClickListener);
            check.setTag(problems[i]);
            problemsWrap.addView(check);
        }
        alertView.addView(problemsWrap, LayoutHelper.createLinear(LayoutHelper.MATCH_PARENT, LayoutHelper.WRAP_CONTENT, -8, 0, -8, 0));
        problemsWrap.setVisibility(View.GONE);

        final EditTextBoldCursor commentBox = new EditTextBoldCursor(context);
        commentBox.setHint(LocaleController.getString("VoipFeedbackCommentHint", R.string.VoipFeedbackCommentHint));
        commentBox.setInputType(InputType.TYPE_CLASS_TEXT | InputType.TYPE_TEXT_FLAG_CAP_SENTENCES | InputType.TYPE_TEXT_FLAG_MULTI_LINE);
        commentBox.setTextColor(Theme.getColor(Theme.key_dialogTextBlack));
        commentBox.setHintTextColor(Theme.getColor(Theme.key_dialogTextHint));
        commentBox.setBackground(null);
		commentBox.setLineColors(Theme.getColor(Theme.key_dialogInputField), Theme.getColor(Theme.key_dialogInputFieldActivated), Theme.getColor(Theme.key_dialogTextRed));
        commentBox.setPadding(0, AndroidUtilities.dp(4), 0, AndroidUtilities.dp(4));
        commentBox.setTextSize(TypedValue.COMPLEX_UNIT_DIP, 18);
        commentBox.setVisibility(View.GONE);
        alertView.addView(commentBox, LayoutHelper.createLinear(LayoutHelper.MATCH_PARENT, LayoutHelper.WRAP_CONTENT, 8, 8, 8, 0));

        final boolean[] includeLogs = {true};
        final CheckBoxCell checkbox = new CheckBoxCell(context, 1);
        View.OnClickListener checkClickListener = v -> {
            includeLogs[0] = !includeLogs[0];
            checkbox.setChecked(includeLogs[0], true);
        };
        checkbox.setText(LocaleController.getString("CallReportIncludeLogs", R.string.CallReportIncludeLogs), null, true, false);
        checkbox.setClipToPadding(false);
        checkbox.setOnClickListener(checkClickListener);
        alertView.addView(checkbox, LayoutHelper.createLinear(LayoutHelper.MATCH_PARENT, LayoutHelper.WRAP_CONTENT, -8, 0, -8, 0));

        final TextView logsText = new TextView(context);
        logsText.setTextSize(TypedValue.COMPLEX_UNIT_SP, 14);
        logsText.setTextColor(Theme.getColor(Theme.key_dialogTextGray3));
        logsText.setText(LocaleController.getString("CallReportLogsExplain", R.string.CallReportLogsExplain));
        logsText.setPadding(AndroidUtilities.dp(8), 0, AndroidUtilities.dp(8), 0);
        logsText.setOnClickListener(checkClickListener);
        alertView.addView(logsText);

        checkbox.setVisibility(View.GONE);
        logsText.setVisibility(View.GONE);
        if (!log.exists()) {
            includeLogs[0] = false;
        }

        final AlertDialog alert = new AlertDialog.Builder(context)
                .setTitle(LocaleController.getString("CallMessageReportProblem", R.string.CallMessageReportProblem))
                .setView(alertView)
                .setPositiveButton(LocaleController.getString("Send", R.string.Send), (dialog, which) -> {
                    //SendMessagesHelper.getInstance(currentAccount).sendMessage(commentBox.getText().toString(), VOIP_SUPPORT_ID, null, null, true, null, null, null);
                })
                .setNegativeButton(LocaleController.getString("Cancel", R.string.Cancel), null)
                .setOnDismissListener(dialog -> {
                    if (onDismiss != null)
                        onDismiss.run();
                })
                .create();
        if (BuildVars.LOGS_ENABLED && log.exists()) {
            alert.setNeutralButton("Send log", (dialog, which) -> {
                Intent intent = new Intent(context, LaunchActivity.class);
                intent.setAction(Intent.ACTION_SEND);
                intent.putExtra(Intent.EXTRA_STREAM, Uri.fromFile(log));
                context.startActivity(intent);
            });
        }
        alert.show();
        alert.getWindow().setSoftInputMode(WindowManager.LayoutParams.SOFT_INPUT_STATE_ALWAYS_HIDDEN);

        final View btn = alert.getButton(DialogInterface.BUTTON_POSITIVE);
        btn.setEnabled(false);
        bar.setOnRatingChangeListener(rating -> {
            btn.setEnabled(rating > 0);
=======
	public static void showRateAlert(final Context context, final Runnable onDismiss, boolean isVideo, final long callID, final long accessHash, final int account, final boolean userInitiative) {
		final File log = getLogFile(callID);
		final int[] page = {0};
		LinearLayout alertView = new LinearLayout(context);
		alertView.setOrientation(LinearLayout.VERTICAL);

		int pad = AndroidUtilities.dp(16);
		alertView.setPadding(pad, pad, pad, 0);

		TextView text = new TextView(context);
		text.setTextSize(TypedValue.COMPLEX_UNIT_SP, 16);
		text.setTextColor(Theme.getColor(Theme.key_dialogTextBlack));
		text.setGravity(Gravity.CENTER);
		text.setText(LocaleController.getString("VoipRateCallAlert", R.string.VoipRateCallAlert));
		alertView.addView(text);

		final BetterRatingView bar = new BetterRatingView(context);
		alertView.addView(bar, LayoutHelper.createLinear(LayoutHelper.WRAP_CONTENT, LayoutHelper.WRAP_CONTENT, Gravity.CENTER_HORIZONTAL, 0, 16, 0, 0));

		final LinearLayout problemsWrap = new LinearLayout(context);
		problemsWrap.setOrientation(LinearLayout.VERTICAL);

		View.OnClickListener problemCheckboxClickListener = v -> {
			CheckBoxCell check = (CheckBoxCell) v;
			check.setChecked(!check.isChecked(), true);
		};

		final String[] problems = {isVideo ? "distorted_video" : null, isVideo ? "pixelated_video" : null, "echo", "noise", "interruptions", "distorted_speech", "silent_local", "silent_remote", "dropped"};
		for (int i = 0; i < problems.length; i++) {
			if (problems[i] == null) {
				continue;
			}
			CheckBoxCell check = new CheckBoxCell(context, 1);
			check.setClipToPadding(false);
			check.setTag(problems[i]);
			String label = null;
			switch (i) {
				case 0:
					label = LocaleController.getString("RateCallVideoDistorted", R.string.RateCallVideoDistorted);
					break;
				case 1:
					label = LocaleController.getString("RateCallVideoPixelated", R.string.RateCallVideoPixelated);
					break;
				case 2:
					label = LocaleController.getString("RateCallEcho", R.string.RateCallEcho);
					break;
				case 3:
					label = LocaleController.getString("RateCallNoise", R.string.RateCallNoise);
					break;
				case 4:
					label = LocaleController.getString("RateCallInterruptions", R.string.RateCallInterruptions);
					break;
				case 5:
					label = LocaleController.getString("RateCallDistorted", R.string.RateCallDistorted);
					break;
				case 6:
					label = LocaleController.getString("RateCallSilentLocal", R.string.RateCallSilentLocal);
					break;
				case 7:
					label = LocaleController.getString("RateCallSilentRemote", R.string.RateCallSilentRemote);
					break;
				case 8:
					label = LocaleController.getString("RateCallDropped", R.string.RateCallDropped);
					break;
			}
			check.setText(label, null, false, false);
			check.setOnClickListener(problemCheckboxClickListener);
			check.setTag(problems[i]);
			problemsWrap.addView(check);
		}
		alertView.addView(problemsWrap, LayoutHelper.createLinear(LayoutHelper.MATCH_PARENT, LayoutHelper.WRAP_CONTENT, -8, 0, -8, 0));
		problemsWrap.setVisibility(View.GONE);

		final EditTextBoldCursor commentBox = new EditTextBoldCursor(context);
		commentBox.setHint(LocaleController.getString("VoipFeedbackCommentHint", R.string.VoipFeedbackCommentHint));
		commentBox.setInputType(InputType.TYPE_CLASS_TEXT | InputType.TYPE_TEXT_FLAG_CAP_SENTENCES | InputType.TYPE_TEXT_FLAG_MULTI_LINE);
		commentBox.setTextColor(Theme.getColor(Theme.key_dialogTextBlack));
		commentBox.setHintTextColor(Theme.getColor(Theme.key_dialogTextHint));
		commentBox.setBackground(null);
		commentBox.setLineColors(Theme.getColor(Theme.key_dialogInputField), Theme.getColor(Theme.key_dialogInputFieldActivated), Theme.getColor(Theme.key_text_RedBold));
		commentBox.setPadding(0, AndroidUtilities.dp(4), 0, AndroidUtilities.dp(4));
		commentBox.setTextSize(TypedValue.COMPLEX_UNIT_DIP, 18);
		commentBox.setVisibility(View.GONE);
		alertView.addView(commentBox, LayoutHelper.createLinear(LayoutHelper.MATCH_PARENT, LayoutHelper.WRAP_CONTENT, 8, 8, 8, 0));

		final boolean[] includeLogs = {true};
		final CheckBoxCell checkbox = new CheckBoxCell(context, 1);
		View.OnClickListener checkClickListener = v -> {
			includeLogs[0] = !includeLogs[0];
			checkbox.setChecked(includeLogs[0], true);
		};
		checkbox.setText(LocaleController.getString("CallReportIncludeLogs", R.string.CallReportIncludeLogs), null, true, false);
		checkbox.setClipToPadding(false);
		checkbox.setOnClickListener(checkClickListener);
		alertView.addView(checkbox, LayoutHelper.createLinear(LayoutHelper.MATCH_PARENT, LayoutHelper.WRAP_CONTENT, -8, 0, -8, 0));

		final TextView logsText = new TextView(context);
		logsText.setTextSize(TypedValue.COMPLEX_UNIT_SP, 14);
		logsText.setTextColor(Theme.getColor(Theme.key_dialogTextGray3));
		logsText.setText(LocaleController.getString("CallReportLogsExplain", R.string.CallReportLogsExplain));
		logsText.setPadding(AndroidUtilities.dp(8), 0, AndroidUtilities.dp(8), 0);
		logsText.setOnClickListener(checkClickListener);
		alertView.addView(logsText);

		checkbox.setVisibility(View.GONE);
		logsText.setVisibility(View.GONE);
		if (!log.exists()) {
			includeLogs[0] = false;
		}

		final AlertDialog alert = new AlertDialog.Builder(context)
				.setTitle(LocaleController.getString("CallMessageReportProblem", R.string.CallMessageReportProblem))
				.setView(alertView)
				.setPositiveButton(LocaleController.getString("Send", R.string.Send), (dialog, which) -> {
					//SendMessagesHelper.getInstance(currentAccount).sendMessage(commentBox.getText().toString(), VOIP_SUPPORT_ID, null, null, true, null, null, null);
				})
				.setNegativeButton(LocaleController.getString("Cancel", R.string.Cancel), null)
				.setOnDismissListener(dialog -> {
					if (onDismiss != null)
						onDismiss.run();
				})
				.create();
		if (BuildVars.LOGS_ENABLED && log.exists()) {
			alert.setNeutralButton("Send log", (dialog, which) -> {
				Intent intent = new Intent(context, LaunchActivity.class);
				intent.setAction(Intent.ACTION_SEND);
				intent.putExtra(Intent.EXTRA_STREAM, Uri.fromFile(log));
				context.startActivity(intent);
			});
		}
		alert.show();
		alert.getWindow().setSoftInputMode(WindowManager.LayoutParams.SOFT_INPUT_STATE_ALWAYS_HIDDEN);

		final View btn = alert.getButton(DialogInterface.BUTTON_POSITIVE);
		btn.setEnabled(false);
		bar.setOnRatingChangeListener(rating -> {
			btn.setEnabled(rating > 0);
>>>>>>> 0bcf4fe5
			/*commentBox.setHint(rating<4 ? LocaleController.getString("CallReportHint", R.string.CallReportHint) : LocaleController.getString("VoipFeedbackCommentHint", R.string.VoipFeedbackCommentHint));
			commentBox.setVisibility(rating < 5 && rating > 0 ? View.VISIBLE : View.GONE);
			if (commentBox.getVisibility() == View.GONE) {
				((InputMethodManager) context.getSystemService(Context.INPUT_METHOD_SERVICE)).hideSoftInputFromWindow(commentBox.getWindowToken(), 0);
			}
			*/
<<<<<<< HEAD
            ((TextView) btn).setText((rating < 4 ? LocaleController.getString("Next", R.string.Next) : LocaleController.getString("Send", R.string.Send)).toUpperCase());
        });
        btn.setOnClickListener(v -> {
            int rating = bar.getRating();
            if (rating >= 4 || page[0] == 1) {
                final int currentAccount = UserConfig.selectedAccount;
                final TLRPC.TL_phone_setCallRating req = new TLRPC.TL_phone_setCallRating();
                req.rating = bar.getRating();
                ArrayList<String> problemTags = new ArrayList<>();
                for (int i = 0; i < problemsWrap.getChildCount(); i++) {
                    CheckBoxCell check = (CheckBoxCell) problemsWrap.getChildAt(i);
                    if (check.isChecked())
                        problemTags.add("#" + check.getTag());
                }

                if (req.rating < 5) {
                    req.comment = commentBox.getText().toString();
                } else {
                    req.comment = "";
                }
                if (!problemTags.isEmpty() && !includeLogs[0]) {
                    req.comment += " " + TextUtils.join(" ", problemTags);
                }
                req.peer = new TLRPC.TL_inputPhoneCall();
                req.peer.access_hash = accessHash;
                req.peer.id = callID;
                req.user_initiative = userInitiative;
                ConnectionsManager.getInstance(account).sendRequest(req, (response, error) -> {
                    if (response instanceof TLRPC.TL_updates) {
                        TLRPC.TL_updates updates = (TLRPC.TL_updates) response;
                        MessagesController.getInstance(currentAccount).processUpdates(updates, false);
                    }
                    if (includeLogs[0] && log.exists() && req.rating < 4) {
                        AccountInstance accountInstance = AccountInstance.getInstance(UserConfig.selectedAccount);
                        SendMessagesHelper.prepareSendingDocument(accountInstance, log.getAbsolutePath(), log.getAbsolutePath(), null, TextUtils.join(" ", problemTags), "text/plain", VOIP_SUPPORT_ID, null, null, null, null, true, 0);
                        Toast.makeText(context, LocaleController.getString("CallReportSent", R.string.CallReportSent), Toast.LENGTH_LONG).show();
                    }
                });
                alert.dismiss();
            } else {
                page[0] = 1;
                bar.setVisibility(View.GONE);
                //text.setText(LocaleController.getString("CallReportHint", R.string.CallReportHint));
                text.setVisibility(View.GONE);
                alert.setTitle(LocaleController.getString("CallReportHint", R.string.CallReportHint));
                commentBox.setVisibility(View.VISIBLE);
                if (log.exists()) {
                    checkbox.setVisibility(View.VISIBLE);
                    logsText.setVisibility(View.VISIBLE);
                }
                problemsWrap.setVisibility(View.VISIBLE);
                ((TextView) btn).setText(LocaleController.getString("Send", R.string.Send).toUpperCase());
            }
        });
    }
=======
			((TextView) btn).setText((rating < 4 ? LocaleController.getString("Next", R.string.Next) : LocaleController.getString("Send", R.string.Send)).toUpperCase());
		});
		btn.setOnClickListener(v -> {
			int rating = bar.getRating();
			if (rating >= 4 || page[0] == 1) {
				final int currentAccount = UserConfig.selectedAccount;
				final TLRPC.TL_phone_setCallRating req = new TLRPC.TL_phone_setCallRating();
				req.rating = bar.getRating();
				ArrayList<String> problemTags = new ArrayList<>();
				for (int i = 0; i < problemsWrap.getChildCount(); i++) {
					CheckBoxCell check = (CheckBoxCell) problemsWrap.getChildAt(i);
					if (check.isChecked())
						problemTags.add("#" + check.getTag());
				}

				if (req.rating < 5) {
					req.comment = commentBox.getText().toString();
				} else {
					req.comment = "";
				}
				if (!problemTags.isEmpty() && !includeLogs[0]) {
					req.comment += " " + TextUtils.join(" ", problemTags);
				}
				req.peer = new TLRPC.TL_inputPhoneCall();
				req.peer.access_hash = accessHash;
				req.peer.id = callID;
				req.user_initiative = userInitiative;
				ConnectionsManager.getInstance(account).sendRequest(req, (response, error) -> {
					if (response instanceof TLRPC.TL_updates) {
						TLRPC.TL_updates updates = (TLRPC.TL_updates) response;
						MessagesController.getInstance(currentAccount).processUpdates(updates, false);
					}
					if (includeLogs[0] && log.exists() && req.rating < 4) {
						AccountInstance accountInstance = AccountInstance.getInstance(UserConfig.selectedAccount);
						SendMessagesHelper.prepareSendingDocument(accountInstance, log.getAbsolutePath(), log.getAbsolutePath(), null, TextUtils.join(" ", problemTags), "text/plain", VOIP_SUPPORT_ID, null, null, null, null, true, 0, null);
						Toast.makeText(context, LocaleController.getString("CallReportSent", R.string.CallReportSent), Toast.LENGTH_LONG).show();
					}
				});
				alert.dismiss();
			} else {
				page[0] = 1;
				bar.setVisibility(View.GONE);
				//text.setText(LocaleController.getString("CallReportHint", R.string.CallReportHint));
				text.setVisibility(View.GONE);
				alert.setTitle(LocaleController.getString("CallReportHint", R.string.CallReportHint));
				commentBox.setVisibility(View.VISIBLE);
				if (log.exists()) {
					checkbox.setVisibility(View.VISIBLE);
					logsText.setVisibility(View.VISIBLE);
				}
				problemsWrap.setVisibility(View.VISIBLE);
				((TextView) btn).setText(LocaleController.getString("Send", R.string.Send).toUpperCase());
			}
		});
	}

	private static File getLogFile(long callID) {
		if (BuildVars.DEBUG_VERSION) {
			File debugLogsDir = new File(ApplicationLoader.applicationContext.getExternalFilesDir(null), "logs");
			String[] logs = debugLogsDir.list();
			if (logs != null) {
				for (String log : logs) {
					if (log.endsWith("voip" + callID + ".txt")) {
						return new File(debugLogsDir, log);
					}
				}
			}
		}
		return new File(getLogsDir(), callID + ".log");
	}

	public static void showCallDebugSettings(final Context context) {
		final SharedPreferences preferences = MessagesController.getGlobalMainSettings();
		LinearLayout ll = new LinearLayout(context);
		ll.setOrientation(LinearLayout.VERTICAL);

		TextView warning = new TextView(context);
		warning.setTextSize(TypedValue.COMPLEX_UNIT_DIP, 15);
		warning.setText("Please only change these settings if you know exactly what they do.");
		warning.setTextColor(Theme.getColor(Theme.key_dialogTextBlack));
		ll.addView(warning, LayoutHelper.createLinear(LayoutHelper.MATCH_PARENT, LayoutHelper.WRAP_CONTENT, 16, 8, 16, 8));

		final TextCheckCell tcpCell = new TextCheckCell(context);
		tcpCell.setTextAndCheck("Force TCP", preferences.getBoolean("dbg_force_tcp_in_calls", false), false);
		tcpCell.setOnClickListener(v -> {
			boolean force = preferences.getBoolean("dbg_force_tcp_in_calls", false);
			SharedPreferences.Editor editor = preferences.edit();
			editor.putBoolean("dbg_force_tcp_in_calls", !force);
			editor.commit();
			tcpCell.setChecked(!force);
		});
		ll.addView(tcpCell);

		if (BuildVars.DEBUG_VERSION && BuildVars.LOGS_ENABLED) {
			final TextCheckCell dumpCell = new TextCheckCell(context);
			dumpCell.setTextAndCheck("Dump detailed stats", preferences.getBoolean("dbg_dump_call_stats", false), false);
			dumpCell.setOnClickListener(v -> {
				boolean force = preferences.getBoolean("dbg_dump_call_stats", false);
				SharedPreferences.Editor editor = preferences.edit();
				editor.putBoolean("dbg_dump_call_stats", !force);
				editor.commit();
				dumpCell.setChecked(!force);
			});
			ll.addView(dumpCell);
		}
>>>>>>> 0bcf4fe5

    private static File getLogFile(long callID) {
        if (BuildVars.DEBUG_VERSION) {
            File debugLogsDir = new File(ApplicationLoader.applicationContext.getExternalFilesDir(null), "logs");
            String[] logs = debugLogsDir.list();
            if (logs != null) {
                for (String log : logs) {
                    if (log.endsWith("voip" + callID + ".txt")) {
                        return new File(debugLogsDir, log);
                    }
                }
            }
        }
        return new File(getLogsDir(), callID + ".log");
    }

    public static void showCallDebugSettings(final Context context) {
        final SharedPreferences preferences = MessagesController.getGlobalMainSettings();
        LinearLayout ll = new LinearLayout(context);
        ll.setOrientation(LinearLayout.VERTICAL);

        TextView warning = new TextView(context);
        warning.setTextSize(TypedValue.COMPLEX_UNIT_DIP, 15);
        warning.setText("Please only change these settings if you know exactly what they do.");
        warning.setTextColor(Theme.getColor(Theme.key_dialogTextBlack));
        ll.addView(warning, LayoutHelper.createLinear(LayoutHelper.MATCH_PARENT, LayoutHelper.WRAP_CONTENT, 16, 8, 16, 8));

        final TextCheckCell tcpCell = new TextCheckCell(context);
        tcpCell.setTextAndCheck("Force TCP", preferences.getBoolean("dbg_force_tcp_in_calls", false), false);
        tcpCell.setOnClickListener(v -> {
            boolean force = preferences.getBoolean("dbg_force_tcp_in_calls", false);
            SharedPreferences.Editor editor = preferences.edit();
            editor.putBoolean("dbg_force_tcp_in_calls", !force);
            editor.commit();
            tcpCell.setChecked(!force);
        });
        ll.addView(tcpCell);

        if (BuildVars.DEBUG_VERSION && BuildVars.LOGS_ENABLED) {
            final TextCheckCell dumpCell = new TextCheckCell(context);
            dumpCell.setTextAndCheck("Dump detailed stats", preferences.getBoolean("dbg_dump_call_stats", false), false);
            dumpCell.setOnClickListener(v -> {
                boolean force = preferences.getBoolean("dbg_dump_call_stats", false);
                SharedPreferences.Editor editor = preferences.edit();
                editor.putBoolean("dbg_dump_call_stats", !force);
                editor.commit();
                dumpCell.setChecked(!force);
            });
            ll.addView(dumpCell);
        }

        if (Build.VERSION.SDK_INT >= Build.VERSION_CODES.O) {
            final TextCheckCell connectionServiceCell = new TextCheckCell(context);
            connectionServiceCell.setTextAndCheck("Enable ConnectionService", preferences.getBoolean("dbg_force_connection_service", false), false);
            connectionServiceCell.setOnClickListener(v -> {
                boolean force = preferences.getBoolean("dbg_force_connection_service", false);
                SharedPreferences.Editor editor = preferences.edit();
                editor.putBoolean("dbg_force_connection_service", !force);
                editor.commit();
                connectionServiceCell.setChecked(!force);
            });
            ll.addView(connectionServiceCell);
        }

        new AlertDialog.Builder(context)
                .setTitle(LocaleController.getString("DebugMenuCallSettings", R.string.DebugMenuCallSettings))
                .setView(ll)
                .show();
    }

    public static int getDataSavingDefault() {
        boolean low = DownloadController.getInstance(0).lowPreset.lessCallData,
                medium = DownloadController.getInstance(0).mediumPreset.lessCallData,
                high = DownloadController.getInstance(0).highPreset.lessCallData;
        if (!low && !medium && !high) {
            return Instance.DATA_SAVING_NEVER;
        } else if (low && !medium && !high) {
            return Instance.DATA_SAVING_ROAMING;
        } else if (low && medium && !high) {
            return Instance.DATA_SAVING_MOBILE;
        } else if (low && medium && high) {
            return Instance.DATA_SAVING_ALWAYS;
        }
        if (BuildVars.LOGS_ENABLED)
            FileLog.w("Invalid call data saving preset configuration: " + low + "/" + medium + "/" + high);
        return Instance.DATA_SAVING_NEVER;
    }


    public static String getLogFilePath(String name) {
        final Calendar c = Calendar.getInstance();
        final File externalFilesDir = ApplicationLoader.applicationContext.getExternalFilesDir(null);
        return new File(externalFilesDir, String.format(Locale.US, "logs/%02d_%02d_%04d_%02d_%02d_%02d_%s.txt",
                c.get(Calendar.DATE), c.get(Calendar.MONTH) + 1, c.get(Calendar.YEAR), c.get(Calendar.HOUR_OF_DAY),
                c.get(Calendar.MINUTE), c.get(Calendar.SECOND), name)).getAbsolutePath();
    }

    public static String getLogFilePath(long callId, boolean stats) {
        final File logsDir = getLogsDir();
        if (!BuildVars.DEBUG_VERSION) {
            final File[] _logs = logsDir.listFiles();
            if (_logs != null) {
                final ArrayList<File> logs = new ArrayList<>(Arrays.asList(_logs));
                while (logs.size() > 20) {
                    File oldest = logs.get(0);
                    for (File file : logs) {
                        if (file.getName().endsWith(".log") && file.lastModified() < oldest.lastModified()) {
                            oldest = file;
                        }
                    }
                    oldest.delete();
                    logs.remove(oldest);
                }
            }
        }
        if (stats) {
			return new File(logsDir, callId + "_stats.log").getAbsolutePath();
    }else {
			return new File(logsDir, callId + ".log").getAbsolutePath();
		}
	}

    public static void showGroupCallAlert(BaseFragment fragment, TLRPC.Chat currentChat, TLRPC.InputPeer peer, boolean recreate, AccountInstance accountInstance) {
        if (fragment == null || fragment.getParentActivity() == null) {
            return;
        }
		JoinCallAlert.checkFewUsers(fragment.getParentActivity(), -currentChat.id, accountInstance, param -> startCall(currentChat, peer, null, true, fragment.getParentActivity(), fragment, accountInstance));
    }
}<|MERGE_RESOLUTION|>--- conflicted
+++ resolved
@@ -428,7 +428,6 @@
         }
     }
 
-<<<<<<< HEAD
     public static void showRateAlert(final Context context, final Runnable onDismiss, boolean isVideo, final long callID, final long accessHash, final int account, final boolean userInitiative) {
         final File log = getLogFile(callID);
         final int[] page = {0};
@@ -502,17 +501,17 @@
         alertView.addView(problemsWrap, LayoutHelper.createLinear(LayoutHelper.MATCH_PARENT, LayoutHelper.WRAP_CONTENT, -8, 0, -8, 0));
         problemsWrap.setVisibility(View.GONE);
 
-        final EditTextBoldCursor commentBox = new EditTextBoldCursor(context);
-        commentBox.setHint(LocaleController.getString("VoipFeedbackCommentHint", R.string.VoipFeedbackCommentHint));
-        commentBox.setInputType(InputType.TYPE_CLASS_TEXT | InputType.TYPE_TEXT_FLAG_CAP_SENTENCES | InputType.TYPE_TEXT_FLAG_MULTI_LINE);
-        commentBox.setTextColor(Theme.getColor(Theme.key_dialogTextBlack));
-        commentBox.setHintTextColor(Theme.getColor(Theme.key_dialogTextHint));
-        commentBox.setBackground(null);
-		commentBox.setLineColors(Theme.getColor(Theme.key_dialogInputField), Theme.getColor(Theme.key_dialogInputFieldActivated), Theme.getColor(Theme.key_dialogTextRed));
-        commentBox.setPadding(0, AndroidUtilities.dp(4), 0, AndroidUtilities.dp(4));
-        commentBox.setTextSize(TypedValue.COMPLEX_UNIT_DIP, 18);
-        commentBox.setVisibility(View.GONE);
-        alertView.addView(commentBox, LayoutHelper.createLinear(LayoutHelper.MATCH_PARENT, LayoutHelper.WRAP_CONTENT, 8, 8, 8, 0));
+		final EditTextBoldCursor commentBox = new EditTextBoldCursor(context);
+		commentBox.setHint(LocaleController.getString("VoipFeedbackCommentHint", R.string.VoipFeedbackCommentHint));
+		commentBox.setInputType(InputType.TYPE_CLASS_TEXT | InputType.TYPE_TEXT_FLAG_CAP_SENTENCES | InputType.TYPE_TEXT_FLAG_MULTI_LINE);
+		commentBox.setTextColor(Theme.getColor(Theme.key_dialogTextBlack));
+		commentBox.setHintTextColor(Theme.getColor(Theme.key_dialogTextHint));
+		commentBox.setBackground(null);
+		commentBox.setLineColors(Theme.getColor(Theme.key_dialogInputField), Theme.getColor(Theme.key_dialogInputFieldActivated), Theme.getColor(Theme.key_text_RedBold));
+		commentBox.setPadding(0, AndroidUtilities.dp(4), 0, AndroidUtilities.dp(4));
+		commentBox.setTextSize(TypedValue.COMPLEX_UNIT_DIP, 18);
+		commentBox.setVisibility(View.GONE);
+		alertView.addView(commentBox, LayoutHelper.createLinear(LayoutHelper.MATCH_PARENT, LayoutHelper.WRAP_CONTENT, 8, 8, 8, 0));
 
         final boolean[] includeLogs = {true};
         final CheckBoxCell checkbox = new CheckBoxCell(context, 1);
@@ -566,152 +565,12 @@
         btn.setEnabled(false);
         bar.setOnRatingChangeListener(rating -> {
             btn.setEnabled(rating > 0);
-=======
-	public static void showRateAlert(final Context context, final Runnable onDismiss, boolean isVideo, final long callID, final long accessHash, final int account, final boolean userInitiative) {
-		final File log = getLogFile(callID);
-		final int[] page = {0};
-		LinearLayout alertView = new LinearLayout(context);
-		alertView.setOrientation(LinearLayout.VERTICAL);
-
-		int pad = AndroidUtilities.dp(16);
-		alertView.setPadding(pad, pad, pad, 0);
-
-		TextView text = new TextView(context);
-		text.setTextSize(TypedValue.COMPLEX_UNIT_SP, 16);
-		text.setTextColor(Theme.getColor(Theme.key_dialogTextBlack));
-		text.setGravity(Gravity.CENTER);
-		text.setText(LocaleController.getString("VoipRateCallAlert", R.string.VoipRateCallAlert));
-		alertView.addView(text);
-
-		final BetterRatingView bar = new BetterRatingView(context);
-		alertView.addView(bar, LayoutHelper.createLinear(LayoutHelper.WRAP_CONTENT, LayoutHelper.WRAP_CONTENT, Gravity.CENTER_HORIZONTAL, 0, 16, 0, 0));
-
-		final LinearLayout problemsWrap = new LinearLayout(context);
-		problemsWrap.setOrientation(LinearLayout.VERTICAL);
-
-		View.OnClickListener problemCheckboxClickListener = v -> {
-			CheckBoxCell check = (CheckBoxCell) v;
-			check.setChecked(!check.isChecked(), true);
-		};
-
-		final String[] problems = {isVideo ? "distorted_video" : null, isVideo ? "pixelated_video" : null, "echo", "noise", "interruptions", "distorted_speech", "silent_local", "silent_remote", "dropped"};
-		for (int i = 0; i < problems.length; i++) {
-			if (problems[i] == null) {
-				continue;
-			}
-			CheckBoxCell check = new CheckBoxCell(context, 1);
-			check.setClipToPadding(false);
-			check.setTag(problems[i]);
-			String label = null;
-			switch (i) {
-				case 0:
-					label = LocaleController.getString("RateCallVideoDistorted", R.string.RateCallVideoDistorted);
-					break;
-				case 1:
-					label = LocaleController.getString("RateCallVideoPixelated", R.string.RateCallVideoPixelated);
-					break;
-				case 2:
-					label = LocaleController.getString("RateCallEcho", R.string.RateCallEcho);
-					break;
-				case 3:
-					label = LocaleController.getString("RateCallNoise", R.string.RateCallNoise);
-					break;
-				case 4:
-					label = LocaleController.getString("RateCallInterruptions", R.string.RateCallInterruptions);
-					break;
-				case 5:
-					label = LocaleController.getString("RateCallDistorted", R.string.RateCallDistorted);
-					break;
-				case 6:
-					label = LocaleController.getString("RateCallSilentLocal", R.string.RateCallSilentLocal);
-					break;
-				case 7:
-					label = LocaleController.getString("RateCallSilentRemote", R.string.RateCallSilentRemote);
-					break;
-				case 8:
-					label = LocaleController.getString("RateCallDropped", R.string.RateCallDropped);
-					break;
-			}
-			check.setText(label, null, false, false);
-			check.setOnClickListener(problemCheckboxClickListener);
-			check.setTag(problems[i]);
-			problemsWrap.addView(check);
-		}
-		alertView.addView(problemsWrap, LayoutHelper.createLinear(LayoutHelper.MATCH_PARENT, LayoutHelper.WRAP_CONTENT, -8, 0, -8, 0));
-		problemsWrap.setVisibility(View.GONE);
-
-		final EditTextBoldCursor commentBox = new EditTextBoldCursor(context);
-		commentBox.setHint(LocaleController.getString("VoipFeedbackCommentHint", R.string.VoipFeedbackCommentHint));
-		commentBox.setInputType(InputType.TYPE_CLASS_TEXT | InputType.TYPE_TEXT_FLAG_CAP_SENTENCES | InputType.TYPE_TEXT_FLAG_MULTI_LINE);
-		commentBox.setTextColor(Theme.getColor(Theme.key_dialogTextBlack));
-		commentBox.setHintTextColor(Theme.getColor(Theme.key_dialogTextHint));
-		commentBox.setBackground(null);
-		commentBox.setLineColors(Theme.getColor(Theme.key_dialogInputField), Theme.getColor(Theme.key_dialogInputFieldActivated), Theme.getColor(Theme.key_text_RedBold));
-		commentBox.setPadding(0, AndroidUtilities.dp(4), 0, AndroidUtilities.dp(4));
-		commentBox.setTextSize(TypedValue.COMPLEX_UNIT_DIP, 18);
-		commentBox.setVisibility(View.GONE);
-		alertView.addView(commentBox, LayoutHelper.createLinear(LayoutHelper.MATCH_PARENT, LayoutHelper.WRAP_CONTENT, 8, 8, 8, 0));
-
-		final boolean[] includeLogs = {true};
-		final CheckBoxCell checkbox = new CheckBoxCell(context, 1);
-		View.OnClickListener checkClickListener = v -> {
-			includeLogs[0] = !includeLogs[0];
-			checkbox.setChecked(includeLogs[0], true);
-		};
-		checkbox.setText(LocaleController.getString("CallReportIncludeLogs", R.string.CallReportIncludeLogs), null, true, false);
-		checkbox.setClipToPadding(false);
-		checkbox.setOnClickListener(checkClickListener);
-		alertView.addView(checkbox, LayoutHelper.createLinear(LayoutHelper.MATCH_PARENT, LayoutHelper.WRAP_CONTENT, -8, 0, -8, 0));
-
-		final TextView logsText = new TextView(context);
-		logsText.setTextSize(TypedValue.COMPLEX_UNIT_SP, 14);
-		logsText.setTextColor(Theme.getColor(Theme.key_dialogTextGray3));
-		logsText.setText(LocaleController.getString("CallReportLogsExplain", R.string.CallReportLogsExplain));
-		logsText.setPadding(AndroidUtilities.dp(8), 0, AndroidUtilities.dp(8), 0);
-		logsText.setOnClickListener(checkClickListener);
-		alertView.addView(logsText);
-
-		checkbox.setVisibility(View.GONE);
-		logsText.setVisibility(View.GONE);
-		if (!log.exists()) {
-			includeLogs[0] = false;
-		}
-
-		final AlertDialog alert = new AlertDialog.Builder(context)
-				.setTitle(LocaleController.getString("CallMessageReportProblem", R.string.CallMessageReportProblem))
-				.setView(alertView)
-				.setPositiveButton(LocaleController.getString("Send", R.string.Send), (dialog, which) -> {
-					//SendMessagesHelper.getInstance(currentAccount).sendMessage(commentBox.getText().toString(), VOIP_SUPPORT_ID, null, null, true, null, null, null);
-				})
-				.setNegativeButton(LocaleController.getString("Cancel", R.string.Cancel), null)
-				.setOnDismissListener(dialog -> {
-					if (onDismiss != null)
-						onDismiss.run();
-				})
-				.create();
-		if (BuildVars.LOGS_ENABLED && log.exists()) {
-			alert.setNeutralButton("Send log", (dialog, which) -> {
-				Intent intent = new Intent(context, LaunchActivity.class);
-				intent.setAction(Intent.ACTION_SEND);
-				intent.putExtra(Intent.EXTRA_STREAM, Uri.fromFile(log));
-				context.startActivity(intent);
-			});
-		}
-		alert.show();
-		alert.getWindow().setSoftInputMode(WindowManager.LayoutParams.SOFT_INPUT_STATE_ALWAYS_HIDDEN);
-
-		final View btn = alert.getButton(DialogInterface.BUTTON_POSITIVE);
-		btn.setEnabled(false);
-		bar.setOnRatingChangeListener(rating -> {
-			btn.setEnabled(rating > 0);
->>>>>>> 0bcf4fe5
 			/*commentBox.setHint(rating<4 ? LocaleController.getString("CallReportHint", R.string.CallReportHint) : LocaleController.getString("VoipFeedbackCommentHint", R.string.VoipFeedbackCommentHint));
 			commentBox.setVisibility(rating < 5 && rating > 0 ? View.VISIBLE : View.GONE);
 			if (commentBox.getVisibility() == View.GONE) {
 				((InputMethodManager) context.getSystemService(Context.INPUT_METHOD_SERVICE)).hideSoftInputFromWindow(commentBox.getWindowToken(), 0);
 			}
 			*/
-<<<<<<< HEAD
             ((TextView) btn).setText((rating < 4 ? LocaleController.getString("Next", R.string.Next) : LocaleController.getString("Send", R.string.Send)).toUpperCase());
         });
         btn.setOnClickListener(v -> {
@@ -726,62 +585,6 @@
                     if (check.isChecked())
                         problemTags.add("#" + check.getTag());
                 }
-
-                if (req.rating < 5) {
-                    req.comment = commentBox.getText().toString();
-                } else {
-                    req.comment = "";
-                }
-                if (!problemTags.isEmpty() && !includeLogs[0]) {
-                    req.comment += " " + TextUtils.join(" ", problemTags);
-                }
-                req.peer = new TLRPC.TL_inputPhoneCall();
-                req.peer.access_hash = accessHash;
-                req.peer.id = callID;
-                req.user_initiative = userInitiative;
-                ConnectionsManager.getInstance(account).sendRequest(req, (response, error) -> {
-                    if (response instanceof TLRPC.TL_updates) {
-                        TLRPC.TL_updates updates = (TLRPC.TL_updates) response;
-                        MessagesController.getInstance(currentAccount).processUpdates(updates, false);
-                    }
-                    if (includeLogs[0] && log.exists() && req.rating < 4) {
-                        AccountInstance accountInstance = AccountInstance.getInstance(UserConfig.selectedAccount);
-                        SendMessagesHelper.prepareSendingDocument(accountInstance, log.getAbsolutePath(), log.getAbsolutePath(), null, TextUtils.join(" ", problemTags), "text/plain", VOIP_SUPPORT_ID, null, null, null, null, true, 0);
-                        Toast.makeText(context, LocaleController.getString("CallReportSent", R.string.CallReportSent), Toast.LENGTH_LONG).show();
-                    }
-                });
-                alert.dismiss();
-            } else {
-                page[0] = 1;
-                bar.setVisibility(View.GONE);
-                //text.setText(LocaleController.getString("CallReportHint", R.string.CallReportHint));
-                text.setVisibility(View.GONE);
-                alert.setTitle(LocaleController.getString("CallReportHint", R.string.CallReportHint));
-                commentBox.setVisibility(View.VISIBLE);
-                if (log.exists()) {
-                    checkbox.setVisibility(View.VISIBLE);
-                    logsText.setVisibility(View.VISIBLE);
-                }
-                problemsWrap.setVisibility(View.VISIBLE);
-                ((TextView) btn).setText(LocaleController.getString("Send", R.string.Send).toUpperCase());
-            }
-        });
-    }
-=======
-			((TextView) btn).setText((rating < 4 ? LocaleController.getString("Next", R.string.Next) : LocaleController.getString("Send", R.string.Send)).toUpperCase());
-		});
-		btn.setOnClickListener(v -> {
-			int rating = bar.getRating();
-			if (rating >= 4 || page[0] == 1) {
-				final int currentAccount = UserConfig.selectedAccount;
-				final TLRPC.TL_phone_setCallRating req = new TLRPC.TL_phone_setCallRating();
-				req.rating = bar.getRating();
-				ArrayList<String> problemTags = new ArrayList<>();
-				for (int i = 0; i < problemsWrap.getChildCount(); i++) {
-					CheckBoxCell check = (CheckBoxCell) problemsWrap.getChildAt(i);
-					if (check.isChecked())
-						problemTags.add("#" + check.getTag());
-				}
 
 				if (req.rating < 5) {
 					req.comment = commentBox.getText().toString();
@@ -824,57 +627,6 @@
 		});
 	}
 
-	private static File getLogFile(long callID) {
-		if (BuildVars.DEBUG_VERSION) {
-			File debugLogsDir = new File(ApplicationLoader.applicationContext.getExternalFilesDir(null), "logs");
-			String[] logs = debugLogsDir.list();
-			if (logs != null) {
-				for (String log : logs) {
-					if (log.endsWith("voip" + callID + ".txt")) {
-						return new File(debugLogsDir, log);
-					}
-				}
-			}
-		}
-		return new File(getLogsDir(), callID + ".log");
-	}
-
-	public static void showCallDebugSettings(final Context context) {
-		final SharedPreferences preferences = MessagesController.getGlobalMainSettings();
-		LinearLayout ll = new LinearLayout(context);
-		ll.setOrientation(LinearLayout.VERTICAL);
-
-		TextView warning = new TextView(context);
-		warning.setTextSize(TypedValue.COMPLEX_UNIT_DIP, 15);
-		warning.setText("Please only change these settings if you know exactly what they do.");
-		warning.setTextColor(Theme.getColor(Theme.key_dialogTextBlack));
-		ll.addView(warning, LayoutHelper.createLinear(LayoutHelper.MATCH_PARENT, LayoutHelper.WRAP_CONTENT, 16, 8, 16, 8));
-
-		final TextCheckCell tcpCell = new TextCheckCell(context);
-		tcpCell.setTextAndCheck("Force TCP", preferences.getBoolean("dbg_force_tcp_in_calls", false), false);
-		tcpCell.setOnClickListener(v -> {
-			boolean force = preferences.getBoolean("dbg_force_tcp_in_calls", false);
-			SharedPreferences.Editor editor = preferences.edit();
-			editor.putBoolean("dbg_force_tcp_in_calls", !force);
-			editor.commit();
-			tcpCell.setChecked(!force);
-		});
-		ll.addView(tcpCell);
-
-		if (BuildVars.DEBUG_VERSION && BuildVars.LOGS_ENABLED) {
-			final TextCheckCell dumpCell = new TextCheckCell(context);
-			dumpCell.setTextAndCheck("Dump detailed stats", preferences.getBoolean("dbg_dump_call_stats", false), false);
-			dumpCell.setOnClickListener(v -> {
-				boolean force = preferences.getBoolean("dbg_dump_call_stats", false);
-				SharedPreferences.Editor editor = preferences.edit();
-				editor.putBoolean("dbg_dump_call_stats", !force);
-				editor.commit();
-				dumpCell.setChecked(!force);
-			});
-			ll.addView(dumpCell);
-		}
->>>>>>> 0bcf4fe5
-
     private static File getLogFile(long callID) {
         if (BuildVars.DEBUG_VERSION) {
             File debugLogsDir = new File(ApplicationLoader.applicationContext.getExternalFilesDir(null), "logs");
