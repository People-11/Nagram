package org.telegram.ui.Components.voip;

import android.Manifest;
import android.annotation.TargetApi;
import android.app.Activity;
import android.content.Context;
import android.content.DialogInterface;
import android.content.Intent;
import android.content.SharedPreferences;
import android.content.pm.PackageManager;
import android.net.Uri;
import android.os.Build;
import android.provider.Settings;
import android.text.InputType;
import android.text.TextUtils;
import android.util.TypedValue;
import android.view.Gravity;
import android.view.View;
import android.view.WindowManager;
import android.widget.LinearLayout;
import android.widget.TextView;
import android.widget.Toast;

import org.telegram.messenger.AccountInstance;
import org.telegram.messenger.AndroidUtilities;
import org.telegram.messenger.ApplicationLoader;
import org.telegram.messenger.BuildVars;
import org.telegram.messenger.ContactsController;
import org.telegram.messenger.DownloadController;
import org.telegram.messenger.FileLog;
import org.telegram.messenger.LocaleController;
import org.telegram.messenger.MessagesController;
import org.telegram.messenger.R;
import org.telegram.messenger.SendMessagesHelper;
import org.telegram.messenger.UserConfig;
import org.telegram.messenger.voip.Instance;
import org.telegram.messenger.voip.VoIPService;
import org.telegram.tgnet.ConnectionsManager;
import org.telegram.tgnet.TLRPC;
import org.telegram.ui.ActionBar.AlertDialog;
import org.telegram.ui.ActionBar.Theme;
import org.telegram.ui.Cells.CheckBoxCell;
import org.telegram.ui.Cells.TextCheckCell;
import org.telegram.ui.Components.BetterRatingView;
import org.telegram.ui.Components.EditTextBoldCursor;
import org.telegram.ui.Components.LayoutHelper;
import org.telegram.ui.LaunchActivity;

import java.io.File;
import java.util.ArrayList;
import java.util.Arrays;
import java.util.Calendar;
import java.util.Collections;
import java.util.Locale;
import java.util.Set;

import tw.nekomimi.nekogram.NekoConfig;

public class VoIPHelper {

	public static long lastCallTime = 0;

	private static final int VOIP_SUPPORT_ID = 4244000;

<<<<<<< HEAD
	public static void startCall(TLRPC.User user, final Activity activity, TLRPC.UserFull userFull) {
		startCall(user, activity, userFull, false);
	}

	public static void startCall(TLRPC.User user, final Activity activity, TLRPC.UserFull userFull, boolean confirmed) {
=======
	public static void startCall(TLRPC.User user, boolean videoCall, boolean canVideoCall, final Activity activity, TLRPC.UserFull userFull) {
>>>>>>> 6e495f54
		if (userFull != null && userFull.phone_calls_private) {
			new AlertDialog.Builder(activity)
					.setTitle(LocaleController.getString("VoipFailed", R.string.VoipFailed))
					.setMessage(AndroidUtilities.replaceTags(LocaleController.formatString("CallNotAvailable", R.string.CallNotAvailable,
							ContactsController.formatName(user.first_name, user.last_name))))
					.setPositiveButton(LocaleController.getString("OK", R.string.OK), null)
					.show();
			return;
		}
		if (ConnectionsManager.getInstance(UserConfig.selectedAccount).getConnectionState() != ConnectionsManager.ConnectionStateConnected) {
			boolean isAirplaneMode = Settings.System.getInt(activity.getContentResolver(), Settings.System.AIRPLANE_MODE_ON, 0) != 0;
			AlertDialog.Builder bldr = new AlertDialog.Builder(activity)
					.setTitle(isAirplaneMode ? LocaleController.getString("VoipOfflineAirplaneTitle", R.string.VoipOfflineAirplaneTitle) : LocaleController.getString("VoipOfflineTitle", R.string.VoipOfflineTitle))
					.setMessage(isAirplaneMode ? LocaleController.getString("VoipOfflineAirplane", R.string.VoipOfflineAirplane) : LocaleController.getString("VoipOffline", R.string.VoipOffline))
					.setPositiveButton(LocaleController.getString("OK", R.string.OK), null);
			if (isAirplaneMode) {
				final Intent settingsIntent = new Intent(Settings.ACTION_AIRPLANE_MODE_SETTINGS);
				if (settingsIntent.resolveActivity(activity.getPackageManager()) != null) {
					bldr.setNeutralButton(LocaleController.getString("VoipOfflineOpenSettings", R.string.VoipOfflineOpenSettings), (dialog, which) -> activity.startActivity(settingsIntent));
				}
			}
			bldr.show();
			return;
		}

		if (Build.VERSION.SDK_INT >= 23) {
			ArrayList<String> permissions = new ArrayList<>();
			if (activity.checkSelfPermission(Manifest.permission.RECORD_AUDIO) != PackageManager.PERMISSION_GRANTED) {
				permissions.add(Manifest.permission.RECORD_AUDIO);
			}
			if (videoCall && activity.checkSelfPermission(Manifest.permission.CAMERA) != PackageManager.PERMISSION_GRANTED) {
				permissions.add(Manifest.permission.CAMERA);
			}
			if (permissions.isEmpty()) {
				initiateCall(user, videoCall, canVideoCall, activity);
			} else {
				activity.requestPermissions(permissions.toArray(new String[0]), videoCall ? 102 : 101);
			}
		} else {
<<<<<<< HEAD
			if (!confirmed && NekoConfig.askBeforeCall) {
				new AlertDialog.Builder(activity)
						.setTitle(LocaleController.getString("ConfirmCall", R.string.ConfirmCall))
						.setMessage(AndroidUtilities.replaceTags(LocaleController.formatString("CallTo", R.string.CallTo,
								ContactsController.formatName(user.first_name, user.last_name))))
						.setPositiveButton(LocaleController.getString("OK", R.string.OK), (dialog, which) -> startCall(user, activity, userFull, true))
						.setNegativeButton(LocaleController.getString("Cancel", R.string.Cancel), null)
						.show();
				return;
			}
			initiateCall(user, activity);
=======
			initiateCall(user, videoCall, canVideoCall, activity);
>>>>>>> 6e495f54
		}
	}

	private static void initiateCall(final TLRPC.User user, boolean videoCall, boolean canVideoCall, final Activity activity) {
		if (activity == null || user == null) {
			return;
		}
		if (VoIPService.getSharedInstance() != null) {
			TLRPC.User callUser = VoIPService.getSharedInstance().getUser();
			if (callUser.id != user.id) {
				new AlertDialog.Builder(activity)
						.setTitle(LocaleController.getString("VoipOngoingAlertTitle", R.string.VoipOngoingAlertTitle))
						.setMessage(AndroidUtilities.replaceTags(LocaleController.formatString("VoipOngoingAlert", R.string.VoipOngoingAlert,
								ContactsController.formatName(callUser.first_name, callUser.last_name),
								ContactsController.formatName(user.first_name, user.last_name))))
						.setPositiveButton(LocaleController.getString("OK", R.string.OK), (dialog, which) -> {
							if (VoIPService.getSharedInstance() != null) {
								VoIPService.getSharedInstance().hangUp(() -> doInitiateCall(user, videoCall, canVideoCall, activity));
							} else {
								doInitiateCall(user, videoCall, canVideoCall, activity);
							}
						})
						.setNegativeButton(LocaleController.getString("Cancel", R.string.Cancel), null)
						.show();
			} else {
				activity.startActivity(new Intent(activity, LaunchActivity.class).setAction("voip"));
			}
		} else if (VoIPService.callIShouldHavePutIntoIntent == null) {
			doInitiateCall(user, videoCall, canVideoCall, activity);
		}
	}

	private static void doInitiateCall(TLRPC.User user, boolean videoCall, boolean canVideoCall, Activity activity) {
		if (activity == null || user == null) {
			return;
		}
		if (System.currentTimeMillis() - lastCallTime < 2000) {
			return;
		}
		lastCallTime = System.currentTimeMillis();
		Intent intent = new Intent(activity, VoIPService.class);
		intent.putExtra("user_id", user.id);
		intent.putExtra("is_outgoing", true);
		intent.putExtra("start_incall_activity", true);
		intent.putExtra("video_call", Build.VERSION.SDK_INT >= 18 && videoCall);
		intent.putExtra("can_video_call", Build.VERSION.SDK_INT >= 18 && canVideoCall);
		intent.putExtra("account", UserConfig.selectedAccount);
		try {
			activity.startService(intent);
		} catch (Throwable e) {
			FileLog.e(e);
		}
	}

	@TargetApi(Build.VERSION_CODES.M)
	public static void permissionDenied(final Activity activity, final Runnable onFinish, int code) {
		if (!activity.shouldShowRequestPermissionRationale(Manifest.permission.RECORD_AUDIO) || code == 102 && !activity.shouldShowRequestPermissionRationale(Manifest.permission.CAMERA)) {
			AlertDialog dlg = new AlertDialog.Builder(activity)
					.setTitle(LocaleController.getString("AppName", R.string.AppName))
					.setMessage(code == 102 ? LocaleController.getString("VoipNeedMicCameraPermission", R.string.VoipNeedMicCameraPermission) : LocaleController.getString("VoipNeedMicPermission", R.string.VoipNeedMicPermission))
					.setPositiveButton(LocaleController.getString("OK", R.string.OK), null)
					.setNegativeButton(LocaleController.getString("Settings", R.string.Settings), (dialog, which) -> {
						Intent intent = new Intent(Settings.ACTION_APPLICATION_DETAILS_SETTINGS);
						Uri uri = Uri.fromParts("package", activity.getPackageName(), null);
						intent.setData(uri);
						activity.startActivity(intent);
					})
					.show();
			dlg.setOnDismissListener(dialog -> {
				if (onFinish != null)
					onFinish.run();
			});
		}
	}

	public static File getLogsDir() {
		File logsDir = new File(ApplicationLoader.applicationContext.getCacheDir(), "voip_logs");
		if (!logsDir.exists()) {
			logsDir.mkdirs();
		}
		return logsDir;
	}

	public static boolean canRateCall(TLRPC.TL_messageActionPhoneCall call) {
		if (!(call.reason instanceof TLRPC.TL_phoneCallDiscardReasonBusy) && !(call.reason instanceof TLRPC.TL_phoneCallDiscardReasonMissed)) {
			SharedPreferences prefs = MessagesController.getNotificationsSettings(UserConfig.selectedAccount); // always called from chat UI
			Set<String> hashes = prefs.getStringSet("calls_access_hashes", (Set<String>) Collections.EMPTY_SET);
			for (String hash : hashes) {
				String[] d = hash.split(" ");
				if (d.length < 2) {
					continue;
				}
				if (d[0].equals(call.call_id + "")) {
					return true;
				}
			}
		}
		return false;
	}

	public static void showRateAlert(Context context, TLRPC.TL_messageActionPhoneCall call) {
		SharedPreferences prefs = MessagesController.getNotificationsSettings(UserConfig.selectedAccount); // always called from chat UI
		Set<String> hashes = prefs.getStringSet("calls_access_hashes", (Set<String>) Collections.EMPTY_SET);
		for (String hash : hashes) {
			String[] d = hash.split(" ");
			if (d.length < 2)
				continue;
			if (d[0].equals(call.call_id + "")) {
				try {
					long accessHash = Long.parseLong(d[1]);
					showRateAlert(context, null, call.call_id, accessHash, UserConfig.selectedAccount, true);
				} catch (Exception ignore) {
				}
				return;
			}
		}
	}

	public static void showRateAlert(final Context context, final Runnable onDismiss, final long callID, final long accessHash, final int account, final boolean userInitiative) {
		final File log = getLogFile(callID);
		final int[] page = {0};
		LinearLayout alertView = new LinearLayout(context);
		alertView.setOrientation(LinearLayout.VERTICAL);

		int pad = AndroidUtilities.dp(16);
		alertView.setPadding(pad, pad, pad, 0);

		TextView text = new TextView(context);
		text.setTextSize(TypedValue.COMPLEX_UNIT_SP, 16);
		text.setTextColor(Theme.getColor(Theme.key_dialogTextBlack));
		text.setGravity(Gravity.CENTER);
		text.setText(LocaleController.getString("VoipRateCallAlert", R.string.VoipRateCallAlert));
		alertView.addView(text);

		final BetterRatingView bar = new BetterRatingView(context);
		alertView.addView(bar, LayoutHelper.createLinear(LayoutHelper.WRAP_CONTENT, LayoutHelper.WRAP_CONTENT, Gravity.CENTER_HORIZONTAL, 0, 16, 0, 0));

		final LinearLayout problemsWrap = new LinearLayout(context);
		problemsWrap.setOrientation(LinearLayout.VERTICAL);

		View.OnClickListener problemCheckboxClickListener = v -> {
			CheckBoxCell check = (CheckBoxCell) v;
			check.setChecked(!check.isChecked(), true);
		};

		final String[] problems = {"echo", "noise", "interruptions", "distorted_speech", "silent_local", "silent_remote", "dropped"};
		for (int i = 0; i < problems.length; i++) {
			CheckBoxCell check = new CheckBoxCell(context, 1);
			check.setClipToPadding(false);
			check.setTag(problems[i]);
			String label = null;
			switch (i) {
				case 0:
					label = LocaleController.getString("RateCallEcho", R.string.RateCallEcho);
					break;
				case 1:
					label = LocaleController.getString("RateCallNoise", R.string.RateCallNoise);
					break;
				case 2:
					label = LocaleController.getString("RateCallInterruptions", R.string.RateCallInterruptions);
					break;
				case 3:
					label = LocaleController.getString("RateCallDistorted", R.string.RateCallDistorted);
					break;
				case 4:
					label = LocaleController.getString("RateCallSilentLocal", R.string.RateCallSilentLocal);
					break;
				case 5:
					label = LocaleController.getString("RateCallSilentRemote", R.string.RateCallSilentRemote);
					break;
				case 6:
					label = LocaleController.getString("RateCallDropped", R.string.RateCallDropped);
					break;
			}
			check.setText(label, null, false, false);
			check.setOnClickListener(problemCheckboxClickListener);
			check.setTag(problems[i]);
			problemsWrap.addView(check);
		}
		alertView.addView(problemsWrap, LayoutHelper.createLinear(LayoutHelper.MATCH_PARENT, LayoutHelper.WRAP_CONTENT, -8, 0, -8, 0));
		problemsWrap.setVisibility(View.GONE);

		final EditTextBoldCursor commentBox = new EditTextBoldCursor(context);
		commentBox.setHint(LocaleController.getString("VoipFeedbackCommentHint", R.string.VoipFeedbackCommentHint));
		commentBox.setInputType(InputType.TYPE_CLASS_TEXT | InputType.TYPE_TEXT_FLAG_CAP_SENTENCES | InputType.TYPE_TEXT_FLAG_MULTI_LINE);
		commentBox.setTextColor(Theme.getColor(Theme.key_dialogTextBlack));
		commentBox.setHintTextColor(Theme.getColor(Theme.key_dialogTextHint));
		commentBox.setBackgroundDrawable(Theme.createEditTextDrawable(context, true));
		commentBox.setPadding(0, AndroidUtilities.dp(4), 0, AndroidUtilities.dp(4));
		commentBox.setTextSize(18);
		commentBox.setVisibility(View.GONE);
		alertView.addView(commentBox, LayoutHelper.createLinear(LayoutHelper.MATCH_PARENT, LayoutHelper.WRAP_CONTENT, 8, 8, 8, 0));

		final boolean[] includeLogs = {true};
		final CheckBoxCell checkbox = new CheckBoxCell(context, 1);
		View.OnClickListener checkClickListener = v -> {
			includeLogs[0] = !includeLogs[0];
			checkbox.setChecked(includeLogs[0], true);
		};
		checkbox.setText(LocaleController.getString("CallReportIncludeLogs", R.string.CallReportIncludeLogs), null, true, false);
		checkbox.setClipToPadding(false);
		checkbox.setOnClickListener(checkClickListener);
		alertView.addView(checkbox, LayoutHelper.createLinear(LayoutHelper.MATCH_PARENT, LayoutHelper.WRAP_CONTENT, -8, 0, -8, 0));

		final TextView logsText = new TextView(context);
		logsText.setTextSize(TypedValue.COMPLEX_UNIT_SP, 14);
		logsText.setTextColor(Theme.getColor(Theme.key_dialogTextGray3));
		logsText.setText(LocaleController.getString("CallReportLogsExplain", R.string.CallReportLogsExplain));
		logsText.setPadding(AndroidUtilities.dp(8), 0, AndroidUtilities.dp(8), 0);
		logsText.setOnClickListener(checkClickListener);
		alertView.addView(logsText);

		checkbox.setVisibility(View.GONE);
		logsText.setVisibility(View.GONE);
		if (!log.exists()) {
			includeLogs[0] = false;
		}

		final AlertDialog alert = new AlertDialog.Builder(context)
				.setTitle(LocaleController.getString("CallMessageReportProblem", R.string.CallMessageReportProblem))
				.setView(alertView)
				.setPositiveButton(LocaleController.getString("Send", R.string.Send), (dialog, which) -> {
					//SendMessagesHelper.getInstance(currentAccount).sendMessage(commentBox.getText().toString(), VOIP_SUPPORT_ID, null, null, true, null, null, null);
				})
				.setNegativeButton(LocaleController.getString("Cancel", R.string.Cancel), null)
				.setOnDismissListener(dialog -> {
					if (onDismiss != null)
						onDismiss.run();
				})
				.create();
		if (BuildVars.LOGS_ENABLED && log.exists()) {
			alert.setNeutralButton("Send log", (dialog, which) -> {
				Intent intent = new Intent(context, LaunchActivity.class);
				intent.setAction(Intent.ACTION_SEND);
				intent.putExtra(Intent.EXTRA_STREAM, Uri.fromFile(log));
				context.startActivity(intent);
			});
		}
		alert.show();
		alert.getWindow().setSoftInputMode(WindowManager.LayoutParams.SOFT_INPUT_STATE_ALWAYS_HIDDEN);

		final View btn = alert.getButton(DialogInterface.BUTTON_POSITIVE);
		btn.setEnabled(false);
		bar.setOnRatingChangeListener(rating -> {
			btn.setEnabled(rating > 0);
			/*commentBox.setHint(rating<4 ? LocaleController.getString("CallReportHint", R.string.CallReportHint) : LocaleController.getString("VoipFeedbackCommentHint", R.string.VoipFeedbackCommentHint));
			commentBox.setVisibility(rating < 5 && rating > 0 ? View.VISIBLE : View.GONE);
			if (commentBox.getVisibility() == View.GONE) {
				((InputMethodManager) context.getSystemService(Context.INPUT_METHOD_SERVICE)).hideSoftInputFromWindow(commentBox.getWindowToken(), 0);
			}
			*/
			((TextView) btn).setText((rating < 4 ? LocaleController.getString("Next", R.string.Next) : LocaleController.getString("Send", R.string.Send)).toUpperCase());
		});
		btn.setOnClickListener(v -> {
			int rating = bar.getRating();
			if (rating >= 4 || page[0] == 1) {
				final int currentAccount = UserConfig.selectedAccount;
				final TLRPC.TL_phone_setCallRating req = new TLRPC.TL_phone_setCallRating();
				req.rating = bar.getRating();
				ArrayList<String> problemTags = new ArrayList<>();
				for (int i = 0; i < problemsWrap.getChildCount(); i++) {
					CheckBoxCell check = (CheckBoxCell) problemsWrap.getChildAt(i);
					if (check.isChecked())
						problemTags.add("#" + check.getTag());
				}

				if (req.rating < 5)
					req.comment = commentBox.getText().toString();
				else
					req.comment = "";
				if (!problemTags.isEmpty() && !includeLogs[0]) {
					req.comment += " " + TextUtils.join(" ", problemTags);
				}
				req.peer = new TLRPC.TL_inputPhoneCall();
				req.peer.access_hash = accessHash;
				req.peer.id = callID;
				req.user_initiative = userInitiative;
				ConnectionsManager.getInstance(account).sendRequest(req, (response, error) -> {
					if (response instanceof TLRPC.TL_updates) {
						TLRPC.TL_updates updates = (TLRPC.TL_updates) response;
						MessagesController.getInstance(currentAccount).processUpdates(updates, false);
					}
					if (includeLogs[0] && log.exists() && req.rating < 4) {
						AccountInstance accountInstance = AccountInstance.getInstance(UserConfig.selectedAccount);
						SendMessagesHelper.prepareSendingDocument(accountInstance, log.getAbsolutePath(), log.getAbsolutePath(), null, TextUtils.join(" ", problemTags), "text/plain", VOIP_SUPPORT_ID, null, null, null, true, 0);
						Toast.makeText(context, LocaleController.getString("CallReportSent", R.string.CallReportSent), Toast.LENGTH_LONG).show();
					}
				});
				alert.dismiss();
			} else {
				page[0] = 1;
				bar.setVisibility(View.GONE);
				//text.setText(LocaleController.getString("CallReportHint", R.string.CallReportHint));
				text.setVisibility(View.GONE);
				alert.setTitle(LocaleController.getString("CallReportHint", R.string.CallReportHint));
				commentBox.setVisibility(View.VISIBLE);
				if (log.exists()) {
					checkbox.setVisibility(View.VISIBLE);
					logsText.setVisibility(View.VISIBLE);
				}
				problemsWrap.setVisibility(View.VISIBLE);
				((TextView) btn).setText(LocaleController.getString("Send", R.string.Send).toUpperCase());
			}
		});
	}

	private static File getLogFile(long callID) {
		if (BuildVars.DEBUG_VERSION) {
			File debugLogsDir = new File(ApplicationLoader.applicationContext.getExternalFilesDir(null), "logs");
			String[] logs = debugLogsDir.list();
			if (logs != null) {
				for (String log : logs) {
					if (log.endsWith("voip" + callID + ".txt")) {
						return new File(debugLogsDir, log);
					}
				}
			}
		}
		return new File(getLogsDir(), callID + ".log");
	}

	public static void showCallDebugSettings(final Context context) {
		final SharedPreferences preferences = MessagesController.getGlobalMainSettings();
		LinearLayout ll = new LinearLayout(context);
		ll.setOrientation(LinearLayout.VERTICAL);

		TextView warning = new TextView(context);
		warning.setTextSize(TypedValue.COMPLEX_UNIT_DIP, 15);
		warning.setText("Please only change these settings if you know exactly what they do.");
		warning.setTextColor(Theme.getColor(Theme.key_dialogTextBlack));
		ll.addView(warning, LayoutHelper.createLinear(LayoutHelper.MATCH_PARENT, LayoutHelper.WRAP_CONTENT, 16, 8, 16, 8));

		final TextCheckCell tcpCell = new TextCheckCell(context);
		tcpCell.setTextAndCheck("Force TCP", preferences.getBoolean("dbg_force_tcp_in_calls", false), false);
		tcpCell.setOnClickListener(v -> {
			boolean force = preferences.getBoolean("dbg_force_tcp_in_calls", false);
			SharedPreferences.Editor editor = preferences.edit();
			editor.putBoolean("dbg_force_tcp_in_calls", !force);
			editor.commit();
			tcpCell.setChecked(!force);
		});
		ll.addView(tcpCell);

		if (BuildVars.DEBUG_VERSION && BuildVars.LOGS_ENABLED) {
			final TextCheckCell dumpCell = new TextCheckCell(context);
			dumpCell.setTextAndCheck("Dump detailed stats", preferences.getBoolean("dbg_dump_call_stats", false), false);
			dumpCell.setOnClickListener(v -> {
				boolean force = preferences.getBoolean("dbg_dump_call_stats", false);
				SharedPreferences.Editor editor = preferences.edit();
				editor.putBoolean("dbg_dump_call_stats", !force);
				editor.commit();
				dumpCell.setChecked(!force);
			});
			ll.addView(dumpCell);
		}

		if (Build.VERSION.SDK_INT >= Build.VERSION_CODES.O) {
			final TextCheckCell connectionServiceCell = new TextCheckCell(context);
			connectionServiceCell.setTextAndCheck("Enable ConnectionService", preferences.getBoolean("dbg_force_connection_service", false), false);
			connectionServiceCell.setOnClickListener(v -> {
				boolean force = preferences.getBoolean("dbg_force_connection_service", false);
				SharedPreferences.Editor editor = preferences.edit();
				editor.putBoolean("dbg_force_connection_service", !force);
				editor.commit();
				connectionServiceCell.setChecked(!force);
			});
			ll.addView(connectionServiceCell);
		}

		new AlertDialog.Builder(context)
				.setTitle(LocaleController.getString("DebugMenuCallSettings", R.string.DebugMenuCallSettings))
				.setView(ll)
				.show();
	}

	public static int getDataSavingDefault() {
		boolean low = DownloadController.getInstance(0).lowPreset.lessCallData,
				medium = DownloadController.getInstance(0).mediumPreset.lessCallData,
				high = DownloadController.getInstance(0).highPreset.lessCallData;
		if (!low && !medium && !high) {
			return Instance.DATA_SAVING_NEVER;
		} else if (low && !medium && !high) {
			return Instance.DATA_SAVING_ROAMING;
		} else if (low && medium && !high) {
			return Instance.DATA_SAVING_MOBILE;
		} else if (low && medium && high) {
			return Instance.DATA_SAVING_ALWAYS;
		}
		if (BuildVars.LOGS_ENABLED)
			FileLog.w("Invalid call data saving preset configuration: " + low + "/" + medium + "/" + high);
		return Instance.DATA_SAVING_NEVER;
	}


	public static String getLogFilePath(String name) {
		final Calendar c = Calendar.getInstance();
		final File externalFilesDir = ApplicationLoader.applicationContext.getExternalFilesDir(null);
		return new File(externalFilesDir, String.format(Locale.US, "logs/%02d_%02d_%04d_%02d_%02d_%02d_%s.txt",
				c.get(Calendar.DATE), c.get(Calendar.MONTH) + 1, c.get(Calendar.YEAR), c.get(Calendar.HOUR_OF_DAY),
				c.get(Calendar.MINUTE), c.get(Calendar.SECOND), name)).getAbsolutePath();
	}

	public static String getLogFilePath(long callId) {
		final File logsDir = getLogsDir();
		if (!BuildVars.DEBUG_VERSION) {
			final File[] _logs = logsDir.listFiles();
			if (_logs != null) {
				final ArrayList<File> logs = new ArrayList<>(Arrays.asList(_logs));
				while (logs.size() > 20) {
					File oldest = logs.get(0);
					for (File file : logs) {
						if (file.getName().endsWith(".log") && file.lastModified() < oldest.lastModified()) {
							oldest = file;
						}
					}
					oldest.delete();
					logs.remove(oldest);
				}
			}
		}
		return new File(logsDir, callId + ".log").getAbsolutePath();
	}
}<|MERGE_RESOLUTION|>--- conflicted
+++ resolved
@@ -62,15 +62,11 @@
 
 	private static final int VOIP_SUPPORT_ID = 4244000;
 
-<<<<<<< HEAD
-	public static void startCall(TLRPC.User user, final Activity activity, TLRPC.UserFull userFull) {
-		startCall(user, activity, userFull, false);
-	}
-
-	public static void startCall(TLRPC.User user, final Activity activity, TLRPC.UserFull userFull, boolean confirmed) {
-=======
 	public static void startCall(TLRPC.User user, boolean videoCall, boolean canVideoCall, final Activity activity, TLRPC.UserFull userFull) {
->>>>>>> 6e495f54
+		startCall(user, videoCall, canVideoCall, activity, userFull, false);
+	}
+
+	public static void startCall(TLRPC.User user, boolean videoCall, boolean canVideoCall, final Activity activity, TLRPC.UserFull userFull, boolean confirmed) {
 		if (userFull != null && userFull.phone_calls_private) {
 			new AlertDialog.Builder(activity)
 					.setTitle(LocaleController.getString("VoipFailed", R.string.VoipFailed))
@@ -110,21 +106,17 @@
 				activity.requestPermissions(permissions.toArray(new String[0]), videoCall ? 102 : 101);
 			}
 		} else {
-<<<<<<< HEAD
 			if (!confirmed && NekoConfig.askBeforeCall) {
 				new AlertDialog.Builder(activity)
 						.setTitle(LocaleController.getString("ConfirmCall", R.string.ConfirmCall))
 						.setMessage(AndroidUtilities.replaceTags(LocaleController.formatString("CallTo", R.string.CallTo,
 								ContactsController.formatName(user.first_name, user.last_name))))
-						.setPositiveButton(LocaleController.getString("OK", R.string.OK), (dialog, which) -> startCall(user, activity, userFull, true))
+						.setPositiveButton(LocaleController.getString("OK", R.string.OK), (dialog, which) -> startCall(user, videoCall, canVideoCall, activity, userFull, true))
 						.setNegativeButton(LocaleController.getString("Cancel", R.string.Cancel), null)
 						.show();
 				return;
 			}
-			initiateCall(user, activity);
-=======
 			initiateCall(user, videoCall, canVideoCall, activity);
->>>>>>> 6e495f54
 		}
 	}
 
