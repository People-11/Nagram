package org.telegram.ui.Components.voip;

import android.Manifest;
import android.annotation.TargetApi;
import android.app.Activity;
import android.content.Context;
import android.content.DialogInterface;
import android.content.Intent;
import android.content.SharedPreferences;
import android.content.pm.PackageManager;
import android.net.Uri;
import android.os.Build;
import android.os.SystemClock;
import android.provider.Settings;
import android.text.InputType;
import android.text.TextUtils;
import android.util.TypedValue;
import android.view.Gravity;
import android.view.View;
import android.view.WindowManager;
import android.widget.LinearLayout;
import android.widget.TextView;
import android.widget.Toast;

import org.telegram.messenger.AccountInstance;
import org.telegram.messenger.AndroidUtilities;
import org.telegram.messenger.ApplicationLoader;
import org.telegram.messenger.BuildVars;
import org.telegram.messenger.ChatObject;
import org.telegram.messenger.ContactsController;
import org.telegram.messenger.DownloadController;
import org.telegram.messenger.FileLog;
import org.telegram.messenger.LocaleController;
import org.telegram.messenger.MessageObject;
import org.telegram.messenger.MessagesController;
import org.telegram.messenger.R;
import org.telegram.messenger.SendMessagesHelper;
import org.telegram.messenger.UserConfig;
import org.telegram.messenger.voip.Instance;
import org.telegram.messenger.voip.VoIPService;
import org.telegram.tgnet.ConnectionsManager;
import org.telegram.tgnet.TLRPC;
import org.telegram.ui.ActionBar.AlertDialog;
import org.telegram.ui.ActionBar.BaseFragment;
import org.telegram.ui.ActionBar.Theme;
import org.telegram.ui.Cells.CheckBoxCell;
import org.telegram.ui.Cells.TextCheckCell;
import org.telegram.ui.Components.AlertsCreator;
import org.telegram.ui.Components.BetterRatingView;
import org.telegram.ui.Components.EditTextBoldCursor;
import org.telegram.ui.Components.JoinCallAlert;
import org.telegram.ui.Components.JoinCallByUrlAlert;
import org.telegram.ui.Components.LayoutHelper;
import org.telegram.ui.GroupCallActivity;
import org.telegram.ui.LaunchActivity;

import java.io.File;
import java.util.ArrayList;
import java.util.Arrays;
import java.util.Calendar;
import java.util.Collections;
import java.util.Locale;
import java.util.Set;

import tw.nekomimi.nekogram.NekoConfig;

public class VoIPHelper {

    public static long lastCallTime = 0;

    private static final int VOIP_SUPPORT_ID = 4244000;

    public static void startCall(TLRPC.User user, boolean videoCall, boolean canVideoCall, final Activity activity, TLRPC.UserFull userFull, AccountInstance accountInstance) {
        startCall(user, videoCall, canVideoCall, activity, userFull, accountInstance, false);
    }

    public static void startCall(TLRPC.User user, boolean videoCall, boolean canVideoCall, final Activity activity, TLRPC.UserFull userFull, AccountInstance accountInstance, boolean confirmed) {
        if (userFull != null && userFull.phone_calls_private) {
            new AlertDialog.Builder(activity)
                    .setTitle(LocaleController.getString("VoipFailed", R.string.VoipFailed))
                    .setMessage(AndroidUtilities.replaceTags(LocaleController.formatString("CallNotAvailable", R.string.CallNotAvailable,
                            ContactsController.formatName(user.first_name, user.last_name))))
                    .setPositiveButton(LocaleController.getString("OK", R.string.OK), null)
                    .show();
            return;
        }
        if (ConnectionsManager.getInstance(UserConfig.selectedAccount).getConnectionState() != ConnectionsManager.ConnectionStateConnected) {
            boolean isAirplaneMode = Settings.System.getInt(activity.getContentResolver(), Settings.System.AIRPLANE_MODE_ON, 0) != 0;
            AlertDialog.Builder bldr = new AlertDialog.Builder(activity)
                    .setTitle(isAirplaneMode ? LocaleController.getString("VoipOfflineAirplaneTitle", R.string.VoipOfflineAirplaneTitle) : LocaleController.getString("VoipOfflineTitle", R.string.VoipOfflineTitle))
                    .setMessage(isAirplaneMode ? LocaleController.getString("VoipOfflineAirplane", R.string.VoipOfflineAirplane) : LocaleController.getString("VoipOffline", R.string.VoipOffline))
                    .setPositiveButton(LocaleController.getString("OK", R.string.OK), null);
            if (isAirplaneMode) {
                final Intent settingsIntent = new Intent(Settings.ACTION_AIRPLANE_MODE_SETTINGS);
                if (settingsIntent.resolveActivity(activity.getPackageManager()) != null) {
                    bldr.setNeutralButton(LocaleController.getString("VoipOfflineOpenSettings", R.string.VoipOfflineOpenSettings), (dialog, which) -> activity.startActivity(settingsIntent));
                }
            }
            try {
                bldr.show();
            } catch (Exception e) {
                FileLog.e(e);
            }
            return;
        }

        if (!confirmed && NekoConfig.askBeforeCall.Bool()) {
            new AlertDialog.Builder(activity)
                    .setTitle(LocaleController.getString("ConfirmCall", R.string.ConfirmCall))
                    .setMessage(AndroidUtilities.replaceTags(LocaleController.formatString("CallTo", R.string.CallTo,
                            ContactsController.formatName(user.first_name, user.last_name))))
                    .setPositiveButton(LocaleController.getString("OK", R.string.OK), (dialog, which) -> startCall(user, videoCall, canVideoCall, activity, userFull, accountInstance, true))
                    .setNegativeButton(LocaleController.getString("Cancel", R.string.Cancel), null)
                    .show();
            return;
        }

        if (Build.VERSION.SDK_INT >= 23) {
            int code;
            ArrayList<String> permissions = new ArrayList<>();
            if (activity.checkSelfPermission(Manifest.permission.RECORD_AUDIO) != PackageManager.PERMISSION_GRANTED) {
                permissions.add(Manifest.permission.RECORD_AUDIO);
            }
            if (videoCall && activity.checkSelfPermission(Manifest.permission.CAMERA) != PackageManager.PERMISSION_GRANTED) {
                permissions.add(Manifest.permission.CAMERA);
            }
            if (permissions.isEmpty()) {
                initiateCall(user, null, null, videoCall, canVideoCall, false, null, activity, null, accountInstance);
            } else {
                activity.requestPermissions(permissions.toArray(new String[0]), videoCall ? 102 : 101);
            }
        } else {
            initiateCall(user, null, null, videoCall, canVideoCall, false, null, activity, null, accountInstance);
        }
    }

    public static void startCall(TLRPC.Chat chat, TLRPC.InputPeer peer, String hash, boolean createCall, Activity activity, BaseFragment fragment, AccountInstance accountInstance) {
        startCall(chat, peer, hash, createCall, null, activity, fragment, accountInstance);
	}

	public static void startCall(TLRPC.Chat chat, TLRPC.InputPeer peer, String hash, boolean createCall, Boolean checkJoiner, Activity activity, BaseFragment fragment, AccountInstance accountInstance) {if (activity == null) {
            return;
        }
        if (ConnectionsManager.getInstance(UserConfig.selectedAccount).getConnectionState() != ConnectionsManager.ConnectionStateConnected) {
            boolean isAirplaneMode = Settings.System.getInt(activity.getContentResolver(), Settings.System.AIRPLANE_MODE_ON, 0) != 0;
            AlertDialog.Builder bldr = new AlertDialog.Builder(activity)
                    .setTitle(isAirplaneMode ? LocaleController.getString("VoipOfflineAirplaneTitle", R.string.VoipOfflineAirplaneTitle) : LocaleController.getString("VoipOfflineTitle", R.string.VoipOfflineTitle))
                    .setMessage(isAirplaneMode ? LocaleController.getString("VoipGroupOfflineAirplane", R.string.VoipGroupOfflineAirplane) : LocaleController.getString("VoipGroupOffline", R.string.VoipGroupOffline))
                    .setPositiveButton(LocaleController.getString("OK", R.string.OK), null);
            if (isAirplaneMode) {
                final Intent settingsIntent = new Intent(Settings.ACTION_AIRPLANE_MODE_SETTINGS);
                if (settingsIntent.resolveActivity(activity.getPackageManager()) != null) {
                    bldr.setNeutralButton(LocaleController.getString("VoipOfflineOpenSettings", R.string.VoipOfflineOpenSettings), (dialog, which) -> activity.startActivity(settingsIntent));
                }
            }
            try {
                bldr.show();
            } catch (Exception e) {
                FileLog.e(e);
            }
            return;
        }

        if (Build.VERSION.SDK_INT >= 23) {
            ArrayList<String> permissions = new ArrayList<>();
            ChatObject.Call call = accountInstance.getMessagesController().getGroupCall(chat.id, false);
			if (activity.checkSelfPermission(Manifest.permission.RECORD_AUDIO) != PackageManager.PERMISSION_GRANTED && !(call != null && call.call.rtmp_stream)) {
                permissions.add(Manifest.permission.RECORD_AUDIO);
            }
            if (permissions.isEmpty()) {
                initiateCall(null, chat, hash, false, false, createCall, checkJoiner, activity, fragment, accountInstance);
            } else {
                activity.requestPermissions(permissions.toArray(new String[0]), 103);
            }
        } else {
            initiateCall(null, chat, hash, false, false, createCall, checkJoiner, activity, fragment, accountInstance);
        }
    }

    private static void initiateCall(TLRPC.User user, TLRPC.Chat chat, String hash, boolean videoCall, boolean canVideoCall, boolean createCall, Boolean checkJoiner, final Activity activity, BaseFragment fragment, AccountInstance accountInstance) {
        if (activity == null || user == null && chat == null) {
            return;
        }
        VoIPService voIPService = VoIPService.getSharedInstance();
        if (voIPService != null) {
            long newId = user != null ? user.id : -chat.id;
            long callerId = VoIPService.getSharedInstance().getCallerId();
            if (callerId != newId || voIPService.getAccount() != accountInstance.getCurrentAccount()) {
                String newName;
                String oldName;
                String key1;
                int key2;
                if (callerId > 0) {
                    TLRPC.User callUser = voIPService.getUser();
                    oldName = ContactsController.formatName(callUser.first_name, callUser.last_name);
                    if (newId > 0) {
                        key1 = "VoipOngoingAlert";
                        key2 = R.string.VoipOngoingAlert;
                    } else {
                        key1 = "VoipOngoingAlert2";
                        key2 = R.string.VoipOngoingAlert2;
                    }
                } else {
                    TLRPC.Chat callChat = voIPService.getChat();
                    oldName = callChat.title;
                    if (newId > 0) {
                        key1 = "VoipOngoingChatAlert2";
                        key2 = R.string.VoipOngoingChatAlert2;
                    } else {
                        key1 = "VoipOngoingChatAlert";
                        key2 = R.string.VoipOngoingChatAlert;
                    }
                }
                if (user != null) {
                    newName = ContactsController.formatName(user.first_name, user.last_name);
                } else {
                    newName = chat.title;
                }

                new AlertDialog.Builder(activity)
                        .setTitle(callerId < 0 ? LocaleController.getString("VoipOngoingChatAlertTitle", R.string.VoipOngoingChatAlertTitle) : LocaleController.getString("VoipOngoingAlertTitle", R.string.VoipOngoingAlertTitle))
                        .setMessage(AndroidUtilities.replaceTags(LocaleController.formatString(key1, key2, oldName, newName)))
                        .setPositiveButton(LocaleController.getString("OK", R.string.OK), (dialog, which) -> {
                            if (VoIPService.getSharedInstance() != null) {
                                VoIPService.getSharedInstance().hangUp(() -> {
                                    lastCallTime = 0;
                                    doInitiateCall(user, chat, hash, null, false, videoCall, canVideoCall, createCall, activity, fragment, accountInstance, true, true);
                                });
                            } else {
                                doInitiateCall(user, chat, hash, null, false, videoCall, canVideoCall, createCall, activity, fragment, accountInstance, true, true);
                            }
                        })
                        .setNegativeButton(LocaleController.getString("Cancel", R.string.Cancel), null)
                        .show();
            } else {
                if (user != null || !(activity instanceof LaunchActivity)) {
                    activity.startActivity(new Intent(activity, LaunchActivity.class).setAction(user != null ? "voip" : "voip_chat"));
                } else {
                    if (!TextUtils.isEmpty(hash)) {
                        voIPService.setGroupCallHash(hash);
                    }
					GroupCallActivity.create((LaunchActivity) activity, AccountInstance.getInstance(UserConfig.selectedAccount), null, null, false, null);
                }
            }
        } else if (VoIPService.callIShouldHavePutIntoIntent == null) {
            doInitiateCall(user, chat, hash, null, false, videoCall, canVideoCall, createCall, activity, fragment, accountInstance, checkJoiner != null ? checkJoiner : true, true);
        }
    }

    private static void doInitiateCall(TLRPC.User user, TLRPC.Chat chat, String hash, TLRPC.InputPeer peer, boolean hasFewPeers, boolean videoCall, boolean canVideoCall, boolean createCall, Activity activity, BaseFragment fragment, AccountInstance accountInstance, boolean checkJoiner, boolean checkAnonymous) {
        if (activity == null || user == null && chat == null) {
            return;
        }
        if (SystemClock.elapsedRealtime() - lastCallTime < (chat != null ? 200 : 2000)) {
            return;
        }
        if (checkJoiner && chat != null && !createCall) {
            TLRPC.ChatFull chatFull = accountInstance.getMessagesController().getChatFull(chat.id);
            if (chatFull != null && chatFull.groupcall_default_join_as != null) {
                long did = MessageObject.getPeerId(chatFull.groupcall_default_join_as);
                TLRPC.InputPeer inputPeer = accountInstance.getMessagesController().getInputPeer(did);
                JoinCallAlert.checkFewUsers(activity, -chat.id, accountInstance, param -> {
                    if (!param && hash != null) {
                        JoinCallByUrlAlert alert = new JoinCallByUrlAlert(activity, chat) {
                            @Override
                            protected void onJoin() {
                                doInitiateCall(user, chat, hash, inputPeer, true, videoCall, canVideoCall, false, activity, fragment, accountInstance, false, false);
                            }
                        };
                        if (fragment != null) {
                            fragment.showDialog(alert);
                        }
                    } else {
                        doInitiateCall(user, chat, hash, inputPeer, !param, videoCall, canVideoCall, false, activity, fragment, accountInstance, false, false);
                    }
                });
                return;
            }
        }
        if (checkJoiner && chat != null) {
			JoinCallAlert.open(activity, -chat.id, accountInstance, fragment, createCall ? JoinCallAlert.TYPE_CREATE : JoinCallAlert.TYPE_JOIN, null, (selectedPeer, hasFew, schedule) -> {
				if (createCall && schedule) {
					GroupCallActivity.create((LaunchActivity) activity, accountInstance, chat, selectedPeer, hasFew, hash);
				} else if (!hasFew && hash != null) {
                    JoinCallByUrlAlert alert = new JoinCallByUrlAlert(activity, chat) {
                        @Override
                        protected void onJoin() {
                            doInitiateCall(user, chat, hash, selectedPeer, false, videoCall, canVideoCall, createCall, activity, fragment, accountInstance, false, true);
                        }
                    };
                    if (fragment != null) {
                        fragment.showDialog(alert);
                    }
                } else {
                    doInitiateCall(user, chat, hash, selectedPeer, hasFew, videoCall, canVideoCall, createCall, activity, fragment, accountInstance, false, true);
                }
            });
            return;
        }
        if (checkAnonymous && !hasFewPeers && peer instanceof TLRPC.TL_inputPeerUser && ChatObject.shouldSendAnonymously(chat) && (!ChatObject.isChannel(chat) || chat.megagroup)) {
            new AlertDialog.Builder(activity)
                    .setTitle(ChatObject.isChannelOrGiga(chat) ? LocaleController.getString("VoipChannelVoiceChat", R.string.VoipChannelVoiceChat) : LocaleController.getString("VoipGroupVoiceChat", R.string.VoipGroupVoiceChat))
                    .setMessage(ChatObject.isChannelOrGiga(chat) ? LocaleController.getString("VoipChannelJoinAnonymouseAlert", R.string.VoipChannelJoinAnonymouseAlert) : LocaleController.getString("VoipGroupJoinAnonymouseAlert", R.string.VoipGroupJoinAnonymouseAlert))
                    .setPositiveButton(LocaleController.getString("VoipChatJoin", R.string.VoipChatJoin), (dialog, which) -> doInitiateCall(user, chat, hash, peer, false, videoCall, canVideoCall, createCall, activity, fragment, accountInstance, false, false))
                    .setNegativeButton(LocaleController.getString("Cancel", R.string.Cancel), null)
                    .show();
            return;
        }
        if (chat != null && peer != null) {
            TLRPC.ChatFull chatFull = accountInstance.getMessagesController().getChatFull(chat.id);
            if (chatFull != null) {
                if (peer instanceof TLRPC.TL_inputPeerUser) {
                    chatFull.groupcall_default_join_as = new TLRPC.TL_peerUser();
                    chatFull.groupcall_default_join_as.user_id = peer.user_id;
                } else if (peer instanceof TLRPC.TL_inputPeerChat) {
                    chatFull.groupcall_default_join_as = new TLRPC.TL_peerChat();
                    chatFull.groupcall_default_join_as.chat_id = peer.chat_id;
                } else if (peer instanceof TLRPC.TL_inputPeerChannel) {
                    chatFull.groupcall_default_join_as = new TLRPC.TL_peerChannel();
                    chatFull.groupcall_default_join_as.channel_id = peer.channel_id;
                }
                if (chatFull instanceof TLRPC.TL_chatFull) {
                    chatFull.flags |= 32768;
                } else {
                    chatFull.flags |= 67108864;
                }
            }
        }
		if (chat != null && !createCall) {
			ChatObject.Call call = accountInstance.getMessagesController().getGroupCall(chat.id, false);
			if (call != null && call.isScheduled()) {
				GroupCallActivity.create((LaunchActivity) activity, accountInstance, chat, peer, hasFewPeers, hash);
				return;
			}
		}

        lastCallTime = SystemClock.elapsedRealtime();
        Intent intent = new Intent(activity, VoIPService.class);
        if (user != null) {
            intent.putExtra("user_id", user.id);
        } else {
            intent.putExtra("chat_id", chat.id);
            intent.putExtra("createGroupCall", createCall);
            intent.putExtra("hasFewPeers", hasFewPeers);
            intent.putExtra("hash", hash);
            if (peer != null) {
                intent.putExtra("peerChannelId", peer.channel_id);
                intent.putExtra("peerChatId", peer.chat_id);
                intent.putExtra("peerUserId", peer.user_id);
                intent.putExtra("peerAccessHash", peer.access_hash);
            }
        }
        intent.putExtra("is_outgoing", true);
        intent.putExtra("start_incall_activity", true);
        intent.putExtra("video_call", Build.VERSION.SDK_INT >= 18 && videoCall);
        intent.putExtra("can_video_call", Build.VERSION.SDK_INT >= 18 && canVideoCall);
        intent.putExtra("account", UserConfig.selectedAccount);
        try {
            activity.startService(intent);
        } catch (Throwable e) {
            FileLog.e(e);
        }
    }

    @TargetApi(Build.VERSION_CODES.M)
    public static void permissionDenied(final Activity activity, final Runnable onFinish, int code) {
        boolean mergedRequest = code == 102;
		if (!activity.shouldShowRequestPermissionRationale(Manifest.permission.RECORD_AUDIO) || mergedRequest && !activity.shouldShowRequestPermissionRationale(Manifest.permission.CAMERA)) {
            AlertDialog.Builder dlg = new AlertDialog.Builder(activity)

                    .setMessage(AndroidUtilities.replaceTags(mergedRequest ? LocaleController.getString("VoipNeedMicCameraPermissionWithHint", R.string.VoipNeedMicCameraPermissionWithHint) : LocaleController.getString("VoipNeedMicPermissionWithHint", R.string.VoipNeedMicPermissionWithHint)))
                    .setPositiveButton(LocaleController.getString("Settings", R.string.Settings), (dialog, which) -> {
                        Intent intent = new Intent(Settings.ACTION_APPLICATION_DETAILS_SETTINGS);
                        Uri uri = Uri.fromParts("package", activity.getPackageName(), null);
                        intent.setData(uri);
                        activity.startActivity(intent);
                    })
                    .setNegativeButton(LocaleController.getString("ContactsPermissionAlertNotNow", R.string.ContactsPermissionAlertNotNow), null)
            .setOnDismissListener(dialog -> {
                if (onFinish != null)
                    onFinish.run();
            }).setTopAnimation(mergedRequest ? R.raw.permission_request_camera : R.raw.permission_request_microphone, AlertsCreator.PERMISSIONS_REQUEST_TOP_ICON_SIZE, false, Theme.getColor(Theme.key_dialogTopBackground));

			dlg.show();
        }
    }

    public static File getLogsDir() {
        File logsDir = new File(ApplicationLoader.applicationContext.getCacheDir(), "voip_logs");
        if (!logsDir.exists()) {
            logsDir.mkdirs();
        }
        return logsDir;
    }

    public static boolean canRateCall(TLRPC.TL_messageActionPhoneCall call) {
        if (!(call.reason instanceof TLRPC.TL_phoneCallDiscardReasonBusy) && !(call.reason instanceof TLRPC.TL_phoneCallDiscardReasonMissed)) {
            SharedPreferences prefs = MessagesController.getNotificationsSettings(UserConfig.selectedAccount); // always called from chat UI
            Set<String> hashes = prefs.getStringSet("calls_access_hashes", (Set<String>) Collections.EMPTY_SET);
            for (String hash : hashes) {
                String[] d = hash.split(" ");
                if (d.length < 2) {
                    continue;
                }
                if (d[0].equals(call.call_id + "")) {
                    return true;
                }
            }
        }
        return false;
    }

    public static void showRateAlert(Context context, TLRPC.TL_messageActionPhoneCall call) {
        SharedPreferences prefs = MessagesController.getNotificationsSettings(UserConfig.selectedAccount); // always called from chat UI
        Set<String> hashes = prefs.getStringSet("calls_access_hashes", (Set<String>) Collections.EMPTY_SET);
        for (String hash : hashes) {
            String[] d = hash.split(" ");
            if (d.length < 2)
                continue;
            if (d[0].equals(call.call_id + "")) {
                try {
                    long accessHash = Long.parseLong(d[1]);
                    showRateAlert(context, null, call.video, call.call_id, accessHash, UserConfig.selectedAccount, true);
                } catch (Exception ignore) {
                }
                return;
            }
        }
    }

    public static void showRateAlert(final Context context, final Runnable onDismiss, boolean isVideo, final long callID, final long accessHash, final int account, final boolean userInitiative) {
        final File log = getLogFile(callID);
        final int[] page = {0};
        LinearLayout alertView = new LinearLayout(context);
        alertView.setOrientation(LinearLayout.VERTICAL);

        int pad = AndroidUtilities.dp(16);
        alertView.setPadding(pad, pad, pad, 0);

        TextView text = new TextView(context);
        text.setTextSize(TypedValue.COMPLEX_UNIT_SP, 16);
        text.setTextColor(Theme.getColor(Theme.key_dialogTextBlack));
        text.setGravity(Gravity.CENTER);
        text.setText(LocaleController.getString("VoipRateCallAlert", R.string.VoipRateCallAlert));
        alertView.addView(text);

        final BetterRatingView bar = new BetterRatingView(context);
        alertView.addView(bar, LayoutHelper.createLinear(LayoutHelper.WRAP_CONTENT, LayoutHelper.WRAP_CONTENT, Gravity.CENTER_HORIZONTAL, 0, 16, 0, 0));

        final LinearLayout problemsWrap = new LinearLayout(context);
        problemsWrap.setOrientation(LinearLayout.VERTICAL);

        View.OnClickListener problemCheckboxClickListener = v -> {
            CheckBoxCell check = (CheckBoxCell) v;
            check.setChecked(!check.isChecked(), true);
        };

        final String[] problems = {isVideo ? "distorted_video" : null, isVideo ? "pixelated_video" : null, "echo", "noise", "interruptions", "distorted_speech", "silent_local", "silent_remote", "dropped"};
        for (int i = 0; i < problems.length; i++) {
            if (problems[i] == null) {
                continue;
            }
            CheckBoxCell check = new CheckBoxCell(context, 1);
            check.setClipToPadding(false);
            check.setTag(problems[i]);
            String label = null;
            switch (i) {
                case 0:
                    label = LocaleController.getString("RateCallVideoDistorted", R.string.RateCallVideoDistorted);
                    break;
                case 1:
                    label = LocaleController.getString("RateCallVideoPixelated", R.string.RateCallVideoPixelated);
                    break;
                case 2:
                    label = LocaleController.getString("RateCallEcho", R.string.RateCallEcho);
                    break;
                case 3:
                    label = LocaleController.getString("RateCallNoise", R.string.RateCallNoise);
                    break;
                case 4:
                    label = LocaleController.getString("RateCallInterruptions", R.string.RateCallInterruptions);
                    break;
                case 5:
                    label = LocaleController.getString("RateCallDistorted", R.string.RateCallDistorted);
                    break;
                case 6:
                    label = LocaleController.getString("RateCallSilentLocal", R.string.RateCallSilentLocal);
                    break;
                case 7:
                    label = LocaleController.getString("RateCallSilentRemote", R.string.RateCallSilentRemote);
                    break;
                case 8:
                    label = LocaleController.getString("RateCallDropped", R.string.RateCallDropped);
                    break;
            }
            check.setText(label, null, false, false);
            check.setOnClickListener(problemCheckboxClickListener);
            check.setTag(problems[i]);
            problemsWrap.addView(check);
        }
        alertView.addView(problemsWrap, LayoutHelper.createLinear(LayoutHelper.MATCH_PARENT, LayoutHelper.WRAP_CONTENT, -8, 0, -8, 0));
        problemsWrap.setVisibility(View.GONE);

        final EditTextBoldCursor commentBox = new EditTextBoldCursor(context);
        commentBox.setHint(LocaleController.getString("VoipFeedbackCommentHint", R.string.VoipFeedbackCommentHint));
        commentBox.setInputType(InputType.TYPE_CLASS_TEXT | InputType.TYPE_TEXT_FLAG_CAP_SENTENCES | InputType.TYPE_TEXT_FLAG_MULTI_LINE);
        commentBox.setTextColor(Theme.getColor(Theme.key_dialogTextBlack));
        commentBox.setHintTextColor(Theme.getColor(Theme.key_dialogTextHint));
        commentBox.setBackground(null);
		commentBox.setLineColors(Theme.getColor(Theme.key_dialogInputField), Theme.getColor(Theme.key_dialogInputFieldActivated), Theme.getColor(Theme.key_dialogTextRed2));
        commentBox.setPadding(0, AndroidUtilities.dp(4), 0, AndroidUtilities.dp(4));
        commentBox.setTextSize(TypedValue.COMPLEX_UNIT_DIP, 18);
        commentBox.setVisibility(View.GONE);
        alertView.addView(commentBox, LayoutHelper.createLinear(LayoutHelper.MATCH_PARENT, LayoutHelper.WRAP_CONTENT, 8, 8, 8, 0));

        final boolean[] includeLogs = {true};
        final CheckBoxCell checkbox = new CheckBoxCell(context, 1);
        View.OnClickListener checkClickListener = v -> {
            includeLogs[0] = !includeLogs[0];
            checkbox.setChecked(includeLogs[0], true);
        };
        checkbox.setText(LocaleController.getString("CallReportIncludeLogs", R.string.CallReportIncludeLogs), null, true, false);
        checkbox.setClipToPadding(false);
        checkbox.setOnClickListener(checkClickListener);
        alertView.addView(checkbox, LayoutHelper.createLinear(LayoutHelper.MATCH_PARENT, LayoutHelper.WRAP_CONTENT, -8, 0, -8, 0));

        final TextView logsText = new TextView(context);
        logsText.setTextSize(TypedValue.COMPLEX_UNIT_SP, 14);
        logsText.setTextColor(Theme.getColor(Theme.key_dialogTextGray3));
        logsText.setText(LocaleController.getString("CallReportLogsExplain", R.string.CallReportLogsExplain));
        logsText.setPadding(AndroidUtilities.dp(8), 0, AndroidUtilities.dp(8), 0);
        logsText.setOnClickListener(checkClickListener);
        alertView.addView(logsText);

        checkbox.setVisibility(View.GONE);
        logsText.setVisibility(View.GONE);
        if (!log.exists()) {
            includeLogs[0] = false;
        }

        final AlertDialog alert = new AlertDialog.Builder(context)
                .setTitle(LocaleController.getString("CallMessageReportProblem", R.string.CallMessageReportProblem))
                .setView(alertView)
                .setPositiveButton(LocaleController.getString("Send", R.string.Send), (dialog, which) -> {
                    //SendMessagesHelper.getInstance(currentAccount).sendMessage(commentBox.getText().toString(), VOIP_SUPPORT_ID, null, null, true, null, null, null);
                })
                .setNegativeButton(LocaleController.getString("Cancel", R.string.Cancel), null)
                .setOnDismissListener(dialog -> {
                    if (onDismiss != null)
                        onDismiss.run();
                })
                .create();
        if (BuildVars.LOGS_ENABLED && log.exists()) {
            alert.setNeutralButton("Send log", (dialog, which) -> {
                Intent intent = new Intent(context, LaunchActivity.class);
                intent.setAction(Intent.ACTION_SEND);
                intent.putExtra(Intent.EXTRA_STREAM, Uri.fromFile(log));
                context.startActivity(intent);
            });
        }
        alert.show();
        alert.getWindow().setSoftInputMode(WindowManager.LayoutParams.SOFT_INPUT_STATE_ALWAYS_HIDDEN);

        final View btn = alert.getButton(DialogInterface.BUTTON_POSITIVE);
        btn.setEnabled(false);
        bar.setOnRatingChangeListener(rating -> {
            btn.setEnabled(rating > 0);
			/*commentBox.setHint(rating<4 ? LocaleController.getString("CallReportHint", R.string.CallReportHint) : LocaleController.getString("VoipFeedbackCommentHint", R.string.VoipFeedbackCommentHint));
			commentBox.setVisibility(rating < 5 && rating > 0 ? View.VISIBLE : View.GONE);
			if (commentBox.getVisibility() == View.GONE) {
				((InputMethodManager) context.getSystemService(Context.INPUT_METHOD_SERVICE)).hideSoftInputFromWindow(commentBox.getWindowToken(), 0);
			}
			*/
            ((TextView) btn).setText((rating < 4 ? LocaleController.getString("Next", R.string.Next) : LocaleController.getString("Send", R.string.Send)).toUpperCase());
        });
        btn.setOnClickListener(v -> {
            int rating = bar.getRating();
            if (rating >= 4 || page[0] == 1) {
                final int currentAccount = UserConfig.selectedAccount;
                final TLRPC.TL_phone_setCallRating req = new TLRPC.TL_phone_setCallRating();
                req.rating = bar.getRating();
                ArrayList<String> problemTags = new ArrayList<>();
                for (int i = 0; i < problemsWrap.getChildCount(); i++) {
                    CheckBoxCell check = (CheckBoxCell) problemsWrap.getChildAt(i);
                    if (check.isChecked())
                        problemTags.add("#" + check.getTag());
                }

                if (req.rating < 5) {
                    req.comment = commentBox.getText().toString();
                } else {
                    req.comment = "";
                }
                if (!problemTags.isEmpty() && !includeLogs[0]) {
                    req.comment += " " + TextUtils.join(" ", problemTags);
                }
                req.peer = new TLRPC.TL_inputPhoneCall();
                req.peer.access_hash = accessHash;
                req.peer.id = callID;
                req.user_initiative = userInitiative;
                ConnectionsManager.getInstance(account).sendRequest(req, (response, error) -> {
                    if (response instanceof TLRPC.TL_updates) {
                        TLRPC.TL_updates updates = (TLRPC.TL_updates) response;
                        MessagesController.getInstance(currentAccount).processUpdates(updates, false);
                    }
                    if (includeLogs[0] && log.exists() && req.rating < 4) {
                        AccountInstance accountInstance = AccountInstance.getInstance(UserConfig.selectedAccount);
                        SendMessagesHelper.prepareSendingDocument(accountInstance, log.getAbsolutePath(), log.getAbsolutePath(), null, TextUtils.join(" ", problemTags), "text/plain", VOIP_SUPPORT_ID, null, null, null, null, true, 0);
                        Toast.makeText(context, LocaleController.getString("CallReportSent", R.string.CallReportSent), Toast.LENGTH_LONG).show();
                    }
                });
                alert.dismiss();
            } else {
                page[0] = 1;
                bar.setVisibility(View.GONE);
                //text.setText(LocaleController.getString("CallReportHint", R.string.CallReportHint));
                text.setVisibility(View.GONE);
                alert.setTitle(LocaleController.getString("CallReportHint", R.string.CallReportHint));
                commentBox.setVisibility(View.VISIBLE);
                if (log.exists()) {
                    checkbox.setVisibility(View.VISIBLE);
                    logsText.setVisibility(View.VISIBLE);
                }
                problemsWrap.setVisibility(View.VISIBLE);
                ((TextView) btn).setText(LocaleController.getString("Send", R.string.Send).toUpperCase());
            }
        });
    }

    private static File getLogFile(long callID) {
        if (BuildVars.DEBUG_VERSION) {
            File debugLogsDir = new File(ApplicationLoader.applicationContext.getExternalFilesDir(null), "logs");
            String[] logs = debugLogsDir.list();
            if (logs != null) {
                for (String log : logs) {
                    if (log.endsWith("voip" + callID + ".txt")) {
                        return new File(debugLogsDir, log);
                    }
                }
            }
        }
        return new File(getLogsDir(), callID + ".log");
    }

    public static void showCallDebugSettings(final Context context) {
        final SharedPreferences preferences = MessagesController.getGlobalMainSettings();
        LinearLayout ll = new LinearLayout(context);
        ll.setOrientation(LinearLayout.VERTICAL);

        TextView warning = new TextView(context);
        warning.setTextSize(TypedValue.COMPLEX_UNIT_DIP, 15);
        warning.setText("Please only change these settings if you know exactly what they do.");
        warning.setTextColor(Theme.getColor(Theme.key_dialogTextBlack));
        ll.addView(warning, LayoutHelper.createLinear(LayoutHelper.MATCH_PARENT, LayoutHelper.WRAP_CONTENT, 16, 8, 16, 8));

        final TextCheckCell tcpCell = new TextCheckCell(context);
        tcpCell.setTextAndCheck("Force TCP", preferences.getBoolean("dbg_force_tcp_in_calls", false), false);
        tcpCell.setOnClickListener(v -> {
            boolean force = preferences.getBoolean("dbg_force_tcp_in_calls", false);
            SharedPreferences.Editor editor = preferences.edit();
            editor.putBoolean("dbg_force_tcp_in_calls", !force);
            editor.commit();
            tcpCell.setChecked(!force);
        });
        ll.addView(tcpCell);

        if (BuildVars.DEBUG_VERSION && BuildVars.LOGS_ENABLED) {
            final TextCheckCell dumpCell = new TextCheckCell(context);
            dumpCell.setTextAndCheck("Dump detailed stats", preferences.getBoolean("dbg_dump_call_stats", false), false);
            dumpCell.setOnClickListener(v -> {
                boolean force = preferences.getBoolean("dbg_dump_call_stats", false);
                SharedPreferences.Editor editor = preferences.edit();
                editor.putBoolean("dbg_dump_call_stats", !force);
                editor.commit();
                dumpCell.setChecked(!force);
            });
            ll.addView(dumpCell);
        }

        if (Build.VERSION.SDK_INT >= Build.VERSION_CODES.O) {
            final TextCheckCell connectionServiceCell = new TextCheckCell(context);
            connectionServiceCell.setTextAndCheck("Enable ConnectionService", preferences.getBoolean("dbg_force_connection_service", false), false);
            connectionServiceCell.setOnClickListener(v -> {
                boolean force = preferences.getBoolean("dbg_force_connection_service", false);
                SharedPreferences.Editor editor = preferences.edit();
                editor.putBoolean("dbg_force_connection_service", !force);
                editor.commit();
                connectionServiceCell.setChecked(!force);
            });
            ll.addView(connectionServiceCell);
        }

        new AlertDialog.Builder(context)
                .setTitle(LocaleController.getString("DebugMenuCallSettings", R.string.DebugMenuCallSettings))
                .setView(ll)
                .show();
    }

    public static int getDataSavingDefault() {
        boolean low = DownloadController.getInstance(0).lowPreset.lessCallData,
                medium = DownloadController.getInstance(0).mediumPreset.lessCallData,
                high = DownloadController.getInstance(0).highPreset.lessCallData;
        if (!low && !medium && !high) {
            return Instance.DATA_SAVING_NEVER;
        } else if (low && !medium && !high) {
            return Instance.DATA_SAVING_ROAMING;
        } else if (low && medium && !high) {
            return Instance.DATA_SAVING_MOBILE;
        } else if (low && medium && high) {
            return Instance.DATA_SAVING_ALWAYS;
        }
        if (BuildVars.LOGS_ENABLED)
            FileLog.w("Invalid call data saving preset configuration: " + low + "/" + medium + "/" + high);
        return Instance.DATA_SAVING_NEVER;
    }


    public static String getLogFilePath(String name) {
        final Calendar c = Calendar.getInstance();
        final File externalFilesDir = ApplicationLoader.applicationContext.getExternalFilesDir(null);
        return new File(externalFilesDir, String.format(Locale.US, "logs/%02d_%02d_%04d_%02d_%02d_%02d_%s.txt",
                c.get(Calendar.DATE), c.get(Calendar.MONTH) + 1, c.get(Calendar.YEAR), c.get(Calendar.HOUR_OF_DAY),
                c.get(Calendar.MINUTE), c.get(Calendar.SECOND), name)).getAbsolutePath();
    }

<<<<<<< HEAD
    public static String getLogFilePath(long callId, boolean stats) {
        final File logsDir = getLogsDir();
        if (!BuildVars.DEBUG_VERSION) {
            final File[] _logs = logsDir.listFiles();
            if (_logs != null) {
                final ArrayList<File> logs = new ArrayList<>(Arrays.asList(_logs));
                while (logs.size() > 20) {
                    File oldest = logs.get(0);
                    for (File file : logs) {
                        if (file.getName().endsWith(".log") && file.lastModified() < oldest.lastModified()) {
                            oldest = file;
                        }
                    }
                    oldest.delete();
                    logs.remove(oldest);
                }
            }
        }
        return new File(logsDir, callId + ".log").getAbsolutePath();
    }
=======
	public static String getLogFilePath(long callId, boolean stats) {
		final File logsDir = getLogsDir();
		if (!BuildVars.DEBUG_VERSION) {
			final File[] _logs = logsDir.listFiles();
			if (_logs != null) {
				final ArrayList<File> logs = new ArrayList<>(Arrays.asList(_logs));
				while (logs.size() > 20) {
					File oldest = logs.get(0);
					for (File file : logs) {
						if (file.getName().endsWith(".log") && file.lastModified() < oldest.lastModified()) {
							oldest = file;
						}
					}
					oldest.delete();
					logs.remove(oldest);
				}
			}
		}
		if (stats) {
			return new File(logsDir, callId + "_stats.log").getAbsolutePath();
		} else {
			return new File(logsDir, callId + ".log").getAbsolutePath();
		}
	}
>>>>>>> 8283c123

    public static void showGroupCallAlert(BaseFragment fragment, TLRPC.Chat currentChat, TLRPC.InputPeer peer, boolean recreate, AccountInstance accountInstance) {
        if (fragment == null || fragment.getParentActivity() == null) {
            return;
        }
		JoinCallAlert.checkFewUsers(fragment.getParentActivity(), -currentChat.id, accountInstance, param -> startCall(currentChat, peer, null, true, fragment.getParentActivity(), fragment, accountInstance));
    }
}<|MERGE_RESOLUTION|>--- conflicted
+++ resolved
@@ -723,7 +723,6 @@
                 c.get(Calendar.MINUTE), c.get(Calendar.SECOND), name)).getAbsolutePath();
     }
 
-<<<<<<< HEAD
     public static String getLogFilePath(long callId, boolean stats) {
         final File logsDir = getLogsDir();
         if (!BuildVars.DEBUG_VERSION) {
@@ -742,34 +741,12 @@
                 }
             }
         }
-        return new File(logsDir, callId + ".log").getAbsolutePath();
-    }
-=======
-	public static String getLogFilePath(long callId, boolean stats) {
-		final File logsDir = getLogsDir();
-		if (!BuildVars.DEBUG_VERSION) {
-			final File[] _logs = logsDir.listFiles();
-			if (_logs != null) {
-				final ArrayList<File> logs = new ArrayList<>(Arrays.asList(_logs));
-				while (logs.size() > 20) {
-					File oldest = logs.get(0);
-					for (File file : logs) {
-						if (file.getName().endsWith(".log") && file.lastModified() < oldest.lastModified()) {
-							oldest = file;
-						}
-					}
-					oldest.delete();
-					logs.remove(oldest);
-				}
-			}
-		}
-		if (stats) {
+        if (stats) {
 			return new File(logsDir, callId + "_stats.log").getAbsolutePath();
-		} else {
+    }else {
 			return new File(logsDir, callId + ".log").getAbsolutePath();
 		}
 	}
->>>>>>> 8283c123
 
     public static void showGroupCallAlert(BaseFragment fragment, TLRPC.Chat currentChat, TLRPC.InputPeer peer, boolean recreate, AccountInstance accountInstance) {
         if (fragment == null || fragment.getParentActivity() == null) {
