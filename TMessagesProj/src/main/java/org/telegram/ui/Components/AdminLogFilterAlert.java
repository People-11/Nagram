--- conflicted
+++ resolved
@@ -21,10 +21,6 @@
 import android.view.ViewGroup;
 import android.widget.FrameLayout;
 
-<<<<<<< HEAD
-=======
-import androidx.collection.LongSparseArray;
->>>>>>> 2c71f6c9
 import androidx.recyclerview.widget.LinearLayoutManager;
 import androidx.recyclerview.widget.RecyclerView;
 
@@ -268,19 +264,9 @@
                     if (currentFilter == null) {
                         currentFilter = new TLRPC.TL_channelAdminLogEventsFilter();
                         currentFilter.join = currentFilter.leave = currentFilter.invite = currentFilter.ban =
-<<<<<<< HEAD
                                 currentFilter.unban = currentFilter.kick = currentFilter.unkick = currentFilter.promote =
                                         currentFilter.demote = currentFilter.info = currentFilter.settings = currentFilter.pinned =
                                                 currentFilter.edit = currentFilter.delete = currentFilter.group_call = currentFilter.invites = true;
-                        RecyclerView.ViewHolder holder = listView.findViewHolderForAdapterPosition(0);
-                        if (holder != null) {
-                            ((CheckBoxCell) holder.itemView).setChecked(false, true);
-                        }
-=======
-                        currentFilter.unban = currentFilter.kick = currentFilter.unkick = currentFilter.promote =
-                        currentFilter.demote = currentFilter.info = currentFilter.settings = currentFilter.pinned =
-                        currentFilter.edit = currentFilter.delete = currentFilter.group_call = currentFilter.invites = true;
->>>>>>> 2c71f6c9
                     }
                     if (position == restrictionsRow) {
                         currentFilter.kick = currentFilter.ban = currentFilter.unkick = currentFilter.unban = !currentFilter.kick;
