/*
 * This is the source code of Telegram for Android v. 5.x.x.
 * It is licensed under GNU GPL v. 2 or later.
 * You should have received a copy of the license in this archive (see LICENSE).
 *
 * Copyright Nikolai Kudashov, 2013-2018.
 */

package org.telegram.ui.Components;

import static org.telegram.messenger.AndroidUtilities.dp;
import static org.telegram.messenger.AndroidUtilities.translitSafe;

import android.animation.Animator;
import android.animation.AnimatorListenerAdapter;
import android.animation.AnimatorSet;
import android.animation.ObjectAnimator;
import android.animation.StateListAnimator;
import android.animation.ValueAnimator;
import android.annotation.SuppressLint;
import android.annotation.TargetApi;
import android.content.Context;
import android.content.DialogInterface;
import android.content.SharedPreferences;
import android.graphics.Canvas;
import android.graphics.Color;
import android.graphics.ColorFilter;
import android.graphics.DashPathEffect;
import android.graphics.LinearGradient;
import android.graphics.Outline;
import android.graphics.Paint;
import android.graphics.Path;
import android.graphics.PorterDuff;
import android.graphics.PorterDuffColorFilter;
import android.graphics.PorterDuffXfermode;
import android.graphics.Rect;
import android.graphics.Shader;
import android.graphics.drawable.Drawable;
import android.graphics.drawable.LayerDrawable;
import android.graphics.drawable.RippleDrawable;
import android.graphics.drawable.ShapeDrawable;
import android.os.Build;
import android.os.Bundle;
import android.os.SystemClock;
import android.text.Editable;
import android.text.Spannable;
import android.text.SpannableStringBuilder;
import android.text.Spanned;
import android.text.TextUtils;
import android.text.TextWatcher;
import android.util.LongSparseArray;
import android.util.SparseArray;
import android.util.SparseIntArray;
import android.util.TypedValue;
import android.view.Gravity;
import android.view.HapticFeedbackConstants;
import android.view.MotionEvent;
import android.view.VelocityTracker;
import android.view.View;
import android.view.ViewConfiguration;
import android.view.ViewGroup;
import android.view.ViewOutlineProvider;
import android.view.accessibility.AccessibilityNodeInfo;
import android.view.animation.OvershootInterpolator;
import android.view.inputmethod.EditorInfo;
import android.widget.FrameLayout;
import android.widget.ImageView;
import android.widget.LinearLayout;
import android.widget.TextView;

import androidx.annotation.IntDef;
import androidx.annotation.MainThread;
import androidx.annotation.NonNull;
import androidx.core.graphics.ColorUtils;
import androidx.core.math.MathUtils;
import androidx.core.view.ViewCompat;
import androidx.recyclerview.widget.DefaultItemAnimator;
import androidx.recyclerview.widget.DiffUtil;
import androidx.recyclerview.widget.GridLayoutManager;
import androidx.recyclerview.widget.LinearLayoutManager;
import androidx.recyclerview.widget.LinearSmoothScroller;
import androidx.recyclerview.widget.LinearSmoothScrollerCustom;
import androidx.recyclerview.widget.RecyclerView;
import androidx.recyclerview.widget.SimpleItemAnimator;
import androidx.viewpager.widget.PagerAdapter;
import androidx.viewpager.widget.ViewPager;

import org.telegram.messenger.AccountInstance;
import org.telegram.messenger.AndroidUtilities;
import org.telegram.messenger.BuildVars;
import org.telegram.messenger.ChatObject;
import org.telegram.messenger.CompoundEmoji;
import org.telegram.messenger.DocumentObject;
import org.telegram.messenger.Emoji;
import org.telegram.messenger.EmojiData;
import org.telegram.messenger.FileLoader;
import org.telegram.messenger.FileLog;
import org.telegram.messenger.ImageLocation;
import org.telegram.messenger.ImageReceiver;
import org.telegram.messenger.LiteMode;
import org.telegram.messenger.LocaleController;
import org.telegram.messenger.MediaDataController;
import org.telegram.messenger.MessageObject;
import org.telegram.messenger.MessagesController;
import org.telegram.messenger.MessagesStorage;
import org.telegram.messenger.NotificationCenter;
import org.telegram.messenger.R;
import org.telegram.messenger.SharedConfig;
import org.telegram.messenger.SvgHelper;
import org.telegram.messenger.UserConfig;
import org.telegram.messenger.UserObject;
import org.telegram.messenger.Utilities;
import org.telegram.messenger.browser.Browser;
import org.telegram.tgnet.ConnectionsManager;
import org.telegram.tgnet.RequestDelegate;
import org.telegram.tgnet.TLObject;
import org.telegram.tgnet.TLRPC;
import org.telegram.ui.ActionBar.AlertDialog;
import org.telegram.ui.ActionBar.BaseFragment;
import org.telegram.ui.ActionBar.BottomSheet;
import org.telegram.ui.ActionBar.SimpleTextView;
import org.telegram.ui.ActionBar.Theme;
import org.telegram.ui.Cells.ContextLinkCell;
import org.telegram.ui.Cells.EmptyCell;
import org.telegram.ui.Cells.FeaturedStickerSetInfoCell;
import org.telegram.ui.Cells.StickerEmojiCell;
import org.telegram.ui.Cells.StickerSetGroupInfoCell;
import org.telegram.ui.Cells.StickerSetNameCell;
import org.telegram.ui.ChatActivity;
import org.telegram.ui.Components.ListView.RecyclerListViewWithOverlayDraw;
import org.telegram.ui.Components.Premium.PremiumButtonView;
import org.telegram.ui.ContentPreviewViewer;
import org.telegram.ui.SelectAnimatedEmojiDialog;
import org.telegram.ui.StickersActivity;

import java.lang.annotation.Retention;
import java.lang.annotation.RetentionPolicy;
import java.util.ArrayList;
import java.util.Arrays;
import java.util.Collections;
import java.util.HashMap;
import java.util.HashSet;
import java.util.LinkedHashSet;
import java.util.List;
import java.util.Map;
import java.util.Objects;

import tw.nekomimi.nekogram.NekoConfig;
import tw.nekomimi.nekogram.ui.PinnedStickerHelper;

public class EmojiView extends FrameLayout implements NotificationCenter.NotificationCenterDelegate {

    private final static int TAB_EMOJI = 0;
    private final static int TAB_GIFS = 1;
    private final static int TAB_STICKERS = 2;

    public int emojiCacheType = AnimatedEmojiDrawable.CACHE_TYPE_KEYBOARD;

    private ArrayList<Tab> allTabs = new ArrayList<>();
    private ArrayList<Tab> currentTabs = new ArrayList<>();
    private boolean ignorePagerScroll;
    private ViewPager pager;
    private FrameLayout bottomTabContainer;
    private FrameLayout bulletinContainer;
    private View bottomTabContainerBackground;
    private ImageView floatingButton;
    private PagerSlidingTabStrip typeTabs;
    private ImageView backspaceButton;
    private ImageView stickerSettingsButton;
    private ImageView searchButton;
    private View shadowLine;
    private AnimatorSet bottomTabContainerAnimation;
    private AnimatorSet backspaceButtonAnimation;
    private AnimatorSet stickersButtonAnimation;
    private float lastBottomScrollDy;

    private EmojiTabsStrip emojiTabs;
    private FrameLayout emojiContainer;
    private View emojiTabsShadow;
    private EmojiGridView emojiGridView;
    private GridLayoutManager emojiLayoutManager;
    private EmojiGridAdapter emojiAdapter;
    private EmojiSearchAdapter emojiSearchAdapter;
    private TrendingAdapter trendingEmojiAdapter;
    private SearchField emojiSearchField;
    private AnimatorSet emojiTabShadowAnimator;
    private RecyclerAnimationScrollHelper stickersScrollHelper;
    private RecyclerAnimationScrollHelper emojiScrollHelper;
    private boolean firstEmojiAttach = true;
    private boolean needEmojiSearch;
    private int hasRecentEmoji = -1;
    private boolean hasChatStickers;
    private boolean emojiSmoothScrolling;

    private FrameLayout gifContainer;
    private RecyclerListView gifGridView;
    private GifLayoutManager gifLayoutManager;
    private GifAdapter gifSearchAdapter;
    private GifSearchPreloader gifSearchPreloader = new GifSearchPreloader();
    private final Map<String, TLRPC.messages_BotResults> gifCache = new HashMap<>();
    private RecyclerListView.OnItemClickListener gifOnItemClickListener;
    private GifAdapter gifAdapter;
    private SearchField gifSearchField;
    private ScrollSlidingTabStrip gifTabs;
    private boolean firstGifAttach = true;
    private int gifRecentTabNum = -2;
    private int gifTrendingTabNum = -2;
    private int gifFirstEmojiTabNum = -2;
    private boolean shouldDrawBackground = true;
    public boolean shouldLightenBackground = true;

    private FrameLayout stickersContainer;
    private StickersGridAdapter stickersGridAdapter;
    private StickersSearchGridAdapter stickersSearchGridAdapter;
    private RecyclerListView.OnItemClickListener stickersOnItemClickListener;
    private ScrollSlidingTabStrip stickersTab;
    private FrameLayout stickersTabContainer;
    private RecyclerListView stickersGridView;
    private GridLayoutManager stickersLayoutManager;
    private TrendingAdapter trendingAdapter;
    private SearchField stickersSearchField;
    private int stickersMinusDy;
    private boolean firstStickersAttach = true;
    private boolean ignoreStickersScroll;
    private boolean stickersContainerAttached;
    EmojiPagesAdapter emojiPagerAdapter;

    private AnimatorSet searchAnimation;

    private TextView mediaBanTooltip;
    private DragListener dragListener;
    private boolean showing;

    private final int[] tabsMinusDy = new int[3];
    private ObjectAnimator[] tabsYAnimators = new ObjectAnimator[3];
    private boolean firstTabUpdate;
    private ChooseStickerActionTracker chooseStickerActionTracker;

    public void setAllow(boolean allowStickers, boolean allowGifs, boolean animated) {
        currentTabs.clear();
        for (int i = 0; i < allTabs.size(); i++) {
            if (allTabs.get(i).type == TAB_EMOJI) {
                currentTabs.add(allTabs.get(i));
            } if (allTabs.get(i).type == TAB_GIFS && allowGifs) {
                currentTabs.add(allTabs.get(i));
            }  if (allTabs.get(i).type == TAB_STICKERS && allowStickers) {
                currentTabs.add(allTabs.get(i));
            }
        }
        if (typeTabs != null) {
            AndroidUtilities.updateViewVisibilityAnimated(typeTabs, currentTabs.size() > 1, 1, animated);
        }
        if (pager != null) {
            pager.setAdapter(null);
            pager.setAdapter(emojiPagerAdapter);
            if (typeTabs != null) {
                typeTabs.setViewPager(pager);
            }
        }
    }

    private boolean allowEmojisForNonPremium;
    public void allowEmojisForNonPremium(boolean allow) {
        allowEmojisForNonPremium = allow;
    }

    public void setShouldDrawBackground(boolean shouldDrawBackground) {
        if (this.shouldDrawBackground != shouldDrawBackground) {
            this.shouldDrawBackground = shouldDrawBackground;
            updateColors();
        }
    }


    @IntDef({Type.STICKERS, Type.EMOJIS, Type.GIFS})
    @Retention(RetentionPolicy.SOURCE)
    private @interface Type {
        int STICKERS = 0;
        int EMOJIS = 1;
        int GIFS = 2;
    }

    private String[] lastSearchKeyboardLanguage;

    private Drawable[] tabIcons;
    private Drawable[] stickerIcons;
    private Drawable[] gifIcons;
    private String[] emojiTitles;

    private int searchFieldHeight;

    public int currentAccount = UserConfig.selectedAccount;
    private ArrayList<TLRPC.TL_messages_stickerSet> stickerSets = new ArrayList<>();
    private int groupStickerPackNum;
    private int groupStickerPackPosition;
    private boolean groupStickersHidden;
    private TLRPC.TL_messages_stickerSet groupStickerSet;

    private ArrayList<TLRPC.Document> recentGifs = new ArrayList<>();
    private ArrayList<TLRPC.Document> recentStickers = new ArrayList<>();
    private ArrayList<TLRPC.Document> favouriteStickers = new ArrayList<>();
    private ArrayList<TLRPC.Document> premiumStickers = new ArrayList<>();
    private ArrayList<TLRPC.StickerSetCovered> featuredStickerSets = new ArrayList<>();

    private ArrayList<TLRPC.StickerSetCovered> featuredEmojiSets = new ArrayList<>();
    private ArrayList<Long> keepFeaturedDuplicate = new ArrayList<>();
    private ArrayList<Long> expandedEmojiSets = new ArrayList<>();
    public ArrayList<Long> installedEmojiSets = new ArrayList<>();
    private ArrayList<EmojiPack> emojipacksProcessed = new ArrayList<>();
    private HashMap<Long, Utilities.Callback<TLRPC.TL_messages_stickerSet>> toInstall = new HashMap<>();

    private Paint dotPaint;

    private EmojiViewDelegate delegate;

    private long currentChatId;
    boolean emojiBanned;
    boolean stickersBanned;

    private TLRPC.StickerSetCovered[] primaryInstallingStickerSets = new TLRPC.StickerSetCovered[10];
    private LongSparseArray<TLRPC.StickerSetCovered> installingStickerSets = new LongSparseArray<>();
    private LongSparseArray<TLRPC.StickerSetCovered> removingStickerSets = new LongSparseArray<>();

    private int currentPage;

    private EmojiColorPickerWindow colorPickerView;
    private int emojiSize;
    private int location[] = new int[2];
    private int stickersTabOffset;
    private int recentTabNum = -2;
    private int favTabNum = -2;
    private int trendingTabNum = -2;
    private int premiumTabNum = -2;

    private TLRPC.ChatFull info;

    private boolean isLayout;
    private int currentBackgroundType = -1;
    private Object outlineProvider;
    private boolean forseMultiwindowLayout;

    private Paint emojiLockPaint;
    private Drawable emojiLockDrawable;

    private int lastNotifyWidth;
    private int lastNotifyHeight;
    private int lastNotifyHeight2;

    private boolean backspacePressed;
    private boolean backspaceOnce;
    private boolean showGifs;

    private ImageViewEmoji emojiTouchedView;
    private float emojiLastX;
    private float emojiLastY;
    private float emojiTouchedX;
    private float emojiTouchedY;
    private float lastStickersX;
    private boolean expandStickersByDragg;
    private BaseFragment fragment;
    private final Theme.ResourcesProvider resourcesProvider;
    private Drawable searchIconDrawable;
    private Drawable searchIconDotDrawable;
    private boolean allowAnimatedEmoji;

    private Long emojiScrollToStickerId;

    private LongSparseArray<AnimatedEmojiDrawable> animatedEmojiDrawables;
    private PorterDuffColorFilter animatedEmojiTextColorFilter;

    private Runnable checkExpandStickerTabsRunnable = new Runnable() {
        @Override
        public void run() {
            if (!stickersTab.isDragging()) {
                expandStickersByDragg = false;
                updateStickerTabsPosition();
            }
        }
    };

    public interface EmojiViewDelegate {
        default boolean onBackspace() {
            return false;
        }

        default boolean isUserSelf() {
            return false;
        }

        default void onEmojiSelected(String emoji) {

        }

        default void onCustomEmojiSelected(long documentId, TLRPC.Document document, String emoticon, boolean isRecent) {

        }

        default void onStickerSelected(View view, TLRPC.Document sticker, String query, Object parent, MessageObject.SendAnimationData sendAnimationData, boolean notify, int scheduleDate) {

        }

        default void onStickersSettingsClick() {

        }

        default void onEmojiSettingsClick(ArrayList<TLRPC.TL_messages_stickerSet> frozenEmojiPacks) {

        }

        default void onStickersGroupClick(long chatId) {

        }

        default void onGifSelected(View view, Object gif, String query, Object parent, boolean notify, int scheduleDate) {

        }

        default void onTabOpened(int type) {

        }

        default void onClearEmojiRecent() {

        }

        default void onShowStickerSet(TLRPC.StickerSet stickerSet, TLRPC.InputStickerSet inputStickerSet, boolean edit) {

        }

        default void onStickerSetAdd(TLRPC.StickerSetCovered stickerSet) {

        }

        default void onStickerSetRemove(TLRPC.StickerSetCovered stickerSet) {

        }

        default void onSearchOpenClose(int type) {

        }

        default void onAnimatedEmojiUnlockClick() {
            // should open premium bottom sheet feature
        }

        default boolean isSearchOpened() {
            return false;
        }

        default boolean isExpanded() {
            return false;
        }

        default boolean canSchedule() {
            return false;
        }

        default boolean isInScheduleMode() {
            return false;
        }

        default long getDialogId() {
            return 0;
        }

        default int getThreadId() {
            return 0;
        }

        default void showTrendingStickersAlert(TrendingStickersLayout layout) {

        }

        default void invalidateEnterView() {

        }

        default float getProgressToSearchOpened() {
            return 0f;
        }
    }

    public interface DragListener {
        void onDragStart();

        void onDragEnd(float velocity);

        void onDragCancel();

        void onDrag(int offset);
    }

    private ContentPreviewViewer.ContentPreviewViewerDelegate contentPreviewViewerDelegate = new ContentPreviewViewer.ContentPreviewViewerDelegate() {
        @Override
        public boolean can() {
            return fragment != null || !shouldDrawBackground;
        }

        @Override
        public void sendSticker(TLRPC.Document sticker, String query, Object parent, boolean notify, int scheduleDate) {
            delegate.onStickerSelected(null, sticker, query, parent, null, notify, scheduleDate);
        }

        @Override
        public void resetTouch() {
            if (emojiGridView != null) {
                emojiGridView.clearAllTouches();
            }
        }

        @Override
        public void sendEmoji(TLRPC.Document emoji) {
            if (fragment instanceof ChatActivity) {
                ((ChatActivity) fragment).sendAnimatedEmoji(emoji, true, 0);
            }
        }

        @Override
        public void setAsEmojiStatus(TLRPC.Document document, Integer until) {
            TLRPC.EmojiStatus status;
            if (document == null) {
                status = new TLRPC.TL_emojiStatusEmpty();
            } else if (until != null) {
                status = new TLRPC.TL_emojiStatusUntil();
                ((TLRPC.TL_emojiStatusUntil) status).document_id = document.id;
                ((TLRPC.TL_emojiStatusUntil) status).until = until;
            } else {
                status = new TLRPC.TL_emojiStatus();
                ((TLRPC.TL_emojiStatus) status).document_id = document.id;
            }
            TLRPC.User user = UserConfig.getInstance(UserConfig.selectedAccount).getCurrentUser();
            final TLRPC.EmojiStatus previousEmojiStatus = user == null ? new TLRPC.TL_emojiStatusEmpty() : user.emoji_status;
            MessagesController.getInstance(currentAccount).updateEmojiStatus(status);

            Runnable undoAction = () -> MessagesController.getInstance(currentAccount).updateEmojiStatus(previousEmojiStatus);
            if (document == null) {
                final Bulletin.SimpleLayout layout = new Bulletin.SimpleLayout(getContext(), resourcesProvider);
                layout.textView.setText(LocaleController.getString("RemoveStatusInfo", R.string.RemoveStatusInfo));
                layout.imageView.setImageResource(R.drawable.msg_settings_premium);
                layout.imageView.setScaleX(.8f);
                layout.imageView.setScaleY(.8f);
                layout.imageView.setColorFilter(new PorterDuffColorFilter(Theme.getColor(Theme.key_chats_verifiedBackground, resourcesProvider), PorterDuff.Mode.MULTIPLY));
                Bulletin.UndoButton undoButton = new Bulletin.UndoButton(getContext(), true, resourcesProvider);
                undoButton.setUndoAction(undoAction);
                layout.setButton(undoButton);
                if (fragment != null) {
                    Bulletin.make(fragment, layout, Bulletin.DURATION_SHORT).show();
                } else {
                    Bulletin.make(bulletinContainer, layout, Bulletin.DURATION_SHORT).show();
                }
            } else {
                BulletinFactory factory = fragment != null ? BulletinFactory.of(fragment) : BulletinFactory.of(bulletinContainer, resourcesProvider);
                factory.createEmojiBulletin(document, LocaleController.getString("SetAsEmojiStatusInfo", R.string.SetAsEmojiStatusInfo), LocaleController.getString("Undo", R.string.Undo), undoAction).show();
            }
        }

        @Override
        public void copyEmoji(TLRPC.Document document) {
            Spannable spannable = SpannableStringBuilder.valueOf(MessageObject.findAnimatedEmojiEmoticon(document));
            spannable.setSpan(new AnimatedEmojiSpan(document, null), 0, spannable.length(), Spanned.SPAN_EXCLUSIVE_EXCLUSIVE);
            if (AndroidUtilities.addToClipboard(spannable)) {
                BulletinFactory factory = fragment != null ? BulletinFactory.of(fragment) : BulletinFactory.of(bulletinContainer, resourcesProvider);
                factory.createCopyBulletin(LocaleController.getString("EmojiCopied", R.string.EmojiCopied)).show();
            }
        }

        @Override
        public boolean needCopy(TLRPC.Document document) {
            return true;
        }

        @Override
        public boolean needRemoveFromRecent(TLRPC.Document document) {
            return document != null && Emoji.recentEmoji.contains("animated_" + document.id);
        }

        @Override
        public void removeFromRecent(TLRPC.Document document) {
            if (document != null) {
                Emoji.removeRecentEmoji("animated_" + document.id);
                if (emojiAdapter != null) {
                    emojiAdapter.notifyDataSetChanged();
                }
            }
        }

        @Override
        public Boolean canSetAsStatus(TLRPC.Document document) {
            if (!UserConfig.getInstance(UserConfig.selectedAccount).isPremium()) {
                return null;
            }
            TLRPC.User user = UserConfig.getInstance(UserConfig.selectedAccount).getCurrentUser();
            if (user == null) {
                return null;
            }
            Long emojiStatusId = UserObject.getEmojiStatusDocumentId(user);
            return document != null && (emojiStatusId == null || emojiStatusId != document.id);
        }

        @Override
        public boolean needSend(int contentType) {
            if (contentType == ContentPreviewViewer.CONTENT_TYPE_EMOJI) {
                return fragment instanceof ChatActivity && ((ChatActivity) fragment).canSendMessage() && (UserConfig.getInstance(UserConfig.selectedAccount).isPremium() || ((ChatActivity) fragment).getCurrentUser() != null && UserObject.isUserSelf(((ChatActivity) fragment).getCurrentUser()));
            }
            return true;
        }

        @Override
        public boolean canSchedule() {
            return delegate.canSchedule();
        }

        @Override
        public boolean isInScheduleMode() {
            return delegate.isInScheduleMode();
        }

        @Override
        public void openSet(TLRPC.InputStickerSet set, boolean clearsInputField) {
            if (set == null) {
                return;
            }
            delegate.onShowStickerSet(null, set, false);
        }

        @Override
        public void sendGif(Object gif, Object parent, boolean notify, int scheduleDate) {
            if (gifGridView.getAdapter() == gifAdapter) {
                delegate.onGifSelected(null, gif, null, parent, notify, scheduleDate);
            } else if (gifGridView.getAdapter() == gifSearchAdapter) {
                delegate.onGifSelected(null, gif, null, parent, notify, scheduleDate);
            }
        }

        @Override
        public void gifAddedOrDeleted() {
            updateRecentGifs();
        }

        @Override
        public long getDialogId() {
            return delegate.getDialogId();
        }

        @Override
        public String getQuery(boolean isGif) {
            if (isGif) {
                return gifGridView.getAdapter() == gifSearchAdapter ? gifSearchAdapter.lastSearchImageString : null;
            }
            return emojiGridView.getAdapter() == emojiSearchAdapter ? emojiSearchAdapter.lastSearchEmojiString : null;
        }

        @Override
        public void deleteSticker(TLRPC.Document document) {
            TLRPC.TL_stickers_removeStickerFromSet req = new TLRPC.TL_stickers_removeStickerFromSet();
            req.sticker = MediaDataController.getInputStickerSetItem(document, "").document;
            ConnectionsManager.getInstance(currentAccount).sendRequest(req, (response, error) -> AndroidUtilities.runOnUIThread(() -> {
                if (response instanceof TLRPC.TL_messages_stickerSet) {
                    MediaDataController.getInstance(currentAccount).putStickerSet((TLRPC.TL_messages_stickerSet) response);
                    MediaDataController.getInstance(currentAccount).replaceStickerSet((TLRPC.TL_messages_stickerSet) response);
                }
            }));
        }
    };

    @Override
    public void setEnabled(boolean enabled) {
        super.setEnabled(enabled);
        if (stickersSearchField != null) {
            stickersSearchField.searchEditText.setEnabled(enabled);
        }
        if (gifSearchField != null) {
            gifSearchField.searchEditText.setEnabled(enabled);
        }
        if (emojiSearchField != null) {
            emojiSearchField.searchEditText.setEnabled(enabled);
        }
    }

    private class SearchField extends FrameLayout {

        private int type;
        private ImageView searchImageView;
        private SearchStateDrawable searchStateDrawable;
        private EditTextBoldCursor searchEditText;
        private View shadowView;
        private View backgroundView;
        private ImageView clear;
        private FrameLayout box;
        private AnimatorSet shadowAnimator;
        private StickerCategoriesListView categoriesListView;
        private FrameLayout inputBox;
        private View inputBoxGradient;
        private float inputBoxGradientAlpha;

        private StickerCategoriesListView.EmojiCategory recent;
        private StickerCategoriesListView.EmojiCategory trending;

        @SuppressLint("ClickableViewAccessibility")
        public SearchField(Context context, int type) {
            super(context);
            this.type = type;

            shadowView = new View(context);
            shadowView.setAlpha(0.0f);
            shadowView.setTag(1);
            shadowView.setBackgroundColor(getThemedColor(Theme.key_chat_emojiPanelShadowLine));
            addView(shadowView, new LayoutParams(ViewGroup.LayoutParams.MATCH_PARENT, AndroidUtilities.getShadowHeight(), Gravity.BOTTOM | Gravity.LEFT));

            backgroundView = new View(context);
            if (shouldDrawBackground) {
                backgroundView.setBackgroundColor(getThemedColor(Theme.key_chat_emojiPanelBackground));
            }
            addView(backgroundView, new LayoutParams(ViewGroup.LayoutParams.MATCH_PARENT, searchFieldHeight));

            box = new FrameLayout(context);
            box.setBackground(Theme.createRoundRectDrawable(dp(18), getThemedColor(Theme.key_chat_emojiSearchBackground)));
            if (Build.VERSION.SDK_INT >= Build.VERSION_CODES.LOLLIPOP) {
                box.setClipToOutline(true);
                box.setOutlineProvider(new ViewOutlineProvider() {
                    @Override
                    public void getOutline(View view, Outline outline) {
                        outline.setRoundRect(0, 0, view.getWidth(), view.getHeight(), (int) dp(18));
                    }
                });
            }
            if (type == 2) {
                addView(box, LayoutHelper.createFrame(LayoutHelper.MATCH_PARENT, 36, Gravity.FILL, 10, 8, 10, 8));
            } else {
                addView(box, LayoutHelper.createFrame(LayoutHelper.MATCH_PARENT, 36, Gravity.FILL, 10, 6, 10, 8));
            }

            inputBox = new FrameLayout(context) {

                Paint fadePaint;

                @Override
                protected void dispatchDraw(Canvas canvas) {
                    if (!shouldDrawBackground && inputBoxGradientAlpha > 0) {
                        if (fadePaint == null) {
                            fadePaint = new Paint();
                            fadePaint.setShader(new LinearGradient(0, 0, AndroidUtilities.dp(18), 0, new int[]{0xffffffff, 0}, new float[]{0f, 1f}, Shader.TileMode.CLAMP));
                            fadePaint.setXfermode(new PorterDuffXfermode(PorterDuff.Mode.DST_OUT));
                        }
                        canvas.saveLayerAlpha(0, 0, getMeasuredWidth(), getMeasuredHeight(), 255, Canvas.ALL_SAVE_FLAG);
                        super.dispatchDraw(canvas);
                        fadePaint.setAlpha((int) (inputBoxGradientAlpha * 255));
                        canvas.drawRect(0, 0, AndroidUtilities.dp(18), getMeasuredHeight(), fadePaint);
                        canvas.restore();
                    } else {
                        super.dispatchDraw(canvas);
                    }
                }
            };
            box.addView(inputBox, LayoutHelper.createFrame(LayoutHelper.MATCH_PARENT, 40, Gravity.LEFT | Gravity.TOP, 38, 0, 0, 0));

            searchImageView = new ImageView(context);
            searchStateDrawable = new SearchStateDrawable();
            searchStateDrawable.setIconState(SearchStateDrawable.State.STATE_SEARCH, false);
            searchStateDrawable.setColor(getThemedColor(Theme.key_chat_emojiSearchIcon));
            searchImageView.setScaleType(ImageView.ScaleType.CENTER);
            searchImageView.setImageDrawable(searchStateDrawable);
            searchImageView.setOnClickListener(e -> {
                if (searchStateDrawable.getIconState() == SearchStateDrawable.State.STATE_BACK) {
                    searchEditText.setText("");
                    search(null, false);
                    if (categoriesListView != null) {
                        categoriesListView.scrollToStart();
                        categoriesListView.selectCategory(null);
                        categoriesListView.updateCategoriesShown(true, true);
                    }
                    toggleClear(false);
                    if (searchEditText != null) {
                        searchEditText.clearAnimation();
                        searchEditText.animate().translationX(0).setInterpolator(CubicBezierInterpolator.EASE_OUT_QUINT).start();
                    }
                    showInputBoxGradient(false);
                }
            });
            box.addView(searchImageView, LayoutHelper.createFrame(36, 36, Gravity.LEFT | Gravity.TOP));

            searchEditText = new EditTextBoldCursor(context) {
                @Override
                public boolean onTouchEvent(MotionEvent event) {
                    if (!searchEditText.isEnabled()) {
                        return super.onTouchEvent(event);
                    }
                    if (event.getAction() == MotionEvent.ACTION_DOWN) {
                        if (!delegate.isSearchOpened()) {
                            openSearch(SearchField.this);
                        }
                        delegate.onSearchOpenClose(type == 1 ? 2 : 1);
                        searchEditText.requestFocus();
                        AndroidUtilities.showKeyboard(searchEditText);
                    }
                    return super.onTouchEvent(event);
                }
            };
            searchEditText.setTextSize(TypedValue.COMPLEX_UNIT_DIP, 16);
            searchEditText.setHintTextColor(getThemedColor(Theme.key_chat_emojiSearchIcon));
            searchEditText.setTextColor(getThemedColor(Theme.key_windowBackgroundWhiteBlackText));
            searchEditText.setBackgroundDrawable(null);
            searchEditText.setPadding(0, 0, 0, 0);
            searchEditText.setMaxLines(1);
            searchEditText.setLines(1);
            searchEditText.setSingleLine(true);
            searchEditText.setImeOptions(EditorInfo.IME_ACTION_SEARCH | EditorInfo.IME_FLAG_NO_EXTRACT_UI);
            searchEditText.setHint(LocaleController.getString("Search", R.string.Search));
            searchEditText.setCursorColor(getThemedColor(Theme.key_featuredStickers_addedIcon));
            searchEditText.setCursorSize(dp(20));
            searchEditText.setCursorWidth(1.5f);
            searchEditText.setTranslationY(dp(-2));
            inputBox.addView(searchEditText, LayoutHelper.createFrame(LayoutHelper.MATCH_PARENT, 40, Gravity.LEFT | Gravity.TOP, 0, 0, 28, 0));
            searchEditText.addTextChangedListener(new TextWatcher() {
                @Override
                public void beforeTextChanged(CharSequence s, int start, int count, int after) {
                }

                @Override
                public void onTextChanged(CharSequence s, int start, int before, int count) {
                }

                @Override
                public void afterTextChanged(Editable s) {
                    updateButton();
                    final String query = searchEditText.getText().toString();
                    search(query, true);
                    if (categoriesListView != null) {
                        categoriesListView.selectCategory(null);
                        categoriesListView.updateCategoriesShown(TextUtils.isEmpty(query), true);
                    }
                    toggleClear(!TextUtils.isEmpty(query));
                    if (searchEditText != null) {
                        searchEditText.clearAnimation();
                        searchEditText.animate().translationX(0).setInterpolator(CubicBezierInterpolator.EASE_OUT_QUINT).start();
                    }
                    showInputBoxGradient(false);
                }
            });

            if (shouldDrawBackground) {
                inputBoxGradient = new View(context);
                Drawable gradientDrawable = context.getResources().getDrawable(R.drawable.gradient_right).mutate();
                gradientDrawable.setColorFilter(new PorterDuffColorFilter(Theme.blendOver(getThemedColor(Theme.key_chat_emojiPanelBackground), getThemedColor(Theme.key_chat_emojiSearchBackground)), PorterDuff.Mode.MULTIPLY));
                inputBoxGradient.setBackground(gradientDrawable);
                inputBoxGradient.setAlpha(0f);
                inputBox.addView(inputBoxGradient, LayoutHelper.createFrame(18, LayoutHelper.MATCH_PARENT, Gravity.LEFT));
            }
            clear = new ImageView(context);
            clear.setScaleType(ImageView.ScaleType.CENTER);
            clear.setImageDrawable(new CloseProgressDrawable2(1.25f) {
                { setSide(AndroidUtilities.dp(7)); }
                @Override
                protected int getCurrentColor() {
                    return Theme.getColor(Theme.key_chat_emojiSearchIcon, resourcesProvider);
                }
            });
            clear.setBackground(Theme.createSelectorDrawable(Theme.getColor(Theme.key_listSelector, resourcesProvider), Theme.RIPPLE_MASK_CIRCLE_20DP, AndroidUtilities.dp(15)));
            clear.setAlpha(0f);
            clear.setOnClickListener(e -> {
                searchEditText.setText("");
                search(null, false);
                if (categoriesListView != null) {
                    categoriesListView.scrollToStart();
                    categoriesListView.selectCategory(null);
                    categoriesListView.updateCategoriesShown(true, true);
                }
                toggleClear(false);
                if (searchEditText != null) {
                    searchEditText.clearAnimation();
                    searchEditText.animate().translationX(0).setInterpolator(CubicBezierInterpolator.EASE_OUT_QUINT).start();
                }
                showInputBoxGradient(false);
            });
            box.addView(clear, LayoutHelper.createFrame(36, 36, Gravity.RIGHT | Gravity.TOP));

            if (type != 1 || allowAnimatedEmoji && UserConfig.getInstance(UserConfig.selectedAccount).isPremium()) {
                categoriesListView = new StickerCategoriesListView(context, null, type == 0 ? StickerCategoriesListView.CategoriesType.STICKERS : StickerCategoriesListView.CategoriesType.DEFAULT, resourcesProvider) {
                    @Override
                    public void selectCategory(int categoryIndex) {
                        super.selectCategory(categoryIndex);
                        showBottomTab(categoriesListView.getSelectedCategory() == null, true);
                        if (type == 1 && emojiTabs != null) {
                            emojiTabs.showSelected(categoriesListView.getSelectedCategory() == null);
                        } else if (type == 0 && stickersTab != null) {
                            stickersTab.showSelected(categoriesListView.getSelectedCategory() == null);
                        }
                        updateButton();
                    }

                    @Override
                    protected boolean isTabIconsAnimationEnabled(boolean loaded) {
                        return LiteMode.isEnabled(LiteMode.FLAG_ANIMATED_EMOJI_REACTIONS);
                    }
                };
                categoriesListView.setDontOccupyWidth((int) (searchEditText.getPaint().measureText(searchEditText.getHint() + "")) + dp(16));
                if (shouldDrawBackground) {
                    categoriesListView.setBackgroundColor(Theme.blendOver(getThemedColor(Theme.key_chat_emojiPanelBackground), getThemedColor(Theme.key_chat_emojiSearchBackground)));
                }
                categoriesListView.setOnScrollIntoOccupiedWidth(scrolled -> {
                    searchEditText.setTranslationX(-Math.max(0, scrolled));
                    showInputBoxGradient(scrolled > 0);
                    updateButton();
                });
                categoriesListView.setOnTouchListener(new OnTouchListener() {
                    @Override
                    public boolean onTouch(View v, MotionEvent event) {
                        if (event.getAction() == MotionEvent.ACTION_DOWN) {
                            ignorePagerScroll = true;
                        } else if (event.getAction() == MotionEvent.ACTION_UP || event.getAction() == MotionEvent.ACTION_CANCEL) {
                            ignorePagerScroll = false;
                        }
                        return false;
                    }
                });
                categoriesListView.setOnCategoryClick(category -> {
                    if (category == recent) {
                        showInputBoxGradient(false);
                        categoriesListView.selectCategory(recent);
                        gifSearchField.searchEditText.setText("");
                        gifLayoutManager.scrollToPositionWithOffset(0, 0);
                        return;
                    } else if (category == trending) {
                        showInputBoxGradient(false);
                        gifSearchField.searchEditText.setText("");
                        gifLayoutManager.scrollToPositionWithOffset(gifAdapter.trendingSectionItem, -dp(4));
                        categoriesListView.selectCategory(trending);
                        final ArrayList<String> gifSearchEmojies = MessagesController.getInstance(currentAccount).gifSearchEmojies;
                        if (!gifSearchEmojies.isEmpty()) {
                            gifSearchPreloader.preload(gifSearchEmojies.get(0));
                        }
                        return;
                    }
                    if (categoriesListView.getSelectedCategory() == category) {
                        search(null, false);
                        categoriesListView.selectCategory(null);
                    } else {
                        search(category.emojis, false);
                        categoriesListView.selectCategory(category);
                    }
                });
                box.addView(categoriesListView, LayoutHelper.createFrame(LayoutHelper.MATCH_PARENT, 36, Gravity.LEFT | Gravity.TOP, 36, 0, 0, 0));
            }
        }

        public boolean isCategorySelected() {
            return categoriesListView != null && categoriesListView.getSelectedCategory() != null;
        }

        public void search(String text, boolean delay) {
            if (type == 0) {
                stickersSearchGridAdapter.search(text, delay);
            } else if (type == 1) {
                emojiSearchAdapter.search(text, delay);
            } else if (type == 2) {
                gifSearchAdapter.search(text, delay);
            }
        }

        private boolean inputBoxShown = false;
        ValueAnimator inputBoxGradientAnimator;

        private void showInputBoxGradient(boolean show) {
            if (show == inputBoxShown) {
                return;
            }
            inputBoxShown = show;
            if (inputBoxGradientAnimator != null) {
                inputBoxGradientAnimator.cancel();
            }
            inputBoxGradientAnimator = ValueAnimator.ofFloat(inputBoxGradientAlpha, show ? 1f : 0);
            inputBoxGradientAnimator.addUpdateListener(animation -> {
                inputBoxGradientAlpha = (float) animation.getAnimatedValue();
                if (inputBoxGradient != null) {
                    inputBoxGradient.setAlpha(inputBoxGradientAlpha);
                } else if (inputBox != null) {
                    inputBox.invalidate();
                }
            });
            inputBoxGradientAnimator.setDuration(120);
            inputBoxGradientAnimator.setInterpolator(CubicBezierInterpolator.EASE_OUT_QUINT);
            inputBoxGradientAnimator.start();

        }

        public boolean isInProgress() {
            return isprogress;
        }

        private Runnable delayedToggle;
        private void toggleClear(boolean enabled) {
            if (enabled) {
                if (delayedToggle == null) {
                    AndroidUtilities.runOnUIThread(delayedToggle = () -> {
                        AndroidUtilities.updateViewShow(clear, true);
                    }, 340);
                }
            } else {
                if (delayedToggle != null) {
                    AndroidUtilities.cancelRunOnUIThread(delayedToggle);
                    delayedToggle = null;
                }
                AndroidUtilities.updateViewShow(clear, false);
            }
        }

        private boolean isprogress;
        public void showProgress(boolean progress) {
            isprogress = progress;
            if (progress) {
                searchStateDrawable.setIconState(SearchStateDrawable.State.STATE_PROGRESS);
            } else {
                updateButton(true);
            }
        }

        private void updateButton() {
            updateButton(false);
        }

        private void updateButton(boolean force) {
            if (!isInProgress() || searchEditText.length() == 0 && (categoriesListView == null || categoriesListView.getSelectedCategory() == null) || force) {
                boolean backButton = searchEditText.length() > 0 || categoriesListView != null && categoriesListView.isCategoriesShown() && (categoriesListView.isScrolledIntoOccupiedWidth() || categoriesListView.getSelectedCategory() != null);
                searchStateDrawable.setIconState(backButton ? SearchStateDrawable.State.STATE_BACK : SearchStateDrawable.State.STATE_SEARCH);
                isprogress = false;
            }
        }

        public void hideKeyboard() {
            AndroidUtilities.hideKeyboard(searchEditText);
        }

        private void showShadow(boolean show, boolean animated) {
            if (show && shadowView.getTag() == null || !show && shadowView.getTag() != null) {
                return;
            }
            if (shadowAnimator != null) {
                shadowAnimator.cancel();
                shadowAnimator = null;
            }
            shadowView.setTag(show ? null : 1);
            if (animated) {
                shadowAnimator = new AnimatorSet();
                shadowAnimator.playTogether(ObjectAnimator.ofFloat(shadowView, View.ALPHA, show ? 1.0f : 0.0f));
                shadowAnimator.setDuration(200);
                shadowAnimator.setInterpolator(CubicBezierInterpolator.EASE_OUT);
                shadowAnimator.addListener(new AnimatorListenerAdapter() {
                    @Override
                    public void onAnimationEnd(Animator animation) {
                        shadowAnimator = null;
                    }
                });
                shadowAnimator.start();
            } else {
                shadowView.setAlpha(show ? 1.0f : 0.0f);
            }
        }
    }

    private class TypedScrollListener extends RecyclerListView.OnScrollListener {

        @Type
        private final int type;

        private boolean smoothScrolling;

        public TypedScrollListener(@Type int type) {
            this.type = type;
        }

        @Override
        public void onScrollStateChanged(RecyclerView recyclerView, int newState) {
            if (recyclerView.getLayoutManager().isSmoothScrolling()) {
                smoothScrolling = true;
                return;
            }
            if (newState == RecyclerListView.SCROLL_STATE_IDLE) {
                if (!smoothScrolling) {
                    animateTabsY(type);
                }
                if (ignoreStickersScroll) {
                    ignoreStickersScroll = false;
                }
                smoothScrolling = false;
            } else {
                if (newState == RecyclerView.SCROLL_STATE_DRAGGING) {
                    if (ignoreStickersScroll) {
                        ignoreStickersScroll = false;
                    }
                    final SearchField searchField = getSearchFieldForType(type);
                    if (searchField != null) {
                        searchField.hideKeyboard();
                    }
                    smoothScrolling = false;
                }
                if (!smoothScrolling) {
                    stopAnimatingTabsY(type);
                }
                if (type == Type.STICKERS) {
                    if (chooseStickerActionTracker == null) {
                        createStickersChooseActionTracker();
                    }
                    chooseStickerActionTracker.doSomeAction();
                }
            }
        }

        @Override
        public void onScrolled(RecyclerView recyclerView, int dx, int dy) {
            checkScroll(type);
            checkTabsY(type, dy);
            checkSearchFieldScroll();
            if (!smoothScrolling) {
                checkBottomTabScroll(dy);
            }
        }

        private void checkSearchFieldScroll() {
            switch (type) {
                case Type.STICKERS:
                    checkStickersSearchFieldScroll(false);
                    break;
                case Type.EMOJIS:
                    checkEmojiSearchFieldScroll(false);
                    break;
                case Type.GIFS:
                    checkGifSearchFieldScroll(false);
                    break;
            }
        }
    }

    private class DraggableScrollSlidingTabStrip extends ScrollSlidingTabStrip {

        private final int touchSlop;

        private boolean startedScroll;
        private float lastX;
        private float lastTranslateX;
        private boolean first = true;
        private float downX, downY;
        private boolean draggingVertically, draggingHorizontally;
        private VelocityTracker vTracker;

        public DraggableScrollSlidingTabStrip(Context context, Theme.ResourcesProvider resourcesProvider) {
            super(context, resourcesProvider);
            touchSlop = ViewConfiguration.get(context).getScaledTouchSlop();
        }

        @Override
        public boolean onInterceptTouchEvent(MotionEvent ev) {
            if (isDragging()) {
                return super.onInterceptTouchEvent(ev);
            }
            if (getParent() != null) {
                getParent().requestDisallowInterceptTouchEvent(true);
            }
            if (ev.getAction() == MotionEvent.ACTION_DOWN) {
                draggingVertically = draggingHorizontally = false;
                downX = ev.getRawX();
                downY = ev.getRawY();
            } else {
                if (!draggingVertically && !draggingHorizontally && dragListener != null) {
                    if (Math.abs(ev.getRawY() - downY) >= touchSlop) {
                        draggingVertically = true;
                        downY = ev.getRawY();
                        dragListener.onDragStart();
                        if (startedScroll) {
                            pager.endFakeDrag();
                            startedScroll = false;
                        }
                        return true;
                    }
                }
            }
            return super.onInterceptTouchEvent(ev);
        }

        @Override
        public boolean onTouchEvent(MotionEvent ev) {
            if (isDragging()) {
                return super.onTouchEvent(ev);
            }
            if (first) {
                first = false;
                lastX = ev.getX();
            }
            if (ev.getAction() == MotionEvent.ACTION_DOWN || ev.getAction() == MotionEvent.ACTION_MOVE) {
                lastStickersX = ev.getRawX();
            }
            if (ev.getAction() == MotionEvent.ACTION_DOWN) {
                draggingVertically = draggingHorizontally = false;
                downX = ev.getRawX();
                downY = ev.getRawY();
            } else {
                if (!draggingVertically && !draggingHorizontally && dragListener != null) {
                    if (Math.abs(ev.getRawX() - downX) >= touchSlop && canScrollHorizontally((int) (downX - ev.getRawX()))) {
                        draggingHorizontally = true;
                        AndroidUtilities.cancelRunOnUIThread(checkExpandStickerTabsRunnable);
                        expandStickersByDragg = true;
                        updateStickerTabsPosition();
                    } else if (Math.abs(ev.getRawY() - downY) >= touchSlop) {
                        draggingVertically = true;
                        downY = ev.getRawY();
                        dragListener.onDragStart();
                        if (startedScroll) {
                            pager.endFakeDrag();
                            startedScroll = false;
                        }
                    }
                }
            }
            if (expandStickersByDragg && (ev.getAction() == MotionEvent.ACTION_UP || ev.getAction() == MotionEvent.ACTION_CANCEL)) {
                AndroidUtilities.runOnUIThread(checkExpandStickerTabsRunnable, 1500);
            }
            if (draggingVertically) {
                if (vTracker == null) {
                    vTracker = VelocityTracker.obtain();
                }
                vTracker.addMovement(ev);
                if (ev.getAction() == MotionEvent.ACTION_UP || ev.getAction() == MotionEvent.ACTION_CANCEL) {
                    vTracker.computeCurrentVelocity(1000);
                    float velocity = vTracker.getYVelocity();
                    vTracker.recycle();
                    vTracker = null;
                    if (ev.getAction() == MotionEvent.ACTION_UP) {
                        dragListener.onDragEnd(velocity);
                    } else {
                        dragListener.onDragCancel();
                    }
                    first = true;
                    draggingVertically = draggingHorizontally = false;
                } else {
                    dragListener.onDrag(Math.round(ev.getRawY() - downY));
                }
                cancelLongPress();
                return true;
            }
            float newTranslationX = getTranslationX();
            if (getScrollX() == 0 && newTranslationX == 0) {
                if (!startedScroll && lastX - ev.getX() < 0) {
                    if (pager.beginFakeDrag()) {
                        startedScroll = true;
                        lastTranslateX = getTranslationX();
                    }
                } else if (startedScroll && lastX - ev.getX() > 0) {
                    if (pager.isFakeDragging()) {
                        pager.endFakeDrag();
                        startedScroll = false;
                    }
                }
            }
            if (startedScroll) {
                int dx = (int) (ev.getX() - lastX + newTranslationX - lastTranslateX);
                try {
                    //pager.fakeDragBy(dx);
                    lastTranslateX = newTranslationX;
                } catch (Exception e) {
                    try {
                        pager.endFakeDrag();
                    } catch (Exception ignore) {

                    }
                    startedScroll = false;
                    FileLog.e(e);
                }
            }
            lastX = ev.getX();
            if (ev.getAction() == MotionEvent.ACTION_CANCEL || ev.getAction() == MotionEvent.ACTION_UP) {
                first = true;
                draggingVertically = draggingHorizontally = false;
                if (startedScroll) {
                    pager.endFakeDrag();
                    startedScroll = false;
                }
            }
            return startedScroll || super.onTouchEvent(ev);
        }
    }

    private void sendEmoji(ImageViewEmoji imageViewEmoji, String override) {
        if (imageViewEmoji == null) {
            return;
        }
        if (imageViewEmoji.getSpan() != null) {
//                if (pack != null && pack.set != null && (pack.free || UserConfig.getInstance(currentAccount).isPremium())) {
//                    openEmojiPackAlert(pack.set);
//                    return;
//                }
            if (delegate != null) {
                long documentId = imageViewEmoji.getSpan().documentId;
                TLRPC.Document document = imageViewEmoji.getSpan().document;
                String emoticon = null;
                boolean isGroupEmojis = imageViewEmoji.pack != null && imageViewEmoji.pack.forGroup;
                if (document == null) {
                    for (int i = 0; i < emojipacksProcessed.size(); ++i) {
                        EmojiPack pack = emojipacksProcessed.get(i);
                        for (int j = 0; pack.documents != null && j < pack.documents.size(); ++j) {
                            if (pack.documents.get(j).id == documentId) {
                                document = pack.documents.get(j);
                                break;
                            }
                        }
                    }
                }
                if (document == null) {
                    document = AnimatedEmojiDrawable.findDocument(currentAccount, documentId);
                }
                if (emoticon == null && document != null) {
                    emoticon = MessageObject.findAnimatedEmojiEmoticon(document);
                }
                if (!MessageObject.isFreeEmoji(document) && !UserConfig.getInstance(currentAccount).isPremium() && !(delegate != null && delegate.isUserSelf()) && !allowEmojisForNonPremium && !isGroupEmojis) {
                    showBottomTab(false, true);
                    BulletinFactory factory = fragment != null ? BulletinFactory.of(fragment) : BulletinFactory.of(bulletinContainer, resourcesProvider);
                    if (premiumBulletin || fragment == null) {
                        factory.createEmojiBulletin(
                                document,
                                AndroidUtilities.replaceTags(LocaleController.getString("UnlockPremiumEmojiHint", R.string.UnlockPremiumEmojiHint)),
                                LocaleController.getString("PremiumMore", R.string.PremiumMore),
                                EmojiView.this::openPremiumAnimatedEmojiFeature
                        ).show();
                    } else {
                        factory.createSimpleBulletin(
                                R.raw.saved_messages,
                                AndroidUtilities.replaceTags(LocaleController.getString("UnlockPremiumEmojiHint2", R.string.UnlockPremiumEmojiHint2)),
                                LocaleController.getString("Open", R.string.Open),
                                () -> {
                                    Bundle args = new Bundle();
                                    args.putLong("user_id", UserConfig.getInstance(currentAccount).getClientUserId());
                                    fragment.presentFragment(new ChatActivity(args) {
                                        @Override
                                        public void onTransitionAnimationEnd(boolean isOpen, boolean backward) {
                                            super.onTransitionAnimationEnd(isOpen, backward);
                                            if (isOpen && chatActivityEnterView != null) {
                                                chatActivityEnterView.showEmojiView();
                                                chatActivityEnterView.postDelayed(() -> {
                                                    if (chatActivityEnterView.getEmojiView() != null) {
                                                        chatActivityEnterView.getEmojiView().scrollEmojisToAnimated();
                                                    }
                                                }, 100);
                                            }
                                        }
                                    });
                                }
                        ).show();
                    }
                    premiumBulletin = !premiumBulletin;
                    return;
                }
                shownBottomTabAfterClick = SystemClock.elapsedRealtime();
                showBottomTab(true, true);
                addEmojiToRecent("animated_" + documentId);
                delegate.onCustomEmojiSelected(documentId, document, emoticon, imageViewEmoji.isRecent);
            }
            return;
        }
        shownBottomTabAfterClick = SystemClock.elapsedRealtime();
        showBottomTab(true, true);
        String code = override != null ? override : (String) imageViewEmoji.getTag();
        SpannableStringBuilder builder = new SpannableStringBuilder();
        builder.append(code);
        if (override == null) {
            if (!imageViewEmoji.isRecent) {
                String color = Emoji.emojiColor.get(code);
                if (color != null) {
                    code = addColorToCode(code, color);
                }
            }
            addEmojiToRecent(code);
            if (delegate != null) {
                delegate.onEmojiSelected(Emoji.fixEmoji(code));
            }
        } else {
            if (delegate != null) {
                delegate.onEmojiSelected(Emoji.fixEmoji(override));
            }
        }
    }

    private boolean premiumBulletin = true;
    public static class ImageViewEmoji extends ImageView {
        public int position;

        public ImageReceiver imageReceiver;
        public AnimatedEmojiDrawable drawable;
        public boolean ignoring;
        private boolean isRecent;
        private AnimatedEmojiSpan span;
        private EmojiPack pack;
        private ImageReceiver.BackgroundThreadDrawHolder[] backgroundThreadDrawHolder = new ImageReceiver.BackgroundThreadDrawHolder[DrawingInBackgroundThreadDrawable.THREAD_COUNT];
        float pressedProgress;
        ValueAnimator backAnimator;

        public ImageViewEmoji(Context context) {
            super(context);
            setScaleType(ImageView.ScaleType.CENTER);
            setBackground(Theme.createRadSelectorDrawable(Theme.getColor(Theme.key_listSelector), AndroidUtilities.dp(2), AndroidUtilities.dp(2)));
        }

        public void setImageDrawable(Drawable drawable, boolean recent) {
            super.setImageDrawable(drawable);
            isRecent = recent;
        }

        public void setSpan(AnimatedEmojiSpan span) {
            this.span = span;
        }

        public AnimatedEmojiSpan getSpan() {
            return this.span;
        }

        @Override
        public void onMeasure(int widthMeasureSpec, int heightMeasureSpec) {
            setMeasuredDimension(View.MeasureSpec.getSize(widthMeasureSpec), View.MeasureSpec.getSize(widthMeasureSpec));
        }

        @Override
        public void onInitializeAccessibilityNodeInfo(AccessibilityNodeInfo info) {
            super.onInitializeAccessibilityNodeInfo(info);
            info.setClassName("android.view.View");
        }

        @Override
        public void setPressed(boolean pressed) {
            if (isPressed() != pressed) {
                super.setPressed(pressed);
                invalidate();
                if (pressed) {
                    if (backAnimator != null) {
                        backAnimator.removeAllListeners();
                        backAnimator.cancel();
                    }
                }
                if (!pressed && pressedProgress != 0) {
                    backAnimator = ValueAnimator.ofFloat(pressedProgress, 0);
                    backAnimator.addUpdateListener(animation -> {
                        pressedProgress = (float) animation.getAnimatedValue();
                        invalidate();
                    });
                    backAnimator.addListener(new AnimatorListenerAdapter() {
                        @Override
                        public void onAnimationEnd(Animator animation) {
                            super.onAnimationEnd(animation);
                            backAnimator = null;
                        }
                    });
                    backAnimator.setInterpolator(new OvershootInterpolator(5.0f));
                    backAnimator.setDuration(350);
                    backAnimator.start();
                }
            }
        }

        @Override
        protected void onDraw(Canvas canvas) {
            if (isPressed() && pressedProgress != 1f) {
                pressedProgress += (float) Math.min(40, 1000f / AndroidUtilities.screenRefreshRate) / 100f;
                pressedProgress = Utilities.clamp(pressedProgress, 1f, 0);
                invalidate();
            }
            float s = 0.8f + 0.2f * (1f - pressedProgress);
            canvas.save();
            canvas.scale(s, s, getMeasuredWidth() / 2f, getMeasuredHeight() / 2f);
            super.onDraw(canvas);
            canvas.restore();
        }
    }

    public EmojiView(BaseFragment fragment, boolean needAnimatedEmoji, boolean needStickers, boolean needGif, final Context context, boolean needSearch, final TLRPC.ChatFull chatFull, ViewGroup parentView, boolean shouldDrawBackground, Theme.ResourcesProvider resourcesProvider, boolean frozenAtStart) {
        super(context);
        this.shouldDrawBackground = shouldDrawBackground;
        this.fragment = fragment;
        this.allowAnimatedEmoji = needAnimatedEmoji;
        this.resourcesProvider = resourcesProvider;

        if (frozenAtStart) {
            freeze(true);
        }

        int color = getThemedColor(Theme.key_chat_emojiBottomPanelIcon);
        color = Color.argb(30, Color.red(color), Color.green(color), Color.blue(color));

        searchFieldHeight = AndroidUtilities.dp(50);
        needEmojiSearch = needSearch;

        tabIcons = new Drawable[]{
                Theme.createEmojiIconSelectorDrawable(context, R.drawable.smiles_tab_smiles, getThemedColor(Theme.key_chat_emojiPanelBackspace), getThemedColor(Theme.key_chat_emojiPanelIconSelected)),
                Theme.createEmojiIconSelectorDrawable(context, R.drawable.smiles_tab_gif, getThemedColor(Theme.key_chat_emojiPanelBackspace), getThemedColor(Theme.key_chat_emojiPanelIconSelected)),
                Theme.createEmojiIconSelectorDrawable(context, R.drawable.smiles_tab_stickers, getThemedColor(Theme.key_chat_emojiPanelBackspace), getThemedColor(Theme.key_chat_emojiPanelIconSelected))
        };

        stickerIcons = new Drawable[]{
                Theme.createEmojiIconSelectorDrawable(context, R.drawable.msg_emoji_recent, getThemedColor(Theme.key_chat_emojiPanelIcon), getThemedColor(Theme.key_chat_emojiPanelIconSelected)),
                Theme.createEmojiIconSelectorDrawable(context, R.drawable.emoji_tabs_faves, getThemedColor(Theme.key_chat_emojiPanelIcon), getThemedColor(Theme.key_chat_emojiPanelIconSelected)),
                Theme.createEmojiIconSelectorDrawable(context, R.drawable.emoji_tabs_new3, getThemedColor(Theme.key_chat_emojiPanelIcon), getThemedColor(Theme.key_chat_emojiPanelIconSelected)),
                new LayerDrawable(new Drawable[]{
                        searchIconDrawable = Theme.createEmojiIconSelectorDrawable(context, R.drawable.emoji_tabs_new1, getThemedColor(Theme.key_chat_emojiPanelIcon), getThemedColor(Theme.key_chat_emojiPanelIconSelected)),
                        searchIconDotDrawable = Theme.createEmojiIconSelectorDrawable(context, R.drawable.emoji_tabs_new2, getThemedColor(Theme.key_chat_emojiPanelStickerPackSelectorLine), getThemedColor(Theme.key_chat_emojiPanelStickerPackSelectorLine))
                })
        };

        gifIcons = new Drawable[]{
                Theme.createEmojiIconSelectorDrawable(context, R.drawable.msg_emoji_recent, getThemedColor(Theme.key_chat_emojiPanelIcon), getThemedColor(Theme.key_chat_emojiPanelIconSelected)),
                Theme.createEmojiIconSelectorDrawable(context, R.drawable.stickers_gifs_trending, getThemedColor(Theme.key_chat_emojiPanelIcon), getThemedColor(Theme.key_chat_emojiPanelIconSelected)),
        };

        emojiTitles = new String[]{
                LocaleController.getString("Emoji1", R.string.Emoji1),
                LocaleController.getString("Emoji2", R.string.Emoji2),
                LocaleController.getString("Emoji3", R.string.Emoji3),
                LocaleController.getString("Emoji4", R.string.Emoji4),
                LocaleController.getString("Emoji5", R.string.Emoji5),
                LocaleController.getString("Emoji6", R.string.Emoji6),
                LocaleController.getString("Emoji7", R.string.Emoji7),
                LocaleController.getString("Emoji8", R.string.Emoji8)
        };

        showGifs = needGif;
        info = chatFull;

        dotPaint = new Paint(Paint.ANTI_ALIAS_FLAG);
        dotPaint.setColor(getThemedColor(Theme.key_chat_emojiPanelNewTrending));

        if (Build.VERSION.SDK_INT >= 21) {
            outlineProvider = new ViewOutlineProvider() {
                @TargetApi(Build.VERSION_CODES.LOLLIPOP)
                @Override
                public void getOutline(View view, Outline outline) {
                    outline.setRoundRect(view.getPaddingLeft(), view.getPaddingTop(), view.getMeasuredWidth() - view.getPaddingRight(), view.getMeasuredHeight() - view.getPaddingBottom(), AndroidUtilities.dp(6));
                }
            };
        }

        emojiContainer = new FrameLayout(context) {
            @Override
            protected boolean drawChild(Canvas canvas, View child, long drawingTime) {
                if (child == emojiGridView || child == emojiSearchField) {
                    canvas.save();
                    float top = emojiTabs.getY() + emojiTabs.getMeasuredHeight() + 1;
                    if (child == emojiGridView && emojiSearchField != null) {
                        top = Math.max(top, emojiSearchField.getY() + emojiSearchField.getMeasuredHeight() + 1);
                    }
                    canvas.clipRect(0, top, getMeasuredWidth(), getMeasuredHeight());
                    boolean rez = super.drawChild(canvas, child, drawingTime);
                    canvas.restore();
                    return rez;
                }
                return super.drawChild(canvas, child, drawingTime);
            }
        };
        Tab emojiTab = new Tab();
        emojiTab.type = TAB_EMOJI;
        emojiTab.view = emojiContainer;
        allTabs.add(emojiTab);

        if (needAnimatedEmoji) {
            MediaDataController.getInstance(currentAccount).checkStickers(MediaDataController.TYPE_EMOJIPACKS);
            MediaDataController.getInstance(currentAccount).checkFeaturedEmoji();
            animatedEmojiTextColorFilter = new PorterDuffColorFilter(getThemedColor(Theme.key_windowBackgroundWhiteBlackText), PorterDuff.Mode.SRC_IN);
        }
        emojiGridView = new EmojiGridView(context);
        DefaultItemAnimator emojiItemAnimator = new DefaultItemAnimator();
        emojiItemAnimator.setAddDelay(0);
        emojiItemAnimator.setAddDuration(220);
        emojiItemAnimator.setMoveDuration(220);
        emojiItemAnimator.setChangeDuration(160);
        emojiItemAnimator.setMoveInterpolator(CubicBezierInterpolator.EASE_OUT);
        emojiGridView.setItemAnimator(emojiItemAnimator);
        emojiGridView.setOnTouchListener((v, event) -> ContentPreviewViewer.getInstance().onTouch(event, emojiGridView, EmojiView.this.getMeasuredHeight(), null, contentPreviewViewerDelegate, resourcesProvider));
        emojiGridView.setOnItemLongClickListener(new RecyclerListView.OnItemLongClickListener() {
            @Override
            public boolean onItemClick(View view, int position) {
                if (view instanceof ImageViewEmoji) {
                    ImageViewEmoji viewEmoji = (ImageViewEmoji) view;

                    if (viewEmoji.isRecent) {
                        RecyclerListView.ViewHolder holder = emojiGridView.findContainingViewHolder(view);
                        if (holder != null && holder.getAdapterPosition() <= getRecentEmoji().size()) {
                            delegate.onClearEmojiRecent();
                        }
                        emojiGridView.clearTouchesFor(view);
                        return true;
                    } else if (viewEmoji.getSpan() == null) {
                        String code = (String) viewEmoji.getTag();
                        if (code == null) {
                            return false;
                        }
                        code = code.replace("\uD83C\uDFFB", "").replace("\uD83C\uDFFC", "").replace("\uD83C\uDFFD", "").replace("\uD83C\uDFFE", "").replace("\uD83C\uDFFF", "");

                        String color = null;
                        if (!viewEmoji.isRecent) {
                            color = Emoji.emojiColor.get(code);
                        }
                        String toCheck = code;
                        final boolean isCompound = CompoundEmoji.isCompound(toCheck);
                        if (isCompound || EmojiData.emojiColoredMap.contains(code)) {
                            emojiTouchedView = viewEmoji;
                            emojiTouchedX = emojiLastX;
                            emojiTouchedY = emojiLastY;

                            if (isCompound) {
                                toCheck = addColorToCode(code, color);
                            } else {
                                colorPickerView.setSelection(1 + CompoundEmoji.skinTones.indexOf(color));
                            }
                            colorPickerView.setEmoji(toCheck);

                            int popupWidth = colorPickerView.getPopupWidth();
                            int popupHeight = colorPickerView.getPopupHeight();

                            viewEmoji.getLocationOnScreen(location);
                            int x = 0;
                            if (!colorPickerView.isCompound()) {
                                x = emojiSize * colorPickerView.getSelection() + AndroidUtilities.dp(4 * colorPickerView.getSelection() - (AndroidUtilities.isTablet() ? 5 : 1));
                            }
                            if (location[0] - x < AndroidUtilities.dp(5)) {
                                x += (location[0] - x) - AndroidUtilities.dp(5);
                            } else if (location[0] - x + popupWidth > AndroidUtilities.displaySize.x - AndroidUtilities.dp(5)) {
                                x += (location[0] - x + popupWidth) - (AndroidUtilities.displaySize.x - AndroidUtilities.dp(5));
                            }
                            int xOffset = -x;
                            int yOffset = viewEmoji.getTop() < 0 ? viewEmoji.getTop() : 0;

                            colorPickerView.setupArrow(AndroidUtilities.dp(AndroidUtilities.isTablet() ? 30 : 22) - xOffset + (int) AndroidUtilities.dpf2(0.5f));
                            colorPickerView.setFocusable(true);
                            colorPickerView.showAsDropDown(view, xOffset, -view.getMeasuredHeight() - popupHeight + (view.getMeasuredHeight() - emojiSize) / 2 - yOffset);
                            pager.requestDisallowInterceptTouchEvent(true);
                            emojiGridView.hideSelector(true);
                            emojiGridView.clearTouchesFor(view);
                            return true;
                        }
                    }
                }
                return false;
            }
        });
        emojiGridView.setInstantClick(true);
        emojiGridView.setLayoutManager(emojiLayoutManager = new GridLayoutManager(context, 8) {
            @Override
            public void smoothScrollToPosition(RecyclerView recyclerView, RecyclerView.State state, int position) {
                try {
                    LinearSmoothScrollerCustom linearSmoothScroller = new LinearSmoothScrollerCustom(recyclerView.getContext(), LinearSmoothScrollerCustom.POSITION_TOP) {
                        @Override
                        public void onEnd() {
                            emojiSmoothScrolling = false;
                        }
                    };
                    linearSmoothScroller.setTargetPosition(position);
                    startSmoothScroll(linearSmoothScroller);
                } catch (Exception e) {
                    FileLog.e(e);
                }
            }
        });
        emojiGridView.setTopGlowOffset(AndroidUtilities.dp(38));
        emojiGridView.setBottomGlowOffset(AndroidUtilities.dp(36));
        emojiGridView.setPadding(AndroidUtilities.dp(5), AndroidUtilities.dp(36), AndroidUtilities.dp(5), AndroidUtilities.dp(44));
        emojiGridView.setGlowColor(getThemedColor(Theme.key_chat_emojiPanelBackground));
        emojiGridView.setItemSelectorColorProvider(p -> 0);
        emojiGridView.setClipToPadding(false);
        emojiLayoutManager.setSpanSizeLookup(new GridLayoutManager.SpanSizeLookup() {
            @Override
            public int getSpanSize(int position) {
                if (emojiGridView.getAdapter() == emojiSearchAdapter) {
                    final int viewType = emojiSearchAdapter.getItemViewType(position);
                    if (
                        viewType == EmojiSearchAdapter.VIEW_TYPE_SEARCHFIELD ||
                        viewType == EmojiSearchAdapter.VIEW_TYPE_HEADER ||
                        viewType == EmojiSearchAdapter.VIEW_TYPE_HELP
                    ) {
                        return emojiLayoutManager.getSpanCount();
                    }
                } else {
                    if (
                        needEmojiSearch && position == 0 ||
                        position == emojiAdapter.trendingRow ||
                        position == emojiAdapter.trendingHeaderRow ||
                        position == emojiAdapter.recentlyUsedHeaderRow ||
                        emojiAdapter.positionToSection.indexOfKey(position) >= 0 ||
                        emojiAdapter.positionToUnlock.indexOfKey(position) >= 0
                    ) {
                        return emojiLayoutManager.getSpanCount();
                    }
                }
                return 1;
            }

            @Override
            public int getSpanGroupIndex(int adapterPosition, int spanCount) {
                return super.getSpanGroupIndex(adapterPosition, spanCount);
            }
        });
        emojiGridView.setAdapter(emojiAdapter = new EmojiGridAdapter());
        emojiGridView.addItemDecoration(new EmojiGridSpacing());
        emojiSearchAdapter = new EmojiSearchAdapter();
        emojiContainer.addView(emojiGridView, LayoutHelper.createFrame(LayoutHelper.MATCH_PARENT, LayoutHelper.MATCH_PARENT));
        emojiScrollHelper = new RecyclerAnimationScrollHelper(emojiGridView, emojiLayoutManager);
        emojiScrollHelper.setAnimationCallback(new RecyclerAnimationScrollHelper.AnimationCallback() {

            @Override
            public void onPreAnimation() {
                emojiGridView.updateEmojiDrawables();
                emojiSmoothScrolling = true;
            }

            @Override
            public void onEndAnimation() {
                emojiSmoothScrolling = false;
                emojiGridView.updateEmojiDrawables();
            }

            @Override
            public void ignoreView(View view, boolean ignore) {
                if (view instanceof ImageViewEmoji) {
                    ((ImageViewEmoji)view).ignoring = ignore;
                }
            }
        });
        emojiGridView.setOnScrollListener(new TypedScrollListener(Type.EMOJIS) {
            @Override
            public void onScrolled(RecyclerView recyclerView, int dx, int dy) {
                updateEmojiTabsPosition();
                super.onScrolled(recyclerView, dx, dy);
            }

            @Override
            public void onScrollStateChanged(RecyclerView recyclerView, int newState) {
                if (newState == RecyclerView.SCROLL_STATE_IDLE) {
                    emojiSmoothScrolling = false;
                }
                super.onScrollStateChanged(recyclerView, newState);
            }
        });

        emojiTabs = new EmojiTabsStrip(context, resourcesProvider, true, true, needAnimatedEmoji, 0, fragment != null ? () -> {
            if (delegate != null) {
                delegate.onEmojiSettingsClick(emojiAdapter.frozenEmojiPacks);
            }
        } : null) {
            @Override
            protected boolean isInstalled(EmojiPack pack) {
                return pack.installed || installedEmojiSets.contains(pack.set.id);
            }

            @Override
            protected boolean allowEmojisForNonPremium() {
                return allowEmojisForNonPremium;
            }

            @Override
            public void setTranslationY(float translationY) {
                if (getTranslationY() != translationY) {
                    super.setTranslationY(translationY);
                    if (emojiTabsShadow != null) {
                        emojiTabsShadow.setTranslationY(translationY);
                    }
                    emojiContainer.invalidate();
                }
            }

            @Override
            protected boolean doIncludeFeatured() {
                return !(featuredEmojiSets.size() > 0 && featuredEmojiSets.get(0).set != null && MessagesController.getEmojiSettings(currentAccount).getLong("emoji_featured_hidden", 0) != featuredEmojiSets.get(0).set.id && UserConfig.getInstance(UserConfig.selectedAccount).isPremium());
            }

            @Override
            protected boolean onTabClick(int index) {
                if (emojiSmoothScrolling) {
                    return false;
                }
                if (emojiSearchAdapter != null) {
                    emojiSearchAdapter.search(null);
                }
                if (emojiSearchField != null && emojiSearchField.categoriesListView != null) {
                    emojiSearchField.categoriesListView.selectCategory(null);
                }
                Integer position = null;
                int offset = 0;
                if (index == 0) {
                    position = needEmojiSearch ? 1 : 0;
                } else {
                    index--;
                }
                if (position == null) {
                    if (index < EmojiData.dataColored.length && emojiAdapter.sectionToPosition.indexOfKey(index) >= 0) {
                        position = emojiAdapter.sectionToPosition.get(index);
                    }
                }
                if (position == null) {
                    ArrayList<EmojiPack> packs = getEmojipacks();
                    int i = index - EmojiData.dataColored.length;
                    if (packs != null && i >= 0 && i < packs.size()) {
                        int I = -1;
                        for (int j = 0; j < emojipacksProcessed.size(); ++j) {
                            if (emojipacksProcessed.get(j).set.id == packs.get(i).set.id) {
                                I = j;
                                break;
                            }
                        }
                        position = emojiAdapter.sectionToPosition.get(I + EmojiData.dataColored.length);
//                        if (I >= 0 && I < packs.size() && packs.get(I).featured) {
                            offset = AndroidUtilities.dp(-9);
//                        } else {
//                            offset = AndroidUtilities.dp(-2);
//                        }
                    }
                }
                if (position != null) {
                    emojiGridView.stopScroll();
                    updateEmojiTabsPosition(position);
                    scrollEmojisToPosition(position, offset);
                    checkEmojiTabY(null, 0);
                }
                return true;
            }

            @Override
            protected ColorFilter getEmojiColorFilter() {
                return animatedEmojiTextColorFilter;
            }
        };
        if (needSearch) {
            emojiSearchField = new SearchField(context, 1) {
                @Override
                public void setTranslationY(float translationY) {
                    if (translationY != getTranslationY()) {
                        super.setTranslationY(translationY);
                        emojiContainer.invalidate();
                    }
                }
            };
            emojiContainer.addView(emojiSearchField, new FrameLayout.LayoutParams(LayoutHelper.MATCH_PARENT, searchFieldHeight + AndroidUtilities.getShadowHeight()));
            emojiSearchField.searchEditText.setOnFocusChangeListener(new OnFocusChangeListener() {
                @Override
                public void onFocusChange(View v, boolean hasFocus) {
                    if (hasFocus) {
                        lastSearchKeyboardLanguage = AndroidUtilities.getCurrentKeyboardLanguage();
                        MediaDataController.getInstance(currentAccount).fetchNewEmojiKeywords(lastSearchKeyboardLanguage);
                    }
                }
            });
        }

        final int emojiTabsColor = getThemedColor(Theme.key_chat_emojiPanelBackground);
        if (Color.alpha(emojiTabsColor) >= 0xFF) {
            emojiTabs.setBackgroundColor(emojiTabsColor);
        }
        emojiAdapter.processEmoji(true);
        emojiTabs.updateEmojiPacks(getEmojipacks());
        emojiContainer.addView(emojiTabs, LayoutHelper.createFrame(LayoutHelper.MATCH_PARENT, 36));

        emojiTabsShadow = new View(context);
        emojiTabsShadow.setAlpha(0.0f);
        emojiTabsShadow.setTag(1);
        emojiTabsShadow.setBackgroundColor(getThemedColor(Theme.key_chat_emojiPanelShadowLine));
        FrameLayout.LayoutParams layoutParams = new FrameLayout.LayoutParams(ViewGroup.LayoutParams.MATCH_PARENT, AndroidUtilities.getShadowHeight(), Gravity.TOP | Gravity.LEFT);
        layoutParams.topMargin = AndroidUtilities.dp(36);
        emojiContainer.addView(emojiTabsShadow, layoutParams);

        if (needStickers) {
            if (needGif) {
                gifContainer = new FrameLayout(context) {
                    @Override
                    protected boolean drawChild(Canvas canvas, View child, long drawingTime) {
                        if (child == gifGridView) {
                            canvas.save();
                            canvas.clipRect(0, gifSearchField.getY() + gifSearchField.getMeasuredHeight(), getMeasuredWidth(), getMeasuredHeight());
                            boolean rez = super.drawChild(canvas, child, drawingTime);
                            canvas.restore();
                            return rez;
                        }
                        return super.drawChild(canvas, child, drawingTime);
                    }
                };
                Tab gifTab = new Tab();
                gifTab.type = TAB_GIFS;
                gifTab.view = gifContainer;
                allTabs.add(gifTab);

                gifGridView = new RecyclerListView(context) {

                    private boolean ignoreLayout;
                    private boolean wasMeasured;

                    @Override
                    public boolean onInterceptTouchEvent(MotionEvent event) {
                        boolean result = ContentPreviewViewer.getInstance().onInterceptTouchEvent(event, gifGridView, 0, contentPreviewViewerDelegate, resourcesProvider);
                        return super.onInterceptTouchEvent(event) || result;
                    }

                    @Override
                    protected void onMeasure(int widthSpec, int heightSpec) {
                        super.onMeasure(widthSpec, heightSpec);
                        if (!wasMeasured) {
                            gifAdapter.notifyDataSetChanged();
                            wasMeasured = true;
                        }
                    }

                    @Override
                    protected void onLayout(boolean changed, int l, int t, int r, int b) {
                        if (firstGifAttach && gifAdapter.getItemCount() > 1) {
                            ignoreLayout = true;
                            gifLayoutManager.scrollToPositionWithOffset(0, 0);
                            gifSearchField.setVisibility(VISIBLE);
                            gifTabs.onPageScrolled(0, 0);
                            firstGifAttach = false;
                            ignoreLayout = false;
                        }
                        super.onLayout(changed, l, t, r, b);
                        checkGifSearchFieldScroll(true);
                    }

                    @Override
                    public void requestLayout() {
                        if (ignoreLayout) {
                            return;
                        }
                        super.requestLayout();
                    }
                };
                gifGridView.setClipToPadding(false);
                gifGridView.setLayoutManager(gifLayoutManager = new GifLayoutManager(context));
                gifGridView.addItemDecoration(new RecyclerView.ItemDecoration() {
                    @Override
                    public void getItemOffsets(android.graphics.Rect outRect, View view, RecyclerView parent, RecyclerView.State state) {
                        int position = parent.getChildAdapterPosition(view);

                        if (gifGridView.getAdapter() == gifAdapter && position == gifAdapter.trendingSectionItem) {
                            outRect.set(0, 0, 0, 0);
                            return;
                        }

                        if (position != 0 || !gifAdapter.addSearch) {
                            outRect.left = 0;
                            outRect.bottom = 0;
                            outRect.top = AndroidUtilities.dp(2);
                            outRect.right = gifLayoutManager.isLastInRow(position - (gifAdapter.addSearch ? 1 : 0)) ? 0 : AndroidUtilities.dp(2);
                        } else {
                            outRect.set(0, 0, 0, 0);
                        }
                    }
                });
                gifGridView.setPadding(0, searchFieldHeight, 0, AndroidUtilities.dp(44));
                gifGridView.setOverScrollMode(RecyclerListView.OVER_SCROLL_NEVER);
                ((SimpleItemAnimator) gifGridView.getItemAnimator()).setSupportsChangeAnimations(false);
                gifGridView.setAdapter(gifAdapter = new GifAdapter(context, true));
                gifSearchAdapter = new GifAdapter(context);
                gifGridView.setOnScrollListener(new TypedScrollListener(Type.GIFS));
                gifGridView.setOnTouchListener((v, event) -> ContentPreviewViewer.getInstance().onTouch(event, gifGridView, 0, gifOnItemClickListener, contentPreviewViewerDelegate, resourcesProvider));
                gifOnItemClickListener = (view, position) -> {
                    if (delegate == null) {
                        return;
                    }
                    if (gifAdapter.addSearch) {
                        position--;
                    }
                    if (gifGridView.getAdapter() == gifAdapter) {
                        if (position < 0) {
                            return;
                        }
                        if (position < gifAdapter.recentItemsCount) {
                            delegate.onGifSelected(view, recentGifs.get(position), null, "gif", true, 0);
                        } else {
                            int resultPos = position;
                            if (gifAdapter.recentItemsCount > 0) {
                                resultPos -= gifAdapter.recentItemsCount;
                                resultPos--; // trending section item
                            }
                            if (resultPos >= 0 && resultPos < gifAdapter.results.size()) {
                                delegate.onGifSelected(view, gifAdapter.results.get(resultPos), null, gifAdapter.bot, true, 0);
                            }
                        }
                    } else if (gifGridView.getAdapter() == gifSearchAdapter) {
                        if (position < 0 || position >= gifSearchAdapter.results.size()) {
                            return;
                        }
                        delegate.onGifSelected(view, gifSearchAdapter.results.get(position), gifSearchAdapter.lastSearchImageString, gifSearchAdapter.bot, true, 0);
                        updateRecentGifs();
                    }
                };

                gifGridView.setOnItemClickListener(gifOnItemClickListener);
                gifContainer.addView(gifGridView, LayoutHelper.createFrame(LayoutHelper.MATCH_PARENT, LayoutHelper.MATCH_PARENT));

                gifSearchField = new SearchField(context, 2) {
                    @Override
                    public void setTranslationY(float translationY) {
                        if (getTranslationY() != translationY) {
                            super.setTranslationY(translationY);
                            gifContainer.invalidate();
                        }
                    }
                };
//                gifSearchField.setVisibility(INVISIBLE);
                gifContainer.addView(gifSearchField, new FrameLayout.LayoutParams(LayoutHelper.MATCH_PARENT, searchFieldHeight + AndroidUtilities.getShadowHeight()));

                gifTabs = new DraggableScrollSlidingTabStrip(context, resourcesProvider);
                gifTabs.setType(ScrollSlidingTabStrip.Type.TAB);
                gifTabs.setUnderlineHeight(AndroidUtilities.getShadowHeight());
                gifTabs.setIndicatorColor(getThemedColor(Theme.key_chat_emojiPanelStickerPackSelectorLine));
                gifTabs.setUnderlineColor(getThemedColor(Theme.key_chat_emojiPanelShadowLine));
                gifTabs.setBackgroundColor(getThemedColor(Theme.key_chat_emojiPanelBackground));
//                gifContainer.addView(gifTabs, LayoutHelper.createFrame(LayoutHelper.MATCH_PARENT, StickerTabView.SMALL_HEIGHT, Gravity.LEFT | Gravity.TOP));
                updateGifTabs();

                gifTabs.setDelegate(page -> {
                    if (page == gifTrendingTabNum && gifAdapter.results.isEmpty()) {
                        return;
                    }
                    gifGridView.stopScroll();
                    gifTabs.onPageScrolled(page, 0);
                    if (page == gifRecentTabNum || page == gifTrendingTabNum) {
                        gifSearchField.searchEditText.setText("");
                        if (page == gifTrendingTabNum && gifAdapter.trendingSectionItem >= 1) {
                            gifLayoutManager.scrollToPositionWithOffset(gifAdapter.trendingSectionItem, -AndroidUtilities.dp(4));
                        } else {
                            gifLayoutManager.scrollToPositionWithOffset(delegate != null && delegate.isExpanded() ? 0 : 1, 0);
                        }
                        if (page == gifTrendingTabNum) {
                            final ArrayList<String> gifSearchEmojies = MessagesController.getInstance(currentAccount).gifSearchEmojies;
                            if (!gifSearchEmojies.isEmpty()) {
                                gifSearchPreloader.preload(gifSearchEmojies.get(0));
                            }
                        }
                    } else {
                        final ArrayList<String> gifSearchEmojies = MessagesController.getInstance(currentAccount).gifSearchEmojies;
                        gifSearchAdapter.searchEmoji(gifSearchEmojies.get(page - gifFirstEmojiTabNum));
                        if (page - gifFirstEmojiTabNum > 0) {
                            gifSearchPreloader.preload(gifSearchEmojies.get(page - gifFirstEmojiTabNum - 1));
                        }
                        if (page - gifFirstEmojiTabNum < gifSearchEmojies.size() - 1) {
                            gifSearchPreloader.preload(gifSearchEmojies.get(page - gifFirstEmojiTabNum + 1));
                        }
                    }
                    resetTabsY(Type.GIFS);
                });

                gifAdapter.loadTrendingGifs();
            }

            stickersContainer = new FrameLayout(context) {

                @Override
                protected void onAttachedToWindow() {
                    super.onAttachedToWindow();
                    stickersContainerAttached = true;
                    updateStickerTabsPosition();
                    if (chooseStickerActionTracker != null) {
                        chooseStickerActionTracker.checkVisibility();
                    }
                }

                @Override
                protected void onDetachedFromWindow() {
                    super.onDetachedFromWindow();
                    stickersContainerAttached = false;
                    updateStickerTabsPosition();
                    if (chooseStickerActionTracker != null) {
                        chooseStickerActionTracker.checkVisibility();
                    }
                }

                @Override
                protected boolean drawChild(Canvas canvas, View child, long drawingTime) {
                    if (!shouldDrawBackground && (child == stickersGridView || child == stickersSearchField)) {
                        canvas.save();
                        float top = stickersTab.getY() + stickersTab.getMeasuredHeight() + 1;
                        if (child == stickersGridView) {
                            top = Math.max(top, stickersSearchField.getY() + stickersSearchField.getMeasuredHeight() + 1);
                        }
                        canvas.clipRect(0, top, getMeasuredWidth(), getMeasuredHeight());
                        boolean rez = super.drawChild(canvas, child, drawingTime);
                        canvas.restore();
                        return rez;
                    }
                    return super.drawChild(canvas, child, drawingTime);
                }
            };

            MediaDataController.getInstance(currentAccount).checkStickers(MediaDataController.TYPE_IMAGE);
            MediaDataController.getInstance(currentAccount).checkFeaturedStickers();
            stickersGridView = new RecyclerListViewWithOverlayDraw(context) {

                boolean ignoreLayout;

                @Override
                public boolean onInterceptTouchEvent(MotionEvent event) {
                    boolean result = ContentPreviewViewer.getInstance().onInterceptTouchEvent(event, stickersGridView, EmojiView.this.getMeasuredHeight(), contentPreviewViewerDelegate, resourcesProvider);
                    return super.onInterceptTouchEvent(event) || result;
                }

                @Override
                public void setVisibility(int visibility) {
                    super.setVisibility(visibility);
                }

                @Override
                protected void onLayout(boolean changed, int l, int t, int r, int b) {
                    if (firstStickersAttach && stickersGridAdapter.getItemCount() > 0) {
                        ignoreLayout = true;
                        stickersLayoutManager.scrollToPositionWithOffset(0, 0);
                        firstStickersAttach = false;
                        ignoreLayout = false;
                    }
                    super.onLayout(changed, l, t, r, b);
                    checkStickersSearchFieldScroll(true);
                }

                @Override
                public void requestLayout() {
                    if (ignoreLayout) {
                        return;
                    }
                    super.requestLayout();
                }

                @Override
                public void onScrolled(int dx, int dy) {
                    super.onScrolled(dx, dy);
                    if (stickersTabContainer != null) {
                        stickersTab.setUnderlineHeight(stickersGridView.canScrollVertically(-1) ? AndroidUtilities.getShadowHeight() : 0);
                    }
                }
            };
            stickersGridView.setLayoutManager(stickersLayoutManager = new GridLayoutManager(context, 5) {
                @Override
                public void smoothScrollToPosition(RecyclerView recyclerView, RecyclerView.State state, int position) {
                    try {
                        LinearSmoothScrollerCustom linearSmoothScroller = new LinearSmoothScrollerCustom(recyclerView.getContext(), LinearSmoothScrollerCustom.POSITION_TOP);
                        linearSmoothScroller.setTargetPosition(position);
                        startSmoothScroll(linearSmoothScroller);
                    } catch (Exception e) {
                        FileLog.e(e);
                    }
                }

                @Override
                public int scrollVerticallyBy(int dy, RecyclerView.Recycler recycler, RecyclerView.State state) {
                    int i = super.scrollVerticallyBy(dy, recycler, state);
                    if (i != 0 && stickersGridView.getScrollState() == RecyclerView.SCROLL_STATE_DRAGGING) {
                        expandStickersByDragg = false;
                        updateStickerTabsPosition();
                    }
                    if (chooseStickerActionTracker == null) {
                        createStickersChooseActionTracker();
                    }
                    chooseStickerActionTracker.doSomeAction();
                    return i;
                }
            });
            stickersLayoutManager.setSpanSizeLookup(new GridLayoutManager.SpanSizeLookup() {
                @Override
                public int getSpanSize(int position) {
                    if (stickersGridView.getAdapter() == stickersGridAdapter) {
                        if (position == 0) {
                            return stickersGridAdapter.stickersPerRow;
                        }
                        if (position != stickersGridAdapter.totalItems) {
                            Object object = stickersGridAdapter.cache.get(position);
                            if (object == null || stickersGridAdapter.cache.get(position) instanceof TLRPC.Document) {
                                return 1;
                            }
                        }
                        return stickersGridAdapter.stickersPerRow;
                    } else {
                        if (position != stickersSearchGridAdapter.totalItems) {
                            Object object = stickersSearchGridAdapter.cache.get(position);
                            if (object == null || stickersSearchGridAdapter.cache.get(position) instanceof TLRPC.Document) {
                                return 1;
                            }
                        }
                        return stickersGridAdapter.stickersPerRow;
                    }
                }
            });
            stickersGridView.setPadding(0, AndroidUtilities.dp(36), 0, AndroidUtilities.dp(44));
            stickersGridView.setClipToPadding(false);

            Tab stickersTabHolder = new Tab();
            stickersTabHolder.type = TAB_STICKERS;
            stickersTabHolder.view = stickersContainer;
            allTabs.add(stickersTabHolder);
            stickersSearchGridAdapter = new StickersSearchGridAdapter(context);
            stickersGridView.setAdapter(stickersGridAdapter = new StickersGridAdapter(context));
            stickersGridView.setOnTouchListener((v, event) -> ContentPreviewViewer.getInstance().onTouch(event, stickersGridView, EmojiView.this.getMeasuredHeight(), stickersOnItemClickListener, contentPreviewViewerDelegate, resourcesProvider));
            stickersOnItemClickListener = (view, position) -> {
                String query = null;
                if (stickersGridView.getAdapter() == stickersSearchGridAdapter) {
                    query = stickersSearchGridAdapter.searchQuery;
                    TLRPC.StickerSetCovered pack = stickersSearchGridAdapter.positionsToSets.get(position);
                    if (pack != null) {
                        delegate.onShowStickerSet(pack.set, null, false);
                        return;
                    }
                }
                if (!(view instanceof StickerEmojiCell)) {
                    return;
                }
                StickerEmojiCell cell = (StickerEmojiCell) view;
                if (cell.getSticker() != null && MessageObject.isPremiumSticker(cell.getSticker()) && !AccountInstance.getInstance(currentAccount).getUserConfig().isPremium()) {
                    ContentPreviewViewer.getInstance().showMenuFor(cell);
                    return;
                }
                ContentPreviewViewer.getInstance().reset();

                if (cell.isDisabled()) {
                    return;
                }
                cell.disable();
                delegate.onStickerSelected(cell, cell.getSticker(), query, cell.getParentObject(), cell.getSendAnimationData(), true, 0);
            };
            stickersGridView.setOnItemClickListener(stickersOnItemClickListener);
            stickersGridView.setGlowColor(getThemedColor(Theme.key_chat_emojiPanelBackground));
            stickersContainer.addView(stickersGridView);
            stickersScrollHelper = new RecyclerAnimationScrollHelper(stickersGridView, stickersLayoutManager);

            stickersSearchField = new SearchField(context, 0) {
                @Override
                public void setTranslationY(float translationY) {
                    if (translationY != getTranslationY()) {
                        super.setTranslationY(translationY);
                        stickersContainer.invalidate();
                    }
                }
            };
            stickersContainer.addView(stickersSearchField, new FrameLayout.LayoutParams(LayoutHelper.MATCH_PARENT, searchFieldHeight + AndroidUtilities.getShadowHeight()));

            stickersTab = new DraggableScrollSlidingTabStrip(context, resourcesProvider) {
                @Override
                protected void updatePosition() {
                    updateStickerTabsPosition();
                    if (stickersTabContainer != null) {
                        stickersTabContainer.invalidate();
                    }
                    invalidate();
                    if (delegate != null) {
                        delegate.invalidateEnterView();
                    }
                }

                @Override
                protected void stickerSetPositionChanged(int fromPosition, int toPosition) {
                    int index1 = fromPosition - stickersTabOffset;
                    int index2 = toPosition - stickersTabOffset;

                    final MediaDataController mediaDataController = MediaDataController.getInstance(currentAccount);

                    swapListElements(stickerSets, index1, index2);
                    Collections.sort(mediaDataController.getStickerSets(MediaDataController.TYPE_IMAGE), (o1, o2) -> {
                        int i1 = stickerSets.indexOf(o1);
                        int i2 = stickerSets.indexOf(o2);
                        if (i1 >= 0 && i2 >= 0) {
                            return i1 - i2;
                        }
                        return 0;
                    });
                    if (frozenStickerSets != null) {
                        frozenStickerSets.clear();
                        frozenStickerSets.addAll(stickerSets);
                    }

                    reloadStickersAdapter();
                    AndroidUtilities.cancelRunOnUIThread(checkExpandStickerTabsRunnable);
                    AndroidUtilities.runOnUIThread(checkExpandStickerTabsRunnable, 1500);
                    sendReorder();
                    updateStickerTabs(true);

                    if (SharedConfig.updateStickersOrderOnSend) {
                        SharedConfig.toggleUpdateStickersOrderOnSend();
                        if (fragment != null) {
                            BulletinFactory.of(fragment).createSimpleBulletin(
                                R.raw.filter_reorder,
                                LocaleController.getString("DynamicPackOrderOff", R.string.DynamicPackOrderOff),
                                LocaleController.getString("DynamicPackOrderOffInfo", R.string.DynamicPackOrderOffInfo),
                                LocaleController.getString("Settings"),
                                () -> fragment.presentFragment(new StickersActivity(MediaDataController.TYPE_IMAGE, null))
                            ).show();
                        } else if (bulletinContainer != null) {
                            BulletinFactory.of(bulletinContainer, EmojiView.this.resourcesProvider).createSimpleBulletin(R.raw.filter_reorder, LocaleController.getString("DynamicPackOrderOff", R.string.DynamicPackOrderOff), LocaleController.getString("DynamicPackOrderOffInfo", R.string.DynamicPackOrderOffInfo)).show();
                        } else {
                            return;
                        }
                    }
                }

                private void swapListElements(List<TLRPC.TL_messages_stickerSet> list, int index1, int index2) {
                    final TLRPC.TL_messages_stickerSet set1 = list.remove(index1);
                    list.add(index2, set1);
                }

                private void sendReorder() {
                    MediaDataController.getInstance(currentAccount).calcNewHash(MediaDataController.TYPE_IMAGE);
                    TLRPC.TL_messages_reorderStickerSets req = new TLRPC.TL_messages_reorderStickerSets();
                    req.masks = false;
                    req.emojis = false;
                    for (int a = hasChatStickers ? 1 : 0; a < stickerSets.size(); a++) {
                        req.order.add(stickerSets.get(a).set.id);
                    }
                    ConnectionsManager.getInstance(currentAccount).sendRequest(req, (response, error) -> { });
                    NotificationCenter.getInstance(currentAccount).postNotificationName(NotificationCenter.stickersDidLoad, MediaDataController.TYPE_IMAGE, true);
                }

                @Override
                protected void invalidateOverlays() {
                    if (stickersTabContainer != null) {
                        stickersTabContainer.invalidate();
                    }
                }

                @Override
                public void setTranslationY(float translationY) {
                    if (getTranslationY() != translationY) {
                        super.setTranslationY(translationY);
                        if (!shouldDrawBackground) {
                            stickersContainer.invalidate();
                        }
                    }
                }
            };
            stickersTab.setDragEnabled(true);
            stickersTab.setWillNotDraw(false);
            stickersTab.setType(ScrollSlidingTabStrip.Type.TAB);
            stickersTab.setUnderlineHeight(stickersGridView.canScrollVertically(-1) ? AndroidUtilities.getShadowHeight() : 0);

            stickersTab.setIndicatorColor(getThemedColor(Theme.key_chat_emojiPanelStickerPackSelectorLine));
            stickersTab.setUnderlineColor(getThemedColor(Theme.key_chat_emojiPanelShadowLine));
            if (parentView != null && shouldDrawBackground) {
                stickersTabContainer = new FrameLayout(context) {

                    Paint paint = new Paint();
                    @Override
                    protected void dispatchDraw(Canvas canvas) {
                        float searchProgress = delegate.getProgressToSearchOpened();
                        float searchProgressOffset = AndroidUtilities.dp(50) * searchProgress;
                        if (searchProgressOffset > getMeasuredHeight()) {
                            return;
                        }
                        canvas.save();
                        if (searchProgressOffset != 0) {
                            canvas.clipRect(0, searchProgressOffset, getMeasuredWidth(), getMeasuredHeight());
                        }
                        paint.setColor(getThemedColor(Theme.key_chat_emojiPanelBackground));
                        canvas.drawRect(0, 0, getMeasuredWidth(), AndroidUtilities.dp(36) + stickersTab.getExpandedOffset(), paint);
                        super.dispatchDraw(canvas);
                        stickersTab.drawOverlays(canvas);
                        canvas.restore();
                    }

                    @Override
                    protected void onLayout(boolean changed, int left, int top, int right, int bottom) {
                        super.onLayout(changed, left, top, right, bottom);
                        updateStickerTabsPosition();
                    }
                };
                stickersTabContainer.addView(stickersTab, LayoutHelper.createFrame(LayoutHelper.MATCH_PARENT, 36, Gravity.LEFT | Gravity.TOP));
                parentView.addView(stickersTabContainer, LayoutHelper.createFrame(LayoutHelper.MATCH_PARENT, LayoutHelper.WRAP_CONTENT));
            } else {
                stickersContainer.addView(stickersTab, LayoutHelper.createFrame(LayoutHelper.MATCH_PARENT, 36, Gravity.LEFT | Gravity.TOP));
            }
            updateStickerTabs(true);
            stickersTab.setDelegate(page -> {
                if (firstTabUpdate) {
                    return;
                }
                if (page == trendingTabNum) {
                    openTrendingStickers(null);
                    return;
                }

                if (stickersSearchField != null && stickersSearchField.isCategorySelected()) {
                    stickersSearchField.search(null, false);
                    stickersSearchField.categoriesListView.selectCategory(null);
                }

                if (page == recentTabNum) {
                    stickersGridView.stopScroll();
                    scrollStickersToPosition(stickersGridAdapter.getPositionForPack("recent"), 0);
                    resetTabsY(Type.STICKERS);
                    stickersTab.onPageScrolled(recentTabNum, recentTabNum > 0 ? recentTabNum : stickersTabOffset);
                    return;
                } else if (page == favTabNum) {
                    stickersGridView.stopScroll();
                    scrollStickersToPosition(stickersGridAdapter.getPositionForPack("fav"), 0);
                    resetTabsY(Type.STICKERS);
                    stickersTab.onPageScrolled(favTabNum, favTabNum > 0 ? favTabNum : stickersTabOffset);
                    return;
                } else if (page == premiumTabNum) {
                    stickersGridView.stopScroll();
                    scrollStickersToPosition(stickersGridAdapter.getPositionForPack("premium"), 0);
                    resetTabsY(Type.STICKERS);
                    stickersTab.onPageScrolled(premiumTabNum, premiumTabNum > 0 ? premiumTabNum : stickersTabOffset);
                    return;
                }

                int index = page - stickersTabOffset;
                if (index >= stickerSets.size()) {
                    return;
                }
                if (index >= stickerSets.size()) {
                    index = stickerSets.size() - 1;
                }
                firstStickersAttach = false;
                stickersGridView.stopScroll();
                scrollStickersToPosition(stickersGridAdapter.getPositionForPack(stickerSets.get(index)), 0);
                resetTabsY(Type.STICKERS);
                checkScroll(Type.STICKERS);
                int firstTab;
                if (favTabNum > 0) {
                    firstTab = favTabNum;
                } else if (recentTabNum > 0) {
                    firstTab = recentTabNum;
                } else {
                    firstTab = stickersTabOffset;
                }
                stickersTab.onPageScrolled(page, firstTab);
                expandStickersByDragg = false;
                updateStickerTabsPosition();
            });

            stickersGridView.setOnScrollListener(new TypedScrollListener(Type.STICKERS));
        }

        currentTabs.clear();
        currentTabs.addAll(allTabs);

        pager = new ViewPager(context) {
            @Override
            public boolean onInterceptTouchEvent(MotionEvent ev) {
                if (ignorePagerScroll) {
                    return false;
                }
                if (getParent() != null) {
                    getParent().requestDisallowInterceptTouchEvent(canScrollHorizontally(-1));
                }
                try {
                    return super.onInterceptTouchEvent(ev);
                } catch (IllegalArgumentException ignore) {
                }
                return false;
            }

            @Override
            public void setCurrentItem(int item, boolean smoothScroll) {
                startStopVisibleGifs(item == 1);
                if (item == getCurrentItem()) {
                    if (item == 0) {
                        tabsMinusDy[Type.EMOJIS] = 0;
                        ObjectAnimator animator = ObjectAnimator.ofFloat(emojiTabs, TRANSLATION_Y, 0);
                        animator.setDuration(150);
                        animator.setInterpolator(CubicBezierInterpolator.EASE_OUT_QUINT);
                        animator.start();
                        scrollEmojisToPosition(1, 0);
                        if (emojiTabs != null) {
                            emojiTabs.select(0);
                        }
                    } else if (item == 1) {
                        gifGridView.smoothScrollToPosition(0);
                    } else {
                        stickersGridView.smoothScrollToPosition(1);
                    }
                    return;
                }
                super.setCurrentItem(item, smoothScroll);
            }
        };
        pager.setAdapter(emojiPagerAdapter = new EmojiPagesAdapter());

        backspaceButton = new ImageView(context) {
            @Override
            public boolean onTouchEvent(MotionEvent event) {
                if (event.getAction() == MotionEvent.ACTION_DOWN) {
                    backspacePressed = true;
                    backspaceOnce = false;
                    postBackspaceRunnable(350);
                } else if (event.getAction() == MotionEvent.ACTION_CANCEL || event.getAction() == MotionEvent.ACTION_UP) {
                    backspacePressed = false;
                    if (!backspaceOnce) {
                        if (delegate != null && delegate.onBackspace() && !NekoConfig.disableVibration.Bool()) {
                            backspaceButton.performHapticFeedback(HapticFeedbackConstants.KEYBOARD_TAP);
                        }
                    }
                }
                super.onTouchEvent(event);
                return true;
            }
        };
        backspaceButton.setHapticFeedbackEnabled(true);
        backspaceButton.setImageResource(R.drawable.smiles_tab_clear);
        backspaceButton.setColorFilter(new PorterDuffColorFilter(getThemedColor(Theme.key_chat_messagePanelIcons), PorterDuff.Mode.SRC_IN));
        backspaceButton.setScaleType(ImageView.ScaleType.CENTER);
        backspaceButton.setContentDescription(LocaleController.getString("AccDescrBackspace", R.string.AccDescrBackspace));
        backspaceButton.setFocusable(true);
        backspaceButton.setOnClickListener(new OnClickListener() {
            @Override
            public void onClick(View v) {

            }
        });

        bulletinContainer = new FrameLayout(context);
        if (needSearch) {
            addView(bulletinContainer, LayoutHelper.createFrame(LayoutHelper.MATCH_PARENT, 100, Gravity.BOTTOM | Gravity.FILL_HORIZONTAL, 0, 0, 0, 40 + AndroidUtilities.getShadowHeight() / AndroidUtilities.density));
        } else {
            addView(bulletinContainer, LayoutHelper.createFrame(LayoutHelper.MATCH_PARENT, 100, Gravity.BOTTOM | Gravity.FILL_HORIZONTAL, 0, 0, 0, 0));
        }

        bottomTabContainer = new FrameLayout(context) {
            @Override
            public void setTranslationY(float translationY) {
                if (getTranslationY() != translationY) {
                    super.setTranslationY(translationY);
                    EmojiView.this.invalidate();
                }
            }
        };
        bottomTabContainer.setClickable(true);

        shadowLine = new View(context);
        shadowLine.setBackgroundColor(getThemedColor(Theme.key_chat_emojiPanelShadowLine));
        bottomTabContainer.addView(shadowLine, new FrameLayout.LayoutParams(LayoutHelper.MATCH_PARENT, AndroidUtilities.getShadowHeight()));

        bottomTabContainerBackground = new View(context);
        bottomTabContainer.addView(bottomTabContainerBackground, new FrameLayout.LayoutParams(LayoutParams.MATCH_PARENT, AndroidUtilities.dp(40), Gravity.LEFT | Gravity.BOTTOM));

        if (needSearch) {
            addView(bottomTabContainer, new FrameLayout.LayoutParams(LayoutParams.MATCH_PARENT, AndroidUtilities.dp(40) + AndroidUtilities.getShadowHeight(), Gravity.LEFT | Gravity.BOTTOM));
            bottomTabContainer.addView(backspaceButton, LayoutHelper.createFrame(47, 40, Gravity.BOTTOM | Gravity.RIGHT));
            if (Build.VERSION.SDK_INT >= 21) {
                backspaceButton.setBackground(Theme.createSelectorDrawable(color, Theme.RIPPLE_MASK_CIRCLE_20DP, AndroidUtilities.dp(18)));
            }

<<<<<<< HEAD
            stickerSettingsButton = new ImageView(context);
            stickerSettingsButton.setImageResource(R.drawable.smiles_tab_settings);
            stickerSettingsButton.setColorFilter(new PorterDuffColorFilter(getThemedColor(Theme.key_chat_messagePanelIcons), PorterDuff.Mode.SRC_IN));
            stickerSettingsButton.setScaleType(ImageView.ScaleType.CENTER);
            stickerSettingsButton.setFocusable(true);
            if (Build.VERSION.SDK_INT >= 21) {
                stickerSettingsButton.setBackground(Theme.createSelectorDrawable(color, Theme.RIPPLE_MASK_CIRCLE_20DP, AndroidUtilities.dp(18)));
            }
            stickerSettingsButton.setContentDescription(LocaleController.getString("Settings", R.string.Settings));
            bottomTabContainer.addView(stickerSettingsButton, LayoutHelper.createFrame(47, 40, Gravity.BOTTOM | Gravity.RIGHT));
            stickerSettingsButton.setOnClickListener(new OnClickListener() {
                @Override
                public void onClick(View v) {
                    if (delegate != null) {
                        delegate.onStickersSettingsClick();
                    }
=======
            if (needStickers) {
                stickerSettingsButton = new ImageView(context);
                stickerSettingsButton.setImageResource(R.drawable.smiles_tab_settings);
                stickerSettingsButton.setColorFilter(new PorterDuffColorFilter(getThemedColor(Theme.key_chat_emojiPanelBackspace), PorterDuff.Mode.MULTIPLY));
                stickerSettingsButton.setScaleType(ImageView.ScaleType.CENTER);
                stickerSettingsButton.setFocusable(true);
                if (Build.VERSION.SDK_INT >= 21) {
                    stickerSettingsButton.setBackground(Theme.createSelectorDrawable(color, Theme.RIPPLE_MASK_CIRCLE_20DP, AndroidUtilities.dp(18)));
>>>>>>> 5bc1c3dc
                }
                stickerSettingsButton.setContentDescription(LocaleController.getString("Settings", R.string.Settings));
                bottomTabContainer.addView(stickerSettingsButton, LayoutHelper.createFrame(47, 40, Gravity.BOTTOM | Gravity.RIGHT));
                stickerSettingsButton.setOnClickListener(new OnClickListener() {
                    @Override
                    public void onClick(View v) {
                        if (delegate != null) {
                            delegate.onStickersSettingsClick();
                        }
                    }
                });
            }

            typeTabs = new PagerSlidingTabStrip(context, resourcesProvider);
            typeTabs.setViewPager(pager);
            typeTabs.setShouldExpand(false);
            typeTabs.setIndicatorHeight(AndroidUtilities.dp(3));
            typeTabs.setIndicatorColor(ColorUtils.setAlphaComponent(getThemedColor(Theme.key_chat_emojiPanelIconSelected), 20));
            typeTabs.setUnderlineHeight(0);
            typeTabs.setTabPaddingLeftRight(AndroidUtilities.dp(13));
            bottomTabContainer.addView(typeTabs, LayoutHelper.createFrame(LayoutHelper.WRAP_CONTENT, 40, Gravity.CENTER_HORIZONTAL | Gravity.BOTTOM));
            typeTabs.setOnPageChangeListener(new ViewPager.OnPageChangeListener() {
                @Override
                public void onPageScrolled(int position, float positionOffset, int positionOffsetPixels) {
                    checkGridVisibility(position, positionOffset);
                    EmojiView.this.onPageScrolled(position, getMeasuredWidth() - getPaddingLeft() - getPaddingRight(), positionOffsetPixels);
                    showBottomTab(true, true);
                    SearchField currentField;
                    int p = pager.getCurrentItem();
                    if (p == 0) {
                        currentField = emojiSearchField;
                    } else if (p == 1) {
                        currentField = gifSearchField;
                    } else {
                        currentField = stickersSearchField;
                    }
                    String currentFieldText = currentField.searchEditText.getText().toString();
                    for (int a = 0; a < 3; a++) {
                        SearchField field;
                        if (a == 0) {
                            field = emojiSearchField;
                        } else if (a == 1) {
                            field = gifSearchField;
                        } else {
                            field = stickersSearchField;
                        }
                        if (field == null || field == currentField || field.searchEditText == null || field.searchEditText.getText().toString().equals(currentFieldText)) {
                            continue;
                        }
                        field.searchEditText.setText(currentFieldText);
                        field.searchEditText.setSelection(currentFieldText.length());
                    }
                    startStopVisibleGifs((position == 0 && positionOffset > 0) || position == 1);
                    updateStickerTabsPosition();
                }

                @Override
                public void onPageSelected(int position) {
                    saveNewPage();
                    showBackspaceButton(position == 0, true);
                    showStickerSettingsButton(position == 2 && shouldDrawBackground, true);
                    if (delegate.isSearchOpened()) {
                        if (position == 0) {
                            if (emojiSearchField != null) {
                                emojiSearchField.searchEditText.requestFocus();
                            }
                        } else if (position == 1) {
                            if (gifSearchField != null) {
                                gifSearchField.searchEditText.requestFocus();
                            }
                        } else {
                            if (stickersSearchField != null) {
                                stickersSearchField.searchEditText.requestFocus();
                            }
                        }
                    }
                }

                @Override
                public void onPageScrollStateChanged(int state) {

                }
            });

            searchButton = new ImageView(context);
            searchButton.setImageResource(R.drawable.smiles_tab_search);
            searchButton.setColorFilter(new PorterDuffColorFilter(getThemedColor(Theme.key_chat_messagePanelIcons), PorterDuff.Mode.SRC_IN));
            searchButton.setScaleType(ImageView.ScaleType.CENTER);
            searchButton.setContentDescription(LocaleController.getString("Search", R.string.Search));
            searchButton.setFocusable(true);
            searchButton.setVisibility(View.GONE);
            if (Build.VERSION.SDK_INT >= 21) {
                searchButton.setBackground(Theme.createSelectorDrawable(color, Theme.RIPPLE_MASK_CIRCLE_20DP, AndroidUtilities.dp(18)));
            }
            bottomTabContainer.addView(searchButton, LayoutHelper.createFrame(47, 40, Gravity.BOTTOM | Gravity.LEFT));
            searchButton.setOnClickListener(new OnClickListener() {
                @Override
                public void onClick(View v) {
                    SearchField currentField;
                    int currentItem = pager.getCurrentItem();
                    if (currentItem == 0) {
                        currentField = emojiSearchField;
                    } else if (currentItem == 1) {
                        currentField = gifSearchField;
                    } else {
                        currentField = stickersSearchField;
                    }
                    if (currentField == null) {
                        return;
                    }
                    currentField.searchEditText.requestFocus();
                    MotionEvent event = MotionEvent.obtain(0, 0, MotionEvent.ACTION_DOWN, 0, 0, 0);
                    currentField.searchEditText.onTouchEvent(event);
                    event.recycle();
                    event = MotionEvent.obtain(0, 0, MotionEvent.ACTION_UP, 0, 0, 0);
                    currentField.searchEditText.onTouchEvent(event);
                    event.recycle();
                }
            });
        } else {
            addView(bottomTabContainer, LayoutHelper.createFrame((Build.VERSION.SDK_INT >= 21 ? 40 : 44) + 16, (Build.VERSION.SDK_INT >= 21 ? 40 : 44) + 8, (LocaleController.isRTL ? Gravity.LEFT : Gravity.RIGHT) | Gravity.BOTTOM, 0, 0, 2, 0));

            Drawable drawable = Theme.createSimpleSelectorCircleDrawable(AndroidUtilities.dp(56), getThemedColor(Theme.key_chat_emojiPanelBackground), getThemedColor(Theme.key_chat_emojiPanelBackground));
            if (Build.VERSION.SDK_INT < 21) {
                Drawable shadowDrawable = context.getResources().getDrawable(R.drawable.floating_shadow).mutate();
                shadowDrawable.setColorFilter(new PorterDuffColorFilter(0xff000000, PorterDuff.Mode.SRC_IN));
                CombinedDrawable combinedDrawable = new CombinedDrawable(shadowDrawable, drawable, 0, 0);
                combinedDrawable.setIconSize(AndroidUtilities.dp(36), AndroidUtilities.dp(36));
                drawable = combinedDrawable;
            } else {
                StateListAnimator animator = new StateListAnimator();
                animator.addState(new int[]{android.R.attr.state_pressed}, ObjectAnimator.ofFloat(floatingButton, View.TRANSLATION_Z, AndroidUtilities.dp(2), AndroidUtilities.dp(4)).setDuration(200));
                animator.addState(new int[]{}, ObjectAnimator.ofFloat(floatingButton, View.TRANSLATION_Z, AndroidUtilities.dp(4), AndroidUtilities.dp(2)).setDuration(200));
                backspaceButton.setStateListAnimator(animator);
                backspaceButton.setOutlineProvider(new ViewOutlineProvider() {
                    @SuppressLint("NewApi")
                    @Override
                    public void getOutline(View view, Outline outline) {
                        outline.setOval(0, 0, view.getMeasuredWidth(), view.getMeasuredHeight());
                    }
                });
            }
            backspaceButton.setPadding(0, 0, AndroidUtilities.dp(2), 0);
            backspaceButton.setBackground(drawable);
            backspaceButton.setContentDescription(LocaleController.getString("AccDescrBackspace", R.string.AccDescrBackspace));
            backspaceButton.setFocusable(true);
            bottomTabContainer.addView(backspaceButton, LayoutHelper.createFrame((Build.VERSION.SDK_INT >= 21 ? 40 : 44) - 4, (Build.VERSION.SDK_INT >= 21 ? 40 : 44) - 4, Gravity.LEFT | Gravity.TOP, 10, 0, 10, 0));
            shadowLine.setVisibility(GONE);
            bottomTabContainerBackground.setVisibility(GONE);
        }

        addView(pager, 0, LayoutHelper.createFrame(LayoutHelper.MATCH_PARENT, LayoutHelper.MATCH_PARENT, Gravity.LEFT | Gravity.TOP));

        mediaBanTooltip = new CorrectlyMeasuringTextView(context);
        mediaBanTooltip.setBackground(Theme.createRoundRectDrawable(AndroidUtilities.dp(6), getThemedColor(Theme.key_chat_gifSaveHintBackground)));
        mediaBanTooltip.setTextColor(getThemedColor(Theme.key_chat_gifSaveHintText));
        mediaBanTooltip.setPadding(AndroidUtilities.dp(12), AndroidUtilities.dp(7), AndroidUtilities.dp(12), AndroidUtilities.dp(7));
        mediaBanTooltip.setGravity(Gravity.CENTER_VERTICAL);
        mediaBanTooltip.setTextSize(TypedValue.COMPLEX_UNIT_DIP, 14);
        mediaBanTooltip.setVisibility(INVISIBLE);
        addView(mediaBanTooltip, LayoutHelper.createFrame(LayoutHelper.WRAP_CONTENT, LayoutHelper.WRAP_CONTENT, Gravity.CENTER_HORIZONTAL | Gravity.BOTTOM, 5, 0, 5, 48 + 5));

        emojiSize = AndroidUtilities.dp(AndroidUtilities.isTablet() ? 40 : 32);
        colorPickerView = EmojiColorPickerWindow.create(context, resourcesProvider);
        colorPickerView.setOnSelectionUpdateListener((skinTone1, skinTone2) -> {
            if (emojiTouchedView != null && emojiTouchedView.getDrawable() instanceof CompoundEmoji.CompoundEmojiDrawable) {
                CompoundEmoji.CompoundEmojiDrawable drawable = (CompoundEmoji.CompoundEmojiDrawable) emojiTouchedView.getDrawable();
                drawable.update(skinTone1, skinTone2);

                String code = (String) emojiTouchedView.getTag();
                if (skinTone1 == -1 && skinTone2 == -1) {
                    Emoji.emojiColor.remove(code);
                } else {
                    String colored = (skinTone1 >= 0 ? CompoundEmoji.skinTones.get(skinTone1) : "") + "\u200D" + (skinTone2 >= 0 ? CompoundEmoji.skinTones.get(skinTone2) : "");
                    Emoji.emojiColor.put(code, colored);
                }
                Emoji.saveEmojiColors();
            }
        });
        currentPage = MessagesController.getGlobalEmojiSettings().getInt("selected_page", 0);

        Emoji.loadRecentEmoji();
        emojiAdapter.notifyDataSetChanged();

        setAllow(needStickers, needGif, false);
    }

    private View animateExpandFromButton;
    private int animateExpandFromPosition = -1, animateExpandToPosition = -1;
    private long animateExpandStartTime = -1;
    class EmojiGridView extends RecyclerListView {
        public EmojiGridView(Context context) {
            super(context);
        }

        @Override
        public boolean onInterceptTouchEvent(MotionEvent event) {
            boolean result = ContentPreviewViewer.getInstance().onInterceptTouchEvent(event, this, 0, contentPreviewViewerDelegate, resourcesProvider);
            return super.onInterceptTouchEvent(event) || result;
        }

        private boolean ignoreLayout;

        SparseArray<ArrayList<ImageViewEmoji>> viewsGroupedByLines = new SparseArray<>();
        ArrayList<DrawingInBackgroundLine> lineDrawables = new ArrayList<>();
        ArrayList<DrawingInBackgroundLine> lineDrawablesTmp = new ArrayList<>();
        ArrayList<ArrayList<ImageViewEmoji>> unusedArrays = new ArrayList<>();
        ArrayList<DrawingInBackgroundLine> unusedLineDrawables = new ArrayList<>();

        private AnimatedEmojiSpan[] getAnimatedEmojiSpans() {
            AnimatedEmojiSpan[] spans = new AnimatedEmojiSpan[emojiGridView.getChildCount()];
            for (int i = 0; i < emojiGridView.getChildCount(); ++i) {
                View child = emojiGridView.getChildAt(i);
                if (child instanceof ImageViewEmoji) {
                    spans[i] = ((ImageViewEmoji) child).getSpan();
                }
            }
            return spans;
        }

        @Override
        protected void onMeasure(int widthSpec, int heightSpec) {
            ignoreLayout = true;
            int width = MeasureSpec.getSize(widthSpec);
            int wasSpanCount = emojiLayoutManager.getSpanCount();
            emojiLayoutManager.setSpanCount(Math.max(1, width / AndroidUtilities.dp(AndroidUtilities.isTablet() ? 60 : 45)));
            ignoreLayout = false;
            super.onMeasure(widthSpec, heightSpec);
            if (wasSpanCount != emojiLayoutManager.getSpanCount()) {
                emojiAdapter.notifyDataSetChanged();
            }
        }

        @Override
        protected void onLayout(boolean changed, int l, int t, int r, int b) {
            if (needEmojiSearch && firstEmojiAttach) {
                ignoreLayout = true;
                emojiLayoutManager.scrollToPositionWithOffset(0, 0);
                firstEmojiAttach = false;
                ignoreLayout = false;
            }
            super.onLayout(changed, l, t, r, b);
            checkEmojiSearchFieldScroll(true);
            updateEmojiDrawables();
        }

        @Override
        public void requestLayout() {
            if (ignoreLayout) {
                return;
            }
            super.requestLayout();
        }

        @Override
        public boolean onTouchEvent(MotionEvent event) {
            if (emojiTouchedView != null && colorPickerView != null) {
                if (event.getAction() == MotionEvent.ACTION_UP || event.getAction() == MotionEvent.ACTION_CANCEL) {
                    if (colorPickerView != null && colorPickerView.isShowing() && !colorPickerView.isCompound()) {
                        colorPickerView.dismiss();

                        String color = colorPickerView.getSkinTone(0);
                        String code = (String) emojiTouchedView.getTag();
                        if (!emojiTouchedView.isRecent) {
                            if (color != null) {
                                Emoji.emojiColor.put(code, color);
                                code = addColorToCode(code, color);
                            } else {
                                Emoji.emojiColor.remove(code);
                            }
                            emojiTouchedView.setImageDrawable(Emoji.getEmojiBigDrawable(code), emojiTouchedView.isRecent);
                            sendEmoji(emojiTouchedView, null);
                            try {
                                performHapticFeedback(HapticFeedbackConstants.KEYBOARD_TAP, HapticFeedbackConstants.FLAG_IGNORE_VIEW_SETTING);
                            } catch (Exception ignore) {}

                            Emoji.saveEmojiColors();
                        } else {
                            code = code.replace("\uD83C\uDFFB", "")
                                    .replace("\uD83C\uDFFC", "")
                                    .replace("\uD83C\uDFFD", "")
                                    .replace("\uD83C\uDFFE", "")
                                    .replace("\uD83C\uDFFF", "");
                            if (color != null) {
                                sendEmoji(emojiTouchedView, addColorToCode(code, color));
                            } else {
                                sendEmoji(emojiTouchedView, code);
                            }
                        }
                    }
                    if (colorPickerView == null || !colorPickerView.isCompound()) {
                        emojiTouchedView = null;
                    }
                    emojiTouchedX = -10000;
                    emojiTouchedY = -10000;
                } else if (event.getAction() == MotionEvent.ACTION_MOVE) {
                    boolean ignore = false;
                    if (emojiTouchedX != -10000) {
                        if (Math.abs(emojiTouchedX - event.getX()) > AndroidUtilities.getPixelsInCM(0.2f, true) || Math.abs(emojiTouchedY - event.getY()) > AndroidUtilities.getPixelsInCM(0.2f, false)) {
                            emojiTouchedX = -10000;
                            emojiTouchedY = -10000;
                        } else {
                            ignore = true;
                        }
                    }
                    if (!ignore) {
                        getLocationOnScreen(location);
                        float x = location[0] + event.getX();
                        colorPickerView.pickerView.getLocationOnScreen(location);
                        x -= location[0] + dp(3);
                        colorPickerView.onTouchMove((int) x);
                    }
                }
                if (colorPickerView == null || !colorPickerView.isCompound() || colorPickerView.isShowing()) {
                    return true;
                }
            }
            emojiLastX = event.getX();
            emojiLastY = event.getY();
            return super.onTouchEvent(event);
        }

        public void updateEmojiDrawables() {
            animatedEmojiDrawables = AnimatedEmojiSpan.update(emojiCacheType, this, getAnimatedEmojiSpans(), animatedEmojiDrawables);
        }

        @Override
        public void onScrollStateChanged(int state) {
            super.onScrollStateChanged(state);
            if (state == SCROLL_STATE_IDLE) {
                if (!canScrollVertically(-1) || !canScrollVertically(1)) {
                    showBottomTab(true, true);
                }
                if (!canScrollVertically(1)) {
                    checkTabsY(Type.EMOJIS, AndroidUtilities.dp(36));
                }
            }
        }

        private int lastChildCount = -1;

        @Override
        protected void dispatchDraw(Canvas canvas) {
            super.dispatchDraw(canvas);

            if (lastChildCount != getChildCount()) {
                updateEmojiDrawables();
                lastChildCount = getChildCount();
            }
//            drawDashedOutlines(canvas);

            for (int i = 0; i < viewsGroupedByLines.size(); i++) {
                ArrayList<ImageViewEmoji> arrayList = viewsGroupedByLines.valueAt(i);
                arrayList.clear();
                unusedArrays.add(arrayList);
            }
            viewsGroupedByLines.clear();
            final boolean animatedExpandIn = animateExpandStartTime > 0 && (SystemClock.elapsedRealtime() - animateExpandStartTime) < animateExpandDuration();
            final boolean drawButton = animatedExpandIn && animateExpandFromButton != null && animateExpandFromPosition >= 0;
            if (animatedEmojiDrawables != null && emojiGridView != null) {
                for (int i = 0; i < emojiGridView.getChildCount(); ++i) {
                    View child = emojiGridView.getChildAt(i);
                    if (child instanceof ImageViewEmoji) {
                        int top = child.getTop() + (int) child.getTranslationY();
                        ArrayList<ImageViewEmoji> arrayList = viewsGroupedByLines.get(top);
                        if (arrayList == null) {
                            if (!unusedArrays.isEmpty()) {
                                arrayList = unusedArrays.remove(unusedArrays.size() - 1);
                            } else {
                                arrayList = new ArrayList<>();
                            }
                            viewsGroupedByLines.put(top, arrayList);
                        }
                        arrayList.add((ImageViewEmoji) child);
                    }
                    if (drawButton && child != null) {
                        int position = getChildAdapterPosition(child);
                        if (position == animateExpandFromPosition - 1) {
                            float t = CubicBezierInterpolator.EASE_OUT.getInterpolation(MathUtils.clamp((SystemClock.elapsedRealtime() - animateExpandStartTime) / 140f, 0, 1));
                            if (t < 1) {
                                canvas.saveLayerAlpha(child.getLeft(), child.getTop(), child.getRight(), child.getBottom(), (int) (255 * (1f - t)), Canvas.ALL_SAVE_FLAG);
                                canvas.translate(child.getLeft(), child.getTop());
                                final float scale = .5f + .5f * (1f - t);
                                canvas.scale(scale, scale, child.getWidth() / 2f, child.getHeight() / 2f);
                                animateExpandFromButton.draw(canvas);
                                canvas.restore();
                            }
                        }
                    }
                }
            }

            lineDrawablesTmp.clear();
            lineDrawablesTmp.addAll(lineDrawables);
            lineDrawables.clear();

            long time = System.currentTimeMillis();
            for (int i = 0; i < viewsGroupedByLines.size(); i++) {
                ArrayList<ImageViewEmoji> arrayList = viewsGroupedByLines.valueAt(i);
                ImageViewEmoji firstView = arrayList.get(0);
                int position = firstView.position;
                DrawingInBackgroundLine drawable = null;
                for (int k = 0; k < lineDrawablesTmp.size(); k++) {
                    if (lineDrawablesTmp.get(k).position == position) {
                        drawable = lineDrawablesTmp.get(k);
                        lineDrawablesTmp.remove(k);
                        break;
                    }
                }
                if (drawable == null) {
                    if (!unusedLineDrawables.isEmpty()) {
                        drawable = unusedLineDrawables.remove(unusedLineDrawables.size() - 1);
                    } else {
                        drawable = new DrawingInBackgroundLine();
                    }
                    drawable.position = position;
                    drawable.onAttachToWindow();
                }
                lineDrawables.add(drawable);
                drawable.imageViewEmojis = arrayList;
                canvas.save();
                canvas.translate(firstView.getLeft(), firstView.getY() + firstView.getPaddingTop());
                drawable.startOffset = firstView.getLeft();
                int w = getMeasuredWidth() - firstView.getLeft() * 2;
                int h = firstView.getMeasuredHeight() - firstView.getPaddingBottom();
                if (w > 0 && h > 0) {
                    drawable.draw(canvas, time, w, h, 1f);
                }
                canvas.restore();
            }

            for (int i = 0; i < lineDrawablesTmp.size(); i++) {
                if (unusedLineDrawables.size() < 3) {
                    unusedLineDrawables.add(lineDrawablesTmp.get(i));
                    lineDrawablesTmp.get(i).imageViewEmojis = null;
                    lineDrawablesTmp.get(i).reset();
                } else {
                    lineDrawablesTmp.get(i).onDetachFromWindow();
                }
            }
            lineDrawablesTmp.clear();
        }

        @Override
        protected void onAttachedToWindow() {
            super.onAttachedToWindow();
            updateEmojiDrawables();
        }

        @Override
        protected void onDetachedFromWindow() {
            super.onDetachedFromWindow();
            AnimatedEmojiSpan.release(this, animatedEmojiDrawables);
            for (int i = 0; i < lineDrawables.size(); i++) {
                lineDrawables.get(i).onDetachFromWindow();
            }
            for (int i = 0; i < unusedLineDrawables.size(); i++) {
                unusedLineDrawables.get(i).onDetachFromWindow();
            }
            unusedLineDrawables.addAll(lineDrawables);
            lineDrawables.clear();
        }

        private SparseArray<TouchDownInfo> touches;
        class TouchDownInfo {
            float x, y;
            long time;
            View view;
        }
        public void clearTouchesFor(View view) {
            if (touches != null) {
                for (int i = 0; i < touches.size(); i++) {
                    TouchDownInfo touch = touches.valueAt(i);
                    if (touch.view == view) {
                        touches.removeAt(i);
                        i--;
                        if (touch != null) {
                            if (touch.view != null && Build.VERSION.SDK_INT >= Build.VERSION_CODES.LOLLIPOP && touch.view.getBackground() instanceof RippleDrawable) {
                                touch.view.getBackground().setState(new int[]{});
                            }
                            if (touch.view != null) {
                                touch.view.setPressed(false);
                            }
                        }
                    }
                }
            }
        }
        public void clearAllTouches() {
            if (touches != null) {
                for (int i = 0; i < touches.size(); i++) {
                    TouchDownInfo touch = touches.valueAt(i);
                    touches.removeAt(i);
                    i--;
                    if (touch != null) {
                        if (touch.view != null && Build.VERSION.SDK_INT >= Build.VERSION_CODES.LOLLIPOP && touch.view.getBackground() instanceof RippleDrawable) {
                            touch.view.getBackground().setState(new int[]{});
                        }
                        if (touch.view != null) {
                            touch.view.setPressed(false);
                        }
                    }
                }
            }
        }

        public long animateExpandDuration() {
            return animateExpandAppearDuration() + animateExpandCrossfadeDuration() + 150;
        }

        public long animateExpandAppearDuration() {
            int count = animateExpandToPosition - animateExpandFromPosition;
            return Math.max(600, Math.min(55, count) * 40L);
        }

        public long animateExpandCrossfadeDuration() {
            int count = animateExpandToPosition - animateExpandFromPosition;
            return Math.max(400, Math.min(45, count) * 35L);
        }

        class DrawingInBackgroundLine extends DrawingInBackgroundThreadDrawable {
            public int position;
            public int startOffset;
            ArrayList<ImageViewEmoji> imageViewEmojis;
            ArrayList<ImageViewEmoji> drawInBackgroundViews = new ArrayList<>();

            @Override
            public void draw(Canvas canvas, long time, int w, int h, float alpha) {
                if (imageViewEmojis == null) {
                    return;
                }
                boolean drawInUi = imageViewEmojis.size() <= 4 || SharedConfig.getDevicePerformanceClass() == SharedConfig.PERFORMANCE_CLASS_LOW || !LiteMode.isEnabled(LiteMode.FLAG_ANIMATED_EMOJI_KEYBOARD);
                if (!drawInUi) {
                    boolean animatedExpandIn = animateExpandStartTime > 0 && (SystemClock.elapsedRealtime() - animateExpandStartTime) < animateExpandDuration();
                    for (int i = 0; i < imageViewEmojis.size(); i++) {
                        ImageViewEmoji img = imageViewEmojis.get(i);
                        if (img.pressedProgress != 0 || img.backAnimator != null || (img.position > animateExpandFromPosition && img.position < animateExpandToPosition && animatedExpandIn)) {
                            drawInUi = true;
                            break;
                        }
                    }
                }
                if (drawInUi) {
                    prepareDraw(System.currentTimeMillis());
                    drawInUiThread(canvas, alpha);
                    reset();
                } else {
                    super.draw(canvas, time, w, h, alpha);
                }
            }

            @Override
            public void prepareDraw(long time) {
                drawInBackgroundViews.clear();
                for (int i = 0; i < imageViewEmojis.size(); i++) {
                    ImageViewEmoji imageView = imageViewEmojis.get(i);
                    AnimatedEmojiSpan span = imageView.getSpan();
                    if (span == null) {
                        continue;
                    }
                    AnimatedEmojiDrawable drawable = animatedEmojiDrawables.get(imageView.span.getDocumentId());
                    if (drawable == null || drawable.getImageReceiver() == null) {
                        continue;
                    }

                    drawable.update(time);
                    imageView.backgroundThreadDrawHolder[threadIndex] = drawable.getImageReceiver().setDrawInBackgroundThread(imageView.backgroundThreadDrawHolder[threadIndex], threadIndex);
                    imageView.backgroundThreadDrawHolder[threadIndex].time = time;
                    imageView.backgroundThreadDrawHolder[threadIndex].overrideAlpha = 1f;
                    drawable.setAlpha(255);
                    int topOffset = (int) (imageView.getHeight() * .03f);
                    AndroidUtilities.rectTmp2.set(imageView.getLeft() + imageView.getPaddingLeft() - startOffset, topOffset, imageView.getRight() - imageView.getPaddingRight() - startOffset, topOffset + imageView.getMeasuredHeight() - imageView.getPaddingTop() - imageView.getPaddingBottom());
                    imageView.backgroundThreadDrawHolder[threadIndex].setBounds(AndroidUtilities.rectTmp2);
                    imageView.drawable = drawable;
                    imageView.imageReceiver = drawable.getImageReceiver();
                    imageView.backgroundThreadDrawHolder[threadIndex].colorFilter = drawable.canOverrideColor() ? animatedEmojiTextColorFilter : null;
                    drawInBackgroundViews.add(imageView);
                }
            }

            @Override
            public void drawInBackground(Canvas canvas) {
                for (int i = 0; i < drawInBackgroundViews.size(); i++) {
                    ImageViewEmoji imageView = drawInBackgroundViews.get(i);
                    if (imageView.drawable != null) {
                        imageView.drawable.draw(canvas, imageView.backgroundThreadDrawHolder[threadIndex], false);
                    }
                }
            }

            private OvershootInterpolator appearScaleInterpolator = new OvershootInterpolator(3f);

            @Override
            protected void drawInUiThread(Canvas canvas, float alpha) {
                if (imageViewEmojis != null) {
                    canvas.save();
                    canvas.translate(-startOffset, 0);
                    for (int i = 0; i < imageViewEmojis.size(); i++) {
                        ImageViewEmoji imageView = imageViewEmojis.get(i);
                        AnimatedEmojiSpan span = imageView.getSpan();
                        if (span == null) {
                            continue;
                        }
                        AnimatedEmojiDrawable drawable = animatedEmojiDrawables.get(imageView.span.getDocumentId());
                        if (drawable == null) {
                            continue;
                        }

                        int topOffset = (int) (imageView.getHeight() * .03f);
                        AndroidUtilities.rectTmp2.set(imageView.getLeft() + imageView.getPaddingLeft(), topOffset, imageView.getRight() - imageView.getPaddingRight(), topOffset + imageView.getMeasuredHeight() - imageView.getPaddingBottom() - imageView.getPaddingTop());
                        float scale = 1;
                        if (imageView.pressedProgress != 0) {
                            scale *= 0.8f + 0.2f * (1f - imageView.pressedProgress);
                        }
                        boolean animatedExpandIn = animateExpandStartTime > 0 && (SystemClock.elapsedRealtime() - animateExpandStartTime) < animateExpandDuration();
                        if (animatedExpandIn && animateExpandFromPosition >= 0 && animateExpandToPosition >= 0 && animateExpandStartTime > 0) {
                            int position = getChildAdapterPosition(imageView);
                            final int pos = position - animateExpandFromPosition;
                            final int count = animateExpandToPosition - animateExpandFromPosition;
                            if (pos >= 0 && pos < count) {
                                final float appearDuration = animateExpandAppearDuration();
                                final float crossfadeDuration = animateExpandCrossfadeDuration();
                                final float CrossfadeT = MathUtils.clamp((SystemClock.elapsedRealtime() - animateExpandStartTime - (appearDuration * .45f)) / crossfadeDuration, 0, 1);
                                final float AppearT = CubicBezierInterpolator.EASE_OUT.getInterpolation(MathUtils.clamp((SystemClock.elapsedRealtime() - animateExpandStartTime) / appearDuration, 0, 1));
                                final float crossfadeT = AndroidUtilities.cascade(CrossfadeT, pos, count, count / 5f);
                                final float alphaT = AndroidUtilities.cascade(AppearT, pos, count, count / 4f);
                                final float scaleT = AndroidUtilities.cascade(AppearT, pos + (count / 4), count + (count / 4), count / 4f);
                                scale *= .5f + appearScaleInterpolator.getInterpolation(scaleT) * .5f;
                                alpha *= alphaT;
                            }
                        }
                        drawable.setAlpha((int) (255 * alpha));
                        drawable.setBounds(AndroidUtilities.rectTmp2);
                        drawable.setColorFilter(animatedEmojiTextColorFilter);
                        if (scale != 1) {
                            canvas.save();
                            canvas.scale(scale, scale, AndroidUtilities.rectTmp2.centerX(), AndroidUtilities.rectTmp2.centerY());
                            drawable.draw(canvas);
                            canvas.restore();
                        } else {
                            drawable.draw(canvas);
                        }
                    }
                    canvas.restore();
                }
            }

            @Override
            public void onFrameReady() {
                super.onFrameReady();
                for (int i = 0; i < drawInBackgroundViews.size(); i++) {
                    ImageViewEmoji imageView = drawInBackgroundViews.get(i);
                    if (imageView.backgroundThreadDrawHolder != null) {
                        imageView.backgroundThreadDrawHolder[threadIndex].release();
                    }
                }
                emojiGridView.invalidate();
            }
        }

        @Override
        public boolean dispatchTouchEvent(MotionEvent ev) {
            final boolean down = ev.getActionMasked() == MotionEvent.ACTION_POINTER_DOWN || ev.getActionMasked() == MotionEvent.ACTION_DOWN;
            final boolean up = ev.getActionMasked() == MotionEvent.ACTION_POINTER_UP || ev.getActionMasked() == MotionEvent.ACTION_UP;
            final boolean cancel = ev.getActionMasked() == MotionEvent.ACTION_CANCEL;
            if (down || up || cancel) {
                int index = ev.getActionIndex();
                int id = ev.getPointerId(index);
                if (touches == null) {
                    touches = new SparseArray<>();
                }

                float x = ev.getX(index), y = ev.getY(index);
                View touchChild = findChildViewUnder(x, y);

                TouchDownInfo touch;
                if (down) {
                    if (touchChild != null) {
                        touch = new TouchDownInfo();
                        touch.x = x;
                        touch.y = y;
                        touch.time = SystemClock.elapsedRealtime();
                        touch.view = touchChild;
                        if (Build.VERSION.SDK_INT >= Build.VERSION_CODES.LOLLIPOP && touchChild.getBackground() instanceof RippleDrawable) {
                            touchChild.getBackground().setState(new int[]{android.R.attr.state_pressed, android.R.attr.state_enabled});
                        }
                        touch.view.setPressed(true);
                        touches.put(id, touch);
                        stopScroll();
                    }
                } else {
                    touch = touches.get(id);
                    touches.remove(id);
                    if (
                        touchChild != null && touch != null &&
                        Math.sqrt(Math.pow(x - touch.x, 2) + Math.pow(y - touch.y, 2)) < AndroidUtilities.touchSlop * 3 &&
//                        (SystemClock.elapsedRealtime() - touch.time) <= ViewConfiguration.getTapTimeout() * 1.2f &&
                        !cancel &&
                        (!colorPickerView.isShowing() || SystemClock.elapsedRealtime() - touch.time < ViewConfiguration.getLongPressTimeout())
                    ) {
                        View view = touch.view;
                        int position = getChildAdapterPosition(touch.view);
                        if (view instanceof ImageViewEmoji) {
                            ImageViewEmoji viewEmoji = (ImageViewEmoji) view;
                            sendEmoji(viewEmoji, null);
                            try {
                                performHapticFeedback(HapticFeedbackConstants.KEYBOARD_TAP, HapticFeedbackConstants.FLAG_IGNORE_VIEW_SETTING);
                            } catch (Exception ignore) {}
                        } else if (view instanceof EmojiPackExpand) {
                            EmojiPackExpand button = (EmojiPackExpand) view;
                            emojiAdapter.expand(position, button);
                            try {
                                performHapticFeedback(HapticFeedbackConstants.KEYBOARD_TAP, HapticFeedbackConstants.FLAG_IGNORE_VIEW_SETTING);
                            } catch (Exception ignore) {}
                        } else if (view != null) {
                            view.callOnClick();
                        }
                    }
                    if (touch != null && touch.view != null && Build.VERSION.SDK_INT >= Build.VERSION_CODES.LOLLIPOP && touch.view.getBackground() instanceof RippleDrawable) {
                        touch.view.getBackground().setState(new int[]{});
                    }
                    if (touch != null && touch.view != null) {
                        touch.view.setPressed(false);
                    }
                }
            }
            return super.dispatchTouchEvent(ev) || !cancel && touches.size() > 0;
        }

        private Path lockPath;
        private SparseIntArray headerWidthsCache = new SparseIntArray();
        private AnimatedFloat premiumT = new AnimatedFloat(this, 350, CubicBezierInterpolator.EASE_OUT_QUINT);

        public void drawDashedOutlines(Canvas canvas) {
            if (emojiAdapter == null || emojiAdapter.packStartPosition == null) {
                return;
            }

            final float r = AndroidUtilities.dp(20), p = AndroidUtilities.dp(5), sz = AndroidUtilities.dp(11);
            final float itemSize = (getMeasuredWidth() - getPaddingLeft() - getPaddingRight()) / (float) emojiLayoutManager.getSpanCount();
            for (int i = 0; i < emojiAdapter.packStartPosition.size(); ++i) {
                EmojiPack pack = i < emojipacksProcessed.size() ? emojipacksProcessed.get(i) : null;
                if (pack == null || !((pack.installed || installedEmojiSets.contains(pack.set.id)) && !pack.featured && !pack.free)) {
                    continue;
                }
                int start = emojiAdapter.packStartPosition.get(i);
                int end = i + 1 >= emojiAdapter.packStartPosition.size() ? emojiAdapter.getItemCount() : emojiAdapter.packStartPosition.get(i + 1) - 1;
                int end2 = animateExpandFromPosition >= 0 && animateExpandFromPosition > start && animateExpandFromPosition < end ? animateExpandFromPosition - 1 : -1;
                int childPosition = -1;
                int lastPosition1 = -1, lastPosition2 = -1;
                View child = null, lastView1 = null, lastView2 = null;
                float clipTop = getMeasuredHeight(), clipBottom = 0;
                for (int j = 0; j < getChildCount(); ++j) {
                    View c = getChildAt(j);
                    int position = getChildAdapterPosition(c);
                    if (position < 0) {
                        if (c instanceof ImageViewEmoji) {
                            position = ((ImageViewEmoji) c).position;
                        } else if (c instanceof StickerSetNameCell) {
                            position = ((StickerSetNameCell) c).position;
                        } else if (c instanceof EmojiPackButton) {
                            position = ((EmojiPackButton) c).position;
                        } else {
                            position = getChildAdapterPosition(c);
                        }
                    }
                    if (position >= start && position <= end) {
                        if (child == null) {
                            child = c;
                            childPosition = position;
                        }
                        if (j > lastPosition1) {
                            lastPosition1 = j;
                            lastView1 = c;
                        }
                        if (j > lastPosition2 && position <= end2) {
                            lastPosition2 = j;
                            lastView2 = c;
                        }
                        clipTop = Math.min(clipTop, c.getTop() + c.getTranslationY());
                        clipBottom = Math.max(clipBottom, c.getBottom() + c.getTranslationY());
                    }
                }
                if (child == null) {
                    continue;
                }
                clipBottom += AndroidUtilities.dp(6);

                float lockT = premiumT.set(UserConfig.getInstance(currentAccount).isPremium() || allowEmojisForNonPremium ? 0f : 1f); // CubicBezierInterpolator.EASE_OUT_QUINT.getInterpolation(Math.min(now - appearTime, 550) / 550f);

                int positionInGroup = childPosition - start;
                float top;
                if (positionInGroup == 0) {
                    top = child.getTop() + child.getTranslationY() + AndroidUtilities.dp(25);
                } else {
                    top = child.getTop() + child.getTranslationY() - AndroidUtilities.dp(32 - 25)
                        - (positionInGroup - 1) / Math.max(1, emojiLayoutManager.getSpanCount()) * itemSize - AndroidUtilities.dp(32-25);
                }
                float bottom;
                if (lastView2 != null && lastView1 != null) {
                    float t = MathUtils.clamp((SystemClock.elapsedRealtime() - animateExpandStartTime) / 220f, 0, 1);
                    t = CubicBezierInterpolator.EASE_OUT.getInterpolation(t);
                    bottom = AndroidUtilities.lerp(lastView2.getBottom() + lastView2.getTranslationY(), lastView1.getBottom() + lastView1.getTranslationY(), t);
                } else if (lastView1 != null) {
                    bottom = lastView1.getBottom() + lastView1.getTranslationY();
                } else {
                    bottom = getMeasuredHeight() + AndroidUtilities.dp(6);
                }

                canvas.save();
                canvas.clipRect(0, Math.min(clipTop, clipBottom), getMeasuredWidth(), Math.max(clipTop, clipBottom));
                if (lockT < 1) {
                    canvas.scale(1.1f - .1f * lockT, 1.1f - .1f * lockT, getMeasuredWidth() / 2f, (bottom + top) / 2f);
                }

                if (emojiLockPaint == null) {
                    emojiLockPaint = new Paint(Paint.ANTI_ALIAS_FLAG);
                    emojiLockPaint.setColor(getThemedColor(Theme.key_chat_emojiPanelStickerSetName));
                    emojiLockPaint.setAlpha((int) (emojiLockPaint.getAlpha() * .5f));
                    emojiLockPaint.setStrokeWidth(AndroidUtilities.dp(2));
                    emojiLockPaint.setStyle(Paint.Style.STROKE);
                    emojiLockPaint.setStrokeCap(Paint.Cap.ROUND);
                    emojiLockPaint.setPathEffect(new DashPathEffect(new float[]{AndroidUtilities.dp(5.5f), AndroidUtilities.dp(7f)}, .5f));
                }
                int wasAlpha = emojiLockPaint.getAlpha();
                emojiLockPaint.setAlpha((int) (wasAlpha * lockT));

                if (lockPath == null) {
                    lockPath = new Path();
                } else {
                    lockPath.rewind();
                }

                if (child instanceof EmojiPackHeader) {
                    final float left =  getPaddingLeft() + ((EmojiPackHeader) child).headerView.getRight() + ((EmojiPackHeader) child).headerView.getTranslationX();
                    final float right = getPaddingLeft() + ((EmojiPackHeader) child).buttonsView.getLeft() + ((EmojiPackHeader) child).premiumButtonView.getLeft();
                    lockPath.moveTo(Math.min(left, right) + AndroidUtilities.dp(8), top);
                    lockPath.lineTo(Math.max(left, right) - AndroidUtilities.dp(8), top);
                    canvas.drawPath(lockPath, emojiLockPaint);
                    lockPath.reset();
                }

                AndroidUtilities.rectTmp.set(p, top, p + r, top + r);
                lockPath.arcTo(AndroidUtilities.rectTmp, 270 - 40, -90 + 40);
                lockPath.moveTo(AndroidUtilities.rectTmp.left, AndroidUtilities.rectTmp.centerY());

                AndroidUtilities.rectTmp.set(p, bottom - r, p + r, bottom);
                lockPath.arcTo(AndroidUtilities.rectTmp, 180, -90);
                lockPath.moveTo(AndroidUtilities.rectTmp.centerX(), AndroidUtilities.rectTmp.bottom);

                AndroidUtilities.rectTmp.set(getMeasuredWidth() - p - r, bottom - r, getMeasuredWidth() - p, bottom);
                lockPath.arcTo(AndroidUtilities.rectTmp, 90, -90);
                float x = AndroidUtilities.rectTmp.right, y = AndroidUtilities.rectTmp.centerY();

                AndroidUtilities.rectTmp.set(getMeasuredWidth() - p - r, top, getMeasuredWidth() - p, top + r);
                lockPath.moveTo(AndroidUtilities.rectTmp.right, AndroidUtilities.rectTmp.centerY());
                lockPath.lineTo(x, y);
                lockPath.moveTo(AndroidUtilities.rectTmp.right, AndroidUtilities.rectTmp.centerY());
                lockPath.arcTo(AndroidUtilities.rectTmp, 0, -45);

                canvas.drawPath(lockPath, emojiLockPaint);
                emojiLockPaint.setAlpha(wasAlpha);

                canvas.restore();
            }
        }
    }

    private void createStickersChooseActionTracker() {
        chooseStickerActionTracker = new ChooseStickerActionTracker(currentAccount, delegate.getDialogId(), delegate.getThreadId()) {
            @Override
            public boolean isShown() {
                return delegate != null && getVisibility() == View.VISIBLE && stickersContainerAttached;
            }
        };
        chooseStickerActionTracker.checkVisibility();
    }

    private void updateEmojiTabsPosition() {
        updateEmojiTabsPosition(emojiLayoutManager.findFirstCompletelyVisibleItemPosition());
    }
    private void updateEmojiTabsPosition(int position) {
        if (!emojiSmoothScrolling && position != RecyclerView.NO_POSITION) {
            int tab = 0;
            int count = getRecentEmoji().size() + (needEmojiSearch ? 1 : 0) + (emojiAdapter.trendingHeaderRow >= 0 ? 3 : 0);
            if (position >= count) {
                tab = -1;
                for (int a = 0; a < EmojiData.dataColored.length; a++) {
                    int size = EmojiData.dataColored[a].length + 1;
                    if (position < count + size) {
                        tab = a + 1;
                        break;
                    }
                    count += size;
                }
                if (tab < 0) {
                    ArrayList<EmojiPack> packs = getEmojipacks();
                    for (int b = emojiAdapter.packStartPosition.size() - 1; b >= 0; --b) {
                        if (emojiAdapter.packStartPosition.get(b) <= position) {
                            EmojiPack pack = emojipacksProcessed.get(b);
                            for (int i = 0; i < packs.size(); ++i) {
                                if (packs.get(i).set.id == pack.set.id && !(pack.featured && (pack.installed || installedEmojiSets.contains(pack.set.id)))) {
                                    tab = 1 + EmojiData.dataColored.length + i;
                                    break;
                                }
                            }
                            break;
                        }
                    }
                }
            }
            if (tab >= 0) {
                emojiTabs.select(tab);
            }
        }
    }

    private void checkGridVisibility(int position, float positionOffset) {
        if (stickersContainer == null || gifContainer == null) {
            return;
        }
        if (position == 0) {
            emojiGridView.setVisibility(View.VISIBLE);
            gifGridView.setVisibility(positionOffset == 0 ? View.GONE : View.VISIBLE);
            gifTabs.setVisibility(positionOffset == 0 ? View.GONE : View.VISIBLE);
            stickersGridView.setVisibility(View.GONE);
            if (stickersTabContainer != null) {
                stickersTabContainer.setVisibility(View.GONE);
            }
        } else if (position == 1) {
            emojiGridView.setVisibility(View.GONE);
            gifGridView.setVisibility(View.VISIBLE);
            gifTabs.setVisibility(View.VISIBLE);
            stickersGridView.setVisibility(positionOffset == 0 ? View.GONE : View.VISIBLE);
            if (stickersTabContainer != null) {
                stickersTabContainer.setVisibility(positionOffset == 0 ? View.GONE : View.VISIBLE);
            }
        } else if (position == 2) {
            emojiGridView.setVisibility(View.GONE);
            gifGridView.setVisibility(View.GONE);
            gifTabs.setVisibility(View.GONE);
            stickersGridView.setVisibility(View.VISIBLE);
            if (stickersTabContainer != null) {
                stickersTabContainer.setVisibility(View.VISIBLE);
            }
        }
    }

    private void openPremiumAnimatedEmojiFeature() {
        if (delegate != null) {
            delegate.onAnimatedEmojiUnlockClick();
        }
    }

    private class EmojiPackButton extends FrameLayout {
        int position;

        FrameLayout addButtonView;
        AnimatedTextView addButtonTextView;
        PremiumButtonView premiumButtonView;

        public EmojiPackButton(Context context) {
            super(context);

            addButtonTextView = new AnimatedTextView(getContext());
            addButtonTextView.setAnimationProperties(.3f, 0, 250, CubicBezierInterpolator.EASE_OUT_QUINT);
            addButtonTextView.setTextSize(AndroidUtilities.dp(14));
            addButtonTextView.setTypeface(AndroidUtilities.bold());
            addButtonTextView.setTextColor(getThemedColor(Theme.key_featuredStickers_buttonText));
            addButtonTextView.setGravity(Gravity.CENTER);

            addButtonView = new FrameLayout(getContext());
            addButtonView.setBackground(Theme.AdaptiveRipple.filledRect(getThemedColor(Theme.key_featuredStickers_addButton), 8));
            addButtonView.addView(addButtonTextView, LayoutHelper.createFrame(LayoutHelper.MATCH_PARENT, LayoutHelper.WRAP_CONTENT, Gravity.CENTER));
            addView(addButtonView, LayoutHelper.createFrame(LayoutHelper.MATCH_PARENT, LayoutHelper.MATCH_PARENT));

            premiumButtonView = new PremiumButtonView(getContext(), false, resourcesProvider);
            premiumButtonView.setIcon(R.raw.unlock_icon);
            addView(premiumButtonView, LayoutHelper.createFrame(LayoutHelper.MATCH_PARENT, LayoutHelper.MATCH_PARENT));
        }

        private String lastTitle;
        public void set(String title, boolean unlock, boolean installed, OnClickListener onClickListener) {
            lastTitle = title;
            if (unlock) {
                addButtonView.setVisibility(View.GONE);
                premiumButtonView.setVisibility(View.VISIBLE);
                premiumButtonView.setButton(LocaleController.formatString("UnlockPremiumEmojiPack", R.string.UnlockPremiumEmojiPack, title), onClickListener);
            } else {
                premiumButtonView.setVisibility(View.GONE);
                addButtonView.setVisibility(View.VISIBLE);
                addButtonView.setOnClickListener(onClickListener);
            }

            updateInstall(installed, false);
            updateLock(unlock, false);
        }

        @Override
        protected void onMeasure(int widthMeasureSpec, int heightMeasureSpec) {
            setPadding(AndroidUtilities.dp(6), AndroidUtilities.dp(11), AndroidUtilities.dp(6), AndroidUtilities.dp(11));
            super.onMeasure(widthMeasureSpec, MeasureSpec.makeMeasureSpec(AndroidUtilities.dp(44) + getPaddingTop() + getPaddingBottom(), MeasureSpec.EXACTLY));
        }

        private ValueAnimator installFadeAway;
        public void updateInstall(boolean installed, boolean animated) {
            CharSequence text = installed ?
                    LocaleController.getString("Added", R.string.Added) :
                    LocaleController.formatString("AddStickersCount", R.string.AddStickersCount, lastTitle);
            addButtonTextView.setText(text, animated);
            if (installFadeAway != null) {
                installFadeAway.cancel();
                installFadeAway = null;
            }
            addButtonView.setEnabled(!installed);
            if (animated) {
                installFadeAway = ValueAnimator.ofFloat(addButtonView.getAlpha(), installed ? .6f : 1f);
                addButtonView.setAlpha(addButtonView.getAlpha());
                installFadeAway.addUpdateListener(anm -> {
                    if (addButtonView != null) {
                        addButtonView.setAlpha((float) anm.getAnimatedValue());
                    }
                });
                installFadeAway.setDuration(450);
                installFadeAway.setInterpolator(CubicBezierInterpolator.EASE_OUT_QUINT);
                installFadeAway.start();
            } else {
                addButtonView.setAlpha(installed ? .6f : 1f);
            }
        }

        private float lockT;
        private Boolean lockShow;
        private ValueAnimator lockAnimator;
        private void updateLock(boolean show, boolean animated) {
            if (lockAnimator != null) {
                lockAnimator.cancel();
                lockAnimator = null;
            }

            if (lockShow != null && lockShow == show) {
                return;
            }
            lockShow = show;

            if (animated) {
                premiumButtonView.setVisibility(View.VISIBLE);
                lockAnimator = ValueAnimator.ofFloat(lockT, show ? 1f : 0f);
                lockAnimator.addUpdateListener(anm -> {
                    lockT = (float) anm.getAnimatedValue();
                    if (addButtonView != null) {
                        addButtonView.setAlpha(1f - lockT);
                    }
                    if (premiumButtonView != null) {
                        premiumButtonView.setAlpha(lockT);
                    }
                });
                lockAnimator.addListener(new AnimatorListenerAdapter() {
                    @Override
                    public void onAnimationEnd(Animator animation) {
                        if (!show) {
                            premiumButtonView.setVisibility(View.GONE);
                        }
                    }
                });
                lockAnimator.setInterpolator(CubicBezierInterpolator.EASE_OUT_QUINT);
                lockAnimator.setDuration(350);
                lockAnimator.start();
            } else {
                lockT = lockShow ? 1 : 0;
                addButtonView.setAlpha(1f - lockT);
                premiumButtonView.setAlpha(lockT);
                premiumButtonView.setScaleX(lockT);
                premiumButtonView.setScaleY(lockT);
                premiumButtonView.setVisibility(lockShow ? View.VISIBLE : View.GONE);
            }
        }
    }

    private class EmojiPackHeader extends FrameLayout implements NotificationCenter.NotificationCenterDelegate {

        RLottieImageView lockView;
        SimpleTextView headerView;
        TextView markView;

        FrameLayout buttonsView;
        TextView addButtonView;
        TextView removeButtonView;
        PremiumButtonView premiumButtonView;

        private TLRPC.InputStickerSet toInstall, toUninstall;

        private EmojiPack pack;
        boolean divider;

        public EmojiPackHeader(Context context) {
            super(context);

            lockView = new RLottieImageView(context);
            lockView.setAnimation(R.raw.unlock_icon, 24, 24);
            lockView.setColorFilter(getThemedColor(Theme.key_chat_emojiPanelStickerSetName));
            addView(lockView, LayoutHelper.createFrameRelatively(20, 20, Gravity.START, 10, 15, 0, 0));

            headerView = new SimpleTextView(context);
            headerView.setTextSize(15);
            headerView.setTextColor(getThemedColor(Theme.key_chat_emojiPanelStickerSetName));
            headerView.setTypeface(AndroidUtilities.bold());
            headerView.setOnClickListener(e -> {
                if (this.pack != null && this.pack.set != null) {
                    openEmojiPackAlert(this.pack.set);
                }
            });
            markView = new TextView(context);
            markView.setTextSize(TypedValue.COMPLEX_UNIT_DIP, 11);
            markView.setTextColor(getThemedColor(Theme.key_chat_emojiPanelStickerSetName));
            markView.setTypeface(AndroidUtilities.bold());
            markView.setBackground(Theme.createRoundRectDrawable(dp(8), Theme.multAlpha(getThemedColor(Theme.key_chat_emojiPanelIcon), .12f)));
            markView.setPadding(dp(6), dp(1.5f), dp(6), dp(1.5f));
            markView.setText(LocaleController.getString(R.string.GroupEmoji));

            headerView.setEllipsizeByGradient(true);
            addView(headerView, LayoutHelper.createFrameRelatively(LayoutHelper.WRAP_CONTENT, LayoutHelper.MATCH_PARENT, Gravity.START, 15, 15, 0, 0));
            addView(markView, LayoutHelper.createFrameRelatively(LayoutHelper.WRAP_CONTENT, LayoutHelper.WRAP_CONTENT, Gravity.START, 15, 10, 0, 0));

            buttonsView = new FrameLayout(context);
            buttonsView.setPadding(AndroidUtilities.dp(11), AndroidUtilities.dp(11), AndroidUtilities.dp(11), 0);
            buttonsView.setClipToPadding(false);
            buttonsView.setOnClickListener(e -> {
                if (addButtonView != null && addButtonView.getVisibility() == View.VISIBLE && addButtonView.isEnabled()) {
                    addButtonView.performClick();
                } else if (removeButtonView != null && removeButtonView.getVisibility() == View.VISIBLE && removeButtonView.isEnabled()) {
                    removeButtonView.performClick();
                } else if (premiumButtonView != null && premiumButtonView.getVisibility() == View.VISIBLE && premiumButtonView.isEnabled()) {
                    premiumButtonView.performClick();
                }
            });
            addView(buttonsView, LayoutHelper.createFrameRelatively(LayoutHelper.WRAP_CONTENT, LayoutHelper.MATCH_PARENT, Gravity.END | Gravity.FILL_VERTICAL));

            addButtonView = new TextView(context);
            addButtonView.setTextSize(TypedValue.COMPLEX_UNIT_DIP, 14);
            addButtonView.setTypeface(AndroidUtilities.bold());
            addButtonView.setText(LocaleController.getString("Add", R.string.Add));
            addButtonView.setTextColor(getThemedColor(Theme.key_featuredStickers_buttonText));
            addButtonView.setBackground(Theme.AdaptiveRipple.createRect(getThemedColor(Theme.key_featuredStickers_addButton), getThemedColor(Theme.key_featuredStickers_addButtonPressed), 16));
            addButtonView.setPadding(AndroidUtilities.dp(14), 0, AndroidUtilities.dp(14), 0);
            addButtonView.setGravity(Gravity.CENTER);
            addButtonView.setOnClickListener(e -> {
                if (pack == null || pack.set == null) {
                    return;
                }
                pack.installed = true;
                if (!installedEmojiSets.contains(pack.set.id)) {
                    installedEmojiSets.add(pack.set.id);
                }
                updateState(true);
                Integer position = null;
                View expandButton = null;
                for (int i = 0; i < emojiGridView.getChildCount(); ++i) {
                    if (emojiGridView.getChildAt(i) instanceof EmojiPackExpand) {
                        View child = emojiGridView.getChildAt(i);
                        int j = emojiGridView.getChildAdapterPosition(child);
                        if (j >= 0) {
                            int section = emojiAdapter.positionToExpand.get(j);
                            if (section >= 0 && section < emojipacksProcessed.size() &&
                                emojipacksProcessed.get(section) != null && pack != null &&
                                emojipacksProcessed.get(section).set.id == pack.set.id
                            ) {
                                position = j;
                                expandButton = child;
                                break;
                            }
                        }
                    }
                }
                if (position != null) {
                    emojiAdapter.expand(position, expandButton);
                }
                if (toInstall != null) {
                    return;
                }
                TLRPC.TL_inputStickerSetID inputStickerSetID = new TLRPC.TL_inputStickerSetID();
                inputStickerSetID.id = pack.set.id;
                inputStickerSetID.access_hash = pack.set.access_hash;
                TLRPC.TL_messages_stickerSet stickerSet = MediaDataController.getInstance(currentAccount).getStickerSet(inputStickerSetID, true);
                if (stickerSet == null || stickerSet.set == null) {
                    NotificationCenter.getInstance(currentAccount).addObserver(this, NotificationCenter.groupStickersDidLoad);
                    MediaDataController.getInstance(currentAccount).getStickerSet(toInstall = inputStickerSetID, false);
                } else {
                    install(stickerSet);
                }
            });
            buttonsView.addView(addButtonView, LayoutHelper.createFrameRelatively(LayoutHelper.WRAP_CONTENT, 26, Gravity.END | Gravity.TOP));

            removeButtonView = new TextView(context);
            removeButtonView.setTextSize(TypedValue.COMPLEX_UNIT_DIP, 14);
            removeButtonView.setTypeface(AndroidUtilities.bold());
            removeButtonView.setText(LocaleController.getString("StickersRemove", R.string.StickersRemove));
            removeButtonView.setTextColor(getThemedColor(Theme.key_featuredStickers_removeButtonText));
            removeButtonView.setBackground(Theme.AdaptiveRipple.createRect(0, getThemedColor(Theme.key_featuredStickers_addButton) & 0x1affffff, 16));
            removeButtonView.setPadding(AndroidUtilities.dp(12), 0, AndroidUtilities.dp(12), 0);
            removeButtonView.setGravity(Gravity.CENTER);
            removeButtonView.setTranslationX(AndroidUtilities.dp(4));
            removeButtonView.setOnClickListener(e -> {
                if (pack == null || pack.set == null) {
                    return;
                }
                pack.installed = false;
                installedEmojiSets.remove(pack.set.id);
                updateState(true);
                if (emojiTabs != null) {
                    emojiTabs.updateEmojiPacks(getEmojipacks());
                }
                updateEmojiTabsPosition();
                if (toUninstall != null) {
                    return;
                }
                TLRPC.TL_inputStickerSetID inputStickerSetID = new TLRPC.TL_inputStickerSetID();
                inputStickerSetID.id = pack.set.id;
                inputStickerSetID.access_hash = pack.set.access_hash;
                TLRPC.TL_messages_stickerSet stickerSet = MediaDataController.getInstance(currentAccount).getStickerSet(inputStickerSetID, true);
                if (stickerSet == null || stickerSet.set == null) {
                    NotificationCenter.getInstance(currentAccount).addObserver(this, NotificationCenter.groupStickersDidLoad);
                    MediaDataController.getInstance(currentAccount).getStickerSet(toUninstall = inputStickerSetID, false);
                } else {
                    uninstall(stickerSet);
                }
            });
            buttonsView.addView(removeButtonView, LayoutHelper.createFrameRelatively(LayoutHelper.WRAP_CONTENT, 26, Gravity.END | Gravity.TOP));

            premiumButtonView = new PremiumButtonView(context, AndroidUtilities.dp(16), false, resourcesProvider);
            premiumButtonView.setIcon(R.raw.unlock_icon);
            premiumButtonView.setButton(LocaleController.getString("Unlock", R.string.Unlock), e -> openPremiumAnimatedEmojiFeature());

            try {
                MarginLayoutParams iconLayout = (MarginLayoutParams) premiumButtonView.getIconView().getLayoutParams();
                iconLayout.leftMargin = AndroidUtilities.dp(1);
                iconLayout.topMargin = AndroidUtilities.dp(1);
                iconLayout.width = iconLayout.height = AndroidUtilities.dp(20);
                MarginLayoutParams layout = (MarginLayoutParams) premiumButtonView.getTextView().getLayoutParams();
                layout.leftMargin = AndroidUtilities.dp(5);
                layout.topMargin = AndroidUtilities.dp(-.5f);
                premiumButtonView.getChildAt(0).setPadding(AndroidUtilities.dp(8), 0, AndroidUtilities.dp(8), 0);
            } catch (Exception ev) {}

            buttonsView.addView(premiumButtonView, LayoutHelper.createFrameRelatively(LayoutHelper.WRAP_CONTENT, 26, Gravity.END | Gravity.TOP));

            setWillNotDraw(false);
        }

        @Override
        protected void onMeasure(int widthMeasureSpec, int heightMeasureSpec) {
            ((MarginLayoutParams) headerView.getLayoutParams()).topMargin = AndroidUtilities.dp(currentButtonState == BUTTON_STATE_EMPTY ? 10 : 15);
            super.onMeasure(
                MeasureSpec.makeMeasureSpec(MeasureSpec.getSize(widthMeasureSpec), MeasureSpec.EXACTLY),
                MeasureSpec.makeMeasureSpec(AndroidUtilities.dp(currentButtonState == BUTTON_STATE_EMPTY ? 32 : 42), MeasureSpec.EXACTLY)
            );
        }

        @Override
        protected void onLayout(boolean changed, int left, int top, int right, int bottom) {
            super.onLayout(changed, left, top, right, bottom);
            int padding = buttonsView.getWidth() + AndroidUtilities.dp(11) + (markView.getVisibility() == View.VISIBLE ? markView.getMeasuredWidth() : 0);
            headerView.setRightPadding(padding);
            if (markView.getVisibility() == View.VISIBLE) {
                markView.setTranslationX(headerView.getTextWidth() + dp(4));
                int max = headerView.getMaxTextWidth() - padding + dp(4);
                if (markView.getTranslationX() > max) {
                    markView.setTranslationX(max);
                }
            }
        }

        public void setStickerSet(EmojiPack pack, boolean divider) {
            if (pack == null) {
                return;
            }

            this.pack = pack;
            this.divider = divider;
            headerView.setText(pack.set.title);
            markView.setVisibility(pack.forGroup ? View.VISIBLE : View.GONE);

            if (pack.installed && !pack.set.official) {
                premiumButtonView.setButton(LocaleController.getString("Restore", R.string.Restore), e -> openPremiumAnimatedEmojiFeature());
            } else {
                premiumButtonView.setButton(LocaleController.getString("Unlock", R.string.Unlock), e -> openPremiumAnimatedEmojiFeature());
            }

            updateState(false);
        }

        @Override
        public void didReceivedNotification(int id, int account, Object... args) {
            if (id == NotificationCenter.groupStickersDidLoad) {
                if (toInstall != null) {
                    TLRPC.TL_messages_stickerSet stickerSet = MediaDataController.getInstance(currentAccount).getStickerSetById(toInstall.id);
                    if (stickerSet != null && stickerSet.set != null) {
                        install(stickerSet);
                        toInstall = null;
                    }
                }
                if (toUninstall != null) {
                    TLRPC.TL_messages_stickerSet stickerSet = MediaDataController.getInstance(currentAccount).getStickerSetById(toUninstall.id);
                    if (stickerSet != null && stickerSet.set != null) {
                        uninstall(stickerSet);
                        toUninstall = null;
                    }
                }
            }
        }

        private BaseFragment getFragment() {
            if (fragment != null) {
                return fragment;
            }
            return new BaseFragment() {
                @Override
                public int getCurrentAccount() {
                    return EmojiView.this.currentAccount;
                }

                @Override
                public View getFragmentView() {
                    return EmojiView.this.bulletinContainer;
                }

                @Override
                public FrameLayout getLayoutContainer() {
                    return EmojiView.this.bulletinContainer;
                }

                @Override
                public Theme.ResourcesProvider getResourceProvider() {
                    return EmojiView.this.resourcesProvider;
                }
            };
        }

        private void install(TLRPC.TL_messages_stickerSet set) {
            EmojiPacksAlert.installSet(getFragment(), set, true, null, () -> {
                pack.installed = true;
                updateState(true);
            });
        }

        private void uninstall(TLRPC.TL_messages_stickerSet set) {
            EmojiPacksAlert.uninstallSet(getFragment(), set, true, () -> {
                pack.installed = true;
                if (!installedEmojiSets.contains(set.set.id)) {
                    installedEmojiSets.add(set.set.id);
                }
                updateState(true);
            }, false);
        }

        @Override
        protected void onDetachedFromWindow() {
            super.onDetachedFromWindow();
            NotificationCenter.getInstance(currentAccount).removeObserver(this, NotificationCenter.groupStickersDidLoad);
        }

        private Paint dividerPaint;
        @Override
        protected void onDraw(Canvas canvas) {
            if (divider) {
                if (dividerPaint == null) {
                    dividerPaint = new Paint(Paint.ANTI_ALIAS_FLAG);
                    dividerPaint.setStrokeWidth(1);
                    dividerPaint.setColor(getThemedColor(Theme.key_divider));
                }
                canvas.drawRect(0, 0, getMeasuredWidth(), 1, dividerPaint);
            }
            super.onDraw(canvas);
        }

        public void updateState(boolean animated) {
            if (pack == null) {
                return;
            }
            int state = BUTTON_STATE_EMPTY;
            boolean installed = pack.installed || installedEmojiSets.contains(pack.set.id);
            if (!pack.free && !UserConfig.getInstance(currentAccount).isPremium() && !allowEmojisForNonPremium) {
                state = BUTTON_STATE_LOCKED;
            } else if (pack.featured) {
                if (installed) {
                    state = BUTTON_STATE_REMOVE;
                } else {
                    state = BUTTON_STATE_ADD;
                }
            }
            updateState(state, animated);
        }

        public static final int BUTTON_STATE_EMPTY = 0;
        public static final int BUTTON_STATE_LOCKED = 1;
        public static final int BUTTON_STATE_ADD = 2;
        public static final int BUTTON_STATE_REMOVE = 3;

        private int currentButtonState;
        private AnimatorSet stateAnimator;
        public void updateState(int state, boolean animated) {
            if ((state == BUTTON_STATE_EMPTY) != (currentButtonState == BUTTON_STATE_EMPTY)) {
                requestLayout();
            }
            currentButtonState = state;
            if (stateAnimator != null) {
                stateAnimator.cancel();
                stateAnimator = null;
            }
            premiumButtonView.setEnabled(state == BUTTON_STATE_LOCKED);
            addButtonView.setEnabled(state == BUTTON_STATE_ADD);
            removeButtonView.setEnabled(state == BUTTON_STATE_REMOVE);
            if (animated) {
                stateAnimator = new AnimatorSet();
                stateAnimator.playTogether(
                    ObjectAnimator.ofFloat(lockView, TRANSLATION_X, state == BUTTON_STATE_LOCKED ? 0 : -AndroidUtilities.dp(16)),
                    ObjectAnimator.ofFloat(lockView, ALPHA, state == BUTTON_STATE_LOCKED ? 1f : 0),
                    ObjectAnimator.ofFloat(headerView, TRANSLATION_X, state == BUTTON_STATE_LOCKED ? AndroidUtilities.dp(16) : 0),
                    ObjectAnimator.ofFloat(premiumButtonView, ALPHA, state == BUTTON_STATE_LOCKED ? 1 : 0),
                    ObjectAnimator.ofFloat(premiumButtonView, SCALE_X, state == BUTTON_STATE_LOCKED ? 1 : .6f),
                    ObjectAnimator.ofFloat(premiumButtonView, SCALE_Y, state == BUTTON_STATE_LOCKED ? 1 : .6f),
                    ObjectAnimator.ofFloat(addButtonView, ALPHA, state == BUTTON_STATE_ADD ? 1 : 0),
                    ObjectAnimator.ofFloat(addButtonView, SCALE_X, state == BUTTON_STATE_ADD ? 1 : .6f),
                    ObjectAnimator.ofFloat(addButtonView, SCALE_Y, state == BUTTON_STATE_ADD ? 1 : .6f),
                    ObjectAnimator.ofFloat(removeButtonView, ALPHA, state == BUTTON_STATE_REMOVE ? 1 : 0),
                    ObjectAnimator.ofFloat(removeButtonView, SCALE_X, state == BUTTON_STATE_REMOVE ? 1 : .6f),
                    ObjectAnimator.ofFloat(removeButtonView, SCALE_Y, state == BUTTON_STATE_REMOVE ? 1 : .6f)
                );
                stateAnimator.addListener(new AnimatorListenerAdapter() {
                    @Override
                    public void onAnimationStart(Animator animation) {
                        premiumButtonView.setVisibility(View.VISIBLE);
                        addButtonView.setVisibility(View.VISIBLE);
                        removeButtonView.setVisibility(View.VISIBLE);
                    }

                    @Override
                    public void onAnimationEnd(Animator animation) {
                        premiumButtonView.setVisibility(state == BUTTON_STATE_LOCKED ? View.VISIBLE : View.GONE);
                        addButtonView.setVisibility(state == BUTTON_STATE_ADD ? View.VISIBLE : View.GONE);
                        removeButtonView.setVisibility(state == BUTTON_STATE_REMOVE ? View.VISIBLE : View.GONE);
                    }
                });
                stateAnimator.setDuration(250);
                stateAnimator.setInterpolator(new OvershootInterpolator(1.02f));
                stateAnimator.start();
            } else {
                lockView.setAlpha(state == BUTTON_STATE_LOCKED ? 1f : 0);
                lockView.setTranslationX(state == BUTTON_STATE_LOCKED ? 0 : -AndroidUtilities.dp(16));
                headerView.setTranslationX(state == BUTTON_STATE_LOCKED ? AndroidUtilities.dp(16) : 0);
                premiumButtonView.setAlpha(state == BUTTON_STATE_LOCKED ? 1 : 0);
                premiumButtonView.setScaleX(state == BUTTON_STATE_LOCKED ? 1 : .6f);
                premiumButtonView.setScaleY(state == BUTTON_STATE_LOCKED ? 1 : .6f);
                premiumButtonView.setVisibility(state == BUTTON_STATE_LOCKED ? View.VISIBLE : View.GONE);
                addButtonView.setAlpha(state == BUTTON_STATE_ADD ? 1 : 0);
                addButtonView.setScaleX(state == BUTTON_STATE_ADD ? 1 : .6f);
                addButtonView.setScaleY(state == BUTTON_STATE_ADD ? 1 : .6f);
                addButtonView.setVisibility(state == BUTTON_STATE_ADD ? View.VISIBLE : View.GONE);
                removeButtonView.setAlpha(state == BUTTON_STATE_REMOVE ? 1 : 0);
                removeButtonView.setScaleX(state == BUTTON_STATE_REMOVE ? 1 : .6f);
                removeButtonView.setScaleY(state == BUTTON_STATE_REMOVE ? 1 : .6f);
                removeButtonView.setVisibility(state == BUTTON_STATE_REMOVE ? View.VISIBLE : View.GONE);
            }
        }
    }

    private boolean emojiPackAlertOpened = false;
    public void openEmojiPackAlert(TLRPC.StickerSet set) {
        if (emojiPackAlertOpened) {
            return;
        }
        emojiPackAlertOpened = true;
        ArrayList<TLRPC.InputStickerSet> inputStickerSets = new ArrayList<>(1);
        TLRPC.TL_inputStickerSetID inputStickerSetID = new TLRPC.TL_inputStickerSetID();
        inputStickerSetID.id = set.id;
        inputStickerSetID.access_hash = set.access_hash;
        inputStickerSets.add(inputStickerSetID);
        new EmojiPacksAlert(fragment, getContext(), resourcesProvider, inputStickerSets) {
            @Override
            public void dismiss() {
                emojiPackAlertOpened = false;
                super.dismiss();
            }

            @Override
            protected void onButtonClicked(boolean install) {
                if (install) {
                    if (!installedEmojiSets.contains(set.id)) {
                        installedEmojiSets.add(set.id);
                    }
                } else {
                    installedEmojiSets.remove(set.id);
                }
                updateEmojiHeaders();
            }
        }.show();
    }

    public class EmojiGridSpacing extends RecyclerView.ItemDecoration {
        public EmojiGridSpacing() {}

        @Override
        public void getItemOffsets(@NonNull Rect outRect, @NonNull View view, @NonNull RecyclerView parent, @NonNull RecyclerView.State state) {
            if (view instanceof StickerSetNameCell) {
                outRect.left = AndroidUtilities.dp(5);
                outRect.right = AndroidUtilities.dp(5);
                int position = parent.getChildAdapterPosition(view);
                if (position + 1 > emojiAdapter.plainEmojisCount && !UserConfig.getInstance(currentAccount).isPremium() && !allowEmojisForNonPremium) {
                    outRect.top = AndroidUtilities.dp(10);
                }
            } else if (view instanceof RecyclerListView || view instanceof EmojiPackHeader) {
                outRect.left = -emojiGridView.getPaddingLeft();
                outRect.right = -emojiGridView.getPaddingRight();
                if (view instanceof EmojiPackHeader) {
                    outRect.top = AndroidUtilities.dp(8);
//                    if (parent.getChildAdapterPosition(view) == emojiAdapter.firstTrendingRow) {
//                        outRect.top = AndroidUtilities.dp(32);
//                    }
                }
            } else if (view instanceof BackupImageView) {
                outRect.bottom = AndroidUtilities.dp(12);
            }
        }
    }

    public static String addColorToCode(String code, String color) {
        if (CompoundEmoji.isHandshake(code) != null) {
            return CompoundEmoji.applyColor(code, color);
        } else {
            String end = null;
            boolean invert = false;
            if (Emoji.endsWithRightArrow(code)) {
                code = code.substring(0, code.length() - 2);
                invert = true;
            }
            int length = code.length();
            if (length > 2 && code.charAt(code.length() - 2) == '\u200D') {
                end = code.substring(code.length() - 2);
                code = code.substring(0, code.length() - 2);
            } else if (length > 3 && code.charAt(code.length() - 3) == '\u200D') {
                end = code.substring(code.length() - 3);
                code = code.substring(0, code.length() - 3);
            }
            code += color;
            if (end != null) {
                code += end;
            }
            if (invert) {
                code += "\u200D➡";
            }
            return code;
        }
    }

    private void openTrendingStickers(TLRPC.StickerSetCovered set) {
        final TrendingStickersLayout.Delegate trendingDelegate = new TrendingStickersLayout.Delegate() {
            @Override
            public void onStickerSetAdd(TLRPC.StickerSetCovered stickerSet, boolean primary) {
                delegate.onStickerSetAdd(stickerSet);
                if (primary) {
                    updateStickerTabs(true);
                }
            }

            @Override
            public void onStickerSetRemove(TLRPC.StickerSetCovered stickerSet) {
                delegate.onStickerSetRemove(stickerSet);
            }

            @Override
            public boolean onListViewInterceptTouchEvent(RecyclerListView listView, MotionEvent event) {
                return ContentPreviewViewer.getInstance().onInterceptTouchEvent(event, listView, EmojiView.this.getMeasuredHeight(), contentPreviewViewerDelegate, resourcesProvider);
            }

            @Override
            public boolean onListViewTouchEvent(RecyclerListView listView, RecyclerListView.OnItemClickListener onItemClickListener, MotionEvent event) {
                return ContentPreviewViewer.getInstance().onTouch(event, listView, EmojiView.this.getMeasuredHeight(), onItemClickListener, contentPreviewViewerDelegate, resourcesProvider);
            }

            @Override
            public String[] getLastSearchKeyboardLanguage() {
                return lastSearchKeyboardLanguage;
            }

            @Override
            public void setLastSearchKeyboardLanguage(String[] language) {
                lastSearchKeyboardLanguage = language;
            }

            @Override
            public boolean canSendSticker() {
                return true;
            }

            @Override
            public void onStickerSelected(TLRPC.Document sticker, Object parent, boolean clearsInputField, boolean notify, int scheduleDate) {
                delegate.onStickerSelected(null, sticker, null, parent, null, notify, scheduleDate);
            }

            @Override
            public boolean canSchedule() {
                return delegate.canSchedule();
            }

            @Override
            public boolean isInScheduleMode() {
                return delegate.isInScheduleMode();
            }
        };
        this.delegate.showTrendingStickersAlert(new TrendingStickersLayout(getContext(), trendingDelegate, primaryInstallingStickerSets, installingStickerSets, removingStickerSets, set, resourcesProvider));
    }

    @Override
    public void setTranslationY(float translationY) {
        super.setTranslationY(translationY);
        updateStickerTabsPosition();
        updateBottomTabContainerPosition();
    }

    public boolean fixBottomTabContainerTranslation = true;
    private void updateBottomTabContainerPosition() {
        View parent = (View) getParent();
        if (parent != null) {
            float y = getY() ;
            if (getLayoutParams().height > 0) {
                y += getLayoutParams().height;
            } else {
                y += getMeasuredHeight();
            }
            if (!AndroidUtilities.isInMultiwindow && (fragment == null || !fragment.isInBubbleMode())) {
                y -= parent.getHeight();
            } else {
                y -= AndroidUtilities.dp(1);
            }
            if (bottomTabContainer.getTop() - y < 0 || !fixBottomTabContainerTranslation) {
                y = 0;
            }
            bottomTabMainTranslation = -y;
            bottomTabContainer.setTranslationY(bottomTabMainTranslation + bottomTabAdditionalTranslation);
            if (needEmojiSearch) {
                bulletinContainer.setTranslationY(bottomTabMainTranslation + bottomTabAdditionalTranslation);
            }
        }
    }

    Rect rect = new Rect();
    private void updateStickerTabsPosition() {
        if (stickersTab != null && stickersTabContainer == null && delegate != null) {
            stickersTab.setTranslationY(-AndroidUtilities.dp(50) * delegate.getProgressToSearchOpened());
        }
        if (stickersTabContainer == null) {
            return;
        }
        boolean visible = getVisibility() == View.VISIBLE && stickersContainerAttached && delegate.getProgressToSearchOpened() != 1f;
        stickersTabContainer.setVisibility(visible ? View.VISIBLE : View.GONE);

        if (visible) {
            rect.setEmpty();
            pager.getChildVisibleRect(stickersContainer, rect, null);
            float searchProgressOffset = AndroidUtilities.dp(50) * delegate.getProgressToSearchOpened();
            int left = rect.left;
            if (left != 0 || searchProgressOffset != 0) {
                expandStickersByDragg = false;
            }

            stickersTabContainer.setTranslationX(left);
            float y = getTop() + getTranslationY() - stickersTabContainer.getTop() - stickersTab.getExpandedOffset() - searchProgressOffset;
            if (stickersTabContainer.getTranslationY() != y) {
                stickersTabContainer.setTranslationY(y);
                stickersTabContainer.invalidate();
            }
        }

        if (expandStickersByDragg && (visible && showing)) {
            stickersTab.expandStickers(lastStickersX, true);
        } else {
            expandStickersByDragg = false;
            stickersTab.expandStickers(lastStickersX, false);
        }
    }

    @Override
    protected void dispatchDraw(Canvas canvas) {
        updateBottomTabContainerPosition();
        super.dispatchDraw(canvas);
    }

    @Override
    protected boolean drawChild(Canvas canvas, View child, long drawingTime) {
        if (child == pager && bottomTabContainer.getVisibility() != View.GONE) {
            canvas.save();
            if (needEmojiSearch) {
                canvas.clipRect(0, 0, getMeasuredWidth(), bottomTabContainer.getY() - 1);
            }
            if (!shouldDrawBackground && shouldLightenBackground) {
                canvas.drawColor(ColorUtils.setAlphaComponent(Color.WHITE, 25));
            }
            boolean res = super.drawChild(canvas, child, drawingTime);
            canvas.restore();
            return res;
        }
        return super.drawChild(canvas, child, drawingTime);
    }

    private void startStopVisibleGifs(boolean start) {
        if (gifGridView == null) {
            return;
        }
        int count = gifGridView.getChildCount();
        for (int a = 0; a < count; a++) {
            View child = gifGridView.getChildAt(a);
            if (child instanceof ContextLinkCell) {
                ContextLinkCell cell = (ContextLinkCell) child;
                ImageReceiver imageReceiver = cell.getPhotoImage();
                if (start) {
                    imageReceiver.setAllowStartAnimation(true);
                    imageReceiver.startAnimation();
                } else {
                    imageReceiver.setAllowStartAnimation(false);
                    imageReceiver.stopAnimation();
                }
            }
        }
    }

    private ArrayList<String> lastRecentArray;
    private int lastRecentCount;
    public ArrayList<String> getRecentEmoji() {
        if (allowAnimatedEmoji) {
            return Emoji.recentEmoji;
        }
        if (lastRecentArray == null) {
            lastRecentArray = new ArrayList<>();
        }
        if (Emoji.recentEmoji.size() != lastRecentCount) {
            lastRecentArray.clear();
            for (int i = 0; i < Emoji.recentEmoji.size(); ++i) {
                if (!Emoji.recentEmoji.get(i).startsWith("animated_")) {
                    lastRecentArray.add(Emoji.recentEmoji.get(i));
                }
            }
            lastRecentCount = lastRecentArray.size();
        }
        return lastRecentArray;
    }

    public void addEmojiToRecent(String code) {
        if (code == null || !(code.startsWith("animated_") || Emoji.isValidEmoji(code))) {
            return;
        }
        Emoji.addRecentEmoji(code);
        if (getVisibility() != VISIBLE || pager.getCurrentItem() != 0) {
            Emoji.sortEmoji();
            emojiAdapter.notifyDataSetChanged();
        }
        Emoji.saveRecentEmoji();

        if (!allowAnimatedEmoji) {
            if (lastRecentArray == null) {
                lastRecentArray = new ArrayList<>();
            } else {
                lastRecentArray.clear();
            }
            for (int i = 0; i < Emoji.recentEmoji.size(); ++i) {
                if (!Emoji.recentEmoji.get(i).startsWith("animated_")) {
                    lastRecentArray.add(Emoji.recentEmoji.get(i));
                }
            }
            lastRecentCount = lastRecentArray.size();
        }

        /*int addedCount = Emoji.recentEmoji.size() - oldCount;
        int position = emojiLayoutManager.findLastVisibleItemPosition();
        int top = Integer.MAX_VALUE;
        if (position != RecyclerView.NO_POSITION) {
            View view = emojiLayoutManager.findViewByPosition(position);
            if (view != null) {
                top = view.getTop();
            }
        }
        emojiAdapter.notifyDataSetChanged();
        if (top != Integer.MAX_VALUE) {
            emojiLayoutManager.scrollToPositionWithOffset(position + addedCount, top - emojiGridView.getPaddingTop());
        }*/
    }

    public void showSearchField(boolean show) {
        for (int a = 0; a < 3; a++) {
            final GridLayoutManager layoutManager = getLayoutManagerForType(a);
            int position = layoutManager.findFirstVisibleItemPosition();
            if (show) {
                if (position == 1 || position == 2) {
                    layoutManager.scrollToPosition(0);
                    resetTabsY(a);
                }
            } else {
                if (position == 0) {
                    layoutManager.scrollToPositionWithOffset(0, 0);
                }
            }
        }
    }

    public void hideSearchKeyboard() {
        if (stickersSearchField != null) {
            stickersSearchField.hideKeyboard();
        }
        if (gifSearchField != null) {
            gifSearchField.hideKeyboard();
        }
        if (emojiSearchField != null) {
            emojiSearchField.hideKeyboard();
        }
    }

    private void openSearch(SearchField searchField) {
        if (searchAnimation != null) {
            searchAnimation.cancel();
            searchAnimation = null;
        }

        firstStickersAttach = false;
        firstGifAttach = false;
        firstEmojiAttach = false;
        for (int a = 0; a < 3; a++) {
            RecyclerListView gridView;
            View tabStrip;
            SearchField currentField;
            GridLayoutManager layoutManager;
            if (a == 0) {
                currentField = emojiSearchField;
                gridView = emojiGridView;
                tabStrip = emojiTabs;
                layoutManager = emojiLayoutManager;
            } else if (a == 1) {
                currentField = gifSearchField;
                gridView = gifGridView;
                tabStrip = gifTabs;
                layoutManager = gifLayoutManager;
            } else {
                currentField = stickersSearchField;
                gridView = stickersGridView;
                tabStrip = stickersTab;
                layoutManager = stickersLayoutManager;
            }
            if (currentField == null) {
                continue;
            }

            if (searchField == currentField && delegate != null && delegate.isExpanded()) {
                searchAnimation = new AnimatorSet();
                if (tabStrip != null && a != 2) {
                    searchAnimation.playTogether(
                            ObjectAnimator.ofFloat(tabStrip, View.TRANSLATION_Y, -AndroidUtilities.dp(40)),
                            ObjectAnimator.ofFloat(gridView, View.TRANSLATION_Y, -AndroidUtilities.dp(36)),
                            ObjectAnimator.ofFloat(currentField, View.TRANSLATION_Y, AndroidUtilities.dp(0)));
                } else {
                    searchAnimation.playTogether(
                            ObjectAnimator.ofFloat(gridView, View.TRANSLATION_Y, a == 2 ? 0 : -AndroidUtilities.dp(36)),
                            ObjectAnimator.ofFloat(currentField, View.TRANSLATION_Y, AndroidUtilities.dp(0)));
                }
                searchAnimation.setDuration(220);
                searchAnimation.setInterpolator(CubicBezierInterpolator.DEFAULT);
                searchAnimation.addListener(new AnimatorListenerAdapter() {
                    @Override
                    public void onAnimationEnd(Animator animation) {
                        if (animation.equals(searchAnimation)) {
                            gridView.setTranslationY(0);
                            if (gridView == stickersGridView) {
                                gridView.setPadding(0, 0, 0, 0);
                            } else if (gridView == emojiGridView) {
                                gridView.setPadding(AndroidUtilities.dp(5), 0, AndroidUtilities.dp(5), 0);
                            } else if (gridView == gifGridView) {
                                gridView.setPadding(0, searchFieldHeight, 0, 0);
                            }
                            searchAnimation = null;
                        }
                    }

                    @Override
                    public void onAnimationCancel(Animator animation) {
                        if (animation.equals(searchAnimation)) {
                            searchAnimation = null;
                        }
                    }
                });
                searchAnimation.start();
            } else {
                currentField.setTranslationY(AndroidUtilities.dp(0));
                if (tabStrip != null && a != 2) {
                    tabStrip.setTranslationY(-AndroidUtilities.dp(40));
                }
                if (gridView == stickersGridView) {
                    gridView.setPadding(0, AndroidUtilities.dp(4), 0, 0);
                } else if (gridView == emojiGridView) {
                    gridView.setPadding(AndroidUtilities.dp(5), 0, AndroidUtilities.dp(5), 0);
                } else if (gridView == gifGridView) {
                    gridView.setPadding(0, searchFieldHeight, 0, 0);
                }
                if (gridView == gifGridView) {
                    if (gifSearchAdapter.showTrendingWhenSearchEmpty = gifAdapter.results.size() > 0) {
                        gifSearchAdapter.search("");
                        if (gifGridView.getAdapter() != gifSearchAdapter) {
                            gifGridView.setAdapter(gifSearchAdapter);
                        }
                    }
                }
                layoutManager.scrollToPositionWithOffset(0, 0);
            }
        }
        showBottomTab(false, true);
    }

    private void showEmojiShadow(boolean show, boolean animated) {
        if (show && emojiTabsShadow.getTag() == null || !show && emojiTabsShadow.getTag() != null) {
            return;
        }
        if (emojiTabShadowAnimator != null) {
            emojiTabShadowAnimator.cancel();
            emojiTabShadowAnimator = null;
        }
        emojiTabsShadow.setTag(show ? null : 1);
        if (animated) {
            emojiTabShadowAnimator = new AnimatorSet();
            emojiTabShadowAnimator.playTogether(ObjectAnimator.ofFloat(emojiTabsShadow, View.ALPHA, show ? 1.0f : 0.0f));
            emojiTabShadowAnimator.setDuration(200);
            emojiTabShadowAnimator.setInterpolator(CubicBezierInterpolator.EASE_OUT);
            emojiTabShadowAnimator.addListener(new AnimatorListenerAdapter() {
                @Override
                public void onAnimationEnd(Animator animation) {
                    emojiTabShadowAnimator = null;
                }
            });
            emojiTabShadowAnimator.start();
        } else {
            emojiTabsShadow.setAlpha(show ? 1.0f : 0.0f);
        }
    }

    public void closeSearch(boolean animated) {
        closeSearch(animated, -1);
    }

    private void scrollStickersToPosition(int p, int offset) {
        View view = stickersLayoutManager.findViewByPosition(p);
        int firstPosition = stickersLayoutManager.findFirstVisibleItemPosition();
        if (view == null && Math.abs(p - firstPosition) > 40) {
            stickersScrollHelper.setScrollDirection(stickersLayoutManager.findFirstVisibleItemPosition() < p ? RecyclerAnimationScrollHelper.SCROLL_DIRECTION_DOWN : RecyclerAnimationScrollHelper.SCROLL_DIRECTION_UP);
            stickersScrollHelper.scrollToPosition(p, offset, false, true);
        } else {
            ignoreStickersScroll = true;
            stickersGridView.smoothScrollToPosition(p);
        }
    }

    public void scrollEmojisToAnimated() {
        if (emojiSmoothScrolling) {
            return;
        }
        try {
            int position = emojiAdapter.sectionToPosition.get(EmojiData.dataColored.length);
            if (position > 0) {
                emojiGridView.stopScroll();
                updateEmojiTabsPosition(position);
                scrollEmojisToPosition(position, AndroidUtilities.dp(-9));
                checkEmojiTabY(null, 0);
            }
        } catch (Exception ignore) {}
    }

    private void scrollEmojisToPosition(int p, int offset) {
        View view = emojiLayoutManager.findViewByPosition(p);
        int firstPosition = emojiLayoutManager.findFirstVisibleItemPosition();
        if ((view == null && Math.abs(p - firstPosition) > emojiLayoutManager.getSpanCount() * 9f) || !SharedConfig.animationsEnabled()) {
            emojiScrollHelper.setScrollDirection(emojiLayoutManager.findFirstVisibleItemPosition() < p ? RecyclerAnimationScrollHelper.SCROLL_DIRECTION_DOWN : RecyclerAnimationScrollHelper.SCROLL_DIRECTION_UP);
            emojiScrollHelper.scrollToPosition(p, offset, false, true);
        } else {
            ignoreStickersScroll = true;
            LinearSmoothScrollerCustom linearSmoothScroller = new LinearSmoothScrollerCustom(emojiGridView.getContext(), LinearSmoothScrollerCustom.POSITION_TOP) {
                @Override
                public void onEnd() {
                    emojiSmoothScrolling = false;
                }

                @Override
                protected void onStart() {
                    emojiSmoothScrolling = true;
                }
            };
            linearSmoothScroller.setTargetPosition(p);
            linearSmoothScroller.setOffset(offset);
            emojiLayoutManager.startSmoothScroll(linearSmoothScroller);
        }
    }

    public void closeSearch(boolean animated, long scrollToSet) {
        if (searchAnimation != null) {
            searchAnimation.cancel();
            searchAnimation = null;
        }

        int currentItem = pager.getCurrentItem();
        if (currentItem == 2 && scrollToSet != -1) {
            TLRPC.TL_messages_stickerSet set = MediaDataController.getInstance(currentAccount).getStickerSetById(scrollToSet);
            if (set != null) {
                int pos = stickersGridAdapter.getPositionForPack(set);
                if (pos >= 0 && pos < stickersGridAdapter.getItemCount()) {
                    scrollStickersToPosition(pos, AndroidUtilities.dp(36 + 12));
                }
            }
        }

        if (gifSearchAdapter != null) {
            gifSearchAdapter.showTrendingWhenSearchEmpty = false;
        }

        for (int a = 0; a < 3; a++) {
            SearchField currentField;
            RecyclerListView gridView;
            GridLayoutManager layoutManager;
            View tabStrip;

            if (a == 0) {
                currentField = emojiSearchField;
                gridView = emojiGridView;
                layoutManager = emojiLayoutManager;
                tabStrip = emojiTabs;
            } else if (a == 1) {
                currentField = gifSearchField;
                gridView = gifGridView;
                layoutManager = gifLayoutManager;
                tabStrip = gifTabs;
            } else {
                currentField = stickersSearchField;
                gridView = stickersGridView;
                layoutManager = stickersLayoutManager;
                tabStrip = stickersTab;
            }

            if (currentField == null) {
                continue;
            }

            currentField.searchEditText.setText("");
            if (currentField.categoriesListView != null) {
                currentField.categoriesListView.selectCategory(null);
                currentField.categoriesListView.scrollToStart();
            }

            if (a == currentItem && animated) {
                searchAnimation = new AnimatorSet();
                if (tabStrip != null && a != 1) {
                    searchAnimation.playTogether(
                        ObjectAnimator.ofFloat(tabStrip, View.TRANSLATION_Y, 0),
                        ObjectAnimator.ofFloat(gridView, View.TRANSLATION_Y, AndroidUtilities.dp(36)),
                        ObjectAnimator.ofFloat(currentField, View.TRANSLATION_Y, AndroidUtilities.dp(36))
                    );
                } else {
                    searchAnimation.playTogether(
                        ObjectAnimator.ofFloat(gridView, View.TRANSLATION_Y, AndroidUtilities.dp(36) - searchFieldHeight)
                    );
                }
                searchAnimation.setDuration(200);
                searchAnimation.setInterpolator(CubicBezierInterpolator.EASE_OUT_QUINT);
                searchAnimation.addListener(new AnimatorListenerAdapter() {
                    @Override
                    public void onAnimationEnd(Animator animation) {
                        if (animation.equals(searchAnimation)) {
                            int firstVisPos = layoutManager.findFirstVisibleItemPosition();
                            gridView.setTranslationY(0);
                            if (gridView == stickersGridView) {
                                gridView.setPadding(0, AndroidUtilities.dp(36), 0, AndroidUtilities.dp(44));
                            } else if (gridView == gifGridView) {
                                gridView.setPadding(0, searchFieldHeight, 0, AndroidUtilities.dp(44));
                            } else if (gridView == emojiGridView) {
                                gridView.setPadding(AndroidUtilities.dp(5), AndroidUtilities.dp(36), AndroidUtilities.dp(5), AndroidUtilities.dp(44));
                            }
                            if (firstVisPos != RecyclerView.NO_POSITION) {
                                layoutManager.scrollToPositionWithOffset(firstVisPos, 0);
                            }
                            searchAnimation = null;
                        }
                    }

                    @Override
                    public void onAnimationCancel(Animator animation) {
                        if (animation.equals(searchAnimation)) {
                            searchAnimation = null;
                        }
                    }
                });
                searchAnimation.start();
            } else {
                if (currentField != gifSearchField) {
                    currentField.setTranslationY(AndroidUtilities.dp(36) - searchFieldHeight);
                }
                if (tabStrip != null && a != 2) {
                    tabStrip.setTranslationY(0);
                }
                if (gridView == stickersGridView) {
                    gridView.setPadding(0, AndroidUtilities.dp(36), 0, AndroidUtilities.dp(44));
                } else if (gridView == gifGridView) {
                    gridView.setPadding(0, AndroidUtilities.dp(36 + 4), 0, AndroidUtilities.dp(44));
                } else if (gridView == emojiGridView) {
                    gridView.setPadding(AndroidUtilities.dp(5), AndroidUtilities.dp(36), AndroidUtilities.dp(5), AndroidUtilities.dp(44));
                }
                layoutManager.scrollToPositionWithOffset(0, 0);
            }
        }
        if (!animated) {
            delegate.onSearchOpenClose(0);
        }
    }

    private void checkStickersSearchFieldScroll(boolean isLayout) {
        if (delegate != null && delegate.isSearchOpened()) {
            RecyclerView.ViewHolder holder = stickersGridView.findViewHolderForAdapterPosition(0);
            if (holder == null) {
                stickersSearchField.showShadow(true, !isLayout);
            } else {
                stickersSearchField.showShadow(holder.itemView.getTop() < stickersGridView.getPaddingTop(), !isLayout);
            }
            return;
        }
        if (stickersSearchField == null || stickersGridView == null) {
            return;
        }
        RecyclerView.ViewHolder holder = stickersGridView.findViewHolderForAdapterPosition(0);
        if (holder != null) {
            stickersSearchField.setTranslationY(holder.itemView.getTop());
        } else {
            stickersSearchField.setTranslationY(-searchFieldHeight);
        }
        stickersSearchField.showShadow(false, !isLayout);
    }

    private void checkBottomTabScroll(float dy) {
        if (SystemClock.elapsedRealtime() - shownBottomTabAfterClick < ViewConfiguration.getTapTimeout()) {
            return;
        }
        lastBottomScrollDy += dy;
        int offset;
        if (pager.getCurrentItem() == 0) {
            offset = AndroidUtilities.dp(38);
        } else {
            offset = AndroidUtilities.dp(48);
        }
        if (lastBottomScrollDy >= offset) {
            showBottomTab(false, true);
        } else if (lastBottomScrollDy <= -offset) {
            showBottomTab(true, true);
        } else if (bottomTabContainer.getTag() == null && lastBottomScrollDy < 0 || bottomTabContainer.getTag() != null && lastBottomScrollDy > 0) {
            lastBottomScrollDy = 0;
        }
    }

    private void showBackspaceButton(boolean show, boolean animated) {
        if (show && backspaceButton.getTag() == null || !show && backspaceButton.getTag() != null) {
            return;
        }
        if (backspaceButtonAnimation != null) {
            backspaceButtonAnimation.cancel();
            backspaceButtonAnimation = null;
        }
        backspaceButton.setTag(show ? null : 1);
        if (animated) {
            if (show) {
                backspaceButton.setVisibility(VISIBLE);
            }
            backspaceButtonAnimation = new AnimatorSet();
            backspaceButtonAnimation.playTogether(ObjectAnimator.ofFloat(backspaceButton, View.ALPHA, show ? 1.0f : 0.0f),
                    ObjectAnimator.ofFloat(backspaceButton, View.SCALE_X, show ? 1.0f : 0.0f),
                    ObjectAnimator.ofFloat(backspaceButton, View.SCALE_Y, show ? 1.0f : 0.0f));
            backspaceButtonAnimation.setDuration(200);
            backspaceButtonAnimation.setInterpolator(CubicBezierInterpolator.EASE_OUT);
            backspaceButtonAnimation.addListener(new AnimatorListenerAdapter() {
                @Override
                public void onAnimationEnd(Animator animation) {
                    if (!show) {
                        backspaceButton.setVisibility(INVISIBLE);
                    }
                }
            });
            backspaceButtonAnimation.start();
        } else {
            backspaceButton.setAlpha(show ? 1.0f : 0.0f);
            backspaceButton.setScaleX(show ? 1.0f : 0.0f);
            backspaceButton.setScaleY(show ? 1.0f : 0.0f);
            backspaceButton.setVisibility(show ? VISIBLE : INVISIBLE);
        }
    }

    private void showStickerSettingsButton(boolean show, boolean animated) {
        if (stickerSettingsButton == null) {
            return;
        }
        if (show && stickerSettingsButton.getTag() == null || !show && stickerSettingsButton.getTag() != null) {
            return;
        }
        if (stickersButtonAnimation != null) {
            stickersButtonAnimation.cancel();
            stickersButtonAnimation = null;
        }
        stickerSettingsButton.setTag(show ? null : 1);
        if (animated) {
            if (show) {
                stickerSettingsButton.setVisibility(VISIBLE);
            }
            stickersButtonAnimation = new AnimatorSet();
            stickersButtonAnimation.playTogether(ObjectAnimator.ofFloat(stickerSettingsButton, View.ALPHA, show ? 1.0f : 0.0f),
                    ObjectAnimator.ofFloat(stickerSettingsButton, View.SCALE_X, show ? 1.0f : 0.0f),
                    ObjectAnimator.ofFloat(stickerSettingsButton, View.SCALE_Y, show ? 1.0f : 0.0f));
            stickersButtonAnimation.setDuration(200);
            stickersButtonAnimation.setInterpolator(CubicBezierInterpolator.EASE_OUT);
            stickersButtonAnimation.addListener(new AnimatorListenerAdapter() {
                @Override
                public void onAnimationEnd(Animator animation) {
                    if (!show) {
                        stickerSettingsButton.setVisibility(INVISIBLE);
                    }
                }
            });
            stickersButtonAnimation.start();
        } else {
            stickerSettingsButton.setAlpha(show ? 1.0f : 0.0f);
            stickerSettingsButton.setScaleX(show ? 1.0f : 0.0f);
            stickerSettingsButton.setScaleY(show ? 1.0f : 0.0f);
            stickerSettingsButton.setVisibility(show ? VISIBLE : INVISIBLE);
        }
    }

    private ValueAnimator bottomTabContainerAnimator;
    private float bottomTabMainTranslation, bottomTabAdditionalTranslation;
    private long shownBottomTabAfterClick;
    private void showBottomTab(boolean show, boolean animated) {
        lastBottomScrollDy = 0;
        if (delegate != null && delegate.isSearchOpened()) {
            show = false;
        }
        if (show && bottomTabContainer.getTag() == null || !show && bottomTabContainer.getTag() != null) {
            return;
        }
        if (bottomTabContainerAnimator != null) {
            bottomTabContainerAnimator.cancel();
            bottomTabContainerAnimator = null;
        }
        bottomTabContainer.setTag(show ? null : 1);
        if (animated) {
            bottomTabContainerAnimator = ValueAnimator.ofFloat(bottomTabAdditionalTranslation, show ? 0 : AndroidUtilities.dp(needEmojiSearch ? 45 : 50));
            bottomTabContainerAnimator.addUpdateListener(anm -> {
                bottomTabAdditionalTranslation = (float) anm.getAnimatedValue();
                updateBottomTabContainerPosition();
            });
            bottomTabContainerAnimator.addListener(new AnimatorListenerAdapter() {
                @Override
                public void onAnimationEnd(Animator animation) {
                    if (bottomTabContainerAnimator != animation) {
                        return;
                    }
                    bottomTabAdditionalTranslation = (float) bottomTabContainerAnimator.getAnimatedValue();
                    updateBottomTabContainerPosition();
                    bottomTabContainerAnimator = null;
                }
            });
            bottomTabContainerAnimator.setDuration(380);
            bottomTabContainerAnimator.setInterpolator(CubicBezierInterpolator.EASE_OUT_QUINT);
            bottomTabContainerAnimator.start();
        } else {
            bottomTabAdditionalTranslation = show ? 0 : AndroidUtilities.dp(needEmojiSearch ? 45 : 50);
            updateBottomTabContainerPosition();
        }
    }

    private void checkTabsY(@Type int type, int dy) {
        if (type == Type.EMOJIS) {
            checkEmojiTabY(emojiGridView, dy);
            return;
        }
        if (delegate != null && delegate.isSearchOpened() || ignoreStickersScroll) {
            return;
        }
        final RecyclerListView listView = getListViewForType(type);
        if (dy > 0 && listView != null && listView.getVisibility() == VISIBLE) {
            RecyclerView.ViewHolder holder = listView.findViewHolderForAdapterPosition(0);
            if (holder != null && holder.itemView.getTop() + searchFieldHeight >= listView.getPaddingTop()) {
                return;
            }
        }
        tabsMinusDy[type] -= dy;
        if (tabsMinusDy[type] > 0) {
            tabsMinusDy[type] = 0;
        } else if (tabsMinusDy[type] < -AndroidUtilities.dp(48 * 6)) {
            tabsMinusDy[type] = -AndroidUtilities.dp(48 * 6);
        }
        if (type == 0) {
            updateStickerTabsPosition();
        } else {
            getTabsForType(type).setTranslationY(Math.max(-AndroidUtilities.dp(48), tabsMinusDy[type]));
        }
    }

    private void resetTabsY(@Type int type) {
        if (delegate != null && delegate.isSearchOpened() || type == Type.STICKERS) {
            return;
        }
        getTabsForType(type).setTranslationY(tabsMinusDy[type] = 0);
    }

    private void animateTabsY(@Type int type) {
        if ((delegate != null && delegate.isSearchOpened()) || type == Type.STICKERS) {
            return;
        }
        final float tabsHeight = AndroidUtilities.dpf2(type == Type.EMOJIS ? 36 : 48);
        final float fraction = tabsMinusDy[type] / -tabsHeight;
        if (fraction <= 0f || fraction >= 1f) {
            animateSearchField(type);
            return;
        }
        final View tabStrip = getTabsForType(type);
        final int endValue = fraction > 0.5f ? (int) -Math.ceil(tabsHeight) : 0;
        if (fraction > 0.5f) {
            animateSearchField(type, false, endValue);
        }
        if (type == Type.EMOJIS) {
            checkEmojiShadow(endValue);
        }
        if (tabsYAnimators[type] == null) {
            tabsYAnimators[type] = ObjectAnimator.ofFloat(tabStrip, View.TRANSLATION_Y, tabStrip.getTranslationY(), endValue);
            tabsYAnimators[type].addUpdateListener(a -> tabsMinusDy[type] = (int) (float) a.getAnimatedValue());
            tabsYAnimators[type].setDuration(200);
        } else {
            tabsYAnimators[type].setFloatValues(tabStrip.getTranslationY(), endValue);
        }
        tabsYAnimators[type].start();
    }

    private void stopAnimatingTabsY(@Type int type) {
        if (tabsYAnimators[type] != null && tabsYAnimators[type].isRunning()) {
            tabsYAnimators[type].cancel();
        }
    }

    private void animateSearchField(@Type int type) {
        final RecyclerListView listView = getListViewForType(type);
        final int tabsHeight = AndroidUtilities.dp(type == Type.EMOJIS ? 38 : 48);
        final RecyclerView.ViewHolder holder = listView.findViewHolderForAdapterPosition(0);
        if (holder != null) {
            final float fraction = (holder.itemView.getBottom() - (tabsHeight + tabsMinusDy[type])) / (float) searchFieldHeight;
            if (fraction > 0f || fraction < 1f) {
                animateSearchField(type, fraction > 0.5f, tabsMinusDy[type]);
            }
        }
    }

    private void animateSearchField(@Type int type, boolean visible, int tabsMinusDy) {
        if (type == Type.GIFS) {
            return;
        }
        if (getListViewForType(type).findViewHolderForAdapterPosition(0) == null) {
            return;
        }
        final LinearSmoothScroller smoothScroller = new LinearSmoothScroller(getContext()) {
            @Override
            protected int getVerticalSnapPreference() {
                return LinearSmoothScroller.SNAP_TO_START;
            }

            @Override
            protected int calculateTimeForDeceleration(int dx) {
                return super.calculateTimeForDeceleration(dx) * 16;
            }

            @Override
            public int calculateDtToFit(int viewStart, int viewEnd, int boxStart, int boxEnd, int snapPreference) {
                return super.calculateDtToFit(viewStart, viewEnd, boxStart, boxEnd, snapPreference) + tabsMinusDy;
            }
        };
        smoothScroller.setTargetPosition(visible ? 0 : 1);
        getLayoutManagerForType(type).startSmoothScroll(smoothScroller);
    }

    private View getTabsForType(@Type int type) {
        switch (type) {
            case Type.STICKERS:
                return stickersTab;
            case Type.EMOJIS:
                return emojiTabs;
            case Type.GIFS:
                return gifTabs;
            default:
                throw new IllegalArgumentException("Unexpected argument: " + type);
        }
    }

    private RecyclerListView getListViewForType(@Type int type) {
        switch (type) {
            case Type.STICKERS:
                return stickersGridView;
            case Type.EMOJIS:
                return emojiGridView;
            case Type.GIFS:
                return gifGridView;
            default:
                throw new IllegalArgumentException("Unexpected argument: " + type);
        }
    }

    private GridLayoutManager getLayoutManagerForType(@Type int type) {
        switch (type) {
            case Type.STICKERS:
                return stickersLayoutManager;
            case Type.EMOJIS:
                return emojiLayoutManager;
            case Type.GIFS:
                return gifLayoutManager;
            default:
                throw new IllegalArgumentException("Unexpected argument: " + type);
        }
    }

    private SearchField getSearchFieldForType(@Type int type) {
        switch (type) {
            case Type.STICKERS:
                return stickersSearchField;
            case Type.EMOJIS:
                return emojiSearchField;
            case Type.GIFS:
                return gifSearchField;
            default:
                throw new IllegalArgumentException("Unexpected argument: " + type);
        }
    }

    public void scrollEmojiToTop() {
        emojiGridView.stopScroll();
        emojiTabs.scrollTo(0, 0);
        resetTabsY(Type.EMOJIS);
        emojiLayoutManager.scrollToPositionWithOffset(0, 0);
    }

    private void checkEmojiSearchFieldScroll(boolean isLayout) {
        if (delegate != null && delegate.isSearchOpened()) {
            RecyclerView.ViewHolder holder = emojiGridView.findViewHolderForAdapterPosition(0);
            if (holder == null) {
                emojiSearchField.showShadow(true, !isLayout);
            } else {
                emojiSearchField.showShadow(holder.itemView.getTop() < emojiGridView.getPaddingTop(), !isLayout);
            }
            showEmojiShadow(false, !isLayout);
            return;
        }
        if (emojiSearchField == null || emojiGridView == null) {
            return;
        }
        RecyclerView.ViewHolder holder = emojiGridView.findViewHolderForAdapterPosition(0);
        if (holder != null) {
            emojiSearchField.setTranslationY(holder.itemView.getTop());
        } else {
            emojiSearchField.setTranslationY(-searchFieldHeight);
        }
        emojiSearchField.showShadow(false, !isLayout);
        checkEmojiShadow(Math.round(emojiTabs.getTranslationY()));
    }

    private void checkEmojiShadow(int tabsTranslationY) {
        if (tabsYAnimators[Type.EMOJIS] != null && tabsYAnimators[Type.EMOJIS].isRunning()) {
            return;
        }
        final RecyclerView.ViewHolder holder = emojiGridView.findViewHolderForAdapterPosition(0);
        final int translatedBottom = AndroidUtilities.dp(38) + tabsTranslationY;
        showEmojiShadow(translatedBottom > 0 && (holder == null || holder.itemView.getBottom() < translatedBottom), !isLayout);
    }

    private void checkEmojiTabY(View list, int dy) {
        if (list == null) {
            emojiTabs.setTranslationY(tabsMinusDy[Type.EMOJIS] = 0);
            return;
        }
        if (list.getVisibility() != VISIBLE || emojiSmoothScrolling) {
            return;
        }
        if (delegate != null && delegate.isSearchOpened()) {
            return;
        }
        if (dy > 0 && emojiGridView != null && emojiGridView.getVisibility() == VISIBLE) {
            RecyclerView.ViewHolder holder = emojiGridView.findViewHolderForAdapterPosition(0);
            if (holder != null && holder.itemView.getTop() + (needEmojiSearch ? searchFieldHeight : 0) >= emojiGridView.getPaddingTop()) {
                return;
            }
        }
        tabsMinusDy[Type.EMOJIS] -= dy;
        if (tabsMinusDy[Type.EMOJIS] > 0) {
            tabsMinusDy[Type.EMOJIS] = 0;
        } else if (tabsMinusDy[Type.EMOJIS] < -AndroidUtilities.dp(36 * 3)) {
            tabsMinusDy[Type.EMOJIS] = -AndroidUtilities.dp(36 * 3);
        }
        emojiTabs.setTranslationY(Math.max(-AndroidUtilities.dp(36), tabsMinusDy[Type.EMOJIS]));
    }

    private void checkGifSearchFieldScroll(boolean isLayout) {
        if (gifGridView != null && gifGridView.getAdapter() instanceof GifAdapter) {
            final GifAdapter adapter = (GifAdapter) gifGridView.getAdapter();
            if (!adapter.searchEndReached && adapter.reqId == 0 && !adapter.results.isEmpty()) {
                int position = gifLayoutManager.findLastVisibleItemPosition();
                if (position != RecyclerView.NO_POSITION && position > gifLayoutManager.getItemCount() - 5) {
                    adapter.search(adapter.lastSearchImageString, adapter.nextSearchOffset, true, adapter.lastSearchIsEmoji, adapter.lastSearchIsEmoji);
                }
            }
        }
        if (delegate != null && delegate.isSearchOpened()) {
            RecyclerView.ViewHolder holder = gifGridView.findViewHolderForAdapterPosition(0);
            if (holder == null) {
                gifSearchField.showShadow(true, !isLayout);
            } else {
                gifSearchField.showShadow(holder.itemView.getTop() < gifGridView.getPaddingTop(), !isLayout);
            }
            return;
        }
        if (gifSearchField == null || gifGridView == null) {
            return;
        }
//        RecyclerView.ViewHolder holder = gifGridView.findViewHolderForAdapterPosition(0);
//        if (holder != null) {
//            gifSearchField.setTranslationY(holder.itemView.getTop());
//        } else {
//            gifSearchField.setTranslationY(-searchFieldHeight);
//        }
        gifSearchField.showShadow(true, !isLayout);
    }

    private void scrollGifsToTop() {
        gifLayoutManager.scrollToPositionWithOffset(0, 0);
        resetTabsY(Type.GIFS);
    }

    private void checkScroll(@Type int type) {
        if (type == Type.STICKERS) {
            if (ignoreStickersScroll) {
                return;
            }
            int firstVisibleItem = stickersLayoutManager.findFirstVisibleItemPosition();
            if (firstVisibleItem == RecyclerView.NO_POSITION) {
                return;
            }
            if (stickersGridView == null) {
                return;
            }
            int firstTab;
            if (favTabNum > 0) {
                firstTab = favTabNum;
            } else if (recentTabNum > 0) {
                firstTab = recentTabNum;
            } else {
                firstTab = stickersTabOffset;
            }
            stickersTab.onPageScrolled(stickersGridAdapter.getTabForPosition(firstVisibleItem), firstTab);
        } else if (type == Type.GIFS) {
            if (gifGridView.getAdapter() == gifAdapter && gifAdapter.trendingSectionItem >= 0 && gifTrendingTabNum >= 0 && gifRecentTabNum >= 0) {
                int firstVisibleItem = gifLayoutManager.findFirstVisibleItemPosition();
                if (firstVisibleItem == RecyclerView.NO_POSITION) {
                    return;
                }
                gifTabs.onPageScrolled(firstVisibleItem >= gifAdapter.trendingSectionItem ? gifTrendingTabNum : gifRecentTabNum, 0);
            }
        }
    }

    private void saveNewPage() {
        if (pager == null) {
            return;
        }
        int newPage;
        int currentItem = pager.getCurrentItem();
        if (currentItem == 2) {
            newPage = 1;
        } else if (currentItem == 1) {
            newPage = 2;
        } else {
            newPage = 0;
        }
        if (currentPage != newPage) {
            currentPage = newPage;
            MessagesController.getGlobalEmojiSettings().edit().putInt("selected_page", newPage).apply();
        }
    }

    public void clearRecentEmoji() {
        Emoji.clearRecentEmoji();
        emojiAdapter.notifyDataSetChanged();
    }

    private void onPageScrolled(int position, int width, int positionOffsetPixels) {
        if (delegate == null) {
            return;
        }
        if (position == 1) {
            delegate.onTabOpened(positionOffsetPixels != 0 ? 2 : 0);
        } else if (position == 2) {
            delegate.onTabOpened(3);
        } else {
            delegate.onTabOpened(0);
        }
    }

    private void postBackspaceRunnable(final int time) {
        AndroidUtilities.runOnUIThread(() -> {
            if (!backspacePressed) {
                return;
            }
            if (delegate != null && delegate.onBackspace() && !NekoConfig.disableVibration.Bool()) {
                backspaceButton.performHapticFeedback(HapticFeedbackConstants.KEYBOARD_TAP);
            }
            backspaceOnce = true;
            postBackspaceRunnable(Math.max(50, time - 100));
        }, time);
    }

    public void switchToGifRecent() {
        showBackspaceButton(false, false);
        showStickerSettingsButton(false, false);
        pager.setCurrentItem(1, false);
    }

    private void updateEmojiHeaders() {
        if (emojiGridView == null) {
            return;
        }
        for (int i = 0; i < emojiGridView.getChildCount(); ++i) {
            View child = emojiGridView.getChildAt(i);
            if (child instanceof EmojiPackHeader) {
                ((EmojiPackHeader) child).updateState(true);
            }
        }
    }

    ArrayList<TLRPC.TL_messages_stickerSet> frozenStickerSets;

    private void updateStickerTabs(boolean updateStickerSets) {
        if (stickersTab == null || stickersTab.isDragging()) {
            return;
        }
        recentTabNum = -2;
        favTabNum = -2;
        trendingTabNum = -2;
        premiumTabNum = -2;
        hasChatStickers = false;

        stickersTabOffset = 0;
        int lastPosition = stickersTab.getCurrentPosition();
        stickersTab.beginUpdate(getParent() != null && getVisibility() == VISIBLE && (installingStickerSets.size() != 0 || removingStickerSets.size() != 0));

        final MediaDataController mediaDataController = MediaDataController.getInstance(currentAccount);

        SharedPreferences preferences = MessagesController.getEmojiSettings(currentAccount);
        featuredStickerSets.clear();
        ArrayList<TLRPC.StickerSetCovered> featured = mediaDataController.getFeaturedStickerSets();
        for (int a = 0, N = featured.size(); a < N; a++) {
            TLRPC.StickerSetCovered set = featured.get(a);
            if (mediaDataController.isStickerPackInstalled(set.set.id)) {
                continue;
            }
            featuredStickerSets.add(set);
        }
        if (trendingAdapter != null) {
            trendingAdapter.notifyDataSetChanged();
        }
        if (!NekoConfig.disableTrending.Bool() && !featured.isEmpty() && (!BuildVars.DEBUG_PRIVATE_VERSION || featuredStickerSets.isEmpty() || preferences.getLong("featured_hidden", 0) == featured.get(0).set.id)) {
            final int id = mediaDataController.getUnreadStickerSets().isEmpty() ? 2 : 3;
            final StickerTabView trendingStickersTabView = stickersTab.addStickerIconTab(id, stickerIcons[id]);
            trendingStickersTabView.textView.setText(LocaleController.getString("FeaturedStickersShort", R.string.FeaturedStickersShort));
            trendingStickersTabView.setContentDescription(LocaleController.getString("FeaturedStickers", R.string.FeaturedStickers));
            trendingTabNum = stickersTabOffset;
            stickersTabOffset++;
        }

        if (!favouriteStickers.isEmpty()) {
            favTabNum = stickersTabOffset;
            stickersTabOffset++;
            StickerTabView stickerTabView = stickersTab.addStickerIconTab(1, stickerIcons[1]);
            stickerTabView.textView.setText(LocaleController.getString("FavoriteStickersShort", R.string.FavoriteStickersShort));
            stickerTabView.setContentDescription(LocaleController.getString("FavoriteStickers", R.string.FavoriteStickers));
        }

        if (!recentStickers.isEmpty()) {
            recentTabNum = stickersTabOffset;
            stickersTabOffset++;
            StickerTabView stickerTabView = stickersTab.addStickerIconTab(0, stickerIcons[0]);
            stickerTabView.textView.setText(LocaleController.getString("RecentStickersShort", R.string.RecentStickersShort));
            stickerTabView.setContentDescription(LocaleController.getString("RecentStickers", R.string.RecentStickers));
        }


        stickerSets.clear();
        groupStickerSet = null;
        groupStickerPackPosition = -1;
        groupStickerPackNum = -10;

        if (frozenStickerSets == null || updateStickerSets) {
            frozenStickerSets = new ArrayList<>(mediaDataController.getStickerSets(MediaDataController.TYPE_IMAGE));
        }
        ArrayList<TLRPC.TL_messages_stickerSet> packs = frozenStickerSets;
        for (int i = 0; i < primaryInstallingStickerSets.length; i++) {
            final TLRPC.StickerSetCovered installingStickerSet = primaryInstallingStickerSets[i];
            if (installingStickerSet != null) {
                final TLRPC.TL_messages_stickerSet pack = mediaDataController.getStickerSetById(installingStickerSet.set.id);
                if (pack != null && !pack.set.archived) {
                    primaryInstallingStickerSets[i] = null;
                } else {
                    final TLRPC.TL_messages_stickerSet set = new TLRPC.TL_messages_stickerSet();
                    set.set = installingStickerSet.set;
                    if (installingStickerSet.cover != null) {
                        set.documents.add(installingStickerSet.cover);
                    } else if (!installingStickerSet.covers.isEmpty()) {
                        set.documents.addAll(installingStickerSet.covers);
                    }
                    if (!set.documents.isEmpty()) {
                        stickerSets.add(set);
                    }
                }
            }
        }
        packs = MessagesController.getInstance(currentAccount).filterPremiumStickers(packs);
        for (int a = 0; a < packs.size(); a++) {
            TLRPC.TL_messages_stickerSet pack = packs.get(a);
            if (pack.set.archived || pack.documents == null || pack.documents.isEmpty()) {
                continue;
            }
            stickerSets.add(pack);
        }

//        if (!premiumStickers.isEmpty()) {
//            premiumTabNum = stickersTabOffset;
//            stickersTabOffset++;
//            StickerTabView stickerTabView = stickersTab.addStickerIconTab(4, PremiumGradient.getInstance().premiumStarMenuDrawable2);
//            stickerTabView.textView.setText(LocaleController.getString("PremiumStickersShort", R.string.PremiumStickersShort));
//            stickerTabView.setContentDescription(LocaleController.getString("PremiumStickers", R.string.PremiumStickers));
//        }

        if (info != null && (!NekoConfig.hideGroupSticker.Bool())) {
            long hiddenStickerSetId = MessagesController.getEmojiSettings(currentAccount).getLong("group_hide_stickers_" + info.id, -1);
            TLRPC.Chat chat = MessagesController.getInstance(currentAccount).getChat(info.id);
            if (chat == null || info.stickerset == null || !ChatObject.hasAdminRights(chat)) {
                groupStickersHidden = hiddenStickerSetId != -1;
            } else if (info.stickerset != null) {
                groupStickersHidden = hiddenStickerSetId == info.stickerset.id;
            }
            if (info.stickerset != null) {
                TLRPC.TL_messages_stickerSet pack = mediaDataController.getGroupStickerSetById(info.stickerset);
                if (pack != null && pack.documents != null && !pack.documents.isEmpty() && pack.set != null) {
                    TLRPC.TL_messages_stickerSet set = new TLRPC.TL_messages_stickerSet();
                    set.documents = pack.documents;
                    set.packs = pack.packs;
                    set.set = pack.set;
                    if (groupStickersHidden) {
                        groupStickerPackNum = stickerSets.size();
                        stickerSets.add(set);
                    } else {
                        groupStickerPackNum = 0;
                        stickerSets.add(0, set);
                    }
                    groupStickerSet = info.can_set_stickers ? set : null;
                }
            } else if (info.can_set_stickers) {
                TLRPC.TL_messages_stickerSet pack = new TLRPC.TL_messages_stickerSet();
                if (groupStickersHidden) {
                    groupStickerPackNum = stickerSets.size();
                    stickerSets.add(pack);
                } else {
                    groupStickerPackNum = 0;
                    stickerSets.add(0, pack);
                }
            }
        }
        for (int a = 0; a < stickerSets.size(); a++) {
            if (a == groupStickerPackNum) {
                TLRPC.Chat chat = MessagesController.getInstance(currentAccount).getChat(info.id);
                if (chat == null) {
                    stickerSets.remove(0);
                    a--;
                } else {
                        hasChatStickers = true;
                        stickersTab.addStickerTab(chat);
                }
            } else {
                TLRPC.TL_messages_stickerSet stickerSet = stickerSets.get(a);
                TLRPC.Document document = null;
                if (stickerSet.set != null && stickerSet.set.thumb_document_id != 0) {
                    for (int i = 0; i < stickerSet.documents.size(); ++i) {
                        TLRPC.Document d = stickerSet.documents.get(i);
                        if (d != null && stickerSet.set.thumb_document_id == d.id) {
                            document = d;
                            break;
                        }
                    }
                }
                if (document == null) {
                    document = stickerSet.documents.get(0);
                }
                TLObject thumb = FileLoader.getClosestPhotoSizeWithSize(stickerSet.set.thumbs, 90);
                if (thumb == null || stickerSet.set.gifs) {
                    thumb = document;
                }
                stickersTab.addStickerTab(thumb, document, stickerSet).setContentDescription(stickerSet.set.title + ", " + LocaleController.getString("AccDescrStickerSet", R.string.AccDescrStickerSet));
            }
        }
        stickersTab.commitUpdate();
        stickersTab.updateTabStyles();
        if (lastPosition != 0) {
            stickersTab.onPageScrolled(lastPosition, lastPosition);
        }
        checkPanels();
    }

    private void checkPanels() {
        if (stickersTab == null) {
            return;
        }
        int position = stickersLayoutManager.findFirstVisibleItemPosition();
        if (position != RecyclerView.NO_POSITION) {
            int firstTab;
            if (favTabNum > 0) {
                firstTab = favTabNum;
            } else if (recentTabNum > 0) {
                firstTab = recentTabNum;
            } else {
                firstTab = stickersTabOffset;
            }
            stickersTab.onPageScrolled(stickersGridAdapter.getTabForPosition(position), firstTab);
        }
    }

    private void updateGifTabs() {
        final int lastPosition = gifTabs.getCurrentPosition();

        final boolean wasRecentTabSelected = lastPosition == gifRecentTabNum;
        final boolean hadRecent = gifRecentTabNum >= 0;
        final boolean hasRecent = !recentGifs.isEmpty();

        gifTabs.beginUpdate(false);

        int gifTabsCount = 0;
        gifRecentTabNum = -2;
        gifTrendingTabNum = -2;
        gifFirstEmojiTabNum = -2;

        if (hasRecent) {
            gifRecentTabNum = gifTabsCount++;
            gifTabs.addIconTab(0, gifIcons[0]).setContentDescription(LocaleController.getString("RecentStickers", R.string.RecentStickers));
        }

        if (!NekoConfig.disableTrending.Bool()) {
            gifTrendingTabNum = gifTabsCount++;
            gifTabs.addIconTab(1, gifIcons[1]).setContentDescription(LocaleController.getString("FeaturedGifs", R.string.FeaturedGifs));
        }

        gifFirstEmojiTabNum = gifTabsCount;
        final int hPadding = AndroidUtilities.dp(13);
        final int vPadding = AndroidUtilities.dp(11);
        final List<String> gifSearchEmojies = MessagesController.getInstance(currentAccount).gifSearchEmojies;
        for (int i = 0, N = gifSearchEmojies.size(); i < N; i++) {
            final String emoji = gifSearchEmojies.get(i);
            final Emoji.EmojiDrawable emojiDrawable = Emoji.getEmojiDrawable(emoji);
            if (emojiDrawable != null) {
                gifTabsCount++;
                TLRPC.Document document = MediaDataController.getInstance(currentAccount).getEmojiAnimatedSticker(emoji);
                final View iconTab = gifTabs.addEmojiTab(3 + i, emojiDrawable, document);
               // iconTab.setPadding(hPadding, vPadding, hPadding, vPadding);
                iconTab.setContentDescription(emoji);
            }
        }

        gifTabs.commitUpdate();
        gifTabs.updateTabStyles();

        if (wasRecentTabSelected && !hasRecent) {
            gifTabs.selectTab(gifTrendingTabNum);
            if (gifSearchField != null && gifSearchField.categoriesListView != null) {
                gifSearchField.categoriesListView.selectCategory(gifSearchField.trending);
            }
        } else if (ViewCompat.isLaidOut(gifTabs)) {
            if (hasRecent && !hadRecent) {
                gifTabs.onPageScrolled(lastPosition + 1, 0);
            } else if (!hasRecent && hadRecent) {
                gifTabs.onPageScrolled(lastPosition - 1, 0);
            }
        }
    }

    public void addRecentSticker(TLRPC.Document document) {
        if (document == null) {
            return;
        }
        MediaDataController.getInstance(currentAccount).addRecentSticker(MediaDataController.TYPE_IMAGE, null, document, (int) (System.currentTimeMillis() / 1000), false);
        boolean wasEmpty = recentStickers.isEmpty();
        recentStickers = MediaDataController.getInstance(currentAccount).getRecentStickers(MediaDataController.TYPE_IMAGE, true);
        if (stickersGridAdapter != null) {
            stickersGridAdapter.notifyDataSetChanged();
        }
        if (wasEmpty) {
            updateStickerTabs(false);
        }
    }

    public void addRecentGif(TLRPC.Document document) {
        if (document == null) {
            return;
        }
        boolean wasEmpty = recentGifs.isEmpty();
        updateRecentGifs();
        if (wasEmpty) {
            updateStickerTabs(false);
        }
    }

    @Override
    public void requestLayout() {
        if (isLayout) {
            return;
        }
        super.requestLayout();
    }

    public void updateColors() {
        if (!shouldDrawBackground) {
            setBackground(null);
            bottomTabContainerBackground.setBackground(null);
        } else if (AndroidUtilities.isInMultiwindow || forseMultiwindowLayout) {
            Drawable background = getBackground();
            if (background != null) {
                background.setColorFilter(new PorterDuffColorFilter(getThemedColor(Theme.key_chat_emojiPanelBackground), PorterDuff.Mode.SRC_IN));
            }
        } else {
            setBackgroundColor(getThemedColor(Theme.key_chat_emojiPanelBackground));
            if (needEmojiSearch) {
                bottomTabContainerBackground.setBackgroundColor(getThemedColor(Theme.key_chat_emojiPanelBackground));
            }
        }
        if (emojiTabs != null) {
            if (shouldDrawBackground) {
                emojiTabs.setBackgroundColor(getThemedColor(Theme.key_chat_emojiPanelBackground));
                emojiTabsShadow.setBackgroundColor(getThemedColor(Theme.key_chat_emojiPanelShadowLine));
            } else {
                emojiTabs.setBackground(null);
            }
        }
        if (colorPickerView != null) {
            colorPickerView.updateColors();
        }
        for (int a = 0; a < 3; a++) {
            SearchField searchField;
            if (a == 0) {
                searchField = stickersSearchField;
            } else if (a == 1) {
                searchField = emojiSearchField;
            } else {
                searchField = gifSearchField;
            }
            if (searchField == null) {
                continue;
            }
            if (shouldDrawBackground) {
                searchField.backgroundView.setBackgroundColor(getThemedColor(Theme.key_chat_emojiPanelBackground));
            } else {
                searchField.backgroundView.setBackground(null);
            }
            searchField.shadowView.setBackgroundColor(getThemedColor(Theme.key_chat_emojiPanelShadowLine));
            searchField.searchStateDrawable.setColor(getThemedColor(Theme.key_chat_emojiSearchIcon));
            Theme.setDrawableColor(searchField.box.getBackground(), getThemedColor(Theme.key_chat_emojiSearchBackground));
            searchField.box.invalidate();
            searchField.searchEditText.setHintTextColor(getThemedColor(Theme.key_chat_emojiSearchIcon));
            searchField.searchEditText.setTextColor(getThemedColor(Theme.key_windowBackgroundWhiteBlackText));
        }
        if (dotPaint != null) {
            dotPaint.setColor(getThemedColor(Theme.key_chat_emojiPanelNewTrending));
        }
        if (emojiGridView != null) {
            emojiGridView.setGlowColor(getThemedColor(Theme.key_chat_emojiPanelBackground));
        }
        if (stickersGridView != null) {
            stickersGridView.setGlowColor(getThemedColor(Theme.key_chat_emojiPanelBackground));
        }
        if (stickersTab != null) {
            stickersTab.setIndicatorColor(getThemedColor(Theme.key_chat_emojiPanelStickerPackSelectorLine));
            stickersTab.setUnderlineColor(getThemedColor(Theme.key_chat_emojiPanelShadowLine));
            if (shouldDrawBackground) {
                stickersTab.setBackgroundColor(getThemedColor(Theme.key_chat_emojiPanelBackground));
            } else {
                stickersTab.setBackground(null);
            }
        }
        if (gifTabs != null) {
            gifTabs.setIndicatorColor(getThemedColor(Theme.key_chat_emojiPanelStickerPackSelectorLine));
            gifTabs.setUnderlineColor(getThemedColor(Theme.key_chat_emojiPanelShadowLine));
            if (shouldDrawBackground) {
                gifTabs.setBackgroundColor(getThemedColor(Theme.key_chat_emojiPanelBackground));
            } else {
                gifTabs.setBackground(null);
            }
        }
        if (backspaceButton != null) {
            backspaceButton.setColorFilter(new PorterDuffColorFilter(getThemedColor(Theme.key_chat_emojiPanelBackspace), PorterDuff.Mode.SRC_IN));
            if (emojiSearchField == null) {
                Theme.setSelectorDrawableColor(backspaceButton.getBackground(), getThemedColor(Theme.key_chat_emojiPanelBackground), false);
                Theme.setSelectorDrawableColor(backspaceButton.getBackground(), getThemedColor(Theme.key_chat_emojiPanelBackground), true);
            }
        }
        if (stickerSettingsButton != null) {
            stickerSettingsButton.setColorFilter(new PorterDuffColorFilter(getThemedColor(Theme.key_chat_emojiPanelBackspace), PorterDuff.Mode.SRC_IN));
        }
        if (searchButton != null) {
            searchButton.setColorFilter(new PorterDuffColorFilter(getThemedColor(Theme.key_chat_emojiPanelBackspace), PorterDuff.Mode.SRC_IN));
        }
        if (shadowLine != null) {
            shadowLine.setBackgroundColor(getThemedColor(Theme.key_chat_emojiPanelShadowLine));
        }
        if (mediaBanTooltip != null) {
            ((ShapeDrawable) mediaBanTooltip.getBackground()).getPaint().setColor(getThemedColor(Theme.key_chat_gifSaveHintBackground));
            mediaBanTooltip.setTextColor(getThemedColor(Theme.key_chat_gifSaveHintText));
        }
        if (gifSearchAdapter != null) {
            gifSearchAdapter.progressEmptyView.imageView.setColorFilter(new PorterDuffColorFilter(getThemedColor(Theme.key_chat_emojiPanelEmptyText), PorterDuff.Mode.SRC_IN));
            gifSearchAdapter.progressEmptyView.textView.setTextColor(getThemedColor(Theme.key_chat_emojiPanelEmptyText));
            gifSearchAdapter.progressEmptyView.progressView.setProgressColor(getThemedColor(Theme.key_progressCircle));
        }
        animatedEmojiTextColorFilter = new PorterDuffColorFilter(getThemedColor(Theme.key_windowBackgroundWhiteBlackText), PorterDuff.Mode.SRC_IN);

        for (int a = 0; a < tabIcons.length; a++) {
            Theme.setEmojiDrawableColor(tabIcons[a], getThemedColor(Theme.key_chat_emojiBottomPanelIcon), false);
            Theme.setEmojiDrawableColor(tabIcons[a], getThemedColor(Theme.key_chat_emojiPanelIconSelected), true);
        }
        if (emojiTabs != null) {
            emojiTabs.updateColors();
        }
        for (int a = 0; a < stickerIcons.length; a++) {
            Theme.setEmojiDrawableColor(stickerIcons[a], getThemedColor(Theme.key_chat_emojiPanelIcon), false);
            Theme.setEmojiDrawableColor(stickerIcons[a], getThemedColor(Theme.key_chat_emojiPanelIconSelected), true);
        }
        for (int a = 0; a < gifIcons.length; a++) {
            Theme.setEmojiDrawableColor(gifIcons[a], getThemedColor(Theme.key_chat_emojiPanelIcon), false);
            Theme.setEmojiDrawableColor(gifIcons[a], getThemedColor(Theme.key_chat_emojiPanelIconSelected), true);
        }
        if (searchIconDrawable != null) {
            Theme.setEmojiDrawableColor(searchIconDrawable, getThemedColor(Theme.key_chat_emojiBottomPanelIcon), false);
            Theme.setEmojiDrawableColor(searchIconDrawable, getThemedColor(Theme.key_chat_emojiPanelIconSelected), true);
        }
        if (searchIconDotDrawable != null) {
            Theme.setEmojiDrawableColor(searchIconDotDrawable, getThemedColor(Theme.key_chat_emojiPanelStickerPackSelectorLine), false);
            Theme.setEmojiDrawableColor(searchIconDotDrawable, getThemedColor(Theme.key_chat_emojiPanelStickerPackSelectorLine), true);
        }
        if (emojiLockPaint != null) {
            emojiLockPaint.setColor(getThemedColor(Theme.key_chat_emojiPanelStickerSetName));
            emojiLockPaint.setAlpha((int) (emojiLockPaint.getAlpha() * .5f));
        }
        if (emojiLockDrawable != null) {
            emojiLockDrawable.setColorFilter(new PorterDuffColorFilter(getThemedColor(Theme.key_chat_emojiPanelStickerSetName), PorterDuff.Mode.MULTIPLY));
        }
    }

    @Override
    public void onMeasure(int widthMeasureSpec, int heightMeasureSpec) {
        isLayout = true;
        if (AndroidUtilities.isInMultiwindow || forseMultiwindowLayout) {
            if (currentBackgroundType != 1) {
                if (Build.VERSION.SDK_INT >= 21) {
                    setOutlineProvider((ViewOutlineProvider) outlineProvider);
                    setClipToOutline(true);
                    setElevation(AndroidUtilities.dp(2));
                }
                setBackgroundResource(R.drawable.smiles_popup);
                getBackground().setColorFilter(new PorterDuffColorFilter(getThemedColor(Theme.key_chat_emojiPanelBackground), PorterDuff.Mode.MULTIPLY));
                if (needEmojiSearch && shouldDrawBackground) {
                    bottomTabContainerBackground.setBackgroundColor(getThemedColor(Theme.key_chat_emojiPanelBackground));
                }
                currentBackgroundType = 1;
            }
        } else {
            if (currentBackgroundType != 0) {
                if (Build.VERSION.SDK_INT >= 21) {
                    setOutlineProvider(null);
                    setClipToOutline(false);
                    setElevation(0);
                }
                if (shouldDrawBackground) {
                    setBackgroundColor(getThemedColor(Theme.key_chat_emojiPanelBackground));
                    if (needEmojiSearch) {
                        bottomTabContainerBackground.setBackgroundColor(getThemedColor(Theme.key_chat_emojiPanelBackground));
                    }
                }
                currentBackgroundType = 0;
            }
        }
        super.onMeasure(View.MeasureSpec.makeMeasureSpec(MeasureSpec.getSize(widthMeasureSpec), MeasureSpec.EXACTLY), View.MeasureSpec.makeMeasureSpec(View.MeasureSpec.getSize(heightMeasureSpec), MeasureSpec.EXACTLY));
        isLayout = false;
        setTranslationY(getTranslationY());
    }

    @Override
    protected void onLayout(boolean changed, int left, int top, int right, int bottom) {
        if (lastNotifyWidth != right - left) {
            lastNotifyWidth = right - left;
            reloadStickersAdapter();
        }
        super.onLayout(changed, left, top, right, bottom);
        updateBottomTabContainerPosition();
        updateStickerTabsPosition();
    }

    private void reloadStickersAdapter() {
        if (stickersGridAdapter != null) {
            stickersGridAdapter.notifyDataSetChanged();
        }
        if (stickersSearchGridAdapter != null) {
            stickersSearchGridAdapter.notifyDataSetChanged();
        }
        if (ContentPreviewViewer.getInstance().isVisible()) {
            ContentPreviewViewer.getInstance().close();
        }
        ContentPreviewViewer.getInstance().reset();
    }

    public void setDelegate(EmojiViewDelegate emojiViewDelegate) {
        delegate = emojiViewDelegate;
    }

    public void setDragListener(DragListener listener) {
        dragListener = listener;
    }

    public void setChatInfo(TLRPC.ChatFull chatInfo) {
        info = chatInfo;
        updateStickerTabs(false);
    }

    public void invalidateViews() {
        emojiGridView.invalidateViews();
    }

    public void setForseMultiwindowLayout(boolean value) {
        forseMultiwindowLayout = value;
    }

    public void onOpen(boolean forceEmoji, boolean groupEmojiHintWasVisible) {
        if (currentPage != 0 && stickersBanned) {
            currentPage = 0;
        }
        if (currentPage == 0 && emojiBanned) {
            currentPage = 1;
        }
        if (currentPage == 0 || forceEmoji || currentTabs.size() == 1) {
            showBackspaceButton(true, false);
            showStickerSettingsButton(false, false);
            if (pager.getCurrentItem() != 0) {
                pager.setCurrentItem(0, !forceEmoji);
            }
            if (groupEmojiHintWasVisible) {
                AndroidUtilities.runOnUIThread(() -> {
                    ArrayList<EmojiPack> packs = getEmojipacks();
                    for (int i = 0; i < packs.size(); i++) {
                        EmojiPack pack = packs.get(i);
                        if (pack.forGroup) {
                            int pos = emojiAdapter.sectionToPosition.get(i + EmojiData.dataColored.length);
                            emojiGridView.stopScroll();
                            updateEmojiTabsPosition(pos);
                            scrollEmojisToPosition(pos, dp(-9));
                            checkEmojiTabY(null, 0);
                        }
                    }
                }, 350);
            }
        } else if (currentPage == 1) {
            showBackspaceButton(false, false);
            showStickerSettingsButton(shouldDrawBackground, false);
            if (pager.getCurrentItem() != 2) {
                pager.setCurrentItem(2, false);
            }
            if (stickersTab != null) {
                firstTabUpdate = true;
                if (favTabNum >= 0) {
                    stickersTab.selectTab(favTabNum);
                } else if (recentTabNum >= 0) {
                    stickersTab.selectTab(recentTabNum);
                } else {
                    stickersTab.selectTab(stickersTabOffset);
                }
                firstTabUpdate = false;
                stickersLayoutManager.scrollToPositionWithOffset(0, 0);
            }
        } else if (currentPage == 2) {
            showBackspaceButton(false, false);
            showStickerSettingsButton(false, false);
            if (pager.getCurrentItem() != 1) {
                pager.setCurrentItem(1, false);
            }
            if (gifTabs != null) {
                gifTabs.selectTab(0);
            }
            if (gifSearchField != null && gifSearchField.categoriesListView != null) {
                gifSearchField.categoriesListView.selectCategory(gifSearchField.recent);
            }
        }
        showBottomTab(true, true);
    }

    @Override
    protected void onAttachedToWindow() {
        super.onAttachedToWindow();
        NotificationCenter.getGlobalInstance().addObserver(this, NotificationCenter.emojiLoaded);
        NotificationCenter.getInstance(currentAccount).addObserver(this, NotificationCenter.newEmojiSuggestionsAvailable);
        NotificationCenter.getInstance(currentAccount).addObserver(this, NotificationCenter.groupPackUpdated);
        if (stickersGridAdapter != null) {
            NotificationCenter.getInstance(currentAccount).addObserver(this, NotificationCenter.stickersDidLoad);
            NotificationCenter.getInstance(currentAccount).addObserver(this, NotificationCenter.recentDocumentsDidLoad);
            NotificationCenter.getInstance(currentAccount).addObserver(this, NotificationCenter.featuredStickersDidLoad);
            NotificationCenter.getInstance(currentAccount).addObserver(this, NotificationCenter.groupStickersDidLoad);
            NotificationCenter.getInstance(currentAccount).addObserver(this, NotificationCenter.currentUserPremiumStatusChanged);
            AndroidUtilities.runOnUIThread(() -> {
                updateStickerTabs(false);
                reloadStickersAdapter();
            });
        }
    }

    @Override
    public void setVisibility(int visibility) {
        boolean changed = getVisibility() != visibility;
        super.setVisibility(visibility);
        if (changed) {
            if (visibility != GONE) {
                Emoji.sortEmoji();
                emojiAdapter.notifyDataSetChanged();
                NotificationCenter.getInstance(currentAccount).addObserver(this, NotificationCenter.stickersDidLoad);
                if (stickersGridAdapter != null) {
                    NotificationCenter.getInstance(currentAccount).addObserver(this, NotificationCenter.recentDocumentsDidLoad);
                    updateStickerTabs(false);
                    reloadStickersAdapter();
                /*if (gifGridView != null && delegate != null) {
                    delegate.onTabOpened(pager != null && pager.getCurrentItem() == 1 ? 1  : );
                }*/
                }
                checkDocuments(true);
                checkDocuments(false);
                MediaDataController.getInstance(currentAccount).loadRecents(MediaDataController.TYPE_IMAGE, true, true, false);
                MediaDataController.getInstance(currentAccount).loadRecents(MediaDataController.TYPE_IMAGE, false, true, false);
                MediaDataController.getInstance(currentAccount).loadRecents(MediaDataController.TYPE_FAVE, false, true, false);
            }
            if (chooseStickerActionTracker != null) {
                chooseStickerActionTracker.checkVisibility();
            }
        }
    }

    public int getCurrentPage() {
        return currentPage;
    }

    public void onDestroy() {
        NotificationCenter.getGlobalInstance().removeObserver(this, NotificationCenter.emojiLoaded);
        NotificationCenter.getInstance(currentAccount).removeObserver(this, NotificationCenter.newEmojiSuggestionsAvailable);
        NotificationCenter.getInstance(currentAccount).removeObserver(this, NotificationCenter.stickersDidLoad);
        NotificationCenter.getInstance(currentAccount).removeObserver(this, NotificationCenter.groupPackUpdated);
        if (stickersGridAdapter != null) {
            NotificationCenter.getInstance(currentAccount).removeObserver(this, NotificationCenter.recentDocumentsDidLoad);
            NotificationCenter.getInstance(currentAccount).removeObserver(this, NotificationCenter.featuredStickersDidLoad);
            NotificationCenter.getInstance(currentAccount).removeObserver(this, NotificationCenter.groupStickersDidLoad);
            NotificationCenter.getInstance(currentAccount).removeObserver(this, NotificationCenter.currentUserPremiumStatusChanged);
        }
    }

    @Override
    protected void onDetachedFromWindow() {
        super.onDetachedFromWindow();
        if (colorPickerView != null && colorPickerView.isShowing()) {
            colorPickerView.dismiss();
        }
        ContentPreviewViewer.getInstance().clearDelegate(contentPreviewViewerDelegate);
    }

    private void checkDocuments(boolean isGif) {
        if (isGif) {
            updateRecentGifs();
        } else {
            int previousCount = recentStickers.size();
            int previousCount2 = favouriteStickers.size();
            recentStickers = MediaDataController.getInstance(currentAccount).getRecentStickers(MediaDataController.TYPE_IMAGE, true);
            favouriteStickers = MediaDataController.getInstance(currentAccount).getRecentStickers(MediaDataController.TYPE_FAVE);
            if (UserConfig.getInstance(currentAccount).isPremium()) {
                premiumStickers = MediaDataController.getInstance(currentAccount).getRecentStickers(MediaDataController.TYPE_PREMIUM_STICKERS);
            } else {
                premiumStickers = new ArrayList<>();
            }
            for (int a = 0; a < favouriteStickers.size(); a++) {
                TLRPC.Document favSticker = favouriteStickers.get(a);
                for (int b = 0; b < recentStickers.size(); b++) {
                    TLRPC.Document recSticker = recentStickers.get(b);
                    if (recSticker.dc_id == favSticker.dc_id && recSticker.id == favSticker.id) {
                        recentStickers.remove(b);
                        break;
                    }
                }
            }
            recentStickers = new ArrayList<>(recentStickers.subList(0, Math.min(recentStickers.size(), NekoConfig.maxRecentStickerCount.Int())));
            if (MessagesController.getInstance(currentAccount).premiumFeaturesBlocked()) {
                for (int a = 0; a < favouriteStickers.size(); a++) {
                    if (MessageObject.isPremiumSticker(favouriteStickers.get(a))) {
                        favouriteStickers.remove(a);
                        a--;
                    }
                }
                for (int a = 0; a < recentStickers.size(); a++) {
                    if (MessageObject.isPremiumSticker(recentStickers.get(a))) {
                        recentStickers.remove(a);
                        a--;
                    }
                }
            }
            if (previousCount != recentStickers.size() || previousCount2 != favouriteStickers.size()) {
                updateStickerTabs(false);
            }
            if (stickersGridAdapter != null) {
                stickersGridAdapter.notifyDataSetChanged();
            }
            checkPanels();
        }
    }

    private void updateRecentGifs() {
        final int prevSize = recentGifs.size();
        long prevHash = MediaDataController.calcDocumentsHash(recentGifs, Integer.MAX_VALUE);
        recentGifs = MediaDataController.getInstance(currentAccount).getRecentGifs();
        long newHash = MediaDataController.calcDocumentsHash(recentGifs, Integer.MAX_VALUE);
        if (gifTabs != null && prevSize == 0 && !recentGifs.isEmpty() || prevSize != 0 && recentGifs.isEmpty()) {
            updateGifTabs();
        }
        if ((prevSize != recentGifs.size() || prevHash != newHash) && gifAdapter != null) {
            gifAdapter.notifyDataSetChanged();
        }
    }

    public void setStickersBanned(boolean emojiBanned, boolean stickersBanned, long chatId) {
        if (typeTabs == null) {
            return;
        }
        this.emojiBanned = emojiBanned;
        this.stickersBanned = stickersBanned;
        if (stickersBanned || emojiBanned) {
            currentChatId = chatId;
        } else {
            currentChatId = 0;
        }
        View view = typeTabs.getTab(stickersBanned ? 2 : 0);
        if (view != null) {
            view.setAlpha(currentChatId != 0 ? 0.15f : 1.0f);
            if (stickersBanned) {
                if (currentChatId != 0 && pager.getCurrentItem() != 0) {
                    showBackspaceButton(true, true);
                    showStickerSettingsButton(false, true);
                    pager.setCurrentItem(0, false);
                }
            } else {
                if (currentChatId != 0 && pager.getCurrentItem() != 1) {
                    showBackspaceButton(false, true);
                    showStickerSettingsButton(false, true);
                    pager.setCurrentItem(1, false);
                }
            }
        }
    }

    private AnimatorSet showStickersBanAnimator;
    private Runnable hideStickersBan;
    public void showStickerBanHint(boolean show, boolean emoji, boolean gif) {
        TLRPC.Chat chat = MessagesController.getInstance(currentAccount).getChat(currentChatId);
        if (chat == null) {
            return;
        }

        if (show) {
            if (!ChatObject.hasAdminRights(chat) && chat.default_banned_rights != null && (chat.default_banned_rights.send_stickers || (emoji && chat.default_banned_rights.send_plain))) {
                if (fragment instanceof ChatActivity && ((ChatActivity) fragment).checkCanRemoveRestrictionsByBoosts()) {
                    return;
                }
                if (emoji) {
                    mediaBanTooltip.setText(LocaleController.getString("GlobalAttachEmojiRestricted", R.string.GlobalAttachEmojiRestricted));
                } else if (gif) {
                    mediaBanTooltip.setText(LocaleController.getString("GlobalAttachGifRestricted", R.string.GlobalAttachGifRestricted));
                } else {
                    mediaBanTooltip.setText(LocaleController.getString("GlobalAttachStickersRestricted", R.string.GlobalAttachStickersRestricted));
                }
            } else {
                if (chat.banned_rights == null) {
                    return;
                }
                if (AndroidUtilities.isBannedForever(chat.banned_rights)) {
                    if (emoji) {
                        mediaBanTooltip.setText(LocaleController.getString("AttachPlainRestrictedForever", R.string.AttachPlainRestrictedForever));
                    } else if (gif) {
                        mediaBanTooltip.setText(LocaleController.getString("AttachGifRestrictedForever", R.string.AttachGifRestrictedForever));
                    } else {
                        mediaBanTooltip.setText(LocaleController.getString("AttachStickersRestrictedForever", R.string.AttachStickersRestrictedForever));
                    }
                } else {
                    if (emoji) {
                        mediaBanTooltip.setText(LocaleController.formatString("AttachPlainRestricted", R.string.AttachPlainRestricted, LocaleController.formatDateForBan(chat.banned_rights.until_date)));
                    } if (gif) {
                        mediaBanTooltip.setText(LocaleController.formatString("AttachGifRestricted", R.string.AttachGifRestricted, LocaleController.formatDateForBan(chat.banned_rights.until_date)));
                    } else {
                        mediaBanTooltip.setText(LocaleController.formatString("AttachStickersRestricted", R.string.AttachStickersRestricted, LocaleController.formatDateForBan(chat.banned_rights.until_date)));
                    }
                }
            }
            mediaBanTooltip.setVisibility(View.VISIBLE);
        }

        if (showStickersBanAnimator != null) {
            showStickersBanAnimator.cancel();
            showStickersBanAnimator = null;
        }

        showStickersBanAnimator = new AnimatorSet();
        showStickersBanAnimator.playTogether(
            ObjectAnimator.ofFloat(mediaBanTooltip, View.ALPHA, show ? mediaBanTooltip.getAlpha() : 1f, show ? 1f : 0f),
            ObjectAnimator.ofFloat(mediaBanTooltip, View.TRANSLATION_Y, show ? AndroidUtilities.dp(12) : mediaBanTooltip.getTranslationY(), show ? 0 : AndroidUtilities.dp(12))
        );
        if (hideStickersBan != null) {
            AndroidUtilities.cancelRunOnUIThread(hideStickersBan);
        }
        if (show) {
            AndroidUtilities.runOnUIThread(hideStickersBan = () -> showStickerBanHint(false, emoji, gif), 3500);
        }
        showStickersBanAnimator.setDuration(320);
        showStickersBanAnimator.setInterpolator(CubicBezierInterpolator.EASE_OUT_QUINT);
        showStickersBanAnimator.start();
    }

    private void updateVisibleTrendingSets() {
        if (stickersGridView == null) {
            return;
        }
        try {
            int count = stickersGridView.getChildCount();
            for (int a = 0; a < count; a++) {
                View child = stickersGridView.getChildAt(a);
                if (child instanceof FeaturedStickerSetInfoCell) {
                    RecyclerListView.Holder holder = (RecyclerListView.Holder) stickersGridView.getChildViewHolder(child);
                    if (holder == null) {
                        continue;
                    }
                    FeaturedStickerSetInfoCell cell = (FeaturedStickerSetInfoCell) child;
                    ArrayList<Long> unreadStickers = MediaDataController.getInstance(currentAccount).getUnreadStickerSets();
                    TLRPC.StickerSetCovered stickerSetCovered = cell.getStickerSet();
                    boolean unread = unreadStickers != null && unreadStickers.contains(stickerSetCovered.set.id);
                    boolean forceInstalled = false;
                    for (int i = 0; i < primaryInstallingStickerSets.length; i++) {
                        if (primaryInstallingStickerSets[i] != null && primaryInstallingStickerSets[i].set.id == stickerSetCovered.set.id) {
                            forceInstalled = true;
                            break;
                        }
                    }
                    cell.setStickerSet(stickerSetCovered, unread, true, 0, 0, forceInstalled);
                    if (unread) {
                        MediaDataController.getInstance(currentAccount).markFeaturedStickersByIdAsRead(false, stickerSetCovered.set.id);
                    }
                    boolean installing = installingStickerSets.indexOfKey(stickerSetCovered.set.id) >= 0;
                    boolean removing = removingStickerSets.indexOfKey(stickerSetCovered.set.id) >= 0;
                    if (installing || removing) {
                        if (installing && cell.isInstalled()) {
                            installingStickerSets.remove(stickerSetCovered.set.id);
                            installing = false;
                        } else if (removing && !cell.isInstalled()) {
                            removingStickerSets.remove(stickerSetCovered.set.id);
                            removing = false;
                        }
                    }
                    cell.setAddDrawProgress(!forceInstalled && installing, true);
                }
            }
        } catch (Exception e) {
            FileLog.e(e);
        }
    }

    public boolean areThereAnyStickers() {
        return stickersGridAdapter != null && stickersGridAdapter.getItemCount() > 0;
    }

    private Runnable updateStickersLoadedDelayed = () -> {
        if (emojiAdapter != null) {
            emojiAdapter.notifyDataSetChanged(true);
        }
    };

    @SuppressWarnings("unchecked")
    @Override
    public void didReceivedNotification(int id, int account, Object... args) {
        if (id == NotificationCenter.stickersDidLoad) {
            if ((Integer) args[0] == MediaDataController.TYPE_IMAGE) {
                if (stickersGridAdapter != null) {
                    updateStickerTabs((Boolean) args[1]);
                    updateVisibleTrendingSets();
                    reloadStickersAdapter();
                    checkPanels();
                }
            } else if ((Integer) args[0] == MediaDataController.TYPE_EMOJIPACKS) {
                if ((Boolean) args[1]) {
                    AndroidUtilities.cancelRunOnUIThread(updateStickersLoadedDelayed);
                    AndroidUtilities.runOnUIThread(updateStickersLoadedDelayed, 100);
                } else {
                    emojiAdapter.notifyDataSetChanged(false);
                }
            }
        } else if (id == NotificationCenter.groupPackUpdated) {
            long chatId = (long) args[0];
            boolean isEmoji = (boolean) args[1];
            if (info != null && info.id == chatId && isEmoji) {
                emojiAdapter.notifyDataSetChanged(true);
            }
        } else if (id == NotificationCenter.recentDocumentsDidLoad) {
            boolean isGif = (Boolean) args[0];
            int type = (Integer) args[1];
            if (isGif || type == MediaDataController.TYPE_IMAGE || type == MediaDataController.TYPE_FAVE) {
                checkDocuments(isGif);
            }
        } else if (id == NotificationCenter.featuredStickersDidLoad) {
            updateVisibleTrendingSets();
            if (typeTabs != null) {
                int count = typeTabs.getChildCount();
                for (int a = 0; a < count; a++) {
                    typeTabs.getChildAt(a).invalidate();
                }
            }
            updateStickerTabs(false);
        } else if (id == NotificationCenter.featuredEmojiDidLoad) {
            if (emojiAdapter != null) {
                emojiAdapter.notifyDataSetChanged();
            }
        } else if (id == NotificationCenter.groupStickersDidLoad) {
            if (info != null && info.stickerset != null && info.stickerset.id == (Long) args[0]) {
                updateStickerTabs(false);
            }
            if (toInstall.containsKey((Long) args[0]) && args.length >= 2) {
                long packId = (long) args[0];
                TLRPC.TL_messages_stickerSet stickerSet = (TLRPC.TL_messages_stickerSet) args[1];
                Utilities.Callback<TLRPC.TL_messages_stickerSet> onInstalled = toInstall.get(packId);
                if (onInstalled != null && stickerSet != null) {
                    Utilities.Callback callback = toInstall.remove(packId);
                    if (callback != null) {
                        callback.run(stickerSet);
                    }
                }
            }
            AndroidUtilities.cancelRunOnUIThread(updateStickersLoadedDelayed);
            AndroidUtilities.runOnUIThread(updateStickersLoadedDelayed, 100);
        } else if (id == NotificationCenter.emojiLoaded) {
            if (stickersGridView != null) {
                int count = stickersGridView.getChildCount();
                for (int a = 0; a < count; a++) {
                    View child = stickersGridView.getChildAt(a);
                    if (child instanceof StickerSetNameCell || child instanceof StickerEmojiCell) {
                        child.invalidate();
                    }
                }
            }
            if (emojiGridView != null) {
                emojiGridView.invalidate();
                int count = emojiGridView.getChildCount();
                for (int a = 0; a < count; a++) {
                    View child = emojiGridView.getChildAt(a);
                    if (child instanceof ImageViewEmoji) {
                        child.invalidate();
                    }
                }
            }
            if (colorPickerView != null) {
                colorPickerView.pickerView.invalidate();
            }
            if (gifTabs != null) {
                gifTabs.invalidateTabs();
            }
        } else if (id == NotificationCenter.newEmojiSuggestionsAvailable) {
            if (emojiGridView != null && needEmojiSearch && (emojiSearchField.searchStateDrawable.getIconState() == SearchStateDrawable.State.STATE_PROGRESS || emojiGridView.getAdapter() == emojiSearchAdapter) && !TextUtils.isEmpty(emojiSearchAdapter.lastSearchEmojiString)) {
                emojiSearchAdapter.search(emojiSearchAdapter.lastSearchEmojiString);
            }
        } else if (id == NotificationCenter.currentUserPremiumStatusChanged) {
            if (emojiAdapter != null) {
                emojiAdapter.notifyDataSetChanged();
            }
            updateEmojiHeaders();
            updateStickerTabs(false);
        }
    }

    private int getThemedColor(int key) {
        if (resourcesProvider != null) {
            return resourcesProvider.getColor(key);
        }
        return Theme.getColor(key);
    }

    private class TrendingAdapter extends RecyclerListView.SelectionAdapter {

        private boolean emoji;
        public TrendingAdapter(boolean emoji) {
            this.emoji = emoji;
        }

        @Override
        public boolean isEnabled(RecyclerView.ViewHolder holder) {
            return true;
        }

        @Override
        public RecyclerView.ViewHolder onCreateViewHolder(ViewGroup parent, int viewType) {
            BackupImageView imageView = new BackupImageView(getContext()) {
                @Override
                protected void onDraw(Canvas canvas) {
                    super.onDraw(canvas);
                    if (!emoji) {
                        TLRPC.StickerSetCovered set = (TLRPC.StickerSetCovered) getTag();
                        if (MediaDataController.getInstance(currentAccount).isStickerPackUnread(emoji, set.set.id) && dotPaint != null) {
                            int x = canvas.getWidth() - AndroidUtilities.dp(8);
                            int y = AndroidUtilities.dp(14);
                            canvas.drawCircle(x, y, AndroidUtilities.dp(3), dotPaint);
                        }
                    }
                }
            };
            imageView.setSize(AndroidUtilities.dp(24), AndroidUtilities.dp(24));
            imageView.setLayerNum(1);
            imageView.setAspectFit(true);
            imageView.setLayoutParams(new RecyclerView.LayoutParams(AndroidUtilities.dp(34), AndroidUtilities.dp(34)));
            return new RecyclerListView.Holder(imageView);
        }

        @Override
        public void onBindViewHolder(RecyclerView.ViewHolder holder, int position) {
            BackupImageView imageView = (BackupImageView) holder.itemView;
            TLRPC.StickerSetCovered set = (emoji ? featuredEmojiSets : featuredStickerSets).get(position);
            imageView.setTag(set);

            ArrayList<TLRPC.Document> setDocuments;
            if (set instanceof TLRPC.TL_stickerSetFullCovered) {
                setDocuments = ((TLRPC.TL_stickerSetFullCovered) set).documents;
            } else if (set instanceof TLRPC.TL_stickerSetNoCovered) {
                TLRPC.TL_messages_stickerSet fullSet = MediaDataController.getInstance(currentAccount).getStickerSet(MediaDataController.getInputStickerSet(set.set), false);
                if (fullSet == null) {
                    setDocuments = null;
                } else {
                    setDocuments = fullSet.documents;
                }
            } else {
                setDocuments = set.covers;
            }

            TLRPC.Document document = null;
            if (set.cover != null) {
                document = set.cover;
            } else if (setDocuments != null && !setDocuments.isEmpty()) {
                if (set.set != null) {
                    for (int i = 0; i < setDocuments.size(); ++i) {
                        if (setDocuments.get(i).id == set.set.thumb_document_id) {
                            document = setDocuments.get(i);
                            break;
                        }
                    }
                }
                if (document == null) {
                    document = setDocuments.get(0);
                }
            }
            if (document == null) {
                return;
            }

            if (this.emoji) {
                imageView.setColorFilter(MessageObject.isTextColorEmoji(document) ? Theme.getAnimatedEmojiColorFilter(resourcesProvider) : null);
            }

            TLObject object = FileLoader.getClosestPhotoSizeWithSize(set.set.thumbs, 90);
            SvgHelper.SvgDrawable svgThumb = DocumentObject.getSvgThumb(set.set.thumbs, Theme.key_emptyListPlaceholder, 0.2f);
            if (svgThumb != null) {
                svgThumb.overrideWidthAndHeight(512, 512);
            }
            if (object == null || MessageObject.isVideoSticker(document)) {
                object = document;
            }

            ImageLocation imageLocation;
            if (object instanceof TLRPC.Document) {
                TLRPC.PhotoSize thumb = FileLoader.getClosestPhotoSizeWithSize(document.thumbs, 90);
                imageLocation = ImageLocation.getForDocument(thumb, document);
            } else if (object instanceof TLRPC.PhotoSize) {
                TLRPC.PhotoSize thumb = (TLRPC.PhotoSize) object;
                int thumbVersion = set.set.thumb_version;
                imageLocation = ImageLocation.getForSticker(thumb, document, thumbVersion);
            } else {
                return;
            }

            if (imageLocation == null) {
                return;
            }
            String filter = !LiteMode.isEnabled(emoji ? LiteMode.FLAG_ANIMATED_EMOJI_KEYBOARD : LiteMode.FLAG_ANIMATED_STICKERS_KEYBOARD) ? "30_30_firstframe" : "30_30";
            if (object instanceof TLRPC.Document && (MessageObject.isAnimatedStickerDocument(document, true) || MessageObject.isVideoSticker(document))) {
                if (svgThumb != null) {
                    imageView.setImage(ImageLocation.getForDocument(document), filter, svgThumb, 0, set);
                } else {
                    imageView.setImage(ImageLocation.getForDocument(document), filter, imageLocation, null, 0, set);
                }
            } else if (imageLocation.imageType == FileLoader.IMAGE_TYPE_LOTTIE) {
                imageView.setImage(imageLocation, filter, "tgs", svgThumb, set);
            } else {
                imageView.setImage(imageLocation, null, "webp", svgThumb, set);
            }
        }

        @Override
        public int getItemViewType(int position) {
            return 0;
        }

        @Override
        public int getItemCount() {
            return (emoji ? featuredEmojiSets : featuredStickerSets).size();
        }
    }

    private class TrendingListView extends RecyclerListView {
        public TrendingListView(Context context, Adapter adapter) {
            super(context);

            setNestedScrollingEnabled(true);
            setSelectorRadius(AndroidUtilities.dp(4));
            setSelectorDrawableColor(getThemedColor(Theme.key_listSelector));
            setTag(9);
            setItemAnimator(null);
            setLayoutAnimation(null);

            LinearLayoutManager layoutManager = new LinearLayoutManager(context) {
                @Override
                public boolean supportsPredictiveItemAnimations() {
                    return false;
                }
            };
            layoutManager.setOrientation(LinearLayoutManager.HORIZONTAL);
            setLayoutManager(layoutManager);
            setAdapter(adapter);
        }

        @Override
        public boolean onInterceptTouchEvent(MotionEvent e) {
            if (getParent() != null && getParent().getParent() != null) {
                getParent().getParent().requestDisallowInterceptTouchEvent(canScrollHorizontally(-1) || canScrollHorizontally(1));
                pager.requestDisallowInterceptTouchEvent(true);
            }
            return super.onInterceptTouchEvent(e);
        }
    }

    private class StickersGridAdapter extends RecyclerListView.SelectionAdapter {

        private Context context;
        private int stickersPerRow;
        private SparseArray<Object> rowStartPack = new SparseArray<>();
        private HashMap<Object, Integer> packStartPosition = new HashMap<>();
        private SparseArray<Object> cache = new SparseArray<>();
        private SparseArray<Object> cacheParents = new SparseArray<>();
        private SparseIntArray positionToRow = new SparseIntArray();
        private int totalItems;

        public StickersGridAdapter(Context context) {
            this.context = context;
        }

        @Override
        public boolean isEnabled(RecyclerView.ViewHolder holder) {
            return holder.itemView instanceof RecyclerListView;
        }

        @Override
        public int getItemCount() {
            return totalItems != 0 ? totalItems + 1 : 0;
        }

        public Object getItem(int i) {
            return cache.get(i);
        }

        public int getPositionForPack(Object pack) {
            Integer pos = packStartPosition.get(pack);
            if (pos == null) {
                return -1;
            }
            return pos;
        }

        @Override
        public int getItemViewType(int position) {
            if (position == 0) {
                return 4;
            }
            Object object = cache.get(position);
            if (object != null) {
                if (object instanceof TLRPC.Document) {
                    if (object instanceof TLRPC.TL_documentEmpty) {
                        return 7;
                    }
                    return 0;
                } else if (object instanceof String) {
                    if ("trend1".equals(object)) {
                        return 5;
                    } else if ("trend2".equals(object)) {
                        return 6;
                    }
                    return 3;
                } else {
                    return 2;
                }
            }
            return 1;
        }

        public int getTabForPosition(int position) {
            Object cacheObject = cache.get(position);
            if ("search".equals(cacheObject) || "trend1".equals(cacheObject) || "trend2".equals(cacheObject)) {
                if (favTabNum >= 0) {
                    return favTabNum;
                }
                if (recentTabNum >= 0) {
                    return recentTabNum;
                }
                return 0;
            }
            if (position == 0) {
                position = 1;
            }
            if (stickersPerRow == 0) {
                int width = getMeasuredWidth();
                if (width == 0) {
                    width = AndroidUtilities.displaySize.x;
                }
                stickersPerRow = width / AndroidUtilities.dp(72);
            }
            int row = positionToRow.get(position, Integer.MIN_VALUE);
            if (row == Integer.MIN_VALUE) {
                return stickerSets.size() - 1 + stickersTabOffset;
            }
            Object pack = rowStartPack.get(row);
            if (pack instanceof String) {
                if ("premium".equals(pack)) {
                    return premiumTabNum;
                } else if ("recent".equals(pack)) {
                    return recentTabNum;
                } else {
                    return favTabNum;
                }
            } else {
                TLRPC.TL_messages_stickerSet set = (TLRPC.TL_messages_stickerSet) pack;
                int idx = stickerSets.indexOf(set);
                return idx + stickersTabOffset;
            }
        }

        @SuppressLint("NotifyDataSetChanged")
        @Override
        public RecyclerView.ViewHolder onCreateViewHolder(ViewGroup parent, int viewType) {
            View view = null;
            switch (viewType) {
                case 0:
                    view = new StickerEmojiCell(context, true, resourcesProvider) {
                        public void onMeasure(int widthMeasureSpec, int heightMeasureSpec) {
                            super.onMeasure(widthMeasureSpec, MeasureSpec.makeMeasureSpec(AndroidUtilities.dp(82), MeasureSpec.EXACTLY));
                        }
                    };
                    break;
                case 1:
                    view = new EmptyCell(context);
                    break;
                case 2:
                    StickerSetNameCell nameCell = new StickerSetNameCell(context, false, resourcesProvider);
                    view = nameCell;
                    nameCell.setOnIconClickListener(v -> {
                        if (stickersGridView.indexOfChild(nameCell) == -1) {
                            return;
                        }
                        RecyclerView.ViewHolder holder = stickersGridView.getChildViewHolder(nameCell);
                        if (holder != null) {
                            if (holder.getAdapterPosition() == groupStickerPackPosition) {
                                if (groupStickerSet != null) {
                                    if (delegate != null) {
                                        delegate.onStickersGroupClick(info.id);
                                    }
                                } else {
                                    MessagesController.getEmojiSettings(currentAccount).edit().putLong("group_hide_stickers_" + info.id, info.stickerset != null ? info.stickerset.id : 0).apply();
                                    updateStickerTabs(false);
                                    if (stickersGridAdapter != null) {
                                        stickersGridAdapter.notifyDataSetChanged();
                                    }
                                }
                            } else {
                                Object object = cache.get(holder.getAdapterPosition());
                                if (object == recentStickers) {
                                    AlertDialog alertDialog = new AlertDialog.Builder(context)
                                            .setTitle(LocaleController.getString(R.string.ClearRecentStickersAlertTitle))
                                            .setMessage(LocaleController.getString(R.string.ClearRecentStickersAlertMessage))
                                            .setPositiveButton(LocaleController.getString(R.string.ClearButton), (dialog, which) -> MediaDataController.getInstance(currentAccount).clearRecentStickers())
                                            .setNegativeButton(LocaleController.getString(R.string.Cancel), null)
                                            .create();
                                    alertDialog.show();
                                    TextView button = (TextView) alertDialog.getButton(DialogInterface.BUTTON_POSITIVE);
                                    if (button != null) {
                                        button.setTextColor(Theme.getColor(Theme.key_text_RedBold));
                                    }
                                }
                            }
                        }
                    });
                    break;
                case 3:
                    view = new StickerSetGroupInfoCell(context);
                    ((StickerSetGroupInfoCell) view).setAddOnClickListener(v -> {
                        if (delegate != null) {
                            delegate.onStickersGroupClick(info.id);
                        }
                    });
                    view.setLayoutParams(new RecyclerView.LayoutParams(LayoutHelper.MATCH_PARENT, LayoutHelper.WRAP_CONTENT));
                    break;
                case 4:
                    view = new View(context);
                    view.setLayoutParams(new RecyclerView.LayoutParams(LayoutHelper.MATCH_PARENT, searchFieldHeight));
                    break;
                case 5:
                    view = new StickerSetNameCell(context, false, resourcesProvider);
                    ((StickerSetNameCell) view).setOnIconClickListener(v -> {
                        MediaDataController mediaDataController = MediaDataController.getInstance(currentAccount);
                        ArrayList<TLRPC.StickerSetCovered> featured = mediaDataController.getFeaturedStickerSets();
                        if (!featured.isEmpty()) {
                            MessagesController.getEmojiSettings(currentAccount).edit().putLong("featured_hidden", featured.get(0).set.id).commit();
                            if (stickersGridAdapter != null) {
                                stickersGridAdapter.notifyItemRangeRemoved(1, 2);
                            }
                            updateStickerTabs(false);
                        }
                    });
                    break;
                case 6:
                    TrendingListView listView = new TrendingListView(context, trendingAdapter = new TrendingAdapter(false));
                    listView.setPadding(AndroidUtilities.dp(8), AndroidUtilities.dp(4), AndroidUtilities.dp(8), 0);
                    listView.setClipToPadding(false);
                    listView.addItemDecoration(new RecyclerView.ItemDecoration() {
                        @Override
                        public void getItemOffsets(@NonNull Rect outRect, @NonNull View view, @NonNull RecyclerView parent, @NonNull RecyclerView.State state) {
                            outRect.right = AndroidUtilities.dp(2);
                        }
                    });
                    listView.setOnItemClickListener((view1, position) -> {
                        openTrendingStickers((TLRPC.StickerSetCovered) view1.getTag());
                    });
                    view = listView;
                    view.setLayoutParams(new RecyclerView.LayoutParams(LayoutHelper.MATCH_PARENT, AndroidUtilities.dp(52)));
                    break;
                case 7:
                    FrameLayout containerLayout = new FrameLayout(context);
                    View btnView = new View(context);
                    Drawable circle = Theme.createRoundRectDrawable(dp(28), Theme.multAlpha(getThemedColor(Theme.key_chat_emojiPanelIcon), .12f));
                    Drawable drawable = getResources().getDrawable(R.drawable.filled_add_sticker).mutate();
                    drawable.setColorFilter(new PorterDuffColorFilter(getThemedColor(Theme.key_chat_emojiPanelIcon), PorterDuff.Mode.MULTIPLY));
                    CombinedDrawable combinedDrawable = new CombinedDrawable(circle, drawable);
                    combinedDrawable.setCustomSize(dp(56), dp(56));
                    combinedDrawable.setIconSize(dp(24), dp(24));
                    btnView.setBackground(combinedDrawable);
                    btnView.setOnClickListener(v -> {
                        if (fragment instanceof ChatActivity) {
                            ((ChatActivity) fragment).openAttachMenuForCreatingSticker();
                        }
                    });
                    ScaleStateListAnimator.apply(btnView);
                    containerLayout.addView(btnView, LayoutHelper.createFrame(56, 56, Gravity.CENTER));
                    view = containerLayout;
                    break;
            }
            return new RecyclerListView.Holder(view);
        }

        @Override
        public void onBindViewHolder(RecyclerView.ViewHolder holder, int position) {
            switch (holder.getItemViewType()) {
                case 0: {
                    TLRPC.Document sticker = (TLRPC.Document) cache.get(position);
                    StickerEmojiCell cell = (StickerEmojiCell) holder.itemView;
                    cell.setSticker(sticker, cacheParents.get(position), false);
                    cell.setRecent(recentStickers.contains(sticker));
                    break;
                }
                case 1: {
                    EmptyCell cell = (EmptyCell) holder.itemView;
                    if (position == totalItems) {
                        int row = positionToRow.get(position - 1, Integer.MIN_VALUE);
                        if (row == Integer.MIN_VALUE) {
                            cell.setHeight(1);
                        } else {
                            ArrayList<TLRPC.Document> documents;
                            Object pack = rowStartPack.get(row);
                            if (pack instanceof TLRPC.TL_messages_stickerSet) {
                                documents = ((TLRPC.TL_messages_stickerSet) pack).documents;
                            } else if (pack instanceof String) {
                                if ("recent".equals(pack)) {
                                    documents = recentStickers;
                                } else {
                                    documents = favouriteStickers;
                                }
                            } else {
                                documents = null;
                            }
                            if (documents == null) {
                                cell.setHeight(1);
                            } else {
                                if (documents.isEmpty()) {
                                    cell.setHeight(AndroidUtilities.dp(8));
                                } else {
                                    int height = pager.getHeight() - (int) Math.ceil(documents.size() / (float) stickersPerRow) * AndroidUtilities.dp(82);
                                    cell.setHeight(height > 0 ? height : 1);
                                }
                            }
                        }
                    } else {
                        cell.setHeight(AndroidUtilities.dp(82));
                    }
                    break;
                }
                case 2: {
                    StickerSetNameCell cell = (StickerSetNameCell) holder.itemView;
                    cell.setHeaderOnClick(null);
                    if (position == groupStickerPackPosition) {
                        int icon;
                        if (groupStickersHidden && groupStickerSet == null) {
                            icon = 0;
                        } else {
                            icon = groupStickerSet != null ? R.drawable.msg_mini_customize : R.drawable.msg_close;
                        }
                        TLRPC.Chat chat = info != null ? MessagesController.getInstance(currentAccount).getChat(info.id) : null;
                        cell.setText(LocaleController.formatString("CurrentGroupStickers", R.string.CurrentGroupStickers, chat != null ? chat.title : "Group Stickers"), icon);
                    } else {
                        Object object = cache.get(position);
                        if (object instanceof TLRPC.TL_messages_stickerSet) {
                            TLRPC.TL_messages_stickerSet set = (TLRPC.TL_messages_stickerSet) object;
                            if (set.set != null) {
                                String title = set.set.title;
                                if (PinnedStickerHelper.getInstance(currentAccount).isPinned(set.set.id)) {
                                    title += " " + LocaleController.getString("SetPinnedSuffix", R.string.SetPinnedSuffix);
                                }
                                cell.setText(title, 0);
                                if (set.set.creator && !StickersAlert.DISABLE_STICKER_EDITOR) {
                                    cell.setEdit(v -> {
                                        delegate.onShowStickerSet(set.set, null, true);
                                    });
                                }
                                cell.setHeaderOnClick(v -> delegate.onShowStickerSet(set.set, null, false));
                            }
                        } else if (object == recentStickers) {
                            cell.setText(LocaleController.getString("RecentStickers", R.string.RecentStickers), R.drawable.msg_close, LocaleController.getString(R.string.ClearRecentStickersAlertTitle));
                        } else if (object == favouriteStickers) {
                            cell.setText(LocaleController.getString("FavoriteStickers", R.string.FavoriteStickers), 0);
                        } else if (object == premiumStickers) {
                            cell.setText(LocaleController.getString("PremiumStickers", R.string.PremiumStickers), 0);
                        }
                    }
                    break;
                }
                case 3: {
                    StickerSetGroupInfoCell cell = (StickerSetGroupInfoCell) holder.itemView;
                    cell.setIsLast(position == totalItems - 1);
                    break;
                }
                case 5: {
                    StickerSetNameCell cell = (StickerSetNameCell) holder.itemView;
                    cell.setText(MediaDataController.getInstance(currentAccount).loadFeaturedPremium ? LocaleController.getString("FeaturedStickersPremium", R.string.FeaturedStickersPremium) : LocaleController.getString("FeaturedStickers", R.string.FeaturedStickers), R.drawable.msg_close, LocaleController.getString("AccDescrCloseTrendingStickers", R.string.AccDescrCloseTrendingStickers));
                    break;
                }
            }
        }

        private void updateItems() {
            if (frozen) {
                return;
            }

            int width = getMeasuredWidth();
            if (width == 0) {
                width = AndroidUtilities.displaySize.x;
            }

            stickersPerRow = width / AndroidUtilities.dp(72);
            stickersLayoutManager.setSpanCount(stickersPerRow);
            rowStartPack.clear();
            packStartPosition.clear();
            positionToRow.clear();
            cache.clear();
            totalItems = 0;
            ArrayList<TLRPC.TL_messages_stickerSet> packs = stickerSets;
            int startRow = 0;
            boolean isAddedStickerBtnSet = false;
            for (int a = -5; a < packs.size(); a++) {
                ArrayList<TLRPC.Document> documents;
                TLRPC.TL_messages_stickerSet pack = null;
                String key;
                if (a == -5) {
                    cache.put(totalItems++, "search");
                    startRow++;
                    continue;
                } else if (a == -4) {
                    MediaDataController mediaDataController = MediaDataController.getInstance(currentAccount);
                    SharedPreferences preferences = MessagesController.getEmojiSettings(currentAccount);
                    ArrayList<TLRPC.StickerSetCovered> featured = mediaDataController.getFeaturedStickerSets();
                    if (!featuredStickerSets.isEmpty() && preferences.getLong("featured_hidden", 0) != featured.get(0).set.id) {
                        cache.put(totalItems++, "trend1");
                        cache.put(totalItems++, "trend2");
                        startRow += 2;
                    }
                    continue;
                } else if (a == -3) {
                    documents = favouriteStickers;
                    packStartPosition.put(key = "fav", totalItems);
                } else if (a == -2) {
                    documents = recentStickers;
//                    if (!documents.isEmpty() && !StickersAlert.DISABLE_STICKER_EDITOR) {
//                        isAddedStickerBtnSet = true;
//                    }
                    packStartPosition.put(key = "recent", totalItems);
                } else if (a == -1) {
                    continue;
//                    documents = premiumStickers;
//                    packStartPosition.put(key = "premium", totalItems);
                } else {
                    key = null;
                    pack = packs.get(a);
                    documents = pack.documents;
                    if (!isAddedStickerBtnSet && !StickersAlert.DISABLE_STICKER_EDITOR) {
                        isAddedStickerBtnSet = true;
                        documents = new ArrayList<>(documents);
                        documents.add(0, new TLRPC.TL_documentEmpty());
                    }
                    packStartPosition.put(pack, totalItems);
                }
                if (a == groupStickerPackNum) {
                    groupStickerPackPosition = totalItems;
                    if (documents.isEmpty()) {
                        rowStartPack.put(startRow, pack);
                        positionToRow.put(totalItems, startRow++);
                        rowStartPack.put(startRow, pack);
                        positionToRow.put(totalItems + 1, startRow++);
                        cache.put(totalItems++, pack);
                        cache.put(totalItems++, "group");
                        continue;
                    }
                }
                if (documents.isEmpty()) {
                    continue;
                }
                int count = (int) Math.ceil(documents.size() / (float) stickersPerRow);
                if (pack != null) {
                    cache.put(totalItems, pack);
                } else {
                    cache.put(totalItems, documents);
                }
                positionToRow.put(totalItems, startRow);
                for (int b = 0; b < documents.size(); b++) {
                    int num = 1 + b + totalItems;
                    cache.put(num, documents.get(b));
                    if (pack != null) {
                        cacheParents.put(num, pack);
                    } else {
                        cacheParents.put(num, key);
                    }
                    positionToRow.put(1 + b + totalItems, startRow + 1 + b / stickersPerRow);
                }
                for (int b = 0; b < count + 1; b++) {
                    if (pack != null) {
                        rowStartPack.put(startRow + b, pack);
                    } else {
                        if (a == -1) {
                            rowStartPack.put(startRow + b, "premium");
                        } else if (a == -2) {
                            rowStartPack.put(startRow + b, "recent");
                        } else {
                            rowStartPack.put(startRow + b, "fav");
                        }
                    }
                }
                totalItems += count * stickersPerRow + 1;
                startRow += count + 1;
            }
        }

        @Override
        public void notifyItemRangeRemoved(int positionStart, int itemCount) {
            updateItems();
            super.notifyItemRangeRemoved(positionStart, itemCount);
        }

        @Override
        public void notifyDataSetChanged() {
            updateItems();
            super.notifyDataSetChanged();
        }
    }

    public static class EmojiPackExpand extends FrameLayout {
        public TextView textView;

        public EmojiPackExpand(Context context, Theme.ResourcesProvider resourcesProvider) {
            super(context);
            textView = new TextView(context);
            textView.setTextSize(TypedValue.COMPLEX_UNIT_DIP, 13);
            textView.setTextColor(Theme.getColor(Theme.key_windowBackgroundWhite, resourcesProvider));
            textView.setBackground(Theme.createRoundRectDrawable(AndroidUtilities.dp(11), ColorUtils.setAlphaComponent(Theme.getColor(Theme.key_chat_emojiPanelStickerSetName, resourcesProvider), 99)));
            textView.setTypeface(AndroidUtilities.bold());
            textView.setPadding(AndroidUtilities.dp(6), AndroidUtilities.dp(1.66f), AndroidUtilities.dp(6), AndroidUtilities.dp(2f));
            addView(textView, LayoutHelper.createFrame(LayoutHelper.WRAP_CONTENT, LayoutHelper.WRAP_CONTENT, Gravity.CENTER));
        }
    }

    public static class CustomEmoji {
        public TLRPC.TL_messages_stickerSet stickerSet;
        public long documentId;
        public String emoticon;

        public TLRPC.Document getDocument() {
            if (stickerSet == null || stickerSet.documents == null) {
                return null;
            }
            for (int i = 0; i < stickerSet.documents.size(); ++i) {
                TLRPC.Document document = stickerSet.documents.get(i);
                if (document != null && document.id == documentId) {
                    return document;
                }
            }
            return null;
        }
    }

    public static class EmojiPack {
        public int index;
        public TLRPC.StickerSet set;
        public ArrayList<TLRPC.Document> documents = new ArrayList<>();
        public boolean free;
        public boolean installed;
        public boolean featured;
        public boolean expanded;
        public boolean forGroup;

        public int resId;
    }

    private class EmojiGridAdapter extends RecyclerListView.SelectionAdapter {

        private static final int VIEW_TYPE_EMOJI = 0;
        private static final int VIEW_TYPE_HEADER = 1;
        private static final int VIEW_TYPE_SEARCH = 2;
        private static final int VIEW_TYPE_UNLOCK = 3;
        private static final int VIEW_TYPE_TRENDING = 4;
        private static final int VIEW_TYPE_PACK_HEADER = 5;
        private static final int VIEW_TYPE_EXPAND = 6;

        private int trendingHeaderRow = -1;
        private int trendingRow = -1;
        private int firstTrendingRow = -1;
        private int recentlyUsedHeaderRow = -1;

        private ArrayList<TLRPC.TL_messages_stickerSet> frozenEmojiPacks;
        private ArrayList<Integer> rowHashCodes = new ArrayList<>();
        private SparseIntArray positionToSection = new SparseIntArray();
        private SparseIntArray sectionToPosition = new SparseIntArray();
        private SparseIntArray positionToUnlock = new SparseIntArray();
        private SparseIntArray positionToExpand = new SparseIntArray();
        private ArrayList<Integer> packStartPosition = new ArrayList<>();
        private int itemCount;
        public int plainEmojisCount;

        @Override
        public int getItemCount() {
            return itemCount;
        }

        @Override
        public long getItemId(int position) {
            return position;
        }

        @Override
        public boolean isEnabled(RecyclerView.ViewHolder holder) {
            int type = holder.getItemViewType();
            return type == VIEW_TYPE_EMOJI || type == VIEW_TYPE_TRENDING || type == VIEW_TYPE_UNLOCK || type == VIEW_TYPE_EXPAND;
        }

        @Override
        public RecyclerView.ViewHolder onCreateViewHolder(ViewGroup parent, int viewType) {
            View view;
            switch (viewType) {
                case VIEW_TYPE_EMOJI:
                    view = new ImageViewEmoji(getContext());
                    break;
                case VIEW_TYPE_HEADER:
                    view = new StickerSetNameCell(getContext(), true, resourcesProvider);
                    ((StickerSetNameCell) view).setOnIconClickListener(e -> {
                        if (featuredEmojiSets == null || featuredEmojiSets.isEmpty() || featuredEmojiSets.get(0).set == null) {
                            return;
                        }
                        long lastSetId = featuredEmojiSets.get(0).set.id;
                        MessagesController.getEmojiSettings(currentAccount).edit().putLong("emoji_featured_hidden", lastSetId).commit();
                        if (emojiAdapter != null) {
                            emojiAdapter.notifyItemRangeRemoved(1, 3);
                        }
                        if (emojiTabs != null) {
                            emojiTabs.updateEmojiPacks(getEmojipacks());
                        }
                        updateRows();
                    });
                    break;
                case VIEW_TYPE_PACK_HEADER:
                    view = new EmojiPackHeader(getContext());
                    break;
                case VIEW_TYPE_TRENDING:
                    TrendingListView listView = new TrendingListView(getContext(), trendingEmojiAdapter = new TrendingAdapter(true));
                    listView.setPadding(AndroidUtilities.dp(8), AndroidUtilities.dp(4), AndroidUtilities.dp(8), 0);
                    listView.setClipToPadding(false);
                    listView.addItemDecoration(new RecyclerView.ItemDecoration() {
                        @Override
                        public void getItemOffsets(@NonNull Rect outRect, @NonNull View view, @NonNull RecyclerView parent, @NonNull RecyclerView.State state) {
                            outRect.right = AndroidUtilities.dp(2);
                        }
                    });
                    listView.setOnItemClickListener((item, position) -> {
                        if (item.getTag() instanceof TLRPC.StickerSetCovered) {
                            TLRPC.StickerSetCovered highlightSet = (TLRPC.StickerSetCovered) item.getTag();
                            ArrayList<TLRPC.InputStickerSet> inputStickerSets = new ArrayList<>();
                            ArrayList<TLRPC.StickerSetCovered> sets = MediaDataController.getInstance(currentAccount).getFeaturedEmojiSets();
                            int highlight = -1;
                            for (int i = 0; i < sets.size(); ++i) {
                                TLRPC.StickerSetCovered set = sets.get(i);
                                if (set != null && set.set != null) {
                                    TLRPC.TL_inputStickerSetID inputStickerSet = new TLRPC.TL_inputStickerSetID();
                                    inputStickerSet.id = set.set.id;
                                    inputStickerSet.access_hash = set.set.access_hash;
                                    inputStickerSets.add(inputStickerSet);

                                    if (highlightSet != null && highlightSet.set != null && highlightSet.set.id == set.set.id) {
                                        highlight = i;
                                    }
                                }
                            }

                            MediaDataController.getInstance(currentAccount).markFeaturedStickersAsRead(true, true);
                            EmojiPacksAlert alert = new EmojiPacksAlert(fragment, getContext(), fragment == null ? resourcesProvider : fragment.getResourceProvider(), inputStickerSets);
                            if (highlight >= 0) {
                                alert.highlight(highlight);
                            }
                            if (fragment != null) {
                                fragment.showDialog(alert);
                            } else {
                                alert.show();
                            }
                        }
                    });
                    view = listView;
                    break;
                case VIEW_TYPE_UNLOCK:
                    view = new EmojiPackButton(getContext());
                    break;
                case VIEW_TYPE_EXPAND:
                    view = new EmojiPackExpand(getContext(), resourcesProvider);
                    break;
                case VIEW_TYPE_SEARCH:
                default:
                    view = new View(getContext());
                    view.setLayoutParams(new RecyclerView.LayoutParams(LayoutHelper.MATCH_PARENT, searchFieldHeight));
                    break;
            }
            return new RecyclerListView.Holder(view);
        }

        @Override
        public void onBindViewHolder(RecyclerView.ViewHolder holder, @SuppressLint("RecyclerView") int position) {
            int index;
            switch (holder.getItemViewType()) {
                case VIEW_TYPE_EMOJI: {
                    ImageViewEmoji imageView = (ImageViewEmoji) holder.itemView;
                    imageView.position = position;
                    imageView.pack = null;

                    String code;
                    String coloredCode;
                    boolean recent;
                    TLRPC.Document customEmoji = null;
                    Long customEmojiId = null;
                    if (needEmojiSearch) {
                        position--;
                    }
                    if (recentlyUsedHeaderRow >= 0) {
                        position--;
                    }
                    if (trendingRow >= 0) {
                        position -= 2;
                    }

                    int count = getRecentEmoji().size();
                    if (position < count) {
                        coloredCode = code = getRecentEmoji().get(position);
                        if (code != null && code.startsWith("animated_")) {
                            try {
                                customEmojiId = Long.parseLong(code.substring(9));
                                code = null;
                                coloredCode = null;
                            } catch (Exception ignore) {}
                        }
                        recent = true;
                    } else {
                        code = null;
                        coloredCode = null;
                        for (int a = 0; a < EmojiData.dataColored.length; a++) {
                            int size = EmojiData.dataColored[a].length + 1;
                            if (position - count - 1 >= 0 && position < count + size) {
                                coloredCode = code = EmojiData.dataColored[a][position - count - 1];
                                String color = Emoji.emojiColor.get(code);
                                if (color != null) {
                                    coloredCode = addColorToCode(coloredCode, color);
                                }
                                break;
                            }
                            count += size;
                        }
                        if (code == null) {
                            final boolean isPremium = UserConfig.getInstance(currentAccount).isPremium();
                            final int maxlen = emojiLayoutManager.getSpanCount() * 3;
                            for (int b = 0; b < packStartPosition.size(); ++b) {
                                EmojiPack pack = emojipacksProcessed.get(b);
                                int start = packStartPosition.get(b) + 1;
                                int stickersCount = ((pack.installed && !pack.featured) && (pack.free || isPremium) || pack.expanded ? pack.documents.size() : Math.min(maxlen, pack.documents.size()));
                                if (imageView.position >= start && imageView.position - start < stickersCount) {
                                    imageView.pack = pack;
                                    customEmoji = pack.documents.get(imageView.position - start);
                                    customEmojiId = customEmoji == null ? null : customEmoji.id;
                                    break;
                                }
                            }
                        }
                        recent = false;
                    }
                    if (customEmojiId != null) {
                        imageView.setPadding(AndroidUtilities.dp(3), AndroidUtilities.dp(3), AndroidUtilities.dp(3), AndroidUtilities.dp(3));
                    } else {
                        imageView.setPadding(0, 0, 0, 0);
                    }
                    if (customEmojiId != null) {
                        imageView.setImageDrawable(null, recent);
                        if (imageView.getSpan() == null || imageView.getSpan().getDocumentId() != customEmojiId) {
                            if (customEmoji != null) {
                                imageView.setSpan(new AnimatedEmojiSpan(customEmoji, null));
                            } else {
                                imageView.setSpan(new AnimatedEmojiSpan(customEmojiId, null));
                            }
                        }
                    } else {
                        imageView.setImageDrawable(Emoji.getEmojiBigDrawable(coloredCode), recent);
                        imageView.setSpan(null);
                    }
                    imageView.setTag(code);
                    imageView.setContentDescription(coloredCode);
                    break;
                }
                case VIEW_TYPE_HEADER: {
                    StickerSetNameCell cell = (StickerSetNameCell) holder.itemView;
                    cell.position = position;
                    index = positionToSection.get(position);
                    if (position == trendingHeaderRow) {
                        cell.setText(LocaleController.getString("FeaturedEmojiPacks", R.string.FeaturedEmojiPacks), R.drawable.msg_close, LocaleController.getString("AccDescrCloseTrendingEmoji", R.string.AccDescrCloseTrendingEmoji));
                    } else if (position == recentlyUsedHeaderRow) {
                        cell.setText(LocaleController.getString("RecentlyUsed", R.string.RecentlyUsed), 0);
                    } else if (index >= emojiTitles.length) {
                        try {
                            cell.setText(emojipacksProcessed.get(index - emojiTitles.length).set.title, 0);
                        } catch (Exception ignore) {
                            cell.setText("", 0);
                        }
                    } else {
                        cell.setText(emojiTitles[index], 0);
                    }
                    break;
                }
                case VIEW_TYPE_EXPAND:
                    EmojiPackExpand button = (EmojiPackExpand) holder.itemView;
                    final int i = positionToExpand.get(position);
                    final int maxlen = emojiLayoutManager.getSpanCount() * 3;
                    final EmojiPack pack = i >= 0 && i < emojipacksProcessed.size() ? emojipacksProcessed.get(i) : null;
                    if (pack != null) {
                        button.textView.setText("+" + (pack.documents.size() - maxlen + 1));
                    }
                    break;
//                case VIEW_TYPE_UNLOCK:
//                    EmojiPackButton expandButton = (EmojiPackButton) holder.itemView;
//                    expandButton.position = position;
//                    index = positionToUnlock.get(position);
//                    final EmojiPack expandPack = index >= 0 && index < emojipacksProcessed.size() ? emojipacksProcessed.get(index) : null;
//                    if (expandPack != null && expandButton != null) {
//                        final boolean unlock = !expandPack.free && !UserConfig.getInstance(currentAccount).isPremium();
//                        final boolean installed = expandPack.installed || keepFeaturedDuplicate.contains(expandPack.set.id);
//                        expandButton.set(expandPack.set.title, unlock, installed, e -> {
//                            if (unlock) {
//                                openPremiumAnimatedEmojiFeature();
//                            } else {
//                                TLRPC.TL_messages_stickerSet stickerSet = MediaDataController.getInstance(currentAccount).getStickerSetById(expandPack.set.id);
//                                if (stickerSet == null || stickerSet.set == null) {
//                                    toInstall.put(expandPack.set.id, newPack -> {
//                                        if (newPack == null) {
//                                            return;
//                                        }
//                                        keepFeaturedDuplicate.add(newPack.set.id);
//                                        EmojiPacksAlert.installSet(fragment, newPack, true, () -> {
//                                            expandButton.updateInstall(true, true);
//                                        });
//                                    });
//                                    TLRPC.TL_inputStickerSetID inputStickerSetID = new TLRPC.TL_inputStickerSetID();
//                                    inputStickerSetID.id = expandPack.set.id;
//                                    inputStickerSetID.access_hash = expandPack.set.access_hash;
//                                    MediaDataController.getInstance(currentAccount).getStickerSet(inputStickerSetID, false);
//                                } else {
//                                    keepFeaturedDuplicate.add(stickerSet.set.id);
//                                    EmojiPacksAlert.installSet(fragment, stickerSet, true, () -> {
//                                        expandButton.updateInstall(true, true);
//                                    });
//                                }
//                            }
//                        });
//                    }
//                    break;
                case VIEW_TYPE_PACK_HEADER:
                    EmojiPackHeader header = (EmojiPackHeader) holder.itemView;
                    int section = positionToSection.get(position);
                    int a = section - emojiTitles.length;
                    EmojiPack pack2 = emojipacksProcessed.get(a);
                    EmojiPack before = a - 1 >= 0 ? emojipacksProcessed.get(a - 1) : null;
                    boolean divider = pack2 != null && pack2.featured && !(before != null && !before.free && before.installed && !UserConfig.getInstance(currentAccount).isPremium());
                    header.setStickerSet(pack2, divider);
                    break;
            }
        }

        @Override
        public int getItemViewType(int position) {
            if (position == trendingRow) {
                return VIEW_TYPE_TRENDING;
            } else if (position == trendingHeaderRow || position == recentlyUsedHeaderRow) {
                return VIEW_TYPE_HEADER;
            } else if (positionToSection.indexOfKey(position) >= 0) {
                return positionToSection.get(position) >= EmojiData.dataColored.length ? VIEW_TYPE_PACK_HEADER : VIEW_TYPE_HEADER;
            } else if (needEmojiSearch && position == 0) {
                return VIEW_TYPE_SEARCH;
            } else if (positionToUnlock.indexOfKey(position) >= 0) {
                return VIEW_TYPE_UNLOCK;
            } else if (positionToExpand.indexOfKey(position) >= 0) {
                return VIEW_TYPE_EXPAND;
            }
            return VIEW_TYPE_EMOJI;
        }

        private void removeGroupEmojiPackFromInstalled(TLRPC.StickerSet pack, ArrayList<TLRPC.TL_messages_stickerSet> installedEmojipacks) {
            for (int i = 0; i < installedEmojipacks.size(); i++) {
                TLRPC.TL_messages_stickerSet set = installedEmojipacks.get(i);
                if (set != null && set.set.id == pack.id) {
                    installedEmojipacks.remove(i);
                    break;
                }
            }
        }

        public void processEmoji(boolean updateEmojipacks) {
            emojipacksProcessed.clear();
            if (!allowAnimatedEmoji) {
                return;
            }

            MediaDataController mediaDataController = MediaDataController.getInstance(currentAccount);
            if (updateEmojipacks || frozenEmojiPacks == null) {
                frozenEmojiPacks = new ArrayList<>(mediaDataController.getStickerSets(MediaDataController.TYPE_EMOJIPACKS));
            }
            ArrayList<TLRPC.TL_messages_stickerSet> installedEmojipacks = frozenEmojiPacks;
            boolean isPremium = UserConfig.getInstance(currentAccount).isPremium() || allowEmojisForNonPremium;
            int index = 0;

            if (info != null && info.emojiset != null) {
                TLRPC.TL_messages_stickerSet stickerSet = mediaDataController.getGroupStickerSetById(info.emojiset);
                if (stickerSet != null) {
                    EmojiPack pack = new EmojiPack();
                    pack.index = index++;
                    pack.set = info.emojiset;
                    pack.documents = new ArrayList<>(stickerSet.documents);
                    pack.free = true;
                    pack.installed = true;
                    pack.featured = false;
                    pack.expanded = true;
                    pack.forGroup = true;
                    emojipacksProcessed.add(pack);
                    removeGroupEmojiPackFromInstalled(pack.set, installedEmojipacks);
                }
            }

            if (!isPremium) {
                for (int i = 0; i < installedEmojipacks.size(); ++i) {
                    TLRPC.TL_messages_stickerSet set = installedEmojipacks.get(i);
                    if (set != null && !MessageObject.isPremiumEmojiPack(set)) {
                        EmojiPack pack = new EmojiPack();
                        pack.index = index++;
                        pack.set = set.set;
                        pack.documents = new ArrayList<>(set.documents);
                        pack.free = true;
                        pack.installed = mediaDataController.isStickerPackInstalled(set.set.id);
                        pack.featured = false;
                        pack.expanded = true;
                        emojipacksProcessed.add(pack);
                        installedEmojipacks.remove(i--);
                    }
                }
            }
            for (int i = 0; i < installedEmojipacks.size(); ++i) {
                TLRPC.TL_messages_stickerSet set = installedEmojipacks.get(i);
                if (isPremium) {
                    EmojiPack pack = new EmojiPack();
                    pack.index = index++;
                    pack.set = set.set;
                    pack.documents = set.documents;
                    pack.free = false;
                    pack.installed = mediaDataController.isStickerPackInstalled(set.set.id);
                    pack.featured = false;
                    pack.expanded = true;
                    emojipacksProcessed.add(pack);
                } else {
                    ArrayList<TLRPC.Document> freeEmojis = new ArrayList<>();
                    ArrayList<TLRPC.Document> premiumEmojis = new ArrayList<>();
                    if (set != null && set.documents != null) {
                        for (int j = 0; j < set.documents.size(); ++j) {
                            if (MessageObject.isFreeEmoji(set.documents.get(j))) {
                                freeEmojis.add(set.documents.get(j));
                            } else {
                                premiumEmojis.add(set.documents.get(j));
                            }
                        }
                    }
                    if (freeEmojis.size() > 0) {
                        EmojiPack pack = new EmojiPack();
                        pack.index = index++;
                        pack.set = set.set;
                        pack.documents = new ArrayList<>(freeEmojis);
                        pack.free = true;
                        pack.installed = mediaDataController.isStickerPackInstalled(set.set.id);
                        pack.featured = false;
                        pack.expanded = true;
                        emojipacksProcessed.add(pack);
                    }
                    if (premiumEmojis.size() > 0) {
                        EmojiPack pack = new EmojiPack();
                        pack.index = index++;
                        pack.set = set.set;
                        pack.documents = new ArrayList<>(premiumEmojis);
                        pack.free = false;
                        pack.installed = mediaDataController.isStickerPackInstalled(set.set.id);
                        pack.featured = false;
                        pack.expanded = expandedEmojiSets.contains(pack.set.id);
                        emojipacksProcessed.add(pack);
                    }
                }
            }
            for (int i = 0; i < featuredEmojiSets.size(); ++i) {
                TLRPC.StickerSetCovered set = featuredEmojiSets.get(i);
//                if (!isPremium && !MessageObject.isPremiumEmojiPack(set) && mediaDataController.isStickerPackInstalled(set.set.id)) {
//                    continue;
//                }
                EmojiPack pack = new EmojiPack();

                pack.installed = mediaDataController.isStickerPackInstalled(set.set.id);
                pack.set = set.set;
                if (set instanceof TLRPC.TL_stickerSetFullCovered) {
                    pack.documents = ((TLRPC.TL_stickerSetFullCovered) set).documents;
                } else if (set instanceof TLRPC.TL_stickerSetNoCovered) {
                    TLRPC.TL_messages_stickerSet stickerSet = mediaDataController.getStickerSet(MediaDataController.getInputStickerSet(set.set), set.set.hash, false);
                    if (stickerSet != null) {
                        pack.documents = stickerSet.documents;
                    }
                } else {
                    pack.documents = set.covers;
                }
                if (pack.documents == null || pack.documents.isEmpty()) {
                    continue;
                }
                pack.index = index++;
                boolean premium = false;
                for (int j = 0; j < pack.documents.size(); ++j) {
                    if (!MessageObject.isFreeEmoji(pack.documents.get(j))) {
                        premium = true;
                        break;
                    }
                }
                pack.free = !premium;
                pack.expanded = expandedEmojiSets.contains(pack.set.id);
                pack.featured = true;
                emojipacksProcessed.add(pack);
            }

            if (emojiTabs != null) {
                emojiTabs.updateEmojiPacks(getEmojipacks());
            }
        }

        public void expand(int position, View expandButton) {
            int index = positionToExpand.get(position);
            if (index < 0 || index >= emojipacksProcessed.size()) {
                return;
            }
            EmojiPack pack = emojipacksProcessed.get(index);
            if (pack.expanded) {
                return;
            }
            final boolean last = index + 1 == emojipacksProcessed.size();

            int start = packStartPosition.get(index);
            expandedEmojiSets.add(pack.set.id);

            boolean isPremium = UserConfig.getInstance(currentAccount).isPremium() || allowEmojisForNonPremium;
            int maxlen = emojiLayoutManager.getSpanCount() * 3;
            int fromCount = ((pack.installed && !pack.featured) && (pack.free || isPremium) || pack.expanded ? pack.documents.size() : Math.min(maxlen, pack.documents.size()));
            Integer from = null, count = null;
            if (pack.documents.size() > maxlen) {
                from = start + 1 + fromCount;
            }
            pack.expanded = true;
            int toCount = pack.documents.size();
            if (toCount - fromCount > 0) {
                from = start + 1 + fromCount;
                count = toCount - fromCount;
            }

            processEmoji(false);
            updateRows();

            if (from != null && count != null) {
                animateExpandFromButton = expandButton;
                animateExpandFromPosition = from;
                animateExpandToPosition = from + count;
                animateExpandStartTime = SystemClock.elapsedRealtime();
//                notifyItemChanged(from - 1);
//                notifyItemRangeInserted(from, count);
                notifyItemRangeInserted(from, count);
                notifyItemChanged(from);

                if (last) {
                    final int scrollTo = from;
                    final float durationMultiplier = count > maxlen / 2 ? 1.5f : 4f;
                    post(() -> {
                        try {
                            LinearSmoothScrollerCustom linearSmoothScroller = new LinearSmoothScrollerCustom(emojiGridView.getContext(), LinearSmoothScrollerCustom.POSITION_MIDDLE, durationMultiplier);
                            linearSmoothScroller.setTargetPosition(scrollTo);
                            emojiLayoutManager.startSmoothScroll(linearSmoothScroller);
                        } catch (Exception e) {
                            FileLog.e(e);
                        }
                    });
                }
            }
        }

        public void updateRows() {
            positionToSection.clear();
            sectionToPosition.clear();
            positionToUnlock.clear();
            positionToExpand.clear();
            packStartPosition.clear();
            rowHashCodes.clear();
            itemCount = 0;
            boolean isPremium = UserConfig.getInstance(currentAccount).isPremium() || allowEmojisForNonPremium;
            if (needEmojiSearch) {
                itemCount++;
                rowHashCodes.add(-1);
            }
            if (isPremium && allowAnimatedEmoji && featuredEmojiSets.size() > 0 && featuredEmojiSets.get(0).set != null && MessagesController.getEmojiSettings(currentAccount).getLong("emoji_featured_hidden", 0) != featuredEmojiSets.get(0).set.id && needEmojiSearch) {
                trendingHeaderRow = itemCount++;
                trendingRow = itemCount++;
                recentlyUsedHeaderRow = itemCount++;
                rowHashCodes.add(324953);
                rowHashCodes.add(123342);
                rowHashCodes.add(929132);
            } else {
                trendingHeaderRow = -1;
                trendingRow = -1;
                recentlyUsedHeaderRow = -1;
            }
            ArrayList<String> recent = getRecentEmoji();
            if (emojiTabs != null) {
                emojiTabs.showRecent(!recent.isEmpty());
            }
            itemCount += recent.size();
            for (int i = 0; i < recent.size(); ++i) {
                rowHashCodes.add(Objects.hash(-43263, recent.get(i)));
            }
            int k = 0;
            for (int a = 0; a < EmojiData.dataColored.length; ++a, ++k) {
                positionToSection.put(itemCount, k);
                sectionToPosition.put(k, itemCount);
                itemCount += EmojiData.dataColored[a].length + 1;
                rowHashCodes.add(Objects.hash(43245, a));
                for (int i = 0; i < EmojiData.dataColored[a].length; ++i) {
                    rowHashCodes.add(EmojiData.dataColored[a][i].hashCode());
                }
            }

            int maxlen = emojiLayoutManager.getSpanCount() * 3;
            plainEmojisCount = itemCount;
            firstTrendingRow = -1;

            if (emojipacksProcessed != null) {
                for (int b = 0; b < emojipacksProcessed.size(); ++b, ++k) {
                    positionToSection.put(itemCount, k);
                    sectionToPosition.put(k, itemCount);
                    packStartPosition.add(itemCount);

                    EmojiPack pack = emojipacksProcessed.get(b);
                    if (pack.featured && firstTrendingRow < 0) {
                        firstTrendingRow = itemCount;
                    }
                    int count = 1 + ((pack.installed && !pack.featured) && (pack.free || isPremium) || pack.expanded ? pack.documents.size() : Math.min(maxlen, pack.documents.size()));
                    if (!pack.expanded && pack.documents.size() > maxlen) {
                        count--;
                    }
                    rowHashCodes.add(Objects.hash(pack.featured ? 56345 : -495231, (pack.set == null ? b : pack.set.id), pack.forGroup));
                    for (int i = 1; i < count; ++i) {
                        rowHashCodes.add(Objects.hash(pack.featured ? 3442 : -9964, pack.documents.get(i - 1).id));
                    }
                    itemCount += count;
                    if (!pack.expanded && pack.documents.size() > maxlen) {
                        positionToExpand.put(itemCount, b);
                        rowHashCodes.add(Objects.hash(pack.featured ? -65174 : 92242, pack.set.id));
                        itemCount++;
                    }
                }
            }
        }

        @Override
        public void notifyDataSetChanged() {
            notifyDataSetChanged(false);
        }

        public void notifyDataSetChanged(boolean updateEmojipack) {
            if (frozen) {
                return;
            }
            ArrayList<Integer> prevRowHashCodes = new ArrayList<>(rowHashCodes);

            final MediaDataController mediaDataController = MediaDataController.getInstance(currentAccount);
            ArrayList<TLRPC.StickerSetCovered> featured = mediaDataController.getFeaturedEmojiSets();
            featuredEmojiSets.clear();
            for (int a = 0, N = featured.size(); a < N; a++) {
                TLRPC.StickerSetCovered set = featured.get(a);
                if (!mediaDataController.isStickerPackInstalled(set.set.id) || installedEmojiSets.contains(set.set.id)) {
                    featuredEmojiSets.add(set);
                }
            }

            processEmoji(updateEmojipack);
            updateRows();
            if (trendingEmojiAdapter != null) {
                trendingEmojiAdapter.notifyDataSetChanged();
            }
//            super.notifyDataSetChanged();

            DiffUtil.calculateDiff(new DiffUtil.Callback() {
                @Override
                public int getOldListSize() {
                    return prevRowHashCodes.size();
                }

                @Override
                public int getNewListSize() {
                    return rowHashCodes.size();
                }

                @Override
                public boolean areItemsTheSame(int oldItemPosition, int newItemPosition) {
                    return prevRowHashCodes.get(oldItemPosition).equals(rowHashCodes.get(newItemPosition));
                }

                @Override
                public boolean areContentsTheSame(int oldItemPosition, int newItemPosition) {
                    return true;
                }
            }, false).dispatchUpdatesTo(this);
        }
    }

    public ArrayList<EmojiPack> getEmojipacks() {
        ArrayList<EmojiPack> packs = new ArrayList<>();
        for (int i = 0; i < emojipacksProcessed.size(); ++i) {
            EmojiPack pack = emojipacksProcessed.get(i);
            if (!pack.featured && (pack.installed || installedEmojiSets.contains(pack.set.id)) || pack.featured && !(pack.installed || installedEmojiSets.contains(pack.set.id))) {
                packs.add(pack);
            }
        }
        return packs;
    }

    private class EmojiSearchAdapter extends RecyclerListView.SelectionAdapter {

        private final ArrayList<MediaDataController.KeywordResult> result = new ArrayList<>();
        private final ArrayList<TLRPC.Document> packs = new ArrayList<>();
        private String lastSearchEmojiString;
        private String lastSearchAlias;
        private Runnable searchRunnable;
        private boolean searchWas;

        private static final int VIEW_TYPE_EMOJI = 0;
        private static final int VIEW_TYPE_SEARCHFIELD = 1;
        private static final int VIEW_TYPE_HELP = 2;
        private static final int VIEW_TYPE_HEADER = 3;

        @Override
        public int getItemCount() {
            if (result.isEmpty() && packs.isEmpty() && !searchWas) {
                return getRecentEmoji().size() + 1;
            }
            if (!result.isEmpty() || !packs.isEmpty()) {
                return result.size() + packs.size() + 1;
            }
            return 2;
        }

        @Override
        public boolean isEnabled(RecyclerView.ViewHolder holder) {
            return holder.getItemViewType() == 0;
        }

        @Override
        public RecyclerView.ViewHolder onCreateViewHolder(ViewGroup parent, int viewType) {
            View view;
            switch (viewType) {
                case VIEW_TYPE_EMOJI:
                    view = new ImageViewEmoji(getContext());
                    break;
                case VIEW_TYPE_SEARCHFIELD:
                    view = new View(getContext());
                    view.setLayoutParams(new RecyclerView.LayoutParams(LayoutHelper.MATCH_PARENT, searchFieldHeight));
                    break;
                case VIEW_TYPE_HEADER:
                    view = new StickerSetNameCell(getContext(), true, resourcesProvider);
                    break;
                case VIEW_TYPE_HELP:
                default:
                    FrameLayout frameLayout = new FrameLayout(getContext()) {
                        @Override
                        protected void onMeasure(int widthMeasureSpec, int heightMeasureSpec) {
                            int parentHeight;
                            View parent = (View) EmojiView.this.getParent();
                            if (parent != null) {
                                parentHeight = (int) (parent.getMeasuredHeight() - EmojiView.this.getY());
                            } else {
                                parentHeight = AndroidUtilities.dp(120);
                            }
                            super.onMeasure(widthMeasureSpec, MeasureSpec.makeMeasureSpec(parentHeight - searchFieldHeight, MeasureSpec.EXACTLY));
                        }
                    };

                    TextView textView = new TextView(getContext());
                    textView.setText(LocaleController.getString("NoEmojiFound", R.string.NoEmojiFound));
                    textView.setTextSize(TypedValue.COMPLEX_UNIT_DIP, 16);
                    textView.setTextColor(getThemedColor(Theme.key_chat_emojiPanelEmptyText));
                    frameLayout.addView(textView, LayoutHelper.createFrame(LayoutHelper.WRAP_CONTENT, LayoutHelper.WRAP_CONTENT, Gravity.TOP | Gravity.CENTER_HORIZONTAL, 0, 10, 0, 0));

                    ImageView imageView = new ImageView(getContext());
                    imageView.setScaleType(ImageView.ScaleType.CENTER);
                    imageView.setImageResource(R.drawable.msg_emoji_question);
                    imageView.setColorFilter(new PorterDuffColorFilter(getThemedColor(Theme.key_chat_emojiPanelEmptyText), PorterDuff.Mode.SRC_IN));
                    frameLayout.addView(imageView, LayoutHelper.createFrame(48, 48, Gravity.BOTTOM | Gravity.RIGHT));
                    imageView.setOnClickListener(new OnClickListener() {
                        @Override
                        public void onClick(View v) {
                            boolean[] loadingUrl = new boolean[1];
                            BottomSheet.Builder builder = new BottomSheet.Builder(getContext());

                            LinearLayout linearLayout = new LinearLayout(getContext());
                            linearLayout.setOrientation(LinearLayout.VERTICAL);
                            linearLayout.setPadding(AndroidUtilities.dp(21), 0, AndroidUtilities.dp(21), 0);

                            ImageView imageView1 = new ImageView(getContext());
                            imageView1.setImageResource(R.drawable.smiles_info);
                            linearLayout.addView(imageView1, LayoutHelper.createLinear(LayoutHelper.WRAP_CONTENT, LayoutHelper.WRAP_CONTENT, Gravity.CENTER_HORIZONTAL | Gravity.TOP, 0, 15, 0, 0));

                            TextView textView = new TextView(getContext());
                            textView.setText(LocaleController.getString("EmojiSuggestions", R.string.EmojiSuggestions));
                            textView.setTextSize(TypedValue.COMPLEX_UNIT_DIP, 15);
                            textView.setTextColor(getThemedColor(Theme.key_dialogTextBlue2));
                            textView.setGravity(LocaleController.isRTL ? Gravity.RIGHT : Gravity.LEFT);
                            textView.setTypeface(AndroidUtilities.bold());
                            linearLayout.addView(textView, LayoutHelper.createLinear(LayoutHelper.WRAP_CONTENT, LayoutHelper.WRAP_CONTENT, Gravity.LEFT | Gravity.TOP, 0, 24, 0, 0));

                            textView = new TextView(getContext());
                            textView.setText(AndroidUtilities.replaceTags(LocaleController.getString("EmojiSuggestionsInfo", R.string.EmojiSuggestionsInfo)));
                            textView.setTextSize(TypedValue.COMPLEX_UNIT_DIP, 15);
                            textView.setTextColor(getThemedColor(Theme.key_dialogTextBlack));
                            textView.setGravity(LocaleController.isRTL ? Gravity.RIGHT : Gravity.LEFT);
                            linearLayout.addView(textView, LayoutHelper.createLinear(LayoutHelper.WRAP_CONTENT, LayoutHelper.WRAP_CONTENT, Gravity.LEFT | Gravity.TOP, 0, 11, 0, 0));

                            textView = new TextView(getContext());
                            textView.setText(LocaleController.formatString("EmojiSuggestionsUrl", R.string.EmojiSuggestionsUrl, lastSearchAlias != null ? lastSearchAlias : lastSearchKeyboardLanguage));
                            textView.setTextSize(TypedValue.COMPLEX_UNIT_DIP, 15);
                            textView.setTextColor(getThemedColor(Theme.key_dialogTextLink));
                            textView.setGravity(LocaleController.isRTL ? Gravity.RIGHT : Gravity.LEFT);
                            linearLayout.addView(textView, LayoutHelper.createLinear(LayoutHelper.WRAP_CONTENT, LayoutHelper.WRAP_CONTENT, Gravity.LEFT | Gravity.TOP, 0, 18, 0, 16));
                            textView.setOnClickListener(new OnClickListener() {
                                @Override
                                public void onClick(View v) {
                                    if (loadingUrl[0]) {
                                        return;
                                    }
                                    loadingUrl[0] = true;
                                    final AlertDialog progressDialog[] = new AlertDialog[]{new AlertDialog(getContext(), AlertDialog.ALERT_TYPE_SPINNER)};

                                    TLRPC.TL_messages_getEmojiURL req = new TLRPC.TL_messages_getEmojiURL();
                                    req.lang_code = lastSearchAlias != null ? lastSearchAlias : lastSearchKeyboardLanguage[0];
                                    int requestId = ConnectionsManager.getInstance(currentAccount).sendRequest(req, (response, error) -> {
                                                AndroidUtilities.runOnUIThread(() -> {
                                                    try {
                                                        progressDialog[0].dismiss();
                                                    } catch (Throwable ignore) {

                                                    }
                                                    progressDialog[0] = null;

                                                    if (response instanceof TLRPC.TL_emojiURL) {
                                                        Browser.openUrl(getContext(), ((TLRPC.TL_emojiURL) response).url);
                                                        builder.getDismissRunnable().run();
                                                    }
                                                });
                                            }
                                    );

                                    AndroidUtilities.runOnUIThread(() -> {
                                        if (progressDialog[0] == null) {
                                            return;
                                        }
                                        progressDialog[0].setOnCancelListener(dialog -> ConnectionsManager.getInstance(currentAccount).cancelRequest(requestId, true));
                                        progressDialog[0].show();
                                    }, 1000);
                                }
                            });

                            builder.setCustomView(linearLayout);
                            builder.show();
                        }
                    });

                    view = frameLayout;
                    view.setLayoutParams(new RecyclerView.LayoutParams(LayoutHelper.MATCH_PARENT, LayoutHelper.WRAP_CONTENT));
                    break;
            }
            return new RecyclerListView.Holder(view);
        }

        @Override
        public void onBindViewHolder(RecyclerView.ViewHolder holder, int position) {
            switch (holder.getItemViewType()) {
                case VIEW_TYPE_EMOJI: {
                    ImageViewEmoji imageView = (ImageViewEmoji) holder.itemView;
                    imageView.position = position;
                    imageView.pack = null;

                    String code = null;
                    String coloredCode = null;
                    boolean recent;
                    position--;
                    Long customEmojiId = null;
                    TLRPC.Document document = null;

                    if (result.isEmpty() && !searchWas) {
                        coloredCode = code = getRecentEmoji().get(position);
                        recent = true;
                    } else {
                        if (position >= 0 && position < result.size()) {
                            coloredCode = code = result.get(position).emoji;
                        } else {
                            position -= result.size();
                            if (position >= 0 && position < packs.size()) {
                                document = packs.get(position);
                            }
                        }
                        recent = false;
                    }

                    if (code != null && code.startsWith("animated_")) {
                        try {
                            customEmojiId = Long.parseLong(code.substring(9));
                            code = null;
                            coloredCode = null;
                        } catch (Exception ignore) {}
                    }

                    if (document != null || customEmojiId != null) {
                        imageView.setPadding(AndroidUtilities.dp(3), AndroidUtilities.dp(3), AndroidUtilities.dp(3), AndroidUtilities.dp(3));
                    } else {
                        imageView.setPadding(0, 0, 0, 0);
                    }
                    if (document != null) {
                        imageView.setImageDrawable(null, recent);
                        if (imageView.getSpan() == null || imageView.getSpan().document != document) {
                            imageView.setSpan(new AnimatedEmojiSpan(document, null));
                        }
                    } else if (customEmojiId != null) {
                        imageView.setImageDrawable(null, recent);
                        if (imageView.getSpan() == null || imageView.getSpan().getDocumentId() != customEmojiId) {
                            imageView.setSpan(new AnimatedEmojiSpan(customEmojiId, null));
                        }
                    } else if (coloredCode != null) {
                        imageView.setImageDrawable(Emoji.getEmojiBigDrawable(coloredCode), recent);
                        imageView.setSpan(null);
                    } else {
                        imageView.setImageDrawable(null, recent);
                        imageView.setSpan(null);
                    }
                    imageView.setTag(code);
                    break;
                }
                case VIEW_TYPE_HEADER: {
                    position--;
                    position -= result.size();
                    if (position >= 0 && position < packs.size()) {
                        TLRPC.Document document = packs.get(position);
                        if (document instanceof SelectAnimatedEmojiDialog.SetTitleDocument) {
                            StickerSetNameCell cell = (StickerSetNameCell) holder.itemView;
                            final String title = ((SelectAnimatedEmojiDialog.SetTitleDocument) document).title;
                            final int index = lastSearchEmojiString == null || title == null ? -1 : title.toLowerCase().indexOf(lastSearchEmojiString.toLowerCase());
                            if (index >= 0) {
                                cell.setText(title, 0, index, lastSearchEmojiString.length());
                            } else {
                                cell.setText(title, 0);
                            }
                        }
                    }
                    break;
                }
            }
        }

        @Override
        public int getItemViewType(int position) {
            if (position == 0) {
                return VIEW_TYPE_SEARCHFIELD;
            } else if (position == 1 && searchWas && result.isEmpty() && packs.isEmpty()) {
                return VIEW_TYPE_HELP;
            }
            if (!packs.isEmpty()) {
                position -= 1 + result.size();
                if (position >= 0 && position < packs.size() && packs.get(position) instanceof SelectAnimatedEmojiDialog.SetTitleDocument) {
                    return VIEW_TYPE_HEADER;
                }
            }
            return VIEW_TYPE_EMOJI;
        }

        public void search(String text) {
            search(text, true);
        }

        public void search(String text, boolean delay) {
            if (TextUtils.isEmpty(text)) {
                lastSearchEmojiString = null;
                if (emojiGridView.getAdapter() != emojiAdapter) {
                    emojiGridView.setAdapter(emojiAdapter);
                    searchWas = false;
                }
                notifyDataSetChanged();
            } else {
                lastSearchEmojiString = text.toLowerCase();
            }
            if (searchRunnable != null) {
                AndroidUtilities.cancelRunOnUIThread(searchRunnable);
            }
            if (!TextUtils.isEmpty(lastSearchEmojiString)) {
                emojiSearchField.showProgress(true);
                AndroidUtilities.runOnUIThread(searchRunnable = () -> {
                    final LinkedHashSet<Long> documentIds = new LinkedHashSet<>();
                    final String query = lastSearchEmojiString;
                    final Runnable fullSearch = () -> {
                        String[] newLanguage = AndroidUtilities.getCurrentKeyboardLanguage();
                        if (!Arrays.equals(lastSearchKeyboardLanguage, newLanguage)) {
                            MediaDataController.getInstance(currentAccount).fetchNewEmojiKeywords(newLanguage);
                        }
                        lastSearchKeyboardLanguage = newLanguage;
                        final ArrayList<MediaDataController.KeywordResult> searchResult = new ArrayList<>();
                        final ArrayList<TLRPC.Document> packsResult = new ArrayList<>();
                        Utilities.doCallbacks(
                            next -> {
                                MediaDataController.getInstance(currentAccount).getEmojiSuggestions(lastSearchKeyboardLanguage, lastSearchEmojiString, false, (param, alias) -> {
                                    if (!query.equals(lastSearchEmojiString)) {
                                        return;
                                    }
                                    lastSearchAlias = alias;
                                    searchResult.addAll(param);

                                    next.run();
                                }, null, SharedConfig.suggestAnimatedEmoji || UserConfig.getInstance(currentAccount).isPremium(), false, true, 25);
                            },
                            next -> {
                                if (SharedConfig.suggestAnimatedEmoji || UserConfig.getInstance(currentAccount).isPremium()) {
                                    final String q = translitSafe((query + "").toLowerCase());
                                    final ArrayList<TLRPC.TL_messages_stickerSet> sets = MediaDataController.getInstance(currentAccount).getStickerSets(MediaDataController.TYPE_EMOJIPACKS);

                                    final HashSet<Long> addedSets = new HashSet<>();
                                    if (sets != null) {
                                        for (int i = 0; i < sets.size(); ++i) {
                                            TLRPC.TL_messages_stickerSet set = sets.get(i);
                                            if (set == null || set.set == null || set.set.title == null || set.documents == null || set.documents.isEmpty() || addedSets.contains(set.set.id)) {
                                                continue;
                                            }
                                            final String title = translitSafe(set.set.title.toLowerCase());
                                            if (title.startsWith(q) || title.contains(" " + q)) {
                                                packsResult.add(new SelectAnimatedEmojiDialog.SetTitleDocument(set.set.title));
                                                packsResult.addAll(set.documents);
                                                addedSets.add(set.set.id);
                                            }
                                        }
                                    }

                                    final ArrayList<TLRPC.StickerSetCovered> favs = MediaDataController.getInstance(currentAccount).getFeaturedEmojiSets();
                                    if (favs != null) {
                                        for (int i = 0; i < favs.size(); ++i) {
                                            TLRPC.StickerSetCovered fav = favs.get(i);
                                            if (fav == null || fav.set == null || fav.set.title == null || addedSets.contains(fav.set.id)) continue;
                                            final String title = translitSafe(fav.set.title.toLowerCase());
                                            if (title.startsWith(q) || title.contains(" " + q)) {
                                                ArrayList<TLRPC.Document> documents = null;
                                                if (fav instanceof TLRPC.TL_stickerSetFullCovered) {
                                                    documents = ((TLRPC.TL_stickerSetFullCovered) fav).documents;
                                                } else if (fav instanceof TLRPC.TL_stickerSetNoCovered) {
                                                    TLRPC.TL_messages_stickerSet set = MediaDataController.getInstance(currentAccount).getStickerSet(MediaDataController.getInputStickerSet(fav.set), fav.set.hash, true);
                                                    if (set != null) {
                                                        documents = set.documents;
                                                    }
                                                } else {
                                                    documents = fav.covers;
                                                }
                                                if (documents != null && !documents.isEmpty()) {
                                                    packsResult.add(new SelectAnimatedEmojiDialog.SetTitleDocument(fav.set.title));
                                                    packsResult.addAll(documents);
                                                    addedSets.add(fav.set.id);
                                                }
                                            }
                                        }
                                    }
                                }
                                next.run();
                            },
                            next -> {
                                if (!query.equals(lastSearchEmojiString)) {
                                    return;
                                }
                                emojiSearchField.showProgress(false);
                                searchWas = true;
                                if (emojiGridView.getAdapter() != emojiSearchAdapter) {
                                    emojiGridView.setAdapter(emojiSearchAdapter);
                                }
                                result.clear();
                                result.addAll(searchResult);
                                packs.clear();
                                packs.addAll(packsResult);
                                notifyDataSetChanged();
                            }
                        );

                    };
                    if (Emoji.fullyConsistsOfEmojis(query)) {
                        StickerCategoriesListView.search.fetch(UserConfig.selectedAccount, query, list -> {
                            if (list != null) {
                                documentIds.addAll(list.document_id);
                            }
                            fullSearch.run();
                        });
                    } else {
                        fullSearch.run();
                    }
                }, delay ? 300 : 0);
            }
        }
    }

    private class EmojiPagesAdapter extends PagerAdapter implements PagerSlidingTabStrip.IconTabProvider {

        public void destroyItem(ViewGroup viewGroup, int position, Object object) {
            viewGroup.removeView((View) object);
        }

        @Override
        public boolean canScrollToTab(int position) {
            if ((position == 1 || position == 2) && stickersBanned) {
                showStickerBanHint(true, false, position == 1);
                return false;
            }
            if (position == 0 && emojiBanned) {
                showStickerBanHint(true, true, false);
                return false;
            }
            return true;
        }

        public int getCount() {
            return currentTabs.size();
        }

        public Drawable getPageIconDrawable(int position) {
            return null;
//            return tabIcons[position];
        }

        public CharSequence getPageTitle(int position) {
            switch (position) {
                case 0:
                    return LocaleController.getString("Emoji", R.string.Emoji);
                case 1:
                    return LocaleController.getString("AccDescrGIFs", R.string.AccDescrGIFs);
                case 2:
                    return LocaleController.getString("AccDescrStickers", R.string.AccDescrStickers);
            }
            return null;
        }

        @Override
        public int getTabPadding(int position) {
            switch (position) {
                case 0:
                    return AndroidUtilities.dp(18);
                case 1:
                case 2:
                default:
                    return AndroidUtilities.dp(12);
            }
        }

        @Override
        public void customOnDraw(Canvas canvas, View view, int position) {
//            if (position == 2 && !MediaDataController.getInstance(currentAccount).getUnreadStickerSets().isEmpty() && dotPaint != null) {
//                int x = canvas.getWidth() - view.getPaddingRight();
//                int y = canvas.getHeight() / 2 - AndroidUtilities.dp(13 - 5);
//                canvas.drawCircle(x, y, AndroidUtilities.dp(5), dotPaint);
//            }
        }

        public Object instantiateItem(ViewGroup viewGroup, int position) {
            View view = currentTabs.get(position).view;
            viewGroup.addView(view);
            return view;
        }

        public boolean isViewFromObject(View view, Object object) {
            return view == object;
        }

    }


    private class GifAdapter extends RecyclerListView.SelectionAdapter {

        private final Context context;
        private final boolean withRecent;
        private final GifProgressEmptyView progressEmptyView;
        private final int maxRecentRowsCount;

        private int reqId;
        private TLRPC.User bot;
        private String nextSearchOffset;
        private boolean searchEndReached;
        private boolean lastSearchIsEmoji;
        private String lastSearchImageString;
        private ArrayList<TLRPC.BotInlineResult> results = new ArrayList<>();
        private HashMap<String, TLRPC.BotInlineResult> resultsMap = new HashMap<>();

        private Runnable searchRunnable;
        private boolean searchingUser;

        private int itemsCount;
        private int recentItemsCount;
        private int trendingSectionItem = -1;
        private int firstResultItem = -1;

        private boolean addSearch;

        private boolean showTrendingWhenSearchEmpty;

        public GifAdapter(Context context) {
            this(context, false, 0);
        }

        public GifAdapter(Context context, boolean withRecent) {
            this(context, withRecent, withRecent ? Integer.MAX_VALUE : 0);
        }

        public GifAdapter(Context context, boolean withRecent, int maxRecentRowsCount) {
            this.context = context;
            this.withRecent = withRecent;
            this.maxRecentRowsCount = maxRecentRowsCount;
            this.progressEmptyView = withRecent ? null : new GifProgressEmptyView(context);
        }

        @Override
        public boolean isEnabled(RecyclerView.ViewHolder holder) {
            return holder.getItemViewType() == 0;
        }

        @Override
        public int getItemCount() {
            return itemsCount;
        }

        @Override
        public int getItemViewType(int position) {
            if (position == 0 && addSearch) {
                return 1; // search field
            } else if (withRecent && position == trendingSectionItem) {
                return 2; // trending section
            } else if (!withRecent && results.isEmpty()) {
                return 3; // progress empty view
            }
            return 0; // gif
        }

        @Override
        public RecyclerView.ViewHolder onCreateViewHolder(ViewGroup parent, int viewType) {
            View view;
            switch (viewType) {
                case 0:
                    ContextLinkCell cell = new ContextLinkCell(context);
                    cell.setIsKeyboard(true);
                    cell.setCanPreviewGif(true);
                    view = cell;
                    break;
                case 1:
                    view = new View(getContext());
                    view.setLayoutParams(new RecyclerView.LayoutParams(LayoutHelper.MATCH_PARENT, searchFieldHeight));
                    break;
                case 2:
                    final StickerSetNameCell cell1 = new StickerSetNameCell(context, false, resourcesProvider);
                    cell1.setText(LocaleController.getString("FeaturedGifs", R.string.FeaturedGifs), 0);
                    view = cell1;
                    final RecyclerView.LayoutParams lp = new RecyclerView.LayoutParams(LayoutHelper.MATCH_PARENT, LayoutHelper.WRAP_CONTENT);
                    lp.topMargin = AndroidUtilities.dp(2.5f);
                    lp.bottomMargin = AndroidUtilities.dp(5.5f);
                    view.setLayoutParams(lp);
                    break;
                case 3:
                default:
                    view = progressEmptyView;
                    view.setLayoutParams(new RecyclerView.LayoutParams(LayoutHelper.MATCH_PARENT, LayoutHelper.WRAP_CONTENT));
                    break;
            }
            return new RecyclerListView.Holder(view);
        }

        @Override
        public void onBindViewHolder(RecyclerView.ViewHolder holder, int position) {
            switch (holder.getItemViewType()) {
                case 0: {
                    ContextLinkCell cell = (ContextLinkCell) holder.itemView;
                    if (firstResultItem >= 0 && position >= firstResultItem) {
                        cell.setLink(results.get(position - firstResultItem), bot, true, false, false, true);
                    } else {
                        cell.setGif(recentGifs.get(position - (addSearch ? 1 : 0)), false);
                    }
                    break;
                }
            }
        }

        @Override
        public void notifyDataSetChanged() {
            updateRecentItemsCount();
            updateItems();
            super.notifyDataSetChanged();
        }

        private void updateItems() {
            trendingSectionItem = -1;
            firstResultItem = -1;

            itemsCount = 0;
            if (addSearch) {
                itemsCount++;// search field
            }

            if (withRecent) {
                itemsCount += recentItemsCount;
            }

            if (!results.isEmpty()) {
                if (withRecent && recentItemsCount > 0) {
                    trendingSectionItem = itemsCount++;
                }
                firstResultItem = itemsCount;
                itemsCount += results.size();
            } else if (!withRecent) {
                itemsCount++; // progress empty view
            }
        }

        private void updateRecentItemsCount() {
            if (!withRecent || maxRecentRowsCount == 0) {
                return;
            }

            if (maxRecentRowsCount == Integer.MAX_VALUE) {
                recentItemsCount = recentGifs.size();
                return;
            }

            if (gifGridView.getMeasuredWidth() == 0) {
                return;
            }

            final int listWidth = gifGridView.getMeasuredWidth();
            final int spanCount = gifLayoutManager.getSpanCount();
            final int preferredRowSize = AndroidUtilities.dp(100);

            int rowCount = 0;
            int spanLeft = spanCount;
            int currentItemsInRow = 0;
            recentItemsCount = 0;

            for (int i = 0, N = recentGifs.size(); i < N; i++) {
                final Size size = gifLayoutManager.fixSize(gifLayoutManager.getSizeForItem(recentGifs.get(i)));
                int requiredSpan = Math.min(spanCount, (int) Math.floor(spanCount * (size.width / size.height * preferredRowSize / listWidth)));
                if (spanLeft < requiredSpan) { // move to a new row
                    recentItemsCount += currentItemsInRow;
                    if (++rowCount == maxRecentRowsCount) {
                        break;
                    }
                    currentItemsInRow = 0;
                    spanLeft = spanCount;
                }
                currentItemsInRow++;
                spanLeft -= requiredSpan;
            }

            if (rowCount < maxRecentRowsCount) {
                recentItemsCount += currentItemsInRow;
            }
        }

        public void loadTrendingGifs() {
            search("", "", true, true, true);
        }

        private void searchBotUser() {
            if (searchingUser) {
                return;
            }
            searchingUser = true;
            TLRPC.TL_contacts_resolveUsername req = new TLRPC.TL_contacts_resolveUsername();
            req.username = MessagesController.getInstance(currentAccount).gifSearchBot;
            ConnectionsManager.getInstance(currentAccount).sendRequest(req, (response, error) -> {
                if (response != null) {
                    AndroidUtilities.runOnUIThread(() -> {
                        TLRPC.TL_contacts_resolvedPeer res = (TLRPC.TL_contacts_resolvedPeer) response;
                        MessagesController.getInstance(currentAccount).putUsers(res.users, false);
                        MessagesController.getInstance(currentAccount).putChats(res.chats, false);
                        MessagesStorage.getInstance(currentAccount).putUsersAndChats(res.users, res.chats, true, true);
                        String str = lastSearchImageString;
                        lastSearchImageString = null;
                        search(str, "", false);
                    });
                }
            });
        }

        public void search(String text) {
            search(text, true);
        }

        public void search(String text, boolean delay) {
            if (withRecent) {
                return;
            }
            if (reqId != 0) {
                if (reqId >= 0) {
                    ConnectionsManager.getInstance(currentAccount).cancelRequest(reqId, true);
                }
                reqId = 0;
            }
            lastSearchIsEmoji = false;
            if (progressEmptyView != null) {
                progressEmptyView.setLoadingState(false);
            }
            if (searchRunnable != null) {
                AndroidUtilities.cancelRunOnUIThread(searchRunnable);
            }
            if (TextUtils.isEmpty(text)) {
                lastSearchImageString = null;
                if (showTrendingWhenSearchEmpty) {
                    loadTrendingGifs();
                } else {
                    final int page = gifTabs.getCurrentPosition();
                    if (page == gifRecentTabNum || page == gifTrendingTabNum) {
                        if (gifGridView.getAdapter() != gifAdapter) {
                            gifGridView.setAdapter(gifAdapter);
                        }
                    } else {
                        searchEmoji(MessagesController.getInstance(currentAccount).gifSearchEmojies.get(page - gifFirstEmojiTabNum));
                    }
                }
                return;
            } else {
                lastSearchImageString = text.toLowerCase();
            }
            if (!TextUtils.isEmpty(lastSearchImageString)) {
                AndroidUtilities.runOnUIThread(searchRunnable = () -> {
                    search(text, "", true);
                }, delay ? 300 : 0);
            }
        }

        public void searchEmoji(String emoji) {
            if (lastSearchIsEmoji && TextUtils.equals(lastSearchImageString, emoji)) {
                gifLayoutManager.scrollToPositionWithOffset(0, 0);
                return;
            }
            search(emoji, "", true, true, true);
        }

        protected void search(final String query, final String offset, boolean searchUser) {
            search(query, offset, searchUser, false, false);
        }

        protected void search(final String query, final String offset, boolean searchUser, boolean isEmoji, boolean cache) {
            if (reqId != 0) {
                if (reqId >= 0) {
                    ConnectionsManager.getInstance(currentAccount).cancelRequest(reqId, true);
                }
                reqId = 0;
            }

            lastSearchImageString = query;
            lastSearchIsEmoji = isEmoji;

            if (progressEmptyView != null) {
                progressEmptyView.setLoadingState(isEmoji);
            }

            TLObject object = MessagesController.getInstance(currentAccount).getUserOrChat(MessagesController.getInstance(currentAccount).gifSearchBot);
            if (!(object instanceof TLRPC.User)) {
                if (searchUser) {
                    searchBotUser();
                    if (!withRecent) {
                        gifSearchField.showProgress(true);
                    }
                }
                return;
            }
            if (!withRecent && TextUtils.isEmpty(offset)) {
                gifSearchField.showProgress(true);
            }

            bot = (TLRPC.User) object;
            final String key = "gif_search_" + query + "_" + offset;
            final RequestDelegate requestDelegate = (response, error) -> AndroidUtilities.runOnUIThread(() -> processResponse(query, offset, searchUser, isEmoji, cache, key, response));

            if (!cache && !withRecent && isEmoji && TextUtils.isEmpty(offset)) {
                results.clear();
                resultsMap.clear();
                if (gifGridView.getAdapter() != this) {
                    gifGridView.setAdapter(this);
                }
                notifyDataSetChanged();
                scrollGifsToTop();
            }

            if (cache && gifCache.containsKey(key)) {
                processResponse(query, offset, searchUser, isEmoji, true, key, gifCache.get(key));
                return;
            }

            if (gifSearchPreloader.isLoading(key)) {
                return;
            }

            if (cache) {
                reqId = -1;
                MessagesStorage.getInstance(currentAccount).getBotCache(key, requestDelegate);
            } else {
                TLRPC.TL_messages_getInlineBotResults req = new TLRPC.TL_messages_getInlineBotResults();
                req.query = query == null ? "" : query;
                req.bot = MessagesController.getInstance(currentAccount).getInputUser(bot);
                req.offset = offset;
                req.peer = new TLRPC.TL_inputPeerEmpty();
                reqId = ConnectionsManager.getInstance(currentAccount).sendRequest(req, requestDelegate);
            }
        }

        @MainThread
        private void processResponse(final String query, final String offset, boolean searchUser, boolean isEmoji, boolean cache, String key, TLObject response) {
            if (query == null || !query.equals(lastSearchImageString)) {
                return;
            }
            reqId = 0;
            if (cache && (!(response instanceof TLRPC.messages_BotResults) || ((TLRPC.messages_BotResults) response).results.isEmpty())) {
                search(query, offset, searchUser, isEmoji, false);
                return;
            }

            if (!withRecent) {
                if (TextUtils.isEmpty(offset)) {
                    results.clear();
                    resultsMap.clear();
                    gifSearchField.showProgress(false);
                }
            }

            if (response instanceof TLRPC.messages_BotResults) {
                int addedCount = 0;
                int oldCount = results.size();
                TLRPC.messages_BotResults res = (TLRPC.messages_BotResults) response;
                if (!gifCache.containsKey(key)) {
                    gifCache.put(key, res);
                }
                if (!cache && res.cache_time != 0) {
                    MessagesStorage.getInstance(currentAccount).saveBotCache(key, res);
                }
                nextSearchOffset = res.next_offset;
                for (int a = 0; a < res.results.size(); a++) {
                    TLRPC.BotInlineResult result = res.results.get(a);
                    if (resultsMap.containsKey(result.id)) {
                        continue;
                    }
                    result.query_id = res.query_id;
                    results.add(result);
                    resultsMap.put(result.id, result);
                    addedCount++;
                }
                searchEndReached = oldCount == results.size() || TextUtils.isEmpty(nextSearchOffset);
                if (addedCount != 0) {
                    if (!isEmoji || oldCount != 0) {
                        updateItems();
                        if (withRecent) {
                            if (oldCount != 0) {
                                notifyItemChanged(recentItemsCount + (gifAdapter.addSearch ? 1 : 0) + oldCount);
                                notifyItemRangeInserted(recentItemsCount + (gifAdapter.addSearch ? 1 : 0) + oldCount + 1, addedCount);
                            } else {
                                notifyItemRangeInserted(recentItemsCount + (gifAdapter.addSearch ? 1 : 0), addedCount + 1);
                            }
                        } else {
                            if (oldCount != 0) {
                                notifyItemChanged(oldCount);
                            }
                            notifyItemRangeInserted(oldCount + (gifAdapter.addSearch ? 1 : 0), addedCount);
                        }
                    } else {
                        notifyDataSetChanged();
                    }
                } else if (results.isEmpty()) {
                    notifyDataSetChanged();
                }
            } else {
                notifyDataSetChanged();
            }

            if (!withRecent) {
                if (gifGridView.getAdapter() != this) {
                    gifGridView.setAdapter(this);
                }
                if (isEmoji && !TextUtils.isEmpty(query) && TextUtils.isEmpty(offset)) {
                    scrollGifsToTop();
                }
            }
        }
    }

    private class GifSearchPreloader {

        private final List<String> loadingKeys = new ArrayList<>();

        public boolean isLoading(String key) {
            return loadingKeys.contains(key);
        }

        public void preload(final String query) {
            preload(query, "", true);
        }

        private void preload(final String query, final String offset, boolean cache) {
            final String key = "gif_search_" + query + "_" + offset;

            if (cache && gifCache.containsKey(key)) {
                return;
            }

            final RequestDelegate requestDelegate = (response, error) -> AndroidUtilities.runOnUIThread(() -> processResponse(query, offset, cache, key, response));

            if (cache) {
                loadingKeys.add(key);
                MessagesStorage.getInstance(currentAccount).getBotCache(key, requestDelegate);
            } else {
                final MessagesController messagesController = MessagesController.getInstance(currentAccount);
                final TLObject gifSearchBot = messagesController.getUserOrChat(messagesController.gifSearchBot);
                if (!(gifSearchBot instanceof TLRPC.User)) {
                    return;
                }
                loadingKeys.add(key);
                TLRPC.TL_messages_getInlineBotResults req = new TLRPC.TL_messages_getInlineBotResults();
                req.query = query == null ? "" : query;
                req.bot = messagesController.getInputUser((TLRPC.User) gifSearchBot);
                req.offset = offset;
                req.peer = new TLRPC.TL_inputPeerEmpty();
                ConnectionsManager.getInstance(currentAccount).sendRequest(req, requestDelegate, ConnectionsManager.RequestFlagFailOnServerErrors);
            }
        }

        private void processResponse(final String query, final String offset, boolean cache, String key, TLObject response) {
            loadingKeys.remove(key);

            if (gifSearchAdapter.lastSearchIsEmoji && gifSearchAdapter.lastSearchImageString.equals(query)) {
                gifSearchAdapter.processResponse(query, offset, false, true, cache, key, response);
            } else {
                if (cache && (!(response instanceof TLRPC.messages_BotResults) || ((TLRPC.messages_BotResults) response).results.isEmpty())) {
                    preload(query, offset, false);
                } else if (response instanceof TLRPC.messages_BotResults && !gifCache.containsKey(key)) {
                    gifCache.put(key, (TLRPC.messages_BotResults) response);
                }
            }
        }
    }

    private class GifLayoutManager extends ExtendedGridLayoutManager {

        private Size size = new Size();

        public GifLayoutManager(Context context) {
            super(context, 100, true);
            setSpanSizeLookup(new GridLayoutManager.SpanSizeLookup() {
                @Override
                public int getSpanSize(int position) {
                    if (position == 0 && gifAdapter.addSearch || gifGridView.getAdapter() == gifSearchAdapter && gifSearchAdapter.results.isEmpty()) {
                        return getSpanCount();
                    }
                    return getSpanSizeForItem(position - (gifAdapter.addSearch ? 1 : 0));
                }
            });
        }

        @Override
        protected Size getSizeForItem(int i) {
            TLRPC.Document document;
            ArrayList<TLRPC.DocumentAttribute> attributes;
            if (gifGridView.getAdapter() == gifAdapter) {
                if (i > gifAdapter.recentItemsCount) {
                    TLRPC.BotInlineResult result = gifAdapter.results.get(i - gifAdapter.recentItemsCount - 1);
                    document = result.document;
                    if (document != null) {
                        attributes = document.attributes;
                    } else if (result.content != null) {
                        attributes = result.content.attributes;
                    } else if (result.thumb != null) {
                        attributes = result.thumb.attributes;
                    } else {
                        attributes = null;
                    }
                } else if (i == gifAdapter.recentItemsCount) {
                    return null;
                } else {
                    document = recentGifs.get(i);
                    attributes = document.attributes;
                }
            } else if (!gifSearchAdapter.results.isEmpty()) {
                TLRPC.BotInlineResult result = gifSearchAdapter.results.get(i);
                document = result.document;
                if (document != null) {
                    attributes = document.attributes;
                } else if (result.content != null) {
                    attributes = result.content.attributes;
                } else if (result.thumb != null) {
                    attributes = result.thumb.attributes;
                } else {
                    attributes = null;
                }
            } else {
                document = null;
                attributes = null;
            }
            return getSizeForItem(document, attributes);
        }

        @Override
        protected int getFlowItemCount() {
            if (gifGridView.getAdapter() == gifSearchAdapter && gifSearchAdapter.results.isEmpty()) {
                return 0;
            }
            return getItemCount() - 1;
        }

        public Size getSizeForItem(TLRPC.Document document) {
            return getSizeForItem(document, document.attributes);
        }

        public Size getSizeForItem(TLRPC.Document document, List<TLRPC.DocumentAttribute> attributes) {
            size.width = size.height = 100;
            if (document != null) {
                TLRPC.PhotoSize thumb = FileLoader.getClosestPhotoSizeWithSize(document.thumbs, 90);
                if (thumb != null && thumb.w != 0 && thumb.h != 0) {
                    size.width = thumb.w;
                    size.height = thumb.h;
                }
            }
            if (attributes != null) {
                for (int b = 0; b < attributes.size(); b++) {
                    TLRPC.DocumentAttribute attribute = attributes.get(b);
                    if (attribute instanceof TLRPC.TL_documentAttributeImageSize || attribute instanceof TLRPC.TL_documentAttributeVideo) {
                        size.width = attribute.w;
                        size.height = attribute.h;
                        break;
                    }
                }
            }
            return size;
        }
    }

    private class GifProgressEmptyView extends FrameLayout {

        private final ImageView imageView;
        private final TextView textView;
        private final RadialProgressView progressView;

        private boolean loadingState;

        public GifProgressEmptyView(@NonNull Context context) {
            super(context);

            imageView = new ImageView(getContext());
            imageView.setScaleType(ImageView.ScaleType.CENTER);
            imageView.setImageResource(R.drawable.gif_empty);
            imageView.setColorFilter(new PorterDuffColorFilter(getThemedColor(Theme.key_chat_emojiPanelEmptyText), PorterDuff.Mode.SRC_IN));
            addView(imageView, LayoutHelper.createFrame(LayoutHelper.WRAP_CONTENT, LayoutHelper.WRAP_CONTENT, Gravity.CENTER, 0, 8, 0, 0));

            textView = new TextView(getContext());
            textView.setText(LocaleController.getString("NoGIFsFound", R.string.NoGIFsFound));
            textView.setTextSize(TypedValue.COMPLEX_UNIT_DIP, 16);
            textView.setTextColor(getThemedColor(Theme.key_chat_emojiPanelEmptyText));
            addView(textView, LayoutHelper.createFrame(LayoutHelper.WRAP_CONTENT, LayoutHelper.WRAP_CONTENT, Gravity.CENTER, 0, 42, 0, 0));

            progressView = new RadialProgressView(context, resourcesProvider);
            progressView.setVisibility(GONE);
            progressView.setProgressColor(getThemedColor(Theme.key_progressCircle));
            addView(progressView, LayoutHelper.createFrame(LayoutHelper.WRAP_CONTENT, LayoutHelper.WRAP_CONTENT, Gravity.CENTER));
        }

        @Override
        protected void onMeasure(int widthMeasureSpec, int heightMeasureSpec) {
            int height = gifGridView.getMeasuredHeight();

            if (!loadingState) {
                height = (int) ((height - searchFieldHeight - AndroidUtilities.dp(8)) / 3 * 1.7f);
            } else {
                height -= AndroidUtilities.dp(36 + 44);
            }

            super.onMeasure(widthMeasureSpec, MeasureSpec.makeMeasureSpec(height, MeasureSpec.EXACTLY));
        }

        public boolean isLoadingState() {
            return loadingState;
        }

        public void setLoadingState(boolean loadingState) {
            if (this.loadingState != loadingState) {
                this.loadingState = loadingState;
                imageView.setVisibility(loadingState ? GONE : VISIBLE);
                textView.setVisibility(loadingState ? GONE : VISIBLE);
                progressView.setVisibility(loadingState ? VISIBLE : GONE);
            }
        }
    }

    private class StickersSearchGridAdapter extends RecyclerListView.SelectionAdapter {

        private Context context;
        private SparseArray<Object> rowStartPack = new SparseArray<>();
        private SparseArray<Object> cache = new SparseArray<>();
        private SparseArray<Object> cacheParent = new SparseArray<>();
        private SparseIntArray positionToRow = new SparseIntArray();
        private SparseArray<String> positionToEmoji = new SparseArray<>();
        private int totalItems;

        private ArrayList<TLRPC.StickerSetCovered> serverPacks = new ArrayList<>();
        private ArrayList<TLRPC.TL_messages_stickerSet> localPacks = new ArrayList<>();
        private HashMap<TLRPC.TL_messages_stickerSet, Boolean> localPacksByShortName = new HashMap<>();
        private HashMap<TLRPC.TL_messages_stickerSet, Integer> localPacksByName = new HashMap<>();
        private HashMap<ArrayList<TLRPC.Document>, String> emojiStickers = new HashMap<>();
        private ArrayList<ArrayList<TLRPC.Document>> emojiArrays = new ArrayList<>();
        private SparseArray<TLRPC.StickerSetCovered> positionsToSets = new SparseArray<>();

        private int reqId;
        private int reqId2;

        private int emojiSearchId;
        boolean cleared;
        private String searchQuery;
        private Runnable searchRunnable = new Runnable() {
            String query;
            int lastId;

            final ArrayList<TLRPC.StickerSetCovered> serverPacks = new ArrayList<>();
            final ArrayList<TLRPC.TL_messages_stickerSet> localPacks = new ArrayList<>();
            final HashMap<TLRPC.TL_messages_stickerSet, Boolean> localPacksByShortName = new HashMap<>();
            final HashMap<TLRPC.TL_messages_stickerSet, Integer> localPacksByName = new HashMap<>();
            final HashMap<ArrayList<TLRPC.Document>, String> emojiStickers = new HashMap<>();
            final ArrayList<ArrayList<TLRPC.Document>> emojiArrays = new ArrayList<>();

            final ArrayList<TLRPC.Document> emojiStickersArray = new ArrayList<>(0);
            final LongSparseArray<TLRPC.Document> emojiStickersMap = new LongSparseArray<>(0);

            private void searchFinish() {
                if (emojiSearchId != lastId) {
                    return;
                }

                StickersSearchGridAdapter.this.localPacks = localPacks;
                StickersSearchGridAdapter.this.serverPacks = serverPacks;
                StickersSearchGridAdapter.this.localPacksByShortName = localPacksByShortName;
                StickersSearchGridAdapter.this.localPacksByName = localPacksByName;
                StickersSearchGridAdapter.this.emojiStickers = emojiStickers;
                StickersSearchGridAdapter.this.emojiArrays = emojiArrays;
                stickersSearchField.showProgress(false);

                if (stickersGridView.getAdapter() != stickersSearchGridAdapter) {
                    stickersGridView.setAdapter(stickersSearchGridAdapter);
                }
                notifyDataSetChanged();
            }

            private void addFromAllStickers(Runnable finished) {
                final HashMap<String, ArrayList<TLRPC.Document>> allStickers = MediaDataController.getInstance(currentAccount).getAllStickers();

                if (query.length() <= 14) {
                    CharSequence emoji = query;
                    int length = emoji.length();
                    for (int a = 0; a < length; a++) {
                        if (a < length - 1 && (emoji.charAt(a) == 0xD83C && emoji.charAt(a + 1) >= 0xDFFB && emoji.charAt(a + 1) <= 0xDFFF || emoji.charAt(a) == 0x200D && (emoji.charAt(a + 1) == 0x2640 || emoji.charAt(a + 1) == 0x2642))) {
                            emoji = TextUtils.concat(emoji.subSequence(0, a), emoji.subSequence(a + 2, emoji.length()));
                            length -= 2;
                            a--;
                        } else if (emoji.charAt(a) == 0xfe0f) {
                            emoji = TextUtils.concat(emoji.subSequence(0, a), emoji.subSequence(a + 1, emoji.length()));
                            length--;
                            a--;
                        }
                    }
                    ArrayList<TLRPC.Document> newStickers = allStickers != null ? allStickers.get(emoji.toString()) : null;
                    if (newStickers != null && !newStickers.isEmpty()) {
                        emojiStickersArray.addAll(newStickers);
                        for (int a = 0, size = newStickers.size(); a < size; a++) {
                            TLRPC.Document document = newStickers.get(a);
                            emojiStickersMap.put(document.id, document);
                        }
                        emojiStickers.put(emojiStickersArray, searchQuery);
                        emojiArrays.add(emojiStickersArray);
                    }
                }
                finished.run();
            }

            private void addFromSuggestions(Runnable finished) {
                final HashMap<String, ArrayList<TLRPC.Document>> allStickers = MediaDataController.getInstance(currentAccount).getAllStickers();

                if (allStickers != null && !allStickers.isEmpty() && query.length() > 1) {
                    String[] newLanguage = AndroidUtilities.getCurrentKeyboardLanguage();
                    if (!Arrays.equals(lastSearchKeyboardLanguage, newLanguage)) {
                        MediaDataController.getInstance(currentAccount).fetchNewEmojiKeywords(newLanguage);
                    }
                    lastSearchKeyboardLanguage = newLanguage;
                    MediaDataController.getInstance(currentAccount).getEmojiSuggestions(lastSearchKeyboardLanguage, searchQuery, false, (param, alias) -> {
                        if (emojiSearchId != lastId) {
                            return;
                        }

                        for (int a = 0, size = param.size(); a < size; a++) {
                            String emoji = param.get(a).emoji;
                            ArrayList<TLRPC.Document> newStickers = allStickers.get(emoji);
                            if (newStickers != null && !newStickers.isEmpty()) {
                                if (!emojiStickers.containsKey(newStickers)) {
                                    emojiStickers.put(newStickers, emoji);
                                    emojiArrays.add(newStickers);
                                }
                            }
                        }
                        finished.run();
                    }, false);
                } else {
                    finished.run();
                }
            }

            private void addPremiumStickers(Runnable finished) {
                HashMap<String, ArrayList<TLRPC.Document>> allStickers = MediaDataController.getInstance(currentAccount).getAllStickers();

                HashSet<Long> added = new HashSet<>();
                ArrayList<TLRPC.Document> stickers = new ArrayList<>();
                for (ArrayList<TLRPC.Document> documents : allStickers.values()) {
                    for (TLRPC.Document document : documents) {
                        if (!added.contains(document.id) && MessageObject.isPremiumSticker(document)) {
                            added.add(document.id);
                            stickers.add(document);
                            emojiStickersMap.put(document.id, document);
                        }
                    }
                }

                ArrayList<TLRPC.StickerSetCovered> covers = MediaDataController.getInstance(currentAccount).getFeaturedStickerSets();
                for (TLRPC.StickerSetCovered set : covers) {
                    if (set.cover != null && !added.contains(set.cover.id) && MessageObject.isPremiumSticker(set.cover)) {
                        added.add(set.cover.id);
                        stickers.add(set.cover);
                        emojiStickersMap.put(set.cover.id, set.cover);
                    }
                    if (set.covers != null) {
                        for (TLRPC.Document document : set.covers) {
                            if (!added.contains(document.id) && MessageObject.isPremiumSticker(document)) {
                                added.add(document.id);
                                stickers.add(document);
                                emojiStickersMap.put(document.id, document);
                            }
                        }
                    }
                }

                if (!stickers.isEmpty()) {
                    emojiStickersArray.addAll(stickers);
                    emojiStickers.put(emojiStickersArray, searchQuery);
                    emojiArrays.add(emojiStickersArray);
                }

                finished.run();
            }

            private void addLocalPacks(Runnable finished) {
                ArrayList<TLRPC.TL_messages_stickerSet> local = MediaDataController.getInstance(currentAccount).getStickerSets(MediaDataController.TYPE_IMAGE);
                MessagesController.getInstance(currentAccount).filterPremiumStickers(local);
                int index;
                for (int a = 0, size = local.size(); a < size; a++) {
                    TLRPC.TL_messages_stickerSet set = local.get(a);
                    if ((index = AndroidUtilities.indexOfIgnoreCase(set.set.title, searchQuery)) >= 0) {
                        if (index == 0 || set.set.title.charAt(index - 1) == ' ') {
                            localPacks.add(set);
                            localPacksByName.put(set, index);
                        }
                    } else if (set.set.short_name != null && (index = AndroidUtilities.indexOfIgnoreCase(set.set.short_name, searchQuery)) >= 0) {
                        if (index == 0 || set.set.short_name.charAt(index - 1) == ' ') {
                            localPacks.add(set);
                            localPacksByShortName.put(set, true);
                        }
                    }
                }
                local = MediaDataController.getInstance(currentAccount).getStickerSets(MediaDataController.TYPE_FEATURED);
                MessagesController.getInstance(currentAccount).filterPremiumStickers(local);
                for (int a = 0, size = local.size(); a < size; a++) {
                    TLRPC.TL_messages_stickerSet set = local.get(a);
                    if ((index = AndroidUtilities.indexOfIgnoreCase(set.set.title, searchQuery)) >= 0) {
                        if (index == 0 || set.set.title.charAt(index - 1) == ' ') {
                            localPacks.add(set);
                            localPacksByName.put(set, index);
                        }
                    } else if (set.set.short_name != null && (index = AndroidUtilities.indexOfIgnoreCase(set.set.short_name, searchQuery)) >= 0) {
                        if (index == 0 || set.set.short_name.charAt(index - 1) == ' ') {
                            localPacks.add(set);
                            localPacksByShortName.put(set, true);
                        }
                    }
                }
                finished.run();
            }

            private void searchStickerSets(Runnable finished) {
                final TLRPC.TL_messages_searchStickerSets req = new TLRPC.TL_messages_searchStickerSets();
                req.q = query;
                reqId = ConnectionsManager.getInstance(currentAccount).sendRequest(req, (response, error) -> AndroidUtilities.runOnUIThread(() -> {
                    if (emojiSearchId != lastId) {
                        return;
                    }

                    if (response instanceof TLRPC.TL_messages_foundStickerSets) {
                        reqId = 0;
                        TLRPC.TL_messages_foundStickerSets res = (TLRPC.TL_messages_foundStickerSets) response;
                        serverPacks.addAll(res.sets);
                    }
                    finished.run();
                }));
            }

            private void searchStickers(Runnable finished) {
                if (Emoji.fullyConsistsOfEmojis(searchQuery)) {
                    final TLRPC.TL_messages_getStickers req2 = new TLRPC.TL_messages_getStickers();
                    req2.emoticon = query;
                    req2.hash = 0;
                    reqId2 = ConnectionsManager.getInstance(currentAccount).sendRequest(req2, (response, error) -> AndroidUtilities.runOnUIThread(() -> {
                        if (emojiSearchId != lastId) {
                            return;
                        }

                        reqId2 = 0;
                        if (req2.emoticon.equals(query)) {
                            if (!(response instanceof TLRPC.TL_messages_stickers)) {
                                finished.run();
                                return;
                            }
                            TLRPC.TL_messages_stickers res = (TLRPC.TL_messages_stickers) response;
                            int oldCount = emojiStickersArray.size();
                            for (int a = 0, size = res.stickers.size(); a < size; a++) {
                                TLRPC.Document document = res.stickers.get(a);
                                if (emojiStickersMap.indexOfKey(document.id) >= 0) {
                                    continue;
                                }
                                emojiStickersArray.add(document);
                            }
                            int newCount = emojiStickersArray.size();
                            if (oldCount != newCount) {
                                emojiStickers.put(emojiStickersArray, searchQuery);
                                if (oldCount == 0) {
                                    emojiArrays.add(emojiStickersArray);
                                }
                            }
                        }
                        finished.run();
                    }));
                } else {
                    finished.run();
                }
            }

            @Override
            public void run() {
                if (TextUtils.isEmpty(searchQuery)) {
                    if (stickersGridView.getAdapter() != stickersGridAdapter) {
                        stickersGridView.setAdapter(stickersGridAdapter);
                    }
                    notifyDataSetChanged();
                    return;
                }
                lastId = ++emojiSearchId;
                query = searchQuery;

                serverPacks.clear();
                localPacks.clear();
                localPacksByShortName.clear();
                localPacksByName.clear();
                emojiStickers.clear();
                emojiArrays.clear();

                emojiStickersArray.clear();
                emojiStickersMap.clear();

                stickersSearchField.showProgress(true);

                if ("premium".equalsIgnoreCase(query)) {
                    Utilities.raceCallbacks(
                            this::searchFinish,

                            this::addPremiumStickers
                    );
                } else {
                    Utilities.raceCallbacks(
                            this::searchFinish,

                            this::addFromAllStickers,
                            this::addFromSuggestions,
                            this::addLocalPacks,
                            this::searchStickerSets,
                            this::searchStickers
                    );
                }
            }
        };

        public StickersSearchGridAdapter(Context context) {
            this.context = context;
        }

        @Override
        public boolean isEnabled(RecyclerView.ViewHolder holder) {
            return false;
        }

        @Override
        public int getItemCount() {
            if (totalItems != 1) {
                return totalItems + 1;
            } else {
                return 2;
            }
        }

        public Object getItem(int i) {
            return cache.get(i);
        }

        public void search(String text) {
            search(text, true);
        }

        public void search(String text, boolean delay) {
            if (reqId != 0) {
                ConnectionsManager.getInstance(currentAccount).cancelRequest(reqId, true);
                reqId = 0;
            }
            if (reqId2 != 0) {
                ConnectionsManager.getInstance(currentAccount).cancelRequest(reqId2, true);
                reqId2 = 0;
            }
            if (TextUtils.isEmpty(text)) {
                searchQuery = null;
                localPacks.clear();
                emojiStickers.clear();
                serverPacks.clear();
                if (stickersGridView.getAdapter() != stickersGridAdapter) {
                    stickersGridView.setAdapter(stickersGridAdapter);
                }
                notifyDataSetChanged();
                stickersSearchField.showProgress(false);
            } else {
                searchQuery = text.toLowerCase();
                stickersSearchField.showProgress(true);
            }
            AndroidUtilities.cancelRunOnUIThread(searchRunnable);
            AndroidUtilities.runOnUIThread(searchRunnable, 300);
        }

        @Override
        public int getItemViewType(int position) {
            if (position == 0) {
                return 4;
            } else if (position == 1 && totalItems == 1) {
                return 5;
            }
            Object object = cache.get(position);
            if (object != null) {
                if (object instanceof TLRPC.Document) {
                    return 0;
                } else if (object instanceof TLRPC.StickerSetCovered) {
                    return 3;
                } else {
                    return 2;
                }
            }
            return 1;
        }

        @Override
        public RecyclerView.ViewHolder onCreateViewHolder(ViewGroup parent, int viewType) {
            View view = null;
            switch (viewType) {
                case 0:
                    view = new StickerEmojiCell(context, true, resourcesProvider) {
                        public void onMeasure(int widthMeasureSpec, int heightMeasureSpec) {
                            super.onMeasure(widthMeasureSpec, MeasureSpec.makeMeasureSpec(AndroidUtilities.dp(82), MeasureSpec.EXACTLY));
                        }
                    };
                    break;
                case 1:
                    view = new EmptyCell(context);
                    break;
                case 2:
                    view = new StickerSetNameCell(context, false, resourcesProvider);
                    break;
                case 3:
                    view = new FeaturedStickerSetInfoCell(context, 17, false, true, resourcesProvider);
                    ((FeaturedStickerSetInfoCell) view).setAddOnClickListener(v -> {
                        FeaturedStickerSetInfoCell parent1 = (FeaturedStickerSetInfoCell) v.getParent();
                        TLRPC.StickerSetCovered pack = parent1.getStickerSet();
                        if (installingStickerSets.indexOfKey(pack.set.id) >= 0 || removingStickerSets.indexOfKey(pack.set.id) >= 0) {
                            return;
                        }
                        if (parent1.isInstalled()) {
                            removingStickerSets.put(pack.set.id, pack);
                            delegate.onStickerSetRemove(parent1.getStickerSet());
                        } else {
                            parent1.setAddDrawProgress(true, true);
                            installingStickerSets.put(pack.set.id, pack);
                            delegate.onStickerSetAdd(parent1.getStickerSet());
                        }
                    });
                    break;
                case 4:
                    view = new View(context);
                    view.setLayoutParams(new RecyclerView.LayoutParams(LayoutHelper.MATCH_PARENT, searchFieldHeight));
                    break;
                case 5:
                    FrameLayout frameLayout = new FrameLayout(context) {
                        @Override
                        protected void onMeasure(int widthMeasureSpec, int heightMeasureSpec) {
                            int height = stickersGridView.getMeasuredHeight();
                            super.onMeasure(widthMeasureSpec, MeasureSpec.makeMeasureSpec((int) ((height - searchFieldHeight - AndroidUtilities.dp(8)) / 3 * 1.7f), MeasureSpec.EXACTLY));
                        }
                    };

                    ImageView imageView = new ImageView(context);
                    imageView.setScaleType(ImageView.ScaleType.CENTER);
                    imageView.setImageResource(R.drawable.stickers_empty);
                    imageView.setColorFilter(new PorterDuffColorFilter(getThemedColor(Theme.key_chat_emojiPanelEmptyText), PorterDuff.Mode.SRC_IN));
                    imageView.setTranslationY(-AndroidUtilities.dp(24));
                    frameLayout.addView(imageView, LayoutHelper.createFrame(LayoutHelper.WRAP_CONTENT, LayoutHelper.WRAP_CONTENT, Gravity.CENTER, 0, 42, 0, 28));

                    TextView textView = new TextView(context);
                    textView.setText(LocaleController.getString("NoStickersFound", R.string.NoStickersFound));
                    textView.setTextSize(TypedValue.COMPLEX_UNIT_DIP, 16);
                    textView.setTextColor(getThemedColor(Theme.key_chat_emojiPanelEmptyText));
                    frameLayout.addView(textView, LayoutHelper.createFrame(LayoutHelper.WRAP_CONTENT, LayoutHelper.WRAP_CONTENT, Gravity.CENTER, 0, 42, 0, 9));

                    view = frameLayout;
                    view.setLayoutParams(new RecyclerView.LayoutParams(LayoutHelper.MATCH_PARENT, LayoutHelper.WRAP_CONTENT));
                    break;
            }

            return new RecyclerListView.Holder(view);
        }

        @SuppressWarnings("unchecked")
        @Override
        public void onBindViewHolder(RecyclerView.ViewHolder holder, int position) {
            switch (holder.getItemViewType()) {
                case 0: {
                    TLRPC.Document sticker = (TLRPC.Document) cache.get(position);
                    StickerEmojiCell cell = (StickerEmojiCell) holder.itemView;
                    cell.setSticker(sticker, null, cacheParent.get(position), positionToEmoji.get(position), false);
                    cell.setRecent(recentStickers.contains(sticker) || favouriteStickers.contains(sticker));
                    break;
                }
                case 1: {
                    EmptyCell cell = (EmptyCell) holder.itemView;
                    if (position == totalItems) {
                        int row = positionToRow.get(position - 1, Integer.MIN_VALUE);
                        if (row == Integer.MIN_VALUE) {
                            cell.setHeight(1);
                        } else {
                            Object pack = rowStartPack.get(row);
                            Integer count;
                            if (pack instanceof TLRPC.TL_messages_stickerSet) {
                                count = ((TLRPC.TL_messages_stickerSet) pack).documents.size();
                            } else if (pack instanceof Integer) {
                                count = (Integer) pack;
                            } else {
                                count = null;
                            }
                            if (count == null) {
                                cell.setHeight(1);
                            } else {
                                if (count == 0) {
                                    cell.setHeight(AndroidUtilities.dp(8));
                                } else {
                                    int height = pager.getHeight() - (int) Math.ceil(count / (float) stickersGridAdapter.stickersPerRow) * AndroidUtilities.dp(82);
                                    cell.setHeight(height > 0 ? height : 1);
                                }
                            }
                        }
                    } else {
                        cell.setHeight(AndroidUtilities.dp(82));
                    }
                    break;
                }
                case 2: {
                    StickerSetNameCell cell = (StickerSetNameCell) holder.itemView;
                    Object object = cache.get(position);
                    if (object instanceof TLRPC.TL_messages_stickerSet) {
                        TLRPC.TL_messages_stickerSet set = (TLRPC.TL_messages_stickerSet) object;
                        if (!TextUtils.isEmpty(searchQuery) && localPacksByShortName.containsKey(set)) {
                            if (set.set != null) {
                                cell.setText(set.set.title, 0);
                            }
                            cell.setUrl(set.set.short_name, searchQuery.length());
                        } else {
                            Integer start = localPacksByName.get(set);
                            if (set.set != null && start != null) {
                                cell.setText(set.set.title, 0, start, !TextUtils.isEmpty(searchQuery) ? searchQuery.length() : 0);
                            }
                            cell.setUrl(null, 0);
                        }
                    }
                    break;
                }
                case 3: {
                    TLRPC.StickerSetCovered stickerSetCovered = (TLRPC.StickerSetCovered) cache.get(position);
                    FeaturedStickerSetInfoCell cell = (FeaturedStickerSetInfoCell) holder.itemView;
                    boolean installing = installingStickerSets.indexOfKey(stickerSetCovered.set.id) >= 0;
                    boolean removing = removingStickerSets.indexOfKey(stickerSetCovered.set.id) >= 0;
                    if (installing || removing) {
                        if (installing && cell.isInstalled()) {
                            installingStickerSets.remove(stickerSetCovered.set.id);
                            installing = false;
                        } else if (removing && !cell.isInstalled()) {
                            removingStickerSets.remove(stickerSetCovered.set.id);
                            removing = false;
                        }
                    }
                    cell.setAddDrawProgress(installing, false);
                    int idx = TextUtils.isEmpty(searchQuery) ? -1 : AndroidUtilities.indexOfIgnoreCase(stickerSetCovered.set.title, searchQuery);
                    if (idx >= 0) {
                        cell.setStickerSet(stickerSetCovered, false, false, idx, searchQuery.length());
                    } else {
                        cell.setStickerSet(stickerSetCovered, false);
                        if (!TextUtils.isEmpty(searchQuery) && AndroidUtilities.indexOfIgnoreCase(stickerSetCovered.set.short_name, searchQuery) == 0) {
                            cell.setUrl(stickerSetCovered.set.short_name, searchQuery.length());
                        }
                    }
                    break;
                }
            }
        }

        @Override
        public void notifyDataSetChanged() {
            rowStartPack.clear();
            positionToRow.clear();
            cache.clear();
            positionsToSets.clear();
            positionToEmoji.clear();
            totalItems = 0;
            int startRow = 0;
            for (int a = -1, serverCount = serverPacks.size(), localCount = localPacks.size(), emojiCount = (emojiArrays.isEmpty() ? 0 : 1); a < serverCount + localCount + emojiCount; a++) {
                ArrayList<TLRPC.Document> documents;
                Object pack = null;
                String key;
                if (a == -1) {
                    cache.put(totalItems++, "search");
                    startRow++;
                    continue;
                } else {
                    int idx = a;
                    if (idx < localCount) {
                        TLRPC.TL_messages_stickerSet set = localPacks.get(idx);
                        documents = set.documents;
                        pack = set;
                    } else {
                        idx -= localCount;
                        if (idx < emojiCount) {
                            int documentsCount = 0;
                            String lastEmoji = "";
                            for (int i = 0, N = emojiArrays.size(); i < N; i++) {
                                documents = emojiArrays.get(i);
                                String emoji = emojiStickers.get(documents);
                                if (emoji != null && !lastEmoji.equals(emoji)) {
                                    lastEmoji = emoji;
                                    positionToEmoji.put(totalItems + documentsCount, lastEmoji);
                                }
                                for (int b = 0, size = documents.size(); b < size; b++) {
                                    int num = documentsCount + totalItems;
                                    int row = startRow + documentsCount / stickersGridAdapter.stickersPerRow;

                                    TLRPC.Document document = documents.get(b);
                                    cache.put(num, document);
                                    Object parent = MediaDataController.getInstance(currentAccount).getStickerSetById(MediaDataController.getStickerSetId(document));
                                    if (parent != null) {
                                        cacheParent.put(num, parent);
                                    }
                                    positionToRow.put(num, row);
                                    if (a >= localCount && pack instanceof TLRPC.StickerSetCovered) {
                                        positionsToSets.put(num, (TLRPC.StickerSetCovered) pack);
                                    }
                                    documentsCount++;
                                }
                            }
                            int count = (int) Math.ceil(documentsCount / (float) stickersGridAdapter.stickersPerRow);
                            for (int b = 0, N = count; b < N; b++) {
                                rowStartPack.put(startRow + b, documentsCount);
                            }
                            totalItems += count * stickersGridAdapter.stickersPerRow;
                            startRow += count;
                            continue;
                        } else {
                            idx -= emojiCount;
                            TLRPC.StickerSetCovered set = serverPacks.get(idx);
                            documents = set.covers;
                            pack = set;
                        }
                    }
                }
                if (documents.isEmpty()) {
                    continue;
                }
                int count = (int) Math.ceil(documents.size() / (float) stickersGridAdapter.stickersPerRow);
                cache.put(totalItems, pack);
                if (a >= localCount && pack instanceof TLRPC.StickerSetCovered) {
                    positionsToSets.put(totalItems, (TLRPC.StickerSetCovered) pack);
                }
                positionToRow.put(totalItems, startRow);
                for (int b = 0, size = documents.size(); b < size; b++) {
                    int num = 1 + b + totalItems;
                    int row = startRow + 1 + b / stickersGridAdapter.stickersPerRow;
                    TLRPC.Document document = documents.get(b);
                    cache.put(num, document);
                    if (pack != null) {
                        cacheParent.put(num, pack);
                    }
                    positionToRow.put(num, row);
                    if (a >= localCount && pack instanceof TLRPC.StickerSetCovered) {
                        positionsToSets.put(num, (TLRPC.StickerSetCovered) pack);
                    }
                }
                for (int b = 0, N = count + 1; b < N; b++) {
                    rowStartPack.put(startRow + b, pack);
                }
                totalItems += 1 + count * stickersGridAdapter.stickersPerRow;
                startRow += count + 1;
            }
            super.notifyDataSetChanged();
        }
    }

    public void searchProgressChanged() {
        updateStickerTabsPosition();
    }

    public float getStickersExpandOffset() {
        return stickersTab == null ? 0 : stickersTab.getExpandedOffset();
    }

    public void setShowing(boolean showing) {
        this.showing = showing;
        updateStickerTabsPosition();
    }

    public void onMessageSend() {
        if (chooseStickerActionTracker != null) {
            chooseStickerActionTracker.reset();
        }
    }

    public static abstract class ChooseStickerActionTracker {

        private final int currentAccount;
        private final long dialogId;
        private final long threadId;

        public ChooseStickerActionTracker(int currentAccount, long dialogId, long threadId) {
            this.currentAccount = currentAccount;
            this.dialogId = dialogId;
            this.threadId = threadId;
        }

        boolean visible = false;
        boolean typingWasSent;
        long lastActionTime = -1;

        public void doSomeAction() {
            if (visible) {
                if (lastActionTime == -1) {
                    lastActionTime = System.currentTimeMillis();
                    return;
                }
                if (System.currentTimeMillis() - lastActionTime > 2000) {
                    typingWasSent = true;
                    lastActionTime = System.currentTimeMillis();
                    MessagesController.getInstance(currentAccount).sendTyping(dialogId, threadId, 10, 0);
                }
            }
        }

        private void reset() {
            if (typingWasSent) {
                MessagesController.getInstance(currentAccount).sendTyping(dialogId, threadId, 2, 0);
            }
            lastActionTime = -1;
        }

        public void checkVisibility() {
            visible = isShown();
            if (!visible) {
                reset();
            }
        }

        public abstract boolean isShown();
    }

    private class Tab {
        int type;
        View view;
    }

    private boolean frozen;
    public void freeze(boolean freeze) {
        final boolean wasFrozen = frozen;
        this.frozen = freeze;
        if (wasFrozen && !freeze) {
            if (currentPage == 0) {
                if (emojiAdapter != null) {
                    emojiAdapter.notifyDataSetChanged();
                }
            } else if (currentPage == 1) {
                if (gifAdapter != null) {
                    gifAdapter.notifyDataSetChanged();
                }
            } else if (currentPage == 2) {
                if (stickersGridAdapter != null) {
                    stickersGridAdapter.notifyDataSetChanged();
                }
            }
        }
    }
}<|MERGE_RESOLUTION|>--- conflicted
+++ resolved
@@ -2531,24 +2531,6 @@
                 backspaceButton.setBackground(Theme.createSelectorDrawable(color, Theme.RIPPLE_MASK_CIRCLE_20DP, AndroidUtilities.dp(18)));
             }
 
-<<<<<<< HEAD
-            stickerSettingsButton = new ImageView(context);
-            stickerSettingsButton.setImageResource(R.drawable.smiles_tab_settings);
-            stickerSettingsButton.setColorFilter(new PorterDuffColorFilter(getThemedColor(Theme.key_chat_messagePanelIcons), PorterDuff.Mode.SRC_IN));
-            stickerSettingsButton.setScaleType(ImageView.ScaleType.CENTER);
-            stickerSettingsButton.setFocusable(true);
-            if (Build.VERSION.SDK_INT >= 21) {
-                stickerSettingsButton.setBackground(Theme.createSelectorDrawable(color, Theme.RIPPLE_MASK_CIRCLE_20DP, AndroidUtilities.dp(18)));
-            }
-            stickerSettingsButton.setContentDescription(LocaleController.getString("Settings", R.string.Settings));
-            bottomTabContainer.addView(stickerSettingsButton, LayoutHelper.createFrame(47, 40, Gravity.BOTTOM | Gravity.RIGHT));
-            stickerSettingsButton.setOnClickListener(new OnClickListener() {
-                @Override
-                public void onClick(View v) {
-                    if (delegate != null) {
-                        delegate.onStickersSettingsClick();
-                    }
-=======
             if (needStickers) {
                 stickerSettingsButton = new ImageView(context);
                 stickerSettingsButton.setImageResource(R.drawable.smiles_tab_settings);
@@ -2557,7 +2539,6 @@
                 stickerSettingsButton.setFocusable(true);
                 if (Build.VERSION.SDK_INT >= 21) {
                     stickerSettingsButton.setBackground(Theme.createSelectorDrawable(color, Theme.RIPPLE_MASK_CIRCLE_20DP, AndroidUtilities.dp(18)));
->>>>>>> 5bc1c3dc
                 }
                 stickerSettingsButton.setContentDescription(LocaleController.getString("Settings", R.string.Settings));
                 bottomTabContainer.addView(stickerSettingsButton, LayoutHelper.createFrame(47, 40, Gravity.BOTTOM | Gravity.RIGHT));
