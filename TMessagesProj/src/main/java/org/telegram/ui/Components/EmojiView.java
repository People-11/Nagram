/*
 * This is the source code of Telegram for Android v. 5.x.x.
 * It is licensed under GNU GPL v. 2 or later.
 * You should have received a copy of the license in this archive (see LICENSE).
 *
 * Copyright Nikolai Kudashov, 2013-2018.
 */

package org.telegram.ui.Components;

import static org.telegram.messenger.AndroidUtilities.dp;

import android.animation.Animator;
import android.animation.AnimatorListenerAdapter;
import android.animation.AnimatorSet;
import android.animation.ObjectAnimator;
import android.animation.StateListAnimator;
import android.animation.ValueAnimator;
import android.annotation.SuppressLint;
import android.annotation.TargetApi;
import android.content.Context;
import android.content.DialogInterface;
import android.content.SharedPreferences;
import android.graphics.Canvas;
import android.graphics.Color;
import android.graphics.ColorFilter;
import android.graphics.DashPathEffect;
import android.graphics.LinearGradient;
import android.graphics.Outline;
import android.graphics.Paint;
import android.graphics.Path;
import android.graphics.PorterDuff;
import android.graphics.PorterDuffColorFilter;
import android.graphics.PorterDuffXfermode;
import android.graphics.Rect;
import android.graphics.RectF;
import android.graphics.Shader;
import android.graphics.drawable.Drawable;
import android.graphics.drawable.LayerDrawable;
import android.graphics.drawable.RippleDrawable;
import android.graphics.drawable.ShapeDrawable;
import android.os.Build;
import android.os.Bundle;
import android.os.SystemClock;
import android.text.Editable;
import android.text.Spannable;
import android.text.SpannableStringBuilder;
import android.text.Spanned;
import android.text.TextUtils;
import android.text.TextWatcher;
import android.util.Log;
import android.util.LongSparseArray;
import android.util.SparseArray;
import android.util.SparseIntArray;
import android.util.TypedValue;
import android.view.Gravity;
import android.view.HapticFeedbackConstants;
import android.view.KeyEvent;
import android.view.MotionEvent;
import android.view.VelocityTracker;
import android.view.View;
import android.view.ViewConfiguration;
import android.view.ViewGroup;
import android.view.ViewOutlineProvider;
import android.view.ViewTreeObserver;
import android.view.WindowManager;
import android.view.accessibility.AccessibilityNodeInfo;
import android.view.animation.OvershootInterpolator;
import android.view.inputmethod.EditorInfo;
import android.widget.FrameLayout;
import android.widget.ImageView;
import android.widget.LinearLayout;
import android.widget.PopupWindow;
import android.widget.TextView;

import androidx.annotation.IntDef;
import androidx.annotation.MainThread;
import androidx.annotation.NonNull;
import androidx.core.graphics.ColorUtils;
import androidx.core.math.MathUtils;
import androidx.core.view.ViewCompat;
import androidx.recyclerview.widget.DefaultItemAnimator;
import androidx.recyclerview.widget.DiffUtil;
import androidx.recyclerview.widget.GridLayoutManager;
import androidx.recyclerview.widget.LinearLayoutManager;
import androidx.recyclerview.widget.LinearSmoothScroller;
import androidx.recyclerview.widget.LinearSmoothScrollerCustom;
import androidx.recyclerview.widget.RecyclerView;
import androidx.recyclerview.widget.SimpleItemAnimator;
import androidx.viewpager.widget.PagerAdapter;
import androidx.viewpager.widget.ViewPager;

import org.telegram.messenger.AccountInstance;
import org.telegram.messenger.AndroidUtilities;
import org.telegram.messenger.BuildVars;
import org.telegram.messenger.ChatObject;
import org.telegram.messenger.CompoundEmoji;
import org.telegram.messenger.DocumentObject;
import org.telegram.messenger.Emoji;
import org.telegram.messenger.EmojiData;
import org.telegram.messenger.FileLoader;
import org.telegram.messenger.FileLog;
import org.telegram.messenger.ImageLocation;
import org.telegram.messenger.ImageReceiver;
import org.telegram.messenger.LiteMode;
import org.telegram.messenger.LocaleController;
import org.telegram.messenger.MediaDataController;
import org.telegram.messenger.MessageObject;
import org.telegram.messenger.MessagesController;
import org.telegram.messenger.MessagesStorage;
import org.telegram.messenger.NotificationCenter;
import org.telegram.messenger.R;
import org.telegram.messenger.SharedConfig;
import org.telegram.messenger.SvgHelper;
import org.telegram.messenger.UserConfig;
import org.telegram.messenger.UserObject;
import org.telegram.messenger.Utilities;
import org.telegram.messenger.browser.Browser;
import org.telegram.tgnet.ConnectionsManager;
import org.telegram.tgnet.RequestDelegate;
import org.telegram.tgnet.TLObject;
import org.telegram.tgnet.TLRPC;
import org.telegram.ui.ActionBar.AlertDialog;
import org.telegram.ui.ActionBar.BaseFragment;
import org.telegram.ui.ActionBar.BottomSheet;
import org.telegram.ui.ActionBar.SimpleTextView;
import org.telegram.ui.ActionBar.Theme;
import org.telegram.ui.Cells.ContextLinkCell;
import org.telegram.ui.Cells.EmptyCell;
import org.telegram.ui.Cells.FeaturedStickerSetInfoCell;
import org.telegram.ui.Cells.StickerEmojiCell;
import org.telegram.ui.Cells.StickerSetGroupInfoCell;
import org.telegram.ui.Cells.StickerSetNameCell;
import org.telegram.ui.ChatActivity;
import org.telegram.ui.Components.ListView.RecyclerListViewWithOverlayDraw;
import org.telegram.ui.Components.Premium.PremiumButtonView;
import org.telegram.ui.Components.Premium.PremiumGradient;
import org.telegram.ui.ContentPreviewViewer;
import org.telegram.ui.StickersActivity;

import java.lang.annotation.Retention;
import java.lang.annotation.RetentionPolicy;
import java.lang.reflect.Field;
import java.util.ArrayList;
import java.util.Arrays;
import java.util.Collections;
import java.util.HashMap;
import java.util.LinkedHashSet;
import java.util.List;
import java.util.Map;
import java.util.Objects;

import tw.nekomimi.nekogram.NekoConfig;
import tw.nekomimi.nekogram.ui.PinnedStickerHelper;

public class EmojiView extends FrameLayout implements NotificationCenter.NotificationCenterDelegate {

    private final static int TAB_EMOJI = 0;
    private final static int TAB_GIFS = 1;
    private final static int TAB_STICKERS = 2;

    public int emojiCacheType = AnimatedEmojiDrawable.CACHE_TYPE_KEYBOARD;

    private ArrayList<Tab> allTabs = new ArrayList<>();
    private ArrayList<Tab> currentTabs = new ArrayList<>();
    private boolean ignorePagerScroll;
    private ViewPager pager;
    private FrameLayout bottomTabContainer;
    private FrameLayout bulletinContainer;
    private View bottomTabContainerBackground;
    private ImageView floatingButton;
    private PagerSlidingTabStrip typeTabs;
    private ImageView backspaceButton;
    private ImageView stickerSettingsButton;
    private ImageView searchButton;
    private View shadowLine;
    private AnimatorSet bottomTabContainerAnimation;
    private AnimatorSet backspaceButtonAnimation;
    private AnimatorSet stickersButtonAnimation;
    private float lastBottomScrollDy;

    private EmojiTabsStrip emojiTabs;
    private FrameLayout emojiContainer;
    private View emojiTabsShadow;
    private EmojiGridView emojiGridView;
    private GridLayoutManager emojiLayoutManager;
    private EmojiGridAdapter emojiAdapter;
    private EmojiSearchAdapter emojiSearchAdapter;
    private TrendingAdapter trendingEmojiAdapter;
    private SearchField emojiSearchField;
    private AnimatorSet emojiTabShadowAnimator;
    private RecyclerAnimationScrollHelper stickersScrollHelper;
    private RecyclerAnimationScrollHelper emojiScrollHelper;
    private boolean firstEmojiAttach = true;
    private boolean needEmojiSearch;
    private int hasRecentEmoji = -1;
    private boolean hasChatStickers;
    private boolean emojiSmoothScrolling;

    private FrameLayout gifContainer;
    private RecyclerListView gifGridView;
    private GifLayoutManager gifLayoutManager;
    private GifAdapter gifSearchAdapter;
    private GifSearchPreloader gifSearchPreloader = new GifSearchPreloader();
    private final Map<String, TLRPC.messages_BotResults> gifCache = new HashMap<>();
    private RecyclerListView.OnItemClickListener gifOnItemClickListener;
    private GifAdapter gifAdapter;
    private SearchField gifSearchField;
    private ScrollSlidingTabStrip gifTabs;
    private boolean firstGifAttach = true;
    private int gifRecentTabNum = -2;
    private int gifTrendingTabNum = -2;
    private int gifFirstEmojiTabNum = -2;
    private boolean shouldDrawBackground = true;
    public boolean shouldLightenBackground = true;

    private FrameLayout stickersContainer;
    private StickersGridAdapter stickersGridAdapter;
    private StickersSearchGridAdapter stickersSearchGridAdapter;
    private RecyclerListView.OnItemClickListener stickersOnItemClickListener;
    private ScrollSlidingTabStrip stickersTab;
    private FrameLayout stickersTabContainer;
    private RecyclerListView stickersGridView;
    private GridLayoutManager stickersLayoutManager;
    private TrendingAdapter trendingAdapter;
    private SearchField stickersSearchField;
    private int stickersMinusDy;
    private boolean firstStickersAttach = true;
    private boolean ignoreStickersScroll;
    private boolean stickersContainerAttached;
    EmojiPagesAdapter emojiPagerAdapter;

    private AnimatorSet searchAnimation;

    private TextView mediaBanTooltip;
    private DragListener dragListener;
    private boolean showing;

    private final int[] tabsMinusDy = new int[3];
    private ObjectAnimator[] tabsYAnimators = new ObjectAnimator[3];
    private boolean firstTabUpdate;
    private ChooseStickerActionTracker chooseStickerActionTracker;

    public void setAllow(boolean allowStickers, boolean allowGifs, boolean animated) {
        currentTabs.clear();
        for (int i = 0; i < allTabs.size(); i++) {
            if (allTabs.get(i).type == TAB_EMOJI) {
                currentTabs.add(allTabs.get(i));
            } if (allTabs.get(i).type == TAB_GIFS && allowGifs) {
                currentTabs.add(allTabs.get(i));
            }  if (allTabs.get(i).type == TAB_STICKERS && allowStickers) {
                currentTabs.add(allTabs.get(i));
            }
        }
        if (typeTabs != null) {
            AndroidUtilities.updateViewVisibilityAnimated(typeTabs, currentTabs.size() > 1, 1, animated);
        }
        if (pager != null) {
            pager.setAdapter(null);
            pager.setAdapter(emojiPagerAdapter);
            if (typeTabs != null) {
                typeTabs.setViewPager(pager);
            }
        }
    }

    private boolean allowEmojisForNonPremium;
    public void allowEmojisForNonPremium(boolean allow) {
        allowEmojisForNonPremium = allow;
    }

    public void setShouldDrawBackground(boolean shouldDrawBackground) {
        if (this.shouldDrawBackground != shouldDrawBackground) {
            this.shouldDrawBackground = shouldDrawBackground;
            updateColors();
        }
    }


    @IntDef({Type.STICKERS, Type.EMOJIS, Type.GIFS})
    @Retention(RetentionPolicy.SOURCE)
    private @interface Type {
        int STICKERS = 0;
        int EMOJIS = 1;
        int GIFS = 2;
    }

    private String[] lastSearchKeyboardLanguage;

    private Drawable[] tabIcons;
    private Drawable[] stickerIcons;
    private Drawable[] gifIcons;
    private String[] emojiTitles;

    private int searchFieldHeight;

    public int currentAccount = UserConfig.selectedAccount;
    private ArrayList<TLRPC.TL_messages_stickerSet> stickerSets = new ArrayList<>();
    private int groupStickerPackNum;
    private int groupStickerPackPosition;
    private boolean groupStickersHidden;
    private TLRPC.TL_messages_stickerSet groupStickerSet;

    private ArrayList<TLRPC.Document> recentGifs = new ArrayList<>();
    private ArrayList<TLRPC.Document> recentStickers = new ArrayList<>();
    private ArrayList<TLRPC.Document> favouriteStickers = new ArrayList<>();
    private ArrayList<TLRPC.Document> premiumStickers = new ArrayList<>();
    private ArrayList<TLRPC.StickerSetCovered> featuredStickerSets = new ArrayList<>();

    private ArrayList<TLRPC.StickerSetCovered> featuredEmojiSets = new ArrayList<>();
    private ArrayList<Long> keepFeaturedDuplicate = new ArrayList<>();
    private ArrayList<Long> expandedEmojiSets = new ArrayList<>();
    public ArrayList<Long> installedEmojiSets = new ArrayList<>();
    private ArrayList<EmojiPack> emojipacksProcessed = new ArrayList<>();
    private HashMap<Long, Utilities.Callback<TLRPC.TL_messages_stickerSet>> toInstall = new HashMap<>();

    private Paint dotPaint;

    private EmojiViewDelegate delegate;

    private long currentChatId;
    boolean emojiBanned;
    boolean stickersBanned;

    private TLRPC.StickerSetCovered[] primaryInstallingStickerSets = new TLRPC.StickerSetCovered[10];
    private LongSparseArray<TLRPC.StickerSetCovered> installingStickerSets = new LongSparseArray<>();
    private LongSparseArray<TLRPC.StickerSetCovered> removingStickerSets = new LongSparseArray<>();

    private int currentPage;

    private EmojiColorPickerWindow colorPickerView;
    private int emojiSize;
    private int location[] = new int[2];
    private int stickersTabOffset;
    private int recentTabNum = -2;
    private int favTabNum = -2;
    private int trendingTabNum = -2;
    private int premiumTabNum = -2;

    private TLRPC.ChatFull info;

    private boolean isLayout;
    private int currentBackgroundType = -1;
    private Object outlineProvider;
    private boolean forseMultiwindowLayout;

    private Paint emojiLockPaint;
    private Drawable emojiLockDrawable;

    private int lastNotifyWidth;
    private int lastNotifyHeight;
    private int lastNotifyHeight2;

    private boolean backspacePressed;
    private boolean backspaceOnce;
    private boolean showGifs;

    private ImageViewEmoji emojiTouchedView;
    private float emojiLastX;
    private float emojiLastY;
    private float emojiTouchedX;
    private float emojiTouchedY;
    private float lastStickersX;
    private boolean expandStickersByDragg;
    private BaseFragment fragment;
    private final Theme.ResourcesProvider resourcesProvider;
    private Drawable searchIconDrawable;
    private Drawable searchIconDotDrawable;
    private boolean allowAnimatedEmoji;

    private Long emojiScrollToStickerId;

    private LongSparseArray<AnimatedEmojiDrawable> animatedEmojiDrawables;
    private PorterDuffColorFilter animatedEmojiTextColorFilter;

    private Runnable checkExpandStickerTabsRunnable = new Runnable() {
        @Override
        public void run() {
            if (!stickersTab.isDragging()) {
                expandStickersByDragg = false;
                updateStickerTabsPosition();
            }
        }
    };

    public interface EmojiViewDelegate {
        default boolean onBackspace() {
            return false;
        }

        default boolean isUserSelf() {
            return false;
        }

        default void onEmojiSelected(String emoji) {

        }

        default void onCustomEmojiSelected(long documentId, TLRPC.Document document, String emoticon, boolean isRecent) {

        }

        default void onStickerSelected(View view, TLRPC.Document sticker, String query, Object parent, MessageObject.SendAnimationData sendAnimationData, boolean notify, int scheduleDate) {

        }

        default void onStickersSettingsClick() {

        }

        default void onEmojiSettingsClick(ArrayList<TLRPC.TL_messages_stickerSet> frozenEmojiPacks) {

        }

        default void onStickersGroupClick(long chatId) {

        }

        default void onGifSelected(View view, Object gif, String query, Object parent, boolean notify, int scheduleDate) {

        }

        default void onTabOpened(int type) {

        }

        default void onClearEmojiRecent() {

        }

        default void onShowStickerSet(TLRPC.StickerSet stickerSet, TLRPC.InputStickerSet inputStickerSet) {

        }

        default void onStickerSetAdd(TLRPC.StickerSetCovered stickerSet) {

        }

        default void onStickerSetRemove(TLRPC.StickerSetCovered stickerSet) {

        }

        default void onSearchOpenClose(int type) {

        }

        default void onAnimatedEmojiUnlockClick() {
            // should open premium bottom sheet feature
        }

        default boolean isSearchOpened() {
            return false;
        }

        default boolean isExpanded() {
            return false;
        }

        default boolean canSchedule() {
            return false;
        }

        default boolean isInScheduleMode() {
            return false;
        }

        default long getDialogId() {
            return 0;
        }

        default int getThreadId() {
            return 0;
        }

        default void showTrendingStickersAlert(TrendingStickersLayout layout) {

        }

        default void invalidateEnterView() {

        }

        default float getProgressToSearchOpened() {
            return 0f;
        }
    }

    public interface DragListener {
        void onDragStart();

        void onDragEnd(float velocity);

        void onDragCancel();

        void onDrag(int offset);
    }

    private ContentPreviewViewer.ContentPreviewViewerDelegate contentPreviewViewerDelegate = new ContentPreviewViewer.ContentPreviewViewerDelegate() {
        @Override
        public boolean can() {
            return fragment != null || !shouldDrawBackground;
        }

        @Override
        public void sendSticker(TLRPC.Document sticker, String query, Object parent, boolean notify, int scheduleDate) {
            delegate.onStickerSelected(null, sticker, query, parent, null, notify, scheduleDate);
        }

        @Override
        public void resetTouch() {
            if (emojiGridView != null) {
                emojiGridView.clearAllTouches();
            }
        }

        @Override
        public void sendEmoji(TLRPC.Document emoji) {
            if (fragment instanceof ChatActivity) {
                ((ChatActivity) fragment).sendAnimatedEmoji(emoji, true, 0);
            }
        }

        @Override
        public void setAsEmojiStatus(TLRPC.Document document, Integer until) {
            TLRPC.EmojiStatus status;
            if (document == null) {
                status = new TLRPC.TL_emojiStatusEmpty();
            } else if (until != null) {
                status = new TLRPC.TL_emojiStatusUntil();
                ((TLRPC.TL_emojiStatusUntil) status).document_id = document.id;
                ((TLRPC.TL_emojiStatusUntil) status).until = until;
            } else {
                status = new TLRPC.TL_emojiStatus();
                ((TLRPC.TL_emojiStatus) status).document_id = document.id;
            }
            TLRPC.User user = UserConfig.getInstance(UserConfig.selectedAccount).getCurrentUser();
            final TLRPC.EmojiStatus previousEmojiStatus = user == null ? new TLRPC.TL_emojiStatusEmpty() : user.emoji_status;
            MessagesController.getInstance(currentAccount).updateEmojiStatus(status);

            Runnable undoAction = () -> MessagesController.getInstance(currentAccount).updateEmojiStatus(previousEmojiStatus);
            if (document == null) {
                final Bulletin.SimpleLayout layout = new Bulletin.SimpleLayout(getContext(), resourcesProvider);
                layout.textView.setText(LocaleController.getString("RemoveStatusInfo", R.string.RemoveStatusInfo));
                layout.imageView.setImageResource(R.drawable.msg_settings_premium);
                layout.imageView.setScaleX(.8f);
                layout.imageView.setScaleY(.8f);
                layout.imageView.setColorFilter(new PorterDuffColorFilter(Theme.getColor(Theme.key_chats_verifiedBackground, resourcesProvider), PorterDuff.Mode.MULTIPLY));
                Bulletin.UndoButton undoButton = new Bulletin.UndoButton(getContext(), true, resourcesProvider);
                undoButton.setUndoAction(undoAction);
                layout.setButton(undoButton);
                if (fragment != null) {
                    Bulletin.make(fragment, layout, Bulletin.DURATION_SHORT).show();
                } else {
                    Bulletin.make(bulletinContainer, layout, Bulletin.DURATION_SHORT).show();
                }
            } else {
                BulletinFactory factory = fragment != null ? BulletinFactory.of(fragment) : BulletinFactory.of(bulletinContainer, resourcesProvider);
                factory.createEmojiBulletin(document, LocaleController.getString("SetAsEmojiStatusInfo", R.string.SetAsEmojiStatusInfo), LocaleController.getString("Undo", R.string.Undo), undoAction).show();
            }
        }

        @Override
        public void copyEmoji(TLRPC.Document document) {
            Spannable spannable = SpannableStringBuilder.valueOf(MessageObject.findAnimatedEmojiEmoticon(document));
            spannable.setSpan(new AnimatedEmojiSpan(document, null), 0, spannable.length(), Spanned.SPAN_EXCLUSIVE_EXCLUSIVE);
            if (AndroidUtilities.addToClipboard(spannable)) {
                BulletinFactory factory = fragment != null ? BulletinFactory.of(fragment) : BulletinFactory.of(bulletinContainer, resourcesProvider);
                factory.createCopyBulletin(LocaleController.getString("EmojiCopied", R.string.EmojiCopied)).show();
            }
        }

        @Override
        public boolean needCopy(TLRPC.Document document) {
            return true;
        }

        @Override
        public boolean needRemoveFromRecent(TLRPC.Document document) {
            return document != null && Emoji.recentEmoji.contains("animated_" + document.id);
        }

        @Override
        public void removeFromRecent(TLRPC.Document document) {
            if (document != null) {
                Emoji.removeRecentEmoji("animated_" + document.id);
                if (emojiAdapter != null) {
                    emojiAdapter.notifyDataSetChanged();
                }
            }
        }

        @Override
        public Boolean canSetAsStatus(TLRPC.Document document) {
            if (!UserConfig.getInstance(UserConfig.selectedAccount).isPremium()) {
                return null;
            }
            TLRPC.User user = UserConfig.getInstance(UserConfig.selectedAccount).getCurrentUser();
            if (user == null) {
                return null;
            }
            Long emojiStatusId = UserObject.getEmojiStatusDocumentId(user);
            return document != null && (emojiStatusId == null || emojiStatusId != document.id);
        }

        @Override
        public boolean needSend(int contentType) {
            if (contentType == ContentPreviewViewer.CONTENT_TYPE_EMOJI) {
                return fragment instanceof ChatActivity && ((ChatActivity) fragment).canSendMessage() && (UserConfig.getInstance(UserConfig.selectedAccount).isPremium() || ((ChatActivity) fragment).getCurrentUser() != null && UserObject.isUserSelf(((ChatActivity) fragment).getCurrentUser()));
            }
            return true;
        }

        @Override
        public boolean canSchedule() {
            return delegate.canSchedule();
        }

        @Override
        public boolean isInScheduleMode() {
            return delegate.isInScheduleMode();
        }

        @Override
        public void openSet(TLRPC.InputStickerSet set, boolean clearsInputField) {
            if (set == null) {
                return;
            }
            delegate.onShowStickerSet(null, set);
        }

        @Override
        public void sendGif(Object gif, Object parent, boolean notify, int scheduleDate) {
            if (gifGridView.getAdapter() == gifAdapter) {
                delegate.onGifSelected(null, gif, null, parent, notify, scheduleDate);
            } else if (gifGridView.getAdapter() == gifSearchAdapter) {
                delegate.onGifSelected(null, gif, null, parent, notify, scheduleDate);
            }
        }

        @Override
        public void gifAddedOrDeleted() {
            updateRecentGifs();
        }

        @Override
        public long getDialogId() {
            return delegate.getDialogId();
        }

        @Override
        public String getQuery(boolean isGif) {
            if (isGif) {
                return gifGridView.getAdapter() == gifSearchAdapter ? gifSearchAdapter.lastSearchImageString : null;
            }
            return emojiGridView.getAdapter() == emojiSearchAdapter ? emojiSearchAdapter.lastSearchEmojiString : null;
        }
    };

    @Override
    public void setEnabled(boolean enabled) {
        super.setEnabled(enabled);
        if (stickersSearchField != null) {
            stickersSearchField.searchEditText.setEnabled(enabled);
        }
        if (gifSearchField != null) {
            gifSearchField.searchEditText.setEnabled(enabled);
        }
        if (emojiSearchField != null) {
            emojiSearchField.searchEditText.setEnabled(enabled);
        }
    }

    private class SearchField extends FrameLayout {

        private int type;
        private ImageView searchImageView;
        private SearchStateDrawable searchStateDrawable;
        private EditTextBoldCursor searchEditText;
        private View shadowView;
        private View backgroundView;
        private ImageView clear;
        private FrameLayout box;
        private AnimatorSet shadowAnimator;
        private StickerCategoriesListView categoriesListView;
        private FrameLayout inputBox;
        private View inputBoxGradient;
        private float inputBoxGradientAlpha;

        private StickerCategoriesListView.EmojiCategory recent;
        private StickerCategoriesListView.EmojiCategory trending;

        @SuppressLint("ClickableViewAccessibility")
        public SearchField(Context context, int type) {
            super(context);
            this.type = type;

            shadowView = new View(context);
            shadowView.setAlpha(0.0f);
            shadowView.setTag(1);
            shadowView.setBackgroundColor(getThemedColor(Theme.key_chat_emojiPanelShadowLine));
            addView(shadowView, new LayoutParams(ViewGroup.LayoutParams.MATCH_PARENT, AndroidUtilities.getShadowHeight(), Gravity.BOTTOM | Gravity.LEFT));

            backgroundView = new View(context);
            backgroundView.setBackgroundColor(getThemedColor(Theme.key_chat_emojiPanelBackground));
            addView(backgroundView, new LayoutParams(ViewGroup.LayoutParams.MATCH_PARENT, searchFieldHeight));

            box = new FrameLayout(context);
            box.setBackground(Theme.createRoundRectDrawable(dp(18), getThemedColor(Theme.key_chat_emojiSearchBackground)));
            if (Build.VERSION.SDK_INT >= Build.VERSION_CODES.LOLLIPOP) {
                box.setClipToOutline(true);
                box.setOutlineProvider(new ViewOutlineProvider() {
                    @Override
                    public void getOutline(View view, Outline outline) {
                        outline.setRoundRect(0, 0, view.getWidth(), view.getHeight(), (int) dp(18));
                    }
                });
            }
            if (type == 2) {
                addView(box, LayoutHelper.createFrame(LayoutHelper.MATCH_PARENT, 36, Gravity.FILL, 10, 8, 10, 8));
            } else {
                addView(box, LayoutHelper.createFrame(LayoutHelper.MATCH_PARENT, 36, Gravity.FILL, 10, 6, 10, 8));
            }

            inputBox = new FrameLayout(context) {

                Paint fadePaint;

                @Override
                protected void dispatchDraw(Canvas canvas) {
                    if (!shouldDrawBackground && inputBoxGradientAlpha > 0) {
                        if (fadePaint == null) {
                            fadePaint = new Paint();
                            fadePaint.setShader(new LinearGradient(0, 0, AndroidUtilities.dp(18), 0, new int[]{0xffffffff, 0}, new float[]{0f, 1f}, Shader.TileMode.CLAMP));
                            fadePaint.setXfermode(new PorterDuffXfermode(PorterDuff.Mode.DST_OUT));
                        }
                        canvas.saveLayerAlpha(0, 0, getMeasuredWidth(), getMeasuredHeight(), 255, Canvas.ALL_SAVE_FLAG);
                        super.dispatchDraw(canvas);
                        fadePaint.setAlpha((int) (inputBoxGradientAlpha * 255));
                        canvas.drawRect(0, 0, AndroidUtilities.dp(18), getMeasuredHeight(), fadePaint);
                        canvas.restore();
                    } else {
                        super.dispatchDraw(canvas);
                    }
                }
            };
            box.addView(inputBox, LayoutHelper.createFrame(LayoutHelper.MATCH_PARENT, 40, Gravity.LEFT | Gravity.TOP, 38, 0, 0, 0));

            searchImageView = new ImageView(context);
            searchStateDrawable = new SearchStateDrawable();
            searchStateDrawable.setIconState(SearchStateDrawable.State.STATE_SEARCH, false);
            searchStateDrawable.setColor(getThemedColor(Theme.key_chat_emojiSearchIcon));
            searchImageView.setScaleType(ImageView.ScaleType.CENTER);
            searchImageView.setImageDrawable(searchStateDrawable);
            searchImageView.setOnClickListener(e -> {
                if (searchStateDrawable.getIconState() == SearchStateDrawable.State.STATE_BACK) {
                    searchEditText.setText("");
                    search(null, false);
                    if (categoriesListView != null) {
                        categoriesListView.scrollToStart();
                        categoriesListView.selectCategory(null);
                        categoriesListView.updateCategoriesShown(true, true);
                    }
                    toggleClear(false);
                    if (searchEditText != null) {
                        searchEditText.clearAnimation();
                        searchEditText.animate().translationX(0).setInterpolator(CubicBezierInterpolator.EASE_OUT_QUINT).start();
                    }
                    showInputBoxGradient(false);
                }
            });
            box.addView(searchImageView, LayoutHelper.createFrame(36, 36, Gravity.LEFT | Gravity.TOP));

            searchEditText = new EditTextBoldCursor(context) {
                @Override
                public boolean onTouchEvent(MotionEvent event) {
                    if (!searchEditText.isEnabled()) {
                        return super.onTouchEvent(event);
                    }
                    if (event.getAction() == MotionEvent.ACTION_DOWN) {
                        if (!delegate.isSearchOpened()) {
                            openSearch(SearchField.this);
                        }
                        delegate.onSearchOpenClose(type == 1 ? 2 : 1);
                        searchEditText.requestFocus();
                        AndroidUtilities.showKeyboard(searchEditText);
                    }
                    return super.onTouchEvent(event);
                }
            };
            searchEditText.setTextSize(TypedValue.COMPLEX_UNIT_DIP, 16);
            searchEditText.setHintTextColor(getThemedColor(Theme.key_chat_emojiSearchIcon));
            searchEditText.setTextColor(getThemedColor(Theme.key_windowBackgroundWhiteBlackText));
            searchEditText.setBackgroundDrawable(null);
            searchEditText.setPadding(0, 0, 0, 0);
            searchEditText.setMaxLines(1);
            searchEditText.setLines(1);
            searchEditText.setSingleLine(true);
            searchEditText.setImeOptions(EditorInfo.IME_ACTION_SEARCH | EditorInfo.IME_FLAG_NO_EXTRACT_UI);
            searchEditText.setHint(LocaleController.getString("Search", R.string.Search));
            searchEditText.setCursorColor(getThemedColor(Theme.key_featuredStickers_addedIcon));
            searchEditText.setCursorSize(dp(20));
            searchEditText.setCursorWidth(1.5f);
            searchEditText.setTranslationY(dp(-2));
            inputBox.addView(searchEditText, LayoutHelper.createFrame(LayoutHelper.MATCH_PARENT, 40, Gravity.LEFT | Gravity.TOP, 0, 0, 28, 0));
            searchEditText.addTextChangedListener(new TextWatcher() {
                @Override
                public void beforeTextChanged(CharSequence s, int start, int count, int after) {
                }

                @Override
                public void onTextChanged(CharSequence s, int start, int before, int count) {
                }

                @Override
                public void afterTextChanged(Editable s) {
                    updateButton();
                    final String query = searchEditText.getText().toString();
                    search(query, true);
                    if (categoriesListView != null) {
                        categoriesListView.selectCategory(null);
                        categoriesListView.updateCategoriesShown(TextUtils.isEmpty(query), true);
                    }
                    toggleClear(!TextUtils.isEmpty(query));
                    if (searchEditText != null) {
                        searchEditText.clearAnimation();
                        searchEditText.animate().translationX(0).setInterpolator(CubicBezierInterpolator.EASE_OUT_QUINT).start();
                    }
                    showInputBoxGradient(false);
                }
            });

            if (shouldDrawBackground) {
                inputBoxGradient = new View(context);
                Drawable gradientDrawable = context.getResources().getDrawable(R.drawable.gradient_right).mutate();
                gradientDrawable.setColorFilter(new PorterDuffColorFilter(Theme.blendOver(getThemedColor(Theme.key_chat_emojiPanelBackground), getThemedColor(Theme.key_chat_emojiSearchBackground)), PorterDuff.Mode.MULTIPLY));
                inputBoxGradient.setBackground(gradientDrawable);
                inputBoxGradient.setAlpha(0f);
                inputBox.addView(inputBoxGradient, LayoutHelper.createFrame(18, LayoutHelper.MATCH_PARENT, Gravity.LEFT));
            }
            clear = new ImageView(context);
            clear.setScaleType(ImageView.ScaleType.CENTER);
            clear.setImageDrawable(new CloseProgressDrawable2(1.25f) {
                { setSide(AndroidUtilities.dp(7)); }
                @Override
                protected int getCurrentColor() {
                    return Theme.getColor(Theme.key_chat_emojiSearchIcon, resourcesProvider);
                }
            });
            clear.setBackground(Theme.createSelectorDrawable(Theme.getColor(Theme.key_listSelector, resourcesProvider), Theme.RIPPLE_MASK_CIRCLE_20DP, AndroidUtilities.dp(15)));
            clear.setAlpha(0f);
            clear.setOnClickListener(e -> {
                searchEditText.setText("");
                search(null, false);
                if (categoriesListView != null) {
                    categoriesListView.scrollToStart();
                    categoriesListView.selectCategory(null);
                    categoriesListView.updateCategoriesShown(true, true);
                }
                toggleClear(false);
                if (searchEditText != null) {
                    searchEditText.clearAnimation();
                    searchEditText.animate().translationX(0).setInterpolator(CubicBezierInterpolator.EASE_OUT_QUINT).start();
                }
                showInputBoxGradient(false);
            });
            box.addView(clear, LayoutHelper.createFrame(36, 36, Gravity.RIGHT | Gravity.TOP));

            if (type != 1 || allowAnimatedEmoji && UserConfig.getInstance(UserConfig.selectedAccount).isPremium()) {
                categoriesListView = new StickerCategoriesListView(context, null, StickerCategoriesListView.CategoriesType.DEFAULT, resourcesProvider) {
                    @Override
                    public void selectCategory(int categoryIndex) {
                        super.selectCategory(categoryIndex);
                        showBottomTab(categoriesListView.getSelectedCategory() == null, true);
                        if (type == 1 && emojiTabs != null) {
                            emojiTabs.showSelected(categoriesListView.getSelectedCategory() == null);
                        } else if (type == 0 && stickersTab != null) {
                            stickersTab.showSelected(categoriesListView.getSelectedCategory() == null);
                        }
                        updateButton();
                    }

                    @Override
                    protected boolean isTabIconsAnimationEnabled(boolean loaded) {
                        return LiteMode.isEnabled(LiteMode.FLAG_ANIMATED_EMOJI_REACTIONS);
                    }
                };
                categoriesListView.setDontOccupyWidth((int) (searchEditText.getPaint().measureText(searchEditText.getHint() + "")) + dp(16));
                if (shouldDrawBackground) {
                    categoriesListView.setBackgroundColor(Theme.blendOver(getThemedColor(Theme.key_chat_emojiPanelBackground), getThemedColor(Theme.key_chat_emojiSearchBackground)));
                }
                categoriesListView.setOnScrollIntoOccupiedWidth(scrolled -> {
                    searchEditText.setTranslationX(-Math.max(0, scrolled));
                    showInputBoxGradient(scrolled > 0);
                    updateButton();
                });
                categoriesListView.setOnTouchListener(new OnTouchListener() {
                    @Override
                    public boolean onTouch(View v, MotionEvent event) {
                        if (event.getAction() == MotionEvent.ACTION_DOWN) {
                            ignorePagerScroll = true;
                        } else if (event.getAction() == MotionEvent.ACTION_UP || event.getAction() == MotionEvent.ACTION_CANCEL) {
                            ignorePagerScroll = false;
                        }
                        return false;
                    }
                });
                categoriesListView.setOnCategoryClick(category -> {
                    if (category == recent) {
                        showInputBoxGradient(false);
                        categoriesListView.selectCategory(recent);
                        gifSearchField.searchEditText.setText("");
                        gifLayoutManager.scrollToPositionWithOffset(0, 0);
                        return;
                    } else if (category == trending) {
                        showInputBoxGradient(false);
                        gifSearchField.searchEditText.setText("");
                        gifLayoutManager.scrollToPositionWithOffset(gifAdapter.trendingSectionItem, -dp(4));
                        categoriesListView.selectCategory(trending);
                        final ArrayList<String> gifSearchEmojies = MessagesController.getInstance(currentAccount).gifSearchEmojies;
                        if (!gifSearchEmojies.isEmpty()) {
                            gifSearchPreloader.preload(gifSearchEmojies.get(0));
                        }
                        return;
                    }
                    if (categoriesListView.getSelectedCategory() == category) {
                        search(null, false);
                        categoriesListView.selectCategory(null);
                    } else {
                        search(category.emojis, false);
                        categoriesListView.selectCategory(category);
                    }
                });
                box.addView(categoriesListView, LayoutHelper.createFrame(LayoutHelper.MATCH_PARENT, 36, Gravity.LEFT | Gravity.TOP, 36, 0, 0, 0));
            }
        }

        public boolean isCategorySelected() {
            return categoriesListView != null && categoriesListView.getSelectedCategory() != null;
        }

        public void search(String text, boolean delay) {
            if (type == 0) {
                stickersSearchGridAdapter.search(text, delay);
            } else if (type == 1) {
                emojiSearchAdapter.search(text, delay);
            } else if (type == 2) {
                gifSearchAdapter.search(text, delay);
            }
        }

        private boolean inputBoxShown = false;
        ValueAnimator inputBoxGradientAnimator;

        private void showInputBoxGradient(boolean show) {
            if (show == inputBoxShown) {
                return;
            }
            inputBoxShown = show;
            if (inputBoxGradientAnimator != null) {
                inputBoxGradientAnimator.cancel();
            }
            inputBoxGradientAnimator = ValueAnimator.ofFloat(inputBoxGradientAlpha, show ? 1f : 0);
            inputBoxGradientAnimator.addUpdateListener(animation -> {
                inputBoxGradientAlpha = (float) animation.getAnimatedValue();
                if (inputBoxGradient != null) {
                    inputBoxGradient.setAlpha(inputBoxGradientAlpha);
                } else if (inputBox != null) {
                    inputBox.invalidate();
                }
            });
            inputBoxGradientAnimator.setDuration(120);
            inputBoxGradientAnimator.setInterpolator(CubicBezierInterpolator.EASE_OUT_QUINT);
            inputBoxGradientAnimator.start();

        }

        public boolean isInProgress() {
            return isprogress;
        }

        private Runnable delayedToggle;
        private void toggleClear(boolean enabled) {
            if (enabled) {
                if (delayedToggle == null) {
                    AndroidUtilities.runOnUIThread(delayedToggle = () -> {
                        AndroidUtilities.updateViewShow(clear, true);
                    }, 340);
                }
            } else {
                if (delayedToggle != null) {
                    AndroidUtilities.cancelRunOnUIThread(delayedToggle);
                    delayedToggle = null;
                }
                AndroidUtilities.updateViewShow(clear, false);
            }
        }

        private boolean isprogress;
        public void showProgress(boolean progress) {
            isprogress = progress;
            if (progress) {
                searchStateDrawable.setIconState(SearchStateDrawable.State.STATE_PROGRESS);
            } else {
                updateButton(true);
            }
        }

        private void updateButton() {
            updateButton(false);
        }

        private void updateButton(boolean force) {
            if (!isInProgress() || searchEditText.length() == 0 && (categoriesListView == null || categoriesListView.getSelectedCategory() == null) || force) {
                boolean backButton = searchEditText.length() > 0 || categoriesListView != null && categoriesListView.isCategoriesShown() && (categoriesListView.isScrolledIntoOccupiedWidth() || categoriesListView.getSelectedCategory() != null);
                searchStateDrawable.setIconState(backButton ? SearchStateDrawable.State.STATE_BACK : SearchStateDrawable.State.STATE_SEARCH);
                isprogress = false;
            }
        }

        public void hideKeyboard() {
            AndroidUtilities.hideKeyboard(searchEditText);
        }

        private void showShadow(boolean show, boolean animated) {
            if (show && shadowView.getTag() == null || !show && shadowView.getTag() != null) {
                return;
            }
            if (shadowAnimator != null) {
                shadowAnimator.cancel();
                shadowAnimator = null;
            }
            shadowView.setTag(show ? null : 1);
            if (animated) {
                shadowAnimator = new AnimatorSet();
                shadowAnimator.playTogether(ObjectAnimator.ofFloat(shadowView, View.ALPHA, show ? 1.0f : 0.0f));
                shadowAnimator.setDuration(200);
                shadowAnimator.setInterpolator(CubicBezierInterpolator.EASE_OUT);
                shadowAnimator.addListener(new AnimatorListenerAdapter() {
                    @Override
                    public void onAnimationEnd(Animator animation) {
                        shadowAnimator = null;
                    }
                });
                shadowAnimator.start();
            } else {
                shadowView.setAlpha(show ? 1.0f : 0.0f);
            }
        }
    }

    private class TypedScrollListener extends RecyclerListView.OnScrollListener {

        @Type
        private final int type;

        private boolean smoothScrolling;

        public TypedScrollListener(@Type int type) {
            this.type = type;
        }

        @Override
        public void onScrollStateChanged(RecyclerView recyclerView, int newState) {
            if (recyclerView.getLayoutManager().isSmoothScrolling()) {
                smoothScrolling = true;
                return;
            }
            if (newState == RecyclerListView.SCROLL_STATE_IDLE) {
                if (!smoothScrolling) {
                    animateTabsY(type);
                }
                if (ignoreStickersScroll) {
                    ignoreStickersScroll = false;
                }
                smoothScrolling = false;
            } else {
                if (newState == RecyclerView.SCROLL_STATE_DRAGGING) {
                    if (ignoreStickersScroll) {
                        ignoreStickersScroll = false;
                    }
                    final SearchField searchField = getSearchFieldForType(type);
                    if (searchField != null) {
                        searchField.hideKeyboard();
                    }
                    smoothScrolling = false;
                }
                if (!smoothScrolling) {
                    stopAnimatingTabsY(type);
                }
                if (type == Type.STICKERS) {
                    if (chooseStickerActionTracker == null) {
                        createStickersChooseActionTracker();
                    }
                    chooseStickerActionTracker.doSomeAction();
                }
            }
        }

        @Override
        public void onScrolled(RecyclerView recyclerView, int dx, int dy) {
            checkScroll(type);
            checkTabsY(type, dy);
            checkSearchFieldScroll();
            if (!smoothScrolling) {
                checkBottomTabScroll(dy);
            }
        }

        private void checkSearchFieldScroll() {
            switch (type) {
                case Type.STICKERS:
                    checkStickersSearchFieldScroll(false);
                    break;
                case Type.EMOJIS:
                    checkEmojiSearchFieldScroll(false);
                    break;
                case Type.GIFS:
                    checkGifSearchFieldScroll(false);
                    break;
            }
        }
    }

    private class DraggableScrollSlidingTabStrip extends ScrollSlidingTabStrip {

        private final int touchSlop;

        private boolean startedScroll;
        private float lastX;
        private float lastTranslateX;
        private boolean first = true;
        private float downX, downY;
        private boolean draggingVertically, draggingHorizontally;
        private VelocityTracker vTracker;

        public DraggableScrollSlidingTabStrip(Context context, Theme.ResourcesProvider resourcesProvider) {
            super(context, resourcesProvider);
            touchSlop = ViewConfiguration.get(context).getScaledTouchSlop();
        }

        @Override
        public boolean onInterceptTouchEvent(MotionEvent ev) {
            if (isDragging()) {
                return super.onInterceptTouchEvent(ev);
            }
            if (getParent() != null) {
                getParent().requestDisallowInterceptTouchEvent(true);
            }
            if (ev.getAction() == MotionEvent.ACTION_DOWN) {
                draggingVertically = draggingHorizontally = false;
                downX = ev.getRawX();
                downY = ev.getRawY();
            } else {
                if (!draggingVertically && !draggingHorizontally && dragListener != null) {
                    if (Math.abs(ev.getRawY() - downY) >= touchSlop) {
                        draggingVertically = true;
                        downY = ev.getRawY();
                        dragListener.onDragStart();
                        if (startedScroll) {
                            pager.endFakeDrag();
                            startedScroll = false;
                        }
                        return true;
                    }
                }
            }
            return super.onInterceptTouchEvent(ev);
        }

        @Override
        public boolean onTouchEvent(MotionEvent ev) {
            if (isDragging()) {
                return super.onTouchEvent(ev);
            }
            if (first) {
                first = false;
                lastX = ev.getX();
            }
            if (ev.getAction() == MotionEvent.ACTION_DOWN || ev.getAction() == MotionEvent.ACTION_MOVE) {
                lastStickersX = ev.getRawX();
            }
            if (ev.getAction() == MotionEvent.ACTION_DOWN) {
                draggingVertically = draggingHorizontally = false;
                downX = ev.getRawX();
                downY = ev.getRawY();
            } else {
                if (!draggingVertically && !draggingHorizontally && dragListener != null) {
                    if (Math.abs(ev.getRawX() - downX) >= touchSlop && canScrollHorizontally((int) (downX - ev.getRawX()))) {
                        draggingHorizontally = true;
                        AndroidUtilities.cancelRunOnUIThread(checkExpandStickerTabsRunnable);
                        expandStickersByDragg = true;
                        updateStickerTabsPosition();
                    } else if (Math.abs(ev.getRawY() - downY) >= touchSlop) {
                        draggingVertically = true;
                        downY = ev.getRawY();
                        dragListener.onDragStart();
                        if (startedScroll) {
                            pager.endFakeDrag();
                            startedScroll = false;
                        }
                    }
                }
            }
            if (expandStickersByDragg && (ev.getAction() == MotionEvent.ACTION_UP || ev.getAction() == MotionEvent.ACTION_CANCEL)) {
                AndroidUtilities.runOnUIThread(checkExpandStickerTabsRunnable, 1500);
            }
            if (draggingVertically) {
                if (vTracker == null) {
                    vTracker = VelocityTracker.obtain();
                }
                vTracker.addMovement(ev);
                if (ev.getAction() == MotionEvent.ACTION_UP || ev.getAction() == MotionEvent.ACTION_CANCEL) {
                    vTracker.computeCurrentVelocity(1000);
                    float velocity = vTracker.getYVelocity();
                    vTracker.recycle();
                    vTracker = null;
                    if (ev.getAction() == MotionEvent.ACTION_UP) {
                        dragListener.onDragEnd(velocity);
                    } else {
                        dragListener.onDragCancel();
                    }
                    first = true;
                    draggingVertically = draggingHorizontally = false;
                } else {
                    dragListener.onDrag(Math.round(ev.getRawY() - downY));
                }
                cancelLongPress();
                return true;
            }
            float newTranslationX = getTranslationX();
            if (getScrollX() == 0 && newTranslationX == 0) {
                if (!startedScroll && lastX - ev.getX() < 0) {
                    if (pager.beginFakeDrag()) {
                        startedScroll = true;
                        lastTranslateX = getTranslationX();
                    }
                } else if (startedScroll && lastX - ev.getX() > 0) {
                    if (pager.isFakeDragging()) {
                        pager.endFakeDrag();
                        startedScroll = false;
                    }
                }
            }
            if (startedScroll) {
                int dx = (int) (ev.getX() - lastX + newTranslationX - lastTranslateX);
                try {
                    //pager.fakeDragBy(dx);
                    lastTranslateX = newTranslationX;
                } catch (Exception e) {
                    try {
                        pager.endFakeDrag();
                    } catch (Exception ignore) {

                    }
                    startedScroll = false;
                    FileLog.e(e);
                }
            }
            lastX = ev.getX();
            if (ev.getAction() == MotionEvent.ACTION_CANCEL || ev.getAction() == MotionEvent.ACTION_UP) {
                first = true;
                draggingVertically = draggingHorizontally = false;
                if (startedScroll) {
                    pager.endFakeDrag();
                    startedScroll = false;
                }
            }
            return startedScroll || super.onTouchEvent(ev);
        }
    }

    private void sendEmoji(ImageViewEmoji imageViewEmoji, String override) {
        if (imageViewEmoji == null) {
            return;
        }
        if (imageViewEmoji.getSpan() != null) {
//                if (pack != null && pack.set != null && (pack.free || UserConfig.getInstance(currentAccount).isPremium())) {
//                    openEmojiPackAlert(pack.set);
//                    return;
//                }
            if (delegate != null) {
                long documentId = imageViewEmoji.getSpan().documentId;
                TLRPC.Document document = imageViewEmoji.getSpan().document;
                String emoticon = null;
                if (document == null) {
                    for (int i = 0; i < emojipacksProcessed.size(); ++i) {
                        EmojiPack pack = emojipacksProcessed.get(i);
                        for (int j = 0; pack.documents != null && j < pack.documents.size(); ++j) {
                            if (pack.documents.get(j).id == documentId) {
                                document = pack.documents.get(j);
                                break;
                            }
                        }
                    }
                }
                if (document == null) {
                    document = AnimatedEmojiDrawable.findDocument(currentAccount, documentId);
                }
                if (emoticon == null && document != null) {
                    emoticon = MessageObject.findAnimatedEmojiEmoticon(document);
                }
                if (!MessageObject.isFreeEmoji(document) && !UserConfig.getInstance(currentAccount).isPremium() && !(delegate != null && delegate.isUserSelf()) && !allowEmojisForNonPremium) {
                    showBottomTab(false, true);
                    BulletinFactory factory = fragment != null ? BulletinFactory.of(fragment) : BulletinFactory.of(bulletinContainer, resourcesProvider);
                    if (premiumBulletin || fragment == null) {
                        factory.createEmojiBulletin(
                                document,
                                AndroidUtilities.replaceTags(LocaleController.getString("UnlockPremiumEmojiHint", R.string.UnlockPremiumEmojiHint)),
                                LocaleController.getString("PremiumMore", R.string.PremiumMore),
                                EmojiView.this::openPremiumAnimatedEmojiFeature
                        ).show();
                    } else {
                        factory.createSimpleBulletin(
                                R.raw.saved_messages,
                                AndroidUtilities.replaceTags(LocaleController.getString("UnlockPremiumEmojiHint2", R.string.UnlockPremiumEmojiHint2)),
                                LocaleController.getString("Open", R.string.Open),
                                () -> {
                                    Bundle args = new Bundle();
                                    args.putLong("user_id", UserConfig.getInstance(currentAccount).getClientUserId());
                                    fragment.presentFragment(new ChatActivity(args) {
                                        @Override
                                        public void onTransitionAnimationEnd(boolean isOpen, boolean backward) {
                                            super.onTransitionAnimationEnd(isOpen, backward);
                                            if (isOpen && chatActivityEnterView != null) {
                                                chatActivityEnterView.showEmojiView();
                                                chatActivityEnterView.postDelayed(() -> {
                                                    if (chatActivityEnterView.getEmojiView() != null) {
                                                        chatActivityEnterView.getEmojiView().scrollEmojisToAnimated();
                                                    }
                                                }, 100);
                                            }
                                        }
                                    });
                                }
                        ).show();
                    }
                    premiumBulletin = !premiumBulletin;
                    return;
                }
                shownBottomTabAfterClick = SystemClock.elapsedRealtime();
                showBottomTab(true, true);
                addEmojiToRecent("animated_" + documentId);
                delegate.onCustomEmojiSelected(documentId, document, emoticon, imageViewEmoji.isRecent);
            }
            return;
        }
        shownBottomTabAfterClick = SystemClock.elapsedRealtime();
        showBottomTab(true, true);
        String code = override != null ? override : (String) imageViewEmoji.getTag();
        SpannableStringBuilder builder = new SpannableStringBuilder();
        builder.append(code);
        if (override == null) {
            if (!imageViewEmoji.isRecent) {
                String color = Emoji.emojiColor.get(code);
                if (color != null) {
                    code = addColorToCode(code, color);
                }
            }
            addEmojiToRecent(code);
            if (delegate != null) {
                delegate.onEmojiSelected(Emoji.fixEmoji(code));
            }
        } else {
            if (delegate != null) {
                delegate.onEmojiSelected(Emoji.fixEmoji(override));
            }
        }
    }

    private boolean premiumBulletin = true;
    public static class ImageViewEmoji extends ImageView {
        public int position;

        public ImageReceiver imageReceiver;
        public AnimatedEmojiDrawable drawable;
        public boolean ignoring;
        private boolean isRecent;
        private AnimatedEmojiSpan span;
        private EmojiPack pack;
        private ImageReceiver.BackgroundThreadDrawHolder[] backgroundThreadDrawHolder = new ImageReceiver.BackgroundThreadDrawHolder[DrawingInBackgroundThreadDrawable.THREAD_COUNT];
        float pressedProgress;
        ValueAnimator backAnimator;

        public ImageViewEmoji(Context context) {
            super(context);
            setScaleType(ImageView.ScaleType.CENTER);
            setBackground(Theme.createRadSelectorDrawable(Theme.getColor(Theme.key_listSelector), AndroidUtilities.dp(2), AndroidUtilities.dp(2)));
        }

        public void setImageDrawable(Drawable drawable, boolean recent) {
            super.setImageDrawable(drawable);
            isRecent = recent;
        }

        public void setSpan(AnimatedEmojiSpan span) {
            this.span = span;
        }

        public AnimatedEmojiSpan getSpan() {
            return this.span;
        }

        @Override
        public void onMeasure(int widthMeasureSpec, int heightMeasureSpec) {
            setMeasuredDimension(View.MeasureSpec.getSize(widthMeasureSpec), View.MeasureSpec.getSize(widthMeasureSpec));
        }

        @Override
        public void onInitializeAccessibilityNodeInfo(AccessibilityNodeInfo info) {
            super.onInitializeAccessibilityNodeInfo(info);
            info.setClassName("android.view.View");
        }

        @Override
        public void setPressed(boolean pressed) {
            if (isPressed() != pressed) {
                super.setPressed(pressed);
                invalidate();
                if (pressed) {
                    if (backAnimator != null) {
                        backAnimator.removeAllListeners();
                        backAnimator.cancel();
                    }
                }
                if (!pressed && pressedProgress != 0) {
                    backAnimator = ValueAnimator.ofFloat(pressedProgress, 0);
                    backAnimator.addUpdateListener(animation -> {
                        pressedProgress = (float) animation.getAnimatedValue();
                        invalidate();
                    });
                    backAnimator.addListener(new AnimatorListenerAdapter() {
                        @Override
                        public void onAnimationEnd(Animator animation) {
                            super.onAnimationEnd(animation);
                            backAnimator = null;
                        }
                    });
                    backAnimator.setInterpolator(new OvershootInterpolator(5.0f));
                    backAnimator.setDuration(350);
                    backAnimator.start();
                }
            }
        }

        @Override
        protected void onDraw(Canvas canvas) {
            if (isPressed() && pressedProgress != 1f) {
                pressedProgress += (float) Math.min(40, 1000f / AndroidUtilities.screenRefreshRate) / 100f;
                pressedProgress = Utilities.clamp(pressedProgress, 1f, 0);
                invalidate();
            }
            float s = 0.8f + 0.2f * (1f - pressedProgress);
            canvas.save();
            canvas.scale(s, s, getMeasuredWidth() / 2f, getMeasuredHeight() / 2f);
            super.onDraw(canvas);
            canvas.restore();
        }
    }

    public EmojiView(BaseFragment fragment, boolean needAnimatedEmoji, boolean needStickers, boolean needGif, final Context context, boolean needSearch, final TLRPC.ChatFull chatFull, ViewGroup parentView, boolean shouldDrawBackground, Theme.ResourcesProvider resourcesProvider) {
        super(context);
        this.shouldDrawBackground = shouldDrawBackground;
        this.fragment = fragment;
        this.allowAnimatedEmoji = needAnimatedEmoji;
        this.resourcesProvider = resourcesProvider;

        int color = getThemedColor(Theme.key_chat_emojiBottomPanelIcon);
        color = Color.argb(30, Color.red(color), Color.green(color), Color.blue(color));

        searchFieldHeight = AndroidUtilities.dp(50);
        needEmojiSearch = needSearch;

        tabIcons = new Drawable[]{
                Theme.createEmojiIconSelectorDrawable(context, R.drawable.smiles_tab_smiles, getThemedColor(Theme.key_chat_emojiPanelBackspace), getThemedColor(Theme.key_chat_emojiPanelIconSelected)),
                Theme.createEmojiIconSelectorDrawable(context, R.drawable.smiles_tab_gif, getThemedColor(Theme.key_chat_emojiPanelBackspace), getThemedColor(Theme.key_chat_emojiPanelIconSelected)),
                Theme.createEmojiIconSelectorDrawable(context, R.drawable.smiles_tab_stickers, getThemedColor(Theme.key_chat_emojiPanelBackspace), getThemedColor(Theme.key_chat_emojiPanelIconSelected))
        };

        stickerIcons = new Drawable[]{
                Theme.createEmojiIconSelectorDrawable(context, R.drawable.msg_emoji_recent, getThemedColor(Theme.key_chat_emojiPanelIcon), getThemedColor(Theme.key_chat_emojiPanelIconSelected)),
                Theme.createEmojiIconSelectorDrawable(context, R.drawable.emoji_tabs_faves, getThemedColor(Theme.key_chat_emojiPanelIcon), getThemedColor(Theme.key_chat_emojiPanelIconSelected)),
                Theme.createEmojiIconSelectorDrawable(context, R.drawable.emoji_tabs_new3, getThemedColor(Theme.key_chat_emojiPanelIcon), getThemedColor(Theme.key_chat_emojiPanelIconSelected)),
                new LayerDrawable(new Drawable[]{
                        searchIconDrawable = Theme.createEmojiIconSelectorDrawable(context, R.drawable.emoji_tabs_new1, getThemedColor(Theme.key_chat_emojiPanelIcon), getThemedColor(Theme.key_chat_emojiPanelIconSelected)),
                        searchIconDotDrawable = Theme.createEmojiIconSelectorDrawable(context, R.drawable.emoji_tabs_new2, getThemedColor(Theme.key_chat_emojiPanelStickerPackSelectorLine), getThemedColor(Theme.key_chat_emojiPanelStickerPackSelectorLine))
                })
        };

        gifIcons = new Drawable[]{
                Theme.createEmojiIconSelectorDrawable(context, R.drawable.msg_emoji_recent, getThemedColor(Theme.key_chat_emojiPanelIcon), getThemedColor(Theme.key_chat_emojiPanelIconSelected)),
                Theme.createEmojiIconSelectorDrawable(context, R.drawable.stickers_gifs_trending, getThemedColor(Theme.key_chat_emojiPanelIcon), getThemedColor(Theme.key_chat_emojiPanelIconSelected)),
        };

        emojiTitles = new String[]{
                LocaleController.getString("Emoji1", R.string.Emoji1),
                LocaleController.getString("Emoji2", R.string.Emoji2),
                LocaleController.getString("Emoji3", R.string.Emoji3),
                LocaleController.getString("Emoji4", R.string.Emoji4),
                LocaleController.getString("Emoji5", R.string.Emoji5),
                LocaleController.getString("Emoji6", R.string.Emoji6),
                LocaleController.getString("Emoji7", R.string.Emoji7),
                LocaleController.getString("Emoji8", R.string.Emoji8)
        };

        showGifs = needGif;
        info = chatFull;

        dotPaint = new Paint(Paint.ANTI_ALIAS_FLAG);
        dotPaint.setColor(getThemedColor(Theme.key_chat_emojiPanelNewTrending));

        if (Build.VERSION.SDK_INT >= 21) {
            outlineProvider = new ViewOutlineProvider() {
                @TargetApi(Build.VERSION_CODES.LOLLIPOP)
                @Override
                public void getOutline(View view, Outline outline) {
                    outline.setRoundRect(view.getPaddingLeft(), view.getPaddingTop(), view.getMeasuredWidth() - view.getPaddingRight(), view.getMeasuredHeight() - view.getPaddingBottom(), AndroidUtilities.dp(6));
                }
            };
        }

        emojiContainer = new FrameLayout(context) {
            @Override
            protected boolean drawChild(Canvas canvas, View child, long drawingTime) {
                if (child == emojiGridView || child == emojiSearchField) {
                    canvas.save();
                    float top = emojiTabs.getY() + emojiTabs.getMeasuredHeight() + 1;
                    if (child == emojiGridView && emojiSearchField != null) {
                        top = Math.max(top, emojiSearchField.getY() + emojiSearchField.getMeasuredHeight() + 1);
                    }
                    canvas.clipRect(0, top, getMeasuredWidth(), getMeasuredHeight());
                    boolean rez = super.drawChild(canvas, child, drawingTime);
                    canvas.restore();
                    return rez;
                }
                return super.drawChild(canvas, child, drawingTime);
            }
        };
        Tab emojiTab = new Tab();
        emojiTab.type = TAB_EMOJI;
        emojiTab.view = emojiContainer;
        allTabs.add(emojiTab);

        if (needAnimatedEmoji) {
            MediaDataController.getInstance(currentAccount).checkStickers(MediaDataController.TYPE_EMOJIPACKS);
            MediaDataController.getInstance(currentAccount).checkFeaturedEmoji();
            animatedEmojiTextColorFilter = new PorterDuffColorFilter(getThemedColor(Theme.key_windowBackgroundWhiteBlackText), PorterDuff.Mode.SRC_IN);
        }
        emojiGridView = new EmojiGridView(context);
        DefaultItemAnimator emojiItemAnimator = new DefaultItemAnimator();
        emojiItemAnimator.setAddDelay(0);
        emojiItemAnimator.setAddDuration(220);
        emojiItemAnimator.setMoveDuration(220);
        emojiItemAnimator.setChangeDuration(160);
        emojiItemAnimator.setMoveInterpolator(CubicBezierInterpolator.EASE_OUT);
        emojiGridView.setItemAnimator(emojiItemAnimator);
        emojiGridView.setOnTouchListener((v, event) -> ContentPreviewViewer.getInstance().onTouch(event, emojiGridView, EmojiView.this.getMeasuredHeight(), null, contentPreviewViewerDelegate, resourcesProvider));
        emojiGridView.setOnItemLongClickListener(new RecyclerListView.OnItemLongClickListener() {
            @Override
            public boolean onItemClick(View view, int position) {
                if (view instanceof ImageViewEmoji) {
                    ImageViewEmoji viewEmoji = (ImageViewEmoji) view;

                    if (viewEmoji.isRecent) {
                        RecyclerListView.ViewHolder holder = emojiGridView.findContainingViewHolder(view);
                        if (holder != null && holder.getAdapterPosition() <= getRecentEmoji().size()) {
                            delegate.onClearEmojiRecent();
                        }
                        emojiGridView.clearTouchesFor(view);
                        return true;
                    } else if (viewEmoji.getSpan() == null) {
                        String code = (String) viewEmoji.getTag();
                        if (code == null) {
                            return false;
                        }
                        code = code.replace("\uD83C\uDFFB", "").replace("\uD83C\uDFFC", "").replace("\uD83C\uDFFD", "").replace("\uD83C\uDFFE", "").replace("\uD83C\uDFFF", "");

                        String color = null;
                        if (!viewEmoji.isRecent) {
                            color = Emoji.emojiColor.get(code);
                        }
                        String toCheck = code;
                        boolean isCompound = false;
                        if (CompoundEmoji.isCompound(toCheck) && (isCompound = true) || EmojiData.emojiColoredMap.contains(code)) {
                            emojiTouchedView = viewEmoji;
                            emojiTouchedX = emojiLastX;
                            emojiTouchedY = emojiLastY;

                            if (isCompound) {
                                toCheck = addColorToCode(code, color);
                            } else {
                                colorPickerView.setSelection(1 + CompoundEmoji.skinTones.indexOf(color));
                            }
                            colorPickerView.setEmoji(toCheck);

                            int popupWidth = colorPickerView.getPopupWidth();
                            int popupHeight = colorPickerView.getPopupHeight();

                            viewEmoji.getLocationOnScreen(location);
                            int x = 0;
                            if (!colorPickerView.isCompound()) {
                                x = emojiSize * colorPickerView.getSelection() + AndroidUtilities.dp(4 * colorPickerView.getSelection() - (AndroidUtilities.isTablet() ? 5 : 1));
                            }
                            if (location[0] - x < AndroidUtilities.dp(5)) {
                                x += (location[0] - x) - AndroidUtilities.dp(5);
                            } else if (location[0] - x + popupWidth > AndroidUtilities.displaySize.x - AndroidUtilities.dp(5)) {
                                x += (location[0] - x + popupWidth) - (AndroidUtilities.displaySize.x - AndroidUtilities.dp(5));
                            }
                            int xOffset = -x;
                            int yOffset = viewEmoji.getTop() < 0 ? viewEmoji.getTop() : 0;

                            colorPickerView.setupArrow(AndroidUtilities.dp(AndroidUtilities.isTablet() ? 30 : 22) - xOffset + (int) AndroidUtilities.dpf2(0.5f));
                            colorPickerView.setFocusable(true);
                            colorPickerView.showAsDropDown(view, xOffset, -view.getMeasuredHeight() - popupHeight + (view.getMeasuredHeight() - emojiSize) / 2 - yOffset);
                            pager.requestDisallowInterceptTouchEvent(true);
                            emojiGridView.hideSelector(true);
                            emojiGridView.clearTouchesFor(view);
                            return true;
                        }
                    }
                }
                return false;
            }
        });
        emojiGridView.setInstantClick(true);
        emojiGridView.setLayoutManager(emojiLayoutManager = new GridLayoutManager(context, 8) {
            @Override
            public void smoothScrollToPosition(RecyclerView recyclerView, RecyclerView.State state, int position) {
                try {
                    LinearSmoothScrollerCustom linearSmoothScroller = new LinearSmoothScrollerCustom(recyclerView.getContext(), LinearSmoothScrollerCustom.POSITION_TOP) {
                        @Override
                        public void onEnd() {
                            emojiSmoothScrolling = false;
                        }
                    };
                    linearSmoothScroller.setTargetPosition(position);
                    startSmoothScroll(linearSmoothScroller);
                } catch (Exception e) {
                    FileLog.e(e);
                }
            }
        });
        emojiGridView.setTopGlowOffset(AndroidUtilities.dp(38));
        emojiGridView.setBottomGlowOffset(AndroidUtilities.dp(36));
        emojiGridView.setPadding(AndroidUtilities.dp(5), AndroidUtilities.dp(36), AndroidUtilities.dp(5), AndroidUtilities.dp(44));
        emojiGridView.setGlowColor(getThemedColor(Theme.key_chat_emojiPanelBackground));
        emojiGridView.setItemSelectorColorProvider(p -> 0);
        emojiGridView.setClipToPadding(false);
        emojiLayoutManager.setSpanSizeLookup(new GridLayoutManager.SpanSizeLookup() {
            @Override
            public int getSpanSize(int position) {
                if (emojiGridView.getAdapter() == emojiSearchAdapter) {
                    if (
                        position == 0 ||
                        position == 1 && emojiSearchAdapter.searchWas && emojiSearchAdapter.result.isEmpty()
                    ) {
                        return emojiLayoutManager.getSpanCount();
                    }
                } else {
                    if (
                        needEmojiSearch && position == 0 ||
                        position == emojiAdapter.trendingRow ||
                        position == emojiAdapter.trendingHeaderRow ||
                        position == emojiAdapter.recentlyUsedHeaderRow ||
                        emojiAdapter.positionToSection.indexOfKey(position) >= 0 ||
                        emojiAdapter.positionToUnlock.indexOfKey(position) >= 0
                    ) {
                        return emojiLayoutManager.getSpanCount();
                    }
                }
                return 1;
            }

            @Override
            public int getSpanGroupIndex(int adapterPosition, int spanCount) {
                return super.getSpanGroupIndex(adapterPosition, spanCount);
            }
        });
        emojiGridView.setAdapter(emojiAdapter = new EmojiGridAdapter());
        emojiGridView.addItemDecoration(new EmojiGridSpacing());
        emojiSearchAdapter = new EmojiSearchAdapter();
        emojiContainer.addView(emojiGridView, LayoutHelper.createFrame(LayoutHelper.MATCH_PARENT, LayoutHelper.MATCH_PARENT));
        emojiScrollHelper = new RecyclerAnimationScrollHelper(emojiGridView, emojiLayoutManager);
        emojiScrollHelper.setAnimationCallback(new RecyclerAnimationScrollHelper.AnimationCallback() {

            @Override
            public void onPreAnimation() {
                emojiGridView.updateEmojiDrawables();
                emojiSmoothScrolling = true;
            }

            @Override
            public void onEndAnimation() {
                emojiSmoothScrolling = false;
                emojiGridView.updateEmojiDrawables();
            }

            @Override
            public void ignoreView(View view, boolean ignore) {
                if (view instanceof ImageViewEmoji) {
                    ((ImageViewEmoji)view).ignoring = ignore;
                }
            }
        });
        emojiGridView.setOnScrollListener(new TypedScrollListener(Type.EMOJIS) {
            @Override
            public void onScrolled(RecyclerView recyclerView, int dx, int dy) {
                updateEmojiTabsPosition();
                super.onScrolled(recyclerView, dx, dy);
            }

            @Override
            public void onScrollStateChanged(RecyclerView recyclerView, int newState) {
                if (newState == RecyclerView.SCROLL_STATE_IDLE) {
                    emojiSmoothScrolling = false;
                }
                super.onScrollStateChanged(recyclerView, newState);
            }
        });

        emojiTabs = new EmojiTabsStrip(context, resourcesProvider, true, true, needAnimatedEmoji, 0, fragment != null ? () -> {
            if (delegate != null) {
                delegate.onEmojiSettingsClick(emojiAdapter.frozenEmojiPacks);
            }
        } : null) {
            @Override
            protected boolean isInstalled(EmojiPack pack) {
                return pack.installed || installedEmojiSets.contains(pack.set.id);
            }

            @Override
            protected boolean allowEmojisForNonPremium() {
                return allowEmojisForNonPremium;
            }

            @Override
            public void setTranslationY(float translationY) {
                if (getTranslationY() != translationY) {
                    super.setTranslationY(translationY);
                    if (emojiTabsShadow != null) {
                        emojiTabsShadow.setTranslationY(translationY);
                    }
                    emojiContainer.invalidate();
                }
            }

            @Override
            protected boolean doIncludeFeatured() {
                return !(featuredEmojiSets.size() > 0 && featuredEmojiSets.get(0).set != null && MessagesController.getEmojiSettings(currentAccount).getLong("emoji_featured_hidden", 0) != featuredEmojiSets.get(0).set.id && UserConfig.getInstance(UserConfig.selectedAccount).isPremium());
            }

            @Override
            protected boolean onTabClick(int index) {
                if (emojiSmoothScrolling) {
                    return false;
                }
                if (emojiSearchAdapter != null) {
                    emojiSearchAdapter.search(null);
                }
                if (emojiSearchField != null && emojiSearchField.categoriesListView != null) {
                    emojiSearchField.categoriesListView.selectCategory(null);
                }
                Integer position = null;
                int offset = 0;
                if (index == 0) {
                    position = needEmojiSearch ? 1 : 0;
                } else {
                    index--;
                }
                if (position == null) {
                    if (index < EmojiData.dataColored.length && emojiAdapter.sectionToPosition.indexOfKey(index) >= 0) {
                        position = emojiAdapter.sectionToPosition.get(index);
                    }
                }
                if (position == null) {
                    ArrayList<EmojiPack> packs = getEmojipacks();
                    int i = index - EmojiData.dataColored.length;
                    if (packs != null && i >= 0 && i < packs.size()) {
                        int I = -1;
                        for (int j = 0; j < emojipacksProcessed.size(); ++j) {
                            if (emojipacksProcessed.get(j).set.id == packs.get(i).set.id) {
                                I = j;
                                break;
                            }
                        }
                        position = emojiAdapter.sectionToPosition.get(I + EmojiData.dataColored.length);
//                        if (I >= 0 && I < packs.size() && packs.get(I).featured) {
                            offset = AndroidUtilities.dp(-9);
//                        } else {
//                            offset = AndroidUtilities.dp(-2);
//                        }
                    }
                }
                if (position != null) {
                    emojiGridView.stopScroll();
                    updateEmojiTabsPosition(position);
                    scrollEmojisToPosition(position, offset);
                    checkEmojiTabY(null, 0);
                }
                return true;
            }

            @Override
            protected ColorFilter getEmojiColorFilter() {
                return animatedEmojiTextColorFilter;
            }
        };
        if (needSearch) {
            emojiSearchField = new SearchField(context, 1) {
                @Override
                public void setTranslationY(float translationY) {
                    if (translationY != getTranslationY()) {
                        super.setTranslationY(translationY);
                        emojiContainer.invalidate();
                    }
                }
            };
            emojiContainer.addView(emojiSearchField, new FrameLayout.LayoutParams(LayoutHelper.MATCH_PARENT, searchFieldHeight + AndroidUtilities.getShadowHeight()));
            emojiSearchField.searchEditText.setOnFocusChangeListener(new OnFocusChangeListener() {
                @Override
                public void onFocusChange(View v, boolean hasFocus) {
                    if (hasFocus) {
                        lastSearchKeyboardLanguage = AndroidUtilities.getCurrentKeyboardLanguage();
                        MediaDataController.getInstance(currentAccount).fetchNewEmojiKeywords(lastSearchKeyboardLanguage);
                    }
                }
            });
        }

        final int emojiTabsColor = getThemedColor(Theme.key_chat_emojiPanelBackground);
        if (Color.alpha(emojiTabsColor) >= 0xFF) {
            emojiTabs.setBackgroundColor(emojiTabsColor);
        }
        emojiAdapter.processEmoji(true);
        emojiTabs.updateEmojiPacks(getEmojipacks());
        emojiContainer.addView(emojiTabs, LayoutHelper.createFrame(LayoutHelper.MATCH_PARENT, 36));

        emojiTabsShadow = new View(context);
        emojiTabsShadow.setAlpha(0.0f);
        emojiTabsShadow.setTag(1);
        emojiTabsShadow.setBackgroundColor(getThemedColor(Theme.key_chat_emojiPanelShadowLine));
        FrameLayout.LayoutParams layoutParams = new FrameLayout.LayoutParams(ViewGroup.LayoutParams.MATCH_PARENT, AndroidUtilities.getShadowHeight(), Gravity.TOP | Gravity.LEFT);
        layoutParams.topMargin = AndroidUtilities.dp(36);
        emojiContainer.addView(emojiTabsShadow, layoutParams);

        if (needStickers) {
            if (needGif) {
                gifContainer = new FrameLayout(context) {
                    @Override
                    protected boolean drawChild(Canvas canvas, View child, long drawingTime) {
                        if (child == gifGridView) {
                            canvas.save();
                            canvas.clipRect(0, gifSearchField.getY() + gifSearchField.getMeasuredHeight(), getMeasuredWidth(), getMeasuredHeight());
                            boolean rez = super.drawChild(canvas, child, drawingTime);
                            canvas.restore();
                            return rez;
                        }
                        return super.drawChild(canvas, child, drawingTime);
                    }
                };
                Tab gifTab = new Tab();
                gifTab.type = TAB_GIFS;
                gifTab.view = gifContainer;
                allTabs.add(gifTab);

                gifGridView = new RecyclerListView(context) {

                    private boolean ignoreLayout;
                    private boolean wasMeasured;

                    @Override
                    public boolean onInterceptTouchEvent(MotionEvent event) {
                        boolean result = ContentPreviewViewer.getInstance().onInterceptTouchEvent(event, gifGridView, 0, contentPreviewViewerDelegate, resourcesProvider);
                        return super.onInterceptTouchEvent(event) || result;
                    }

                    @Override
                    protected void onMeasure(int widthSpec, int heightSpec) {
                        super.onMeasure(widthSpec, heightSpec);
                        if (!wasMeasured) {
                            gifAdapter.notifyDataSetChanged();
                            wasMeasured = true;
                        }
                    }

                    @Override
                    protected void onLayout(boolean changed, int l, int t, int r, int b) {
                        if (firstGifAttach && gifAdapter.getItemCount() > 1) {
                            ignoreLayout = true;
                            gifLayoutManager.scrollToPositionWithOffset(0, 0);
                            gifSearchField.setVisibility(VISIBLE);
                            gifTabs.onPageScrolled(0, 0);
                            firstGifAttach = false;
                            ignoreLayout = false;
                        }
                        super.onLayout(changed, l, t, r, b);
                        checkGifSearchFieldScroll(true);
                    }

                    @Override
                    public void requestLayout() {
                        if (ignoreLayout) {
                            return;
                        }
                        super.requestLayout();
                    }
                };
                gifGridView.setClipToPadding(false);
                gifGridView.setLayoutManager(gifLayoutManager = new GifLayoutManager(context));
                gifGridView.addItemDecoration(new RecyclerView.ItemDecoration() {
                    @Override
                    public void getItemOffsets(android.graphics.Rect outRect, View view, RecyclerView parent, RecyclerView.State state) {
                        int position = parent.getChildAdapterPosition(view);

                        if (gifGridView.getAdapter() == gifAdapter && position == gifAdapter.trendingSectionItem) {
                            outRect.set(0, 0, 0, 0);
                            return;
                        }

                        if (position != 0 || !gifAdapter.addSearch) {
                            outRect.left = 0;
                            outRect.bottom = 0;
                            outRect.top = AndroidUtilities.dp(2);
                            outRect.right = gifLayoutManager.isLastInRow(position - (gifAdapter.addSearch ? 1 : 0)) ? 0 : AndroidUtilities.dp(2);
                        } else {
                            outRect.set(0, 0, 0, 0);
                        }
                    }
                });
                gifGridView.setPadding(0, searchFieldHeight, 0, AndroidUtilities.dp(44));
                gifGridView.setOverScrollMode(RecyclerListView.OVER_SCROLL_NEVER);
                ((SimpleItemAnimator) gifGridView.getItemAnimator()).setSupportsChangeAnimations(false);
                gifGridView.setAdapter(gifAdapter = new GifAdapter(context, true));
                gifSearchAdapter = new GifAdapter(context);
                gifGridView.setOnScrollListener(new TypedScrollListener(Type.GIFS));
                gifGridView.setOnTouchListener((v, event) -> ContentPreviewViewer.getInstance().onTouch(event, gifGridView, 0, gifOnItemClickListener, contentPreviewViewerDelegate, resourcesProvider));
                gifOnItemClickListener = (view, position) -> {
                    if (delegate == null) {
                        return;
                    }
                    if (gifAdapter.addSearch) {
                        position--;
                    }
                    if (gifGridView.getAdapter() == gifAdapter) {
                        if (position < 0) {
                            return;
                        }
                        if (position < gifAdapter.recentItemsCount) {
                            delegate.onGifSelected(view, recentGifs.get(position), null, "gif", true, 0);
                        } else {
                            int resultPos = position;
                            if (gifAdapter.recentItemsCount > 0) {
                                resultPos -= gifAdapter.recentItemsCount;
                                resultPos--; // trending section item
                            }
                            if (resultPos >= 0 && resultPos < gifAdapter.results.size()) {
                                delegate.onGifSelected(view, gifAdapter.results.get(resultPos), null, gifAdapter.bot, true, 0);
                            }
                        }
                    } else if (gifGridView.getAdapter() == gifSearchAdapter) {
                        if (position < 0 || position >= gifSearchAdapter.results.size()) {
                            return;
                        }
                        delegate.onGifSelected(view, gifSearchAdapter.results.get(position), gifSearchAdapter.lastSearchImageString, gifSearchAdapter.bot, true, 0);
                        updateRecentGifs();
                    }
                };

                gifGridView.setOnItemClickListener(gifOnItemClickListener);
                gifContainer.addView(gifGridView, LayoutHelper.createFrame(LayoutHelper.MATCH_PARENT, LayoutHelper.MATCH_PARENT));

                gifSearchField = new SearchField(context, 2) {
                    @Override
                    public void setTranslationY(float translationY) {
                        if (getTranslationY() != translationY) {
                            super.setTranslationY(translationY);
                            gifContainer.invalidate();
                        }
                    }
                };
//                gifSearchField.setVisibility(INVISIBLE);
                gifContainer.addView(gifSearchField, new FrameLayout.LayoutParams(LayoutHelper.MATCH_PARENT, searchFieldHeight + AndroidUtilities.getShadowHeight()));

                gifTabs = new DraggableScrollSlidingTabStrip(context, resourcesProvider);
                gifTabs.setType(ScrollSlidingTabStrip.Type.TAB);
                gifTabs.setUnderlineHeight(AndroidUtilities.getShadowHeight());
                gifTabs.setIndicatorColor(getThemedColor(Theme.key_chat_emojiPanelStickerPackSelectorLine));
                gifTabs.setUnderlineColor(getThemedColor(Theme.key_chat_emojiPanelShadowLine));
                gifTabs.setBackgroundColor(getThemedColor(Theme.key_chat_emojiPanelBackground));
//                gifContainer.addView(gifTabs, LayoutHelper.createFrame(LayoutHelper.MATCH_PARENT, StickerTabView.SMALL_HEIGHT, Gravity.LEFT | Gravity.TOP));
                updateGifTabs();

                gifTabs.setDelegate(page -> {
                    if (page == gifTrendingTabNum && gifAdapter.results.isEmpty()) {
                        return;
                    }
                    gifGridView.stopScroll();
                    gifTabs.onPageScrolled(page, 0);
                    if (page == gifRecentTabNum || page == gifTrendingTabNum) {
                        gifSearchField.searchEditText.setText("");
                        if (page == gifTrendingTabNum && gifAdapter.trendingSectionItem >= 1) {
                            gifLayoutManager.scrollToPositionWithOffset(gifAdapter.trendingSectionItem, -AndroidUtilities.dp(4));
                        } else {
                            gifLayoutManager.scrollToPositionWithOffset(delegate != null && delegate.isExpanded() ? 0 : 1, 0);
                        }
                        if (page == gifTrendingTabNum) {
                            final ArrayList<String> gifSearchEmojies = MessagesController.getInstance(currentAccount).gifSearchEmojies;
                            if (!gifSearchEmojies.isEmpty()) {
                                gifSearchPreloader.preload(gifSearchEmojies.get(0));
                            }
                        }
                    } else {
                        final ArrayList<String> gifSearchEmojies = MessagesController.getInstance(currentAccount).gifSearchEmojies;
                        gifSearchAdapter.searchEmoji(gifSearchEmojies.get(page - gifFirstEmojiTabNum));
                        if (page - gifFirstEmojiTabNum > 0) {
                            gifSearchPreloader.preload(gifSearchEmojies.get(page - gifFirstEmojiTabNum - 1));
                        }
                        if (page - gifFirstEmojiTabNum < gifSearchEmojies.size() - 1) {
                            gifSearchPreloader.preload(gifSearchEmojies.get(page - gifFirstEmojiTabNum + 1));
                        }
                    }
                    resetTabsY(Type.GIFS);
                });

                gifAdapter.loadTrendingGifs();
            }

            stickersContainer = new FrameLayout(context) {

                @Override
                protected void onAttachedToWindow() {
                    super.onAttachedToWindow();
                    stickersContainerAttached = true;
                    updateStickerTabsPosition();
                    if (chooseStickerActionTracker != null) {
                        chooseStickerActionTracker.checkVisibility();
                    }
                }

                @Override
                protected void onDetachedFromWindow() {
                    super.onDetachedFromWindow();
                    stickersContainerAttached = false;
                    updateStickerTabsPosition();
                    if (chooseStickerActionTracker != null) {
                        chooseStickerActionTracker.checkVisibility();
                    }
                }

                @Override
                protected boolean drawChild(Canvas canvas, View child, long drawingTime) {
                    if (!shouldDrawBackground && (child == stickersGridView || child == stickersSearchField)) {
                        canvas.save();
                        float top = stickersTab.getY() + stickersTab.getMeasuredHeight() + 1;
                        if (child == stickersGridView) {
                            top = Math.max(top, stickersSearchField.getY() + stickersSearchField.getMeasuredHeight() + 1);
                        }
                        canvas.clipRect(0, top, getMeasuredWidth(), getMeasuredHeight());
                        boolean rez = super.drawChild(canvas, child, drawingTime);
                        canvas.restore();
                        return rez;
                    }
                    return super.drawChild(canvas, child, drawingTime);
                }
            };

            MediaDataController.getInstance(currentAccount).checkStickers(MediaDataController.TYPE_IMAGE);
            MediaDataController.getInstance(currentAccount).checkFeaturedStickers();
            stickersGridView = new RecyclerListViewWithOverlayDraw(context) {

                boolean ignoreLayout;

                @Override
                public boolean onInterceptTouchEvent(MotionEvent event) {
                    boolean result = ContentPreviewViewer.getInstance().onInterceptTouchEvent(event, stickersGridView, EmojiView.this.getMeasuredHeight(), contentPreviewViewerDelegate, resourcesProvider);
                    return super.onInterceptTouchEvent(event) || result;
                }

                @Override
                public void setVisibility(int visibility) {
                    super.setVisibility(visibility);
                }

                @Override
                protected void onLayout(boolean changed, int l, int t, int r, int b) {
                    if (firstStickersAttach && stickersGridAdapter.getItemCount() > 0) {
                        ignoreLayout = true;
                        stickersLayoutManager.scrollToPositionWithOffset(0, 0);
                        firstStickersAttach = false;
                        ignoreLayout = false;
                    }
                    super.onLayout(changed, l, t, r, b);
                    checkStickersSearchFieldScroll(true);
                }

                @Override
                public void requestLayout() {
                    if (ignoreLayout) {
                        return;
                    }
                    super.requestLayout();
                }

                @Override
                public void onScrolled(int dx, int dy) {
                    super.onScrolled(dx, dy);
                    if (stickersTabContainer != null) {
                        stickersTab.setUnderlineHeight(stickersGridView.canScrollVertically(-1) ? AndroidUtilities.getShadowHeight() : 0);
                    }
                }
            };
            stickersGridView.setLayoutManager(stickersLayoutManager = new GridLayoutManager(context, 5) {
                @Override
                public void smoothScrollToPosition(RecyclerView recyclerView, RecyclerView.State state, int position) {
                    try {
                        LinearSmoothScrollerCustom linearSmoothScroller = new LinearSmoothScrollerCustom(recyclerView.getContext(), LinearSmoothScrollerCustom.POSITION_TOP);
                        linearSmoothScroller.setTargetPosition(position);
                        startSmoothScroll(linearSmoothScroller);
                    } catch (Exception e) {
                        FileLog.e(e);
                    }
                }

                @Override
                public int scrollVerticallyBy(int dy, RecyclerView.Recycler recycler, RecyclerView.State state) {
                    int i = super.scrollVerticallyBy(dy, recycler, state);
                    if (i != 0 && stickersGridView.getScrollState() == RecyclerView.SCROLL_STATE_DRAGGING) {
                        expandStickersByDragg = false;
                        updateStickerTabsPosition();
                    }
                    if (chooseStickerActionTracker == null) {
                        createStickersChooseActionTracker();
                    }
                    chooseStickerActionTracker.doSomeAction();
                    return i;
                }
            });
            stickersLayoutManager.setSpanSizeLookup(new GridLayoutManager.SpanSizeLookup() {
                @Override
                public int getSpanSize(int position) {
                    if (stickersGridView.getAdapter() == stickersGridAdapter) {
                        if (position == 0) {
                            return stickersGridAdapter.stickersPerRow;
                        }
                        if (position != stickersGridAdapter.totalItems) {
                            Object object = stickersGridAdapter.cache.get(position);
                            if (object == null || stickersGridAdapter.cache.get(position) instanceof TLRPC.Document) {
                                return 1;
                            }
                        }
                        return stickersGridAdapter.stickersPerRow;
                    } else {
                        if (position != stickersSearchGridAdapter.totalItems) {
                            Object object = stickersSearchGridAdapter.cache.get(position);
                            if (object == null || stickersSearchGridAdapter.cache.get(position) instanceof TLRPC.Document) {
                                return 1;
                            }
                        }
                        return stickersGridAdapter.stickersPerRow;
                    }
                }
            });
            stickersGridView.setPadding(0, AndroidUtilities.dp(36), 0, AndroidUtilities.dp(44));
            stickersGridView.setClipToPadding(false);

            Tab stickersTabHolder = new Tab();
            stickersTabHolder.type = TAB_STICKERS;
            stickersTabHolder.view = stickersContainer;
            allTabs.add(stickersTabHolder);
            stickersSearchGridAdapter = new StickersSearchGridAdapter(context);
            stickersGridView.setAdapter(stickersGridAdapter = new StickersGridAdapter(context));
            stickersGridView.setOnTouchListener((v, event) -> ContentPreviewViewer.getInstance().onTouch(event, stickersGridView, EmojiView.this.getMeasuredHeight(), stickersOnItemClickListener, contentPreviewViewerDelegate, resourcesProvider));
            stickersOnItemClickListener = (view, position) -> {
                String query = null;
                if (stickersGridView.getAdapter() == stickersSearchGridAdapter) {
                    query = stickersSearchGridAdapter.searchQuery;
                    TLRPC.StickerSetCovered pack = stickersSearchGridAdapter.positionsToSets.get(position);
                    if (pack != null) {
                        delegate.onShowStickerSet(pack.set, null);
                        return;
                    }
                }
                if (!(view instanceof StickerEmojiCell)) {
                    return;
                }
                StickerEmojiCell cell = (StickerEmojiCell) view;
                if (cell.getSticker() != null && MessageObject.isPremiumSticker(cell.getSticker()) && !AccountInstance.getInstance(currentAccount).getUserConfig().isPremium()) {
                    ContentPreviewViewer.getInstance().showMenuFor(cell);
                    return;
                }
                ContentPreviewViewer.getInstance().reset();

                if (cell.isDisabled()) {
                    return;
                }
                cell.disable();
                delegate.onStickerSelected(cell, cell.getSticker(), query, cell.getParentObject(), cell.getSendAnimationData(), true, 0);
            };
            stickersGridView.setOnItemClickListener(stickersOnItemClickListener);
            stickersGridView.setGlowColor(getThemedColor(Theme.key_chat_emojiPanelBackground));
            stickersContainer.addView(stickersGridView);
            stickersScrollHelper = new RecyclerAnimationScrollHelper(stickersGridView, stickersLayoutManager);

            stickersSearchField = new SearchField(context, 0) {
                @Override
                public void setTranslationY(float translationY) {
                    if (translationY != getTranslationY()) {
                        super.setTranslationY(translationY);
                        stickersContainer.invalidate();
                    }
                }
            };
            stickersContainer.addView(stickersSearchField, new FrameLayout.LayoutParams(LayoutHelper.MATCH_PARENT, searchFieldHeight + AndroidUtilities.getShadowHeight()));

            stickersTab = new DraggableScrollSlidingTabStrip(context, resourcesProvider) {
                @Override
                protected void updatePosition() {
                    updateStickerTabsPosition();
                    if (stickersTabContainer != null) {
                        stickersTabContainer.invalidate();
                    }
                    invalidate();
                    if (delegate != null) {
                        delegate.invalidateEnterView();
                    }
                }

                @Override
                protected void stickerSetPositionChanged(int fromPosition, int toPosition) {
                    int index1 = fromPosition - stickersTabOffset;
                    int index2 = toPosition - stickersTabOffset;

                    final MediaDataController mediaDataController = MediaDataController.getInstance(currentAccount);

                    swapListElements(stickerSets, index1, index2);
                    Collections.sort(mediaDataController.getStickerSets(MediaDataController.TYPE_IMAGE), (o1, o2) -> {
                        int i1 = stickerSets.indexOf(o1);
                        int i2 = stickerSets.indexOf(o2);
                        if (i1 >= 0 && i2 >= 0) {
                            return i1 - i2;
                        }
                        return 0;
                    });
                    if (frozenStickerSets != null) {
                        frozenStickerSets.clear();
                        frozenStickerSets.addAll(stickerSets);
                    }

                    reloadStickersAdapter();
                    AndroidUtilities.cancelRunOnUIThread(checkExpandStickerTabsRunnable);
                    AndroidUtilities.runOnUIThread(checkExpandStickerTabsRunnable, 1500);
                    sendReorder();
                    updateStickerTabs(true);

                    if (SharedConfig.updateStickersOrderOnSend) {
                        SharedConfig.toggleUpdateStickersOrderOnSend();
                        if (fragment != null) {
                            BulletinFactory.of(fragment).createSimpleBulletin(
                                R.raw.filter_reorder,
                                LocaleController.getString("DynamicPackOrderOff", R.string.DynamicPackOrderOff),
                                LocaleController.getString("DynamicPackOrderOffInfo", R.string.DynamicPackOrderOffInfo),
                                LocaleController.getString("Settings"),
                                () -> fragment.presentFragment(new StickersActivity(MediaDataController.TYPE_IMAGE, null))
                            ).show();
                        } else if (bulletinContainer != null) {
                            BulletinFactory.of(bulletinContainer, EmojiView.this.resourcesProvider).createSimpleBulletin(R.raw.filter_reorder, LocaleController.getString("DynamicPackOrderOff", R.string.DynamicPackOrderOff), LocaleController.getString("DynamicPackOrderOffInfo", R.string.DynamicPackOrderOffInfo)).show();
                        } else {
                            return;
                        }
                    }
                }

                private void swapListElements(List<TLRPC.TL_messages_stickerSet> list, int index1, int index2) {
                    final TLRPC.TL_messages_stickerSet set1 = list.remove(index1);
                    list.add(index2, set1);
                }

                private void sendReorder() {
                    MediaDataController.getInstance(currentAccount).calcNewHash(MediaDataController.TYPE_IMAGE);
                    TLRPC.TL_messages_reorderStickerSets req = new TLRPC.TL_messages_reorderStickerSets();
                    req.masks = false;
                    req.emojis = false;
                    for (int a = hasChatStickers ? 1 : 0; a < stickerSets.size(); a++) {
                        req.order.add(stickerSets.get(a).set.id);
                    }
                    ConnectionsManager.getInstance(currentAccount).sendRequest(req, (response, error) -> { });
                    NotificationCenter.getInstance(currentAccount).postNotificationName(NotificationCenter.stickersDidLoad, MediaDataController.TYPE_IMAGE, true);
                }

                @Override
                protected void invalidateOverlays() {
                    if (stickersTabContainer != null) {
                        stickersTabContainer.invalidate();
                    }
                }

                @Override
                public void setTranslationY(float translationY) {
                    if (getTranslationY() != translationY) {
                        super.setTranslationY(translationY);
                        if (!shouldDrawBackground) {
                            stickersContainer.invalidate();
                        }
                    }
                }
            };
            stickersTab.setDragEnabled(true);
            stickersTab.setWillNotDraw(false);
            stickersTab.setType(ScrollSlidingTabStrip.Type.TAB);
            stickersTab.setUnderlineHeight(stickersGridView.canScrollVertically(-1) ? AndroidUtilities.getShadowHeight() : 0);

            stickersTab.setIndicatorColor(getThemedColor(Theme.key_chat_emojiPanelStickerPackSelectorLine));
            stickersTab.setUnderlineColor(getThemedColor(Theme.key_chat_emojiPanelShadowLine));
            if (parentView != null && shouldDrawBackground) {
                stickersTabContainer = new FrameLayout(context) {

                    Paint paint = new Paint();
                    @Override
                    protected void dispatchDraw(Canvas canvas) {
                        float searchProgress = delegate.getProgressToSearchOpened();
                        float searchProgressOffset = AndroidUtilities.dp(50) * searchProgress;
                        if (searchProgressOffset > getMeasuredHeight()) {
                            return;
                        }
                        canvas.save();
                        if (searchProgressOffset != 0) {
                            canvas.clipRect(0, searchProgressOffset, getMeasuredWidth(), getMeasuredHeight());
                        }
                        paint.setColor(getThemedColor(Theme.key_chat_emojiPanelBackground));
                        canvas.drawRect(0, 0, getMeasuredWidth(), AndroidUtilities.dp(36) + stickersTab.getExpandedOffset(), paint);
                        super.dispatchDraw(canvas);
                        stickersTab.drawOverlays(canvas);
                        canvas.restore();
                    }

                    @Override
                    protected void onLayout(boolean changed, int left, int top, int right, int bottom) {
                        super.onLayout(changed, left, top, right, bottom);
                        updateStickerTabsPosition();
                    }
                };
                stickersTabContainer.addView(stickersTab, LayoutHelper.createFrame(LayoutHelper.MATCH_PARENT, 36, Gravity.LEFT | Gravity.TOP));
                parentView.addView(stickersTabContainer, LayoutHelper.createFrame(LayoutHelper.MATCH_PARENT, LayoutHelper.WRAP_CONTENT));
            } else {
                stickersContainer.addView(stickersTab, LayoutHelper.createFrame(LayoutHelper.MATCH_PARENT, 36, Gravity.LEFT | Gravity.TOP));
            }
            updateStickerTabs(true);
            stickersTab.setDelegate(page -> {
                if (firstTabUpdate) {
                    return;
                }
                if (page == trendingTabNum) {
                    openTrendingStickers(null);
                    return;
                }

                if (stickersSearchField != null && stickersSearchField.isCategorySelected()) {
                    stickersSearchField.search(null, false);
                    stickersSearchField.categoriesListView.selectCategory(null);
                }

                if (page == recentTabNum) {
                    stickersGridView.stopScroll();
                    scrollStickersToPosition(stickersGridAdapter.getPositionForPack("recent"), 0);
                    resetTabsY(Type.STICKERS);
                    stickersTab.onPageScrolled(recentTabNum, recentTabNum > 0 ? recentTabNum : stickersTabOffset);
                    return;
                } else if (page == favTabNum) {
                    stickersGridView.stopScroll();
                    scrollStickersToPosition(stickersGridAdapter.getPositionForPack("fav"), 0);
                    resetTabsY(Type.STICKERS);
                    stickersTab.onPageScrolled(favTabNum, favTabNum > 0 ? favTabNum : stickersTabOffset);
                    return;
                } else if (page == premiumTabNum) {
                    stickersGridView.stopScroll();
                    scrollStickersToPosition(stickersGridAdapter.getPositionForPack("premium"), 0);
                    resetTabsY(Type.STICKERS);
                    stickersTab.onPageScrolled(premiumTabNum, premiumTabNum > 0 ? premiumTabNum : stickersTabOffset);
                    return;
                }

                int index = page - stickersTabOffset;
                if (index >= stickerSets.size()) {
                    return;
                }
                if (index >= stickerSets.size()) {
                    index = stickerSets.size() - 1;
                }
                firstStickersAttach = false;
                stickersGridView.stopScroll();
                scrollStickersToPosition(stickersGridAdapter.getPositionForPack(stickerSets.get(index)), 0);
                resetTabsY(Type.STICKERS);
                checkScroll(Type.STICKERS);
                int firstTab;
                if (favTabNum > 0) {
                    firstTab = favTabNum;
                } else if (recentTabNum > 0) {
                    firstTab = recentTabNum;
                } else {
                    firstTab = stickersTabOffset;
                }
                stickersTab.onPageScrolled(page, firstTab);
                expandStickersByDragg = false;
                updateStickerTabsPosition();
            });

            stickersGridView.setOnScrollListener(new TypedScrollListener(Type.STICKERS));
        }

        currentTabs.clear();
        currentTabs.addAll(allTabs);

        pager = new ViewPager(context) {
            @Override
            public boolean onInterceptTouchEvent(MotionEvent ev) {
                if (ignorePagerScroll) {
                    return false;
                }
                if (getParent() != null) {
                    getParent().requestDisallowInterceptTouchEvent(canScrollHorizontally(-1));
                }
                try {
                    return super.onInterceptTouchEvent(ev);
                } catch (IllegalArgumentException ignore) {
                }
                return false;
            }

            @Override
            public void setCurrentItem(int item, boolean smoothScroll) {
                startStopVisibleGifs(item == 1);
                if (item == getCurrentItem()) {
                    if (item == 0) {
                        tabsMinusDy[Type.EMOJIS] = 0;
                        ObjectAnimator animator = ObjectAnimator.ofFloat(emojiTabs, TRANSLATION_Y, 0);
                        animator.setDuration(150);
                        animator.setInterpolator(CubicBezierInterpolator.EASE_OUT_QUINT);
                        animator.start();
                        scrollEmojisToPosition(1, 0);
                        if (emojiTabs != null) {
                            emojiTabs.select(0);
                        }
                    } else if (item == 1) {
                        gifGridView.smoothScrollToPosition(0);
                    } else {
                        stickersGridView.smoothScrollToPosition(1);
                    }
                    return;
                }
                super.setCurrentItem(item, smoothScroll);
            }
        };
        pager.setAdapter(emojiPagerAdapter = new EmojiPagesAdapter());

        backspaceButton = new ImageView(context) {
            @Override
            public boolean onTouchEvent(MotionEvent event) {
                if (event.getAction() == MotionEvent.ACTION_DOWN) {
                    backspacePressed = true;
                    backspaceOnce = false;
                    postBackspaceRunnable(350);
                } else if (event.getAction() == MotionEvent.ACTION_CANCEL || event.getAction() == MotionEvent.ACTION_UP) {
                    backspacePressed = false;
                    if (!backspaceOnce) {
                        if (delegate != null && delegate.onBackspace() && !NekoConfig.disableVibration.Bool()) {
                            backspaceButton.performHapticFeedback(HapticFeedbackConstants.KEYBOARD_TAP);
                        }
                    }
                }
                super.onTouchEvent(event);
                return true;
            }
        };
        backspaceButton.setHapticFeedbackEnabled(true);
        backspaceButton.setImageResource(R.drawable.smiles_tab_clear);
        backspaceButton.setColorFilter(new PorterDuffColorFilter(getThemedColor(Theme.key_chat_messagePanelIcons), PorterDuff.Mode.SRC_IN));
        backspaceButton.setScaleType(ImageView.ScaleType.CENTER);
        backspaceButton.setContentDescription(LocaleController.getString("AccDescrBackspace", R.string.AccDescrBackspace));
        backspaceButton.setFocusable(true);
        backspaceButton.setOnClickListener(new OnClickListener() {
            @Override
            public void onClick(View v) {

            }
        });

        bulletinContainer = new FrameLayout(context);
        if (needSearch) {
            addView(bulletinContainer, LayoutHelper.createFrame(LayoutHelper.MATCH_PARENT, 100, Gravity.BOTTOM | Gravity.FILL_HORIZONTAL, 0, 0, 0, 40 + AndroidUtilities.getShadowHeight() / AndroidUtilities.density));
        } else {
            addView(bulletinContainer, LayoutHelper.createFrame(LayoutHelper.MATCH_PARENT, 100, Gravity.BOTTOM | Gravity.FILL_HORIZONTAL, 0, 0, 0, 0));
        }

        bottomTabContainer = new FrameLayout(context) {
            @Override
            public void setTranslationY(float translationY) {
                if (getTranslationY() != translationY) {
                    super.setTranslationY(translationY);
                    EmojiView.this.invalidate();
                }
            }
        };
        bottomTabContainer.setClickable(true);

        shadowLine = new View(context);
        shadowLine.setBackgroundColor(getThemedColor(Theme.key_chat_emojiPanelShadowLine));
        bottomTabContainer.addView(shadowLine, new FrameLayout.LayoutParams(LayoutHelper.MATCH_PARENT, AndroidUtilities.getShadowHeight()));

        bottomTabContainerBackground = new View(context);
        bottomTabContainer.addView(bottomTabContainerBackground, new FrameLayout.LayoutParams(LayoutParams.MATCH_PARENT, AndroidUtilities.dp(40), Gravity.LEFT | Gravity.BOTTOM));

        if (needSearch) {
            addView(bottomTabContainer, new FrameLayout.LayoutParams(LayoutParams.MATCH_PARENT, AndroidUtilities.dp(40) + AndroidUtilities.getShadowHeight(), Gravity.LEFT | Gravity.BOTTOM));
            bottomTabContainer.addView(backspaceButton, LayoutHelper.createFrame(47, 40, Gravity.BOTTOM | Gravity.RIGHT));
            if (Build.VERSION.SDK_INT >= 21) {
                backspaceButton.setBackground(Theme.createSelectorDrawable(color, Theme.RIPPLE_MASK_CIRCLE_20DP, AndroidUtilities.dp(18)));
            }

            stickerSettingsButton = new ImageView(context);
            stickerSettingsButton.setImageResource(R.drawable.smiles_tab_settings);
            stickerSettingsButton.setColorFilter(new PorterDuffColorFilter(getThemedColor(Theme.key_chat_messagePanelIcons), PorterDuff.Mode.SRC_IN));
            stickerSettingsButton.setScaleType(ImageView.ScaleType.CENTER);
            stickerSettingsButton.setFocusable(true);
            if (Build.VERSION.SDK_INT >= 21) {
                stickerSettingsButton.setBackground(Theme.createSelectorDrawable(color, Theme.RIPPLE_MASK_CIRCLE_20DP, AndroidUtilities.dp(18)));
            }
            stickerSettingsButton.setContentDescription(LocaleController.getString("Settings", R.string.Settings));
            bottomTabContainer.addView(stickerSettingsButton, LayoutHelper.createFrame(47, 40, Gravity.BOTTOM | Gravity.RIGHT));
            stickerSettingsButton.setOnClickListener(new OnClickListener() {
                @Override
                public void onClick(View v) {
                    if (delegate != null) {
                        delegate.onStickersSettingsClick();
                    }
                }
            });

            typeTabs = new PagerSlidingTabStrip(context, resourcesProvider);
            typeTabs.setViewPager(pager);
            typeTabs.setShouldExpand(false);
            typeTabs.setIndicatorHeight(AndroidUtilities.dp(3));
            typeTabs.setIndicatorColor(ColorUtils.setAlphaComponent(getThemedColor(Theme.key_chat_emojiPanelIconSelected), 20));
            typeTabs.setUnderlineHeight(0);
            typeTabs.setTabPaddingLeftRight(AndroidUtilities.dp(13));
            bottomTabContainer.addView(typeTabs, LayoutHelper.createFrame(LayoutHelper.WRAP_CONTENT, 40, Gravity.CENTER_HORIZONTAL | Gravity.BOTTOM));
            typeTabs.setOnPageChangeListener(new ViewPager.OnPageChangeListener() {
                @Override
                public void onPageScrolled(int position, float positionOffset, int positionOffsetPixels) {
                    checkGridVisibility(position, positionOffset);
                    EmojiView.this.onPageScrolled(position, getMeasuredWidth() - getPaddingLeft() - getPaddingRight(), positionOffsetPixels);
                    showBottomTab(true, true);
                    SearchField currentField;
                    int p = pager.getCurrentItem();
                    if (p == 0) {
                        currentField = emojiSearchField;
                    } else if (p == 1) {
                        currentField = gifSearchField;
                    } else {
                        currentField = stickersSearchField;
                    }
                    String currentFieldText = currentField.searchEditText.getText().toString();
                    for (int a = 0; a < 3; a++) {
                        SearchField field;
                        if (a == 0) {
                            field = emojiSearchField;
                        } else if (a == 1) {
                            field = gifSearchField;
                        } else {
                            field = stickersSearchField;
                        }
                        if (field == null || field == currentField || field.searchEditText == null || field.searchEditText.getText().toString().equals(currentFieldText)) {
                            continue;
                        }
                        field.searchEditText.setText(currentFieldText);
                        field.searchEditText.setSelection(currentFieldText.length());
                    }
                    startStopVisibleGifs((position == 0 && positionOffset > 0) || position == 1);
                    updateStickerTabsPosition();
                }

                @Override
                public void onPageSelected(int position) {
                    saveNewPage();
                    showBackspaceButton(position == 0, true);
                    showStickerSettingsButton(position == 2 && shouldDrawBackground, true);
                    if (delegate.isSearchOpened()) {
                        if (position == 0) {
                            if (emojiSearchField != null) {
                                emojiSearchField.searchEditText.requestFocus();
                            }
                        } else if (position == 1) {
                            if (gifSearchField != null) {
                                gifSearchField.searchEditText.requestFocus();
                            }
                        } else {
                            if (stickersSearchField != null) {
                                stickersSearchField.searchEditText.requestFocus();
                            }
                        }
                    }
                }

                @Override
                public void onPageScrollStateChanged(int state) {

                }
            });

            searchButton = new ImageView(context);
            searchButton.setImageResource(R.drawable.smiles_tab_search);
            searchButton.setColorFilter(new PorterDuffColorFilter(getThemedColor(Theme.key_chat_messagePanelIcons), PorterDuff.Mode.SRC_IN));
            searchButton.setScaleType(ImageView.ScaleType.CENTER);
            searchButton.setContentDescription(LocaleController.getString("Search", R.string.Search));
            searchButton.setFocusable(true);
            searchButton.setVisibility(View.GONE);
            if (Build.VERSION.SDK_INT >= 21) {
                searchButton.setBackground(Theme.createSelectorDrawable(color, Theme.RIPPLE_MASK_CIRCLE_20DP, AndroidUtilities.dp(18)));
            }
            bottomTabContainer.addView(searchButton, LayoutHelper.createFrame(47, 40, Gravity.BOTTOM | Gravity.LEFT));
            searchButton.setOnClickListener(new OnClickListener() {
                @Override
                public void onClick(View v) {
                    SearchField currentField;
                    int currentItem = pager.getCurrentItem();
                    if (currentItem == 0) {
                        currentField = emojiSearchField;
                    } else if (currentItem == 1) {
                        currentField = gifSearchField;
                    } else {
                        currentField = stickersSearchField;
                    }
                    if (currentField == null) {
                        return;
                    }
                    currentField.searchEditText.requestFocus();
                    MotionEvent event = MotionEvent.obtain(0, 0, MotionEvent.ACTION_DOWN, 0, 0, 0);
                    currentField.searchEditText.onTouchEvent(event);
                    event.recycle();
                    event = MotionEvent.obtain(0, 0, MotionEvent.ACTION_UP, 0, 0, 0);
                    currentField.searchEditText.onTouchEvent(event);
                    event.recycle();
                }
            });
        } else {
            addView(bottomTabContainer, LayoutHelper.createFrame((Build.VERSION.SDK_INT >= 21 ? 40 : 44) + 16, (Build.VERSION.SDK_INT >= 21 ? 40 : 44) + 8, (LocaleController.isRTL ? Gravity.LEFT : Gravity.RIGHT) | Gravity.BOTTOM, 0, 0, 2, 0));

            Drawable drawable = Theme.createSimpleSelectorCircleDrawable(AndroidUtilities.dp(56), getThemedColor(Theme.key_chat_emojiPanelBackground), getThemedColor(Theme.key_chat_emojiPanelBackground));
            if (Build.VERSION.SDK_INT < 21) {
                Drawable shadowDrawable = context.getResources().getDrawable(R.drawable.floating_shadow).mutate();
                shadowDrawable.setColorFilter(new PorterDuffColorFilter(0xff000000, PorterDuff.Mode.SRC_IN));
                CombinedDrawable combinedDrawable = new CombinedDrawable(shadowDrawable, drawable, 0, 0);
                combinedDrawable.setIconSize(AndroidUtilities.dp(36), AndroidUtilities.dp(36));
                drawable = combinedDrawable;
            } else {
                StateListAnimator animator = new StateListAnimator();
                animator.addState(new int[]{android.R.attr.state_pressed}, ObjectAnimator.ofFloat(floatingButton, View.TRANSLATION_Z, AndroidUtilities.dp(2), AndroidUtilities.dp(4)).setDuration(200));
                animator.addState(new int[]{}, ObjectAnimator.ofFloat(floatingButton, View.TRANSLATION_Z, AndroidUtilities.dp(4), AndroidUtilities.dp(2)).setDuration(200));
                backspaceButton.setStateListAnimator(animator);
                backspaceButton.setOutlineProvider(new ViewOutlineProvider() {
                    @SuppressLint("NewApi")
                    @Override
                    public void getOutline(View view, Outline outline) {
                        outline.setOval(0, 0, view.getMeasuredWidth(), view.getMeasuredHeight());
                    }
                });
            }
            backspaceButton.setPadding(0, 0, AndroidUtilities.dp(2), 0);
            backspaceButton.setBackground(drawable);
            backspaceButton.setContentDescription(LocaleController.getString("AccDescrBackspace", R.string.AccDescrBackspace));
            backspaceButton.setFocusable(true);
            bottomTabContainer.addView(backspaceButton, LayoutHelper.createFrame((Build.VERSION.SDK_INT >= 21 ? 40 : 44) - 4, (Build.VERSION.SDK_INT >= 21 ? 40 : 44) - 4, Gravity.LEFT | Gravity.TOP, 10, 0, 10, 0));
            shadowLine.setVisibility(GONE);
            bottomTabContainerBackground.setVisibility(GONE);
        }

        addView(pager, 0, LayoutHelper.createFrame(LayoutHelper.MATCH_PARENT, LayoutHelper.MATCH_PARENT, Gravity.LEFT | Gravity.TOP));

        mediaBanTooltip = new CorrectlyMeasuringTextView(context);
        mediaBanTooltip.setBackground(Theme.createRoundRectDrawable(AndroidUtilities.dp(6), getThemedColor(Theme.key_chat_gifSaveHintBackground)));
        mediaBanTooltip.setTextColor(getThemedColor(Theme.key_chat_gifSaveHintText));
        mediaBanTooltip.setPadding(AndroidUtilities.dp(12), AndroidUtilities.dp(7), AndroidUtilities.dp(12), AndroidUtilities.dp(7));
        mediaBanTooltip.setGravity(Gravity.CENTER_VERTICAL);
        mediaBanTooltip.setTextSize(TypedValue.COMPLEX_UNIT_DIP, 14);
        mediaBanTooltip.setVisibility(INVISIBLE);
        addView(mediaBanTooltip, LayoutHelper.createFrame(LayoutHelper.WRAP_CONTENT, LayoutHelper.WRAP_CONTENT, Gravity.CENTER_HORIZONTAL | Gravity.BOTTOM, 5, 0, 5, 48 + 5));

        emojiSize = AndroidUtilities.dp(AndroidUtilities.isTablet() ? 40 : 32);
        colorPickerView = EmojiColorPickerWindow.create(context, resourcesProvider);
        colorPickerView.setOnSelectionUpdateListener((skinTone1, skinTone2) -> {
            if (emojiTouchedView != null && emojiTouchedView.getDrawable() instanceof CompoundEmoji.CompoundEmojiDrawable) {
                CompoundEmoji.CompoundEmojiDrawable drawable = (CompoundEmoji.CompoundEmojiDrawable) emojiTouchedView.getDrawable();
                drawable.update(skinTone1, skinTone2);

                String code = (String) emojiTouchedView.getTag();
                if (skinTone1 == -1 && skinTone2 == -1) {
                    Emoji.emojiColor.remove(code);
                } else {
                    String colored = (skinTone1 >= 0 ? CompoundEmoji.skinTones.get(skinTone1) : "") + "\u200D" + (skinTone2 >= 0 ? CompoundEmoji.skinTones.get(skinTone2) : "");
                    Emoji.emojiColor.put(code, colored);
                }
                Emoji.saveEmojiColors();
            }
        });
        currentPage = MessagesController.getGlobalEmojiSettings().getInt("selected_page", 0);

        Emoji.loadRecentEmoji();
        emojiAdapter.notifyDataSetChanged();

        setAllow(needStickers, needGif, false);
    }

    private View animateExpandFromButton;
    private int animateExpandFromPosition = -1, animateExpandToPosition = -1;
    private long animateExpandStartTime = -1;
    class EmojiGridView extends RecyclerListView {
        public EmojiGridView(Context context) {
            super(context);
        }

        @Override
        public boolean onInterceptTouchEvent(MotionEvent event) {
            boolean result = ContentPreviewViewer.getInstance().onInterceptTouchEvent(event, this, 0, contentPreviewViewerDelegate, resourcesProvider);
            return super.onInterceptTouchEvent(event) || result;
        }

        private boolean ignoreLayout;

        SparseArray<ArrayList<ImageViewEmoji>> viewsGroupedByLines = new SparseArray<>();
        ArrayList<DrawingInBackgroundLine> lineDrawables = new ArrayList<>();
        ArrayList<DrawingInBackgroundLine> lineDrawablesTmp = new ArrayList<>();
        ArrayList<ArrayList<ImageViewEmoji>> unusedArrays = new ArrayList<>();
        ArrayList<DrawingInBackgroundLine> unusedLineDrawables = new ArrayList<>();

        private AnimatedEmojiSpan[] getAnimatedEmojiSpans() {
            AnimatedEmojiSpan[] spans = new AnimatedEmojiSpan[emojiGridView.getChildCount()];
            for (int i = 0; i < emojiGridView.getChildCount(); ++i) {
                View child = emojiGridView.getChildAt(i);
                if (child instanceof ImageViewEmoji) {
                    spans[i] = ((ImageViewEmoji) child).getSpan();
                }
            }
            return spans;
        }

        @Override
        protected void onMeasure(int widthSpec, int heightSpec) {
            ignoreLayout = true;
            int width = MeasureSpec.getSize(widthSpec);
            int wasSpanCount = emojiLayoutManager.getSpanCount();
            emojiLayoutManager.setSpanCount(Math.max(1, width / AndroidUtilities.dp(AndroidUtilities.isTablet() ? 60 : 45)));
            ignoreLayout = false;
            super.onMeasure(widthSpec, heightSpec);
            if (wasSpanCount != emojiLayoutManager.getSpanCount()) {
                emojiAdapter.notifyDataSetChanged();
            }
        }

        @Override
        protected void onLayout(boolean changed, int l, int t, int r, int b) {
            if (needEmojiSearch && firstEmojiAttach) {
                ignoreLayout = true;
                emojiLayoutManager.scrollToPositionWithOffset(0, 0);
                firstEmojiAttach = false;
                ignoreLayout = false;
            }
            super.onLayout(changed, l, t, r, b);
            checkEmojiSearchFieldScroll(true);
            updateEmojiDrawables();
        }

        @Override
        public void requestLayout() {
            if (ignoreLayout) {
                return;
            }
            super.requestLayout();
        }

        @Override
        public boolean onTouchEvent(MotionEvent event) {
            if (emojiTouchedView != null && colorPickerView != null) {
                if (event.getAction() == MotionEvent.ACTION_UP || event.getAction() == MotionEvent.ACTION_CANCEL) {
                    if (colorPickerView != null && colorPickerView.isShowing() && !colorPickerView.isCompound()) {
                        colorPickerView.dismiss();

                        String color = colorPickerView.getSkinTone(0);
                        String code = (String) emojiTouchedView.getTag();
                        if (!emojiTouchedView.isRecent) {
                            if (color != null) {
                                Emoji.emojiColor.put(code, color);
                                code = addColorToCode(code, color);
                            } else {
                                Emoji.emojiColor.remove(code);
                            }
                            emojiTouchedView.setImageDrawable(Emoji.getEmojiBigDrawable(code), emojiTouchedView.isRecent);
                            sendEmoji(emojiTouchedView, null);
                            try {
                                performHapticFeedback(HapticFeedbackConstants.KEYBOARD_TAP, HapticFeedbackConstants.FLAG_IGNORE_VIEW_SETTING);
                            } catch (Exception ignore) {}

                            Emoji.saveEmojiColors();
                        } else {
                            code = code.replace("\uD83C\uDFFB", "")
                                    .replace("\uD83C\uDFFC", "")
                                    .replace("\uD83C\uDFFD", "")
                                    .replace("\uD83C\uDFFE", "")
                                    .replace("\uD83C\uDFFF", "");
                            if (color != null) {
                                sendEmoji(emojiTouchedView, addColorToCode(code, color));
                            } else {
                                sendEmoji(emojiTouchedView, code);
                            }
                        }
                    }
                    if (colorPickerView == null || !colorPickerView.isCompound()) {
                        emojiTouchedView = null;
                    }
                    emojiTouchedX = -10000;
                    emojiTouchedY = -10000;
                } else if (event.getAction() == MotionEvent.ACTION_MOVE) {
                    boolean ignore = false;
                    if (emojiTouchedX != -10000) {
                        if (Math.abs(emojiTouchedX - event.getX()) > AndroidUtilities.getPixelsInCM(0.2f, true) || Math.abs(emojiTouchedY - event.getY()) > AndroidUtilities.getPixelsInCM(0.2f, false)) {
                            emojiTouchedX = -10000;
                            emojiTouchedY = -10000;
                        } else {
                            ignore = true;
                        }
                    }
                    if (!ignore) {
                        getLocationOnScreen(location);
                        float x = location[0] + event.getX();
                        colorPickerView.pickerView.getLocationOnScreen(location);
                        x -= location[0] + dp(3);
                        colorPickerView.onTouchMove((int) x);
                    }
                }
                if (colorPickerView == null || !colorPickerView.isCompound() || colorPickerView.isShowing()) {
                    return true;
                }
            }
            emojiLastX = event.getX();
            emojiLastY = event.getY();
            return super.onTouchEvent(event);
        }

        public void updateEmojiDrawables() {
            animatedEmojiDrawables = AnimatedEmojiSpan.update(emojiCacheType, this, getAnimatedEmojiSpans(), animatedEmojiDrawables);
        }

        @Override
        public void onScrollStateChanged(int state) {
            super.onScrollStateChanged(state);
            if (state == SCROLL_STATE_IDLE) {
                if (!canScrollVertically(-1) || !canScrollVertically(1)) {
                    showBottomTab(true, true);
                }
                if (!canScrollVertically(1)) {
                    checkTabsY(Type.EMOJIS, AndroidUtilities.dp(36));
                }
            }
        }

        private int lastChildCount = -1;

        @Override
        protected void dispatchDraw(Canvas canvas) {
            super.dispatchDraw(canvas);

            if (lastChildCount != getChildCount()) {
                updateEmojiDrawables();
                lastChildCount = getChildCount();
            }
//            drawDashedOutlines(canvas);

            for (int i = 0; i < viewsGroupedByLines.size(); i++) {
                ArrayList<ImageViewEmoji> arrayList = viewsGroupedByLines.valueAt(i);
                arrayList.clear();
                unusedArrays.add(arrayList);
            }
            viewsGroupedByLines.clear();
            final boolean animatedExpandIn = animateExpandStartTime > 0 && (SystemClock.elapsedRealtime() - animateExpandStartTime) < animateExpandDuration();
            final boolean drawButton = animatedExpandIn && animateExpandFromButton != null && animateExpandFromPosition >= 0;
            if (animatedEmojiDrawables != null && emojiGridView != null) {
                for (int i = 0; i < emojiGridView.getChildCount(); ++i) {
                    View child = emojiGridView.getChildAt(i);
                    if (child instanceof ImageViewEmoji) {
                        int top = child.getTop() + (int) child.getTranslationY();
                        ArrayList<ImageViewEmoji> arrayList = viewsGroupedByLines.get(top);
                        if (arrayList == null) {
                            if (!unusedArrays.isEmpty()) {
                                arrayList = unusedArrays.remove(unusedArrays.size() - 1);
                            } else {
                                arrayList = new ArrayList<>();
                            }
                            viewsGroupedByLines.put(top, arrayList);
                        }
                        arrayList.add((ImageViewEmoji) child);
                    }
                    if (drawButton && child != null) {
                        int position = getChildAdapterPosition(child);
                        if (position == animateExpandFromPosition - 1) {
                            float t = CubicBezierInterpolator.EASE_OUT.getInterpolation(MathUtils.clamp((SystemClock.elapsedRealtime() - animateExpandStartTime) / 140f, 0, 1));
                            if (t < 1) {
                                canvas.saveLayerAlpha(child.getLeft(), child.getTop(), child.getRight(), child.getBottom(), (int) (255 * (1f - t)), Canvas.ALL_SAVE_FLAG);
                                canvas.translate(child.getLeft(), child.getTop());
                                final float scale = .5f + .5f * (1f - t);
                                canvas.scale(scale, scale, child.getWidth() / 2f, child.getHeight() / 2f);
                                animateExpandFromButton.draw(canvas);
                                canvas.restore();
                            }
                        }
                    }
                }
            }

            lineDrawablesTmp.clear();
            lineDrawablesTmp.addAll(lineDrawables);
            lineDrawables.clear();

            long time = System.currentTimeMillis();
            for (int i = 0; i < viewsGroupedByLines.size(); i++) {
                ArrayList<ImageViewEmoji> arrayList = viewsGroupedByLines.valueAt(i);
                ImageViewEmoji firstView = arrayList.get(0);
                int position = firstView.position;
                DrawingInBackgroundLine drawable = null;
                for (int k = 0; k < lineDrawablesTmp.size(); k++) {
                    if (lineDrawablesTmp.get(k).position == position) {
                        drawable = lineDrawablesTmp.get(k);
                        lineDrawablesTmp.remove(k);
                        break;
                    }
                }
                if (drawable == null) {
                    if (!unusedLineDrawables.isEmpty()) {
                        drawable = unusedLineDrawables.remove(unusedLineDrawables.size() - 1);
                    } else {
                        drawable = new DrawingInBackgroundLine();
                    }
                    drawable.position = position;
                    drawable.onAttachToWindow();
                }
                lineDrawables.add(drawable);
                drawable.imageViewEmojis = arrayList;
                canvas.save();
                canvas.translate(firstView.getLeft(), firstView.getY() + firstView.getPaddingTop());
                drawable.startOffset = firstView.getLeft();
                int w = getMeasuredWidth() - firstView.getLeft() * 2;
                int h = firstView.getMeasuredHeight() - firstView.getPaddingBottom();
                if (w > 0 && h > 0) {
                    drawable.draw(canvas, time, w, h, 1f);
                }
                canvas.restore();
            }

            for (int i = 0; i < lineDrawablesTmp.size(); i++) {
                if (unusedLineDrawables.size() < 3) {
                    unusedLineDrawables.add(lineDrawablesTmp.get(i));
                    lineDrawablesTmp.get(i).imageViewEmojis = null;
                    lineDrawablesTmp.get(i).reset();
                } else {
                    lineDrawablesTmp.get(i).onDetachFromWindow();
                }
            }
            lineDrawablesTmp.clear();
        }

        @Override
        protected void onAttachedToWindow() {
            super.onAttachedToWindow();
            updateEmojiDrawables();
        }

        @Override
        protected void onDetachedFromWindow() {
            super.onDetachedFromWindow();
            AnimatedEmojiSpan.release(this, animatedEmojiDrawables);
            for (int i = 0; i < lineDrawables.size(); i++) {
                lineDrawables.get(i).onDetachFromWindow();
            }
            for (int i = 0; i < unusedLineDrawables.size(); i++) {
                unusedLineDrawables.get(i).onDetachFromWindow();
            }
            unusedLineDrawables.addAll(lineDrawables);
            lineDrawables.clear();
        }

        private SparseArray<TouchDownInfo> touches;
        class TouchDownInfo {
            float x, y;
            long time;
            View view;
        }
        public void clearTouchesFor(View view) {
            if (touches != null) {
                for (int i = 0; i < touches.size(); i++) {
                    TouchDownInfo touch = touches.valueAt(i);
                    if (touch.view == view) {
                        touches.removeAt(i);
                        i--;
                        if (touch != null) {
                            if (touch.view != null && Build.VERSION.SDK_INT >= Build.VERSION_CODES.LOLLIPOP && touch.view.getBackground() instanceof RippleDrawable) {
                                touch.view.getBackground().setState(new int[]{});
                            }
                            if (touch.view != null) {
                                touch.view.setPressed(false);
                            }
                        }
                    }
                }
            }
        }
        public void clearAllTouches() {
            if (touches != null) {
                for (int i = 0; i < touches.size(); i++) {
                    TouchDownInfo touch = touches.valueAt(i);
                    touches.removeAt(i);
                    i--;
                    if (touch != null) {
                        if (touch.view != null && Build.VERSION.SDK_INT >= Build.VERSION_CODES.LOLLIPOP && touch.view.getBackground() instanceof RippleDrawable) {
                            touch.view.getBackground().setState(new int[]{});
                        }
                        if (touch.view != null) {
                            touch.view.setPressed(false);
                        }
                    }
                }
            }
        }

        public long animateExpandDuration() {
            return animateExpandAppearDuration() + animateExpandCrossfadeDuration() + 150;
        }

        public long animateExpandAppearDuration() {
            int count = animateExpandToPosition - animateExpandFromPosition;
            return Math.max(600, Math.min(55, count) * 40L);
        }

        public long animateExpandCrossfadeDuration() {
            int count = animateExpandToPosition - animateExpandFromPosition;
            return Math.max(400, Math.min(45, count) * 35L);
        }

        class DrawingInBackgroundLine extends DrawingInBackgroundThreadDrawable {
            public int position;
            public int startOffset;
            ArrayList<ImageViewEmoji> imageViewEmojis;
            ArrayList<ImageViewEmoji> drawInBackgroundViews = new ArrayList<>();

            @Override
            public void draw(Canvas canvas, long time, int w, int h, float alpha) {
                if (imageViewEmojis == null) {
                    return;
                }
                boolean drawInUi = imageViewEmojis.size() <= 4 || SharedConfig.getDevicePerformanceClass() == SharedConfig.PERFORMANCE_CLASS_LOW || !LiteMode.isEnabled(LiteMode.FLAG_ANIMATED_EMOJI_KEYBOARD);
                if (!drawInUi) {
                    boolean animatedExpandIn = animateExpandStartTime > 0 && (SystemClock.elapsedRealtime() - animateExpandStartTime) < animateExpandDuration();
                    for (int i = 0; i < imageViewEmojis.size(); i++) {
                        ImageViewEmoji img = imageViewEmojis.get(i);
                        if (img.pressedProgress != 0 || img.backAnimator != null || (img.position > animateExpandFromPosition && img.position < animateExpandToPosition && animatedExpandIn)) {
                            drawInUi = true;
                            break;
                        }
                    }
                }
                if (drawInUi) {
                    prepareDraw(System.currentTimeMillis());
                    drawInUiThread(canvas, alpha);
                    reset();
                } else {
                    super.draw(canvas, time, w, h, alpha);
                }
            }

            @Override
            public void prepareDraw(long time) {
                drawInBackgroundViews.clear();
                for (int i = 0; i < imageViewEmojis.size(); i++) {
                    ImageViewEmoji imageView = imageViewEmojis.get(i);
                    AnimatedEmojiSpan span = imageView.getSpan();
                    if (span == null) {
                        continue;
                    }
                    AnimatedEmojiDrawable drawable = animatedEmojiDrawables.get(imageView.span.getDocumentId());
                    if (drawable == null || drawable.getImageReceiver() == null) {
                        continue;
                    }

                    drawable.update(time);
                    imageView.backgroundThreadDrawHolder[threadIndex] = drawable.getImageReceiver().setDrawInBackgroundThread(imageView.backgroundThreadDrawHolder[threadIndex], threadIndex);
                    imageView.backgroundThreadDrawHolder[threadIndex].time = time;
                    imageView.backgroundThreadDrawHolder[threadIndex].overrideAlpha = 1f;
                    drawable.setAlpha(255);
                    int topOffset = (int) (imageView.getHeight() * .03f);
                    AndroidUtilities.rectTmp2.set(imageView.getLeft() + imageView.getPaddingLeft() - startOffset, topOffset, imageView.getRight() - imageView.getPaddingRight() - startOffset, topOffset + imageView.getMeasuredHeight() - imageView.getPaddingTop() - imageView.getPaddingBottom());
                    imageView.backgroundThreadDrawHolder[threadIndex].setBounds(AndroidUtilities.rectTmp2);
                    imageView.drawable = drawable;
                    imageView.imageReceiver = drawable.getImageReceiver();
                    imageView.backgroundThreadDrawHolder[threadIndex].colorFilter = drawable.canOverrideColor() ? animatedEmojiTextColorFilter : null;
                    drawInBackgroundViews.add(imageView);
                }
            }

            @Override
            public void drawInBackground(Canvas canvas) {
                for (int i = 0; i < drawInBackgroundViews.size(); i++) {
                    ImageViewEmoji imageView = drawInBackgroundViews.get(i);
                    if (imageView.drawable != null) {
                        imageView.drawable.draw(canvas, imageView.backgroundThreadDrawHolder[threadIndex], false);
                    }
                }
            }

            private OvershootInterpolator appearScaleInterpolator = new OvershootInterpolator(3f);

            @Override
            protected void drawInUiThread(Canvas canvas, float alpha) {
                if (imageViewEmojis != null) {
                    canvas.save();
                    canvas.translate(-startOffset, 0);
                    for (int i = 0; i < imageViewEmojis.size(); i++) {
                        ImageViewEmoji imageView = imageViewEmojis.get(i);
                        AnimatedEmojiSpan span = imageView.getSpan();
                        if (span == null) {
                            continue;
                        }
                        AnimatedEmojiDrawable drawable = animatedEmojiDrawables.get(imageView.span.getDocumentId());
                        if (drawable == null) {
                            continue;
                        }

                        int topOffset = (int) (imageView.getHeight() * .03f);
                        AndroidUtilities.rectTmp2.set(imageView.getLeft() + imageView.getPaddingLeft(), topOffset, imageView.getRight() - imageView.getPaddingRight(), topOffset + imageView.getMeasuredHeight() - imageView.getPaddingBottom() - imageView.getPaddingTop());
                        float scale = 1;
                        if (imageView.pressedProgress != 0) {
                            scale *= 0.8f + 0.2f * (1f - imageView.pressedProgress);
                        }
                        boolean animatedExpandIn = animateExpandStartTime > 0 && (SystemClock.elapsedRealtime() - animateExpandStartTime) < animateExpandDuration();
                        if (animatedExpandIn && animateExpandFromPosition >= 0 && animateExpandToPosition >= 0 && animateExpandStartTime > 0) {
                            int position = getChildAdapterPosition(imageView);
                            final int pos = position - animateExpandFromPosition;
                            final int count = animateExpandToPosition - animateExpandFromPosition;
                            if (pos >= 0 && pos < count) {
                                final float appearDuration = animateExpandAppearDuration();
                                final float crossfadeDuration = animateExpandCrossfadeDuration();
                                final float CrossfadeT = MathUtils.clamp((SystemClock.elapsedRealtime() - animateExpandStartTime - (appearDuration * .45f)) / crossfadeDuration, 0, 1);
                                final float AppearT = CubicBezierInterpolator.EASE_OUT.getInterpolation(MathUtils.clamp((SystemClock.elapsedRealtime() - animateExpandStartTime) / appearDuration, 0, 1));
                                final float crossfadeT = AndroidUtilities.cascade(CrossfadeT, pos, count, count / 5f);
                                final float alphaT = AndroidUtilities.cascade(AppearT, pos, count, count / 4f);
                                final float scaleT = AndroidUtilities.cascade(AppearT, pos + (count / 4), count + (count / 4), count / 4f);
                                scale *= .5f + appearScaleInterpolator.getInterpolation(scaleT) * .5f;
                                alpha *= alphaT;
                            }
                        }
                        drawable.setAlpha((int) (255 * alpha));
                        drawable.setBounds(AndroidUtilities.rectTmp2);
                        drawable.setColorFilter(animatedEmojiTextColorFilter);
                        if (scale != 1) {
                            canvas.save();
                            canvas.scale(scale, scale, AndroidUtilities.rectTmp2.centerX(), AndroidUtilities.rectTmp2.centerY());
                            drawable.draw(canvas);
                            canvas.restore();
                        } else {
                            drawable.draw(canvas);
                        }
                    }
                    canvas.restore();
                }
            }

            @Override
            public void onFrameReady() {
                super.onFrameReady();
                for (int i = 0; i < drawInBackgroundViews.size(); i++) {
                    ImageViewEmoji imageView = drawInBackgroundViews.get(i);
                    if (imageView.backgroundThreadDrawHolder != null) {
                        imageView.backgroundThreadDrawHolder[threadIndex].release();
                    }
                }
                emojiGridView.invalidate();
            }
        }

        @Override
        public boolean dispatchTouchEvent(MotionEvent ev) {
            final boolean down = ev.getActionMasked() == MotionEvent.ACTION_POINTER_DOWN || ev.getActionMasked() == MotionEvent.ACTION_DOWN;
            final boolean up = ev.getActionMasked() == MotionEvent.ACTION_POINTER_UP || ev.getActionMasked() == MotionEvent.ACTION_UP;
            final boolean cancel = ev.getActionMasked() == MotionEvent.ACTION_CANCEL;
            if (down || up || cancel) {
                int index = ev.getActionIndex();
                int id = ev.getPointerId(index);
                if (touches == null) {
                    touches = new SparseArray<>();
                }

                float x = ev.getX(index), y = ev.getY(index);
                View touchChild = findChildViewUnder(x, y);

                TouchDownInfo touch;
                if (down) {
                    if (touchChild != null) {
                        touch = new TouchDownInfo();
                        touch.x = x;
                        touch.y = y;
                        touch.time = SystemClock.elapsedRealtime();
                        touch.view = touchChild;
                        if (Build.VERSION.SDK_INT >= Build.VERSION_CODES.LOLLIPOP && touchChild.getBackground() instanceof RippleDrawable) {
                            touchChild.getBackground().setState(new int[]{android.R.attr.state_pressed, android.R.attr.state_enabled});
                        }
                        touch.view.setPressed(true);
                        touches.put(id, touch);
                        stopScroll();
                    }
                } else {
                    touch = touches.get(id);
                    touches.remove(id);
                    if (
                        touchChild != null && touch != null &&
                        Math.sqrt(Math.pow(x - touch.x, 2) + Math.pow(y - touch.y, 2)) < AndroidUtilities.touchSlop * 3 &&
//                        (SystemClock.elapsedRealtime() - touch.time) <= ViewConfiguration.getTapTimeout() * 1.2f &&
                        !cancel &&
                        (!colorPickerView.isShowing() || SystemClock.elapsedRealtime() - touch.time < ViewConfiguration.getLongPressTimeout())
                    ) {
                        View view = touch.view;
                        int position = getChildAdapterPosition(touch.view);
                        if (view instanceof ImageViewEmoji) {
                            ImageViewEmoji viewEmoji = (ImageViewEmoji) view;
                            sendEmoji(viewEmoji, null);
                            try {
                                performHapticFeedback(HapticFeedbackConstants.KEYBOARD_TAP, HapticFeedbackConstants.FLAG_IGNORE_VIEW_SETTING);
                            } catch (Exception ignore) {}
                        } else if (view instanceof EmojiPackExpand) {
                            EmojiPackExpand button = (EmojiPackExpand) view;
                            emojiAdapter.expand(position, button);
                            try {
                                performHapticFeedback(HapticFeedbackConstants.KEYBOARD_TAP, HapticFeedbackConstants.FLAG_IGNORE_VIEW_SETTING);
                            } catch (Exception ignore) {}
                        } else if (view != null) {
                            view.callOnClick();
                        }
                    }
                    if (touch != null && touch.view != null && Build.VERSION.SDK_INT >= Build.VERSION_CODES.LOLLIPOP && touch.view.getBackground() instanceof RippleDrawable) {
                        touch.view.getBackground().setState(new int[]{});
                    }
                    if (touch != null && touch.view != null) {
                        touch.view.setPressed(false);
                    }
                }
            }
            return super.dispatchTouchEvent(ev) || !cancel && touches.size() > 0;
        }

        private Path lockPath;
        private SparseIntArray headerWidthsCache = new SparseIntArray();
        private AnimatedFloat premiumT = new AnimatedFloat(this, 350, CubicBezierInterpolator.EASE_OUT_QUINT);

        public void drawDashedOutlines(Canvas canvas) {
            if (emojiAdapter == null || emojiAdapter.packStartPosition == null) {
                return;
            }

            final float r = AndroidUtilities.dp(20), p = AndroidUtilities.dp(5), sz = AndroidUtilities.dp(11);
            final float itemSize = (getMeasuredWidth() - getPaddingLeft() - getPaddingRight()) / (float) emojiLayoutManager.getSpanCount();
            for (int i = 0; i < emojiAdapter.packStartPosition.size(); ++i) {
                EmojiPack pack = i < emojipacksProcessed.size() ? emojipacksProcessed.get(i) : null;
                if (pack == null || !((pack.installed || installedEmojiSets.contains(pack.set.id)) && !pack.featured && !pack.free)) {
                    continue;
                }
                int start = emojiAdapter.packStartPosition.get(i);
                int end = i + 1 >= emojiAdapter.packStartPosition.size() ? emojiAdapter.getItemCount() : emojiAdapter.packStartPosition.get(i + 1) - 1;
                int end2 = animateExpandFromPosition >= 0 && animateExpandFromPosition > start && animateExpandFromPosition < end ? animateExpandFromPosition - 1 : -1;
                int childPosition = -1;
                int lastPosition1 = -1, lastPosition2 = -1;
                View child = null, lastView1 = null, lastView2 = null;
                float clipTop = getMeasuredHeight(), clipBottom = 0;
                for (int j = 0; j < getChildCount(); ++j) {
                    View c = getChildAt(j);
                    int position = getChildAdapterPosition(c);
                    if (position < 0) {
                        if (c instanceof ImageViewEmoji) {
                            position = ((ImageViewEmoji) c).position;
                        } else if (c instanceof StickerSetNameCell) {
                            position = ((StickerSetNameCell) c).position;
                        } else if (c instanceof EmojiPackButton) {
                            position = ((EmojiPackButton) c).position;
                        } else {
                            position = getChildAdapterPosition(c);
                        }
                    }
                    if (position >= start && position <= end) {
                        if (child == null) {
                            child = c;
                            childPosition = position;
                        }
                        if (j > lastPosition1) {
                            lastPosition1 = j;
                            lastView1 = c;
                        }
                        if (j > lastPosition2 && position <= end2) {
                            lastPosition2 = j;
                            lastView2 = c;
                        }
                        clipTop = Math.min(clipTop, c.getTop() + c.getTranslationY());
                        clipBottom = Math.max(clipBottom, c.getBottom() + c.getTranslationY());
                    }
                }
                if (child == null) {
                    continue;
                }
                clipBottom += AndroidUtilities.dp(6);

                float lockT = premiumT.set(UserConfig.getInstance(currentAccount).isPremium() || allowEmojisForNonPremium ? 0f : 1f); // CubicBezierInterpolator.EASE_OUT_QUINT.getInterpolation(Math.min(now - appearTime, 550) / 550f);

                int positionInGroup = childPosition - start;
                float top;
                if (positionInGroup == 0) {
                    top = child.getTop() + child.getTranslationY() + AndroidUtilities.dp(25);
                } else {
                    top = child.getTop() + child.getTranslationY() - AndroidUtilities.dp(32 - 25)
                        - (positionInGroup - 1) / Math.max(1, emojiLayoutManager.getSpanCount()) * itemSize - AndroidUtilities.dp(32-25);
                }
                float bottom;
                if (lastView2 != null && lastView1 != null) {
                    float t = MathUtils.clamp((SystemClock.elapsedRealtime() - animateExpandStartTime) / 220f, 0, 1);
                    t = CubicBezierInterpolator.EASE_OUT.getInterpolation(t);
                    bottom = AndroidUtilities.lerp(lastView2.getBottom() + lastView2.getTranslationY(), lastView1.getBottom() + lastView1.getTranslationY(), t);
                } else if (lastView1 != null) {
                    bottom = lastView1.getBottom() + lastView1.getTranslationY();
                } else {
                    bottom = getMeasuredHeight() + AndroidUtilities.dp(6);
                }

                canvas.save();
                canvas.clipRect(0, Math.min(clipTop, clipBottom), getMeasuredWidth(), Math.max(clipTop, clipBottom));
                if (lockT < 1) {
                    canvas.scale(1.1f - .1f * lockT, 1.1f - .1f * lockT, getMeasuredWidth() / 2f, (bottom + top) / 2f);
                }

                if (emojiLockPaint == null) {
                    emojiLockPaint = new Paint(Paint.ANTI_ALIAS_FLAG);
                    emojiLockPaint.setColor(getThemedColor(Theme.key_chat_emojiPanelStickerSetName));
                    emojiLockPaint.setAlpha((int) (emojiLockPaint.getAlpha() * .5f));
                    emojiLockPaint.setStrokeWidth(AndroidUtilities.dp(2));
                    emojiLockPaint.setStyle(Paint.Style.STROKE);
                    emojiLockPaint.setStrokeCap(Paint.Cap.ROUND);
                    emojiLockPaint.setPathEffect(new DashPathEffect(new float[]{AndroidUtilities.dp(5.5f), AndroidUtilities.dp(7f)}, .5f));
                }
                int wasAlpha = emojiLockPaint.getAlpha();
                emojiLockPaint.setAlpha((int) (wasAlpha * lockT));

                if (lockPath == null) {
                    lockPath = new Path();
                } else {
                    lockPath.rewind();
                }

                if (child instanceof EmojiPackHeader) {
                    final float left =  getPaddingLeft() + ((EmojiPackHeader) child).headerView.getRight() + ((EmojiPackHeader) child).headerView.getTranslationX();
                    final float right = getPaddingLeft() + ((EmojiPackHeader) child).buttonsView.getLeft() + ((EmojiPackHeader) child).premiumButtonView.getLeft();
                    lockPath.moveTo(Math.min(left, right) + AndroidUtilities.dp(8), top);
                    lockPath.lineTo(Math.max(left, right) - AndroidUtilities.dp(8), top);
                    canvas.drawPath(lockPath, emojiLockPaint);
                    lockPath.reset();
                }

                AndroidUtilities.rectTmp.set(p, top, p + r, top + r);
                lockPath.arcTo(AndroidUtilities.rectTmp, 270 - 40, -90 + 40);
                lockPath.moveTo(AndroidUtilities.rectTmp.left, AndroidUtilities.rectTmp.centerY());

                AndroidUtilities.rectTmp.set(p, bottom - r, p + r, bottom);
                lockPath.arcTo(AndroidUtilities.rectTmp, 180, -90);
                lockPath.moveTo(AndroidUtilities.rectTmp.centerX(), AndroidUtilities.rectTmp.bottom);

                AndroidUtilities.rectTmp.set(getMeasuredWidth() - p - r, bottom - r, getMeasuredWidth() - p, bottom);
                lockPath.arcTo(AndroidUtilities.rectTmp, 90, -90);
                float x = AndroidUtilities.rectTmp.right, y = AndroidUtilities.rectTmp.centerY();

                AndroidUtilities.rectTmp.set(getMeasuredWidth() - p - r, top, getMeasuredWidth() - p, top + r);
                lockPath.moveTo(AndroidUtilities.rectTmp.right, AndroidUtilities.rectTmp.centerY());
                lockPath.lineTo(x, y);
                lockPath.moveTo(AndroidUtilities.rectTmp.right, AndroidUtilities.rectTmp.centerY());
                lockPath.arcTo(AndroidUtilities.rectTmp, 0, -45);

                canvas.drawPath(lockPath, emojiLockPaint);
                emojiLockPaint.setAlpha(wasAlpha);

                canvas.restore();
            }
        }
    }

    private void createStickersChooseActionTracker() {
        chooseStickerActionTracker = new ChooseStickerActionTracker(currentAccount, delegate.getDialogId(), delegate.getThreadId()) {
            @Override
            public boolean isShown() {
                return delegate != null && getVisibility() == View.VISIBLE && stickersContainerAttached;
            }
        };
        chooseStickerActionTracker.checkVisibility();
    }

    private void updateEmojiTabsPosition() {
        updateEmojiTabsPosition(emojiLayoutManager.findFirstCompletelyVisibleItemPosition());
    }
    private void updateEmojiTabsPosition(int position) {
        if (!emojiSmoothScrolling && position != RecyclerView.NO_POSITION) {
            int tab = 0;
            int count = getRecentEmoji().size() + (needEmojiSearch ? 1 : 0) + (emojiAdapter.trendingHeaderRow >= 0 ? 3 : 0);
            if (position >= count) {
                tab = -1;
                for (int a = 0; a < EmojiData.dataColored.length; a++) {
                    int size = EmojiData.dataColored[a].length + 1;
                    if (position < count + size) {
                        tab = a + 1;
                        break;
                    }
                    count += size;
                }
                if (tab < 0) {
                    ArrayList<EmojiPack> packs = getEmojipacks();
                    for (int b = emojiAdapter.packStartPosition.size() - 1; b >= 0; --b) {
                        if (emojiAdapter.packStartPosition.get(b) <= position) {
                            EmojiPack pack = emojipacksProcessed.get(b);
                            for (int i = 0; i < packs.size(); ++i) {
                                if (packs.get(i).set.id == pack.set.id && !(pack.featured && (pack.installed || installedEmojiSets.contains(pack.set.id)))) {
                                    tab = 1 + EmojiData.dataColored.length + i;
                                    break;
                                }
                            }
                            break;
                        }
                    }
                }
            }
            if (tab >= 0) {
                emojiTabs.select(tab);
            }
        }
    }

    private void checkGridVisibility(int position, float positionOffset) {
        if (stickersContainer == null || gifContainer == null) {
            return;
        }
        if (position == 0) {
            emojiGridView.setVisibility(View.VISIBLE);
            gifGridView.setVisibility(positionOffset == 0 ? View.GONE : View.VISIBLE);
            gifTabs.setVisibility(positionOffset == 0 ? View.GONE : View.VISIBLE);
            stickersGridView.setVisibility(View.GONE);
            if (stickersTabContainer != null) {
                stickersTabContainer.setVisibility(View.GONE);
            }
        } else if (position == 1) {
            emojiGridView.setVisibility(View.GONE);
            gifGridView.setVisibility(View.VISIBLE);
            gifTabs.setVisibility(View.VISIBLE);
            stickersGridView.setVisibility(positionOffset == 0 ? View.GONE : View.VISIBLE);
            if (stickersTabContainer != null) {
                stickersTabContainer.setVisibility(positionOffset == 0 ? View.GONE : View.VISIBLE);
            }
        } else if (position == 2) {
            emojiGridView.setVisibility(View.GONE);
            gifGridView.setVisibility(View.GONE);
            gifTabs.setVisibility(View.GONE);
            stickersGridView.setVisibility(View.VISIBLE);
            if (stickersTabContainer != null) {
                stickersTabContainer.setVisibility(View.VISIBLE);
            }
        }
    }

    private void openPremiumAnimatedEmojiFeature() {
        if (delegate != null) {
            delegate.onAnimatedEmojiUnlockClick();
        }
    }

    private class EmojiPackButton extends FrameLayout {
        int position;

        FrameLayout addButtonView;
        AnimatedTextView addButtonTextView;
        PremiumButtonView premiumButtonView;

        public EmojiPackButton(Context context) {
            super(context);

            addButtonTextView = new AnimatedTextView(getContext());
            addButtonTextView.setAnimationProperties(.3f, 0, 250, CubicBezierInterpolator.EASE_OUT_QUINT);
            addButtonTextView.setTextSize(AndroidUtilities.dp(14));
            addButtonTextView.setTypeface(AndroidUtilities.getTypeface("fonts/rmedium.ttf"));
            addButtonTextView.setTextColor(getThemedColor(Theme.key_featuredStickers_buttonText));
            addButtonTextView.setGravity(Gravity.CENTER);

            addButtonView = new FrameLayout(getContext());
            addButtonView.setBackground(Theme.AdaptiveRipple.filledRect(getThemedColor(Theme.key_featuredStickers_addButton), 8));
            addButtonView.addView(addButtonTextView, LayoutHelper.createFrame(LayoutHelper.MATCH_PARENT, LayoutHelper.WRAP_CONTENT, Gravity.CENTER));
            addView(addButtonView, LayoutHelper.createFrame(LayoutHelper.MATCH_PARENT, LayoutHelper.MATCH_PARENT));

            premiumButtonView = new PremiumButtonView(getContext(), false);
            premiumButtonView.setIcon(R.raw.unlock_icon);
            addView(premiumButtonView, LayoutHelper.createFrame(LayoutHelper.MATCH_PARENT, LayoutHelper.MATCH_PARENT));
        }

        private String lastTitle;
        public void set(String title, boolean unlock, boolean installed, OnClickListener onClickListener) {
            lastTitle = title;
            if (unlock) {
                addButtonView.setVisibility(View.GONE);
                premiumButtonView.setVisibility(View.VISIBLE);
                premiumButtonView.setButton(LocaleController.formatString("UnlockPremiumEmojiPack", R.string.UnlockPremiumEmojiPack, title), onClickListener);
            } else {
                premiumButtonView.setVisibility(View.GONE);
                addButtonView.setVisibility(View.VISIBLE);
                addButtonView.setOnClickListener(onClickListener);
            }

            updateInstall(installed, false);
            updateLock(unlock, false);
        }

        @Override
        protected void onMeasure(int widthMeasureSpec, int heightMeasureSpec) {
            setPadding(AndroidUtilities.dp(6), AndroidUtilities.dp(11), AndroidUtilities.dp(6), AndroidUtilities.dp(11));
            super.onMeasure(widthMeasureSpec, MeasureSpec.makeMeasureSpec(AndroidUtilities.dp(44) + getPaddingTop() + getPaddingBottom(), MeasureSpec.EXACTLY));
        }

        private ValueAnimator installFadeAway;
        public void updateInstall(boolean installed, boolean animated) {
            CharSequence text = installed ?
                    LocaleController.getString("Added", R.string.Added) :
                    LocaleController.formatString("AddStickersCount", R.string.AddStickersCount, lastTitle);
            addButtonTextView.setText(text, animated);
            if (installFadeAway != null) {
                installFadeAway.cancel();
                installFadeAway = null;
            }
            addButtonView.setEnabled(!installed);
            if (animated) {
                installFadeAway = ValueAnimator.ofFloat(addButtonView.getAlpha(), installed ? .6f : 1f);
                addButtonView.setAlpha(addButtonView.getAlpha());
                installFadeAway.addUpdateListener(anm -> {
                    if (addButtonView != null) {
                        addButtonView.setAlpha((float) anm.getAnimatedValue());
                    }
                });
                installFadeAway.setDuration(450);
                installFadeAway.setInterpolator(CubicBezierInterpolator.EASE_OUT_QUINT);
                installFadeAway.start();
            } else {
                addButtonView.setAlpha(installed ? .6f : 1f);
            }
        }

        private float lockT;
        private Boolean lockShow;
        private ValueAnimator lockAnimator;
        private void updateLock(boolean show, boolean animated) {
            if (lockAnimator != null) {
                lockAnimator.cancel();
                lockAnimator = null;
            }

            if (lockShow != null && lockShow == show) {
                return;
            }
            lockShow = show;

            if (animated) {
                premiumButtonView.setVisibility(View.VISIBLE);
                lockAnimator = ValueAnimator.ofFloat(lockT, show ? 1f : 0f);
                lockAnimator.addUpdateListener(anm -> {
                    lockT = (float) anm.getAnimatedValue();
                    if (addButtonView != null) {
                        addButtonView.setAlpha(1f - lockT);
                    }
                    if (premiumButtonView != null) {
                        premiumButtonView.setAlpha(lockT);
                    }
                });
                lockAnimator.addListener(new AnimatorListenerAdapter() {
                    @Override
                    public void onAnimationEnd(Animator animation) {
                        if (!show) {
                            premiumButtonView.setVisibility(View.GONE);
                        }
                    }
                });
                lockAnimator.setInterpolator(CubicBezierInterpolator.EASE_OUT_QUINT);
                lockAnimator.setDuration(350);
                lockAnimator.start();
            } else {
                lockT = lockShow ? 1 : 0;
                addButtonView.setAlpha(1f - lockT);
                premiumButtonView.setAlpha(lockT);
                premiumButtonView.setScaleX(lockT);
                premiumButtonView.setScaleY(lockT);
                premiumButtonView.setVisibility(lockShow ? View.VISIBLE : View.GONE);
            }
        }
    }

    private class EmojiPackHeader extends FrameLayout implements NotificationCenter.NotificationCenterDelegate {

        RLottieImageView lockView;
        SimpleTextView headerView;

        FrameLayout buttonsView;
        TextView addButtonView;
        TextView removeButtonView;
        PremiumButtonView premiumButtonView;

        private TLRPC.InputStickerSet toInstall, toUninstall;

        private EmojiPack pack;
        boolean divider;

        public EmojiPackHeader(Context context) {
            super(context);

            lockView = new RLottieImageView(context);
            lockView.setAnimation(R.raw.unlock_icon, 24, 24);
            lockView.setColorFilter(getThemedColor(Theme.key_chat_emojiPanelStickerSetName));
            addView(lockView, LayoutHelper.createFrameRelatively(20, 20, Gravity.START, 10, 15, 0, 0));

            headerView = new SimpleTextView(context);
            headerView.setTextSize(15);
            headerView.setTextColor(getThemedColor(Theme.key_chat_emojiPanelStickerSetName));
            headerView.setTypeface(AndroidUtilities.getTypeface("fonts/rmedium.ttf"));
            headerView.setOnClickListener(e -> {
                if (this.pack != null && this.pack.set != null) {
                    openEmojiPackAlert(this.pack.set);
                }
            });
            headerView.setEllipsizeByGradient(true);
            addView(headerView, LayoutHelper.createFrameRelatively(LayoutHelper.WRAP_CONTENT, LayoutHelper.MATCH_PARENT, Gravity.START, 15, 15, 0, 0));

            buttonsView = new FrameLayout(context);
            buttonsView.setPadding(AndroidUtilities.dp(11), AndroidUtilities.dp(11), AndroidUtilities.dp(11), 0);
            buttonsView.setClipToPadding(false);
            buttonsView.setOnClickListener(e -> {
                if (addButtonView != null && addButtonView.getVisibility() == View.VISIBLE && addButtonView.isEnabled()) {
                    addButtonView.performClick();
                } else if (removeButtonView != null && removeButtonView.getVisibility() == View.VISIBLE && removeButtonView.isEnabled()) {
                    removeButtonView.performClick();
                } else if (premiumButtonView != null && premiumButtonView.getVisibility() == View.VISIBLE && premiumButtonView.isEnabled()) {
                    premiumButtonView.performClick();
                }
            });
            addView(buttonsView, LayoutHelper.createFrameRelatively(LayoutHelper.WRAP_CONTENT, LayoutHelper.MATCH_PARENT, Gravity.END | Gravity.FILL_VERTICAL));

            addButtonView = new TextView(context);
            addButtonView.setTextSize(TypedValue.COMPLEX_UNIT_DIP, 14);
            addButtonView.setTypeface(AndroidUtilities.getTypeface("fonts/rmedium.ttf"));
            addButtonView.setText(LocaleController.getString("Add", R.string.Add));
            addButtonView.setTextColor(getThemedColor(Theme.key_featuredStickers_buttonText));
            addButtonView.setBackground(Theme.AdaptiveRipple.createRect(getThemedColor(Theme.key_featuredStickers_addButton), getThemedColor(Theme.key_featuredStickers_addButtonPressed), 16));
            addButtonView.setPadding(AndroidUtilities.dp(14), 0, AndroidUtilities.dp(14), 0);
            addButtonView.setGravity(Gravity.CENTER);
            addButtonView.setOnClickListener(e -> {
                if (pack == null || pack.set == null) {
                    return;
                }
                pack.installed = true;
                if (!installedEmojiSets.contains(pack.set.id)) {
                    installedEmojiSets.add(pack.set.id);
                }
                updateState(true);
                Integer position = null;
                View expandButton = null;
                for (int i = 0; i < emojiGridView.getChildCount(); ++i) {
                    if (emojiGridView.getChildAt(i) instanceof EmojiPackExpand) {
                        View child = emojiGridView.getChildAt(i);
                        int j = emojiGridView.getChildAdapterPosition(child);
                        if (j >= 0) {
                            int section = emojiAdapter.positionToExpand.get(j);
                            if (section >= 0 && section < emojipacksProcessed.size() &&
                                emojipacksProcessed.get(section) != null && pack != null &&
                                emojipacksProcessed.get(section).set.id == pack.set.id
                            ) {
                                position = j;
                                expandButton = child;
                                break;
                            }
                        }
                    }
                }
                if (position != null) {
                    emojiAdapter.expand(position, expandButton);
                }
                if (toInstall != null) {
                    return;
                }
                TLRPC.TL_inputStickerSetID inputStickerSetID = new TLRPC.TL_inputStickerSetID();
                inputStickerSetID.id = pack.set.id;
                inputStickerSetID.access_hash = pack.set.access_hash;
                TLRPC.TL_messages_stickerSet stickerSet = MediaDataController.getInstance(currentAccount).getStickerSet(inputStickerSetID, true);
                if (stickerSet == null || stickerSet.set == null) {
                    NotificationCenter.getInstance(currentAccount).addObserver(this, NotificationCenter.groupStickersDidLoad);
                    MediaDataController.getInstance(currentAccount).getStickerSet(toInstall = inputStickerSetID, false);
                } else {
                    install(stickerSet);
                }
            });
            buttonsView.addView(addButtonView, LayoutHelper.createFrameRelatively(LayoutHelper.WRAP_CONTENT, 26, Gravity.END | Gravity.TOP));

            removeButtonView = new TextView(context);
            removeButtonView.setTextSize(TypedValue.COMPLEX_UNIT_DIP, 14);
            removeButtonView.setTypeface(AndroidUtilities.getTypeface("fonts/rmedium.ttf"));
            removeButtonView.setText(LocaleController.getString("StickersRemove", R.string.StickersRemove));
            removeButtonView.setTextColor(getThemedColor(Theme.key_featuredStickers_removeButtonText));
            removeButtonView.setBackground(Theme.AdaptiveRipple.createRect(0, getThemedColor(Theme.key_featuredStickers_addButton) & 0x1affffff, 16));
            removeButtonView.setPadding(AndroidUtilities.dp(12), 0, AndroidUtilities.dp(12), 0);
            removeButtonView.setGravity(Gravity.CENTER);
            removeButtonView.setTranslationX(AndroidUtilities.dp(4));
            removeButtonView.setOnClickListener(e -> {
                if (pack == null || pack.set == null) {
                    return;
                }
                pack.installed = false;
                installedEmojiSets.remove(pack.set.id);
                updateState(true);
                if (emojiTabs != null) {
                    emojiTabs.updateEmojiPacks(getEmojipacks());
                }
                updateEmojiTabsPosition();
                if (toUninstall != null) {
                    return;
                }
                TLRPC.TL_inputStickerSetID inputStickerSetID = new TLRPC.TL_inputStickerSetID();
                inputStickerSetID.id = pack.set.id;
                inputStickerSetID.access_hash = pack.set.access_hash;
                TLRPC.TL_messages_stickerSet stickerSet = MediaDataController.getInstance(currentAccount).getStickerSet(inputStickerSetID, true);
                if (stickerSet == null || stickerSet.set == null) {
                    NotificationCenter.getInstance(currentAccount).addObserver(this, NotificationCenter.groupStickersDidLoad);
                    MediaDataController.getInstance(currentAccount).getStickerSet(toUninstall = inputStickerSetID, false);
                } else {
                    uninstall(stickerSet);
                }
            });
            buttonsView.addView(removeButtonView, LayoutHelper.createFrameRelatively(LayoutHelper.WRAP_CONTENT, 26, Gravity.END | Gravity.TOP));

            premiumButtonView = new PremiumButtonView(context, AndroidUtilities.dp(16), false);
            premiumButtonView.setIcon(R.raw.unlock_icon);
            premiumButtonView.setButton(LocaleController.getString("Unlock", R.string.Unlock), e -> openPremiumAnimatedEmojiFeature());

            try {
                MarginLayoutParams iconLayout = (MarginLayoutParams) premiumButtonView.getIconView().getLayoutParams();
                iconLayout.leftMargin = AndroidUtilities.dp(1);
                iconLayout.topMargin = AndroidUtilities.dp(1);
                iconLayout.width = iconLayout.height = AndroidUtilities.dp(20);
                MarginLayoutParams layout = (MarginLayoutParams) premiumButtonView.getTextView().getLayoutParams();
                layout.leftMargin = AndroidUtilities.dp(5);
                layout.topMargin = AndroidUtilities.dp(-.5f);
                premiumButtonView.getChildAt(0).setPadding(AndroidUtilities.dp(8), 0, AndroidUtilities.dp(8), 0);
            } catch (Exception ev) {}

            buttonsView.addView(premiumButtonView, LayoutHelper.createFrameRelatively(LayoutHelper.WRAP_CONTENT, 26, Gravity.END | Gravity.TOP));

            setWillNotDraw(false);
        }

        @Override
        protected void onMeasure(int widthMeasureSpec, int heightMeasureSpec) {
            ((MarginLayoutParams) headerView.getLayoutParams()).topMargin = AndroidUtilities.dp(currentButtonState == BUTTON_STATE_EMPTY ? 10 : 15);
            super.onMeasure(
                MeasureSpec.makeMeasureSpec(MeasureSpec.getSize(widthMeasureSpec), MeasureSpec.EXACTLY),
                MeasureSpec.makeMeasureSpec(AndroidUtilities.dp(currentButtonState == BUTTON_STATE_EMPTY ? 32 : 42), MeasureSpec.EXACTLY)
            );
        }

        @Override
        protected void onLayout(boolean changed, int left, int top, int right, int bottom) {
            super.onLayout(changed, left, top, right, bottom);
            headerView.setRightPadding(buttonsView.getWidth() + AndroidUtilities.dp(11));
        }

        public void setStickerSet(EmojiPack pack, boolean divider) {
            if (pack == null) {
                return;
            }

            this.pack = pack;
            this.divider = divider;
            headerView.setText(pack.set.title);

            if (pack.installed && !pack.set.official) {
                premiumButtonView.setButton(LocaleController.getString("Restore", R.string.Restore), e -> openPremiumAnimatedEmojiFeature());
            } else {
                premiumButtonView.setButton(LocaleController.getString("Unlock", R.string.Unlock), e -> openPremiumAnimatedEmojiFeature());
            }

            updateState(false);
        }

        @Override
        public void didReceivedNotification(int id, int account, Object... args) {
            if (id == NotificationCenter.groupStickersDidLoad) {
                if (toInstall != null) {
                    TLRPC.TL_messages_stickerSet stickerSet = MediaDataController.getInstance(currentAccount).getStickerSetById(toInstall.id);
                    if (stickerSet != null && stickerSet.set != null) {
                        install(stickerSet);
                        toInstall = null;
                    }
                }
                if (toUninstall != null) {
                    TLRPC.TL_messages_stickerSet stickerSet = MediaDataController.getInstance(currentAccount).getStickerSetById(toUninstall.id);
                    if (stickerSet != null && stickerSet.set != null) {
                        uninstall(stickerSet);
                        toUninstall = null;
                    }
                }
            }
        }

        private BaseFragment getFragment() {
            if (fragment != null) {
                return fragment;
            }
            return new BaseFragment() {
                @Override
                public int getCurrentAccount() {
                    return EmojiView.this.currentAccount;
                }

                @Override
                public View getFragmentView() {
                    return EmojiView.this.bulletinContainer;
                }

                @Override
                public FrameLayout getLayoutContainer() {
                    return EmojiView.this.bulletinContainer;
                }

                @Override
                public Theme.ResourcesProvider getResourceProvider() {
                    return EmojiView.this.resourcesProvider;
                }
            };
        }

        private void install(TLRPC.TL_messages_stickerSet set) {
            EmojiPacksAlert.installSet(getFragment(), set, true, null, () -> {
                pack.installed = true;
                updateState(true);
            });
        }

        private void uninstall(TLRPC.TL_messages_stickerSet set) {
            EmojiPacksAlert.uninstallSet(getFragment(), set, true, () -> {
                pack.installed = true;
                if (!installedEmojiSets.contains(set.set.id)) {
                    installedEmojiSets.add(set.set.id);
                }
                updateState(true);
            });
        }

        @Override
        protected void onDetachedFromWindow() {
            super.onDetachedFromWindow();
            NotificationCenter.getInstance(currentAccount).removeObserver(this, NotificationCenter.groupStickersDidLoad);
        }

        private Paint dividerPaint;
        @Override
        protected void onDraw(Canvas canvas) {
            if (divider) {
                if (dividerPaint == null) {
                    dividerPaint = new Paint(Paint.ANTI_ALIAS_FLAG);
                    dividerPaint.setStrokeWidth(1);
                    dividerPaint.setColor(getThemedColor(Theme.key_divider));
                }
                canvas.drawRect(0, 0, getMeasuredWidth(), 1, dividerPaint);
            }
            super.onDraw(canvas);
        }

        public void updateState(boolean animated) {
            if (pack == null) {
                return;
            }
            int state = BUTTON_STATE_EMPTY;
            boolean installed = pack.installed || installedEmojiSets.contains(pack.set.id);
            if (!pack.free && !UserConfig.getInstance(currentAccount).isPremium() && !allowEmojisForNonPremium) {
                state = BUTTON_STATE_LOCKED;
            } else if (pack.featured) {
                if (installed) {
                    state = BUTTON_STATE_REMOVE;
                } else {
                    state = BUTTON_STATE_ADD;
                }
            }
            updateState(state, animated);
        }

        public static final int BUTTON_STATE_EMPTY = 0;
        public static final int BUTTON_STATE_LOCKED = 1;
        public static final int BUTTON_STATE_ADD = 2;
        public static final int BUTTON_STATE_REMOVE = 3;

        private int currentButtonState;
        private AnimatorSet stateAnimator;
        public void updateState(int state, boolean animated) {
            if ((state == BUTTON_STATE_EMPTY) != (currentButtonState == BUTTON_STATE_EMPTY)) {
                requestLayout();
            }
            currentButtonState = state;
            if (stateAnimator != null) {
                stateAnimator.cancel();
                stateAnimator = null;
            }
            premiumButtonView.setEnabled(state == BUTTON_STATE_LOCKED);
            addButtonView.setEnabled(state == BUTTON_STATE_ADD);
            removeButtonView.setEnabled(state == BUTTON_STATE_REMOVE);
            if (animated) {
                stateAnimator = new AnimatorSet();
                stateAnimator.playTogether(
                    ObjectAnimator.ofFloat(lockView, TRANSLATION_X, state == BUTTON_STATE_LOCKED ? 0 : -AndroidUtilities.dp(16)),
                    ObjectAnimator.ofFloat(lockView, ALPHA, state == BUTTON_STATE_LOCKED ? 1f : 0),
                    ObjectAnimator.ofFloat(headerView, TRANSLATION_X, state == BUTTON_STATE_LOCKED ? AndroidUtilities.dp(16) : 0),
                    ObjectAnimator.ofFloat(premiumButtonView, ALPHA, state == BUTTON_STATE_LOCKED ? 1 : 0),
                    ObjectAnimator.ofFloat(premiumButtonView, SCALE_X, state == BUTTON_STATE_LOCKED ? 1 : .6f),
                    ObjectAnimator.ofFloat(premiumButtonView, SCALE_Y, state == BUTTON_STATE_LOCKED ? 1 : .6f),
                    ObjectAnimator.ofFloat(addButtonView, ALPHA, state == BUTTON_STATE_ADD ? 1 : 0),
                    ObjectAnimator.ofFloat(addButtonView, SCALE_X, state == BUTTON_STATE_ADD ? 1 : .6f),
                    ObjectAnimator.ofFloat(addButtonView, SCALE_Y, state == BUTTON_STATE_ADD ? 1 : .6f),
                    ObjectAnimator.ofFloat(removeButtonView, ALPHA, state == BUTTON_STATE_REMOVE ? 1 : 0),
                    ObjectAnimator.ofFloat(removeButtonView, SCALE_X, state == BUTTON_STATE_REMOVE ? 1 : .6f),
                    ObjectAnimator.ofFloat(removeButtonView, SCALE_Y, state == BUTTON_STATE_REMOVE ? 1 : .6f)
                );
                stateAnimator.addListener(new AnimatorListenerAdapter() {
                    @Override
                    public void onAnimationStart(Animator animation) {
                        premiumButtonView.setVisibility(View.VISIBLE);
                        addButtonView.setVisibility(View.VISIBLE);
                        removeButtonView.setVisibility(View.VISIBLE);
                    }

                    @Override
                    public void onAnimationEnd(Animator animation) {
                        premiumButtonView.setVisibility(state == BUTTON_STATE_LOCKED ? View.VISIBLE : View.GONE);
                        addButtonView.setVisibility(state == BUTTON_STATE_ADD ? View.VISIBLE : View.GONE);
                        removeButtonView.setVisibility(state == BUTTON_STATE_REMOVE ? View.VISIBLE : View.GONE);
                    }
                });
                stateAnimator.setDuration(250);
                stateAnimator.setInterpolator(new OvershootInterpolator(1.02f));
                stateAnimator.start();
            } else {
                lockView.setAlpha(state == BUTTON_STATE_LOCKED ? 1f : 0);
                lockView.setTranslationX(state == BUTTON_STATE_LOCKED ? 0 : -AndroidUtilities.dp(16));
                headerView.setTranslationX(state == BUTTON_STATE_LOCKED ? AndroidUtilities.dp(16) : 0);
                premiumButtonView.setAlpha(state == BUTTON_STATE_LOCKED ? 1 : 0);
                premiumButtonView.setScaleX(state == BUTTON_STATE_LOCKED ? 1 : .6f);
                premiumButtonView.setScaleY(state == BUTTON_STATE_LOCKED ? 1 : .6f);
                premiumButtonView.setVisibility(state == BUTTON_STATE_LOCKED ? View.VISIBLE : View.GONE);
                addButtonView.setAlpha(state == BUTTON_STATE_ADD ? 1 : 0);
                addButtonView.setScaleX(state == BUTTON_STATE_ADD ? 1 : .6f);
                addButtonView.setScaleY(state == BUTTON_STATE_ADD ? 1 : .6f);
                addButtonView.setVisibility(state == BUTTON_STATE_ADD ? View.VISIBLE : View.GONE);
                removeButtonView.setAlpha(state == BUTTON_STATE_REMOVE ? 1 : 0);
                removeButtonView.setScaleX(state == BUTTON_STATE_REMOVE ? 1 : .6f);
                removeButtonView.setScaleY(state == BUTTON_STATE_REMOVE ? 1 : .6f);
                removeButtonView.setVisibility(state == BUTTON_STATE_REMOVE ? View.VISIBLE : View.GONE);
            }
        }
    }

    private boolean emojiPackAlertOpened = false;
    public void openEmojiPackAlert(TLRPC.StickerSet set) {
        if (emojiPackAlertOpened) {
            return;
        }
        emojiPackAlertOpened = true;
        ArrayList<TLRPC.InputStickerSet> inputStickerSets = new ArrayList<>(1);
        TLRPC.TL_inputStickerSetID inputStickerSetID = new TLRPC.TL_inputStickerSetID();
        inputStickerSetID.id = set.id;
        inputStickerSetID.access_hash = set.access_hash;
        inputStickerSets.add(inputStickerSetID);
        new EmojiPacksAlert(fragment, getContext(), resourcesProvider, inputStickerSets) {
            @Override
            public void dismiss() {
                emojiPackAlertOpened = false;
                super.dismiss();
            }

            @Override
            protected void onButtonClicked(boolean install) {
                if (install) {
                    if (!installedEmojiSets.contains(set.id)) {
                        installedEmojiSets.add(set.id);
                    }
                } else {
                    installedEmojiSets.remove(set.id);
                }
                updateEmojiHeaders();
            }
        }.show();
    }

    public class EmojiGridSpacing extends RecyclerView.ItemDecoration {
        public EmojiGridSpacing() {}

        @Override
        public void getItemOffsets(@NonNull Rect outRect, @NonNull View view, @NonNull RecyclerView parent, @NonNull RecyclerView.State state) {
            if (view instanceof StickerSetNameCell) {
                outRect.left = AndroidUtilities.dp(5);
                outRect.right = AndroidUtilities.dp(5);
                int position = parent.getChildAdapterPosition(view);
                if (position + 1 > emojiAdapter.plainEmojisCount && !UserConfig.getInstance(currentAccount).isPremium() && !allowEmojisForNonPremium) {
                    outRect.top = AndroidUtilities.dp(10);
                }
            } else if (view instanceof RecyclerListView || view instanceof EmojiPackHeader) {
                outRect.left = -emojiGridView.getPaddingLeft();
                outRect.right = -emojiGridView.getPaddingRight();
                if (view instanceof EmojiPackHeader) {
                    outRect.top = AndroidUtilities.dp(8);
//                    if (parent.getChildAdapterPosition(view) == emojiAdapter.firstTrendingRow) {
//                        outRect.top = AndroidUtilities.dp(32);
//                    }
                }
            } else if (view instanceof BackupImageView) {
                outRect.bottom = AndroidUtilities.dp(12);
            }
        }
    }

    public static String addColorToCode(String code, String color) {
        if (CompoundEmoji.isHandshake(code) != null) {
            return CompoundEmoji.applyColor(code, color);
        } else {
            String end = null;
            int length = code.length();
            if (length > 2 && code.charAt(code.length() - 2) == '\u200D') {
                end = code.substring(code.length() - 2);
                code = code.substring(0, code.length() - 2);
            } else if (length > 3 && code.charAt(code.length() - 3) == '\u200D') {
                end = code.substring(code.length() - 3);
                code = code.substring(0, code.length() - 3);
            }
            code += color;
            if (end != null) {
                code += end;
            }
            return code;
        }
    }

    private void openTrendingStickers(TLRPC.StickerSetCovered set) {
        final TrendingStickersLayout.Delegate trendingDelegate = new TrendingStickersLayout.Delegate() {
            @Override
            public void onStickerSetAdd(TLRPC.StickerSetCovered stickerSet, boolean primary) {
                delegate.onStickerSetAdd(stickerSet);
                if (primary) {
                    updateStickerTabs(true);
                }
            }

            @Override
            public void onStickerSetRemove(TLRPC.StickerSetCovered stickerSet) {
                delegate.onStickerSetRemove(stickerSet);
            }

            @Override
            public boolean onListViewInterceptTouchEvent(RecyclerListView listView, MotionEvent event) {
                return ContentPreviewViewer.getInstance().onInterceptTouchEvent(event, listView, EmojiView.this.getMeasuredHeight(), contentPreviewViewerDelegate, resourcesProvider);
            }

            @Override
            public boolean onListViewTouchEvent(RecyclerListView listView, RecyclerListView.OnItemClickListener onItemClickListener, MotionEvent event) {
                return ContentPreviewViewer.getInstance().onTouch(event, listView, EmojiView.this.getMeasuredHeight(), onItemClickListener, contentPreviewViewerDelegate, resourcesProvider);
            }

            @Override
            public String[] getLastSearchKeyboardLanguage() {
                return lastSearchKeyboardLanguage;
            }

            @Override
            public void setLastSearchKeyboardLanguage(String[] language) {
                lastSearchKeyboardLanguage = language;
            }

            @Override
            public boolean canSendSticker() {
                return true;
            }

            @Override
            public void onStickerSelected(TLRPC.Document sticker, Object parent, boolean clearsInputField, boolean notify, int scheduleDate) {
                delegate.onStickerSelected(null, sticker, null, parent, null, notify, scheduleDate);
            }

            @Override
            public boolean canSchedule() {
                return delegate.canSchedule();
            }

            @Override
            public boolean isInScheduleMode() {
                return delegate.isInScheduleMode();
            }
        };
        this.delegate.showTrendingStickersAlert(new TrendingStickersLayout(getContext(), trendingDelegate, primaryInstallingStickerSets, installingStickerSets, removingStickerSets, set, resourcesProvider));
    }

    @Override
    public void setTranslationY(float translationY) {
        super.setTranslationY(translationY);
        updateStickerTabsPosition();
        updateBottomTabContainerPosition();
    }

    public boolean fixBottomTabContainerTranslation = true;
    private void updateBottomTabContainerPosition() {
        View parent = (View) getParent();
        if (parent != null) {
            float y = getY() ;
            if (getLayoutParams().height > 0) {
                y += getLayoutParams().height;
            } else {
                y += getMeasuredHeight();
            }
            if (!AndroidUtilities.isInMultiwindow && (fragment == null || !fragment.isInBubbleMode())) {
                y -= parent.getHeight();
            } else {
                y -= AndroidUtilities.dp(1);
            }
            if (bottomTabContainer.getTop() - y < 0 || !fixBottomTabContainerTranslation) {
                y = 0;
            }
            bottomTabMainTranslation = -y;
            bottomTabContainer.setTranslationY(bottomTabMainTranslation + bottomTabAdditionalTranslation);
            if (needEmojiSearch) {
                bulletinContainer.setTranslationY(bottomTabMainTranslation + bottomTabAdditionalTranslation);
            }
        }
    }

    Rect rect = new Rect();
    private void updateStickerTabsPosition() {
        if (stickersTab != null && stickersTabContainer == null && delegate != null) {
            stickersTab.setTranslationY(-AndroidUtilities.dp(50) * delegate.getProgressToSearchOpened());
        }
        if (stickersTabContainer == null) {
            return;
        }
        boolean visible = getVisibility() == View.VISIBLE && stickersContainerAttached && delegate.getProgressToSearchOpened() != 1f;
        stickersTabContainer.setVisibility(visible ? View.VISIBLE : View.GONE);

        if (visible) {
            rect.setEmpty();
            pager.getChildVisibleRect(stickersContainer, rect, null);
            float searchProgressOffset = AndroidUtilities.dp(50) * delegate.getProgressToSearchOpened();
            int left = rect.left;
            if (left != 0 || searchProgressOffset != 0) {
                expandStickersByDragg = false;
            }

            stickersTabContainer.setTranslationX(left);
            float y = getTop() + getTranslationY() - stickersTabContainer.getTop() - stickersTab.getExpandedOffset() - searchProgressOffset;
            if (stickersTabContainer.getTranslationY() != y) {
                stickersTabContainer.setTranslationY(y);
                stickersTabContainer.invalidate();
            }
        }

        if (expandStickersByDragg && (visible && showing)) {
            stickersTab.expandStickers(lastStickersX, true);
        } else {
            expandStickersByDragg = false;
            stickersTab.expandStickers(lastStickersX, false);
        }
    }

    @Override
    protected void dispatchDraw(Canvas canvas) {
        updateBottomTabContainerPosition();
        super.dispatchDraw(canvas);
    }

    @Override
    protected boolean drawChild(Canvas canvas, View child, long drawingTime) {
        if (child == pager && bottomTabContainer.getVisibility() != View.GONE) {
            canvas.save();
            if (needEmojiSearch) {
                canvas.clipRect(0, 0, getMeasuredWidth(), bottomTabContainer.getY() - 1);
            }
            if (!shouldDrawBackground && shouldLightenBackground) {
                canvas.drawColor(ColorUtils.setAlphaComponent(Color.WHITE, 25));
            }
            boolean res = super.drawChild(canvas, child, drawingTime);
            canvas.restore();
            return res;
        }
        return super.drawChild(canvas, child, drawingTime);
    }

    private void startStopVisibleGifs(boolean start) {
        if (gifGridView == null) {
            return;
        }
        int count = gifGridView.getChildCount();
        for (int a = 0; a < count; a++) {
            View child = gifGridView.getChildAt(a);
            if (child instanceof ContextLinkCell) {
                ContextLinkCell cell = (ContextLinkCell) child;
                ImageReceiver imageReceiver = cell.getPhotoImage();
                if (start) {
                    imageReceiver.setAllowStartAnimation(true);
                    imageReceiver.startAnimation();
                } else {
                    imageReceiver.setAllowStartAnimation(false);
                    imageReceiver.stopAnimation();
                }
            }
        }
    }

    private ArrayList<String> lastRecentArray;
    private int lastRecentCount;
    public ArrayList<String> getRecentEmoji() {
        if (allowAnimatedEmoji) {
            return Emoji.recentEmoji;
        }
        if (lastRecentArray == null) {
            lastRecentArray = new ArrayList<>();
        }
        if (Emoji.recentEmoji.size() != lastRecentCount) {
            lastRecentArray.clear();
            for (int i = 0; i < Emoji.recentEmoji.size(); ++i) {
                if (!Emoji.recentEmoji.get(i).startsWith("animated_")) {
                    lastRecentArray.add(Emoji.recentEmoji.get(i));
                }
            }
            lastRecentCount = lastRecentArray.size();
        }
        return lastRecentArray;
    }

    public void addEmojiToRecent(String code) {
        if (code == null || !(code.startsWith("animated_") || Emoji.isValidEmoji(code))) {
            return;
        }
        Emoji.addRecentEmoji(code);
        if (getVisibility() != VISIBLE || pager.getCurrentItem() != 0) {
            Emoji.sortEmoji();
            emojiAdapter.notifyDataSetChanged();
        }
        Emoji.saveRecentEmoji();

        if (!allowAnimatedEmoji) {
            if (lastRecentArray == null) {
                lastRecentArray = new ArrayList<>();
            } else {
                lastRecentArray.clear();
            }
            for (int i = 0; i < Emoji.recentEmoji.size(); ++i) {
                if (!Emoji.recentEmoji.get(i).startsWith("animated_")) {
                    lastRecentArray.add(Emoji.recentEmoji.get(i));
                }
            }
            lastRecentCount = lastRecentArray.size();
        }

        /*int addedCount = Emoji.recentEmoji.size() - oldCount;
        int position = emojiLayoutManager.findLastVisibleItemPosition();
        int top = Integer.MAX_VALUE;
        if (position != RecyclerView.NO_POSITION) {
            View view = emojiLayoutManager.findViewByPosition(position);
            if (view != null) {
                top = view.getTop();
            }
        }
        emojiAdapter.notifyDataSetChanged();
        if (top != Integer.MAX_VALUE) {
            emojiLayoutManager.scrollToPositionWithOffset(position + addedCount, top - emojiGridView.getPaddingTop());
        }*/
    }

    public void showSearchField(boolean show) {
        for (int a = 0; a < 3; a++) {
            final GridLayoutManager layoutManager = getLayoutManagerForType(a);
            int position = layoutManager.findFirstVisibleItemPosition();
            if (show) {
                if (position == 1 || position == 2) {
                    layoutManager.scrollToPosition(0);
                    resetTabsY(a);
                }
            } else {
                if (position == 0) {
                    layoutManager.scrollToPositionWithOffset(0, 0);
                }
            }
        }
    }

    public void hideSearchKeyboard() {
        if (stickersSearchField != null) {
            stickersSearchField.hideKeyboard();
        }
        if (gifSearchField != null) {
            gifSearchField.hideKeyboard();
        }
        if (emojiSearchField != null) {
            emojiSearchField.hideKeyboard();
        }
    }

    private void openSearch(SearchField searchField) {
        if (searchAnimation != null) {
            searchAnimation.cancel();
            searchAnimation = null;
        }

        firstStickersAttach = false;
        firstGifAttach = false;
        firstEmojiAttach = false;
        for (int a = 0; a < 3; a++) {
            RecyclerListView gridView;
            View tabStrip;
            SearchField currentField;
            GridLayoutManager layoutManager;
            if (a == 0) {
                currentField = emojiSearchField;
                gridView = emojiGridView;
                tabStrip = emojiTabs;
                layoutManager = emojiLayoutManager;
            } else if (a == 1) {
                currentField = gifSearchField;
                gridView = gifGridView;
                tabStrip = gifTabs;
                layoutManager = gifLayoutManager;
            } else {
                currentField = stickersSearchField;
                gridView = stickersGridView;
                tabStrip = stickersTab;
                layoutManager = stickersLayoutManager;
            }
            if (currentField == null) {
                continue;
            }

            if (searchField == currentField && delegate != null && delegate.isExpanded()) {
                searchAnimation = new AnimatorSet();
                if (tabStrip != null && a != 2) {
                    searchAnimation.playTogether(
                            ObjectAnimator.ofFloat(tabStrip, View.TRANSLATION_Y, -AndroidUtilities.dp(40)),
                            ObjectAnimator.ofFloat(gridView, View.TRANSLATION_Y, -AndroidUtilities.dp(36)),
                            ObjectAnimator.ofFloat(currentField, View.TRANSLATION_Y, AndroidUtilities.dp(0)));
                } else {
                    searchAnimation.playTogether(
                            ObjectAnimator.ofFloat(gridView, View.TRANSLATION_Y, a == 2 ? 0 : -AndroidUtilities.dp(36)),
                            ObjectAnimator.ofFloat(currentField, View.TRANSLATION_Y, AndroidUtilities.dp(0)));
                }
                searchAnimation.setDuration(220);
                searchAnimation.setInterpolator(CubicBezierInterpolator.DEFAULT);
                searchAnimation.addListener(new AnimatorListenerAdapter() {
                    @Override
                    public void onAnimationEnd(Animator animation) {
                        if (animation.equals(searchAnimation)) {
                            gridView.setTranslationY(0);
                            if (gridView == stickersGridView) {
                                gridView.setPadding(0, 0, 0, 0);
                            } else if (gridView == emojiGridView) {
                                gridView.setPadding(AndroidUtilities.dp(5), 0, AndroidUtilities.dp(5), 0);
                            } else if (gridView == gifGridView) {
                                gridView.setPadding(0, searchFieldHeight, 0, 0);
                            }
                            searchAnimation = null;
                        }
                    }

                    @Override
                    public void onAnimationCancel(Animator animation) {
                        if (animation.equals(searchAnimation)) {
                            searchAnimation = null;
                        }
                    }
                });
                searchAnimation.start();
            } else {
                currentField.setTranslationY(AndroidUtilities.dp(0));
                if (tabStrip != null && a != 2) {
                    tabStrip.setTranslationY(-AndroidUtilities.dp(40));
                }
                if (gridView == stickersGridView) {
                    gridView.setPadding(0, AndroidUtilities.dp(4), 0, 0);
                } else if (gridView == emojiGridView) {
                    gridView.setPadding(AndroidUtilities.dp(5), 0, AndroidUtilities.dp(5), 0);
                } else if (gridView == gifGridView) {
                    gridView.setPadding(0, searchFieldHeight, 0, 0);
                }
                if (gridView == gifGridView) {
                    if (gifSearchAdapter.showTrendingWhenSearchEmpty = gifAdapter.results.size() > 0) {
                        gifSearchAdapter.search("");
                        if (gifGridView.getAdapter() != gifSearchAdapter) {
                            gifGridView.setAdapter(gifSearchAdapter);
                        }
                    }
                }
                layoutManager.scrollToPositionWithOffset(0, 0);
            }
        }
        showBottomTab(false, true);
    }

    private void showEmojiShadow(boolean show, boolean animated) {
        if (show && emojiTabsShadow.getTag() == null || !show && emojiTabsShadow.getTag() != null) {
            return;
        }
        if (emojiTabShadowAnimator != null) {
            emojiTabShadowAnimator.cancel();
            emojiTabShadowAnimator = null;
        }
        emojiTabsShadow.setTag(show ? null : 1);
        if (animated) {
            emojiTabShadowAnimator = new AnimatorSet();
            emojiTabShadowAnimator.playTogether(ObjectAnimator.ofFloat(emojiTabsShadow, View.ALPHA, show ? 1.0f : 0.0f));
            emojiTabShadowAnimator.setDuration(200);
            emojiTabShadowAnimator.setInterpolator(CubicBezierInterpolator.EASE_OUT);
            emojiTabShadowAnimator.addListener(new AnimatorListenerAdapter() {
                @Override
                public void onAnimationEnd(Animator animation) {
                    emojiTabShadowAnimator = null;
                }
            });
            emojiTabShadowAnimator.start();
        } else {
            emojiTabsShadow.setAlpha(show ? 1.0f : 0.0f);
        }
    }

    public void closeSearch(boolean animated) {
        closeSearch(animated, -1);
    }

    private void scrollStickersToPosition(int p, int offset) {
        View view = stickersLayoutManager.findViewByPosition(p);
        int firstPosition = stickersLayoutManager.findFirstVisibleItemPosition();
        if (view == null && Math.abs(p - firstPosition) > 40) {
            stickersScrollHelper.setScrollDirection(stickersLayoutManager.findFirstVisibleItemPosition() < p ? RecyclerAnimationScrollHelper.SCROLL_DIRECTION_DOWN : RecyclerAnimationScrollHelper.SCROLL_DIRECTION_UP);
            stickersScrollHelper.scrollToPosition(p, offset, false, true);
        } else {
            ignoreStickersScroll = true;
            stickersGridView.smoothScrollToPosition(p);
        }
    }

    public void scrollEmojisToAnimated() {
        if (emojiSmoothScrolling) {
            return;
        }
        try {
            int position = emojiAdapter.sectionToPosition.get(EmojiData.dataColored.length);
            if (position > 0) {
                emojiGridView.stopScroll();
                updateEmojiTabsPosition(position);
                scrollEmojisToPosition(position, AndroidUtilities.dp(-9));
                checkEmojiTabY(null, 0);
            }
        } catch (Exception ignore) {}
    }

    private void scrollEmojisToPosition(int p, int offset) {
        View view = emojiLayoutManager.findViewByPosition(p);
        int firstPosition = emojiLayoutManager.findFirstVisibleItemPosition();
        if ((view == null && Math.abs(p - firstPosition) > emojiLayoutManager.getSpanCount() * 9f) || !SharedConfig.animationsEnabled()) {
            emojiScrollHelper.setScrollDirection(emojiLayoutManager.findFirstVisibleItemPosition() < p ? RecyclerAnimationScrollHelper.SCROLL_DIRECTION_DOWN : RecyclerAnimationScrollHelper.SCROLL_DIRECTION_UP);
            emojiScrollHelper.scrollToPosition(p, offset, false, true);
        } else {
            ignoreStickersScroll = true;
            LinearSmoothScrollerCustom linearSmoothScroller = new LinearSmoothScrollerCustom(emojiGridView.getContext(), LinearSmoothScrollerCustom.POSITION_TOP) {
                @Override
                public void onEnd() {
                    emojiSmoothScrolling = false;
                }

                @Override
                protected void onStart() {
                    emojiSmoothScrolling = true;
                }
            };
            linearSmoothScroller.setTargetPosition(p);
            linearSmoothScroller.setOffset(offset);
            emojiLayoutManager.startSmoothScroll(linearSmoothScroller);
        }
    }

    public void closeSearch(boolean animated, long scrollToSet) {
        if (searchAnimation != null) {
            searchAnimation.cancel();
            searchAnimation = null;
        }

        int currentItem = pager.getCurrentItem();
        if (currentItem == 2 && scrollToSet != -1) {
            TLRPC.TL_messages_stickerSet set = MediaDataController.getInstance(currentAccount).getStickerSetById(scrollToSet);
            if (set != null) {
                int pos = stickersGridAdapter.getPositionForPack(set);
                if (pos >= 0 && pos < stickersGridAdapter.getItemCount()) {
                    scrollStickersToPosition(pos, AndroidUtilities.dp(36 + 12));
                }
            }
        }

        if (gifSearchAdapter != null) {
            gifSearchAdapter.showTrendingWhenSearchEmpty = false;
        }

        for (int a = 0; a < 3; a++) {
            SearchField currentField;
            RecyclerListView gridView;
            GridLayoutManager layoutManager;
            View tabStrip;

            if (a == 0) {
                currentField = emojiSearchField;
                gridView = emojiGridView;
                layoutManager = emojiLayoutManager;
                tabStrip = emojiTabs;
            } else if (a == 1) {
                currentField = gifSearchField;
                gridView = gifGridView;
                layoutManager = gifLayoutManager;
                tabStrip = gifTabs;
            } else {
                currentField = stickersSearchField;
                gridView = stickersGridView;
                layoutManager = stickersLayoutManager;
                tabStrip = stickersTab;
            }

            if (currentField == null) {
                continue;
            }

            currentField.searchEditText.setText("");
            if (currentField.categoriesListView != null) {
                currentField.categoriesListView.selectCategory(null);
                currentField.categoriesListView.scrollToStart();
            }

            if (a == currentItem && animated) {
                searchAnimation = new AnimatorSet();
                if (tabStrip != null && a != 1) {
                    searchAnimation.playTogether(
                        ObjectAnimator.ofFloat(tabStrip, View.TRANSLATION_Y, 0),
                        ObjectAnimator.ofFloat(gridView, View.TRANSLATION_Y, AndroidUtilities.dp(36)),
                        ObjectAnimator.ofFloat(currentField, View.TRANSLATION_Y, AndroidUtilities.dp(36))
                    );
                } else {
                    searchAnimation.playTogether(
                        ObjectAnimator.ofFloat(gridView, View.TRANSLATION_Y, AndroidUtilities.dp(36) - searchFieldHeight)
                    );
                }
                searchAnimation.setDuration(200);
                searchAnimation.setInterpolator(CubicBezierInterpolator.EASE_OUT_QUINT);
                searchAnimation.addListener(new AnimatorListenerAdapter() {
                    @Override
                    public void onAnimationEnd(Animator animation) {
                        if (animation.equals(searchAnimation)) {
                            int firstVisPos = layoutManager.findFirstVisibleItemPosition();
                            gridView.setTranslationY(0);
                            if (gridView == stickersGridView) {
                                gridView.setPadding(0, AndroidUtilities.dp(36), 0, AndroidUtilities.dp(44));
                            } else if (gridView == gifGridView) {
                                gridView.setPadding(0, searchFieldHeight, 0, AndroidUtilities.dp(44));
                            } else if (gridView == emojiGridView) {
                                gridView.setPadding(AndroidUtilities.dp(5), AndroidUtilities.dp(36), AndroidUtilities.dp(5), AndroidUtilities.dp(44));
                            }
                            if (firstVisPos != RecyclerView.NO_POSITION) {
                                layoutManager.scrollToPositionWithOffset(firstVisPos, 0);
                            }
                            searchAnimation = null;
                        }
                    }

                    @Override
                    public void onAnimationCancel(Animator animation) {
                        if (animation.equals(searchAnimation)) {
                            searchAnimation = null;
                        }
                    }
                });
                searchAnimation.start();
            } else {
                if (currentField != gifSearchField) {
                    currentField.setTranslationY(AndroidUtilities.dp(36) - searchFieldHeight);
                }
                if (tabStrip != null && a != 2) {
                    tabStrip.setTranslationY(0);
                }
                if (gridView == stickersGridView) {
                    gridView.setPadding(0, AndroidUtilities.dp(36), 0, AndroidUtilities.dp(44));
                } else if (gridView == gifGridView) {
                    gridView.setPadding(0, AndroidUtilities.dp(36 + 4), 0, AndroidUtilities.dp(44));
                } else if (gridView == emojiGridView) {
                    gridView.setPadding(AndroidUtilities.dp(5), AndroidUtilities.dp(36), AndroidUtilities.dp(5), AndroidUtilities.dp(44));
                }
                layoutManager.scrollToPositionWithOffset(0, 0);
            }
        }
        if (!animated) {
            delegate.onSearchOpenClose(0);
        }
    }

    private void checkStickersSearchFieldScroll(boolean isLayout) {
        if (delegate != null && delegate.isSearchOpened()) {
            RecyclerView.ViewHolder holder = stickersGridView.findViewHolderForAdapterPosition(0);
            if (holder == null) {
                stickersSearchField.showShadow(true, !isLayout);
            } else {
                stickersSearchField.showShadow(holder.itemView.getTop() < stickersGridView.getPaddingTop(), !isLayout);
            }
            return;
        }
        if (stickersSearchField == null || stickersGridView == null) {
            return;
        }
        RecyclerView.ViewHolder holder = stickersGridView.findViewHolderForAdapterPosition(0);
        if (holder != null) {
            stickersSearchField.setTranslationY(holder.itemView.getTop());
        } else {
            stickersSearchField.setTranslationY(-searchFieldHeight);
        }
        stickersSearchField.showShadow(false, !isLayout);
    }

    private void checkBottomTabScroll(float dy) {
        if (SystemClock.elapsedRealtime() - shownBottomTabAfterClick < ViewConfiguration.getTapTimeout()) {
            return;
        }
        lastBottomScrollDy += dy;
        int offset;
        if (pager.getCurrentItem() == 0) {
            offset = AndroidUtilities.dp(38);
        } else {
            offset = AndroidUtilities.dp(48);
        }
        if (lastBottomScrollDy >= offset) {
            showBottomTab(false, true);
        } else if (lastBottomScrollDy <= -offset) {
            showBottomTab(true, true);
        } else if (bottomTabContainer.getTag() == null && lastBottomScrollDy < 0 || bottomTabContainer.getTag() != null && lastBottomScrollDy > 0) {
            lastBottomScrollDy = 0;
        }
    }

    private void showBackspaceButton(boolean show, boolean animated) {
        if (show && backspaceButton.getTag() == null || !show && backspaceButton.getTag() != null) {
            return;
        }
        if (backspaceButtonAnimation != null) {
            backspaceButtonAnimation.cancel();
            backspaceButtonAnimation = null;
        }
        backspaceButton.setTag(show ? null : 1);
        if (animated) {
            if (show) {
                backspaceButton.setVisibility(VISIBLE);
            }
            backspaceButtonAnimation = new AnimatorSet();
            backspaceButtonAnimation.playTogether(ObjectAnimator.ofFloat(backspaceButton, View.ALPHA, show ? 1.0f : 0.0f),
                    ObjectAnimator.ofFloat(backspaceButton, View.SCALE_X, show ? 1.0f : 0.0f),
                    ObjectAnimator.ofFloat(backspaceButton, View.SCALE_Y, show ? 1.0f : 0.0f));
            backspaceButtonAnimation.setDuration(200);
            backspaceButtonAnimation.setInterpolator(CubicBezierInterpolator.EASE_OUT);
            backspaceButtonAnimation.addListener(new AnimatorListenerAdapter() {
                @Override
                public void onAnimationEnd(Animator animation) {
                    if (!show) {
                        backspaceButton.setVisibility(INVISIBLE);
                    }
                }
            });
            backspaceButtonAnimation.start();
        } else {
            backspaceButton.setAlpha(show ? 1.0f : 0.0f);
            backspaceButton.setScaleX(show ? 1.0f : 0.0f);
            backspaceButton.setScaleY(show ? 1.0f : 0.0f);
            backspaceButton.setVisibility(show ? VISIBLE : INVISIBLE);
        }
    }

    private void showStickerSettingsButton(boolean show, boolean animated) {
        if (stickerSettingsButton == null) {
            return;
        }
        if (show && stickerSettingsButton.getTag() == null || !show && stickerSettingsButton.getTag() != null) {
            return;
        }
        if (stickersButtonAnimation != null) {
            stickersButtonAnimation.cancel();
            stickersButtonAnimation = null;
        }
        stickerSettingsButton.setTag(show ? null : 1);
        if (animated) {
            if (show) {
                stickerSettingsButton.setVisibility(VISIBLE);
            }
            stickersButtonAnimation = new AnimatorSet();
            stickersButtonAnimation.playTogether(ObjectAnimator.ofFloat(stickerSettingsButton, View.ALPHA, show ? 1.0f : 0.0f),
                    ObjectAnimator.ofFloat(stickerSettingsButton, View.SCALE_X, show ? 1.0f : 0.0f),
                    ObjectAnimator.ofFloat(stickerSettingsButton, View.SCALE_Y, show ? 1.0f : 0.0f));
            stickersButtonAnimation.setDuration(200);
            stickersButtonAnimation.setInterpolator(CubicBezierInterpolator.EASE_OUT);
            stickersButtonAnimation.addListener(new AnimatorListenerAdapter() {
                @Override
                public void onAnimationEnd(Animator animation) {
                    if (!show) {
                        stickerSettingsButton.setVisibility(INVISIBLE);
                    }
                }
            });
            stickersButtonAnimation.start();
        } else {
            stickerSettingsButton.setAlpha(show ? 1.0f : 0.0f);
            stickerSettingsButton.setScaleX(show ? 1.0f : 0.0f);
            stickerSettingsButton.setScaleY(show ? 1.0f : 0.0f);
            stickerSettingsButton.setVisibility(show ? VISIBLE : INVISIBLE);
        }
    }

    private ValueAnimator bottomTabContainerAnimator;
    private float bottomTabMainTranslation, bottomTabAdditionalTranslation;
    private long shownBottomTabAfterClick;
    private void showBottomTab(boolean show, boolean animated) {
        lastBottomScrollDy = 0;
        if (delegate != null && delegate.isSearchOpened()) {
            show = false;
        }
        if (show && bottomTabContainer.getTag() == null || !show && bottomTabContainer.getTag() != null) {
            return;
        }
        if (bottomTabContainerAnimator != null) {
            bottomTabContainerAnimator.cancel();
            bottomTabContainerAnimator = null;
        }
        bottomTabContainer.setTag(show ? null : 1);
        if (animated) {
            bottomTabContainerAnimator = ValueAnimator.ofFloat(bottomTabAdditionalTranslation, show ? 0 : AndroidUtilities.dp(needEmojiSearch ? 45 : 50));
            bottomTabContainerAnimator.addUpdateListener(anm -> {
                bottomTabAdditionalTranslation = (float) anm.getAnimatedValue();
                updateBottomTabContainerPosition();
            });
            bottomTabContainerAnimator.addListener(new AnimatorListenerAdapter() {
                @Override
                public void onAnimationEnd(Animator animation) {
                    if (bottomTabContainerAnimator != animation) {
                        return;
                    }
                    bottomTabAdditionalTranslation = (float) bottomTabContainerAnimator.getAnimatedValue();
                    updateBottomTabContainerPosition();
                    bottomTabContainerAnimator = null;
                }
            });
            bottomTabContainerAnimator.setDuration(380);
            bottomTabContainerAnimator.setInterpolator(CubicBezierInterpolator.EASE_OUT_QUINT);
            bottomTabContainerAnimator.start();
        } else {
            bottomTabAdditionalTranslation = show ? 0 : AndroidUtilities.dp(needEmojiSearch ? 45 : 50);
            updateBottomTabContainerPosition();
        }
    }

    private void checkTabsY(@Type int type, int dy) {
        if (type == Type.EMOJIS) {
            checkEmojiTabY(emojiGridView, dy);
            return;
        }
        if (delegate != null && delegate.isSearchOpened() || ignoreStickersScroll) {
            return;
        }
        final RecyclerListView listView = getListViewForType(type);
        if (dy > 0 && listView != null && listView.getVisibility() == VISIBLE) {
            RecyclerView.ViewHolder holder = listView.findViewHolderForAdapterPosition(0);
            if (holder != null && holder.itemView.getTop() + searchFieldHeight >= listView.getPaddingTop()) {
                return;
            }
        }
        tabsMinusDy[type] -= dy;
        if (tabsMinusDy[type] > 0) {
            tabsMinusDy[type] = 0;
        } else if (tabsMinusDy[type] < -AndroidUtilities.dp(48 * 6)) {
            tabsMinusDy[type] = -AndroidUtilities.dp(48 * 6);
        }
        if (type == 0) {
            updateStickerTabsPosition();
        } else {
            getTabsForType(type).setTranslationY(Math.max(-AndroidUtilities.dp(48), tabsMinusDy[type]));
        }
    }

    private void resetTabsY(@Type int type) {
        if (delegate != null && delegate.isSearchOpened() || type == Type.STICKERS) {
            return;
        }
        getTabsForType(type).setTranslationY(tabsMinusDy[type] = 0);
    }

    private void animateTabsY(@Type int type) {
        if ((delegate != null && delegate.isSearchOpened()) || type == Type.STICKERS) {
            return;
        }
        final float tabsHeight = AndroidUtilities.dpf2(type == Type.EMOJIS ? 36 : 48);
        final float fraction = tabsMinusDy[type] / -tabsHeight;
        if (fraction <= 0f || fraction >= 1f) {
            animateSearchField(type);
            return;
        }
        final View tabStrip = getTabsForType(type);
        final int endValue = fraction > 0.5f ? (int) -Math.ceil(tabsHeight) : 0;
        if (fraction > 0.5f) {
            animateSearchField(type, false, endValue);
        }
        if (type == Type.EMOJIS) {
            checkEmojiShadow(endValue);
        }
        if (tabsYAnimators[type] == null) {
            tabsYAnimators[type] = ObjectAnimator.ofFloat(tabStrip, View.TRANSLATION_Y, tabStrip.getTranslationY(), endValue);
            tabsYAnimators[type].addUpdateListener(a -> tabsMinusDy[type] = (int) (float) a.getAnimatedValue());
            tabsYAnimators[type].setDuration(200);
        } else {
            tabsYAnimators[type].setFloatValues(tabStrip.getTranslationY(), endValue);
        }
        tabsYAnimators[type].start();
    }

    private void stopAnimatingTabsY(@Type int type) {
        if (tabsYAnimators[type] != null && tabsYAnimators[type].isRunning()) {
            tabsYAnimators[type].cancel();
        }
    }

    private void animateSearchField(@Type int type) {
        final RecyclerListView listView = getListViewForType(type);
        final int tabsHeight = AndroidUtilities.dp(type == Type.EMOJIS ? 38 : 48);
        final RecyclerView.ViewHolder holder = listView.findViewHolderForAdapterPosition(0);
        if (holder != null) {
            final float fraction = (holder.itemView.getBottom() - (tabsHeight + tabsMinusDy[type])) / (float) searchFieldHeight;
            if (fraction > 0f || fraction < 1f) {
                animateSearchField(type, fraction > 0.5f, tabsMinusDy[type]);
            }
        }
    }

    private void animateSearchField(@Type int type, boolean visible, int tabsMinusDy) {
        if (type == Type.GIFS) {
            return;
        }
        if (getListViewForType(type).findViewHolderForAdapterPosition(0) == null) {
            return;
        }
        final LinearSmoothScroller smoothScroller = new LinearSmoothScroller(getContext()) {
            @Override
            protected int getVerticalSnapPreference() {
                return LinearSmoothScroller.SNAP_TO_START;
            }

            @Override
            protected int calculateTimeForDeceleration(int dx) {
                return super.calculateTimeForDeceleration(dx) * 16;
            }

            @Override
            public int calculateDtToFit(int viewStart, int viewEnd, int boxStart, int boxEnd, int snapPreference) {
                return super.calculateDtToFit(viewStart, viewEnd, boxStart, boxEnd, snapPreference) + tabsMinusDy;
            }
        };
        smoothScroller.setTargetPosition(visible ? 0 : 1);
        getLayoutManagerForType(type).startSmoothScroll(smoothScroller);
    }

    private View getTabsForType(@Type int type) {
        switch (type) {
            case Type.STICKERS:
                return stickersTab;
            case Type.EMOJIS:
                return emojiTabs;
            case Type.GIFS:
                return gifTabs;
            default:
                throw new IllegalArgumentException("Unexpected argument: " + type);
        }
    }

    private RecyclerListView getListViewForType(@Type int type) {
        switch (type) {
            case Type.STICKERS:
                return stickersGridView;
            case Type.EMOJIS:
                return emojiGridView;
            case Type.GIFS:
                return gifGridView;
            default:
                throw new IllegalArgumentException("Unexpected argument: " + type);
        }
    }

    private GridLayoutManager getLayoutManagerForType(@Type int type) {
        switch (type) {
            case Type.STICKERS:
                return stickersLayoutManager;
            case Type.EMOJIS:
                return emojiLayoutManager;
            case Type.GIFS:
                return gifLayoutManager;
            default:
                throw new IllegalArgumentException("Unexpected argument: " + type);
        }
    }

    private SearchField getSearchFieldForType(@Type int type) {
        switch (type) {
            case Type.STICKERS:
                return stickersSearchField;
            case Type.EMOJIS:
                return emojiSearchField;
            case Type.GIFS:
                return gifSearchField;
            default:
                throw new IllegalArgumentException("Unexpected argument: " + type);
        }
    }

    private void checkEmojiSearchFieldScroll(boolean isLayout) {
        if (delegate != null && delegate.isSearchOpened()) {
            RecyclerView.ViewHolder holder = emojiGridView.findViewHolderForAdapterPosition(0);
            if (holder == null) {
                emojiSearchField.showShadow(true, !isLayout);
            } else {
                emojiSearchField.showShadow(holder.itemView.getTop() < emojiGridView.getPaddingTop(), !isLayout);
            }
            showEmojiShadow(false, !isLayout);
            return;
        }
        if (emojiSearchField == null || emojiGridView == null) {
            return;
        }
        RecyclerView.ViewHolder holder = emojiGridView.findViewHolderForAdapterPosition(0);
        if (holder != null) {
            emojiSearchField.setTranslationY(holder.itemView.getTop());
        } else {
            emojiSearchField.setTranslationY(-searchFieldHeight);
        }
        emojiSearchField.showShadow(false, !isLayout);
        checkEmojiShadow(Math.round(emojiTabs.getTranslationY()));
    }

    private void checkEmojiShadow(int tabsTranslationY) {
        if (tabsYAnimators[Type.EMOJIS] != null && tabsYAnimators[Type.EMOJIS].isRunning()) {
            return;
        }
        final RecyclerView.ViewHolder holder = emojiGridView.findViewHolderForAdapterPosition(0);
        final int translatedBottom = AndroidUtilities.dp(38) + tabsTranslationY;
        showEmojiShadow(translatedBottom > 0 && (holder == null || holder.itemView.getBottom() < translatedBottom), !isLayout);
    }

    private void checkEmojiTabY(View list, int dy) {
        if (list == null) {
            emojiTabs.setTranslationY(tabsMinusDy[Type.EMOJIS] = 0);
            return;
        }
        if (list.getVisibility() != VISIBLE || emojiSmoothScrolling) {
            return;
        }
        if (delegate != null && delegate.isSearchOpened()) {
            return;
        }
        if (dy > 0 && emojiGridView != null && emojiGridView.getVisibility() == VISIBLE) {
            RecyclerView.ViewHolder holder = emojiGridView.findViewHolderForAdapterPosition(0);
            if (holder != null && holder.itemView.getTop() + (needEmojiSearch ? searchFieldHeight : 0) >= emojiGridView.getPaddingTop()) {
                return;
            }
        }
        tabsMinusDy[Type.EMOJIS] -= dy;
        if (tabsMinusDy[Type.EMOJIS] > 0) {
            tabsMinusDy[Type.EMOJIS] = 0;
        } else if (tabsMinusDy[Type.EMOJIS] < -AndroidUtilities.dp(36 * 3)) {
            tabsMinusDy[Type.EMOJIS] = -AndroidUtilities.dp(36 * 3);
        }
        emojiTabs.setTranslationY(Math.max(-AndroidUtilities.dp(36), tabsMinusDy[Type.EMOJIS]));
    }

    private void checkGifSearchFieldScroll(boolean isLayout) {
        if (gifGridView != null && gifGridView.getAdapter() instanceof GifAdapter) {
            final GifAdapter adapter = (GifAdapter) gifGridView.getAdapter();
            if (!adapter.searchEndReached && adapter.reqId == 0 && !adapter.results.isEmpty()) {
                int position = gifLayoutManager.findLastVisibleItemPosition();
                if (position != RecyclerView.NO_POSITION && position > gifLayoutManager.getItemCount() - 5) {
                    adapter.search(adapter.lastSearchImageString, adapter.nextSearchOffset, true, adapter.lastSearchIsEmoji, adapter.lastSearchIsEmoji);
                }
            }
        }
        if (delegate != null && delegate.isSearchOpened()) {
            RecyclerView.ViewHolder holder = gifGridView.findViewHolderForAdapterPosition(0);
            if (holder == null) {
                gifSearchField.showShadow(true, !isLayout);
            } else {
                gifSearchField.showShadow(holder.itemView.getTop() < gifGridView.getPaddingTop(), !isLayout);
            }
            return;
        }
        if (gifSearchField == null || gifGridView == null) {
            return;
        }
//        RecyclerView.ViewHolder holder = gifGridView.findViewHolderForAdapterPosition(0);
//        if (holder != null) {
//            gifSearchField.setTranslationY(holder.itemView.getTop());
//        } else {
//            gifSearchField.setTranslationY(-searchFieldHeight);
//        }
        gifSearchField.showShadow(true, !isLayout);
    }

    private void scrollGifsToTop() {
        gifLayoutManager.scrollToPositionWithOffset(0, 0);
        resetTabsY(Type.GIFS);
    }

    private void checkScroll(@Type int type) {
        if (type == Type.STICKERS) {
            if (ignoreStickersScroll) {
                return;
            }
            int firstVisibleItem = stickersLayoutManager.findFirstVisibleItemPosition();
            if (firstVisibleItem == RecyclerView.NO_POSITION) {
                return;
            }
            if (stickersGridView == null) {
                return;
            }
            int firstTab;
            if (favTabNum > 0) {
                firstTab = favTabNum;
            } else if (recentTabNum > 0) {
                firstTab = recentTabNum;
            } else {
                firstTab = stickersTabOffset;
            }
            stickersTab.onPageScrolled(stickersGridAdapter.getTabForPosition(firstVisibleItem), firstTab);
        } else if (type == Type.GIFS) {
            if (gifGridView.getAdapter() == gifAdapter && gifAdapter.trendingSectionItem >= 0 && gifTrendingTabNum >= 0 && gifRecentTabNum >= 0) {
                int firstVisibleItem = gifLayoutManager.findFirstVisibleItemPosition();
                if (firstVisibleItem == RecyclerView.NO_POSITION) {
                    return;
                }
                gifTabs.onPageScrolled(firstVisibleItem >= gifAdapter.trendingSectionItem ? gifTrendingTabNum : gifRecentTabNum, 0);
            }
        }
    }

    private void saveNewPage() {
        if (pager == null) {
            return;
        }
        int newPage;
        int currentItem = pager.getCurrentItem();
        if (currentItem == 2) {
            newPage = 1;
        } else if (currentItem == 1) {
            newPage = 2;
        } else {
            newPage = 0;
        }
        if (currentPage != newPage) {
            currentPage = newPage;
            MessagesController.getGlobalEmojiSettings().edit().putInt("selected_page", newPage).apply();
        }
    }

    public void clearRecentEmoji() {
        Emoji.clearRecentEmoji();
        emojiAdapter.notifyDataSetChanged();
    }

    private void onPageScrolled(int position, int width, int positionOffsetPixels) {
        if (delegate == null) {
            return;
        }
        if (position == 1) {
            delegate.onTabOpened(positionOffsetPixels != 0 ? 2 : 0);
        } else if (position == 2) {
            delegate.onTabOpened(3);
        } else {
            delegate.onTabOpened(0);
        }
    }

    private void postBackspaceRunnable(final int time) {
        AndroidUtilities.runOnUIThread(() -> {
            if (!backspacePressed) {
                return;
            }
            if (delegate != null && delegate.onBackspace() && !NekoConfig.disableVibration.Bool()) {
                backspaceButton.performHapticFeedback(HapticFeedbackConstants.KEYBOARD_TAP);
            }
            backspaceOnce = true;
            postBackspaceRunnable(Math.max(50, time - 100));
        }, time);
    }

    public void switchToGifRecent() {
        showBackspaceButton(false, false);
        showStickerSettingsButton(false, false);
        pager.setCurrentItem(1, false);
    }

    private void updateEmojiHeaders() {
        if (emojiGridView == null) {
            return;
        }
        for (int i = 0; i < emojiGridView.getChildCount(); ++i) {
            View child = emojiGridView.getChildAt(i);
            if (child instanceof EmojiPackHeader) {
                ((EmojiPackHeader) child).updateState(true);
            }
        }
    }

    ArrayList<TLRPC.TL_messages_stickerSet> frozenStickerSets;

    private void updateStickerTabs(boolean updateStickerSets) {
        if (stickersTab == null || stickersTab.isDragging()) {
            return;
        }
        recentTabNum = -2;
        favTabNum = -2;
        trendingTabNum = -2;
        premiumTabNum = -2;
        hasChatStickers = false;

        stickersTabOffset = 0;
        int lastPosition = stickersTab.getCurrentPosition();
        stickersTab.beginUpdate(getParent() != null && getVisibility() == VISIBLE && (installingStickerSets.size() != 0 || removingStickerSets.size() != 0));

        final MediaDataController mediaDataController = MediaDataController.getInstance(currentAccount);

        SharedPreferences preferences = MessagesController.getEmojiSettings(currentAccount);
        featuredStickerSets.clear();
        ArrayList<TLRPC.StickerSetCovered> featured = mediaDataController.getFeaturedStickerSets();
        for (int a = 0, N = featured.size(); a < N; a++) {
            TLRPC.StickerSetCovered set = featured.get(a);
            if (mediaDataController.isStickerPackInstalled(set.set.id)) {
                continue;
            }
            featuredStickerSets.add(set);
        }
        if (trendingAdapter != null) {
            trendingAdapter.notifyDataSetChanged();
        }
        if (!NekoConfig.disableTrending.Bool() && !featured.isEmpty() && (!BuildVars.DEBUG_PRIVATE_VERSION || featuredStickerSets.isEmpty() || preferences.getLong("featured_hidden", 0) == featured.get(0).set.id)) {
            final int id = mediaDataController.getUnreadStickerSets().isEmpty() ? 2 : 3;
            final StickerTabView trendingStickersTabView = stickersTab.addStickerIconTab(id, stickerIcons[id]);
            trendingStickersTabView.textView.setText(LocaleController.getString("FeaturedStickersShort", R.string.FeaturedStickersShort));
            trendingStickersTabView.setContentDescription(LocaleController.getString("FeaturedStickers", R.string.FeaturedStickers));
            trendingTabNum = stickersTabOffset;
            stickersTabOffset++;
        }

        if (!favouriteStickers.isEmpty()) {
            favTabNum = stickersTabOffset;
            stickersTabOffset++;
            StickerTabView stickerTabView = stickersTab.addStickerIconTab(1, stickerIcons[1]);
            stickerTabView.textView.setText(LocaleController.getString("FavoriteStickersShort", R.string.FavoriteStickersShort));
            stickerTabView.setContentDescription(LocaleController.getString("FavoriteStickers", R.string.FavoriteStickers));
        }

        if (!recentStickers.isEmpty()) {
            recentTabNum = stickersTabOffset;
            stickersTabOffset++;
            StickerTabView stickerTabView = stickersTab.addStickerIconTab(0, stickerIcons[0]);
            stickerTabView.textView.setText(LocaleController.getString("RecentStickersShort", R.string.RecentStickersShort));
            stickerTabView.setContentDescription(LocaleController.getString("RecentStickers", R.string.RecentStickers));
        }


        stickerSets.clear();
        groupStickerSet = null;
        groupStickerPackPosition = -1;
        groupStickerPackNum = -10;

        if (frozenStickerSets == null || updateStickerSets) {
            frozenStickerSets = new ArrayList<>(mediaDataController.getStickerSets(MediaDataController.TYPE_IMAGE));
        }
        ArrayList<TLRPC.TL_messages_stickerSet> packs = frozenStickerSets;
        for (int i = 0; i < primaryInstallingStickerSets.length; i++) {
            final TLRPC.StickerSetCovered installingStickerSet = primaryInstallingStickerSets[i];
            if (installingStickerSet != null) {
                final TLRPC.TL_messages_stickerSet pack = mediaDataController.getStickerSetById(installingStickerSet.set.id);
                if (pack != null && !pack.set.archived) {
                    primaryInstallingStickerSets[i] = null;
                } else {
                    final TLRPC.TL_messages_stickerSet set = new TLRPC.TL_messages_stickerSet();
                    set.set = installingStickerSet.set;
                    if (installingStickerSet.cover != null) {
                        set.documents.add(installingStickerSet.cover);
                    } else if (!installingStickerSet.covers.isEmpty()) {
                        set.documents.addAll(installingStickerSet.covers);
                    }
                    if (!set.documents.isEmpty()) {
                        stickerSets.add(set);
                    }
                }
            }
        }
        packs = MessagesController.getInstance(currentAccount).filterPremiumStickers(packs);
        for (int a = 0; a < packs.size(); a++) {
            TLRPC.TL_messages_stickerSet pack = packs.get(a);
            if (pack.set.archived || pack.documents == null || pack.documents.isEmpty()) {
                continue;
            }
            stickerSets.add(pack);
        }

//        if (!premiumStickers.isEmpty()) {
//            premiumTabNum = stickersTabOffset;
//            stickersTabOffset++;
//            StickerTabView stickerTabView = stickersTab.addStickerIconTab(4, PremiumGradient.getInstance().premiumStarMenuDrawable2);
//            stickerTabView.textView.setText(LocaleController.getString("PremiumStickersShort", R.string.PremiumStickersShort));
//            stickerTabView.setContentDescription(LocaleController.getString("PremiumStickers", R.string.PremiumStickers));
//        }

        if (info != null && (!NekoConfig.hideGroupSticker.Bool())) {
            long hiddenStickerSetId = MessagesController.getEmojiSettings(currentAccount).getLong("group_hide_stickers_" + info.id, -1);
            TLRPC.Chat chat = MessagesController.getInstance(currentAccount).getChat(info.id);
            if (chat == null || info.stickerset == null || !ChatObject.hasAdminRights(chat)) {
                groupStickersHidden = hiddenStickerSetId != -1;
            } else if (info.stickerset != null) {
                groupStickersHidden = hiddenStickerSetId == info.stickerset.id;
            }
            if (info.stickerset != null) {
                TLRPC.TL_messages_stickerSet pack = mediaDataController.getGroupStickerSetById(info.stickerset);
                if (pack != null && pack.documents != null && !pack.documents.isEmpty() && pack.set != null) {
                    TLRPC.TL_messages_stickerSet set = new TLRPC.TL_messages_stickerSet();
                    set.documents = pack.documents;
                    set.packs = pack.packs;
                    set.set = pack.set;
                    if (groupStickersHidden) {
                        groupStickerPackNum = stickerSets.size();
                        stickerSets.add(set);
                    } else {
                        groupStickerPackNum = 0;
                        stickerSets.add(0, set);
                    }
                    groupStickerSet = info.can_set_stickers ? set : null;
                }
            } else if (info.can_set_stickers) {
                TLRPC.TL_messages_stickerSet pack = new TLRPC.TL_messages_stickerSet();
                if (groupStickersHidden) {
                    groupStickerPackNum = stickerSets.size();
                    stickerSets.add(pack);
                } else {
                    groupStickerPackNum = 0;
                    stickerSets.add(0, pack);
                }
            }
        }
        for (int a = 0; a < stickerSets.size(); a++) {
            if (a == groupStickerPackNum) {
                TLRPC.Chat chat = MessagesController.getInstance(currentAccount).getChat(info.id);
                if (chat == null) {
                    stickerSets.remove(0);
                    a--;
                } else {
                        hasChatStickers = true;
                        stickersTab.addStickerTab(chat);
                }
            } else {
                TLRPC.TL_messages_stickerSet stickerSet = stickerSets.get(a);
                TLRPC.Document document = null;
                if (stickerSet.set != null && stickerSet.set.thumb_document_id != 0) {
                    for (int i = 0; i < stickerSet.documents.size(); ++i) {
                        TLRPC.Document d = stickerSet.documents.get(i);
                        if (d != null && stickerSet.set.thumb_document_id == d.id) {
                            document = d;
                            break;
                        }
                    }
                }
                if (document == null) {
                    document = stickerSet.documents.get(0);
                }
                TLObject thumb = FileLoader.getClosestPhotoSizeWithSize(stickerSet.set.thumbs, 90);
                if (thumb == null || stickerSet.set.gifs) {
                    thumb = document;
                }
                stickersTab.addStickerTab(thumb, document, stickerSet).setContentDescription(stickerSet.set.title + ", " + LocaleController.getString("AccDescrStickerSet", R.string.AccDescrStickerSet));
            }
        }
        stickersTab.commitUpdate();
        stickersTab.updateTabStyles();
        if (lastPosition != 0) {
            stickersTab.onPageScrolled(lastPosition, lastPosition);
        }
        checkPanels();
    }

    private void checkPanels() {
        if (stickersTab == null) {
            return;
        }
        int position = stickersLayoutManager.findFirstVisibleItemPosition();
        if (position != RecyclerView.NO_POSITION) {
            int firstTab;
            if (favTabNum > 0) {
                firstTab = favTabNum;
            } else if (recentTabNum > 0) {
                firstTab = recentTabNum;
            } else {
                firstTab = stickersTabOffset;
            }
            stickersTab.onPageScrolled(stickersGridAdapter.getTabForPosition(position), firstTab);
        }
    }

    private void updateGifTabs() {
        final int lastPosition = gifTabs.getCurrentPosition();

        final boolean wasRecentTabSelected = lastPosition == gifRecentTabNum;
        final boolean hadRecent = gifRecentTabNum >= 0;
        final boolean hasRecent = !recentGifs.isEmpty();

        gifTabs.beginUpdate(false);

        int gifTabsCount = 0;
        gifRecentTabNum = -2;
        gifTrendingTabNum = -2;
        gifFirstEmojiTabNum = -2;

        if (hasRecent) {
            gifRecentTabNum = gifTabsCount++;
            gifTabs.addIconTab(0, gifIcons[0]).setContentDescription(LocaleController.getString("RecentStickers", R.string.RecentStickers));
        }

        if (!NekoConfig.disableTrending.Bool()) {
            gifTrendingTabNum = gifTabsCount++;
            gifTabs.addIconTab(1, gifIcons[1]).setContentDescription(LocaleController.getString("FeaturedGifs", R.string.FeaturedGifs));
        }

        gifFirstEmojiTabNum = gifTabsCount;
        final int hPadding = AndroidUtilities.dp(13);
        final int vPadding = AndroidUtilities.dp(11);
        final List<String> gifSearchEmojies = MessagesController.getInstance(currentAccount).gifSearchEmojies;
        for (int i = 0, N = gifSearchEmojies.size(); i < N; i++) {
            final String emoji = gifSearchEmojies.get(i);
            final Emoji.EmojiDrawable emojiDrawable = Emoji.getEmojiDrawable(emoji);
            if (emojiDrawable != null) {
                gifTabsCount++;
                TLRPC.Document document = MediaDataController.getInstance(currentAccount).getEmojiAnimatedSticker(emoji);
                final View iconTab = gifTabs.addEmojiTab(3 + i, emojiDrawable, document);
               // iconTab.setPadding(hPadding, vPadding, hPadding, vPadding);
                iconTab.setContentDescription(emoji);
            }
        }

        gifTabs.commitUpdate();
        gifTabs.updateTabStyles();

        if (wasRecentTabSelected && !hasRecent) {
            gifTabs.selectTab(gifTrendingTabNum);
            if (gifSearchField != null && gifSearchField.categoriesListView != null) {
                gifSearchField.categoriesListView.selectCategory(gifSearchField.trending);
            }
        } else if (ViewCompat.isLaidOut(gifTabs)) {
            if (hasRecent && !hadRecent) {
                gifTabs.onPageScrolled(lastPosition + 1, 0);
            } else if (!hasRecent && hadRecent) {
                gifTabs.onPageScrolled(lastPosition - 1, 0);
            }
        }
    }

    public void addRecentSticker(TLRPC.Document document) {
        if (document == null) {
            return;
        }
        MediaDataController.getInstance(currentAccount).addRecentSticker(MediaDataController.TYPE_IMAGE, null, document, (int) (System.currentTimeMillis() / 1000), false);
        boolean wasEmpty = recentStickers.isEmpty();
        recentStickers = MediaDataController.getInstance(currentAccount).getRecentStickers(MediaDataController.TYPE_IMAGE);
        if (stickersGridAdapter != null) {
            stickersGridAdapter.notifyDataSetChanged();
        }
        if (wasEmpty) {
            updateStickerTabs(false);
        }
    }

    public void addRecentGif(TLRPC.Document document) {
        if (document == null) {
            return;
        }
        boolean wasEmpty = recentGifs.isEmpty();
        updateRecentGifs();
        if (wasEmpty) {
            updateStickerTabs(false);
        }
    }

    @Override
    public void requestLayout() {
        if (isLayout) {
            return;
        }
        super.requestLayout();
    }

    public void updateColors() {
        if (!shouldDrawBackground) {
            setBackground(null);
            bottomTabContainerBackground.setBackground(null);
        } else if (AndroidUtilities.isInMultiwindow || forseMultiwindowLayout) {
            Drawable background = getBackground();
            if (background != null) {
                background.setColorFilter(new PorterDuffColorFilter(getThemedColor(Theme.key_chat_emojiPanelBackground), PorterDuff.Mode.SRC_IN));
            }
        } else {
            setBackgroundColor(getThemedColor(Theme.key_chat_emojiPanelBackground));
            if (needEmojiSearch) {
                bottomTabContainerBackground.setBackgroundColor(getThemedColor(Theme.key_chat_emojiPanelBackground));
            }
        }
        if (emojiTabs != null) {
            if (shouldDrawBackground) {
                emojiTabs.setBackgroundColor(getThemedColor(Theme.key_chat_emojiPanelBackground));
                emojiTabsShadow.setBackgroundColor(getThemedColor(Theme.key_chat_emojiPanelShadowLine));
            } else {
                emojiTabs.setBackground(null);
            }
        }
        if (colorPickerView != null) {
            colorPickerView.updateColors();
        }
        for (int a = 0; a < 3; a++) {
            SearchField searchField;
            if (a == 0) {
                searchField = stickersSearchField;
            } else if (a == 1) {
                searchField = emojiSearchField;
            } else {
                searchField = gifSearchField;
            }
            if (searchField == null) {
                continue;
            }
            if (shouldDrawBackground) {
                searchField.backgroundView.setBackgroundColor(getThemedColor(Theme.key_chat_emojiPanelBackground));
            } else {
                searchField.backgroundView.setBackground(null);
            }
            searchField.shadowView.setBackgroundColor(getThemedColor(Theme.key_chat_emojiPanelShadowLine));
            searchField.searchStateDrawable.setColor(getThemedColor(Theme.key_chat_emojiSearchIcon));
            Theme.setDrawableColor(searchField.box.getBackground(), getThemedColor(Theme.key_chat_emojiSearchBackground));
            searchField.box.invalidate();
            searchField.searchEditText.setHintTextColor(getThemedColor(Theme.key_chat_emojiSearchIcon));
            searchField.searchEditText.setTextColor(getThemedColor(Theme.key_windowBackgroundWhiteBlackText));
        }
        if (dotPaint != null) {
            dotPaint.setColor(getThemedColor(Theme.key_chat_emojiPanelNewTrending));
        }
        if (emojiGridView != null) {
            emojiGridView.setGlowColor(getThemedColor(Theme.key_chat_emojiPanelBackground));
        }
        if (stickersGridView != null) {
            stickersGridView.setGlowColor(getThemedColor(Theme.key_chat_emojiPanelBackground));
        }
        if (stickersTab != null) {
            stickersTab.setIndicatorColor(getThemedColor(Theme.key_chat_emojiPanelStickerPackSelectorLine));
            stickersTab.setUnderlineColor(getThemedColor(Theme.key_chat_emojiPanelShadowLine));
            if (shouldDrawBackground) {
                stickersTab.setBackgroundColor(getThemedColor(Theme.key_chat_emojiPanelBackground));
            } else {
                stickersTab.setBackground(null);
            }
        }
        if (gifTabs != null) {
            gifTabs.setIndicatorColor(getThemedColor(Theme.key_chat_emojiPanelStickerPackSelectorLine));
            gifTabs.setUnderlineColor(getThemedColor(Theme.key_chat_emojiPanelShadowLine));
            if (shouldDrawBackground) {
                gifTabs.setBackgroundColor(getThemedColor(Theme.key_chat_emojiPanelBackground));
            } else {
                gifTabs.setBackground(null);
            }
        }
        if (backspaceButton != null) {
            backspaceButton.setColorFilter(new PorterDuffColorFilter(getThemedColor(Theme.key_chat_emojiPanelBackspace), PorterDuff.Mode.SRC_IN));
            if (emojiSearchField == null) {
                Theme.setSelectorDrawableColor(backspaceButton.getBackground(), getThemedColor(Theme.key_chat_emojiPanelBackground), false);
                Theme.setSelectorDrawableColor(backspaceButton.getBackground(), getThemedColor(Theme.key_chat_emojiPanelBackground), true);
            }
        }
        if (stickerSettingsButton != null) {
            stickerSettingsButton.setColorFilter(new PorterDuffColorFilter(getThemedColor(Theme.key_chat_emojiPanelBackspace), PorterDuff.Mode.SRC_IN));
        }
        if (searchButton != null) {
            searchButton.setColorFilter(new PorterDuffColorFilter(getThemedColor(Theme.key_chat_emojiPanelBackspace), PorterDuff.Mode.SRC_IN));
        }
        if (shadowLine != null) {
            shadowLine.setBackgroundColor(getThemedColor(Theme.key_chat_emojiPanelShadowLine));
        }
        if (mediaBanTooltip != null) {
            ((ShapeDrawable) mediaBanTooltip.getBackground()).getPaint().setColor(getThemedColor(Theme.key_chat_gifSaveHintBackground));
            mediaBanTooltip.setTextColor(getThemedColor(Theme.key_chat_gifSaveHintText));
        }
        if (gifSearchAdapter != null) {
            gifSearchAdapter.progressEmptyView.imageView.setColorFilter(new PorterDuffColorFilter(getThemedColor(Theme.key_chat_emojiPanelEmptyText), PorterDuff.Mode.SRC_IN));
            gifSearchAdapter.progressEmptyView.textView.setTextColor(getThemedColor(Theme.key_chat_emojiPanelEmptyText));
            gifSearchAdapter.progressEmptyView.progressView.setProgressColor(getThemedColor(Theme.key_progressCircle));
        }
        animatedEmojiTextColorFilter = new PorterDuffColorFilter(getThemedColor(Theme.key_windowBackgroundWhiteBlackText), PorterDuff.Mode.SRC_IN);

        for (int a = 0; a < tabIcons.length; a++) {
            Theme.setEmojiDrawableColor(tabIcons[a], getThemedColor(Theme.key_chat_emojiBottomPanelIcon), false);
            Theme.setEmojiDrawableColor(tabIcons[a], getThemedColor(Theme.key_chat_emojiPanelIconSelected), true);
        }
        if (emojiTabs != null) {
            emojiTabs.updateColors();
        }
        for (int a = 0; a < stickerIcons.length; a++) {
            Theme.setEmojiDrawableColor(stickerIcons[a], getThemedColor(Theme.key_chat_emojiPanelIcon), false);
            Theme.setEmojiDrawableColor(stickerIcons[a], getThemedColor(Theme.key_chat_emojiPanelIconSelected), true);
        }
        for (int a = 0; a < gifIcons.length; a++) {
            Theme.setEmojiDrawableColor(gifIcons[a], getThemedColor(Theme.key_chat_emojiPanelIcon), false);
            Theme.setEmojiDrawableColor(gifIcons[a], getThemedColor(Theme.key_chat_emojiPanelIconSelected), true);
        }
        if (searchIconDrawable != null) {
            Theme.setEmojiDrawableColor(searchIconDrawable, getThemedColor(Theme.key_chat_emojiBottomPanelIcon), false);
            Theme.setEmojiDrawableColor(searchIconDrawable, getThemedColor(Theme.key_chat_emojiPanelIconSelected), true);
        }
        if (searchIconDotDrawable != null) {
            Theme.setEmojiDrawableColor(searchIconDotDrawable, getThemedColor(Theme.key_chat_emojiPanelStickerPackSelectorLine), false);
            Theme.setEmojiDrawableColor(searchIconDotDrawable, getThemedColor(Theme.key_chat_emojiPanelStickerPackSelectorLine), true);
        }
        if (emojiLockPaint != null) {
            emojiLockPaint.setColor(getThemedColor(Theme.key_chat_emojiPanelStickerSetName));
            emojiLockPaint.setAlpha((int) (emojiLockPaint.getAlpha() * .5f));
        }
        if (emojiLockDrawable != null) {
            emojiLockDrawable.setColorFilter(new PorterDuffColorFilter(getThemedColor(Theme.key_chat_emojiPanelStickerSetName), PorterDuff.Mode.MULTIPLY));
        }
    }

    @Override
    public void onMeasure(int widthMeasureSpec, int heightMeasureSpec) {
        isLayout = true;
        if (AndroidUtilities.isInMultiwindow || forseMultiwindowLayout) {
            if (currentBackgroundType != 1) {
                if (Build.VERSION.SDK_INT >= 21) {
                    setOutlineProvider((ViewOutlineProvider) outlineProvider);
                    setClipToOutline(true);
                    setElevation(AndroidUtilities.dp(2));
                }
                setBackgroundResource(R.drawable.smiles_popup);
<<<<<<< HEAD
                getBackground().setColorFilter(new PorterDuffColorFilter(getThemedColor(Theme.key_chat_emojiPanelBackground), PorterDuff.Mode.SRC_IN));
                if (needEmojiSearch) {
=======
                getBackground().setColorFilter(new PorterDuffColorFilter(getThemedColor(Theme.key_chat_emojiPanelBackground), PorterDuff.Mode.MULTIPLY));
                if (needEmojiSearch && shouldDrawBackground) {
>>>>>>> 0bcf4fe5
                    bottomTabContainerBackground.setBackgroundColor(getThemedColor(Theme.key_chat_emojiPanelBackground));
                }
                currentBackgroundType = 1;
            }
        } else {
            if (currentBackgroundType != 0) {
                if (Build.VERSION.SDK_INT >= 21) {
                    setOutlineProvider(null);
                    setClipToOutline(false);
                    setElevation(0);
                }
                if (shouldDrawBackground) {
                    setBackgroundColor(getThemedColor(Theme.key_chat_emojiPanelBackground));
                    if (needEmojiSearch) {
                        bottomTabContainerBackground.setBackgroundColor(getThemedColor(Theme.key_chat_emojiPanelBackground));
                    }
                }
                currentBackgroundType = 0;
            }
        }
        super.onMeasure(View.MeasureSpec.makeMeasureSpec(MeasureSpec.getSize(widthMeasureSpec), MeasureSpec.EXACTLY), View.MeasureSpec.makeMeasureSpec(View.MeasureSpec.getSize(heightMeasureSpec), MeasureSpec.EXACTLY));
        isLayout = false;
        setTranslationY(getTranslationY());
    }

    @Override
    protected void onLayout(boolean changed, int left, int top, int right, int bottom) {
        if (lastNotifyWidth != right - left) {
            lastNotifyWidth = right - left;
            reloadStickersAdapter();
        }
        super.onLayout(changed, left, top, right, bottom);
        updateBottomTabContainerPosition();
        updateStickerTabsPosition();
    }

    private void reloadStickersAdapter() {
        if (stickersGridAdapter != null) {
            stickersGridAdapter.notifyDataSetChanged();
        }
        if (stickersSearchGridAdapter != null) {
            stickersSearchGridAdapter.notifyDataSetChanged();
        }
        if (ContentPreviewViewer.getInstance().isVisible()) {
            ContentPreviewViewer.getInstance().close();
        }
        ContentPreviewViewer.getInstance().reset();
    }

    public void setDelegate(EmojiViewDelegate emojiViewDelegate) {
        delegate = emojiViewDelegate;
    }

    public void setDragListener(DragListener listener) {
        dragListener = listener;
    }

    public void setChatInfo(TLRPC.ChatFull chatInfo) {
        info = chatInfo;
        updateStickerTabs(false);
    }

    public void invalidateViews() {
        emojiGridView.invalidateViews();
    }

    public void setForseMultiwindowLayout(boolean value) {
        forseMultiwindowLayout = value;
    }

    public void onOpen(boolean forceEmoji) {
        if (currentPage != 0 && stickersBanned) {
            currentPage = 0;
        }
        if (currentPage == 0 && emojiBanned) {
            currentPage = 1;
        }
        if (currentPage == 0 || forceEmoji || currentTabs.size() == 1) {
            showBackspaceButton(true, false);
            showStickerSettingsButton(false, false);
            if (pager.getCurrentItem() != 0) {
                pager.setCurrentItem(0, !forceEmoji);
            }
        } else if (currentPage == 1) {
            showBackspaceButton(false, false);
            showStickerSettingsButton(shouldDrawBackground, false);
            if (pager.getCurrentItem() != 2) {
                pager.setCurrentItem(2, false);
            }
            if (stickersTab != null) {
                firstTabUpdate = true;
                if (favTabNum >= 0) {
                    stickersTab.selectTab(favTabNum);
                } else if (recentTabNum >= 0) {
                    stickersTab.selectTab(recentTabNum);
                } else {
                    stickersTab.selectTab(stickersTabOffset);
                }
                firstTabUpdate = false;
                stickersLayoutManager.scrollToPositionWithOffset(0, 0);
            }
        } else if (currentPage == 2) {
            showBackspaceButton(false, false);
            showStickerSettingsButton(false, false);
            if (pager.getCurrentItem() != 1) {
                pager.setCurrentItem(1, false);
            }
            if (gifTabs != null) {
                gifTabs.selectTab(0);
            }
            if (gifSearchField != null && gifSearchField.categoriesListView != null) {
                gifSearchField.categoriesListView.selectCategory(gifSearchField.recent);
            }
        }
        showBottomTab(true, true);
    }

    @Override
    protected void onAttachedToWindow() {
        super.onAttachedToWindow();
        NotificationCenter.getGlobalInstance().addObserver(this, NotificationCenter.emojiLoaded);
        NotificationCenter.getInstance(currentAccount).addObserver(this, NotificationCenter.newEmojiSuggestionsAvailable);
        if (stickersGridAdapter != null) {
            NotificationCenter.getInstance(currentAccount).addObserver(this, NotificationCenter.stickersDidLoad);
            NotificationCenter.getInstance(currentAccount).addObserver(this, NotificationCenter.recentDocumentsDidLoad);
            NotificationCenter.getInstance(currentAccount).addObserver(this, NotificationCenter.featuredStickersDidLoad);
            NotificationCenter.getInstance(currentAccount).addObserver(this, NotificationCenter.groupStickersDidLoad);
            NotificationCenter.getInstance(currentAccount).addObserver(this, NotificationCenter.currentUserPremiumStatusChanged);
            AndroidUtilities.runOnUIThread(() -> {
                updateStickerTabs(false);
                reloadStickersAdapter();
            });
        }
    }

    @Override
    public void setVisibility(int visibility) {
        boolean changed = getVisibility() != visibility;
        super.setVisibility(visibility);
        if (changed) {
            if (visibility != GONE) {
                Emoji.sortEmoji();
                emojiAdapter.notifyDataSetChanged();
                NotificationCenter.getInstance(currentAccount).addObserver(this, NotificationCenter.stickersDidLoad);
                if (stickersGridAdapter != null) {
                    NotificationCenter.getInstance(currentAccount).addObserver(this, NotificationCenter.recentDocumentsDidLoad);
                    updateStickerTabs(false);
                    reloadStickersAdapter();
                /*if (gifGridView != null && delegate != null) {
                    delegate.onTabOpened(pager != null && pager.getCurrentItem() == 1 ? 1  : );
                }*/
                }
                checkDocuments(true);
                checkDocuments(false);
                MediaDataController.getInstance(currentAccount).loadRecents(MediaDataController.TYPE_IMAGE, true, true, false);
                MediaDataController.getInstance(currentAccount).loadRecents(MediaDataController.TYPE_IMAGE, false, true, false);
                MediaDataController.getInstance(currentAccount).loadRecents(MediaDataController.TYPE_FAVE, false, true, false);
            }
            if (chooseStickerActionTracker != null) {
                chooseStickerActionTracker.checkVisibility();
            }
        }
    }

    public int getCurrentPage() {
        return currentPage;
    }

    public void onDestroy() {
        NotificationCenter.getGlobalInstance().removeObserver(this, NotificationCenter.emojiLoaded);
        NotificationCenter.getInstance(currentAccount).removeObserver(this, NotificationCenter.newEmojiSuggestionsAvailable);
        NotificationCenter.getInstance(currentAccount).removeObserver(this, NotificationCenter.stickersDidLoad);
        if (stickersGridAdapter != null) {
            NotificationCenter.getInstance(currentAccount).removeObserver(this, NotificationCenter.recentDocumentsDidLoad);
            NotificationCenter.getInstance(currentAccount).removeObserver(this, NotificationCenter.featuredStickersDidLoad);
            NotificationCenter.getInstance(currentAccount).removeObserver(this, NotificationCenter.groupStickersDidLoad);
            NotificationCenter.getInstance(currentAccount).removeObserver(this, NotificationCenter.currentUserPremiumStatusChanged);
        }
    }

    @Override
    protected void onDetachedFromWindow() {
        super.onDetachedFromWindow();
        if (colorPickerView != null && colorPickerView.isShowing()) {
            colorPickerView.dismiss();
        }
        ContentPreviewViewer.getInstance().clearDelegate(contentPreviewViewerDelegate);
    }

    private void checkDocuments(boolean isGif) {
        if (isGif) {
            updateRecentGifs();
        } else {
            int previousCount = recentStickers.size();
            int previousCount2 = favouriteStickers.size();
            recentStickers = MediaDataController.getInstance(currentAccount).getRecentStickers(MediaDataController.TYPE_IMAGE);
            favouriteStickers = MediaDataController.getInstance(currentAccount).getRecentStickers(MediaDataController.TYPE_FAVE);
            if (UserConfig.getInstance(currentAccount).isPremium()) {
                premiumStickers = MediaDataController.getInstance(currentAccount).getRecentStickers(MediaDataController.TYPE_PREMIUM_STICKERS);
            } else {
                premiumStickers = new ArrayList<>();
            }
            for (int a = 0; a < favouriteStickers.size(); a++) {
                TLRPC.Document favSticker = favouriteStickers.get(a);
                for (int b = 0; b < recentStickers.size(); b++) {
                    TLRPC.Document recSticker = recentStickers.get(b);
                    if (recSticker.dc_id == favSticker.dc_id && recSticker.id == favSticker.id) {
                        recentStickers.remove(b);
                        break;
                    }
                }
            }
            recentStickers = new ArrayList<>(recentStickers.subList(0, Math.min(recentStickers.size(), NekoConfig.maxRecentStickerCount.Int())));
            if (MessagesController.getInstance(currentAccount).premiumLocked) {
                for (int a = 0; a < favouriteStickers.size(); a++) {
                    if (MessageObject.isPremiumSticker(favouriteStickers.get(a))) {
                        favouriteStickers.remove(a);
                        a--;
                    }
                }
                for (int a = 0; a < recentStickers.size(); a++) {
                    if (MessageObject.isPremiumSticker(recentStickers.get(a))) {
                        recentStickers.remove(a);
                        a--;
                    }
                }
            }
            if (previousCount != recentStickers.size() || previousCount2 != favouriteStickers.size()) {
                updateStickerTabs(false);
            }
            if (stickersGridAdapter != null) {
                stickersGridAdapter.notifyDataSetChanged();
            }
            checkPanels();
        }
    }

    private void updateRecentGifs() {
        final int prevSize = recentGifs.size();
        long prevHash = MediaDataController.calcDocumentsHash(recentGifs, Integer.MAX_VALUE);
        recentGifs = MediaDataController.getInstance(currentAccount).getRecentGifs();
        long newHash = MediaDataController.calcDocumentsHash(recentGifs, Integer.MAX_VALUE);
        if (gifTabs != null && prevSize == 0 && !recentGifs.isEmpty() || prevSize != 0 && recentGifs.isEmpty()) {
            updateGifTabs();
        }
        if ((prevSize != recentGifs.size() || prevHash != newHash) && gifAdapter != null) {
            gifAdapter.notifyDataSetChanged();
        }
    }

    public void setStickersBanned(boolean emojiBanned, boolean stickersBanned, long chatId) {
        if (typeTabs == null) {
            return;
        }
        this.emojiBanned = emojiBanned;
        this.stickersBanned = stickersBanned;
        if (stickersBanned || emojiBanned) {
            currentChatId = chatId;
        } else {
            currentChatId = 0;
        }
        View view = typeTabs.getTab(stickersBanned ? 2 : 0);
        if (view != null) {
            view.setAlpha(currentChatId != 0 ? 0.15f : 1.0f);
            if (stickersBanned) {
                if (currentChatId != 0 && pager.getCurrentItem() != 0) {
                    showBackspaceButton(true, true);
                    showStickerSettingsButton(false, true);
                    pager.setCurrentItem(0, false);
                }
            } else {
                if (currentChatId != 0 && pager.getCurrentItem() != 1) {
                    showBackspaceButton(false, true);
                    showStickerSettingsButton(false, true);
                    pager.setCurrentItem(1, false);
                }
            }
        }
    }

    private AnimatorSet showStickersBanAnimator;
    private Runnable hideStickersBan;
    public void showStickerBanHint(boolean show, boolean emoji, boolean gif) {
        TLRPC.Chat chat = MessagesController.getInstance(currentAccount).getChat(currentChatId);
        if (chat == null) {
            return;
        }

        if (show) {
            if (!ChatObject.hasAdminRights(chat) && chat.default_banned_rights != null && (chat.default_banned_rights.send_stickers || (emoji && chat.default_banned_rights.send_plain))) {
                if (emoji) {
                    mediaBanTooltip.setText(LocaleController.getString("GlobalAttachEmojiRestricted", R.string.GlobalAttachEmojiRestricted));
                } else if (gif) {
                    mediaBanTooltip.setText(LocaleController.getString("GlobalAttachGifRestricted", R.string.GlobalAttachGifRestricted));
                } else {
                    mediaBanTooltip.setText(LocaleController.getString("GlobalAttachStickersRestricted", R.string.GlobalAttachStickersRestricted));
                }
            } else {
                if (chat.banned_rights == null) {
                    return;
                }
                if (AndroidUtilities.isBannedForever(chat.banned_rights)) {
                    if (emoji) {
                        mediaBanTooltip.setText(LocaleController.getString("AttachPlainRestrictedForever", R.string.AttachPlainRestrictedForever));
                    } else if (gif) {
                        mediaBanTooltip.setText(LocaleController.getString("AttachGifRestrictedForever", R.string.AttachGifRestrictedForever));
                    } else {
                        mediaBanTooltip.setText(LocaleController.getString("AttachStickersRestrictedForever", R.string.AttachStickersRestrictedForever));
                    }
                } else {
                    if (emoji) {
                        mediaBanTooltip.setText(LocaleController.formatString("AttachPlainRestricted", R.string.AttachPlainRestricted, LocaleController.formatDateForBan(chat.banned_rights.until_date)));
                    } if (gif) {
                        mediaBanTooltip.setText(LocaleController.formatString("AttachGifRestricted", R.string.AttachGifRestricted, LocaleController.formatDateForBan(chat.banned_rights.until_date)));
                    } else {
                        mediaBanTooltip.setText(LocaleController.formatString("AttachStickersRestricted", R.string.AttachStickersRestricted, LocaleController.formatDateForBan(chat.banned_rights.until_date)));
                    }
                }
            }
            mediaBanTooltip.setVisibility(View.VISIBLE);
        }

        if (showStickersBanAnimator != null) {
            showStickersBanAnimator.cancel();
            showStickersBanAnimator = null;
        }

        showStickersBanAnimator = new AnimatorSet();
        showStickersBanAnimator.playTogether(
            ObjectAnimator.ofFloat(mediaBanTooltip, View.ALPHA, show ? mediaBanTooltip.getAlpha() : 1f, show ? 1f : 0f),
            ObjectAnimator.ofFloat(mediaBanTooltip, View.TRANSLATION_Y, show ? AndroidUtilities.dp(12) : mediaBanTooltip.getTranslationY(), show ? 0 : AndroidUtilities.dp(12))
        );
        if (hideStickersBan != null) {
            AndroidUtilities.cancelRunOnUIThread(hideStickersBan);
        }
        if (show) {
            AndroidUtilities.runOnUIThread(hideStickersBan = () -> showStickerBanHint(false, emoji, gif), 3500);
        }
        showStickersBanAnimator.setDuration(320);
        showStickersBanAnimator.setInterpolator(CubicBezierInterpolator.EASE_OUT_QUINT);
        showStickersBanAnimator.start();
    }

    private void updateVisibleTrendingSets() {
        if (stickersGridView == null) {
            return;
        }
        try {
            int count = stickersGridView.getChildCount();
            for (int a = 0; a < count; a++) {
                View child = stickersGridView.getChildAt(a);
                if (child instanceof FeaturedStickerSetInfoCell) {
                    RecyclerListView.Holder holder = (RecyclerListView.Holder) stickersGridView.getChildViewHolder(child);
                    if (holder == null) {
                        continue;
                    }
                    FeaturedStickerSetInfoCell cell = (FeaturedStickerSetInfoCell) child;
                    ArrayList<Long> unreadStickers = MediaDataController.getInstance(currentAccount).getUnreadStickerSets();
                    TLRPC.StickerSetCovered stickerSetCovered = cell.getStickerSet();
                    boolean unread = unreadStickers != null && unreadStickers.contains(stickerSetCovered.set.id);
                    boolean forceInstalled = false;
                    for (int i = 0; i < primaryInstallingStickerSets.length; i++) {
                        if (primaryInstallingStickerSets[i] != null && primaryInstallingStickerSets[i].set.id == stickerSetCovered.set.id) {
                            forceInstalled = true;
                            break;
                        }
                    }
                    cell.setStickerSet(stickerSetCovered, unread, true, 0, 0, forceInstalled);
                    if (unread) {
                        MediaDataController.getInstance(currentAccount).markFeaturedStickersByIdAsRead(false, stickerSetCovered.set.id);
                    }
                    boolean installing = installingStickerSets.indexOfKey(stickerSetCovered.set.id) >= 0;
                    boolean removing = removingStickerSets.indexOfKey(stickerSetCovered.set.id) >= 0;
                    if (installing || removing) {
                        if (installing && cell.isInstalled()) {
                            installingStickerSets.remove(stickerSetCovered.set.id);
                            installing = false;
                        } else if (removing && !cell.isInstalled()) {
                            removingStickerSets.remove(stickerSetCovered.set.id);
                            removing = false;
                        }
                    }
                    cell.setAddDrawProgress(!forceInstalled && installing, true);
                }
            }
        } catch (Exception e) {
            FileLog.e(e);
        }
    }

    public boolean areThereAnyStickers() {
        return stickersGridAdapter != null && stickersGridAdapter.getItemCount() > 0;
    }

    private Runnable updateStickersLoadedDelayed = () -> {
        if (emojiAdapter != null) {
            emojiAdapter.notifyDataSetChanged(true);
        }
    };

    @SuppressWarnings("unchecked")
    @Override
    public void didReceivedNotification(int id, int account, Object... args) {
        if (id == NotificationCenter.stickersDidLoad) {
            if ((Integer) args[0] == MediaDataController.TYPE_IMAGE) {
                if (stickersGridAdapter != null) {
                    updateStickerTabs((Boolean) args[1]);
                    updateVisibleTrendingSets();
                    reloadStickersAdapter();
                    checkPanels();
                }
            } else if ((Integer) args[0] == MediaDataController.TYPE_EMOJIPACKS) {
                emojiAdapter.notifyDataSetChanged((Boolean) args[1]);
            }
        } else if (id == NotificationCenter.recentDocumentsDidLoad) {
            boolean isGif = (Boolean) args[0];
            int type = (Integer) args[1];
            if (isGif || type == MediaDataController.TYPE_IMAGE || type == MediaDataController.TYPE_FAVE) {
                checkDocuments(isGif);
            }
        } else if (id == NotificationCenter.featuredStickersDidLoad) {
            updateVisibleTrendingSets();
            if (typeTabs != null) {
                int count = typeTabs.getChildCount();
                for (int a = 0; a < count; a++) {
                    typeTabs.getChildAt(a).invalidate();
                }
            }
            updateStickerTabs(false);
        } else if (id == NotificationCenter.featuredEmojiDidLoad) {
            if (emojiAdapter != null) {
                emojiAdapter.notifyDataSetChanged();
            }
        } else if (id == NotificationCenter.groupStickersDidLoad) {
            if (info != null && info.stickerset != null && info.stickerset.id == (Long) args[0]) {
                updateStickerTabs(false);
            }
            if (toInstall.containsKey((Long) args[0]) && args.length >= 2) {
                long packId = (long) args[0];
                TLRPC.TL_messages_stickerSet stickerSet = (TLRPC.TL_messages_stickerSet) args[1];
                Utilities.Callback<TLRPC.TL_messages_stickerSet> onInstalled = toInstall.get(packId);
                if (onInstalled != null && stickerSet != null) {
                    Utilities.Callback callback = toInstall.remove(packId);
                    if (callback != null) {
                        callback.run(stickerSet);
                    }
                }
            }
            AndroidUtilities.cancelRunOnUIThread(updateStickersLoadedDelayed);
            AndroidUtilities.runOnUIThread(updateStickersLoadedDelayed, 100);
        } else if (id == NotificationCenter.emojiLoaded) {
            if (stickersGridView != null) {
                int count = stickersGridView.getChildCount();
                for (int a = 0; a < count; a++) {
                    View child = stickersGridView.getChildAt(a);
                    if (child instanceof StickerSetNameCell || child instanceof StickerEmojiCell) {
                        child.invalidate();
                    }
                }
            }
            if (emojiGridView != null) {
                emojiGridView.invalidate();
                int count = emojiGridView.getChildCount();
                for (int a = 0; a < count; a++) {
                    View child = emojiGridView.getChildAt(a);
                    if (child instanceof ImageViewEmoji) {
                        child.invalidate();
                    }
                }
            }
            if (colorPickerView != null) {
                colorPickerView.pickerView.invalidate();
            }
            if (gifTabs != null) {
                gifTabs.invalidateTabs();
            }
        } else if (id == NotificationCenter.newEmojiSuggestionsAvailable) {
            if (emojiGridView != null && needEmojiSearch && (emojiSearchField.searchStateDrawable.getIconState() == SearchStateDrawable.State.STATE_PROGRESS || emojiGridView.getAdapter() == emojiSearchAdapter) && !TextUtils.isEmpty(emojiSearchAdapter.lastSearchEmojiString)) {
                emojiSearchAdapter.search(emojiSearchAdapter.lastSearchEmojiString);
            }
        } else if (id == NotificationCenter.currentUserPremiumStatusChanged) {
            if (emojiAdapter != null) {
                emojiAdapter.notifyDataSetChanged();
            }
            updateEmojiHeaders();
            updateStickerTabs(false);
        }
    }

    private int getThemedColor(int key) {
        if (resourcesProvider != null) {
            return resourcesProvider.getColor(key);
        }
        return Theme.getColor(key);
    }

    private class TrendingAdapter extends RecyclerListView.SelectionAdapter {

        private boolean emoji;
        public TrendingAdapter(boolean emoji) {
            this.emoji = emoji;
        }

        @Override
        public boolean isEnabled(RecyclerView.ViewHolder holder) {
            return true;
        }

        @Override
        public RecyclerView.ViewHolder onCreateViewHolder(ViewGroup parent, int viewType) {
            BackupImageView imageView = new BackupImageView(getContext()) {
                @Override
                protected void onDraw(Canvas canvas) {
                    super.onDraw(canvas);
                    if (!emoji) {
                        TLRPC.StickerSetCovered set = (TLRPC.StickerSetCovered) getTag();
                        if (MediaDataController.getInstance(currentAccount).isStickerPackUnread(emoji, set.set.id) && dotPaint != null) {
                            int x = canvas.getWidth() - AndroidUtilities.dp(8);
                            int y = AndroidUtilities.dp(14);
                            canvas.drawCircle(x, y, AndroidUtilities.dp(3), dotPaint);
                        }
                    }
                }
            };
            imageView.setSize(AndroidUtilities.dp(24), AndroidUtilities.dp(24));
            imageView.setLayerNum(1);
            imageView.setAspectFit(true);
            imageView.setLayoutParams(new RecyclerView.LayoutParams(AndroidUtilities.dp(34), AndroidUtilities.dp(34)));
            return new RecyclerListView.Holder(imageView);
        }

        @Override
        public void onBindViewHolder(RecyclerView.ViewHolder holder, int position) {
            BackupImageView imageView = (BackupImageView) holder.itemView;
            TLRPC.StickerSetCovered set = (emoji ? featuredEmojiSets : featuredStickerSets).get(position);
            imageView.setTag(set);

            ArrayList<TLRPC.Document> setDocuments;
            if (set instanceof TLRPC.TL_stickerSetFullCovered) {
                setDocuments = ((TLRPC.TL_stickerSetFullCovered) set).documents;
            } else if (set instanceof TLRPC.TL_stickerSetNoCovered) {
                TLRPC.TL_messages_stickerSet fullSet = MediaDataController.getInstance(currentAccount).getStickerSet(MediaDataController.getInputStickerSet(set.set), false);
                if (fullSet == null) {
                    setDocuments = null;
                } else {
                    setDocuments = fullSet.documents;
                }
            } else {
                setDocuments = set.covers;
            }

            TLRPC.Document document = null;
            if (set.cover != null) {
                document = set.cover;
            } else if (setDocuments != null && !setDocuments.isEmpty()) {
                if (set.set != null) {
                    for (int i = 0; i < setDocuments.size(); ++i) {
                        if (setDocuments.get(i).id == set.set.thumb_document_id) {
                            document = setDocuments.get(i);
                            break;
                        }
                    }
                }
                if (document == null) {
                    document = setDocuments.get(0);
                }
            }
            if (document == null) {
                return;
            }

            if (this.emoji) {
                imageView.setColorFilter(MessageObject.isTextColorEmoji(document) ? Theme.getAnimatedEmojiColorFilter(resourcesProvider) : null);
            }

            TLObject object = FileLoader.getClosestPhotoSizeWithSize(set.set.thumbs, 90);
            SvgHelper.SvgDrawable svgThumb = DocumentObject.getSvgThumb(set.set.thumbs, Theme.key_emptyListPlaceholder, 0.2f);
            if (svgThumb != null) {
                svgThumb.overrideWidthAndHeight(512, 512);
            }
            if (object == null || MessageObject.isVideoSticker(document)) {
                object = document;
            }

            ImageLocation imageLocation;
            if (object instanceof TLRPC.Document) {
                TLRPC.PhotoSize thumb = FileLoader.getClosestPhotoSizeWithSize(document.thumbs, 90);
                imageLocation = ImageLocation.getForDocument(thumb, document);
            } else if (object instanceof TLRPC.PhotoSize) {
                TLRPC.PhotoSize thumb = (TLRPC.PhotoSize) object;
                int thumbVersion = set.set.thumb_version;
                imageLocation = ImageLocation.getForSticker(thumb, document, thumbVersion);
            } else {
                return;
            }

            if (imageLocation == null) {
                return;
            }
            String filter = !LiteMode.isEnabled(emoji ? LiteMode.FLAG_ANIMATED_EMOJI_KEYBOARD : LiteMode.FLAG_ANIMATED_STICKERS_KEYBOARD) ? "30_30_firstframe" : "30_30";
            if (object instanceof TLRPC.Document && (MessageObject.isAnimatedStickerDocument(document, true) || MessageObject.isVideoSticker(document))) {
                if (svgThumb != null) {
                    imageView.setImage(ImageLocation.getForDocument(document), filter, svgThumb, 0, set);
                } else {
                    imageView.setImage(ImageLocation.getForDocument(document), filter, imageLocation, null, 0, set);
                }
            } else if (imageLocation.imageType == FileLoader.IMAGE_TYPE_LOTTIE) {
                imageView.setImage(imageLocation, filter, "tgs", svgThumb, set);
            } else {
                imageView.setImage(imageLocation, null, "webp", svgThumb, set);
            }
        }

        @Override
        public int getItemViewType(int position) {
            return 0;
        }

        @Override
        public int getItemCount() {
            return (emoji ? featuredEmojiSets : featuredStickerSets).size();
        }
    }

    private class TrendingListView extends RecyclerListView {
        public TrendingListView(Context context, Adapter adapter) {
            super(context);

            setNestedScrollingEnabled(true);
            setSelectorRadius(AndroidUtilities.dp(4));
            setSelectorDrawableColor(getThemedColor(Theme.key_listSelector));
            setTag(9);
            setItemAnimator(null);
            setLayoutAnimation(null);

            LinearLayoutManager layoutManager = new LinearLayoutManager(context) {
                @Override
                public boolean supportsPredictiveItemAnimations() {
                    return false;
                }
            };
            layoutManager.setOrientation(LinearLayoutManager.HORIZONTAL);
            setLayoutManager(layoutManager);
            setAdapter(adapter);
        }

        @Override
        public boolean onInterceptTouchEvent(MotionEvent e) {
            if (getParent() != null && getParent().getParent() != null) {
                getParent().getParent().requestDisallowInterceptTouchEvent(canScrollHorizontally(-1) || canScrollHorizontally(1));
                pager.requestDisallowInterceptTouchEvent(true);
            }
            return super.onInterceptTouchEvent(e);
        }
    }

    private class StickersGridAdapter extends RecyclerListView.SelectionAdapter {

        private Context context;
        private int stickersPerRow;
        private SparseArray<Object> rowStartPack = new SparseArray<>();
        private HashMap<Object, Integer> packStartPosition = new HashMap<>();
        private SparseArray<Object> cache = new SparseArray<>();
        private SparseArray<Object> cacheParents = new SparseArray<>();
        private SparseIntArray positionToRow = new SparseIntArray();
        private int totalItems;

        public StickersGridAdapter(Context context) {
            this.context = context;
        }

        @Override
        public boolean isEnabled(RecyclerView.ViewHolder holder) {
            return holder.itemView instanceof RecyclerListView;
        }

        @Override
        public int getItemCount() {
            return totalItems != 0 ? totalItems + 1 : 0;
        }

        public Object getItem(int i) {
            return cache.get(i);
        }

        public int getPositionForPack(Object pack) {
            Integer pos = packStartPosition.get(pack);
            if (pos == null) {
                return -1;
            }
            return pos;
        }

        @Override
        public int getItemViewType(int position) {
            if (position == 0) {
                return 4;
            }
            Object object = cache.get(position);
            if (object != null) {
                if (object instanceof TLRPC.Document) {
                    return 0;
                } else if (object instanceof String) {
                    if ("trend1".equals(object)) {
                        return 5;
                    } else if ("trend2".equals(object)) {
                        return 6;
                    }
                    return 3;
                } else {
                    return 2;
                }
            }
            return 1;
        }

        public int getTabForPosition(int position) {
            Object cacheObject = cache.get(position);
            if ("search".equals(cacheObject) || "trend1".equals(cacheObject) || "trend2".equals(cacheObject)) {
                if (favTabNum >= 0) {
                    return favTabNum;
                }
                if (recentTabNum >= 0) {
                    return recentTabNum;
                }
                return 0;
            }
            if (position == 0) {
                position = 1;
            }
            if (stickersPerRow == 0) {
                int width = getMeasuredWidth();
                if (width == 0) {
                    width = AndroidUtilities.displaySize.x;
                }
                stickersPerRow = width / AndroidUtilities.dp(72);
            }
            int row = positionToRow.get(position, Integer.MIN_VALUE);
            if (row == Integer.MIN_VALUE) {
                return stickerSets.size() - 1 + stickersTabOffset;
            }
            Object pack = rowStartPack.get(row);
            if (pack instanceof String) {
                if ("premium".equals(pack)) {
                    return premiumTabNum;
                } else if ("recent".equals(pack)) {
                    return recentTabNum;
                } else {
                    return favTabNum;
                }
            } else {
                TLRPC.TL_messages_stickerSet set = (TLRPC.TL_messages_stickerSet) pack;
                int idx = stickerSets.indexOf(set);
                return idx + stickersTabOffset;
            }
        }

        @SuppressLint("NotifyDataSetChanged")
        @Override
        public RecyclerView.ViewHolder onCreateViewHolder(ViewGroup parent, int viewType) {
            View view = null;
            switch (viewType) {
                case 0:
                    view = new StickerEmojiCell(context, true, resourcesProvider) {
                        public void onMeasure(int widthMeasureSpec, int heightMeasureSpec) {
                            super.onMeasure(widthMeasureSpec, MeasureSpec.makeMeasureSpec(AndroidUtilities.dp(82), MeasureSpec.EXACTLY));
                        }
                    };
                    break;
                case 1:
                    view = new EmptyCell(context);
                    break;
                case 2:
                    StickerSetNameCell nameCell = new StickerSetNameCell(context, false, resourcesProvider);
                    view = nameCell;
                    nameCell.setOnIconClickListener(v -> {
                        if (stickersGridView.indexOfChild(nameCell) == -1) {
                            return;
                        }
                        RecyclerView.ViewHolder holder = stickersGridView.getChildViewHolder(nameCell);
                        if (holder != null) {
                            if (holder.getAdapterPosition() == groupStickerPackPosition) {
                                if (groupStickerSet != null) {
                                    if (delegate != null) {
                                        delegate.onStickersGroupClick(info.id);
                                    }
                                } else {
                                    MessagesController.getEmojiSettings(currentAccount).edit().putLong("group_hide_stickers_" + info.id, info.stickerset != null ? info.stickerset.id : 0).apply();
                                    updateStickerTabs(false);
                                    if (stickersGridAdapter != null) {
                                        stickersGridAdapter.notifyDataSetChanged();
                                    }
                                }
                            } else {
                                Object object = cache.get(holder.getAdapterPosition());
                                if (object == recentStickers) {
                                    AlertDialog alertDialog = new AlertDialog.Builder(context)
                                            .setTitle(LocaleController.getString(R.string.ClearRecentStickersAlertTitle))
                                            .setMessage(LocaleController.getString(R.string.ClearRecentStickersAlertMessage))
                                            .setPositiveButton(LocaleController.getString(R.string.ClearButton), (dialog, which) -> MediaDataController.getInstance(currentAccount).clearRecentStickers())
                                            .setNegativeButton(LocaleController.getString(R.string.Cancel), null)
                                            .create();
                                    alertDialog.show();
                                    TextView button = (TextView) alertDialog.getButton(DialogInterface.BUTTON_POSITIVE);
                                    if (button != null) {
                                        button.setTextColor(Theme.getColor(Theme.key_text_RedBold));
                                    }
                                }
                            }
                        }
                    });
                    break;
                case 3:
                    view = new StickerSetGroupInfoCell(context);
                    ((StickerSetGroupInfoCell) view).setAddOnClickListener(v -> {
                        if (delegate != null) {
                            delegate.onStickersGroupClick(info.id);
                        }
                    });
                    view.setLayoutParams(new RecyclerView.LayoutParams(LayoutHelper.MATCH_PARENT, LayoutHelper.WRAP_CONTENT));
                    break;
                case 4:
                    view = new View(context);
                    view.setLayoutParams(new RecyclerView.LayoutParams(LayoutHelper.MATCH_PARENT, searchFieldHeight));
                    break;
                case 5:
                    view = new StickerSetNameCell(context, false, resourcesProvider);
                    ((StickerSetNameCell) view).setOnIconClickListener(v -> {
                        MediaDataController mediaDataController = MediaDataController.getInstance(currentAccount);
                        ArrayList<TLRPC.StickerSetCovered> featured = mediaDataController.getFeaturedStickerSets();
                        if (!featured.isEmpty()) {
                            MessagesController.getEmojiSettings(currentAccount).edit().putLong("featured_hidden", featured.get(0).set.id).commit();
                            if (stickersGridAdapter != null) {
                                stickersGridAdapter.notifyItemRangeRemoved(1, 2);
                            }
                            updateStickerTabs(false);
                        }
                    });
                    break;
                case 6:
                    TrendingListView listView = new TrendingListView(context, trendingAdapter = new TrendingAdapter(false));
                    listView.setPadding(AndroidUtilities.dp(8), AndroidUtilities.dp(4), AndroidUtilities.dp(8), 0);
                    listView.setClipToPadding(false);
                    listView.addItemDecoration(new RecyclerView.ItemDecoration() {
                        @Override
                        public void getItemOffsets(@NonNull Rect outRect, @NonNull View view, @NonNull RecyclerView parent, @NonNull RecyclerView.State state) {
                            outRect.right = AndroidUtilities.dp(2);
                        }
                    });
                    listView.setOnItemClickListener((view1, position) -> {
                        openTrendingStickers((TLRPC.StickerSetCovered) view1.getTag());
                    });
                    view = listView;
                    view.setLayoutParams(new RecyclerView.LayoutParams(LayoutHelper.MATCH_PARENT, AndroidUtilities.dp(52)));
                    break;
            }

            return new RecyclerListView.Holder(view);
        }

        @Override
        public void onBindViewHolder(RecyclerView.ViewHolder holder, int position) {
            switch (holder.getItemViewType()) {
                case 0: {
                    TLRPC.Document sticker = (TLRPC.Document) cache.get(position);
                    StickerEmojiCell cell = (StickerEmojiCell) holder.itemView;
                    cell.setSticker(sticker, cacheParents.get(position), false);
                    cell.setRecent(recentStickers.contains(sticker));
                    break;
                }
                case 1: {
                    EmptyCell cell = (EmptyCell) holder.itemView;
                    if (position == totalItems) {
                        int row = positionToRow.get(position - 1, Integer.MIN_VALUE);
                        if (row == Integer.MIN_VALUE) {
                            cell.setHeight(1);
                        } else {
                            ArrayList<TLRPC.Document> documents;
                            Object pack = rowStartPack.get(row);
                            if (pack instanceof TLRPC.TL_messages_stickerSet) {
                                documents = ((TLRPC.TL_messages_stickerSet) pack).documents;
                            } else if (pack instanceof String) {
                                if ("recent".equals(pack)) {
                                    documents = recentStickers;
                                } else {
                                    documents = favouriteStickers;
                                }
                            } else {
                                documents = null;
                            }
                            if (documents == null) {
                                cell.setHeight(1);
                            } else {
                                if (documents.isEmpty()) {
                                    cell.setHeight(AndroidUtilities.dp(8));
                                } else {
                                    int height = pager.getHeight() - (int) Math.ceil(documents.size() / (float) stickersPerRow) * AndroidUtilities.dp(82);
                                    cell.setHeight(height > 0 ? height : 1);
                                }
                            }
                        }
                    } else {
                        cell.setHeight(AndroidUtilities.dp(82));
                    }
                    break;
                }
                case 2: {
                    StickerSetNameCell cell = (StickerSetNameCell) holder.itemView;
                    if (position == groupStickerPackPosition) {
                        int icon;
                        if (groupStickersHidden && groupStickerSet == null) {
                            icon = 0;
                        } else {
                            icon = groupStickerSet != null ? R.drawable.msg_mini_customize : R.drawable.msg_close;
                        }
                        TLRPC.Chat chat = info != null ? MessagesController.getInstance(currentAccount).getChat(info.id) : null;
                        cell.setText(LocaleController.formatString("CurrentGroupStickers", R.string.CurrentGroupStickers, chat != null ? chat.title : "Group Stickers"), icon);
                    } else {
                        Object object = cache.get(position);
                        if (object instanceof TLRPC.TL_messages_stickerSet) {
                            TLRPC.TL_messages_stickerSet set = (TLRPC.TL_messages_stickerSet) object;
                            if (set.set != null) {
                                String title = set.set.title;
                                if (PinnedStickerHelper.getInstance(currentAccount).isPinned(set.set.id)) {
                                    title += " " + LocaleController.getString("SetPinnedSuffix", R.string.SetPinnedSuffix);
                                }
                                cell.setText(title, 0);
                            }
                        } else if (object == recentStickers) {
                            cell.setText(LocaleController.getString("RecentStickers", R.string.RecentStickers), R.drawable.msg_close, LocaleController.getString(R.string.ClearRecentStickersAlertTitle));
                        } else if (object == favouriteStickers) {
                            cell.setText(LocaleController.getString("FavoriteStickers", R.string.FavoriteStickers), 0);
                        } else if (object == premiumStickers) {
                            cell.setText(LocaleController.getString("PremiumStickers", R.string.PremiumStickers), 0);
                        }
                    }
                    break;
                }
                case 3: {
                    StickerSetGroupInfoCell cell = (StickerSetGroupInfoCell) holder.itemView;
                    cell.setIsLast(position == totalItems - 1);
                    break;
                }
                case 5: {
                    StickerSetNameCell cell = (StickerSetNameCell) holder.itemView;
                    cell.setText(MediaDataController.getInstance(currentAccount).loadFeaturedPremium ? LocaleController.getString("FeaturedStickersPremium", R.string.FeaturedStickersPremium) : LocaleController.getString("FeaturedStickers", R.string.FeaturedStickers), R.drawable.msg_close, LocaleController.getString("AccDescrCloseTrendingStickers", R.string.AccDescrCloseTrendingStickers));
                    break;
                }
            }
        }

        private void updateItems() {
            int width = getMeasuredWidth();
            if (width == 0) {
                width = AndroidUtilities.displaySize.x;
            }

            stickersPerRow = width / AndroidUtilities.dp(72);
            stickersLayoutManager.setSpanCount(stickersPerRow);
            rowStartPack.clear();
            packStartPosition.clear();
            positionToRow.clear();
            cache.clear();
            totalItems = 0;
            ArrayList<TLRPC.TL_messages_stickerSet> packs = stickerSets;
            int startRow = 0;
            for (int a = -5; a < packs.size(); a++) {
                ArrayList<TLRPC.Document> documents;
                TLRPC.TL_messages_stickerSet pack = null;
                String key;
                if (a == -5) {
                    cache.put(totalItems++, "search");
                    startRow++;
                    continue;
                } else if (a == -4) {
                    MediaDataController mediaDataController = MediaDataController.getInstance(currentAccount);
                    SharedPreferences preferences = MessagesController.getEmojiSettings(currentAccount);
                    ArrayList<TLRPC.StickerSetCovered> featured = mediaDataController.getFeaturedStickerSets();
                    if (!featuredStickerSets.isEmpty() && preferences.getLong("featured_hidden", 0) != featured.get(0).set.id) {
                        cache.put(totalItems++, "trend1");
                        cache.put(totalItems++, "trend2");
                        startRow += 2;
                    }
                    continue;
                } else if (a == -3) {
                    documents = favouriteStickers;
                    packStartPosition.put(key = "fav", totalItems);
                } else if (a == -2) {
                    documents = recentStickers;
                    packStartPosition.put(key = "recent", totalItems);
                } else if (a == -1) {
                    continue;
//                    documents = premiumStickers;
//                    packStartPosition.put(key = "premium", totalItems);
                } else {
                    key = null;
                    pack = packs.get(a);
                    documents = pack.documents;
                    packStartPosition.put(pack, totalItems);
                }
                if (a == groupStickerPackNum) {
                    groupStickerPackPosition = totalItems;
                    if (documents.isEmpty()) {
                        rowStartPack.put(startRow, pack);
                        positionToRow.put(totalItems, startRow++);
                        rowStartPack.put(startRow, pack);
                        positionToRow.put(totalItems + 1, startRow++);
                        cache.put(totalItems++, pack);
                        cache.put(totalItems++, "group");
                        continue;
                    }
                }
                if (documents.isEmpty()) {
                    continue;
                }
                int count = (int) Math.ceil(documents.size() / (float) stickersPerRow);
                if (pack != null) {
                    cache.put(totalItems, pack);
                } else {
                    cache.put(totalItems, documents);
                }
                positionToRow.put(totalItems, startRow);
                for (int b = 0; b < documents.size(); b++) {
                    int num = 1 + b + totalItems;
                    cache.put(num, documents.get(b));
                    if (pack != null) {
                        cacheParents.put(num, pack);
                    } else {
                        cacheParents.put(num, key);
                    }
                    positionToRow.put(1 + b + totalItems, startRow + 1 + b / stickersPerRow);
                }
                for (int b = 0; b < count + 1; b++) {
                    if (pack != null) {
                        rowStartPack.put(startRow + b, pack);
                    } else {
                        if (a == -1) {
                            rowStartPack.put(startRow + b, "premium");
                        } else if (a == -2) {
                            rowStartPack.put(startRow + b, "recent");
                        } else {
                            rowStartPack.put(startRow + b, "fav");
                        }
                    }
                }
                totalItems += count * stickersPerRow + 1;
                startRow += count + 1;
            }
        }

        @Override
        public void notifyItemRangeRemoved(int positionStart, int itemCount) {
            updateItems();
            super.notifyItemRangeRemoved(positionStart, itemCount);
        }

        @Override
        public void notifyDataSetChanged() {
            updateItems();
            super.notifyDataSetChanged();
        }
    }

    public static class EmojiPackExpand extends FrameLayout {
        public TextView textView;

        public EmojiPackExpand(Context context, Theme.ResourcesProvider resourcesProvider) {
            super(context);
            textView = new TextView(context);
            textView.setTextSize(TypedValue.COMPLEX_UNIT_DIP, 13);
            textView.setTextColor(Theme.getColor(Theme.key_windowBackgroundWhite, resourcesProvider));
            textView.setBackground(Theme.createRoundRectDrawable(AndroidUtilities.dp(11), ColorUtils.setAlphaComponent(Theme.getColor(Theme.key_chat_emojiPanelStickerSetName, resourcesProvider), 99)));
            textView.setTypeface(AndroidUtilities.getTypeface("fonts/rmedium.ttf"));
            textView.setPadding(AndroidUtilities.dp(6), AndroidUtilities.dp(1.66f), AndroidUtilities.dp(6), AndroidUtilities.dp(2f));
            addView(textView, LayoutHelper.createFrame(LayoutHelper.WRAP_CONTENT, LayoutHelper.WRAP_CONTENT, Gravity.CENTER));
        }
    }

    public static class CustomEmoji {
        public TLRPC.TL_messages_stickerSet stickerSet;
        public long documentId;
        public String emoticon;

        public TLRPC.Document getDocument() {
            if (stickerSet == null || stickerSet.documents == null) {
                return null;
            }
            for (int i = 0; i < stickerSet.documents.size(); ++i) {
                TLRPC.Document document = stickerSet.documents.get(i);
                if (document != null && document.id == documentId) {
                    return document;
                }
            }
            return null;
        }
    }

    public static class EmojiPack {
        public int index;
        public TLRPC.StickerSet set;
        public ArrayList<TLRPC.Document> documents = new ArrayList<>();
        public boolean free;
        public boolean installed;
        public boolean featured;
        public boolean expanded;

        public int resId;
    }

    private class EmojiGridAdapter extends RecyclerListView.SelectionAdapter {

        private static final int VIEW_TYPE_EMOJI = 0;
        private static final int VIEW_TYPE_HEADER = 1;
        private static final int VIEW_TYPE_SEARCH = 2;
        private static final int VIEW_TYPE_UNLOCK = 3;
        private static final int VIEW_TYPE_TRENDING = 4;
        private static final int VIEW_TYPE_PACK_HEADER = 5;
        private static final int VIEW_TYPE_EXPAND = 6;

        private int trendingHeaderRow = -1;
        private int trendingRow = -1;
        private int firstTrendingRow = -1;
        private int recentlyUsedHeaderRow = -1;

        private ArrayList<TLRPC.TL_messages_stickerSet> frozenEmojiPacks;
        private ArrayList<Integer> rowHashCodes = new ArrayList<>();
        private SparseIntArray positionToSection = new SparseIntArray();
        private SparseIntArray sectionToPosition = new SparseIntArray();
        private SparseIntArray positionToUnlock = new SparseIntArray();
        private SparseIntArray positionToExpand = new SparseIntArray();
        private ArrayList<Integer> packStartPosition = new ArrayList<>();
        private int itemCount;
        public int plainEmojisCount;

        @Override
        public int getItemCount() {
            return itemCount;
        }

        @Override
        public long getItemId(int position) {
            return position;
        }

        @Override
        public boolean isEnabled(RecyclerView.ViewHolder holder) {
            int type = holder.getItemViewType();
            return type == VIEW_TYPE_EMOJI || type == VIEW_TYPE_TRENDING || type == VIEW_TYPE_UNLOCK || type == VIEW_TYPE_EXPAND;
        }

        @Override
        public RecyclerView.ViewHolder onCreateViewHolder(ViewGroup parent, int viewType) {
            View view;
            switch (viewType) {
                case VIEW_TYPE_EMOJI:
                    view = new ImageViewEmoji(getContext());
                    break;
                case VIEW_TYPE_HEADER:
                    view = new StickerSetNameCell(getContext(), true, resourcesProvider);
                    ((StickerSetNameCell) view).setOnIconClickListener(e -> {
                        if (featuredEmojiSets == null || featuredEmojiSets.isEmpty() || featuredEmojiSets.get(0).set == null) {
                            return;
                        }
                        long lastSetId = featuredEmojiSets.get(0).set.id;
                        MessagesController.getEmojiSettings(currentAccount).edit().putLong("emoji_featured_hidden", lastSetId).commit();
                        if (emojiAdapter != null) {
                            emojiAdapter.notifyItemRangeRemoved(1, 3);
                        }
                        if (emojiTabs != null) {
                            emojiTabs.updateEmojiPacks(getEmojipacks());
                        }
                        updateRows();
                    });
                    break;
                case VIEW_TYPE_PACK_HEADER:
                    view = new EmojiPackHeader(getContext());
                    break;
                case VIEW_TYPE_TRENDING:
                    TrendingListView listView = new TrendingListView(getContext(), trendingEmojiAdapter = new TrendingAdapter(true));
                    listView.setPadding(AndroidUtilities.dp(8), AndroidUtilities.dp(4), AndroidUtilities.dp(8), 0);
                    listView.setClipToPadding(false);
                    listView.addItemDecoration(new RecyclerView.ItemDecoration() {
                        @Override
                        public void getItemOffsets(@NonNull Rect outRect, @NonNull View view, @NonNull RecyclerView parent, @NonNull RecyclerView.State state) {
                            outRect.right = AndroidUtilities.dp(2);
                        }
                    });
                    listView.setOnItemClickListener((item, position) -> {
                        if (item.getTag() instanceof TLRPC.StickerSetCovered) {
                            TLRPC.StickerSetCovered highlightSet = (TLRPC.StickerSetCovered) item.getTag();
                            ArrayList<TLRPC.InputStickerSet> inputStickerSets = new ArrayList<>();
                            ArrayList<TLRPC.StickerSetCovered> sets = MediaDataController.getInstance(currentAccount).getFeaturedEmojiSets();
                            int highlight = -1;
                            for (int i = 0; i < sets.size(); ++i) {
                                TLRPC.StickerSetCovered set = sets.get(i);
                                if (set != null && set.set != null) {
                                    TLRPC.TL_inputStickerSetID inputStickerSet = new TLRPC.TL_inputStickerSetID();
                                    inputStickerSet.id = set.set.id;
                                    inputStickerSet.access_hash = set.set.access_hash;
                                    inputStickerSets.add(inputStickerSet);

                                    if (highlightSet != null && highlightSet.set != null && highlightSet.set.id == set.set.id) {
                                        highlight = i;
                                    }
                                }
                            }

                            MediaDataController.getInstance(currentAccount).markFeaturedStickersAsRead(true, true);
                            EmojiPacksAlert alert = new EmojiPacksAlert(fragment, getContext(), fragment == null ? resourcesProvider : fragment.getResourceProvider(), inputStickerSets);
                            if (highlight >= 0) {
                                alert.highlight(highlight);
                            }
                            if (fragment != null) {
                                fragment.showDialog(alert);
                            } else {
                                alert.show();
                            }
                        }
                    });
                    view = listView;
                    break;
                case VIEW_TYPE_UNLOCK:
                    view = new EmojiPackButton(getContext());
                    break;
                case VIEW_TYPE_EXPAND:
                    view = new EmojiPackExpand(getContext(), resourcesProvider);
                    break;
                case VIEW_TYPE_SEARCH:
                default:
                    view = new View(getContext());
                    view.setLayoutParams(new RecyclerView.LayoutParams(LayoutHelper.MATCH_PARENT, searchFieldHeight));
                    break;
            }
            return new RecyclerListView.Holder(view);
        }

        @Override
        public void onBindViewHolder(RecyclerView.ViewHolder holder, @SuppressLint("RecyclerView") int position) {
            int index;
            switch (holder.getItemViewType()) {
                case VIEW_TYPE_EMOJI: {
                    ImageViewEmoji imageView = (ImageViewEmoji) holder.itemView;
                    imageView.position = position;
                    imageView.pack = null;

                    String code;
                    String coloredCode;
                    boolean recent;
                    TLRPC.Document customEmoji = null;
                    Long customEmojiId = null;
                    if (needEmojiSearch) {
                        position--;
                    }
                    if (recentlyUsedHeaderRow >= 0) {
                        position--;
                    }
                    if (trendingRow >= 0) {
                        position -= 2;
                    }

                    int count = getRecentEmoji().size();
                    if (position < count) {
                        coloredCode = code = getRecentEmoji().get(position);
                        if (code != null && code.startsWith("animated_")) {
                            try {
                                customEmojiId = Long.parseLong(code.substring(9));
                                code = null;
                                coloredCode = null;
                            } catch (Exception ignore) {}
                        }
                        recent = true;
                    } else {
                        code = null;
                        coloredCode = null;
                        for (int a = 0; a < EmojiData.dataColored.length; a++) {
                            int size = EmojiData.dataColored[a].length + 1;
                            if (position - count - 1 >= 0 && position < count + size) {
                                coloredCode = code = EmojiData.dataColored[a][position - count - 1];
                                String color = Emoji.emojiColor.get(code);
                                if (color != null) {
                                    coloredCode = addColorToCode(coloredCode, color);
                                }
                                break;
                            }
                            count += size;
                        }
                        if (code == null) {
                            final boolean isPremium = UserConfig.getInstance(currentAccount).isPremium();
                            final int maxlen = emojiLayoutManager.getSpanCount() * 3;
                            for (int b = 0; b < packStartPosition.size(); ++b) {
                                EmojiPack pack = emojipacksProcessed.get(b);
                                int start = packStartPosition.get(b) + 1;
                                int stickersCount = ((pack.installed && !pack.featured) && (pack.free || isPremium) || pack.expanded ? pack.documents.size() : Math.min(maxlen, pack.documents.size()));
                                if (imageView.position >= start && imageView.position - start < stickersCount) {
                                    imageView.pack = pack;
                                    customEmoji = pack.documents.get(imageView.position - start);
                                    customEmojiId = customEmoji == null ? null : customEmoji.id;
                                    break;
                                }
                            }
                        }
                        recent = false;
                    }
                    if (customEmojiId != null) {
                        imageView.setPadding(AndroidUtilities.dp(3), AndroidUtilities.dp(3), AndroidUtilities.dp(3), AndroidUtilities.dp(3));
                    } else {
                        imageView.setPadding(0, 0, 0, 0);
                    }
                    if (customEmojiId != null) {
                        imageView.setImageDrawable(null, recent);
                        if (imageView.getSpan() == null || imageView.getSpan().getDocumentId() != customEmojiId) {
                            if (customEmoji != null) {
                                imageView.setSpan(new AnimatedEmojiSpan(customEmoji, null));
                            } else {
                                imageView.setSpan(new AnimatedEmojiSpan(customEmojiId, null));
                            }
                        }
                    } else {
                        imageView.setImageDrawable(Emoji.getEmojiBigDrawable(coloredCode), recent);
                        imageView.setSpan(null);
                    }
                    imageView.setTag(code);
                    imageView.setContentDescription(coloredCode);
                    break;
                }
                case VIEW_TYPE_HEADER: {
                    StickerSetNameCell cell = (StickerSetNameCell) holder.itemView;
                    cell.position = position;
                    index = positionToSection.get(position);
                    if (position == trendingHeaderRow) {
                        cell.setText(LocaleController.getString("FeaturedEmojiPacks", R.string.FeaturedEmojiPacks), R.drawable.msg_close, LocaleController.getString("AccDescrCloseTrendingEmoji", R.string.AccDescrCloseTrendingEmoji));
                    } else if (position == recentlyUsedHeaderRow) {
                        cell.setText(LocaleController.getString("RecentlyUsed", R.string.RecentlyUsed), 0);
                    } else if (index >= emojiTitles.length) {
                        try {
                            cell.setText(emojipacksProcessed.get(index - emojiTitles.length).set.title, 0);
                        } catch (Exception ignore) {
                            cell.setText("", 0);
                        }
                    } else {
                        cell.setText(emojiTitles[index], 0);
                    }
                    break;
                }
                case VIEW_TYPE_EXPAND:
                    EmojiPackExpand button = (EmojiPackExpand) holder.itemView;
                    final int i = positionToExpand.get(position);
                    final int maxlen = emojiLayoutManager.getSpanCount() * 3;
                    final EmojiPack pack = i >= 0 && i < emojipacksProcessed.size() ? emojipacksProcessed.get(i) : null;
                    if (pack != null) {
                        button.textView.setText("+" + (pack.documents.size() - maxlen + 1));
                    }
                    break;
//                case VIEW_TYPE_UNLOCK:
//                    EmojiPackButton expandButton = (EmojiPackButton) holder.itemView;
//                    expandButton.position = position;
//                    index = positionToUnlock.get(position);
//                    final EmojiPack expandPack = index >= 0 && index < emojipacksProcessed.size() ? emojipacksProcessed.get(index) : null;
//                    if (expandPack != null && expandButton != null) {
//                        final boolean unlock = !expandPack.free && !UserConfig.getInstance(currentAccount).isPremium();
//                        final boolean installed = expandPack.installed || keepFeaturedDuplicate.contains(expandPack.set.id);
//                        expandButton.set(expandPack.set.title, unlock, installed, e -> {
//                            if (unlock) {
//                                openPremiumAnimatedEmojiFeature();
//                            } else {
//                                TLRPC.TL_messages_stickerSet stickerSet = MediaDataController.getInstance(currentAccount).getStickerSetById(expandPack.set.id);
//                                if (stickerSet == null || stickerSet.set == null) {
//                                    toInstall.put(expandPack.set.id, newPack -> {
//                                        if (newPack == null) {
//                                            return;
//                                        }
//                                        keepFeaturedDuplicate.add(newPack.set.id);
//                                        EmojiPacksAlert.installSet(fragment, newPack, true, () -> {
//                                            expandButton.updateInstall(true, true);
//                                        });
//                                    });
//                                    TLRPC.TL_inputStickerSetID inputStickerSetID = new TLRPC.TL_inputStickerSetID();
//                                    inputStickerSetID.id = expandPack.set.id;
//                                    inputStickerSetID.access_hash = expandPack.set.access_hash;
//                                    MediaDataController.getInstance(currentAccount).getStickerSet(inputStickerSetID, false);
//                                } else {
//                                    keepFeaturedDuplicate.add(stickerSet.set.id);
//                                    EmojiPacksAlert.installSet(fragment, stickerSet, true, () -> {
//                                        expandButton.updateInstall(true, true);
//                                    });
//                                }
//                            }
//                        });
//                    }
//                    break;
                case VIEW_TYPE_PACK_HEADER:
                    EmojiPackHeader header = (EmojiPackHeader) holder.itemView;
                    int section = positionToSection.get(position);
                    int a = section - emojiTitles.length;
                    EmojiPack pack2 = emojipacksProcessed.get(a);
                    EmojiPack before = a - 1 >= 0 ? emojipacksProcessed.get(a - 1) : null;
                    boolean divider = pack2 != null && pack2.featured && !(before != null && !before.free && before.installed && !UserConfig.getInstance(currentAccount).isPremium());
                    header.setStickerSet(pack2, divider);
                    break;
            }
        }

        @Override
        public int getItemViewType(int position) {
            if (position == trendingRow) {
                return VIEW_TYPE_TRENDING;
            } else if (position == trendingHeaderRow || position == recentlyUsedHeaderRow) {
                return VIEW_TYPE_HEADER;
            } else if (positionToSection.indexOfKey(position) >= 0) {
                return positionToSection.get(position) >= EmojiData.dataColored.length ? VIEW_TYPE_PACK_HEADER : VIEW_TYPE_HEADER;
            } else if (needEmojiSearch && position == 0) {
                return VIEW_TYPE_SEARCH;
            } else if (positionToUnlock.indexOfKey(position) >= 0) {
                return VIEW_TYPE_UNLOCK;
            } else if (positionToExpand.indexOfKey(position) >= 0) {
                return VIEW_TYPE_EXPAND;
            }
            return VIEW_TYPE_EMOJI;
        }

        public void processEmoji(boolean updateEmojipacks) {
            emojipacksProcessed.clear();
            if (!allowAnimatedEmoji) {
                return;
            }

            MediaDataController mediaDataController = MediaDataController.getInstance(currentAccount);
            if (updateEmojipacks || frozenEmojiPacks == null) {
                frozenEmojiPacks = new ArrayList<>(mediaDataController.getStickerSets(MediaDataController.TYPE_EMOJIPACKS));
            }
            ArrayList<TLRPC.TL_messages_stickerSet> installedEmojipacks = frozenEmojiPacks;
            boolean isPremium = UserConfig.getInstance(currentAccount).isPremium() || allowEmojisForNonPremium;
            int index = 0;
            if (!isPremium) {
                for (int i = 0; i < installedEmojipacks.size(); ++i) {
                    TLRPC.TL_messages_stickerSet set = installedEmojipacks.get(i);
                    if (set != null && !MessageObject.isPremiumEmojiPack(set)) {
                        EmojiPack pack = new EmojiPack();
                        pack.index = index++;
                        pack.set = set.set;
                        pack.documents = new ArrayList<>(set.documents);
                        pack.free = true;
                        pack.installed = mediaDataController.isStickerPackInstalled(set.set.id);
                        pack.featured = false;
                        pack.expanded = true;
                        emojipacksProcessed.add(pack);
                        installedEmojipacks.remove(i--);
                    }
                }
            }
            for (int i = 0; i < installedEmojipacks.size(); ++i) {
                TLRPC.TL_messages_stickerSet set = installedEmojipacks.get(i);
                if (isPremium) {
                    EmojiPack pack = new EmojiPack();
                    pack.index = index++;
                    pack.set = set.set;
                    pack.documents = set.documents;
                    pack.free = false;
                    pack.installed = mediaDataController.isStickerPackInstalled(set.set.id);
                    pack.featured = false;
                    pack.expanded = true;
                    emojipacksProcessed.add(pack);
                } else {
                    ArrayList<TLRPC.Document> freeEmojis = new ArrayList<>();
                    ArrayList<TLRPC.Document> premiumEmojis = new ArrayList<>();
                    if (set != null && set.documents != null) {
                        for (int j = 0; j < set.documents.size(); ++j) {
                            if (MessageObject.isFreeEmoji(set.documents.get(j))) {
                                freeEmojis.add(set.documents.get(j));
                            } else {
                                premiumEmojis.add(set.documents.get(j));
                            }
                        }
                    }
                    if (freeEmojis.size() > 0) {
                        EmojiPack pack = new EmojiPack();
                        pack.index = index++;
                        pack.set = set.set;
                        pack.documents = new ArrayList<>(freeEmojis);
                        pack.free = true;
                        pack.installed = mediaDataController.isStickerPackInstalled(set.set.id);
                        pack.featured = false;
                        pack.expanded = true;
                        emojipacksProcessed.add(pack);
                    }
                    if (premiumEmojis.size() > 0) {
                        EmojiPack pack = new EmojiPack();
                        pack.index = index++;
                        pack.set = set.set;
                        pack.documents = new ArrayList<>(premiumEmojis);
                        pack.free = false;
                        pack.installed = mediaDataController.isStickerPackInstalled(set.set.id);
                        pack.featured = false;
                        pack.expanded = expandedEmojiSets.contains(pack.set.id);
                        emojipacksProcessed.add(pack);
                    }
                }
            }
            for (int i = 0; i < featuredEmojiSets.size(); ++i) {
                TLRPC.StickerSetCovered set = featuredEmojiSets.get(i);
//                if (!isPremium && !MessageObject.isPremiumEmojiPack(set) && mediaDataController.isStickerPackInstalled(set.set.id)) {
//                    continue;
//                }
                EmojiPack pack = new EmojiPack();

                pack.installed = mediaDataController.isStickerPackInstalled(set.set.id);
                pack.set = set.set;
                if (set instanceof TLRPC.TL_stickerSetFullCovered) {
                    pack.documents = ((TLRPC.TL_stickerSetFullCovered) set).documents;
                } else if (set instanceof TLRPC.TL_stickerSetNoCovered) {
                    TLRPC.TL_messages_stickerSet stickerSet = mediaDataController.getStickerSet(MediaDataController.getInputStickerSet(set.set), set.set.hash, false);
                    if (stickerSet != null) {
                        pack.documents = stickerSet.documents;
                    }
                } else {
                    pack.documents = set.covers;
                }
                pack.index = index++;
                boolean premium = false;
                for (int j = 0; j < pack.documents.size(); ++j) {
                    if (!MessageObject.isFreeEmoji(pack.documents.get(j))) {
                        premium = true;
                        break;
                    }
                }
                pack.free = !premium;
                pack.expanded = expandedEmojiSets.contains(pack.set.id);
                pack.featured = true;
                emojipacksProcessed.add(pack);
            }

            if (emojiTabs != null) {
                emojiTabs.updateEmojiPacks(getEmojipacks());
            }
        }

        public void expand(int position, View expandButton) {
            int index = positionToExpand.get(position);
            if (index < 0 || index >= emojipacksProcessed.size()) {
                return;
            }
            EmojiPack pack = emojipacksProcessed.get(index);
            if (pack.expanded) {
                return;
            }
            final boolean last = index + 1 == emojipacksProcessed.size();

            int start = packStartPosition.get(index);
            expandedEmojiSets.add(pack.set.id);

            boolean isPremium = UserConfig.getInstance(currentAccount).isPremium() || allowEmojisForNonPremium;
            int maxlen = emojiLayoutManager.getSpanCount() * 3;
            int fromCount = ((pack.installed && !pack.featured) && (pack.free || isPremium) || pack.expanded ? pack.documents.size() : Math.min(maxlen, pack.documents.size()));
            Integer from = null, count = null;
            if (pack.documents.size() > maxlen) {
                from = start + 1 + fromCount;
            }
            pack.expanded = true;
            int toCount = pack.documents.size();
            if (toCount - fromCount > 0) {
                from = start + 1 + fromCount;
                count = toCount - fromCount;
            }

            processEmoji(false);
            updateRows();

            if (from != null && count != null) {
                animateExpandFromButton = expandButton;
                animateExpandFromPosition = from;
                animateExpandToPosition = from + count;
                animateExpandStartTime = SystemClock.elapsedRealtime();
//                notifyItemChanged(from - 1);
//                notifyItemRangeInserted(from, count);
                notifyItemRangeInserted(from, count);
                notifyItemChanged(from);

                if (last) {
                    final int scrollTo = from;
                    final float durationMultiplier = count > maxlen / 2 ? 1.5f : 4f;
                    post(() -> {
                        try {
                            LinearSmoothScrollerCustom linearSmoothScroller = new LinearSmoothScrollerCustom(emojiGridView.getContext(), LinearSmoothScrollerCustom.POSITION_MIDDLE, durationMultiplier);
                            linearSmoothScroller.setTargetPosition(scrollTo);
                            emojiLayoutManager.startSmoothScroll(linearSmoothScroller);
                        } catch (Exception e) {
                            FileLog.e(e);
                        }
                    });
                }
            }
        }

        public void updateRows() {
            positionToSection.clear();
            sectionToPosition.clear();
            positionToUnlock.clear();
            positionToExpand.clear();
            packStartPosition.clear();
            rowHashCodes.clear();
            itemCount = 0;
            boolean isPremium = UserConfig.getInstance(currentAccount).isPremium() || allowEmojisForNonPremium;
            if (needEmojiSearch) {
                itemCount++;
                rowHashCodes.add(-1);
            }
            if (isPremium && allowAnimatedEmoji && featuredEmojiSets.size() > 0 && featuredEmojiSets.get(0).set != null && MessagesController.getEmojiSettings(currentAccount).getLong("emoji_featured_hidden", 0) != featuredEmojiSets.get(0).set.id && needEmojiSearch) {
                trendingHeaderRow = itemCount++;
                trendingRow = itemCount++;
                recentlyUsedHeaderRow = itemCount++;
            } else {
                trendingHeaderRow = -1;
                trendingRow = -1;
                recentlyUsedHeaderRow = -1;
            }
            ArrayList<String> recent = getRecentEmoji();
            if (emojiTabs != null) {
                emojiTabs.showRecent(!recent.isEmpty());
            }
            itemCount += recent.size();
            for (int i = 0; i < recent.size(); ++i) {
                rowHashCodes.add(Objects.hash(-43263, recent.get(i)));
            }
            int k = 0;
            for (int a = 0; a < EmojiData.dataColored.length; ++a, ++k) {
                positionToSection.put(itemCount, k);
                sectionToPosition.put(k, itemCount);
                itemCount += EmojiData.dataColored[a].length + 1;
                rowHashCodes.add(Objects.hash(43245, a));
                for (int i = 0; i < EmojiData.dataColored[a].length; ++i) {
                    rowHashCodes.add(EmojiData.dataColored[a][i].hashCode());
                }
            }

            int maxlen = emojiLayoutManager.getSpanCount() * 3;
            plainEmojisCount = itemCount;
            firstTrendingRow = -1;

            if (emojipacksProcessed != null) {
                for (int b = 0; b < emojipacksProcessed.size(); ++b, ++k) {
                    positionToSection.put(itemCount, k);
                    sectionToPosition.put(k, itemCount);
                    packStartPosition.add(itemCount);

                    EmojiPack pack = emojipacksProcessed.get(b);
                    if (pack.featured && firstTrendingRow < 0) {
                        firstTrendingRow = itemCount;
                    }
                    int count = 1 + ((pack.installed && !pack.featured) && (pack.free || isPremium) || pack.expanded ? pack.documents.size() : Math.min(maxlen, pack.documents.size()));
                    if (!pack.expanded && pack.documents.size() > maxlen) {
                        count--;
                    }
                    rowHashCodes.add(Objects.hash(pack.featured ? 56345 : -645231, (pack.set == null ? b : pack.set.id)));
                    for (int i = 1; i < count; ++i) {
                        rowHashCodes.add(Objects.hash(pack.featured ? 3442 : 3213, pack.documents.get(i - 1).id));
                    }
                    itemCount += count;
                    if (!pack.expanded && pack.documents.size() > maxlen) {
                        positionToExpand.put(itemCount, b);
                        rowHashCodes.add(Objects.hash(-65174, pack.set.id));
                        itemCount++;
                    }
//                    if (!pack.installed) {
//                        positionToUnlock.put(itemCount, b);
//                        itemCount++;
//                        rowHashCodes.add(Objects.hash(7, pack.set.id));
//                    }
                }
            }
        }

        @Override
        public void notifyDataSetChanged() {
            notifyDataSetChanged(false);
        }

        public void notifyDataSetChanged(boolean updateEmojipack) {
            ArrayList<Integer> prevRowHashCodes = new ArrayList<>(rowHashCodes);

            final MediaDataController mediaDataController = MediaDataController.getInstance(currentAccount);
            ArrayList<TLRPC.StickerSetCovered> featured = mediaDataController.getFeaturedEmojiSets();
            featuredEmojiSets.clear();
            for (int a = 0, N = featured.size(); a < N; a++) {
                TLRPC.StickerSetCovered set = featured.get(a);
                if (!mediaDataController.isStickerPackInstalled(set.set.id) || installedEmojiSets.contains(set.set.id)) {
                    featuredEmojiSets.add(set);
                }
            }

            processEmoji(updateEmojipack);
            updateRows();
            if (trendingEmojiAdapter != null) {
                trendingEmojiAdapter.notifyDataSetChanged();
            }
//            super.notifyDataSetChanged();

            DiffUtil.calculateDiff(new DiffUtil.Callback() {
                @Override
                public int getOldListSize() {
                    return prevRowHashCodes.size();
                }

                @Override
                public int getNewListSize() {
                    return rowHashCodes.size();
                }

                @Override
                public boolean areItemsTheSame(int oldItemPosition, int newItemPosition) {
                    return prevRowHashCodes.get(oldItemPosition).equals(rowHashCodes.get(newItemPosition));
                }

                @Override
                public boolean areContentsTheSame(int oldItemPosition, int newItemPosition) {
                    return true;
                }
            }, false).dispatchUpdatesTo(this);
        }
    }

    public ArrayList<EmojiPack> getEmojipacks() {
        ArrayList<EmojiPack> packs = new ArrayList<>();
        for (int i = 0; i < emojipacksProcessed.size(); ++i) {
            EmojiPack pack = emojipacksProcessed.get(i);
            if (!pack.featured && (pack.installed || installedEmojiSets.contains(pack.set.id)) || pack.featured && !(pack.installed || installedEmojiSets.contains(pack.set.id))) {
                packs.add(pack);
            }
        }
        return packs;
    }

    private class EmojiSearchAdapter extends RecyclerListView.SelectionAdapter {

        private ArrayList<MediaDataController.KeywordResult> result = new ArrayList<>();
        private String lastSearchEmojiString;
        private String lastSearchAlias;
        private Runnable searchRunnable;
        private boolean searchWas;

        @Override
        public int getItemCount() {
            if (result.isEmpty() && !searchWas) {
                return getRecentEmoji().size() + 1;
            }
            if (!result.isEmpty()) {
                return result.size() + 1;
            }
            return 2;
        }

        @Override
        public boolean isEnabled(RecyclerView.ViewHolder holder) {
            return holder.getItemViewType() == 0;
        }

        @Override
        public RecyclerView.ViewHolder onCreateViewHolder(ViewGroup parent, int viewType) {
            View view;
            switch (viewType) {
                case 0:
                    view = new ImageViewEmoji(getContext());
                    break;
                case 1:
                    view = new View(getContext());
                    view.setLayoutParams(new RecyclerView.LayoutParams(LayoutHelper.MATCH_PARENT, searchFieldHeight));
                    break;
                case 2:
                default:
                    FrameLayout frameLayout = new FrameLayout(getContext()) {
                        @Override
                        protected void onMeasure(int widthMeasureSpec, int heightMeasureSpec) {
                            int parentHeight;
                            View parent = (View) EmojiView.this.getParent();
                            if (parent != null) {
                                parentHeight = (int) (parent.getMeasuredHeight() - EmojiView.this.getY());
                            } else {
                                parentHeight = AndroidUtilities.dp(120);
                            }
                            super.onMeasure(widthMeasureSpec, MeasureSpec.makeMeasureSpec(parentHeight - searchFieldHeight, MeasureSpec.EXACTLY));
                        }
                    };

                    TextView textView = new TextView(getContext());
                    textView.setText(LocaleController.getString("NoEmojiFound", R.string.NoEmojiFound));
                    textView.setTextSize(TypedValue.COMPLEX_UNIT_DIP, 16);
                    textView.setTextColor(getThemedColor(Theme.key_chat_emojiPanelEmptyText));
                    frameLayout.addView(textView, LayoutHelper.createFrame(LayoutHelper.WRAP_CONTENT, LayoutHelper.WRAP_CONTENT, Gravity.TOP | Gravity.CENTER_HORIZONTAL, 0, 10, 0, 0));

                    ImageView imageView = new ImageView(getContext());
                    imageView.setScaleType(ImageView.ScaleType.CENTER);
                    imageView.setImageResource(R.drawable.msg_emoji_question);
                    imageView.setColorFilter(new PorterDuffColorFilter(getThemedColor(Theme.key_chat_emojiPanelEmptyText), PorterDuff.Mode.SRC_IN));
                    frameLayout.addView(imageView, LayoutHelper.createFrame(48, 48, Gravity.BOTTOM | Gravity.RIGHT));
                    imageView.setOnClickListener(new OnClickListener() {
                        @Override
                        public void onClick(View v) {
                            boolean[] loadingUrl = new boolean[1];
                            BottomSheet.Builder builder = new BottomSheet.Builder(getContext());

                            LinearLayout linearLayout = new LinearLayout(getContext());
                            linearLayout.setOrientation(LinearLayout.VERTICAL);
                            linearLayout.setPadding(AndroidUtilities.dp(21), 0, AndroidUtilities.dp(21), 0);

                            ImageView imageView1 = new ImageView(getContext());
                            imageView1.setImageResource(R.drawable.smiles_info);
                            linearLayout.addView(imageView1, LayoutHelper.createLinear(LayoutHelper.WRAP_CONTENT, LayoutHelper.WRAP_CONTENT, Gravity.CENTER_HORIZONTAL | Gravity.TOP, 0, 15, 0, 0));

                            TextView textView = new TextView(getContext());
                            textView.setText(LocaleController.getString("EmojiSuggestions", R.string.EmojiSuggestions));
                            textView.setTextSize(TypedValue.COMPLEX_UNIT_DIP, 15);
                            textView.setTextColor(getThemedColor(Theme.key_dialogTextBlue2));
                            textView.setGravity(LocaleController.isRTL ? Gravity.RIGHT : Gravity.LEFT);
                            textView.setTypeface(AndroidUtilities.getTypeface("fonts/rmedium.ttf"));
                            linearLayout.addView(textView, LayoutHelper.createLinear(LayoutHelper.WRAP_CONTENT, LayoutHelper.WRAP_CONTENT, Gravity.LEFT | Gravity.TOP, 0, 24, 0, 0));

                            textView = new TextView(getContext());
                            textView.setText(AndroidUtilities.replaceTags(LocaleController.getString("EmojiSuggestionsInfo", R.string.EmojiSuggestionsInfo)));
                            textView.setTextSize(TypedValue.COMPLEX_UNIT_DIP, 15);
                            textView.setTextColor(getThemedColor(Theme.key_dialogTextBlack));
                            textView.setGravity(LocaleController.isRTL ? Gravity.RIGHT : Gravity.LEFT);
                            linearLayout.addView(textView, LayoutHelper.createLinear(LayoutHelper.WRAP_CONTENT, LayoutHelper.WRAP_CONTENT, Gravity.LEFT | Gravity.TOP, 0, 11, 0, 0));

                            textView = new TextView(getContext());
                            textView.setText(LocaleController.formatString("EmojiSuggestionsUrl", R.string.EmojiSuggestionsUrl, lastSearchAlias != null ? lastSearchAlias : lastSearchKeyboardLanguage));
                            textView.setTextSize(TypedValue.COMPLEX_UNIT_DIP, 15);
                            textView.setTextColor(getThemedColor(Theme.key_dialogTextLink));
                            textView.setGravity(LocaleController.isRTL ? Gravity.RIGHT : Gravity.LEFT);
                            linearLayout.addView(textView, LayoutHelper.createLinear(LayoutHelper.WRAP_CONTENT, LayoutHelper.WRAP_CONTENT, Gravity.LEFT | Gravity.TOP, 0, 18, 0, 16));
                            textView.setOnClickListener(new OnClickListener() {
                                @Override
                                public void onClick(View v) {
                                    if (loadingUrl[0]) {
                                        return;
                                    }
                                    loadingUrl[0] = true;
                                    final AlertDialog progressDialog[] = new AlertDialog[]{new AlertDialog(getContext(), AlertDialog.ALERT_TYPE_SPINNER)};

                                    TLRPC.TL_messages_getEmojiURL req = new TLRPC.TL_messages_getEmojiURL();
                                    req.lang_code = lastSearchAlias != null ? lastSearchAlias : lastSearchKeyboardLanguage[0];
                                    int requestId = ConnectionsManager.getInstance(currentAccount).sendRequest(req, (response, error) -> {
                                                AndroidUtilities.runOnUIThread(() -> {
                                                    try {
                                                        progressDialog[0].dismiss();
                                                    } catch (Throwable ignore) {

                                                    }
                                                    progressDialog[0] = null;

                                                    if (response instanceof TLRPC.TL_emojiURL) {
                                                        Browser.openUrl(getContext(), ((TLRPC.TL_emojiURL) response).url);
                                                        builder.getDismissRunnable().run();
                                                    }
                                                });
                                            }
                                    );

                                    AndroidUtilities.runOnUIThread(() -> {
                                        if (progressDialog[0] == null) {
                                            return;
                                        }
                                        progressDialog[0].setOnCancelListener(dialog -> ConnectionsManager.getInstance(currentAccount).cancelRequest(requestId, true));
                                        progressDialog[0].show();
                                    }, 1000);
                                }
                            });

                            builder.setCustomView(linearLayout);
                            builder.show();
                        }
                    });

                    view = frameLayout;
                    view.setLayoutParams(new RecyclerView.LayoutParams(LayoutHelper.MATCH_PARENT, LayoutHelper.WRAP_CONTENT));
                    break;
            }
            return new RecyclerListView.Holder(view);
        }

        @Override
        public void onBindViewHolder(RecyclerView.ViewHolder holder, int position) {
            switch (holder.getItemViewType()) {
                case 0: {
                    ImageViewEmoji imageView = (ImageViewEmoji) holder.itemView;
                    imageView.position = position;
                    imageView.pack = null;

                    String code;
                    String coloredCode;
                    boolean recent;
                    position--;
                    Long customEmojiId = null;

                    if (result.isEmpty() && !searchWas) {
                        coloredCode = code = getRecentEmoji().get(position);
                        recent = true;
                    } else {
                        coloredCode = code = result.get(position).emoji;
                        recent = false;
                    }

                    if (code != null && code.startsWith("animated_")) {
                        try {
                            customEmojiId = Long.parseLong(code.substring(9));
                            code = null;
                            coloredCode = null;
                        } catch (Exception ignore) {}
                    }

                    if (customEmojiId != null) {
                        imageView.setPadding(AndroidUtilities.dp(3), AndroidUtilities.dp(3), AndroidUtilities.dp(3), AndroidUtilities.dp(3));
                    } else {
                        imageView.setPadding(0, 0, 0, 0);
                    }
                    if (customEmojiId != null) {
                        imageView.setImageDrawable(null, recent);
                        if (imageView.getSpan() == null || imageView.getSpan().getDocumentId() != customEmojiId) {
                            imageView.setSpan(new AnimatedEmojiSpan(customEmojiId, null));
                        }
                    } else {
                        imageView.setImageDrawable(Emoji.getEmojiBigDrawable(coloredCode), recent);
                        imageView.setSpan(null);
                    }
                    imageView.setTag(code);
                    break;
                }
            }
        }

        @Override
        public int getItemViewType(int position) {
            if (position == 0) {
                return 1;
            } else if (position == 1 && searchWas && result.isEmpty()) {
                return 2;
            }
            return 0;
        }

        public void search(String text) {
            search(text, true);
        }

        public void search(String text, boolean delay) {
            if (TextUtils.isEmpty(text)) {
                lastSearchEmojiString = null;
                if (emojiGridView.getAdapter() != emojiAdapter) {
                    emojiGridView.setAdapter(emojiAdapter);
                    searchWas = false;
                }
                notifyDataSetChanged();
            } else {
                lastSearchEmojiString = text.toLowerCase();
            }
            if (searchRunnable != null) {
                AndroidUtilities.cancelRunOnUIThread(searchRunnable);
            }
            if (!TextUtils.isEmpty(lastSearchEmojiString)) {
                emojiSearchField.showProgress(true);
                AndroidUtilities.runOnUIThread(searchRunnable = () -> {
                    final LinkedHashSet<Long> documentIds = new LinkedHashSet<>();
                    final String query = lastSearchEmojiString;
                    final Runnable fullSearch = () -> {
                        String[] newLanguage = AndroidUtilities.getCurrentKeyboardLanguage();
                        if (!Arrays.equals(lastSearchKeyboardLanguage, newLanguage)) {
                            MediaDataController.getInstance(currentAccount).fetchNewEmojiKeywords(newLanguage);
                        }
                        lastSearchKeyboardLanguage = newLanguage;
                        MediaDataController.getInstance(currentAccount).getEmojiSuggestions(lastSearchKeyboardLanguage, lastSearchEmojiString, false, new MediaDataController.KeywordResultCallback() {
                            @Override
                            public void run(ArrayList<MediaDataController.KeywordResult> param, String alias) {
                                if (query.equals(lastSearchEmojiString)) {
                                    lastSearchAlias = alias;
                                    emojiSearchField.showProgress(false);
                                    searchWas = true;
                                    if (emojiGridView.getAdapter() != emojiSearchAdapter) {
                                        emojiGridView.setAdapter(emojiSearchAdapter);
                                    }
                                    result.clear();
                                    searchByPackname(query, documentIds);
                                    for (long documentId : documentIds) {
                                        MediaDataController.KeywordResult r = new MediaDataController.KeywordResult();
                                        r.keyword = "";
                                        r.emoji = "animated_" + documentId;
                                        result.add(r);
                                    }
                                    for (int i = 0; i < param.size(); ++i) {
                                        MediaDataController.KeywordResult r = param.get(i);
                                        if (r != null && r.emoji != null && (!r.emoji.startsWith("animated_") || !documentIds.contains(Long.parseLong(r.emoji.substring(9))))) {
                                            result.add(r);
                                        }
                                    }
                                    notifyDataSetChanged();
                                }
                            }
                        }, null, true, false, true, 25);
                    };
                    if (Emoji.fullyConsistsOfEmojis(query)) {
                        StickerCategoriesListView.search.fetch(UserConfig.selectedAccount, query, list -> {
                            if (list != null) {
                                documentIds.addAll(list.document_id);
                            }
                            fullSearch.run();
                        });
                    } else {
                        fullSearch.run();
                    }
                }, delay ? 300 : 0);
            }
        }

        private ArrayList<Long> addedSets = new ArrayList<>();

        private void searchByPackname(String query, LinkedHashSet<Long> documentIds) {
            if (query == null || query.length() <= 3 || !UserConfig.getInstance(currentAccount).isPremium()) {
                return;
            }
            String translitQuery = LocaleController.getInstance().getTranslitString(query).toLowerCase();

            ArrayList<TLRPC.TL_messages_stickerSet> sets = MediaDataController.getInstance(currentAccount).getStickerSets(MediaDataController.TYPE_EMOJIPACKS);
            ArrayList<TLRPC.StickerSetCovered> featuredSets = MediaDataController.getInstance(currentAccount).getFeaturedEmojiSets();
            addedSets.clear();

            for (int i = 0; i < sets.size(); ++i) {
                TLRPC.TL_messages_stickerSet fullSet = sets.get(i);
                if (fullSet == null || fullSet.set == null) {
                    continue;
                }
                checkAddPackToResults(fullSet.set, fullSet.documents, translitQuery, documentIds);
            }
            for (int i = 0; i < featuredSets.size(); ++i) {
                TLRPC.StickerSetCovered coveredSet = featuredSets.get(i);
                if (coveredSet == null || coveredSet.set == null) {
                    continue;
                }
                if (coveredSet instanceof TLRPC.TL_stickerSetFullCovered) {
                    checkAddPackToResults(coveredSet.set, ((TLRPC.TL_stickerSetFullCovered) coveredSet).documents, translitQuery, documentIds);
                } else if (coveredSet instanceof TLRPC.TL_stickerSetNoCovered) {
                    TLRPC.TL_inputStickerSetID inputStickerSetID = new TLRPC.TL_inputStickerSetID();
                    inputStickerSetID.id = coveredSet.set.id;
                    TLRPC.TL_messages_stickerSet fullSet = MediaDataController.getInstance(currentAccount).getStickerSet(inputStickerSetID, true);
                    if (fullSet != null) {
                        checkAddPackToResults(fullSet.set, fullSet.documents, translitQuery, documentIds);
                    }
                } else {
                    checkAddPackToResults(coveredSet.set, coveredSet.covers, translitQuery, documentIds);
                }
            }
        }

        private void checkAddPackToResults(TLRPC.StickerSet set, ArrayList<TLRPC.Document> documents, String translitQuery, LinkedHashSet<Long> documentIds) {
            if (set.title != null && !addedSets.contains(set.id) && LocaleController.getInstance().getTranslitString(set.title.toLowerCase()).contains(translitQuery)) {
                for (TLRPC.Document document : documents) {
                    if (document == null) {
                        continue;
                    }
                    documentIds.add(document.id);
                }
                addedSets.add(set.id);
            }
        }
    }

    private class EmojiPagesAdapter extends PagerAdapter implements PagerSlidingTabStrip.IconTabProvider {

        public void destroyItem(ViewGroup viewGroup, int position, Object object) {
            viewGroup.removeView((View) object);
        }

        @Override
        public boolean canScrollToTab(int position) {
            if ((position == 1 || position == 2) && stickersBanned) {
                showStickerBanHint(true, false, position == 1);
                return false;
            }
            if (position == 0 && emojiBanned) {
                showStickerBanHint(true, true, false);
                return false;
            }
            return true;
        }

        public int getCount() {
            return currentTabs.size();
        }

        public Drawable getPageIconDrawable(int position) {
            return null;
//            return tabIcons[position];
        }

        public CharSequence getPageTitle(int position) {
            switch (position) {
                case 0:
                    return LocaleController.getString("Emoji", R.string.Emoji);
                case 1:
                    return LocaleController.getString("AccDescrGIFs", R.string.AccDescrGIFs);
                case 2:
                    return LocaleController.getString("AccDescrStickers", R.string.AccDescrStickers);
            }
            return null;
        }

        @Override
        public int getTabPadding(int position) {
            switch (position) {
                case 0:
                    return AndroidUtilities.dp(18);
                case 1:
                case 2:
                default:
                    return AndroidUtilities.dp(12);
            }
        }

        @Override
        public void customOnDraw(Canvas canvas, View view, int position) {
//            if (position == 2 && !MediaDataController.getInstance(currentAccount).getUnreadStickerSets().isEmpty() && dotPaint != null) {
//                int x = canvas.getWidth() - view.getPaddingRight();
//                int y = canvas.getHeight() / 2 - AndroidUtilities.dp(13 - 5);
//                canvas.drawCircle(x, y, AndroidUtilities.dp(5), dotPaint);
//            }
        }

        public Object instantiateItem(ViewGroup viewGroup, int position) {
            View view = currentTabs.get(position).view;
            viewGroup.addView(view);
            return view;
        }

        public boolean isViewFromObject(View view, Object object) {
            return view == object;
        }

    }


    private class GifAdapter extends RecyclerListView.SelectionAdapter {

        private final Context context;
        private final boolean withRecent;
        private final GifProgressEmptyView progressEmptyView;
        private final int maxRecentRowsCount;

        private int reqId;
        private TLRPC.User bot;
        private String nextSearchOffset;
        private boolean searchEndReached;
        private boolean lastSearchIsEmoji;
        private String lastSearchImageString;
        private ArrayList<TLRPC.BotInlineResult> results = new ArrayList<>();
        private HashMap<String, TLRPC.BotInlineResult> resultsMap = new HashMap<>();

        private Runnable searchRunnable;
        private boolean searchingUser;

        private int itemsCount;
        private int recentItemsCount;
        private int trendingSectionItem = -1;
        private int firstResultItem = -1;

        private boolean addSearch;

        private boolean showTrendingWhenSearchEmpty;

        public GifAdapter(Context context) {
            this(context, false, 0);
        }

        public GifAdapter(Context context, boolean withRecent) {
            this(context, withRecent, withRecent ? Integer.MAX_VALUE : 0);
        }

        public GifAdapter(Context context, boolean withRecent, int maxRecentRowsCount) {
            this.context = context;
            this.withRecent = withRecent;
            this.maxRecentRowsCount = maxRecentRowsCount;
            this.progressEmptyView = withRecent ? null : new GifProgressEmptyView(context);
        }

        @Override
        public boolean isEnabled(RecyclerView.ViewHolder holder) {
            return holder.getItemViewType() == 0;
        }

        @Override
        public int getItemCount() {
            return itemsCount;
        }

        @Override
        public int getItemViewType(int position) {
            if (position == 0 && addSearch) {
                return 1; // search field
            } else if (withRecent && position == trendingSectionItem) {
                return 2; // trending section
            } else if (!withRecent && results.isEmpty()) {
                return 3; // progress empty view
            }
            return 0; // gif
        }

        @Override
        public RecyclerView.ViewHolder onCreateViewHolder(ViewGroup parent, int viewType) {
            View view;
            switch (viewType) {
                case 0:
                    ContextLinkCell cell = new ContextLinkCell(context);
                    cell.setIsKeyboard(true);
                    cell.setCanPreviewGif(true);
                    view = cell;
                    break;
                case 1:
                    view = new View(getContext());
                    view.setLayoutParams(new RecyclerView.LayoutParams(LayoutHelper.MATCH_PARENT, searchFieldHeight));
                    break;
                case 2:
                    final StickerSetNameCell cell1 = new StickerSetNameCell(context, false, resourcesProvider);
                    cell1.setText(LocaleController.getString("FeaturedGifs", R.string.FeaturedGifs), 0);
                    view = cell1;
                    final RecyclerView.LayoutParams lp = new RecyclerView.LayoutParams(LayoutHelper.MATCH_PARENT, LayoutHelper.WRAP_CONTENT);
                    lp.topMargin = AndroidUtilities.dp(2.5f);
                    lp.bottomMargin = AndroidUtilities.dp(5.5f);
                    view.setLayoutParams(lp);
                    break;
                case 3:
                default:
                    view = progressEmptyView;
                    view.setLayoutParams(new RecyclerView.LayoutParams(LayoutHelper.MATCH_PARENT, LayoutHelper.WRAP_CONTENT));
                    break;
            }
            return new RecyclerListView.Holder(view);
        }

        @Override
        public void onBindViewHolder(RecyclerView.ViewHolder holder, int position) {
            switch (holder.getItemViewType()) {
                case 0: {
                    ContextLinkCell cell = (ContextLinkCell) holder.itemView;
                    if (firstResultItem >= 0 && position >= firstResultItem) {
                        cell.setLink(results.get(position - firstResultItem), bot, true, false, false, true);
                    } else {
                        cell.setGif(recentGifs.get(position - (addSearch ? 1 : 0)), false);
                    }
                    break;
                }
            }
        }

        @Override
        public void notifyDataSetChanged() {
            updateRecentItemsCount();
            updateItems();
            super.notifyDataSetChanged();
        }

        private void updateItems() {
            trendingSectionItem = -1;
            firstResultItem = -1;

            itemsCount = 0;
            if (addSearch) {
                itemsCount++;// search field
            }

            if (withRecent) {
                itemsCount += recentItemsCount;
            }

            if (!results.isEmpty()) {
                if (withRecent && recentItemsCount > 0) {
                    trendingSectionItem = itemsCount++;
                }
                firstResultItem = itemsCount;
                itemsCount += results.size();
            } else if (!withRecent) {
                itemsCount++; // progress empty view
            }
        }

        private void updateRecentItemsCount() {
            if (!withRecent || maxRecentRowsCount == 0) {
                return;
            }

            if (maxRecentRowsCount == Integer.MAX_VALUE) {
                recentItemsCount = recentGifs.size();
                return;
            }

            if (gifGridView.getMeasuredWidth() == 0) {
                return;
            }

            final int listWidth = gifGridView.getMeasuredWidth();
            final int spanCount = gifLayoutManager.getSpanCount();
            final int preferredRowSize = AndroidUtilities.dp(100);

            int rowCount = 0;
            int spanLeft = spanCount;
            int currentItemsInRow = 0;
            recentItemsCount = 0;

            for (int i = 0, N = recentGifs.size(); i < N; i++) {
                final Size size = gifLayoutManager.fixSize(gifLayoutManager.getSizeForItem(recentGifs.get(i)));
                int requiredSpan = Math.min(spanCount, (int) Math.floor(spanCount * (size.width / size.height * preferredRowSize / listWidth)));
                if (spanLeft < requiredSpan) { // move to a new row
                    recentItemsCount += currentItemsInRow;
                    if (++rowCount == maxRecentRowsCount) {
                        break;
                    }
                    currentItemsInRow = 0;
                    spanLeft = spanCount;
                }
                currentItemsInRow++;
                spanLeft -= requiredSpan;
            }

            if (rowCount < maxRecentRowsCount) {
                recentItemsCount += currentItemsInRow;
            }
        }

        public void loadTrendingGifs() {
            search("", "", true, true, true);
        }

        private void searchBotUser() {
            if (searchingUser) {
                return;
            }
            searchingUser = true;
            TLRPC.TL_contacts_resolveUsername req = new TLRPC.TL_contacts_resolveUsername();
            req.username = MessagesController.getInstance(currentAccount).gifSearchBot;
            ConnectionsManager.getInstance(currentAccount).sendRequest(req, (response, error) -> {
                if (response != null) {
                    AndroidUtilities.runOnUIThread(() -> {
                        TLRPC.TL_contacts_resolvedPeer res = (TLRPC.TL_contacts_resolvedPeer) response;
                        MessagesController.getInstance(currentAccount).putUsers(res.users, false);
                        MessagesController.getInstance(currentAccount).putChats(res.chats, false);
                        MessagesStorage.getInstance(currentAccount).putUsersAndChats(res.users, res.chats, true, true);
                        String str = lastSearchImageString;
                        lastSearchImageString = null;
                        search(str, "", false);
                    });
                }
            });
        }

        public void search(String text) {
            search(text, true);
        }

        public void search(String text, boolean delay) {
            if (withRecent) {
                return;
            }
            if (reqId != 0) {
                if (reqId >= 0) {
                    ConnectionsManager.getInstance(currentAccount).cancelRequest(reqId, true);
                }
                reqId = 0;
            }
            lastSearchIsEmoji = false;
            if (progressEmptyView != null) {
                progressEmptyView.setLoadingState(false);
            }
            if (searchRunnable != null) {
                AndroidUtilities.cancelRunOnUIThread(searchRunnable);
            }
            if (TextUtils.isEmpty(text)) {
                lastSearchImageString = null;
                if (showTrendingWhenSearchEmpty) {
                    loadTrendingGifs();
                } else {
                    final int page = gifTabs.getCurrentPosition();
                    if (page == gifRecentTabNum || page == gifTrendingTabNum) {
                        if (gifGridView.getAdapter() != gifAdapter) {
                            gifGridView.setAdapter(gifAdapter);
                        }
                    } else {
                        searchEmoji(MessagesController.getInstance(currentAccount).gifSearchEmojies.get(page - gifFirstEmojiTabNum));
                    }
                }
                return;
            } else {
                lastSearchImageString = text.toLowerCase();
            }
            if (!TextUtils.isEmpty(lastSearchImageString)) {
                AndroidUtilities.runOnUIThread(searchRunnable = () -> {
                    search(text, "", true);
                }, delay ? 300 : 0);
            }
        }

        public void searchEmoji(String emoji) {
            if (lastSearchIsEmoji && TextUtils.equals(lastSearchImageString, emoji)) {
                gifLayoutManager.scrollToPositionWithOffset(0, 0);
                return;
            }
            search(emoji, "", true, true, true);
        }

        protected void search(final String query, final String offset, boolean searchUser) {
            search(query, offset, searchUser, false, false);
        }

        protected void search(final String query, final String offset, boolean searchUser, boolean isEmoji, boolean cache) {
            if (reqId != 0) {
                if (reqId >= 0) {
                    ConnectionsManager.getInstance(currentAccount).cancelRequest(reqId, true);
                }
                reqId = 0;
            }

            lastSearchImageString = query;
            lastSearchIsEmoji = isEmoji;

            if (progressEmptyView != null) {
                progressEmptyView.setLoadingState(isEmoji);
            }

            TLObject object = MessagesController.getInstance(currentAccount).getUserOrChat(MessagesController.getInstance(currentAccount).gifSearchBot);
            if (!(object instanceof TLRPC.User)) {
                if (searchUser) {
                    searchBotUser();
                    if (!withRecent) {
                        gifSearchField.showProgress(true);
                    }
                }
                return;
            }
            if (!withRecent && TextUtils.isEmpty(offset)) {
                gifSearchField.showProgress(true);
            }

            bot = (TLRPC.User) object;
            final String key = "gif_search_" + query + "_" + offset;
            final RequestDelegate requestDelegate = (response, error) -> AndroidUtilities.runOnUIThread(() -> processResponse(query, offset, searchUser, isEmoji, cache, key, response));

            if (!cache && !withRecent && isEmoji && TextUtils.isEmpty(offset)) {
                results.clear();
                resultsMap.clear();
                if (gifGridView.getAdapter() != this) {
                    gifGridView.setAdapter(this);
                }
                notifyDataSetChanged();
                scrollGifsToTop();
            }

            if (cache && gifCache.containsKey(key)) {
                processResponse(query, offset, searchUser, isEmoji, true, key, gifCache.get(key));
                return;
            }

            if (gifSearchPreloader.isLoading(key)) {
                return;
            }

            if (cache) {
                reqId = -1;
                MessagesStorage.getInstance(currentAccount).getBotCache(key, requestDelegate);
            } else {
                TLRPC.TL_messages_getInlineBotResults req = new TLRPC.TL_messages_getInlineBotResults();
                req.query = query == null ? "" : query;
                req.bot = MessagesController.getInstance(currentAccount).getInputUser(bot);
                req.offset = offset;
                req.peer = new TLRPC.TL_inputPeerEmpty();
                reqId = ConnectionsManager.getInstance(currentAccount).sendRequest(req, requestDelegate);
            }
        }

        @MainThread
        private void processResponse(final String query, final String offset, boolean searchUser, boolean isEmoji, boolean cache, String key, TLObject response) {
            if (query == null || !query.equals(lastSearchImageString)) {
                return;
            }
            reqId = 0;
            if (cache && (!(response instanceof TLRPC.messages_BotResults) || ((TLRPC.messages_BotResults) response).results.isEmpty())) {
                search(query, offset, searchUser, isEmoji, false);
                return;
            }

            if (!withRecent) {
                if (TextUtils.isEmpty(offset)) {
                    results.clear();
                    resultsMap.clear();
                    gifSearchField.showProgress(false);
                }
            }

            if (response instanceof TLRPC.messages_BotResults) {
                int addedCount = 0;
                int oldCount = results.size();
                TLRPC.messages_BotResults res = (TLRPC.messages_BotResults) response;
                if (!gifCache.containsKey(key)) {
                    gifCache.put(key, res);
                }
                if (!cache && res.cache_time != 0) {
                    MessagesStorage.getInstance(currentAccount).saveBotCache(key, res);
                }
                nextSearchOffset = res.next_offset;
                for (int a = 0; a < res.results.size(); a++) {
                    TLRPC.BotInlineResult result = res.results.get(a);
                    if (resultsMap.containsKey(result.id)) {
                        continue;
                    }
                    result.query_id = res.query_id;
                    results.add(result);
                    resultsMap.put(result.id, result);
                    addedCount++;
                }
                searchEndReached = oldCount == results.size() || TextUtils.isEmpty(nextSearchOffset);
                if (addedCount != 0) {
                    if (!isEmoji || oldCount != 0) {
                        updateItems();
                        if (withRecent) {
                            if (oldCount != 0) {
                                notifyItemChanged(recentItemsCount + (gifAdapter.addSearch ? 1 : 0) + oldCount);
                                notifyItemRangeInserted(recentItemsCount + (gifAdapter.addSearch ? 1 : 0) + oldCount + 1, addedCount);
                            } else {
                                notifyItemRangeInserted(recentItemsCount + (gifAdapter.addSearch ? 1 : 0), addedCount + 1);
                            }
                        } else {
                            if (oldCount != 0) {
                                notifyItemChanged(oldCount);
                            }
                            notifyItemRangeInserted(oldCount + (gifAdapter.addSearch ? 1 : 0), addedCount);
                        }
                    } else {
                        notifyDataSetChanged();
                    }
                } else if (results.isEmpty()) {
                    notifyDataSetChanged();
                }
            } else {
                notifyDataSetChanged();
            }

            if (!withRecent) {
                if (gifGridView.getAdapter() != this) {
                    gifGridView.setAdapter(this);
                }
                if (isEmoji && !TextUtils.isEmpty(query) && TextUtils.isEmpty(offset)) {
                    scrollGifsToTop();
                }
            }
        }
    }

    private class GifSearchPreloader {

        private final List<String> loadingKeys = new ArrayList<>();

        public boolean isLoading(String key) {
            return loadingKeys.contains(key);
        }

        public void preload(final String query) {
            preload(query, "", true);
        }

        private void preload(final String query, final String offset, boolean cache) {
            final String key = "gif_search_" + query + "_" + offset;

            if (cache && gifCache.containsKey(key)) {
                return;
            }

            final RequestDelegate requestDelegate = (response, error) -> AndroidUtilities.runOnUIThread(() -> processResponse(query, offset, cache, key, response));

            if (cache) {
                loadingKeys.add(key);
                MessagesStorage.getInstance(currentAccount).getBotCache(key, requestDelegate);
            } else {
                final MessagesController messagesController = MessagesController.getInstance(currentAccount);
                final TLObject gifSearchBot = messagesController.getUserOrChat(messagesController.gifSearchBot);
                if (!(gifSearchBot instanceof TLRPC.User)) {
                    return;
                }
                loadingKeys.add(key);
                TLRPC.TL_messages_getInlineBotResults req = new TLRPC.TL_messages_getInlineBotResults();
                req.query = query == null ? "" : query;
                req.bot = messagesController.getInputUser((TLRPC.User) gifSearchBot);
                req.offset = offset;
                req.peer = new TLRPC.TL_inputPeerEmpty();
                ConnectionsManager.getInstance(currentAccount).sendRequest(req, requestDelegate, ConnectionsManager.RequestFlagFailOnServerErrors);
            }
        }

        private void processResponse(final String query, final String offset, boolean cache, String key, TLObject response) {
            loadingKeys.remove(key);

            if (gifSearchAdapter.lastSearchIsEmoji && gifSearchAdapter.lastSearchImageString.equals(query)) {
                gifSearchAdapter.processResponse(query, offset, false, true, cache, key, response);
            } else {
                if (cache && (!(response instanceof TLRPC.messages_BotResults) || ((TLRPC.messages_BotResults) response).results.isEmpty())) {
                    preload(query, offset, false);
                } else if (response instanceof TLRPC.messages_BotResults && !gifCache.containsKey(key)) {
                    gifCache.put(key, (TLRPC.messages_BotResults) response);
                }
            }
        }
    }

    private class GifLayoutManager extends ExtendedGridLayoutManager {

        private Size size = new Size();

        public GifLayoutManager(Context context) {
            super(context, 100, true);
            setSpanSizeLookup(new GridLayoutManager.SpanSizeLookup() {
                @Override
                public int getSpanSize(int position) {
                    if (position == 0 && gifAdapter.addSearch || gifGridView.getAdapter() == gifSearchAdapter && gifSearchAdapter.results.isEmpty()) {
                        return getSpanCount();
                    }
                    return getSpanSizeForItem(position - (gifAdapter.addSearch ? 1 : 0));
                }
            });
        }

        @Override
        protected Size getSizeForItem(int i) {
            TLRPC.Document document;
            ArrayList<TLRPC.DocumentAttribute> attributes;
            if (gifGridView.getAdapter() == gifAdapter) {
                if (i > gifAdapter.recentItemsCount) {
                    TLRPC.BotInlineResult result = gifAdapter.results.get(i - gifAdapter.recentItemsCount - 1);
                    document = result.document;
                    if (document != null) {
                        attributes = document.attributes;
                    } else if (result.content != null) {
                        attributes = result.content.attributes;
                    } else if (result.thumb != null) {
                        attributes = result.thumb.attributes;
                    } else {
                        attributes = null;
                    }
                } else if (i == gifAdapter.recentItemsCount) {
                    return null;
                } else {
                    document = recentGifs.get(i);
                    attributes = document.attributes;
                }
            } else if (!gifSearchAdapter.results.isEmpty()) {
                TLRPC.BotInlineResult result = gifSearchAdapter.results.get(i);
                document = result.document;
                if (document != null) {
                    attributes = document.attributes;
                } else if (result.content != null) {
                    attributes = result.content.attributes;
                } else if (result.thumb != null) {
                    attributes = result.thumb.attributes;
                } else {
                    attributes = null;
                }
            } else {
                document = null;
                attributes = null;
            }
            return getSizeForItem(document, attributes);
        }

        @Override
        protected int getFlowItemCount() {
            if (gifGridView.getAdapter() == gifSearchAdapter && gifSearchAdapter.results.isEmpty()) {
                return 0;
            }
            return getItemCount() - 1;
        }

        public Size getSizeForItem(TLRPC.Document document) {
            return getSizeForItem(document, document.attributes);
        }

        public Size getSizeForItem(TLRPC.Document document, List<TLRPC.DocumentAttribute> attributes) {
            size.width = size.height = 100;
            if (document != null) {
                TLRPC.PhotoSize thumb = FileLoader.getClosestPhotoSizeWithSize(document.thumbs, 90);
                if (thumb != null && thumb.w != 0 && thumb.h != 0) {
                    size.width = thumb.w;
                    size.height = thumb.h;
                }
            }
            if (attributes != null) {
                for (int b = 0; b < attributes.size(); b++) {
                    TLRPC.DocumentAttribute attribute = attributes.get(b);
                    if (attribute instanceof TLRPC.TL_documentAttributeImageSize || attribute instanceof TLRPC.TL_documentAttributeVideo) {
                        size.width = attribute.w;
                        size.height = attribute.h;
                        break;
                    }
                }
            }
            return size;
        }
    }

    private class GifProgressEmptyView extends FrameLayout {

        private final ImageView imageView;
        private final TextView textView;
        private final RadialProgressView progressView;

        private boolean loadingState;

        public GifProgressEmptyView(@NonNull Context context) {
            super(context);

            imageView = new ImageView(getContext());
            imageView.setScaleType(ImageView.ScaleType.CENTER);
            imageView.setImageResource(R.drawable.gif_empty);
            imageView.setColorFilter(new PorterDuffColorFilter(getThemedColor(Theme.key_chat_emojiPanelEmptyText), PorterDuff.Mode.SRC_IN));
            addView(imageView, LayoutHelper.createFrame(LayoutHelper.WRAP_CONTENT, LayoutHelper.WRAP_CONTENT, Gravity.CENTER, 0, 8, 0, 0));

            textView = new TextView(getContext());
            textView.setText(LocaleController.getString("NoGIFsFound", R.string.NoGIFsFound));
            textView.setTextSize(TypedValue.COMPLEX_UNIT_DIP, 16);
            textView.setTextColor(getThemedColor(Theme.key_chat_emojiPanelEmptyText));
            addView(textView, LayoutHelper.createFrame(LayoutHelper.WRAP_CONTENT, LayoutHelper.WRAP_CONTENT, Gravity.CENTER, 0, 42, 0, 0));

            progressView = new RadialProgressView(context, resourcesProvider);
            progressView.setVisibility(GONE);
            progressView.setProgressColor(getThemedColor(Theme.key_progressCircle));
            addView(progressView, LayoutHelper.createFrame(LayoutHelper.WRAP_CONTENT, LayoutHelper.WRAP_CONTENT, Gravity.CENTER));
        }

        @Override
        protected void onMeasure(int widthMeasureSpec, int heightMeasureSpec) {
            int height = gifGridView.getMeasuredHeight();

            if (!loadingState) {
                height = (int) ((height - searchFieldHeight - AndroidUtilities.dp(8)) / 3 * 1.7f);
            } else {
                height -= AndroidUtilities.dp(36 + 44);
            }

            super.onMeasure(widthMeasureSpec, MeasureSpec.makeMeasureSpec(height, MeasureSpec.EXACTLY));
        }

        public boolean isLoadingState() {
            return loadingState;
        }

        public void setLoadingState(boolean loadingState) {
            if (this.loadingState != loadingState) {
                this.loadingState = loadingState;
                imageView.setVisibility(loadingState ? GONE : VISIBLE);
                textView.setVisibility(loadingState ? GONE : VISIBLE);
                progressView.setVisibility(loadingState ? VISIBLE : GONE);
            }
        }
    }

    private class StickersSearchGridAdapter extends RecyclerListView.SelectionAdapter {

        private Context context;
        private SparseArray<Object> rowStartPack = new SparseArray<>();
        private SparseArray<Object> cache = new SparseArray<>();
        private SparseArray<Object> cacheParent = new SparseArray<>();
        private SparseIntArray positionToRow = new SparseIntArray();
        private SparseArray<String> positionToEmoji = new SparseArray<>();
        private int totalItems;

        private ArrayList<TLRPC.StickerSetCovered> serverPacks = new ArrayList<>();
        private ArrayList<TLRPC.TL_messages_stickerSet> localPacks = new ArrayList<>();
        private HashMap<TLRPC.TL_messages_stickerSet, Boolean> localPacksByShortName = new HashMap<>();
        private HashMap<TLRPC.TL_messages_stickerSet, Integer> localPacksByName = new HashMap<>();
        private HashMap<ArrayList<TLRPC.Document>, String> emojiStickers = new HashMap<>();
        private ArrayList<ArrayList<TLRPC.Document>> emojiArrays = new ArrayList<>();
        private SparseArray<TLRPC.StickerSetCovered> positionsToSets = new SparseArray<>();

        private int reqId;
        private int reqId2;

        private int emojiSearchId;
        boolean cleared;
        private String searchQuery;
        private Runnable searchRunnable = new Runnable() {
            String query;
            int lastId;

            final ArrayList<TLRPC.StickerSetCovered> serverPacks = new ArrayList<>();
            final ArrayList<TLRPC.TL_messages_stickerSet> localPacks = new ArrayList<>();
            final HashMap<TLRPC.TL_messages_stickerSet, Boolean> localPacksByShortName = new HashMap<>();
            final HashMap<TLRPC.TL_messages_stickerSet, Integer> localPacksByName = new HashMap<>();
            final HashMap<ArrayList<TLRPC.Document>, String> emojiStickers = new HashMap<>();
            final ArrayList<ArrayList<TLRPC.Document>> emojiArrays = new ArrayList<>();

            final ArrayList<TLRPC.Document> emojiStickersArray = new ArrayList<>(0);
            final LongSparseArray<TLRPC.Document> emojiStickersMap = new LongSparseArray<>(0);

            private void searchFinish() {
                if (emojiSearchId != lastId) {
                    return;
                }

                StickersSearchGridAdapter.this.localPacks = localPacks;
                StickersSearchGridAdapter.this.serverPacks = serverPacks;
                StickersSearchGridAdapter.this.localPacksByShortName = localPacksByShortName;
                StickersSearchGridAdapter.this.localPacksByName = localPacksByName;
                StickersSearchGridAdapter.this.emojiStickers = emojiStickers;
                StickersSearchGridAdapter.this.emojiArrays = emojiArrays;
                stickersSearchField.showProgress(false);

                if (stickersGridView.getAdapter() != stickersSearchGridAdapter) {
                    stickersGridView.setAdapter(stickersSearchGridAdapter);
                }
                notifyDataSetChanged();
            }

            private void addFromAllStickers(Runnable finished) {
                final HashMap<String, ArrayList<TLRPC.Document>> allStickers = MediaDataController.getInstance(currentAccount).getAllStickers();

                if (query.length() <= 14) {
                    CharSequence emoji = query;
                    int length = emoji.length();
                    for (int a = 0; a < length; a++) {
                        if (a < length - 1 && (emoji.charAt(a) == 0xD83C && emoji.charAt(a + 1) >= 0xDFFB && emoji.charAt(a + 1) <= 0xDFFF || emoji.charAt(a) == 0x200D && (emoji.charAt(a + 1) == 0x2640 || emoji.charAt(a + 1) == 0x2642))) {
                            emoji = TextUtils.concat(emoji.subSequence(0, a), emoji.subSequence(a + 2, emoji.length()));
                            length -= 2;
                            a--;
                        } else if (emoji.charAt(a) == 0xfe0f) {
                            emoji = TextUtils.concat(emoji.subSequence(0, a), emoji.subSequence(a + 1, emoji.length()));
                            length--;
                            a--;
                        }
                    }
                    ArrayList<TLRPC.Document> newStickers = allStickers != null ? allStickers.get(emoji.toString()) : null;
                    if (newStickers != null && !newStickers.isEmpty()) {
                        emojiStickersArray.addAll(newStickers);
                        for (int a = 0, size = newStickers.size(); a < size; a++) {
                            TLRPC.Document document = newStickers.get(a);
                            emojiStickersMap.put(document.id, document);
                        }
                        emojiStickers.put(emojiStickersArray, searchQuery);
                        emojiArrays.add(emojiStickersArray);
                    }
                }
                finished.run();
            }

            private void addFromSuggestions(Runnable finished) {
                final HashMap<String, ArrayList<TLRPC.Document>> allStickers = MediaDataController.getInstance(currentAccount).getAllStickers();

                if (allStickers != null && !allStickers.isEmpty() && query.length() > 1) {
                    String[] newLanguage = AndroidUtilities.getCurrentKeyboardLanguage();
                    if (!Arrays.equals(lastSearchKeyboardLanguage, newLanguage)) {
                        MediaDataController.getInstance(currentAccount).fetchNewEmojiKeywords(newLanguage);
                    }
                    lastSearchKeyboardLanguage = newLanguage;
                    MediaDataController.getInstance(currentAccount).getEmojiSuggestions(lastSearchKeyboardLanguage, searchQuery, false, (param, alias) -> {
                        if (emojiSearchId != lastId) {
                            return;
                        }

                        for (int a = 0, size = param.size(); a < size; a++) {
                            String emoji = param.get(a).emoji;
                            ArrayList<TLRPC.Document> newStickers = allStickers.get(emoji);
                            if (newStickers != null && !newStickers.isEmpty()) {
                                if (!emojiStickers.containsKey(newStickers)) {
                                    emojiStickers.put(newStickers, emoji);
                                    emojiArrays.add(newStickers);
                                }
                            }
                        }
                        finished.run();
                    }, false);
                } else {
                    finished.run();
                }
            }

            private void addLocalPacks(Runnable finished) {
                ArrayList<TLRPC.TL_messages_stickerSet> local = MediaDataController.getInstance(currentAccount).getStickerSets(MediaDataController.TYPE_IMAGE);
                MessagesController.getInstance(currentAccount).filterPremiumStickers(local);
                int index;
                for (int a = 0, size = local.size(); a < size; a++) {
                    TLRPC.TL_messages_stickerSet set = local.get(a);
                    if ((index = AndroidUtilities.indexOfIgnoreCase(set.set.title, searchQuery)) >= 0) {
                        if (index == 0 || set.set.title.charAt(index - 1) == ' ') {
                            localPacks.add(set);
                            localPacksByName.put(set, index);
                        }
                    } else if (set.set.short_name != null && (index = AndroidUtilities.indexOfIgnoreCase(set.set.short_name, searchQuery)) >= 0) {
                        if (index == 0 || set.set.short_name.charAt(index - 1) == ' ') {
                            localPacks.add(set);
                            localPacksByShortName.put(set, true);
                        }
                    }
                }
                local = MediaDataController.getInstance(currentAccount).getStickerSets(MediaDataController.TYPE_FEATURED);
                MessagesController.getInstance(currentAccount).filterPremiumStickers(local);
                for (int a = 0, size = local.size(); a < size; a++) {
                    TLRPC.TL_messages_stickerSet set = local.get(a);
                    if ((index = AndroidUtilities.indexOfIgnoreCase(set.set.title, searchQuery)) >= 0) {
                        if (index == 0 || set.set.title.charAt(index - 1) == ' ') {
                            localPacks.add(set);
                            localPacksByName.put(set, index);
                        }
                    } else if (set.set.short_name != null && (index = AndroidUtilities.indexOfIgnoreCase(set.set.short_name, searchQuery)) >= 0) {
                        if (index == 0 || set.set.short_name.charAt(index - 1) == ' ') {
                            localPacks.add(set);
                            localPacksByShortName.put(set, true);
                        }
                    }
                }
                finished.run();
            }

            private void searchStickerSets(Runnable finished) {
                final TLRPC.TL_messages_searchStickerSets req = new TLRPC.TL_messages_searchStickerSets();
                req.q = query;
                reqId = ConnectionsManager.getInstance(currentAccount).sendRequest(req, (response, error) -> AndroidUtilities.runOnUIThread(() -> {
                    if (emojiSearchId != lastId) {
                        return;
                    }

                    if (response instanceof TLRPC.TL_messages_foundStickerSets) {
                        reqId = 0;
                        TLRPC.TL_messages_foundStickerSets res = (TLRPC.TL_messages_foundStickerSets) response;
                        serverPacks.addAll(res.sets);
                    }
                    finished.run();
                }));
            }

            private void searchStickers(Runnable finished) {
                if (Emoji.fullyConsistsOfEmojis(searchQuery)) {
                    final TLRPC.TL_messages_getStickers req2 = new TLRPC.TL_messages_getStickers();
                    req2.emoticon = query;
                    req2.hash = 0;
                    reqId2 = ConnectionsManager.getInstance(currentAccount).sendRequest(req2, (response, error) -> AndroidUtilities.runOnUIThread(() -> {
                        if (emojiSearchId != lastId) {
                            return;
                        }

                        reqId2 = 0;
                        if (req2.emoticon.equals(query)) {
                            if (!(response instanceof TLRPC.TL_messages_stickers)) {
                                finished.run();
                                return;
                            }
                            TLRPC.TL_messages_stickers res = (TLRPC.TL_messages_stickers) response;
                            int oldCount = emojiStickersArray.size();
                            for (int a = 0, size = res.stickers.size(); a < size; a++) {
                                TLRPC.Document document = res.stickers.get(a);
                                if (emojiStickersMap.indexOfKey(document.id) >= 0) {
                                    continue;
                                }
                                emojiStickersArray.add(document);
                            }
                            int newCount = emojiStickersArray.size();
                            if (oldCount != newCount) {
                                emojiStickers.put(emojiStickersArray, searchQuery);
                                if (oldCount == 0) {
                                    emojiArrays.add(emojiStickersArray);
                                }
                            }
                        }
                        finished.run();
                    }));
                } else {
                    finished.run();
                }
            }

            @Override
            public void run() {
                if (TextUtils.isEmpty(searchQuery)) {
                    if (stickersGridView.getAdapter() != stickersGridAdapter) {
                        stickersGridView.setAdapter(stickersGridAdapter);
                    }
                    notifyDataSetChanged();
                    return;
                }
                lastId = ++emojiSearchId;
                query = searchQuery;

                serverPacks.clear();
                localPacks.clear();
                localPacksByShortName.clear();
                localPacksByName.clear();
                emojiStickers.clear();
                emojiArrays.clear();

                emojiStickersArray.clear();
                emojiStickersMap.clear();

                stickersSearchField.showProgress(true);

                Utilities.raceCallbacks(
                        this::searchFinish,

                        this::addFromAllStickers,
                        this::addFromSuggestions,
                        this::addLocalPacks,
                        this::searchStickerSets,
                        this::searchStickers
                );
            }
        };

        public StickersSearchGridAdapter(Context context) {
            this.context = context;
        }

        @Override
        public boolean isEnabled(RecyclerView.ViewHolder holder) {
            return false;
        }

        @Override
        public int getItemCount() {
            if (totalItems != 1) {
                return totalItems + 1;
            } else {
                return 2;
            }
        }

        public Object getItem(int i) {
            return cache.get(i);
        }

        public void search(String text) {
            search(text, true);
        }

        public void search(String text, boolean delay) {
            if (reqId != 0) {
                ConnectionsManager.getInstance(currentAccount).cancelRequest(reqId, true);
                reqId = 0;
            }
            if (reqId2 != 0) {
                ConnectionsManager.getInstance(currentAccount).cancelRequest(reqId2, true);
                reqId2 = 0;
            }
            if (TextUtils.isEmpty(text)) {
                searchQuery = null;
                localPacks.clear();
                emojiStickers.clear();
                serverPacks.clear();
                if (stickersGridView.getAdapter() != stickersGridAdapter) {
                    stickersGridView.setAdapter(stickersGridAdapter);
                }
                notifyDataSetChanged();
                stickersSearchField.showProgress(false);
            } else {
                searchQuery = text.toLowerCase();
                stickersSearchField.showProgress(true);
            }
            AndroidUtilities.cancelRunOnUIThread(searchRunnable);
            AndroidUtilities.runOnUIThread(searchRunnable, 300);
        }

        @Override
        public int getItemViewType(int position) {
            if (position == 0) {
                return 4;
            } else if (position == 1 && totalItems == 1) {
                return 5;
            }
            Object object = cache.get(position);
            if (object != null) {
                if (object instanceof TLRPC.Document) {
                    return 0;
                } else if (object instanceof TLRPC.StickerSetCovered) {
                    return 3;
                } else {
                    return 2;
                }
            }
            return 1;
        }

        @Override
        public RecyclerView.ViewHolder onCreateViewHolder(ViewGroup parent, int viewType) {
            View view = null;
            switch (viewType) {
                case 0:
                    view = new StickerEmojiCell(context, true, resourcesProvider) {
                        public void onMeasure(int widthMeasureSpec, int heightMeasureSpec) {
                            super.onMeasure(widthMeasureSpec, MeasureSpec.makeMeasureSpec(AndroidUtilities.dp(82), MeasureSpec.EXACTLY));
                        }
                    };
                    break;
                case 1:
                    view = new EmptyCell(context);
                    break;
                case 2:
                    view = new StickerSetNameCell(context, false, resourcesProvider);
                    break;
                case 3:
                    view = new FeaturedStickerSetInfoCell(context, 17, false, true, resourcesProvider);
                    ((FeaturedStickerSetInfoCell) view).setAddOnClickListener(v -> {
                        FeaturedStickerSetInfoCell parent1 = (FeaturedStickerSetInfoCell) v.getParent();
                        TLRPC.StickerSetCovered pack = parent1.getStickerSet();
                        if (installingStickerSets.indexOfKey(pack.set.id) >= 0 || removingStickerSets.indexOfKey(pack.set.id) >= 0) {
                            return;
                        }
                        if (parent1.isInstalled()) {
                            removingStickerSets.put(pack.set.id, pack);
                            delegate.onStickerSetRemove(parent1.getStickerSet());
                        } else {
                            parent1.setAddDrawProgress(true, true);
                            installingStickerSets.put(pack.set.id, pack);
                            delegate.onStickerSetAdd(parent1.getStickerSet());
                        }
                    });
                    break;
                case 4:
                    view = new View(context);
                    view.setLayoutParams(new RecyclerView.LayoutParams(LayoutHelper.MATCH_PARENT, searchFieldHeight));
                    break;
                case 5:
                    FrameLayout frameLayout = new FrameLayout(context) {
                        @Override
                        protected void onMeasure(int widthMeasureSpec, int heightMeasureSpec) {
                            int height = stickersGridView.getMeasuredHeight();
                            super.onMeasure(widthMeasureSpec, MeasureSpec.makeMeasureSpec((int) ((height - searchFieldHeight - AndroidUtilities.dp(8)) / 3 * 1.7f), MeasureSpec.EXACTLY));
                        }
                    };

                    ImageView imageView = new ImageView(context);
                    imageView.setScaleType(ImageView.ScaleType.CENTER);
                    imageView.setImageResource(R.drawable.stickers_empty);
                    imageView.setColorFilter(new PorterDuffColorFilter(getThemedColor(Theme.key_chat_emojiPanelEmptyText), PorterDuff.Mode.SRC_IN));
                    imageView.setTranslationY(-AndroidUtilities.dp(24));
                    frameLayout.addView(imageView, LayoutHelper.createFrame(LayoutHelper.WRAP_CONTENT, LayoutHelper.WRAP_CONTENT, Gravity.CENTER, 0, 42, 0, 28));

                    TextView textView = new TextView(context);
                    textView.setText(LocaleController.getString("NoStickersFound", R.string.NoStickersFound));
                    textView.setTextSize(TypedValue.COMPLEX_UNIT_DIP, 16);
                    textView.setTextColor(getThemedColor(Theme.key_chat_emojiPanelEmptyText));
                    frameLayout.addView(textView, LayoutHelper.createFrame(LayoutHelper.WRAP_CONTENT, LayoutHelper.WRAP_CONTENT, Gravity.CENTER, 0, 42, 0, 9));

                    view = frameLayout;
                    view.setLayoutParams(new RecyclerView.LayoutParams(LayoutHelper.MATCH_PARENT, LayoutHelper.WRAP_CONTENT));
                    break;
            }

            return new RecyclerListView.Holder(view);
        }

        @SuppressWarnings("unchecked")
        @Override
        public void onBindViewHolder(RecyclerView.ViewHolder holder, int position) {
            switch (holder.getItemViewType()) {
                case 0: {
                    TLRPC.Document sticker = (TLRPC.Document) cache.get(position);
                    StickerEmojiCell cell = (StickerEmojiCell) holder.itemView;
                    cell.setSticker(sticker, null, cacheParent.get(position), positionToEmoji.get(position), false);
                    cell.setRecent(recentStickers.contains(sticker) || favouriteStickers.contains(sticker));
                    break;
                }
                case 1: {
                    EmptyCell cell = (EmptyCell) holder.itemView;
                    if (position == totalItems) {
                        int row = positionToRow.get(position - 1, Integer.MIN_VALUE);
                        if (row == Integer.MIN_VALUE) {
                            cell.setHeight(1);
                        } else {
                            Object pack = rowStartPack.get(row);
                            Integer count;
                            if (pack instanceof TLRPC.TL_messages_stickerSet) {
                                count = ((TLRPC.TL_messages_stickerSet) pack).documents.size();
                            } else if (pack instanceof Integer) {
                                count = (Integer) pack;
                            } else {
                                count = null;
                            }
                            if (count == null) {
                                cell.setHeight(1);
                            } else {
                                if (count == 0) {
                                    cell.setHeight(AndroidUtilities.dp(8));
                                } else {
                                    int height = pager.getHeight() - (int) Math.ceil(count / (float) stickersGridAdapter.stickersPerRow) * AndroidUtilities.dp(82);
                                    cell.setHeight(height > 0 ? height : 1);
                                }
                            }
                        }
                    } else {
                        cell.setHeight(AndroidUtilities.dp(82));
                    }
                    break;
                }
                case 2: {
                    StickerSetNameCell cell = (StickerSetNameCell) holder.itemView;
                    Object object = cache.get(position);
                    if (object instanceof TLRPC.TL_messages_stickerSet) {
                        TLRPC.TL_messages_stickerSet set = (TLRPC.TL_messages_stickerSet) object;
                        if (!TextUtils.isEmpty(searchQuery) && localPacksByShortName.containsKey(set)) {
                            if (set.set != null) {
                                cell.setText(set.set.title, 0);
                            }
                            cell.setUrl(set.set.short_name, searchQuery.length());
                        } else {
                            Integer start = localPacksByName.get(set);
                            if (set.set != null && start != null) {
                                cell.setText(set.set.title, 0, start, !TextUtils.isEmpty(searchQuery) ? searchQuery.length() : 0);
                            }
                            cell.setUrl(null, 0);
                        }
                    }
                    break;
                }
                case 3: {
                    TLRPC.StickerSetCovered stickerSetCovered = (TLRPC.StickerSetCovered) cache.get(position);
                    FeaturedStickerSetInfoCell cell = (FeaturedStickerSetInfoCell) holder.itemView;
                    boolean installing = installingStickerSets.indexOfKey(stickerSetCovered.set.id) >= 0;
                    boolean removing = removingStickerSets.indexOfKey(stickerSetCovered.set.id) >= 0;
                    if (installing || removing) {
                        if (installing && cell.isInstalled()) {
                            installingStickerSets.remove(stickerSetCovered.set.id);
                            installing = false;
                        } else if (removing && !cell.isInstalled()) {
                            removingStickerSets.remove(stickerSetCovered.set.id);
                            removing = false;
                        }
                    }
                    cell.setAddDrawProgress(installing, false);
                    int idx = TextUtils.isEmpty(searchQuery) ? -1 : AndroidUtilities.indexOfIgnoreCase(stickerSetCovered.set.title, searchQuery);
                    if (idx >= 0) {
                        cell.setStickerSet(stickerSetCovered, false, false, idx, searchQuery.length());
                    } else {
                        cell.setStickerSet(stickerSetCovered, false);
                        if (!TextUtils.isEmpty(searchQuery) && AndroidUtilities.indexOfIgnoreCase(stickerSetCovered.set.short_name, searchQuery) == 0) {
                            cell.setUrl(stickerSetCovered.set.short_name, searchQuery.length());
                        }
                    }
                    break;
                }
            }
        }

        @Override
        public void notifyDataSetChanged() {
            rowStartPack.clear();
            positionToRow.clear();
            cache.clear();
            positionsToSets.clear();
            positionToEmoji.clear();
            totalItems = 0;
            int startRow = 0;
            for (int a = -1, serverCount = serverPacks.size(), localCount = localPacks.size(), emojiCount = (emojiArrays.isEmpty() ? 0 : 1); a < serverCount + localCount + emojiCount; a++) {
                ArrayList<TLRPC.Document> documents;
                Object pack = null;
                String key;
                if (a == -1) {
                    cache.put(totalItems++, "search");
                    startRow++;
                    continue;
                } else {
                    int idx = a;
                    if (idx < localCount) {
                        TLRPC.TL_messages_stickerSet set = localPacks.get(idx);
                        documents = set.documents;
                        pack = set;
                    } else {
                        idx -= localCount;
                        if (idx < emojiCount) {
                            int documentsCount = 0;
                            String lastEmoji = "";
                            for (int i = 0, N = emojiArrays.size(); i < N; i++) {
                                documents = emojiArrays.get(i);
                                String emoji = emojiStickers.get(documents);
                                if (emoji != null && !lastEmoji.equals(emoji)) {
                                    lastEmoji = emoji;
                                    positionToEmoji.put(totalItems + documentsCount, lastEmoji);
                                }
                                for (int b = 0, size = documents.size(); b < size; b++) {
                                    int num = documentsCount + totalItems;
                                    int row = startRow + documentsCount / stickersGridAdapter.stickersPerRow;

                                    TLRPC.Document document = documents.get(b);
                                    cache.put(num, document);
                                    Object parent = MediaDataController.getInstance(currentAccount).getStickerSetById(MediaDataController.getStickerSetId(document));
                                    if (parent != null) {
                                        cacheParent.put(num, parent);
                                    }
                                    positionToRow.put(num, row);
                                    if (a >= localCount && pack instanceof TLRPC.StickerSetCovered) {
                                        positionsToSets.put(num, (TLRPC.StickerSetCovered) pack);
                                    }
                                    documentsCount++;
                                }
                            }
                            int count = (int) Math.ceil(documentsCount / (float) stickersGridAdapter.stickersPerRow);
                            for (int b = 0, N = count; b < N; b++) {
                                rowStartPack.put(startRow + b, documentsCount);
                            }
                            totalItems += count * stickersGridAdapter.stickersPerRow;
                            startRow += count;
                            continue;
                        } else {
                            idx -= emojiCount;
                            TLRPC.StickerSetCovered set = serverPacks.get(idx);
                            documents = set.covers;
                            pack = set;
                        }
                    }
                }
                if (documents.isEmpty()) {
                    continue;
                }
                int count = (int) Math.ceil(documents.size() / (float) stickersGridAdapter.stickersPerRow);
                cache.put(totalItems, pack);
                if (a >= localCount && pack instanceof TLRPC.StickerSetCovered) {
                    positionsToSets.put(totalItems, (TLRPC.StickerSetCovered) pack);
                }
                positionToRow.put(totalItems, startRow);
                for (int b = 0, size = documents.size(); b < size; b++) {
                    int num = 1 + b + totalItems;
                    int row = startRow + 1 + b / stickersGridAdapter.stickersPerRow;
                    TLRPC.Document document = documents.get(b);
                    cache.put(num, document);
                    if (pack != null) {
                        cacheParent.put(num, pack);
                    }
                    positionToRow.put(num, row);
                    if (a >= localCount && pack instanceof TLRPC.StickerSetCovered) {
                        positionsToSets.put(num, (TLRPC.StickerSetCovered) pack);
                    }
                }
                for (int b = 0, N = count + 1; b < N; b++) {
                    rowStartPack.put(startRow + b, pack);
                }
                totalItems += 1 + count * stickersGridAdapter.stickersPerRow;
                startRow += count + 1;
            }
            super.notifyDataSetChanged();
        }
    }

    public void searchProgressChanged() {
        updateStickerTabsPosition();
    }

    public float getStickersExpandOffset() {
        return stickersTab == null ? 0 : stickersTab.getExpandedOffset();
    }

    public void setShowing(boolean showing) {
        this.showing = showing;
        updateStickerTabsPosition();
    }

    public void onMessageSend() {
        if (chooseStickerActionTracker != null) {
            chooseStickerActionTracker.reset();
        }
    }

    public static abstract class ChooseStickerActionTracker {

        private final int currentAccount;
        private final long dialogId;
        private final int threadId;

        public ChooseStickerActionTracker(int currentAccount, long dialogId, int threadId) {
            this.currentAccount = currentAccount;
            this.dialogId = dialogId;
            this.threadId = threadId;
        }

        boolean visible = false;
        boolean typingWasSent;
        long lastActionTime = -1;

        public void doSomeAction() {
            if (visible) {
                if (lastActionTime == -1) {
                    lastActionTime = System.currentTimeMillis();
                    return;
                }
                if (System.currentTimeMillis() - lastActionTime > 2000) {
                    typingWasSent = true;
                    lastActionTime = System.currentTimeMillis();
                    MessagesController.getInstance(currentAccount).sendTyping(dialogId, threadId, 10, 0);
                }
            }
        }

        private void reset() {
            if (typingWasSent) {
                MessagesController.getInstance(currentAccount).sendTyping(dialogId, threadId, 2, 0);
            }
            lastActionTime = -1;
        }

        public void checkVisibility() {
            visible = isShown();
            if (!visible) {
                reset();
            }
        }

        public abstract boolean isShown();
    }

    private class Tab {
        int type;
        View view;
    }
}<|MERGE_RESOLUTION|>--- conflicted
+++ resolved
@@ -5556,13 +5556,8 @@
                     setElevation(AndroidUtilities.dp(2));
                 }
                 setBackgroundResource(R.drawable.smiles_popup);
-<<<<<<< HEAD
-                getBackground().setColorFilter(new PorterDuffColorFilter(getThemedColor(Theme.key_chat_emojiPanelBackground), PorterDuff.Mode.SRC_IN));
-                if (needEmojiSearch) {
-=======
                 getBackground().setColorFilter(new PorterDuffColorFilter(getThemedColor(Theme.key_chat_emojiPanelBackground), PorterDuff.Mode.MULTIPLY));
                 if (needEmojiSearch && shouldDrawBackground) {
->>>>>>> 0bcf4fe5
                     bottomTabContainerBackground.setBackgroundColor(getThemedColor(Theme.key_chat_emojiPanelBackground));
                 }
                 currentBackgroundType = 1;
