/*
 * This is the source code of Telegram for Android v. 5.x.x.
 * It is licensed under GNU GPL v. 2 or later.
 * You should have received a copy of the license in this archive (see LICENSE).
 *
 * Copyright Nikolai Kudashov, 2013-2018.
 */

package org.telegram.ui.Components;

import android.animation.Animator;
import android.animation.AnimatorListenerAdapter;
import android.animation.AnimatorSet;
import android.animation.ObjectAnimator;
import android.animation.StateListAnimator;
import android.annotation.SuppressLint;
import android.annotation.TargetApi;
import android.app.Activity;
import android.content.Context;
import android.content.SharedPreferences;
import android.database.DataSetObserver;
import android.graphics.Canvas;
import android.graphics.Color;
import android.graphics.Outline;
import android.graphics.Paint;
import android.graphics.PorterDuff;
import android.graphics.PorterDuffColorFilter;
import android.graphics.Rect;
import android.graphics.RectF;
import android.graphics.drawable.Drawable;
import android.graphics.drawable.LayerDrawable;
import android.graphics.drawable.ShapeDrawable;
import android.os.Build;

import androidx.annotation.IntDef;
import androidx.annotation.MainThread;
import androidx.annotation.NonNull;
import androidx.core.view.ViewCompat;
import androidx.recyclerview.widget.GridLayoutManager;
import androidx.recyclerview.widget.LinearLayoutManager;
import androidx.recyclerview.widget.LinearSmoothScroller;
import androidx.recyclerview.widget.LinearSmoothScrollerCustom;
import androidx.recyclerview.widget.RecyclerView;
import androidx.recyclerview.widget.SimpleItemAnimator;
import androidx.viewpager.widget.PagerAdapter;
import androidx.viewpager.widget.ViewPager;

import android.text.Editable;
import android.text.SpannableStringBuilder;
import android.text.TextUtils;
import android.text.TextWatcher;
import android.util.LongSparseArray;
import android.util.SparseArray;
import android.util.SparseIntArray;
import android.util.TypedValue;
import android.view.Gravity;
import android.view.HapticFeedbackConstants;
import android.view.KeyEvent;
import android.view.MotionEvent;
import android.view.VelocityTracker;
import android.view.View;
import android.view.ViewConfiguration;
import android.view.ViewGroup;
import android.view.ViewOutlineProvider;
import android.view.ViewTreeObserver;
import android.view.WindowManager;
import android.view.inputmethod.EditorInfo;
import android.widget.FrameLayout;
import android.widget.ImageView;
import android.widget.LinearLayout;
import android.widget.PopupWindow;
import android.widget.TextView;

import androidx.annotation.IntDef;
import androidx.annotation.MainThread;
import androidx.annotation.NonNull;
import androidx.core.view.ViewCompat;
import androidx.recyclerview.widget.GridLayoutManager;
import androidx.recyclerview.widget.LinearLayoutManager;
import androidx.recyclerview.widget.LinearSmoothScroller;
import androidx.recyclerview.widget.RecyclerView;
import androidx.recyclerview.widget.SimpleItemAnimator;
import androidx.viewpager.widget.PagerAdapter;
import androidx.viewpager.widget.ViewPager;

import com.google.android.exoplayer2.util.Log;

import org.telegram.messenger.AndroidUtilities;
import org.telegram.messenger.BuildVars;
import org.telegram.messenger.ChatObject;
import org.telegram.messenger.DocumentObject;
import org.telegram.messenger.ImageLocation;
import org.telegram.messenger.MediaDataController;
import org.telegram.messenger.Emoji;
import org.telegram.messenger.EmojiData;
import org.telegram.messenger.FileLoader;
import org.telegram.messenger.FileLog;
import org.telegram.messenger.ImageReceiver;
import org.telegram.messenger.LocaleController;
import org.telegram.messenger.MediaDataController;
import org.telegram.messenger.MessageObject;
import org.telegram.messenger.MessagesController;
import org.telegram.messenger.MessagesStorage;
import org.telegram.messenger.NotificationCenter;
import org.telegram.messenger.R;
import org.telegram.messenger.SvgHelper;
import org.telegram.messenger.UserConfig;
import org.telegram.messenger.browser.Browser;
import org.telegram.tgnet.ConnectionsManager;
import org.telegram.tgnet.RequestDelegate;
import org.telegram.tgnet.TLObject;
import org.telegram.tgnet.TLRPC;
import org.telegram.ui.ActionBar.AlertDialog;
import org.telegram.ui.ActionBar.BottomSheet;
import org.telegram.ui.ActionBar.Theme;
import org.telegram.ui.Adapters.DialogsSearchAdapter;
import org.telegram.ui.Cells.ContextLinkCell;
import org.telegram.ui.Cells.EmptyCell;
import org.telegram.ui.Cells.FeaturedStickerSetInfoCell;
import org.telegram.ui.Cells.StickerEmojiCell;
import org.telegram.ui.Cells.StickerSetGroupInfoCell;
import org.telegram.ui.Cells.StickerSetNameCell;
import org.telegram.ui.ContentPreviewViewer;

import java.lang.annotation.Retention;
import java.lang.annotation.RetentionPolicy;
import java.lang.reflect.Field;
import java.util.ArrayList;
import java.util.Arrays;
import java.util.HashMap;
import java.util.List;
import java.util.Map;

import tw.nekomimi.nekogram.NekoConfig;
import tw.nekomimi.nekogram.PinnedStickerHelper;

public class EmojiView extends FrameLayout implements NotificationCenter.NotificationCenterDelegate {

    private ArrayList<View> views = new ArrayList<>();
    private ViewPager pager;
    private FrameLayout bottomTabContainer;
    private View bottomTabContainerBackground;
    private ImageView floatingButton;
    private PagerSlidingTabStrip typeTabs;
    private ImageView backspaceButton;
    private ImageView stickerSettingsButton;
    private ImageView searchButton;
    private View shadowLine;
    private View topShadow;
    private AnimatorSet bottomTabContainerAnimation;
    private AnimatorSet backspaceButtonAnimation;
    private AnimatorSet stickersButtonAnimation;
    private float lastBottomScrollDy;

    private ScrollSlidingTabStrip emojiTabs;
    private FrameLayout emojiContainer;
    private View emojiTabsShadow;
    private RecyclerListView emojiGridView;
    private GridLayoutManager emojiLayoutManager;
    private EmojiGridAdapter emojiAdapter;
    private EmojiSearchAdapter emojiSearchAdapter;
    private SearchField emojiSearchField;
    private AnimatorSet emojiTabShadowAnimator;
    private RecyclerAnimationScrollHelper scrollHelper;
    private boolean firstEmojiAttach = true;
    private boolean needEmojiSearch;
    private int hasRecentEmoji = -1;
    private boolean hasChatStickers;

    private FrameLayout gifContainer;
    private RecyclerListView gifGridView;
    private GifLayoutManager gifLayoutManager;
    private GifAdapter gifSearchAdapter;
    private GifSearchPreloader gifSearchPreloader = new GifSearchPreloader();
    private final Map<String, TLRPC.messages_BotResults> gifCache = new HashMap<>();
    private RecyclerListView.OnItemClickListener gifOnItemClickListener;
    private GifAdapter gifAdapter;
    private SearchField gifSearchField;
    private ScrollSlidingTabStrip gifTabs;
    private boolean firstGifAttach = true;
    private int gifRecentTabNum = -2;
    private int gifTrendingTabNum = -2;
    private int gifFirstEmojiTabNum = -2;

    private FrameLayout stickersContainer;
    private StickersGridAdapter stickersGridAdapter;
    private StickersSearchGridAdapter stickersSearchGridAdapter;
    private RecyclerListView.OnItemClickListener stickersOnItemClickListener;
    private ScrollSlidingTabStrip stickersTab;
    private FrameLayout stickersTabContainer;
    private RecyclerListView stickersGridView;
    private GridLayoutManager stickersLayoutManager;
    private TrendingAdapter trendingAdapter;
    private SearchField stickersSearchField;
    private int stickersMinusDy;
    private boolean firstStickersAttach = true;
    private boolean ignoreStickersScroll;
    private boolean stickersContainerAttached;

    private AnimatorSet searchAnimation;

    private TextView mediaBanTooltip;
    private DragListener dragListener;
    private boolean showing;

    private final int[] tabsMinusDy = new int[3];
    private ObjectAnimator[] tabsYAnimators = new ObjectAnimator[3];
    private boolean firstTabUpdate;
    private ChooseStickerActionTracker chooseStickerActionTracker;

    @IntDef({Type.STICKERS, Type.EMOJIS, Type.GIFS})
    @Retention(RetentionPolicy.SOURCE)
    private @interface Type {
        int STICKERS = 0;
        int EMOJIS = 1;
        int GIFS = 2;
    }

    private String[] lastSearchKeyboardLanguage;

    private Drawable[] tabIcons;
    private Drawable[] emojiIcons;
    private Drawable[] stickerIcons;
    private Drawable[] gifIcons;
    private String[] emojiTitles;

    private int searchFieldHeight;

    private int currentAccount = UserConfig.selectedAccount;
    private ArrayList<TLRPC.TL_messages_stickerSet> stickerSets = new ArrayList<>();
    private int groupStickerPackNum;
    private int groupStickerPackPosition;
    private boolean groupStickersHidden;
    private TLRPC.TL_messages_stickerSet groupStickerSet;

    private ArrayList<TLRPC.Document> recentGifs = new ArrayList<>();
    private ArrayList<TLRPC.Document> recentStickers = new ArrayList<>();
    private ArrayList<TLRPC.Document> favouriteStickers = new ArrayList<>();
    private ArrayList<TLRPC.StickerSetCovered> featuredStickerSets = new ArrayList<>();

    private Paint dotPaint;

    private EmojiViewDelegate delegate;

    private long currentChatId;

    private TLRPC.StickerSetCovered[] primaryInstallingStickerSets = new TLRPC.StickerSetCovered[10];
    private LongSparseArray<TLRPC.StickerSetCovered> installingStickerSets = new LongSparseArray<>();
    private LongSparseArray<TLRPC.StickerSetCovered> removingStickerSets = new LongSparseArray<>();

    private int currentPage;

    private EmojiColorPickerView pickerView;
    private EmojiPopupWindow pickerViewPopup;
    private int popupWidth;
    private int popupHeight;
    private int emojiSize;
    private int location[] = new int[2];
    private int stickersTabOffset;
    private int recentTabBum = -2;
    private int favTabBum = -2;
    private int trendingTabNum = -2;

    private TLRPC.ChatFull info;

    private boolean isLayout;
    private int currentBackgroundType = -1;
    private Object outlineProvider;
    private boolean forseMultiwindowLayout;

    private int lastNotifyWidth;
    private int lastNotifyHeight;
    private int lastNotifyHeight2;

    private boolean backspacePressed;
    private boolean backspaceOnce;
    private boolean showGifs;

    private ImageViewEmoji emojiTouchedView;
    private float emojiLastX;
    private float emojiLastY;
    private float emojiTouchedX;
    private float emojiTouchedY;
    private float lastStickersX;
    private boolean expandStickersByDragg;
    private final Theme.ResourcesProvider resourcesProvider;
    private Drawable searchIconDrawable;
    private Drawable searchIconDotDrawable;

    private Runnable checkExpandStickerTabsRunnable = new Runnable() {
        @Override
        public void run() {
            if (!stickersTab.isDragging()) {
                expandStickersByDragg = false;
                updateStickerTabsPosition();
            }
        }
    };

    public interface EmojiViewDelegate {
        default boolean onBackspace() {
            return false;
        }

        default void onEmojiSelected(String emoji) {

        }

        default void onStickerSelected(View view, TLRPC.Document sticker, String query, Object parent, MessageObject.SendAnimationData sendAnimationData, boolean notify, int scheduleDate) {

        }

        default void onStickersSettingsClick() {

        }

        default void onStickersGroupClick(long chatId) {

        }

        default void onGifSelected(View view, Object gif, String query, Object parent, boolean notify, int scheduleDate) {

        }

        default void onTabOpened(int type) {

        }

        default void onClearEmojiRecent() {

        }

        default void onShowStickerSet(TLRPC.StickerSet stickerSet, TLRPC.InputStickerSet inputStickerSet) {

        }

        default void onStickerSetAdd(TLRPC.StickerSetCovered stickerSet) {

        }

        default void onStickerSetRemove(TLRPC.StickerSetCovered stickerSet) {

        }

        default void onSearchOpenClose(int type) {

        }

        default boolean isSearchOpened() {
            return false;
        }

        default boolean isExpanded() {
            return false;
        }

        default boolean canSchedule() {
            return false;
        }

        default boolean isInScheduleMode() {
            return false;
        }

        default long getDialogId() {
            return 0;
        }

        default int getThreadId() {
            return 0;
        }

        default void showTrendingStickersAlert(TrendingStickersLayout layout) {

        }

        default void invalidateEnterView() {

        }

        default float getProgressToSearchOpened() {
            return 0f;
        }
    }

    public interface DragListener {
        void onDragStart();

        void onDragEnd(float velocity);

        void onDragCancel();

        void onDrag(int offset);
    }

    private ContentPreviewViewer.ContentPreviewViewerDelegate contentPreviewViewerDelegate = new ContentPreviewViewer.ContentPreviewViewerDelegate() {
        @Override
        public void sendSticker(TLRPC.Document sticker, String query, Object parent, boolean notify, int scheduleDate) {
            delegate.onStickerSelected(null, sticker, query, parent, null, notify, scheduleDate);
        }

        @Override
        public boolean needSend() {
            return true;
        }

        @Override
        public boolean canSchedule() {
            return delegate.canSchedule();
        }

        @Override
        public boolean isInScheduleMode() {
            return delegate.isInScheduleMode();
        }

        @Override
        public void openSet(TLRPC.InputStickerSet set, boolean clearsInputField) {
            if (set == null) {
                return;
            }
            delegate.onShowStickerSet(null, set);
        }

        @Override
        public void sendGif(Object gif, Object parent, boolean notify, int scheduleDate) {
            if (gifGridView.getAdapter() == gifAdapter) {
                delegate.onGifSelected(null, gif, null, parent, notify, scheduleDate);
            } else if (gifGridView.getAdapter() == gifSearchAdapter) {
                delegate.onGifSelected(null, gif, null, parent, notify, scheduleDate);
            }
        }

        @Override
        public void gifAddedOrDeleted() {
            updateRecentGifs();
        }

        @Override
        public long getDialogId() {
            return delegate.getDialogId();
        }

        @Override
        public String getQuery(boolean isGif) {
            if (isGif) {
                return gifGridView.getAdapter() == gifSearchAdapter ? gifSearchAdapter.lastSearchImageString : null;
            }
            return emojiGridView.getAdapter() == emojiSearchAdapter ? emojiSearchAdapter.lastSearchEmojiString : null;
        }
    };

    private static final Field superListenerField;

    static {
        Field f = null;
        try {
            f = PopupWindow.class.getDeclaredField("mOnScrollChangedListener");
            f.setAccessible(true);
        } catch (NoSuchFieldException e) {
            /* ignored */
        }
        superListenerField = f;
    }

    private static final ViewTreeObserver.OnScrollChangedListener NOP = () -> {
        /* do nothing */
    };

    @Override
    public void setEnabled(boolean enabled) {
        super.setEnabled(enabled);
        stickersSearchField.searchEditText.setEnabled(enabled);
        gifSearchField.searchEditText.setEnabled(enabled);
        emojiSearchField.searchEditText.setEnabled(enabled);
    }

    private class SearchField extends FrameLayout {

        private View searchBackground;
        private ImageView searchIconImageView;
        private ImageView clearSearchImageView;
        private CloseProgressDrawable2 progressDrawable;
        private EditTextBoldCursor searchEditText;
        private View shadowView;
        private View backgroundView;
        private AnimatorSet shadowAnimator;

        public SearchField(Context context, int type) {
            super(context);

            shadowView = new View(context);
            shadowView.setAlpha(0.0f);
            shadowView.setTag(1);
            shadowView.setBackgroundColor(getThemedColor(Theme.key_chat_emojiPanelShadowLine));
            addView(shadowView, new FrameLayout.LayoutParams(ViewGroup.LayoutParams.MATCH_PARENT, AndroidUtilities.getShadowHeight(), Gravity.BOTTOM | Gravity.LEFT));

            backgroundView = new View(context);
            backgroundView.setBackgroundColor(getThemedColor(Theme.key_chat_emojiPanelBackground));
            addView(backgroundView, new FrameLayout.LayoutParams(ViewGroup.LayoutParams.MATCH_PARENT, searchFieldHeight));

            searchBackground = new View(context);
            searchBackground.setBackgroundDrawable(Theme.createRoundRectDrawable(AndroidUtilities.dp(18), getThemedColor(Theme.key_chat_emojiSearchBackground)));
            addView(searchBackground, LayoutHelper.createFrame(LayoutHelper.MATCH_PARENT, 36, Gravity.LEFT | Gravity.TOP, 14, 14, 14, 0));

            searchIconImageView = new ImageView(context);
            searchIconImageView.setScaleType(ImageView.ScaleType.CENTER);
            searchIconImageView.setImageResource(R.drawable.smiles_inputsearch);
<<<<<<< HEAD
            searchIconImageView.setColorFilter(new PorterDuffColorFilter(Theme.getColor(Theme.key_chat_emojiSearchIcon), PorterDuff.Mode.SRC_IN));
=======
            searchIconImageView.setColorFilter(new PorterDuffColorFilter(getThemedColor(Theme.key_chat_emojiSearchIcon), PorterDuff.Mode.MULTIPLY));
>>>>>>> 418f478a
            addView(searchIconImageView, LayoutHelper.createFrame(36, 36, Gravity.LEFT | Gravity.TOP, 16, 14, 0, 0));

            clearSearchImageView = new ImageView(context);
            clearSearchImageView.setScaleType(ImageView.ScaleType.CENTER);
            clearSearchImageView.setImageDrawable(progressDrawable = new CloseProgressDrawable2());
            progressDrawable.setSide(AndroidUtilities.dp(7));
            clearSearchImageView.setScaleX(0.1f);
            clearSearchImageView.setScaleY(0.1f);
            clearSearchImageView.setAlpha(0.0f);
<<<<<<< HEAD
            clearSearchImageView.setColorFilter(new PorterDuffColorFilter(Theme.getColor(Theme.key_chat_emojiSearchIcon), PorterDuff.Mode.SRC_IN));
=======
            clearSearchImageView.setColorFilter(new PorterDuffColorFilter(getThemedColor(Theme.key_chat_emojiSearchIcon), PorterDuff.Mode.MULTIPLY));
>>>>>>> 418f478a
            addView(clearSearchImageView, LayoutHelper.createFrame(36, 36, Gravity.RIGHT | Gravity.TOP, 14, 14, 14, 0));
            clearSearchImageView.setOnClickListener(v -> {
                searchEditText.setText("");
                AndroidUtilities.showKeyboard(searchEditText);
            });

            searchEditText = new EditTextBoldCursor(context) {
                @Override
                public boolean onTouchEvent(MotionEvent event) {
                    if (!searchEditText.isEnabled()) {
                        return super.onTouchEvent(event);
                    }
                    if (event.getAction() == MotionEvent.ACTION_DOWN) {
                        if (!delegate.isSearchOpened()) {
                            openSearch(SearchField.this);
                        }
                        delegate.onSearchOpenClose(type == 1 ? 2 : 1);
                        searchEditText.requestFocus();
                        AndroidUtilities.showKeyboard(searchEditText);
                    }
                    return super.onTouchEvent(event);
                }
            };
            searchEditText.setTextSize(TypedValue.COMPLEX_UNIT_DIP, 16);
            searchEditText.setHintTextColor(getThemedColor(Theme.key_chat_emojiSearchIcon));
            searchEditText.setTextColor(getThemedColor(Theme.key_windowBackgroundWhiteBlackText));
            searchEditText.setBackgroundDrawable(null);
            searchEditText.setPadding(0, 0, 0, 0);
            searchEditText.setMaxLines(1);
            searchEditText.setLines(1);
            searchEditText.setSingleLine(true);
            searchEditText.setImeOptions(EditorInfo.IME_ACTION_SEARCH | EditorInfo.IME_FLAG_NO_EXTRACT_UI);
            if (type == 0) {
                searchEditText.setHint(LocaleController.getString("SearchStickersHint", R.string.SearchStickersHint));
            } else if (type == 1) {
                searchEditText.setHint(LocaleController.getString("SearchEmojiHint", R.string.SearchEmojiHint));
            } else if (type == 2) {
                searchEditText.setHint(LocaleController.getString("SearchGifsTitle", R.string.SearchGifsTitle));
            }
            searchEditText.setCursorColor(getThemedColor(Theme.key_featuredStickers_addedIcon));
            searchEditText.setCursorSize(AndroidUtilities.dp(20));
            searchEditText.setCursorWidth(1.5f);
            addView(searchEditText, LayoutHelper.createFrame(LayoutHelper.MATCH_PARENT, 40, Gravity.LEFT | Gravity.TOP, 16 + 38, 12, 16 + 30, 0));
            searchEditText.addTextChangedListener(new TextWatcher() {
                @Override
                public void beforeTextChanged(CharSequence s, int start, int count, int after) {

                }

                @Override
                public void onTextChanged(CharSequence s, int start, int before, int count) {

                }

                @Override
                public void afterTextChanged(Editable s) {
                    boolean show = searchEditText.length() > 0;
                    boolean showed = clearSearchImageView.getAlpha() != 0;
                    if (show != showed) {
                        clearSearchImageView.animate()
                                .alpha(show ? 1.0f : 0.0f)
                                .setDuration(150)
                                .scaleX(show ? 1.0f : 0.1f)
                                .scaleY(show ? 1.0f : 0.1f)
                                .start();
                    }
                    if (type == 0) {
                        stickersSearchGridAdapter.search(searchEditText.getText().toString());
                    } else if (type == 1) {
                        emojiSearchAdapter.search(searchEditText.getText().toString());
                    } else if (type == 2) {
                        gifSearchAdapter.search(searchEditText.getText().toString());
                    }
                }
            });
        }

        public void hideKeyboard() {
            AndroidUtilities.hideKeyboard(searchEditText);
        }

        private void showShadow(boolean show, boolean animated) {
            if (show && shadowView.getTag() == null || !show && shadowView.getTag() != null) {
                return;
            }
            if (shadowAnimator != null) {
                shadowAnimator.cancel();
                shadowAnimator = null;
            }
            shadowView.setTag(show ? null : 1);
            if (animated) {
                shadowAnimator = new AnimatorSet();
                shadowAnimator.playTogether(ObjectAnimator.ofFloat(shadowView, View.ALPHA, show ? 1.0f : 0.0f));
                shadowAnimator.setDuration(200);
                shadowAnimator.setInterpolator(CubicBezierInterpolator.EASE_OUT);
                shadowAnimator.addListener(new AnimatorListenerAdapter() {
                    @Override
                    public void onAnimationEnd(Animator animation) {
                        shadowAnimator = null;
                    }
                });
                shadowAnimator.start();
            } else {
                shadowView.setAlpha(show ? 1.0f : 0.0f);
            }
        }
    }

    private class TypedScrollListener extends RecyclerListView.OnScrollListener {

        @Type
        private final int type;

        private boolean smoothScrolling;

        public TypedScrollListener(@Type int type) {
            this.type = type;
        }

        @Override
        public void onScrollStateChanged(RecyclerView recyclerView, int newState) {
            if (recyclerView.getLayoutManager().isSmoothScrolling()) {
                smoothScrolling = true;
                return;
            }
            if (newState == RecyclerListView.SCROLL_STATE_IDLE) {
                if (!smoothScrolling) {
                    animateTabsY(type);
                }
                if (ignoreStickersScroll) {
                    ignoreStickersScroll = false;
                }
                smoothScrolling = false;
            } else {
                if (newState == RecyclerView.SCROLL_STATE_DRAGGING) {
                    if (ignoreStickersScroll) {
                        ignoreStickersScroll = false;
                    }
                    final SearchField searchField = getSearchFieldForType(type);
                    if (searchField != null) {
                        searchField.hideKeyboard();
                    }
                    smoothScrolling = false;
                }
                if (!smoothScrolling) {
                    stopAnimatingTabsY(type);
                }
                if (type == Type.STICKERS) {
                    if (chooseStickerActionTracker == null) {
                        createStickersChooseActionTracker();
                    }
                    chooseStickerActionTracker.doSomeAction();
                }
            }
        }

        @Override
        public void onScrolled(RecyclerView recyclerView, int dx, int dy) {
            checkScroll(type);
            checkTabsY(type, dy);
            checkSearchFieldScroll();
            if (!smoothScrolling) {
                checkBottomTabScroll(dy);
            }
        }

        private void checkSearchFieldScroll() {
            switch (type) {
                case Type.STICKERS:
                    checkStickersSearchFieldScroll(false);
                    break;
                case Type.EMOJIS:
                    checkEmojiSearchFieldScroll(false);
                    break;
                case Type.GIFS:
                    checkGifSearchFieldScroll(false);
                    break;
            }
        }
    }

    private class DraggableScrollSlidingTabStrip extends ScrollSlidingTabStrip {

        private final int touchSlop;

        private boolean startedScroll;
        private float lastX;
        private float lastTranslateX;
        private boolean first = true;
        private float downX, downY;
        private boolean draggingVertically, draggingHorizontally;
        private VelocityTracker vTracker;

        public DraggableScrollSlidingTabStrip(Context context, Theme.ResourcesProvider resourcesProvider) {
            super(context, resourcesProvider);
            touchSlop = ViewConfiguration.get(context).getScaledTouchSlop();
        }

        @Override
        public boolean onInterceptTouchEvent(MotionEvent ev) {
            if (isDragging()) {
                return super.onInterceptTouchEvent(ev);
            }
            if (getParent() != null) {
                getParent().requestDisallowInterceptTouchEvent(true);
            }
            if (ev.getAction() == MotionEvent.ACTION_DOWN) {
                draggingVertically = draggingHorizontally = false;
                downX = ev.getRawX();
                downY = ev.getRawY();
            } else {
                if (!draggingVertically && !draggingHorizontally && dragListener != null) {
                    if (Math.abs(ev.getRawY() - downY) >= touchSlop) {
                        draggingVertically = true;
                        downY = ev.getRawY();
                        dragListener.onDragStart();
                        if (startedScroll) {
                            pager.endFakeDrag();
                            startedScroll = false;
                        }
                        return true;
                    }
                }
            }
            return super.onInterceptTouchEvent(ev);
        }

        @Override
        public boolean onTouchEvent(MotionEvent ev) {
            if (isDragging()) {
                return super.onTouchEvent(ev);
            }
            if (first) {
                first = false;
                lastX = ev.getX();
            }
            if (ev.getAction() == MotionEvent.ACTION_DOWN || ev.getAction() == MotionEvent.ACTION_MOVE) {
                lastStickersX = ev.getRawX();
            }
            if (ev.getAction() == MotionEvent.ACTION_DOWN) {
                draggingVertically = draggingHorizontally = false;
                downX = ev.getRawX();
                downY = ev.getRawY();
            } else {
                if (!draggingVertically && !draggingHorizontally && dragListener != null) {
                    if (Math.abs(ev.getRawX() - downX) >= touchSlop && canScrollHorizontally((int) (downX - ev.getRawX()))) {
                        draggingHorizontally = true;
                        AndroidUtilities.cancelRunOnUIThread(checkExpandStickerTabsRunnable);
                        expandStickersByDragg = true;
                        updateStickerTabsPosition();
                    } else if (Math.abs(ev.getRawY() - downY) >= touchSlop) {
                        draggingVertically = true;
                        downY = ev.getRawY();
                        dragListener.onDragStart();
                        if (startedScroll) {
                            pager.endFakeDrag();
                            startedScroll = false;
                        }
                    }
                }
            }
            if (expandStickersByDragg && (ev.getAction() == MotionEvent.ACTION_UP || ev.getAction() == MotionEvent.ACTION_CANCEL)) {
                AndroidUtilities.runOnUIThread(checkExpandStickerTabsRunnable, 1500);
            }
            if (draggingVertically) {
                if (vTracker == null) {
                    vTracker = VelocityTracker.obtain();
                }
                vTracker.addMovement(ev);
                if (ev.getAction() == MotionEvent.ACTION_UP || ev.getAction() == MotionEvent.ACTION_CANCEL) {
                    vTracker.computeCurrentVelocity(1000);
                    float velocity = vTracker.getYVelocity();
                    vTracker.recycle();
                    vTracker = null;
                    if (ev.getAction() == MotionEvent.ACTION_UP) {
                        dragListener.onDragEnd(velocity);
                    } else {
                        dragListener.onDragCancel();
                    }
                    first = true;
                    draggingVertically = draggingHorizontally = false;
                } else {
                    dragListener.onDrag(Math.round(ev.getRawY() - downY));
                }
                cancelLongPress();
                return true;
            }
            float newTranslationX = getTranslationX();
            if (getScrollX() == 0 && newTranslationX == 0) {
                if (!startedScroll && lastX - ev.getX() < 0) {
                    if (pager.beginFakeDrag()) {
                        startedScroll = true;
                        lastTranslateX = getTranslationX();
                    }
                } else if (startedScroll && lastX - ev.getX() > 0) {
                    if (pager.isFakeDragging()) {
                        pager.endFakeDrag();
                        startedScroll = false;
                    }
                }
            }
            if (startedScroll) {
                int dx = (int) (ev.getX() - lastX + newTranslationX - lastTranslateX);
                try {
                    //pager.fakeDragBy(dx);
                    lastTranslateX = newTranslationX;
                } catch (Exception e) {
                    try {
                        pager.endFakeDrag();
                    } catch (Exception ignore) {

                    }
                    startedScroll = false;
                    FileLog.e(e);
                }
            }
            lastX = ev.getX();
            if (ev.getAction() == MotionEvent.ACTION_CANCEL || ev.getAction() == MotionEvent.ACTION_UP) {
                first = true;
                draggingVertically = draggingHorizontally = false;
                if (startedScroll) {
                    pager.endFakeDrag();
                    startedScroll = false;
                }
            }
            return startedScroll || super.onTouchEvent(ev);
        }
    }

    private class ImageViewEmoji extends ImageView {
        private boolean isRecent;

        public ImageViewEmoji(Context context) {
            super(context);
            setScaleType(ImageView.ScaleType.CENTER);
        }

        private void sendEmoji(String override) {
            showBottomTab(true, true);
            String code = override != null ? override : (String) getTag();
            SpannableStringBuilder builder = new SpannableStringBuilder();
            builder.append(code);
            if (override == null) {
                if (!isRecent) {
                    String color = Emoji.emojiColor.get(code);
                    if (color != null) {
                        code = addColorToCode(code, color);
                    }
                }
                addEmojiToRecent(code);
                if (delegate != null) {
                    delegate.onEmojiSelected(Emoji.fixEmoji(code));
                }
            } else {
                if (delegate != null) {
                    delegate.onEmojiSelected(Emoji.fixEmoji(override));
                }
            }
        }

        public void setImageDrawable(Drawable drawable, boolean recent) {
            super.setImageDrawable(drawable);
            isRecent = recent;
        }

        @Override
        public void onMeasure(int widthMeasureSpec, int heightMeasureSpec) {
            setMeasuredDimension(View.MeasureSpec.getSize(widthMeasureSpec), View.MeasureSpec.getSize(widthMeasureSpec));
        }
    }

    private class EmojiPopupWindow extends PopupWindow {

        private ViewTreeObserver.OnScrollChangedListener mSuperScrollListener;
        private ViewTreeObserver mViewTreeObserver;

        public EmojiPopupWindow() {
            super();
            init();
        }

        public EmojiPopupWindow(Context context) {
            super(context);
            init();
        }

        public EmojiPopupWindow(int width, int height) {
            super(width, height);
            init();
        }

        public EmojiPopupWindow(View contentView) {
            super(contentView);
            init();
        }

        public EmojiPopupWindow(View contentView, int width, int height, boolean focusable) {
            super(contentView, width, height, focusable);
            init();
        }

        public EmojiPopupWindow(View contentView, int width, int height) {
            super(contentView, width, height);
            init();
        }

        private void init() {
            if (superListenerField != null) {
                try {
                    mSuperScrollListener = (ViewTreeObserver.OnScrollChangedListener) superListenerField.get(this);
                    superListenerField.set(this, NOP);
                } catch (Exception e) {
                    mSuperScrollListener = null;
                }
            }
        }

        private void unregisterListener() {
            if (mSuperScrollListener != null && mViewTreeObserver != null) {
                if (mViewTreeObserver.isAlive()) {
                    mViewTreeObserver.removeOnScrollChangedListener(mSuperScrollListener);
                }
                mViewTreeObserver = null;
            }
        }

        private void registerListener(View anchor) {
            if (mSuperScrollListener != null) {
                ViewTreeObserver vto = (anchor.getWindowToken() != null) ? anchor.getViewTreeObserver() : null;
                if (vto != mViewTreeObserver) {
                    if (mViewTreeObserver != null && mViewTreeObserver.isAlive()) {
                        mViewTreeObserver.removeOnScrollChangedListener(mSuperScrollListener);
                    }
                    if ((mViewTreeObserver = vto) != null) {
                        vto.addOnScrollChangedListener(mSuperScrollListener);
                    }
                }
            }
        }

        @Override
        public void showAsDropDown(View anchor, int xoff, int yoff) {
            try {
                super.showAsDropDown(anchor, xoff, yoff);
                registerListener(anchor);
            } catch (Exception e) {
                FileLog.e(e);
            }
        }

        @Override
        public void update(View anchor, int xoff, int yoff, int width, int height) {
            super.update(anchor, xoff, yoff, width, height);
            registerListener(anchor);
        }

        @Override
        public void update(View anchor, int width, int height) {
            super.update(anchor, width, height);
            registerListener(anchor);
        }

        @Override
        public void showAtLocation(View parent, int gravity, int x, int y) {
            super.showAtLocation(parent, gravity, x, y);
            unregisterListener();
        }

        @Override
        public void dismiss() {
            setFocusable(false);
            try {
                super.dismiss();
            } catch (Exception ignore) {

            }
            unregisterListener();
        }
    }

    private class EmojiColorPickerView extends View {

        private Drawable backgroundDrawable;
        private Drawable arrowDrawable;
        private String currentEmoji;
        private int arrowX;
        private int selection;
        private Paint rectPaint = new Paint(Paint.ANTI_ALIAS_FLAG);
        private RectF rect = new RectF();

        public void setEmoji(String emoji, int arrowPosition) {
            currentEmoji = emoji;
            arrowX = arrowPosition;
            rectPaint.setColor(0x2f000000);
            invalidate();
        }

        public String getEmoji() {
            return currentEmoji;
        }

        public void setSelection(int position) {
            if (selection == position) {
                return;
            }
            selection = position;
            invalidate();
        }

        public int getSelection() {
            return selection;
        }

        public EmojiColorPickerView(Context context) {
            super(context);

            backgroundDrawable = getResources().getDrawable(R.drawable.stickers_back_all);
            arrowDrawable = getResources().getDrawable(R.drawable.stickers_back_arrow);
            Theme.setDrawableColor(backgroundDrawable, getThemedColor(Theme.key_dialogBackground));
            Theme.setDrawableColor(arrowDrawable, getThemedColor(Theme.key_dialogBackground));
        }

        @Override
        protected void onDraw(Canvas canvas) {
            backgroundDrawable.setBounds(0, 0, getMeasuredWidth(), AndroidUtilities.dp(AndroidUtilities.isTablet() ? 60 : 52));
            backgroundDrawable.draw(canvas);

            arrowDrawable.setBounds(arrowX - AndroidUtilities.dp(9), AndroidUtilities.dp(AndroidUtilities.isTablet() ? 55.5f : 47.5f), arrowX + AndroidUtilities.dp(9), AndroidUtilities.dp((AndroidUtilities.isTablet() ? 55.5f : 47.5f) + 8));
            arrowDrawable.draw(canvas);

            if (currentEmoji != null) {
                String code;
                for (int a = 0; a < 6; a++) {
                    int x = emojiSize * a + AndroidUtilities.dp(5 + 4 * a);
                    int y = AndroidUtilities.dp(9);
                    if (selection == a) {
                        rect.set(x, y - (int) AndroidUtilities.dpf2(3.5f), x + emojiSize, y + emojiSize + AndroidUtilities.dp(3));
                        canvas.drawRoundRect(rect, AndroidUtilities.dp(4), AndroidUtilities.dp(4), rectPaint);
                    }
                    code = currentEmoji;
                    if (a != 0) {
                        String color;
                        switch (a) {
                            case 1:
                                color = "\uD83C\uDFFB";
                                break;
                            case 2:
                                color = "\uD83C\uDFFC";
                                break;
                            case 3:
                                color = "\uD83C\uDFFD";
                                break;
                            case 4:
                                color = "\uD83C\uDFFE";
                                break;
                            case 5:
                                color = "\uD83C\uDFFF";
                                break;
                            default:
                                color = "";
                        }
                        code = addColorToCode(code, color);
                    }
                    Drawable drawable = Emoji.getEmojiBigDrawable(code);
                    if (drawable != null) {
                        drawable.setBounds(x, y, x + emojiSize, y + emojiSize);
                        drawable.draw(canvas);
                    }
                }
            }
        }
    }

    public EmojiView(boolean needStickers, boolean needGif, final Context context, boolean needSearch, final TLRPC.ChatFull chatFull, ViewGroup parentView, Theme.ResourcesProvider resourcesProvider) {
        super(context);
        this.resourcesProvider = resourcesProvider;

<<<<<<< HEAD
        int color = Theme.getColor(Theme.key_chat_messagePanelIcons);
=======
        int color = getThemedColor(Theme.key_chat_emojiBottomPanelIcon);
>>>>>>> 418f478a
        color = Color.argb(30, Color.red(color), Color.green(color), Color.blue(color));

        searchFieldHeight = AndroidUtilities.dp(64);
        needEmojiSearch = needSearch;

        // TODO: replace with baseline icons

       /* tabIcons = new Drawable[]{
                Theme.createEmojiIconSelectorDrawable(context, R.drawable.baseline_emoticon_outline_24, Theme.getColor(Theme.key_chat_messagePanelIcons), Theme.getColor(Theme.key_chat_emojiPanelIconSelected)),
                Theme.createEmojiIconSelectorDrawable(context, R.drawable.deproko_baseline_gif_24, Theme.getColor(Theme.key_chat_messagePanelIcons), Theme.getColor(Theme.key_chat_emojiPanelIconSelected)),
                Theme.createEmojiIconSelectorDrawable(context, R.drawable.msg_sticker, Theme.getColor(Theme.key_chat_messagePanelIcons), Theme.getColor(Theme.key_chat_emojiPanelIconSelected))
        };*/

        tabIcons = new Drawable[]{
<<<<<<< HEAD
                Theme.createEmojiIconSelectorDrawable(context, R.drawable.baseline_emoticon_outline_24, R.drawable.baseline_emoticon_24, Theme.getColor(Theme.key_chat_messagePanelIcons), Theme.getColor(Theme.key_chat_emojiPanelIconSelected)),
                Theme.createEmojiIconSelectorDrawable(context, R.drawable.deproko_baseline_gif_24, R.drawable.deproko_baseline_gif_filled_24, Theme.getColor(Theme.key_chat_messagePanelIcons), Theme.getColor(Theme.key_chat_emojiPanelIconSelected)),
                Theme.createEmojiIconSelectorDrawable(context, R.drawable.deproko_baseline_stickers_24, R.drawable.deproko_baseline_stickers_filled_24, Theme.getColor(Theme.key_chat_messagePanelIcons), Theme.getColor(Theme.key_chat_emojiPanelIconSelected))
=======
                Theme.createEmojiIconSelectorDrawable(context, R.drawable.smiles_tab_smiles, getThemedColor(Theme.key_chat_emojiBottomPanelIcon), getThemedColor(Theme.key_chat_emojiPanelIconSelected)),
                Theme.createEmojiIconSelectorDrawable(context, R.drawable.smiles_tab_gif, getThemedColor(Theme.key_chat_emojiBottomPanelIcon), getThemedColor(Theme.key_chat_emojiPanelIconSelected)),
                Theme.createEmojiIconSelectorDrawable(context, R.drawable.smiles_tab_stickers, getThemedColor(Theme.key_chat_emojiBottomPanelIcon), getThemedColor(Theme.key_chat_emojiPanelIconSelected))
>>>>>>> 418f478a
        };

       /* emojiIcons = new Drawable[]{
                Theme.createEmojiIconSelectorDrawable(context, R.drawable.smiles_panel_recent, Theme.getColor(Theme.key_chat_messagePanelIcons), Theme.getColor(Theme.key_chat_emojiPanelIconSelected)),
                Theme.createEmojiIconSelectorDrawable(context, R.drawable.smiles_panel_smiles, Theme.getColor(Theme.key_chat_messagePanelIcons), Theme.getColor(Theme.key_chat_emojiPanelIconSelected)),
                Theme.createEmojiIconSelectorDrawable(context, R.drawable.smiles_panel_cat, Theme.getColor(Theme.key_chat_messagePanelIcons), Theme.getColor(Theme.key_chat_emojiPanelIconSelected)),
                Theme.createEmojiIconSelectorDrawable(context, R.drawable.smiles_panel_food, Theme.getColor(Theme.key_chat_messagePanelIcons), Theme.getColor(Theme.key_chat_emojiPanelIconSelected)),
                Theme.createEmojiIconSelectorDrawable(context, R.drawable.smiles_panel_activities, Theme.getColor(Theme.key_chat_messagePanelIcons), Theme.getColor(Theme.key_chat_emojiPanelIconSelected)),
                Theme.createEmojiIconSelectorDrawable(context, R.drawable.smiles_panel_travel, Theme.getColor(Theme.key_chat_messagePanelIcons), Theme.getColor(Theme.key_chat_emojiPanelIconSelected)),
                Theme.createEmojiIconSelectorDrawable(context, R.drawable.smiles_panel_objects, Theme.getColor(Theme.key_chat_messagePanelIcons), Theme.getColor(Theme.key_chat_emojiPanelIconSelected)),
                Theme.createEmojiIconSelectorDrawable(context, R.drawable.smiles_panel_other, Theme.getColor(Theme.key_chat_messagePanelIcons), Theme.getColor(Theme.key_chat_emojiPanelIconSelected)),
                Theme.createEmojiIconSelectorDrawable(context, R.drawable.smiles_panel_flags, Theme.getColor(Theme.key_chat_messagePanelIcons), Theme.getColor(Theme.key_chat_emojiPanelIconSelected)),
        };*/

        emojiIcons = new Drawable[]{
<<<<<<< HEAD
                Theme.createEmojiIconSelectorDrawable(context, R.drawable.baseline_access_time_24, R.drawable.baseline_access_time_filled_24, Theme.getColor(Theme.key_chat_messagePanelIcons), Theme.getColor(Theme.key_chat_emojiPanelStickerPackSelectorLine)),
                Theme.createEmojiIconSelectorDrawable(context, R.drawable.baseline_emoticon_outline_24, R.drawable.baseline_emoticon_24, Theme.getColor(Theme.key_chat_messagePanelIcons), Theme.getColor(Theme.key_chat_emojiPanelStickerPackSelectorLine)),
                Theme.createEmojiIconSelectorDrawable(context, R.drawable.deproko_baseline_animals_outline_24, R.drawable.deproko_baseline_animals_24, Theme.getColor(Theme.key_chat_messagePanelIcons), Theme.getColor(Theme.key_chat_emojiPanelStickerPackSelectorLine)),
                Theme.createEmojiIconSelectorDrawable(context, R.drawable.baseline_restaurant_menu_24, Theme.getColor(Theme.key_chat_messagePanelIcons), Theme.getColor(Theme.key_chat_emojiPanelStickerPackSelectorLine)),
                Theme.createEmojiIconSelectorDrawable(context, R.drawable.outline_sports_baseball_24, R.drawable.baseline_sports_baseball_24, Theme.getColor(Theme.key_chat_messagePanelIcons), Theme.getColor(Theme.key_chat_emojiPanelStickerPackSelectorLine)),
                Theme.createEmojiIconSelectorDrawable(context, R.drawable.baseline_directions_car_24, Theme.getColor(Theme.key_chat_messagePanelIcons), Theme.getColor(Theme.key_chat_emojiPanelStickerPackSelectorLine)),
                Theme.createEmojiIconSelectorDrawable(context, R.drawable.deproko_baseline_lamp_24, R.drawable.deproko_baseline_lamp_filled_24, Theme.getColor(Theme.key_chat_messagePanelIcons), Theme.getColor(Theme.key_chat_emojiPanelStickerPackSelectorLine)),
                Theme.createEmojiIconSelectorDrawable(context, R.drawable.baseline_emoji_symbols_24, Theme.getColor(Theme.key_chat_messagePanelIcons), Theme.getColor(Theme.key_chat_emojiPanelStickerPackSelectorLine)),
                Theme.createEmojiIconSelectorDrawable(context, R.drawable.deproko_baseline_flag_outline_24, R.drawable.deproko_baseline_flag_filled_24, Theme.getColor(Theme.key_chat_messagePanelIcons), Theme.getColor(Theme.key_chat_emojiPanelStickerPackSelectorLine))
        };

        stickerIcons = new Drawable[]{
                Theme.createEmojiIconSelectorDrawable(context, R.drawable.baseline_access_time_24, R.drawable.baseline_access_time_filled_24, Theme.getColor(Theme.key_chat_messagePanelIcons), Theme.getColor(Theme.key_chat_emojiPanelIconSelected)),
                Theme.createEmojiIconSelectorDrawable(context, R.drawable.baseline_star_border_24, R.drawable.baseline_star_24, Theme.getColor(Theme.key_chat_messagePanelIcons), Theme.getColor(Theme.key_chat_emojiPanelIconSelected)),
                Theme.createEmojiIconSelectorDrawable(context, R.drawable.stickers_trending3, Theme.getColor(Theme.key_chat_messagePanelIcons), Theme.getColor(Theme.key_chat_emojiPanelIconSelected)),
                new LayerDrawable(new Drawable[]{
                        Theme.createEmojiIconSelectorDrawable(context, R.drawable.emoji_tabs_new1, Theme.getColor(Theme.key_chat_messagePanelIcons), Theme.getColor(Theme.key_chat_emojiPanelIconSelected)),
                        Theme.createEmojiIconSelectorDrawable(context, R.drawable.emoji_tabs_new2, Theme.getColor(Theme.key_chat_emojiPanelStickerPackSelectorLine), Theme.getColor(Theme.key_chat_emojiPanelStickerPackSelectorLine))
=======
                Theme.createEmojiIconSelectorDrawable(context, R.drawable.smiles_panel_recent, getThemedColor(Theme.key_chat_emojiPanelIcon), getThemedColor(Theme.key_chat_emojiPanelIconSelected)),
                Theme.createEmojiIconSelectorDrawable(context, R.drawable.smiles_panel_smiles, getThemedColor(Theme.key_chat_emojiPanelIcon), getThemedColor(Theme.key_chat_emojiPanelIconSelected)),
                Theme.createEmojiIconSelectorDrawable(context, R.drawable.smiles_panel_cat, getThemedColor(Theme.key_chat_emojiPanelIcon), getThemedColor(Theme.key_chat_emojiPanelIconSelected)),
                Theme.createEmojiIconSelectorDrawable(context, R.drawable.smiles_panel_food, getThemedColor(Theme.key_chat_emojiPanelIcon), getThemedColor(Theme.key_chat_emojiPanelIconSelected)),
                Theme.createEmojiIconSelectorDrawable(context, R.drawable.smiles_panel_activities, getThemedColor(Theme.key_chat_emojiPanelIcon), getThemedColor(Theme.key_chat_emojiPanelIconSelected)),
                Theme.createEmojiIconSelectorDrawable(context, R.drawable.smiles_panel_travel, getThemedColor(Theme.key_chat_emojiPanelIcon), getThemedColor(Theme.key_chat_emojiPanelIconSelected)),
                Theme.createEmojiIconSelectorDrawable(context, R.drawable.smiles_panel_objects, getThemedColor(Theme.key_chat_emojiPanelIcon), getThemedColor(Theme.key_chat_emojiPanelIconSelected)),
                Theme.createEmojiIconSelectorDrawable(context, R.drawable.smiles_panel_other, getThemedColor(Theme.key_chat_emojiPanelIcon), getThemedColor(Theme.key_chat_emojiPanelIconSelected)),
                Theme.createEmojiIconSelectorDrawable(context, R.drawable.smiles_panel_flags, getThemedColor(Theme.key_chat_emojiPanelIcon), getThemedColor(Theme.key_chat_emojiPanelIconSelected)),
        };

        stickerIcons = new Drawable[]{
                Theme.createEmojiIconSelectorDrawable(context, R.drawable.emoji_tabs_recent, getThemedColor(Theme.key_chat_emojiBottomPanelIcon), getThemedColor(Theme.key_chat_emojiPanelIconSelected)),
                Theme.createEmojiIconSelectorDrawable(context, R.drawable.emoji_tabs_faves, getThemedColor(Theme.key_chat_emojiBottomPanelIcon), getThemedColor(Theme.key_chat_emojiPanelIconSelected)),
                Theme.createEmojiIconSelectorDrawable(context, R.drawable.emoji_tabs_new3, getThemedColor(Theme.key_chat_emojiBottomPanelIcon), getThemedColor(Theme.key_chat_emojiPanelIconSelected)),
                new LayerDrawable(new Drawable[]{
                        searchIconDrawable = Theme.createEmojiIconSelectorDrawable(context, R.drawable.emoji_tabs_new1, getThemedColor(Theme.key_chat_emojiBottomPanelIcon), getThemedColor(Theme.key_chat_emojiPanelIconSelected)),
                        searchIconDotDrawable = Theme.createEmojiIconSelectorDrawable(context, R.drawable.emoji_tabs_new2, getThemedColor(Theme.key_chat_emojiPanelStickerPackSelectorLine), getThemedColor(Theme.key_chat_emojiPanelStickerPackSelectorLine))
>>>>>>> 418f478a
                })
        };

        gifIcons = new Drawable[]{
<<<<<<< HEAD
                Theme.createEmojiIconSelectorDrawable(context, R.drawable.baseline_access_time_24, R.drawable.baseline_access_time_filled_24, Theme.getColor(Theme.key_chat_messagePanelIcons), Theme.getColor(Theme.key_chat_emojiPanelStickerPackSelectorLine)),
                Theme.createEmojiIconSelectorDrawable(context, R.drawable.stickers_gifs_trending, Theme.getColor(Theme.key_chat_messagePanelIcons), Theme.getColor(Theme.key_chat_emojiPanelIconSelected)),
=======
                Theme.createEmojiIconSelectorDrawable(context, R.drawable.stickers_recent, getThemedColor(Theme.key_chat_emojiBottomPanelIcon), getThemedColor(Theme.key_chat_emojiPanelIconSelected)),
                Theme.createEmojiIconSelectorDrawable(context, R.drawable.stickers_gifs_trending, getThemedColor(Theme.key_chat_emojiBottomPanelIcon), getThemedColor(Theme.key_chat_emojiPanelIconSelected)),
>>>>>>> 418f478a
        };

        emojiTitles = new String[]{
                LocaleController.getString("Emoji1", R.string.Emoji1),
                LocaleController.getString("Emoji2", R.string.Emoji2),
                LocaleController.getString("Emoji3", R.string.Emoji3),
                LocaleController.getString("Emoji4", R.string.Emoji4),
                LocaleController.getString("Emoji5", R.string.Emoji5),
                LocaleController.getString("Emoji6", R.string.Emoji6),
                LocaleController.getString("Emoji7", R.string.Emoji7),
                LocaleController.getString("Emoji8", R.string.Emoji8)
        };

        showGifs = needGif;
        info = chatFull;

        dotPaint = new Paint(Paint.ANTI_ALIAS_FLAG);
        dotPaint.setColor(getThemedColor(Theme.key_chat_emojiPanelNewTrending));

        if (Build.VERSION.SDK_INT >= 21) {
            outlineProvider = new ViewOutlineProvider() {
                @TargetApi(Build.VERSION_CODES.LOLLIPOP)
                @Override
                public void getOutline(View view, Outline outline) {
                    outline.setRoundRect(view.getPaddingLeft(), view.getPaddingTop(), view.getMeasuredWidth() - view.getPaddingRight(), view.getMeasuredHeight() - view.getPaddingBottom(), AndroidUtilities.dp(6));
                }
            };
        }

        emojiContainer = new FrameLayout(context);
        views.add(emojiContainer);

        emojiGridView = new RecyclerListView(context) {

            private boolean ignoreLayout;

            @Override
            protected void onMeasure(int widthSpec, int heightSpec) {
                ignoreLayout = true;
                int width = MeasureSpec.getSize(widthSpec);
                emojiLayoutManager.setSpanCount(Math.max(1, width / AndroidUtilities.dp(AndroidUtilities.isTablet() ? 60 : 45)));
                ignoreLayout = false;
                super.onMeasure(widthSpec, heightSpec);
            }

            @Override
            protected void onLayout(boolean changed, int l, int t, int r, int b) {
                if (needEmojiSearch && firstEmojiAttach) {
                    ignoreLayout = true;
                    emojiLayoutManager.scrollToPositionWithOffset(1, 0);
                    firstEmojiAttach = false;
                    ignoreLayout = false;
                }
                super.onLayout(changed, l, t, r, b);
                checkEmojiSearchFieldScroll(true);
            }

            @Override
            public void requestLayout() {
                if (ignoreLayout) {
                    return;
                }
                super.requestLayout();
            }

            @Override
            public boolean onTouchEvent(MotionEvent event) {
                if (emojiTouchedView != null) {
                    if (event.getAction() == MotionEvent.ACTION_UP || event.getAction() == MotionEvent.ACTION_CANCEL) {
                        if (pickerViewPopup != null && pickerViewPopup.isShowing()) {
                            pickerViewPopup.dismiss();

                            String color = null;
                            switch (pickerView.getSelection()) {
                                case 1:
                                    color = "\uD83C\uDFFB";
                                    break;
                                case 2:
                                    color = "\uD83C\uDFFC";
                                    break;
                                case 3:
                                    color = "\uD83C\uDFFD";
                                    break;
                                case 4:
                                    color = "\uD83C\uDFFE";
                                    break;
                                case 5:
                                    color = "\uD83C\uDFFF";
                                    break;
                            }
                            String code = (String) emojiTouchedView.getTag();
                            if (!emojiTouchedView.isRecent) {
                                if (color != null) {
                                    Emoji.emojiColor.put(code, color);
                                    code = addColorToCode(code, color);
                                } else {
                                    Emoji.emojiColor.remove(code);
                                }
                                emojiTouchedView.setImageDrawable(Emoji.getEmojiBigDrawable(code), emojiTouchedView.isRecent);
                                emojiTouchedView.sendEmoji(null);
                                Emoji.saveEmojiColors();
                            } else {
                                code = code.replace("\uD83C\uDFFB", "")
                                        .replace("\uD83C\uDFFC", "")
                                        .replace("\uD83C\uDFFD", "")
                                        .replace("\uD83C\uDFFE", "")
                                        .replace("\uD83C\uDFFF", "");

                                if (color != null) {
                                    emojiTouchedView.sendEmoji(addColorToCode(code, color));
                                } else {
                                    emojiTouchedView.sendEmoji(code);
                                }
                            }
                        }
                        emojiTouchedView = null;
                        emojiTouchedX = -10000;
                        emojiTouchedY = -10000;
                    } else if (event.getAction() == MotionEvent.ACTION_MOVE) {
                        boolean ignore = false;
                        if (emojiTouchedX != -10000) {
                            if (Math.abs(emojiTouchedX - event.getX()) > AndroidUtilities.getPixelsInCM(0.2f, true) || Math.abs(emojiTouchedY - event.getY()) > AndroidUtilities.getPixelsInCM(0.2f, false)) {
                                emojiTouchedX = -10000;
                                emojiTouchedY = -10000;
                            } else {
                                ignore = true;
                            }
                        }
                        if (!ignore) {
                            getLocationOnScreen(location);
                            float x = location[0] + event.getX();
                            pickerView.getLocationOnScreen(location);
                            x -= location[0] + AndroidUtilities.dp(3);
                            int position = (int) (x / (emojiSize + AndroidUtilities.dp(4)));
                            if (position < 0) {
                                position = 0;
                            } else if (position > 5) {
                                position = 5;
                            }
                            pickerView.setSelection(position);
                        }
                    }
                    return true;
                }
                emojiLastX = event.getX();
                emojiLastY = event.getY();
                return super.onTouchEvent(event);
            }
        };
        emojiGridView.setInstantClick(true);
        emojiGridView.setLayoutManager(emojiLayoutManager = new GridLayoutManager(context, 8));
        emojiGridView.setTopGlowOffset(AndroidUtilities.dp(38));
        emojiGridView.setBottomGlowOffset(AndroidUtilities.dp(48));
        emojiGridView.setPadding(0, AndroidUtilities.dp(38), 0, AndroidUtilities.dp(44));
        emojiGridView.setGlowColor(getThemedColor(Theme.key_chat_emojiPanelBackground));
        emojiGridView.setClipToPadding(false);
        emojiLayoutManager.setSpanSizeLookup(new GridLayoutManager.SpanSizeLookup() {
            @Override
            public int getSpanSize(int position) {
                if (emojiGridView.getAdapter() == emojiSearchAdapter) {
                    if (position == 0 || position == 1 && emojiSearchAdapter.searchWas && emojiSearchAdapter.result.isEmpty()) {
                        return emojiLayoutManager.getSpanCount();
                    }
                } else {
                    if (needEmojiSearch && position == 0 || emojiAdapter.positionToSection.indexOfKey(position) >= 0) {
                        return emojiLayoutManager.getSpanCount();
                    }
                }
                return 1;
            }
        });
        emojiGridView.setAdapter(emojiAdapter = new EmojiGridAdapter());
        emojiSearchAdapter = new EmojiSearchAdapter();
        emojiContainer.addView(emojiGridView, LayoutHelper.createFrame(LayoutHelper.MATCH_PARENT, LayoutHelper.MATCH_PARENT));
        emojiGridView.setOnScrollListener(new TypedScrollListener(Type.EMOJIS) {
            @Override
            public void onScrolled(RecyclerView recyclerView, int dx, int dy) {
                int position = emojiLayoutManager.findFirstVisibleItemPosition();
                if (position != RecyclerView.NO_POSITION) {
                    int tab = 0;
                    int count = Emoji.recentEmoji.size() + (needEmojiSearch ? 1 : 0);
                    if (position >= count) {
                        for (int a = 0; a < EmojiData.dataColored.length; a++) {
                            int size = EmojiData.dataColored[a].length + 1;
                            if (position < count + size) {
                                tab = a + (Emoji.recentEmoji.isEmpty() ? 0 : 1);
                                break;
                            }
                            count += size;
                        }
                    }
                    emojiTabs.onPageScrolled(tab, 0);
                }
                super.onScrolled(recyclerView, dx, dy);
            }
        });
        emojiGridView.setOnItemClickListener(new RecyclerListView.OnItemClickListener() {
            @Override
            public void onItemClick(View view, int position) {
                if (view instanceof ImageViewEmoji) {
                    ImageViewEmoji viewEmoji = (ImageViewEmoji) view;
                    viewEmoji.sendEmoji(null);
                }
            }
        });
        emojiGridView.setOnItemLongClickListener(new RecyclerListView.OnItemLongClickListener() {
            @Override
            public boolean onItemClick(View view, int position) {
                if (view instanceof ImageViewEmoji) {
                    ImageViewEmoji viewEmoji = (ImageViewEmoji) view;
                    String code = (String) viewEmoji.getTag();

                    String color = null;

                    String toCheck = code.replace("\uD83C\uDFFB", "");
                    if (toCheck != code) {
                        color = "\uD83C\uDFFB";
                    }
                    if (color == null) {
                        toCheck = code.replace("\uD83C\uDFFC", "");
                        if (toCheck != code) {
                            color = "\uD83C\uDFFC";
                        }
                    }
                    if (color == null) {
                        toCheck = code.replace("\uD83C\uDFFD", "");
                        if (toCheck != code) {
                            color = "\uD83C\uDFFD";
                        }
                    }
                    if (color == null) {
                        toCheck = code.replace("\uD83C\uDFFE", "");
                        if (toCheck != code) {
                            color = "\uD83C\uDFFE";
                        }
                    }
                    if (color == null) {
                        toCheck = code.replace("\uD83C\uDFFF", "");
                        if (toCheck != code) {
                            color = "\uD83C\uDFFF";
                        }
                    }

                    if (EmojiData.emojiColoredMap.contains(toCheck)) {
                        emojiTouchedView = viewEmoji;
                        emojiTouchedX = emojiLastX;
                        emojiTouchedY = emojiLastY;

                        if (color == null && !viewEmoji.isRecent) {
                            color = Emoji.emojiColor.get(toCheck);
                        }

                        if (color != null) {
                            switch (color) {
                                case "\uD83C\uDFFB":
                                    pickerView.setSelection(1);
                                    break;
                                case "\uD83C\uDFFC":
                                    pickerView.setSelection(2);
                                    break;
                                case "\uD83C\uDFFD":
                                    pickerView.setSelection(3);
                                    break;
                                case "\uD83C\uDFFE":
                                    pickerView.setSelection(4);
                                    break;
                                case "\uD83C\uDFFF":
                                    pickerView.setSelection(5);
                                    break;
                            }
                        } else {
                            pickerView.setSelection(0);
                        }
                        viewEmoji.getLocationOnScreen(location);
                        int x = emojiSize * pickerView.getSelection() + AndroidUtilities.dp(4 * pickerView.getSelection() - (AndroidUtilities.isTablet() ? 5 : 1));
                        if (location[0] - x < AndroidUtilities.dp(5)) {
                            x += (location[0] - x) - AndroidUtilities.dp(5);
                        } else if (location[0] - x + popupWidth > AndroidUtilities.displaySize.x - AndroidUtilities.dp(5)) {
                            x += (location[0] - x + popupWidth) - (AndroidUtilities.displaySize.x - AndroidUtilities.dp(5));
                        }
                        int xOffset = -x;
                        int yOffset = viewEmoji.getTop() < 0 ? viewEmoji.getTop() : 0;

                        pickerView.setEmoji(toCheck, AndroidUtilities.dp(AndroidUtilities.isTablet() ? 30 : 22) - xOffset + (int) AndroidUtilities.dpf2(0.5f));

                        pickerViewPopup.setFocusable(true);
                        pickerViewPopup.showAsDropDown(view, xOffset, -view.getMeasuredHeight() - popupHeight + (view.getMeasuredHeight() - emojiSize) / 2 - yOffset);
                        pager.requestDisallowInterceptTouchEvent(true);
                        emojiGridView.hideSelector(true);
                        return true;
                    } else if (viewEmoji.isRecent) {
                        RecyclerListView.ViewHolder holder = emojiGridView.findContainingViewHolder(view);
                        if (holder != null && holder.getAdapterPosition() <= Emoji.recentEmoji.size()) {
                            delegate.onClearEmojiRecent();
                        }
                        return true;
                    }
                }
                return false;
            }
        });

        emojiTabs = new ScrollSlidingTabStrip(context, resourcesProvider) {
            @Override
            public void setTranslationY(float translationY) {
                super.setTranslationY(translationY);
                if (emojiTabsShadow != null) {
                    emojiTabsShadow.setTranslationY(translationY);
                }
            }
        };
        if (needSearch) {
            emojiSearchField = new SearchField(context, 1);
            emojiContainer.addView(emojiSearchField, new FrameLayout.LayoutParams(LayoutHelper.MATCH_PARENT, searchFieldHeight + AndroidUtilities.getShadowHeight()));
            emojiSearchField.searchEditText.setOnFocusChangeListener(new OnFocusChangeListener() {
                @Override
                public void onFocusChange(View v, boolean hasFocus) {
                    if (hasFocus) {
                        lastSearchKeyboardLanguage = AndroidUtilities.getCurrentKeyboardLanguage();
                        MediaDataController.getInstance(currentAccount).fetchNewEmojiKeywords(lastSearchKeyboardLanguage);
                    }
                }
            });
        }

        emojiTabs.setShouldExpand(true);
        emojiTabs.setIndicatorHeight(-1);
        emojiTabs.setUnderlineHeight(-1);
<<<<<<< HEAD
        emojiTabs.setBackgroundColor(Theme.getColor(Theme.key_actionBarDefaultSubmenuBackground));
=======
        emojiTabs.setBackgroundColor(getThemedColor(Theme.key_chat_emojiPanelBackground));
>>>>>>> 418f478a
        emojiContainer.addView(emojiTabs, LayoutHelper.createFrame(LayoutHelper.MATCH_PARENT, 38));
        emojiTabs.setDelegate(new ScrollSlidingTabStrip.ScrollSlidingTabStripDelegate() {
            @Override
            public void onPageSelected(int page) {
                if (!Emoji.recentEmoji.isEmpty()) {
                    if (page == 0) {
                        emojiLayoutManager.scrollToPositionWithOffset(needEmojiSearch ? 1 : 0, 0);
                        return;
                    } else {
                        page--;
                    }
                }
                emojiGridView.stopScroll();
                emojiLayoutManager.scrollToPositionWithOffset(emojiAdapter.sectionToPosition.get(page), 0);
                checkEmojiTabY(null, 0);
            }

        });

        emojiTabsShadow = new View(context);
        emojiTabsShadow.setAlpha(0.0f);
        emojiTabsShadow.setTag(1);
        emojiTabsShadow.setBackgroundColor(getThemedColor(Theme.key_chat_emojiPanelShadowLine));
        FrameLayout.LayoutParams layoutParams = new FrameLayout.LayoutParams(ViewGroup.LayoutParams.MATCH_PARENT, AndroidUtilities.getShadowHeight(), Gravity.TOP | Gravity.LEFT);
        layoutParams.topMargin = AndroidUtilities.dp(38);
        emojiContainer.addView(emojiTabsShadow, layoutParams);

        if (needStickers) {
            if (needGif) {
                gifContainer = new FrameLayout(context);
                views.add(gifContainer);

                gifGridView = new RecyclerListView(context) {

                    private boolean ignoreLayout;
                    private boolean wasMeasured;

                    @Override
                    public boolean onInterceptTouchEvent(MotionEvent event) {
                        boolean result = ContentPreviewViewer.getInstance().onInterceptTouchEvent(event, gifGridView, 0, contentPreviewViewerDelegate, resourcesProvider);
                        return super.onInterceptTouchEvent(event) || result;
                    }

                    @Override
                    protected void onMeasure(int widthSpec, int heightSpec) {
                        super.onMeasure(widthSpec, heightSpec);
                        if (!wasMeasured) {
                            gifAdapter.notifyDataSetChanged();
                            wasMeasured = true;
                        }
                    }

                    @Override
                    protected void onLayout(boolean changed, int l, int t, int r, int b) {
                        if (firstGifAttach && gifAdapter.getItemCount() > 1) {
                            ignoreLayout = true;
                            gifLayoutManager.scrollToPositionWithOffset(1, 0);
                            gifSearchField.setVisibility(VISIBLE);
                            gifTabs.onPageScrolled(0, 0);
                            firstGifAttach = false;
                            ignoreLayout = false;
                        }
                        super.onLayout(changed, l, t, r, b);
                        checkGifSearchFieldScroll(true);
                    }

                    @Override
                    public void requestLayout() {
                        if (ignoreLayout) {
                            return;
                        }
                        super.requestLayout();
                    }
                };
                gifGridView.setClipToPadding(false);
                gifGridView.setLayoutManager(gifLayoutManager = new GifLayoutManager(context));
                gifGridView.addItemDecoration(new RecyclerView.ItemDecoration() {
                    @Override
                    public void getItemOffsets(android.graphics.Rect outRect, View view, RecyclerView parent, RecyclerView.State state) {
                        int position = parent.getChildAdapterPosition(view);

                        if (gifGridView.getAdapter() == gifAdapter && position == gifAdapter.trendingSectionItem) {
                            outRect.set(0, 0, 0, 0);
                            return;
                        }

                        if (position != 0) {
                            outRect.left = 0;
                            outRect.bottom = 0;
                            outRect.top = AndroidUtilities.dp(2);
                            outRect.right = gifLayoutManager.isLastInRow(position - 1) ? 0 : AndroidUtilities.dp(2);
                        } else {
                            outRect.set(0, 0, 0, 0);
                        }
                    }
                });
                gifGridView.setPadding(0, AndroidUtilities.dp(48 + 4), 0, AndroidUtilities.dp(44));
                gifGridView.setOverScrollMode(RecyclerListView.OVER_SCROLL_NEVER);
                ((SimpleItemAnimator) gifGridView.getItemAnimator()).setSupportsChangeAnimations(false);
                gifGridView.setAdapter(gifAdapter = new GifAdapter(context, true));
                gifSearchAdapter = new GifAdapter(context);
                gifGridView.setOnScrollListener(new TypedScrollListener(Type.GIFS));
                gifGridView.setOnTouchListener((v, event) -> ContentPreviewViewer.getInstance().onTouch(event, gifGridView, 0, gifOnItemClickListener, contentPreviewViewerDelegate, resourcesProvider));
                gifOnItemClickListener = (view, position) -> {
                    if (delegate == null) {
                        return;
                    }
                    position--;
                    if (gifGridView.getAdapter() == gifAdapter) {
                        if (position < 0) {
                            return;
                        }
                        if (position < gifAdapter.recentItemsCount) {
                            delegate.onGifSelected(view, recentGifs.get(position), null, "gif", true, 0);
                        } else {
                            int resultPos = position;
                            if (gifAdapter.recentItemsCount > 0) {
                                resultPos -= gifAdapter.recentItemsCount;
                                resultPos--; // trending section item
                            }
                            if (resultPos >= 0 && resultPos < gifAdapter.results.size()) {
                                delegate.onGifSelected(view, gifAdapter.results.get(resultPos), null, gifAdapter.bot, true, 0);
                            }
                        }
                    } else if (gifGridView.getAdapter() == gifSearchAdapter) {
                        if (position < 0 || position >= gifSearchAdapter.results.size()) {
                            return;
                        }
                        delegate.onGifSelected(view, gifSearchAdapter.results.get(position), gifSearchAdapter.lastSearchImageString, gifSearchAdapter.bot, true, 0);
                        updateRecentGifs();
                    }
                };

                gifGridView.setOnItemClickListener(gifOnItemClickListener);
                gifContainer.addView(gifGridView, LayoutHelper.createFrame(LayoutHelper.MATCH_PARENT, LayoutHelper.MATCH_PARENT));

                gifSearchField = new SearchField(context, 2);
                gifSearchField.setVisibility(INVISIBLE);
                gifContainer.addView(gifSearchField, new FrameLayout.LayoutParams(LayoutHelper.MATCH_PARENT, searchFieldHeight + AndroidUtilities.getShadowHeight()));

                gifTabs = new DraggableScrollSlidingTabStrip(context, resourcesProvider);
                gifTabs.setType(ScrollSlidingTabStrip.Type.TAB);
                gifTabs.setUnderlineHeight(AndroidUtilities.getShadowHeight());
<<<<<<< HEAD
                gifTabs.setIndicatorColor(Theme.getColor(Theme.key_chat_emojiPanelStickerPackSelectorLine));
                gifTabs.setUnderlineColor(Theme.getColor(Theme.key_chat_emojiPanelShadowLine));
                gifTabs.setBackgroundColor(Theme.getColor(Theme.key_actionBarDefaultSubmenuBackground));
=======
                gifTabs.setIndicatorColor(getThemedColor(Theme.key_chat_emojiPanelStickerPackSelectorLine));
                gifTabs.setUnderlineColor(getThemedColor(Theme.key_chat_emojiPanelShadowLine));
                gifTabs.setBackgroundColor(getThemedColor(Theme.key_chat_emojiPanelBackground));
>>>>>>> 418f478a
                gifContainer.addView(gifTabs, LayoutHelper.createFrame(LayoutHelper.MATCH_PARENT, 48, Gravity.LEFT | Gravity.TOP));
                updateGifTabs();

                gifTabs.setDelegate(page -> {
                    if (page == gifTrendingTabNum && gifAdapter.results.isEmpty()) {
                        return;
                    }
                    gifGridView.stopScroll();
                    gifTabs.onPageScrolled(page, 0);
                    if (page == gifRecentTabNum || page == gifTrendingTabNum) {
                        gifSearchField.searchEditText.setText("");
                        if (page == gifTrendingTabNum && gifAdapter.trendingSectionItem >= 1) {
                            gifLayoutManager.scrollToPositionWithOffset(gifAdapter.trendingSectionItem, -AndroidUtilities.dp(4));
                        } else {
                            gifLayoutManager.scrollToPositionWithOffset(delegate != null && delegate.isExpanded() ? 0 : 1, 0);
                        }
                        if (page == gifTrendingTabNum) {
                            final ArrayList<String> gifSearchEmojies = MessagesController.getInstance(currentAccount).gifSearchEmojies;
                            if (!gifSearchEmojies.isEmpty()) {
                                gifSearchPreloader.preload(gifSearchEmojies.get(0));
                            }
                        }
                    } else {
                        final ArrayList<String> gifSearchEmojies = MessagesController.getInstance(currentAccount).gifSearchEmojies;
                        gifSearchAdapter.searchEmoji(gifSearchEmojies.get(page - gifFirstEmojiTabNum));
                        if (page - gifFirstEmojiTabNum > 0) {
                            gifSearchPreloader.preload(gifSearchEmojies.get(page - gifFirstEmojiTabNum - 1));
                        }
                        if (page - gifFirstEmojiTabNum < gifSearchEmojies.size() - 1) {
                            gifSearchPreloader.preload(gifSearchEmojies.get(page - gifFirstEmojiTabNum + 1));
                        }
                    }
                    resetTabsY(Type.GIFS);
                });

                gifAdapter.loadTrendingGifs();
            }

            stickersContainer = new FrameLayout(context) {

                @Override
                protected void onAttachedToWindow() {
                    super.onAttachedToWindow();
                    stickersContainerAttached = true;
                    updateStickerTabsPosition();
                    if (chooseStickerActionTracker != null) {
                        chooseStickerActionTracker.checkVisibility();
                    }
                }

                @Override
                protected void onDetachedFromWindow() {
                    super.onDetachedFromWindow();
                    stickersContainerAttached = false;
                    updateStickerTabsPosition();
                    if (chooseStickerActionTracker != null) {
                        chooseStickerActionTracker.checkVisibility();
                    }
                }
            };

            MediaDataController.getInstance(currentAccount).checkStickers(MediaDataController.TYPE_IMAGE);
            MediaDataController.getInstance(currentAccount).checkFeaturedStickers();
            stickersGridView = new RecyclerListView(context) {

                boolean ignoreLayout;

                @Override
                public boolean onInterceptTouchEvent(MotionEvent event) {
                    boolean result = ContentPreviewViewer.getInstance().onInterceptTouchEvent(event, stickersGridView, EmojiView.this.getMeasuredHeight(), contentPreviewViewerDelegate, resourcesProvider);
                    return super.onInterceptTouchEvent(event) || result;
                }

                @Override
                public void setVisibility(int visibility) {
                    super.setVisibility(visibility);
                }

                @Override
                protected void onLayout(boolean changed, int l, int t, int r, int b) {
                    if (firstStickersAttach && stickersGridAdapter.getItemCount() > 0) {
                        ignoreLayout = true;
                        stickersLayoutManager.scrollToPositionWithOffset(1, 0);
                        firstStickersAttach = false;
                        ignoreLayout = false;
                    }
                    super.onLayout(changed, l, t, r, b);
                    checkStickersSearchFieldScroll(true);
                }

                @Override
                public void requestLayout() {
                    if (ignoreLayout) {
                        return;
                    }
                    super.requestLayout();
                }
            };

            stickersGridView.setLayoutManager(stickersLayoutManager = new GridLayoutManager(context, 5) {
                @Override
                public void smoothScrollToPosition(RecyclerView recyclerView, RecyclerView.State state, int position) {
                    try {
                        LinearSmoothScrollerCustom linearSmoothScroller = new LinearSmoothScrollerCustom(recyclerView.getContext(), LinearSmoothScrollerCustom.POSITION_TOP);
                        linearSmoothScroller.setTargetPosition(position);
                        startSmoothScroll(linearSmoothScroller);
                    } catch (Exception e) {
                        FileLog.e(e);
                    }
                }

                @Override
                public int scrollVerticallyBy(int dy, RecyclerView.Recycler recycler, RecyclerView.State state) {
                    int i = super.scrollVerticallyBy(dy, recycler, state);
                    if (i != 0 && stickersGridView.getScrollState() == RecyclerView.SCROLL_STATE_DRAGGING) {
                        expandStickersByDragg = false;
                        updateStickerTabsPosition();
                    }
                    if (chooseStickerActionTracker == null) {
                        createStickersChooseActionTracker();
                    }
                    chooseStickerActionTracker.doSomeAction();
                    return i;
                }
            });
            stickersLayoutManager.setSpanSizeLookup(new GridLayoutManager.SpanSizeLookup() {
                @Override
                public int getSpanSize(int position) {
                    if (stickersGridView.getAdapter() == stickersGridAdapter) {
                        if (position == 0) {
                            return stickersGridAdapter.stickersPerRow;
                        }
                        if (position != stickersGridAdapter.totalItems) {
                            Object object = stickersGridAdapter.cache.get(position);
                            if (object == null || stickersGridAdapter.cache.get(position) instanceof TLRPC.Document) {
                                return 1;
                            }
                        }
                        return stickersGridAdapter.stickersPerRow;
                    } else {
                        if (position != stickersSearchGridAdapter.totalItems) {
                            Object object = stickersSearchGridAdapter.cache.get(position);
                            if (object == null || stickersSearchGridAdapter.cache.get(position) instanceof TLRPC.Document) {
                                return 1;
                            }
                        }
                        return stickersGridAdapter.stickersPerRow;
                    }
                }
            });
            stickersGridView.setPadding(0, AndroidUtilities.dp(4 + 48), 0, AndroidUtilities.dp(44));
            stickersGridView.setClipToPadding(false);
            views.add(stickersContainer);
            stickersSearchGridAdapter = new StickersSearchGridAdapter(context);
            stickersGridView.setAdapter(stickersGridAdapter = new StickersGridAdapter(context));
            stickersGridView.setOnTouchListener((v, event) -> ContentPreviewViewer.getInstance().onTouch(event, stickersGridView, EmojiView.this.getMeasuredHeight(), stickersOnItemClickListener, contentPreviewViewerDelegate, resourcesProvider));
            stickersOnItemClickListener = (view, position) -> {
                String query = null;
                if (stickersGridView.getAdapter() == stickersSearchGridAdapter) {
                    query = stickersSearchGridAdapter.searchQuery;
                    TLRPC.StickerSetCovered pack = stickersSearchGridAdapter.positionsToSets.get(position);
                    if (pack != null) {
                        delegate.onShowStickerSet(pack.set, null);
                        return;
                    }
                }
                if (!(view instanceof StickerEmojiCell)) {
                    return;
                }
                ContentPreviewViewer.getInstance().reset();
                StickerEmojiCell cell = (StickerEmojiCell) view;
                if (cell.isDisabled()) {
                    return;
                }
                cell.disable();
                delegate.onStickerSelected(cell, cell.getSticker(), query, cell.getParentObject(), cell.getSendAnimationData(), true, 0);
            };
            stickersGridView.setOnItemClickListener(stickersOnItemClickListener);
            stickersGridView.setGlowColor(getThemedColor(Theme.key_chat_emojiPanelBackground));
            stickersContainer.addView(stickersGridView);
            scrollHelper = new RecyclerAnimationScrollHelper(stickersGridView, stickersLayoutManager);

            stickersSearchField = new SearchField(context, 0);
            stickersContainer.addView(stickersSearchField, new FrameLayout.LayoutParams(LayoutHelper.MATCH_PARENT, searchFieldHeight + AndroidUtilities.getShadowHeight()));

            stickersTab = new DraggableScrollSlidingTabStrip(context, resourcesProvider) {

                @Override
                protected void updatePosition() {
                    updateStickerTabsPosition();
                    stickersTabContainer.invalidate();
                    invalidate();
                    if (delegate != null) {
                        delegate.invalidateEnterView();
                    }
                }

                @Override
                protected void stickerSetPositionChanged(int fromPosition, int toPosition) {
                    int index1 = fromPosition - stickersTabOffset;
                    int index2 = toPosition - stickersTabOffset;

                    final MediaDataController mediaDataController = MediaDataController.getInstance(currentAccount);

                    swapListElements(stickerSets, index1, index2);
                    if (hasChatStickers) {
                        swapListElements(mediaDataController.getStickerSets(MediaDataController.TYPE_IMAGE), index1 - 1, index2 - 1);
                    } else {
                        swapListElements(mediaDataController.getStickerSets(MediaDataController.TYPE_IMAGE), index1, index2);
                    }

                    reloadStickersAdapter();
                    AndroidUtilities.cancelRunOnUIThread(checkExpandStickerTabsRunnable);
                    AndroidUtilities.runOnUIThread(checkExpandStickerTabsRunnable, 1500);
                    sendReorder();
                    updateStickerTabs();
                }

                private void swapListElements(List<TLRPC.TL_messages_stickerSet> list, int index1, int index2) {
                    final TLRPC.TL_messages_stickerSet set1 = list.remove(index1);
                    list.add(index2, set1);
                }

                private void sendReorder() {
                    MediaDataController.getInstance(currentAccount).calcNewHash(MediaDataController.TYPE_IMAGE);
                    TLRPC.TL_messages_reorderStickerSets req = new TLRPC.TL_messages_reorderStickerSets();
                    req.masks = false;
                    for (int a = hasChatStickers ? 1 : 0; a < stickerSets.size(); a++) {
                        req.order.add(stickerSets.get(a).set.id);
                    }
                    ConnectionsManager.getInstance(currentAccount).sendRequest(req, (response, error) -> { });
                    NotificationCenter.getInstance(currentAccount).postNotificationName(NotificationCenter.stickersDidLoad, MediaDataController.TYPE_IMAGE);
                }

                @Override
                protected void invalidateOverlays() {
                    stickersTabContainer.invalidate();
                }
            };
            stickersTab.setDragEnabled(true);
            stickersTab.setWillNotDraw(false);
            stickersTab.setType(ScrollSlidingTabStrip.Type.TAB);
            stickersTab.setUnderlineHeight(AndroidUtilities.getShadowHeight());

            stickersTab.setIndicatorColor(getThemedColor(Theme.key_chat_emojiPanelStickerPackSelectorLine));
            stickersTab.setUnderlineColor(getThemedColor(Theme.key_chat_emojiPanelShadowLine));
            if (parentView != null) {
                stickersTabContainer = new FrameLayout(context) {

                    Paint paint = new Paint();
                    @Override
                    protected void dispatchDraw(Canvas canvas) {
                        float searchProgress = delegate.getProgressToSearchOpened();
                        float searchProgressOffset = AndroidUtilities.dp(50) * delegate.getProgressToSearchOpened();
                        if (searchProgressOffset > getMeasuredHeight()) {
                            return;
                        }
                        canvas.save();
                        if (searchProgressOffset != 0) {
                            canvas.clipRect(0, searchProgressOffset, getMeasuredWidth(), getMeasuredHeight());
                        }
<<<<<<< HEAD
                        paint.setColor(Theme.getColor(Theme.key_actionBarDefaultSubmenuBackground));
=======
                        paint.setColor(getThemedColor(Theme.key_chat_emojiPanelBackground));
>>>>>>> 418f478a
                        canvas.drawRect(0, 0, getMeasuredWidth(), AndroidUtilities.dp(48) + stickersTab.getExpandedOffset(), paint);
                        super.dispatchDraw(canvas);
                        stickersTab.drawOverlays(canvas);
                        canvas.restore();
                    }

                    @Override
                    protected void onLayout(boolean changed, int left, int top, int right, int bottom) {
                        super.onLayout(changed, left, top, right, bottom);
                        updateStickerTabsPosition();
                    }
                };
                stickersTabContainer.addView(stickersTab, LayoutHelper.createFrame(LayoutHelper.MATCH_PARENT, 48, Gravity.LEFT | Gravity.TOP));
                parentView.addView(stickersTabContainer, LayoutHelper.createFrame(LayoutHelper.MATCH_PARENT, LayoutHelper.WRAP_CONTENT));
            } else {
                stickersContainer.addView(stickersTab, LayoutHelper.createFrame(LayoutHelper.MATCH_PARENT, 48, Gravity.LEFT | Gravity.TOP));
            }
            updateStickerTabs();
            stickersTab.setDelegate(page -> {
                if (firstTabUpdate) {
                    return;
                }
                if (page == trendingTabNum) {
                    openTrendingStickers(null);
                    return;
                } else if (page == recentTabBum) {
                    stickersGridView.stopScroll();
                    scrollStickersToPosition(stickersGridAdapter.getPositionForPack("recent"), 0);
                    resetTabsY(Type.STICKERS);
                    stickersTab.onPageScrolled(recentTabBum, recentTabBum > 0 ? recentTabBum : stickersTabOffset);
                    return;
                } else if (page == favTabBum) {
                    stickersGridView.stopScroll();
                    scrollStickersToPosition(stickersGridAdapter.getPositionForPack("fav"), 0);
                    resetTabsY(Type.STICKERS);
                    stickersTab.onPageScrolled(favTabBum, favTabBum > 0 ? favTabBum : stickersTabOffset);
                    return;
                }

                int index = page - stickersTabOffset;
                if (index >= stickerSets.size()) {
                    return;
                }
                if (index >= stickerSets.size()) {
                    index = stickerSets.size() - 1;
                }
                firstStickersAttach = false;
                stickersGridView.stopScroll();
                scrollStickersToPosition(stickersGridAdapter.getPositionForPack(stickerSets.get(index)), 0);
                resetTabsY(Type.STICKERS);
                checkScroll(Type.STICKERS);
                int firstTab;
                if (favTabBum > 0) {
                    firstTab = favTabBum;
                } else if (recentTabBum > 0) {
                    firstTab = recentTabBum;
                } else {
                    firstTab = stickersTabOffset;
                }
                stickersTab.onPageScrolled(page, firstTab);
                expandStickersByDragg = false;
                updateStickerTabsPosition();
            });

            stickersGridView.setOnScrollListener(new TypedScrollListener(Type.STICKERS));
        }

        pager = new ViewPager(context) {
            @Override
            public boolean onInterceptTouchEvent(MotionEvent ev) {
                if (getParent() != null) {
                    getParent().requestDisallowInterceptTouchEvent(canScrollHorizontally(-1));
                }
                return super.onInterceptTouchEvent(ev);
            }

            @Override
            public void setCurrentItem(int item, boolean smoothScroll) {
                startStopVisibleGifs(item == 1);
                if (item == getCurrentItem()) {
                    if (item == 0) {
                        emojiGridView.smoothScrollToPosition(needEmojiSearch ? 1 : 0);
                    } else if (item == 1) {
                        gifGridView.smoothScrollToPosition(1);
                    } else {
                        stickersGridView.smoothScrollToPosition(1);
                    }
                    return;
                }
                super.setCurrentItem(item, smoothScroll);
            }
        };
        pager.setAdapter(new EmojiPagesAdapter());

        topShadow = new View(context);
        topShadow.setBackgroundDrawable(Theme.getThemedDrawable(context, R.drawable.greydivider_bottom, 0xffe2e5e7));
        addView(topShadow, LayoutHelper.createFrame(LayoutHelper.MATCH_PARENT, 6));

        backspaceButton = new ImageView(context) {
            @Override
            public boolean onTouchEvent(MotionEvent event) {
                if (event.getAction() == MotionEvent.ACTION_DOWN) {
                    backspacePressed = true;
                    backspaceOnce = false;
                    postBackspaceRunnable(350);
                } else if (event.getAction() == MotionEvent.ACTION_CANCEL || event.getAction() == MotionEvent.ACTION_UP) {
                    backspacePressed = false;
                    if (!backspaceOnce) {
                        if (delegate != null && delegate.onBackspace() && !NekoConfig.disableVibration) {
                            backspaceButton.performHapticFeedback(HapticFeedbackConstants.KEYBOARD_TAP);
                        }
                    }
                }
                super.onTouchEvent(event);
                return true;
            }
        };
        backspaceButton.setImageResource(R.drawable.smiles_tab_clear);
<<<<<<< HEAD
        backspaceButton.setColorFilter(new PorterDuffColorFilter(Theme.getColor(Theme.key_chat_messagePanelIcons), PorterDuff.Mode.SRC_IN));
=======
        backspaceButton.setColorFilter(new PorterDuffColorFilter(getThemedColor(Theme.key_chat_emojiPanelBackspace), PorterDuff.Mode.MULTIPLY));
>>>>>>> 418f478a
        backspaceButton.setScaleType(ImageView.ScaleType.CENTER);
        backspaceButton.setContentDescription(LocaleController.getString("AccDescrBackspace", R.string.AccDescrBackspace));
        backspaceButton.setFocusable(true);
        backspaceButton.setOnClickListener(new OnClickListener() {
            @Override
            public void onClick(View v) {

            }
        });

        bottomTabContainer = new FrameLayout(context) {
            @Override
            public boolean onInterceptTouchEvent(MotionEvent ev) {
                if (getParent() != null) {
                    getParent().requestDisallowInterceptTouchEvent(true);
                }
                return super.onInterceptTouchEvent(ev);
            }
        };

        shadowLine = new View(context);
        shadowLine.setBackgroundColor(getThemedColor(Theme.key_chat_emojiPanelShadowLine));
        bottomTabContainer.addView(shadowLine, new FrameLayout.LayoutParams(LayoutHelper.MATCH_PARENT, AndroidUtilities.getShadowHeight()));

        bottomTabContainerBackground = new View(context);
        bottomTabContainer.addView(bottomTabContainerBackground, new FrameLayout.LayoutParams(LayoutParams.MATCH_PARENT, AndroidUtilities.dp(44), Gravity.LEFT | Gravity.BOTTOM));

        if (needSearch) {
            addView(bottomTabContainer, new FrameLayout.LayoutParams(LayoutParams.MATCH_PARENT, AndroidUtilities.dp(44) + AndroidUtilities.getShadowHeight(), Gravity.LEFT | Gravity.BOTTOM));
            bottomTabContainer.addView(backspaceButton, LayoutHelper.createFrame(52, 44, Gravity.BOTTOM | Gravity.RIGHT));
            if (Build.VERSION.SDK_INT >= 21) {
                backspaceButton.setBackground(Theme.createSelectorDrawable(color));
            }

            stickerSettingsButton = new ImageView(context);
            stickerSettingsButton.setImageResource(R.drawable.smiles_tab_settings);
<<<<<<< HEAD
            stickerSettingsButton.setColorFilter(new PorterDuffColorFilter(Theme.getColor(Theme.key_chat_messagePanelIcons), PorterDuff.Mode.SRC_IN));
=======
            stickerSettingsButton.setColorFilter(new PorterDuffColorFilter(getThemedColor(Theme.key_chat_emojiPanelBackspace), PorterDuff.Mode.MULTIPLY));
>>>>>>> 418f478a
            stickerSettingsButton.setScaleType(ImageView.ScaleType.CENTER);
            stickerSettingsButton.setFocusable(true);
            if (Build.VERSION.SDK_INT >= 21) {
                stickerSettingsButton.setBackground(Theme.createSelectorDrawable(color));
            }
            stickerSettingsButton.setContentDescription(LocaleController.getString("Settings", R.string.Settings));
            bottomTabContainer.addView(stickerSettingsButton, LayoutHelper.createFrame(52, 44, Gravity.BOTTOM | Gravity.RIGHT));
            stickerSettingsButton.setOnClickListener(new OnClickListener() {
                @Override
                public void onClick(View v) {
                    if (delegate != null) {
                        delegate.onStickersSettingsClick();
                    }
                }
            });

            typeTabs = new PagerSlidingTabStrip(context);
            typeTabs.setViewPager(pager);
            typeTabs.setShouldExpand(false);
            typeTabs.setIndicatorHeight(0);
            typeTabs.setUnderlineHeight(0);
            typeTabs.setTabPaddingLeftRight(AndroidUtilities.dp(10));
            bottomTabContainer.addView(typeTabs, LayoutHelper.createFrame(LayoutHelper.WRAP_CONTENT, 44, Gravity.CENTER_HORIZONTAL | Gravity.BOTTOM));
            typeTabs.setOnPageChangeListener(new ViewPager.OnPageChangeListener() {
                @Override
                public void onPageScrolled(int position, float positionOffset, int positionOffsetPixels) {
                    checkGridVisibility(position, positionOffset);
                    EmojiView.this.onPageScrolled(position, getMeasuredWidth() - getPaddingLeft() - getPaddingRight(), positionOffsetPixels);
                    showBottomTab(true, true);
                    SearchField currentField;
                    int p = pager.getCurrentItem();
                    if (p == 0) {
                        currentField = emojiSearchField;
                    } else if (p == 1) {
                        currentField = gifSearchField;
                    } else {
                        currentField = stickersSearchField;
                    }
                    String currentFieldText = currentField.searchEditText.getText().toString();
                    for (int a = 0; a < 3; a++) {
                        SearchField field;
                        if (a == 0) {
                            field = emojiSearchField;
                        } else if (a == 1) {
                            field = gifSearchField;
                        } else {
                            field = stickersSearchField;
                        }
                        if (field == null || field == currentField || field.searchEditText == null || field.searchEditText.getText().toString().equals(currentFieldText)) {
                            continue;
                        }
                        field.searchEditText.setText(currentFieldText);
                        field.searchEditText.setSelection(currentFieldText.length());
                    }
                    startStopVisibleGifs((position == 0 && positionOffset > 0) || position == 1);
                    updateStickerTabsPosition();
                }

                @Override
                public void onPageSelected(int position) {
                    saveNewPage();
                    showBackspaceButton(position == 0, true);
                    showStickerSettingsButton(position == 2, true);
                    if (delegate.isSearchOpened()) {
                        if (position == 0) {
                            if (emojiSearchField != null) {
                                emojiSearchField.searchEditText.requestFocus();
                            }
                        } else if (position == 1) {
                            if (gifSearchField != null) {
                                gifSearchField.searchEditText.requestFocus();
                            }
                        } else {
                            if (stickersSearchField != null) {
                                stickersSearchField.searchEditText.requestFocus();
                            }
                        }
                    }
                }

                @Override
                public void onPageScrollStateChanged(int state) {

                }
            });

            searchButton = new ImageView(context);
            searchButton.setImageResource(R.drawable.smiles_tab_search);
<<<<<<< HEAD
            searchButton.setColorFilter(new PorterDuffColorFilter(Theme.getColor(Theme.key_chat_messagePanelIcons), PorterDuff.Mode.SRC_IN));
=======
            searchButton.setColorFilter(new PorterDuffColorFilter(getThemedColor(Theme.key_chat_emojiPanelBackspace), PorterDuff.Mode.MULTIPLY));
>>>>>>> 418f478a
            searchButton.setScaleType(ImageView.ScaleType.CENTER);
            searchButton.setContentDescription(LocaleController.getString("Search", R.string.Search));
            searchButton.setFocusable(true);
            if (Build.VERSION.SDK_INT >= 21) {
                searchButton.setBackground(Theme.createSelectorDrawable(color));
            }
            bottomTabContainer.addView(searchButton, LayoutHelper.createFrame(52, 44, Gravity.BOTTOM | Gravity.LEFT));
            searchButton.setOnClickListener(new OnClickListener() {
                @Override
                public void onClick(View v) {
                    SearchField currentField;
                    int currentItem = pager.getCurrentItem();
                    if (currentItem == 0) {
                        currentField = emojiSearchField;
                    } else if (currentItem == 1) {
                        currentField = gifSearchField;
                    } else {
                        currentField = stickersSearchField;
                    }
                    if (currentField == null) {
                        return;
                    }
                    currentField.searchEditText.requestFocus();
                    MotionEvent event = MotionEvent.obtain(0, 0, MotionEvent.ACTION_DOWN, 0, 0, 0);
                    currentField.searchEditText.onTouchEvent(event);
                    event.recycle();
                    event = MotionEvent.obtain(0, 0, MotionEvent.ACTION_UP, 0, 0, 0);
                    currentField.searchEditText.onTouchEvent(event);
                    event.recycle();
                }
            });
        } else {
            addView(bottomTabContainer, LayoutHelper.createFrame((Build.VERSION.SDK_INT >= 21 ? 40 : 44) + 20, (Build.VERSION.SDK_INT >= 21 ? 40 : 44) + 12, (LocaleController.isRTL ? Gravity.LEFT : Gravity.RIGHT) | Gravity.BOTTOM, 0, 0, 2, 0));

            Drawable drawable = Theme.createSimpleSelectorCircleDrawable(AndroidUtilities.dp(56), getThemedColor(Theme.key_chat_emojiPanelBackground), getThemedColor(Theme.key_chat_emojiPanelBackground));
            if (Build.VERSION.SDK_INT < 21) {
                Drawable shadowDrawable = context.getResources().getDrawable(R.drawable.floating_shadow).mutate();
                shadowDrawable.setColorFilter(new PorterDuffColorFilter(0xff000000, PorterDuff.Mode.SRC_IN));
                CombinedDrawable combinedDrawable = new CombinedDrawable(shadowDrawable, drawable, 0, 0);
                combinedDrawable.setIconSize(AndroidUtilities.dp(40), AndroidUtilities.dp(40));
                drawable = combinedDrawable;
            } else {
                StateListAnimator animator = new StateListAnimator();
                animator.addState(new int[]{android.R.attr.state_pressed}, ObjectAnimator.ofFloat(floatingButton, View.TRANSLATION_Z, AndroidUtilities.dp(2), AndroidUtilities.dp(4)).setDuration(200));
                animator.addState(new int[]{}, ObjectAnimator.ofFloat(floatingButton, View.TRANSLATION_Z, AndroidUtilities.dp(4), AndroidUtilities.dp(2)).setDuration(200));
                backspaceButton.setStateListAnimator(animator);
                backspaceButton.setOutlineProvider(new ViewOutlineProvider() {
                    @SuppressLint("NewApi")
                    @Override
                    public void getOutline(View view, Outline outline) {
                        outline.setOval(0, 0, AndroidUtilities.dp(40), AndroidUtilities.dp(40));
                    }
                });
            }
            backspaceButton.setPadding(0, 0, AndroidUtilities.dp(2), 0);
            backspaceButton.setBackground(drawable);
            backspaceButton.setContentDescription(LocaleController.getString("AccDescrBackspace", R.string.AccDescrBackspace));
            backspaceButton.setFocusable(true);
            bottomTabContainer.addView(backspaceButton, LayoutHelper.createFrame((Build.VERSION.SDK_INT >= 21 ? 40 : 44), (Build.VERSION.SDK_INT >= 21 ? 40 : 44), Gravity.LEFT | Gravity.TOP, 10, 0, 10, 0));
            shadowLine.setVisibility(GONE);
            bottomTabContainerBackground.setVisibility(GONE);
        }

        addView(pager, 0, LayoutHelper.createFrame(LayoutHelper.MATCH_PARENT, LayoutHelper.MATCH_PARENT, Gravity.LEFT | Gravity.TOP));

        mediaBanTooltip = new CorrectlyMeasuringTextView(context);
        mediaBanTooltip.setBackgroundDrawable(Theme.createRoundRectDrawable(AndroidUtilities.dp(3), getThemedColor(Theme.key_chat_gifSaveHintBackground)));
        mediaBanTooltip.setTextColor(getThemedColor(Theme.key_chat_gifSaveHintText));
        mediaBanTooltip.setPadding(AndroidUtilities.dp(8), AndroidUtilities.dp(7), AndroidUtilities.dp(8), AndroidUtilities.dp(7));
        mediaBanTooltip.setGravity(Gravity.CENTER_VERTICAL);
        mediaBanTooltip.setTextSize(TypedValue.COMPLEX_UNIT_DIP, 14);
        mediaBanTooltip.setVisibility(INVISIBLE);
        addView(mediaBanTooltip, LayoutHelper.createFrame(LayoutHelper.WRAP_CONTENT, LayoutHelper.WRAP_CONTENT, Gravity.CENTER_HORIZONTAL | Gravity.BOTTOM, 5, 0, 5, 48 + 5));

        emojiSize = AndroidUtilities.dp(AndroidUtilities.isTablet() ? 40 : 32);
        pickerView = new EmojiColorPickerView(context);
        pickerViewPopup = new EmojiPopupWindow(pickerView, popupWidth = AndroidUtilities.dp((AndroidUtilities.isTablet() ? 40 : 32) * 6 + 10 + 4 * 5), popupHeight = AndroidUtilities.dp(AndroidUtilities.isTablet() ? 64 : 56));
        pickerViewPopup.setOutsideTouchable(true);
        pickerViewPopup.setClippingEnabled(true);
        pickerViewPopup.setInputMethodMode(EmojiPopupWindow.INPUT_METHOD_NOT_NEEDED);
        pickerViewPopup.setSoftInputMode(WindowManager.LayoutParams.SOFT_INPUT_STATE_UNSPECIFIED);
        pickerViewPopup.getContentView().setFocusableInTouchMode(true);
        pickerViewPopup.getContentView().setOnKeyListener((v, keyCode, event) -> {
            if (keyCode == KeyEvent.KEYCODE_MENU && event.getRepeatCount() == 0 && event.getAction() == KeyEvent.ACTION_UP && pickerViewPopup != null && pickerViewPopup.isShowing()) {
                pickerViewPopup.dismiss();
                return true;
            }
            return false;
        });
        currentPage = MessagesController.getGlobalEmojiSettings().getInt("selected_page", 0);
        Emoji.loadRecentEmoji();
        emojiAdapter.notifyDataSetChanged();

        if (typeTabs != null) {
            if (views.size() == 1 && typeTabs.getVisibility() == VISIBLE) {
                typeTabs.setVisibility(INVISIBLE);
            } else if (views.size() != 1 && typeTabs.getVisibility() != VISIBLE) {
                typeTabs.setVisibility(VISIBLE);
            }
        }
    }

    private void createStickersChooseActionTracker() {
        chooseStickerActionTracker = new ChooseStickerActionTracker(currentAccount, delegate.getDialogId(), delegate.getThreadId()) {
            @Override
            public boolean isShown() {
                return delegate != null && getVisibility() == View.VISIBLE && stickersContainerAttached;
            }
        };
        chooseStickerActionTracker.checkVisibility();
    }

    private void checkGridVisibility(int position, float positionOffset) {
        if (stickersContainer == null || gifContainer == null) {
            return;
        }
        if (position == 0) {
            emojiGridView.setVisibility(View.VISIBLE);
            gifGridView.setVisibility(positionOffset == 0 ? View.GONE : View.VISIBLE);
            gifTabs.setVisibility(positionOffset == 0 ? View.GONE : View.VISIBLE);
            stickersGridView.setVisibility(View.GONE);
            stickersTab.setVisibility(View.GONE);
        } else if (position == 1) {
            emojiGridView.setVisibility(View.GONE);
            gifGridView.setVisibility(View.VISIBLE);
            gifTabs.setVisibility(View.VISIBLE);
            stickersGridView.setVisibility(positionOffset == 0 ? View.GONE : View.VISIBLE);
            stickersTab.setVisibility(positionOffset == 0 ? View.GONE : View.VISIBLE);
        } else if (position == 2) {
            emojiGridView.setVisibility(View.GONE);
            gifGridView.setVisibility(View.GONE);
            gifTabs.setVisibility(View.GONE);
            stickersGridView.setVisibility(View.VISIBLE);
            stickersTab.setVisibility(View.VISIBLE);
        }
    }

    private static String addColorToCode(String code, String color) {
        String end = null;
        int length = code.length();
        if (length > 2 && code.charAt(code.length() - 2) == '\u200D') {
            end = code.substring(code.length() - 2);
            code = code.substring(0, code.length() - 2);
        } else if (length > 3 && code.charAt(code.length() - 3) == '\u200D') {
            end = code.substring(code.length() - 3);
            code = code.substring(0, code.length() - 3);
        }
        code += color;
        if (end != null) {
            code += end;
        }
        return code;
    }

    private void openTrendingStickers(TLRPC.StickerSetCovered set) {
        final TrendingStickersLayout.Delegate trendingDelegate = new TrendingStickersLayout.Delegate() {
            @Override
            public void onStickerSetAdd(TLRPC.StickerSetCovered stickerSet, boolean primary) {
                delegate.onStickerSetAdd(stickerSet);
                if (primary) {
                    updateStickerTabs();
                }
            }

            @Override
            public void onStickerSetRemove(TLRPC.StickerSetCovered stickerSet) {
                delegate.onStickerSetRemove(stickerSet);
            }

            @Override
            public boolean onListViewInterceptTouchEvent(RecyclerListView listView, MotionEvent event) {
                return ContentPreviewViewer.getInstance().onInterceptTouchEvent(event, listView, EmojiView.this.getMeasuredHeight(), contentPreviewViewerDelegate, resourcesProvider);
            }

            @Override
            public boolean onListViewTouchEvent(RecyclerListView listView, RecyclerListView.OnItemClickListener onItemClickListener, MotionEvent event) {
                return ContentPreviewViewer.getInstance().onTouch(event, listView, EmojiView.this.getMeasuredHeight(), onItemClickListener, contentPreviewViewerDelegate, resourcesProvider);
            }

            @Override
            public String[] getLastSearchKeyboardLanguage() {
                return lastSearchKeyboardLanguage;
            }

            @Override
            public void setLastSearchKeyboardLanguage(String[] language) {
                lastSearchKeyboardLanguage = language;
            }

            @Override
            public boolean canSendSticker() {
                return true;
            }

            @Override
            public void onStickerSelected(TLRPC.Document sticker, Object parent, boolean clearsInputField, boolean notify, int scheduleDate) {
                delegate.onStickerSelected(null, sticker, null, parent, null, notify, scheduleDate);
            }

            @Override
            public boolean canSchedule() {
                return delegate.canSchedule();
            }

            @Override
            public boolean isInScheduleMode() {
                return delegate.isInScheduleMode();
            }
        };
        this.delegate.showTrendingStickersAlert(new TrendingStickersLayout(getContext(), trendingDelegate, primaryInstallingStickerSets, installingStickerSets, removingStickerSets, set, resourcesProvider));
    }

    @Override
    public void setTranslationY(float translationY) {
        super.setTranslationY(translationY);
        updateBottomTabContainerPosition();
        updateStickerTabsPosition();
    }

    Rect rect = new Rect();
    private void updateStickerTabsPosition() {
        if (stickersTabContainer == null) {
            return;
        }
        boolean visible = getVisibility() == View.VISIBLE && stickersContainerAttached && delegate.getProgressToSearchOpened() != 1f;
        stickersTabContainer.setVisibility(visible ? View.VISIBLE : View.GONE);

        if (visible) {
            rect.setEmpty();
            pager.getChildVisibleRect(stickersContainer, rect, null);
            float searchProgressOffset = AndroidUtilities.dp(50) * delegate.getProgressToSearchOpened();
            int left = rect.left;
            if (left != 0 || searchProgressOffset != 0) {
                expandStickersByDragg = false;
            }

            stickersTabContainer.setTranslationX(left);
            float y = getTop() + getTranslationY() - stickersTabContainer.getTop() - stickersTab.getExpandedOffset() - searchProgressOffset;
            if (stickersTabContainer.getTranslationY() != y) {
                stickersTabContainer.setTranslationY(y);
                stickersTabContainer.invalidate();
            }
        }

        if (expandStickersByDragg && (visible && showing)) {
            stickersTab.expandStickers(lastStickersX, true);
        } else {
            expandStickersByDragg = false;
            stickersTab.expandStickers(lastStickersX, false);
        }
    }

    private void updateBottomTabContainerPosition() {
        if (bottomTabContainer.getTag() == null && (delegate == null || !delegate.isSearchOpened())) {
            View parent = (View) getParent();
            if (parent != null) {
                float y = getY() - parent.getHeight();
                if (getLayoutParams().height > 0) {
                    y += getLayoutParams().height;
                } else {
                    y += getMeasuredHeight();
                }
                if (bottomTabContainer.getTop() - y < 0) {
                    y = bottomTabContainer.getTop();
                }
                bottomTabContainer.setTranslationY(-y);
            }
        }
    }

    @Override
    protected void dispatchDraw(Canvas canvas) {
        updateBottomTabContainerPosition();
        super.dispatchDraw(canvas);
    }

    private void startStopVisibleGifs(boolean start) {
        if (gifGridView == null) {
            return;
        }
        int count = gifGridView.getChildCount();
        for (int a = 0; a < count; a++) {
            View child = gifGridView.getChildAt(a);
            if (child instanceof ContextLinkCell) {
                ContextLinkCell cell = (ContextLinkCell) child;
                ImageReceiver imageReceiver = cell.getPhotoImage();
                if (start) {
                    imageReceiver.setAllowStartAnimation(true);
                    imageReceiver.startAnimation();
                } else {
                    imageReceiver.setAllowStartAnimation(false);
                    imageReceiver.stopAnimation();
                }
            }
        }
    }

    public void addEmojiToRecent(String code) {
        if (!Emoji.isValidEmoji(code)) {
            return;
        }
        int oldCount = Emoji.recentEmoji.size();
        Emoji.addRecentEmoji(code);
        if (getVisibility() != VISIBLE || pager.getCurrentItem() != 0) {
            Emoji.sortEmoji();
            emojiAdapter.notifyDataSetChanged();
        }
        Emoji.saveRecentEmoji();
        /*int addedCount = Emoji.recentEmoji.size() - oldCount;
        int position = emojiLayoutManager.findLastVisibleItemPosition();
        int top = Integer.MAX_VALUE;
        if (position != RecyclerView.NO_POSITION) {
            View view = emojiLayoutManager.findViewByPosition(position);
            if (view != null) {
                top = view.getTop();
            }
        }
        emojiAdapter.notifyDataSetChanged();
        if (top != Integer.MAX_VALUE) {
            emojiLayoutManager.scrollToPositionWithOffset(position + addedCount, top - emojiGridView.getPaddingTop());
        }*/
    }

    public void showSearchField(boolean show) {
        for (int a = 0; a < 3; a++) {
            final GridLayoutManager layoutManager = getLayoutManagerForType(a);
            int position = layoutManager.findFirstVisibleItemPosition();
            if (show) {
                if (position == 1 || position == 2) {
                    layoutManager.scrollToPosition(0);
                    resetTabsY(a);
                }
            } else {
                if (position == 0) {
                    layoutManager.scrollToPositionWithOffset(1, 0);
                }
            }
        }
    }

    public void hideSearchKeyboard() {
        if (stickersSearchField != null) {
            stickersSearchField.hideKeyboard();
        }
        if (gifSearchField != null) {
            gifSearchField.hideKeyboard();
        }
        if (emojiSearchField != null) {
            emojiSearchField.hideKeyboard();
        }
    }

    private void openSearch(SearchField searchField) {
        if (searchAnimation != null) {
            searchAnimation.cancel();
            searchAnimation = null;
        }

        firstStickersAttach = false;
        firstGifAttach = false;
        firstEmojiAttach = false;
        for (int a = 0; a < 3; a++) {
            RecyclerListView gridView;
            ScrollSlidingTabStrip tabStrip;
            SearchField currentField;
            GridLayoutManager layoutManager;
            if (a == 0) {
                currentField = emojiSearchField;
                gridView = emojiGridView;
                tabStrip = emojiTabs;
                layoutManager = emojiLayoutManager;
            } else if (a == 1) {
                currentField = gifSearchField;
                gridView = gifGridView;
                tabStrip = gifTabs;
                layoutManager = gifLayoutManager;
            } else {
                currentField = stickersSearchField;
                gridView = stickersGridView;
                tabStrip = stickersTab;
                layoutManager = stickersLayoutManager;
            }
            if (currentField == null) {
                continue;
            }

            if (searchField == currentField && delegate != null && delegate.isExpanded()) {
                searchAnimation = new AnimatorSet();
                if (tabStrip != null && a != 2) {
                    searchAnimation.playTogether(
                            ObjectAnimator.ofFloat(tabStrip, View.TRANSLATION_Y, -AndroidUtilities.dp(48)),
                            ObjectAnimator.ofFloat(gridView, View.TRANSLATION_Y, -AndroidUtilities.dp(48)),
                            ObjectAnimator.ofFloat(currentField, View.TRANSLATION_Y, AndroidUtilities.dp(0)));
                } else {
                    searchAnimation.playTogether(
                            ObjectAnimator.ofFloat(gridView, View.TRANSLATION_Y, -AndroidUtilities.dp(48)),
                            ObjectAnimator.ofFloat(currentField, View.TRANSLATION_Y, AndroidUtilities.dp(0)));
                }
                searchAnimation.setDuration(220);
                searchAnimation.setInterpolator(CubicBezierInterpolator.DEFAULT);
                searchAnimation.addListener(new AnimatorListenerAdapter() {
                    @Override
                    public void onAnimationEnd(Animator animation) {
                        if (animation.equals(searchAnimation)) {
                            gridView.setTranslationY(0);
                            if (gridView == stickersGridView) {
                                gridView.setPadding(0, AndroidUtilities.dp(4), 0, 0);
                            } else if (gridView == emojiGridView || gridView == gifGridView) {
                                gridView.setPadding(0, 0, 0, 0);
                            }
                            searchAnimation = null;
                        }
                    }

                    @Override
                    public void onAnimationCancel(Animator animation) {
                        if (animation.equals(searchAnimation)) {
                            searchAnimation = null;
                        }
                    }
                });
                searchAnimation.start();
            } else {
                currentField.setTranslationY(AndroidUtilities.dp(0));
                if (tabStrip != null && a != 2) {
                    tabStrip.setTranslationY(-AndroidUtilities.dp(48));
                }
                if (gridView == stickersGridView) {
                    gridView.setPadding(0, AndroidUtilities.dp(4), 0, 0);
                } else if (gridView == emojiGridView || gridView == gifGridView) {
                    gridView.setPadding(0, 0, 0, 0);
                }
                if (gridView == gifGridView) {
                    if (gifSearchAdapter.showTrendingWhenSearchEmpty = gifAdapter.results.size() > 0) {
                        gifSearchAdapter.search("");
                        if (gifGridView.getAdapter() != gifSearchAdapter) {
                            gifGridView.setAdapter(gifSearchAdapter);
                        }
                    }
                }
                layoutManager.scrollToPositionWithOffset(0, 0);
            }
        }
    }

    private void showEmojiShadow(boolean show, boolean animated) {
        if (show && emojiTabsShadow.getTag() == null || !show && emojiTabsShadow.getTag() != null) {
            return;
        }
        if (emojiTabShadowAnimator != null) {
            emojiTabShadowAnimator.cancel();
            emojiTabShadowAnimator = null;
        }
        emojiTabsShadow.setTag(show ? null : 1);
        if (animated) {
            emojiTabShadowAnimator = new AnimatorSet();
            emojiTabShadowAnimator.playTogether(ObjectAnimator.ofFloat(emojiTabsShadow, View.ALPHA, show ? 1.0f : 0.0f));
            emojiTabShadowAnimator.setDuration(200);
            emojiTabShadowAnimator.setInterpolator(CubicBezierInterpolator.EASE_OUT);
            emojiTabShadowAnimator.addListener(new AnimatorListenerAdapter() {
                @Override
                public void onAnimationEnd(Animator animation) {
                    emojiTabShadowAnimator = null;
                }
            });
            emojiTabShadowAnimator.start();
        } else {
            emojiTabsShadow.setAlpha(show ? 1.0f : 0.0f);
        }
    }

    public void closeSearch(boolean animated) {
        closeSearch(animated, -1);
    }

    private void scrollStickersToPosition(int p, int offset) {
        View view = stickersLayoutManager.findViewByPosition(p);
        int firstPosition = stickersLayoutManager.findFirstVisibleItemPosition();
        if (view == null && Math.abs(p - firstPosition) > 40) {
            scrollHelper.setScrollDirection(stickersLayoutManager.findFirstVisibleItemPosition() < p ? RecyclerAnimationScrollHelper.SCROLL_DIRECTION_DOWN : RecyclerAnimationScrollHelper.SCROLL_DIRECTION_UP);
            scrollHelper.scrollToPosition(p, offset, false, true);
        } else {
            ignoreStickersScroll = true;
            stickersGridView.smoothScrollToPosition(p);
        }
    }

    public void closeSearch(boolean animated, long scrollToSet) {
        if (searchAnimation != null) {
            searchAnimation.cancel();
            searchAnimation = null;
        }

        int currentItem = pager.getCurrentItem();
        if (currentItem == 2 && scrollToSet != -1) {
            TLRPC.TL_messages_stickerSet set = MediaDataController.getInstance(currentAccount).getStickerSetById(scrollToSet);
            if (set != null) {
                int pos = stickersGridAdapter.getPositionForPack(set);
                if (pos >= 0 && pos < stickersGridAdapter.getItemCount()) {
                    scrollStickersToPosition(pos, AndroidUtilities.dp(48 + 12));
                }
            }
        }

        if (gifSearchAdapter != null) {
            gifSearchAdapter.showTrendingWhenSearchEmpty = false;
        }

        for (int a = 0; a < 3; a++) {
            SearchField currentField;
            RecyclerListView gridView;
            GridLayoutManager layoutManager;
            ScrollSlidingTabStrip tabStrip;

            if (a == 0) {
                currentField = emojiSearchField;
                gridView = emojiGridView;
                layoutManager = emojiLayoutManager;
                tabStrip = emojiTabs;
            } else if (a == 1) {
                currentField = gifSearchField;
                gridView = gifGridView;
                layoutManager = gifLayoutManager;
                tabStrip = gifTabs;
            } else {
                currentField = stickersSearchField;
                gridView = stickersGridView;
                layoutManager = stickersLayoutManager;
                tabStrip = stickersTab;
            }

            if (currentField == null) {
                continue;
            }

            currentField.searchEditText.setText("");

            if (a == currentItem && animated) {
                searchAnimation = new AnimatorSet();
                if (tabStrip != null && a != 2) {
                    searchAnimation.playTogether(
                            ObjectAnimator.ofFloat(tabStrip, View.TRANSLATION_Y, 0),
                            ObjectAnimator.ofFloat(gridView, View.TRANSLATION_Y, AndroidUtilities.dp(48) - searchFieldHeight),
                            ObjectAnimator.ofFloat(currentField, View.TRANSLATION_Y, AndroidUtilities.dp(48) - searchFieldHeight));
                } else {
                    searchAnimation.playTogether(
                            ObjectAnimator.ofFloat(gridView, View.TRANSLATION_Y, AndroidUtilities.dp(48) - searchFieldHeight),
                            ObjectAnimator.ofFloat(currentField, View.TRANSLATION_Y, -searchFieldHeight));
                }
                searchAnimation.setDuration(200);
                searchAnimation.setInterpolator(CubicBezierInterpolator.EASE_OUT_QUINT);
                searchAnimation.addListener(new AnimatorListenerAdapter() {
                    @Override
                    public void onAnimationEnd(Animator animation) {
                        if (animation.equals(searchAnimation)) {
                            int firstVisPos = layoutManager.findFirstVisibleItemPosition();
                            int top = 0;
                            if (firstVisPos != RecyclerView.NO_POSITION) {
                                View firstVisView = layoutManager.findViewByPosition(firstVisPos);
                                top = (int) (firstVisView.getTop() + gridView.getTranslationY());
                            }
                            gridView.setTranslationY(0);
                            if (gridView == stickersGridView) {
                                gridView.setPadding(0, AndroidUtilities.dp(48 + 4), 0, AndroidUtilities.dp(44));
                            } else if (gridView == gifGridView) {
                                gridView.setPadding(0, AndroidUtilities.dp(48 + 4), 0, AndroidUtilities.dp(44));
                            } else if (gridView == emojiGridView) {
                                gridView.setPadding(0, AndroidUtilities.dp(38), 0, AndroidUtilities.dp(44));
                            }
                            if (firstVisPos != RecyclerView.NO_POSITION) {
                                layoutManager.scrollToPositionWithOffset(firstVisPos, top - gridView.getPaddingTop());
                            }
                            searchAnimation = null;
                        }
                    }

                    @Override
                    public void onAnimationCancel(Animator animation) {
                        if (animation.equals(searchAnimation)) {
                            searchAnimation = null;
                        }
                    }
                });
                searchAnimation.start();
            } else {
                currentField.setTranslationY(AndroidUtilities.dp(48) - searchFieldHeight);
                if (tabStrip != null && a != 2) {
                    tabStrip.setTranslationY(0);
                }
                if (gridView == stickersGridView) {
                    gridView.setPadding(0, AndroidUtilities.dp(48 + 4), 0, AndroidUtilities.dp(44));
                } else if (gridView == gifGridView) {
                    gridView.setPadding(0, AndroidUtilities.dp(48 + 4), 0, AndroidUtilities.dp(44));
                } else if (gridView == emojiGridView) {
                    gridView.setPadding(0, AndroidUtilities.dp(38), 0, AndroidUtilities.dp(44));
                }
                layoutManager.scrollToPositionWithOffset(1, 0);
            }
        }
        if (!animated) {
            delegate.onSearchOpenClose(0);
        }
        showBottomTab(true, animated);
    }

    private void checkStickersSearchFieldScroll(boolean isLayout) {
        if (delegate != null && delegate.isSearchOpened()) {
            RecyclerView.ViewHolder holder = stickersGridView.findViewHolderForAdapterPosition(0);
            if (holder == null) {
                stickersSearchField.showShadow(true, !isLayout);
            } else {
                stickersSearchField.showShadow(holder.itemView.getTop() < stickersGridView.getPaddingTop(), !isLayout);
            }
            return;
        }
        if (stickersSearchField == null || stickersGridView == null) {
            return;
        }
        RecyclerView.ViewHolder holder = stickersGridView.findViewHolderForAdapterPosition(0);
        if (holder != null) {
            stickersSearchField.setTranslationY(holder.itemView.getTop());
        } else {
            stickersSearchField.setTranslationY(-searchFieldHeight);
        }
        stickersSearchField.showShadow(false, !isLayout);
    }

    private void checkBottomTabScroll(float dy) {
        lastBottomScrollDy += dy;
        int offset;
        if (pager.getCurrentItem() == 0) {
            offset = AndroidUtilities.dp(38);
        } else {
            offset = AndroidUtilities.dp(48);
        }
        if (lastBottomScrollDy >= offset) {
            showBottomTab(false, true);
        } else if (lastBottomScrollDy <= -offset) {
            showBottomTab(true, true);
        } else if (bottomTabContainer.getTag() == null && lastBottomScrollDy < 0 || bottomTabContainer.getTag() != null && lastBottomScrollDy > 0) {
            lastBottomScrollDy = 0;
        }
    }

    private void showBackspaceButton(boolean show, boolean animated) {
        if (show && backspaceButton.getTag() == null || !show && backspaceButton.getTag() != null) {
            return;
        }
        if (backspaceButtonAnimation != null) {
            backspaceButtonAnimation.cancel();
            backspaceButtonAnimation = null;
        }
        backspaceButton.setTag(show ? null : 1);
        if (animated) {
            if (show) {
                backspaceButton.setVisibility(VISIBLE);
            }
            backspaceButtonAnimation = new AnimatorSet();
            backspaceButtonAnimation.playTogether(ObjectAnimator.ofFloat(backspaceButton, View.ALPHA, show ? 1.0f : 0.0f),
                    ObjectAnimator.ofFloat(backspaceButton, View.SCALE_X, show ? 1.0f : 0.0f),
                    ObjectAnimator.ofFloat(backspaceButton, View.SCALE_Y, show ? 1.0f : 0.0f));
            backspaceButtonAnimation.setDuration(200);
            backspaceButtonAnimation.setInterpolator(CubicBezierInterpolator.EASE_OUT);
            backspaceButtonAnimation.addListener(new AnimatorListenerAdapter() {
                @Override
                public void onAnimationEnd(Animator animation) {
                    if (!show) {
                        backspaceButton.setVisibility(INVISIBLE);
                    }
                }
            });
            backspaceButtonAnimation.start();
        } else {
            backspaceButton.setAlpha(show ? 1.0f : 0.0f);
            backspaceButton.setScaleX(show ? 1.0f : 0.0f);
            backspaceButton.setScaleY(show ? 1.0f : 0.0f);
            backspaceButton.setVisibility(show ? VISIBLE : INVISIBLE);
        }
    }

    private void showStickerSettingsButton(boolean show, boolean animated) {
        if (stickerSettingsButton == null) {
            return;
        }
        if (show && stickerSettingsButton.getTag() == null || !show && stickerSettingsButton.getTag() != null) {
            return;
        }
        if (stickersButtonAnimation != null) {
            stickersButtonAnimation.cancel();
            stickersButtonAnimation = null;
        }
        stickerSettingsButton.setTag(show ? null : 1);
        if (animated) {
            if (show) {
                stickerSettingsButton.setVisibility(VISIBLE);
            }
            stickersButtonAnimation = new AnimatorSet();
            stickersButtonAnimation.playTogether(ObjectAnimator.ofFloat(stickerSettingsButton, View.ALPHA, show ? 1.0f : 0.0f),
                    ObjectAnimator.ofFloat(stickerSettingsButton, View.SCALE_X, show ? 1.0f : 0.0f),
                    ObjectAnimator.ofFloat(stickerSettingsButton, View.SCALE_Y, show ? 1.0f : 0.0f));
            stickersButtonAnimation.setDuration(200);
            stickersButtonAnimation.setInterpolator(CubicBezierInterpolator.EASE_OUT);
            stickersButtonAnimation.addListener(new AnimatorListenerAdapter() {
                @Override
                public void onAnimationEnd(Animator animation) {
                    if (!show) {
                        stickerSettingsButton.setVisibility(INVISIBLE);
                    }
                }
            });
            stickersButtonAnimation.start();
        } else {
            stickerSettingsButton.setAlpha(show ? 1.0f : 0.0f);
            stickerSettingsButton.setScaleX(show ? 1.0f : 0.0f);
            stickerSettingsButton.setScaleY(show ? 1.0f : 0.0f);
            stickerSettingsButton.setVisibility(show ? VISIBLE : INVISIBLE);
        }
    }

    private void showBottomTab(boolean show, boolean animated) {
        lastBottomScrollDy = 0;
        if (show && bottomTabContainer.getTag() == null || !show && bottomTabContainer.getTag() != null || delegate != null && delegate.isSearchOpened()) {
            return;
        }
        if (bottomTabContainerAnimation != null) {
            bottomTabContainerAnimation.cancel();
            bottomTabContainerAnimation = null;
        }
        bottomTabContainer.setTag(show ? null : 1);
        if (animated) {
            bottomTabContainerAnimation = new AnimatorSet();
            bottomTabContainerAnimation.playTogether(
                    ObjectAnimator.ofFloat(bottomTabContainer, View.TRANSLATION_Y, show ? 0 : AndroidUtilities.dp(needEmojiSearch ? 49 : 54)),
                    ObjectAnimator.ofFloat(shadowLine, View.TRANSLATION_Y, show ? 0 : AndroidUtilities.dp(49)));
            bottomTabContainerAnimation.setDuration(200);
            bottomTabContainerAnimation.setInterpolator(CubicBezierInterpolator.EASE_OUT);
            bottomTabContainerAnimation.start();
        } else {
            bottomTabContainer.setTranslationY(show ? 0 : AndroidUtilities.dp(needEmojiSearch ? 49 : 54));
            shadowLine.setTranslationY(show ? 0 : AndroidUtilities.dp(49));
        }
    }

    private void checkTabsY(@Type int type, int dy) {
        if (type == Type.EMOJIS) {
            checkEmojiTabY(emojiGridView, dy);
            return;
        }
        if (delegate != null && delegate.isSearchOpened() || ignoreStickersScroll) {
            return;
        }
        final RecyclerListView listView = getListViewForType(type);
        if (dy > 0 && listView != null && listView.getVisibility() == VISIBLE) {
            RecyclerView.ViewHolder holder = listView.findViewHolderForAdapterPosition(0);
            if (holder != null && holder.itemView.getTop() + searchFieldHeight >= listView.getPaddingTop()) {
                return;
            }
        }
        tabsMinusDy[type] -= dy;
        if (tabsMinusDy[type] > 0) {
            tabsMinusDy[type] = 0;
        } else if (tabsMinusDy[type] < -AndroidUtilities.dp(48 * 6)) {
            tabsMinusDy[type] = -AndroidUtilities.dp(48 * 6);
        }
        if (type == 0) {
            updateStickerTabsPosition();
        } else {
            getTabsForType(type).setTranslationY(Math.max(-AndroidUtilities.dp(48), tabsMinusDy[type]));
        }
    }

    private void resetTabsY(@Type int type) {
        if (delegate != null && delegate.isSearchOpened() || type == Type.STICKERS) {
            return;
        }
        getTabsForType(type).setTranslationY(tabsMinusDy[type] = 0);
    }

    private void animateTabsY(@Type int type) {
        if ((delegate != null && delegate.isSearchOpened()) || type == Type.STICKERS) {
            return;
        }
        final float tabsHeight = AndroidUtilities.dpf2(type == Type.EMOJIS ? 38 : 48);
        final float fraction = tabsMinusDy[type] / -tabsHeight;
        if (fraction <= 0f || fraction >= 1f) {
            animateSearchField(type);
            return;
        }
        final ScrollSlidingTabStrip tabStrip = getTabsForType(type);
        final int endValue = fraction > 0.5f ? (int) -Math.ceil(tabsHeight) : 0;
        if (fraction > 0.5f) {
            animateSearchField(type, false, endValue);
        }
        if (type == Type.EMOJIS) {
            checkEmojiShadow(endValue);
        }
        if (tabsYAnimators[type] == null) {
            tabsYAnimators[type] = ObjectAnimator.ofFloat(tabStrip, View.TRANSLATION_Y, tabStrip.getTranslationY(), endValue);
            tabsYAnimators[type].addUpdateListener(a -> tabsMinusDy[type] = (int) (float) a.getAnimatedValue());
            tabsYAnimators[type].setDuration(200);
        } else {
            tabsYAnimators[type].setFloatValues(tabStrip.getTranslationY(), endValue);
        }
        tabsYAnimators[type].start();
    }

    private void stopAnimatingTabsY(@Type int type) {
        if (tabsYAnimators[type] != null && tabsYAnimators[type].isRunning()) {
            tabsYAnimators[type].cancel();
        }
    }

    private void animateSearchField(@Type int type) {
        final RecyclerListView listView = getListViewForType(type);
        final int tabsHeight = AndroidUtilities.dp(type == Type.EMOJIS ? 38 : 48);
        final RecyclerView.ViewHolder holder = listView.findViewHolderForAdapterPosition(0);
        if (holder != null) {
            final float fraction = (holder.itemView.getBottom() - (tabsHeight + tabsMinusDy[type])) / (float) searchFieldHeight;
            if (fraction > 0f || fraction < 1f) {
                animateSearchField(type, fraction > 0.5f, tabsMinusDy[type]);
            }
        }
    }

    private void animateSearchField(@Type int type, boolean visible, int tabsMinusDy) {
        if (getListViewForType(type).findViewHolderForAdapterPosition(0) == null) {
            return;
        }
        final LinearSmoothScroller smoothScroller = new LinearSmoothScroller(getContext()) {
            @Override
            protected int getVerticalSnapPreference() {
                return LinearSmoothScroller.SNAP_TO_START;
            }

            @Override
            protected int calculateTimeForDeceleration(int dx) {
                return super.calculateTimeForDeceleration(dx) * 16;
            }

            @Override
            public int calculateDtToFit(int viewStart, int viewEnd, int boxStart, int boxEnd, int snapPreference) {
                return super.calculateDtToFit(viewStart, viewEnd, boxStart, boxEnd, snapPreference) + tabsMinusDy;
            }
        };
        smoothScroller.setTargetPosition(visible ? 0 : 1);
        getLayoutManagerForType(type).startSmoothScroll(smoothScroller);
    }

    private ScrollSlidingTabStrip getTabsForType(@Type int type) {
        switch (type) {
            case Type.STICKERS:
                return stickersTab;
            case Type.EMOJIS:
                return emojiTabs;
            case Type.GIFS:
                return gifTabs;
            default:
                throw new IllegalArgumentException("Unexpected argument: " + type);
        }
    }

    private RecyclerListView getListViewForType(@Type int type) {
        switch (type) {
            case Type.STICKERS:
                return stickersGridView;
            case Type.EMOJIS:
                return emojiGridView;
            case Type.GIFS:
                return gifGridView;
            default:
                throw new IllegalArgumentException("Unexpected argument: " + type);
        }
    }

    private GridLayoutManager getLayoutManagerForType(@Type int type) {
        switch (type) {
            case Type.STICKERS:
                return stickersLayoutManager;
            case Type.EMOJIS:
                return emojiLayoutManager;
            case Type.GIFS:
                return gifLayoutManager;
            default:
                throw new IllegalArgumentException("Unexpected argument: " + type);
        }
    }

    private SearchField getSearchFieldForType(@Type int type) {
        switch (type) {
            case Type.STICKERS:
                return stickersSearchField;
            case Type.EMOJIS:
                return emojiSearchField;
            case Type.GIFS:
                return gifSearchField;
            default:
                throw new IllegalArgumentException("Unexpected argument: " + type);
        }
    }

    private void checkEmojiSearchFieldScroll(boolean isLayout) {
        if (delegate != null && delegate.isSearchOpened()) {
            RecyclerView.ViewHolder holder = emojiGridView.findViewHolderForAdapterPosition(0);
            if (holder == null) {
                emojiSearchField.showShadow(true, !isLayout);
            } else {
                emojiSearchField.showShadow(holder.itemView.getTop() < emojiGridView.getPaddingTop(), !isLayout);
            }
            showEmojiShadow(false, !isLayout);
            return;
        }
        if (emojiSearchField == null || emojiGridView == null) {
            return;
        }
        RecyclerView.ViewHolder holder = emojiGridView.findViewHolderForAdapterPosition(0);
        if (holder != null) {
            emojiSearchField.setTranslationY(holder.itemView.getTop());
        } else {
            emojiSearchField.setTranslationY(-searchFieldHeight);
        }
        emojiSearchField.showShadow(false, !isLayout);
        checkEmojiShadow(Math.round(emojiTabs.getTranslationY()));
    }

    private void checkEmojiShadow(int tabsTranslationY) {
        if (tabsYAnimators[Type.EMOJIS] != null && tabsYAnimators[Type.EMOJIS].isRunning()) {
            return;
        }
        final RecyclerView.ViewHolder holder = emojiGridView.findViewHolderForAdapterPosition(0);
        final int translatedBottom = AndroidUtilities.dp(38) + tabsTranslationY;
        showEmojiShadow(translatedBottom > 0 && (holder == null || holder.itemView.getBottom() < translatedBottom), !isLayout);
    }

    private void checkEmojiTabY(View list, int dy) {
        if (list == null) {
            emojiTabs.setTranslationY(tabsMinusDy[Type.EMOJIS] = 0);
            return;
        }
        if (list.getVisibility() != VISIBLE) {
            return;
        }
        if (delegate != null && delegate.isSearchOpened()) {
            return;
        }
        if (dy > 0 && emojiGridView != null && emojiGridView.getVisibility() == VISIBLE) {
            RecyclerView.ViewHolder holder = emojiGridView.findViewHolderForAdapterPosition(0);
            if (holder != null && holder.itemView.getTop() + (needEmojiSearch ? searchFieldHeight : 0) >= emojiGridView.getPaddingTop()) {
                return;
            }
        }
        tabsMinusDy[Type.EMOJIS] -= dy;
        if (tabsMinusDy[Type.EMOJIS] > 0) {
            tabsMinusDy[Type.EMOJIS] = 0;
        } else if (tabsMinusDy[Type.EMOJIS] < -AndroidUtilities.dp(48 * 6)) {
            tabsMinusDy[Type.EMOJIS] = -AndroidUtilities.dp(48 * 6);
        }
        emojiTabs.setTranslationY(Math.max(-AndroidUtilities.dp(38), tabsMinusDy[Type.EMOJIS]));
    }

    private void checkGifSearchFieldScroll(boolean isLayout) {
        if (gifGridView != null && gifGridView.getAdapter() instanceof GifAdapter) {
            final GifAdapter adapter = (GifAdapter) gifGridView.getAdapter();
            if (!adapter.searchEndReached && adapter.reqId == 0 && !adapter.results.isEmpty()) {
                int position = gifLayoutManager.findLastVisibleItemPosition();
                if (position != RecyclerView.NO_POSITION && position > gifLayoutManager.getItemCount() - 5) {
                    adapter.search(adapter.lastSearchImageString, adapter.nextSearchOffset, true, adapter.lastSearchIsEmoji, adapter.lastSearchIsEmoji);
                }
            }
        }
        if (delegate != null && delegate.isSearchOpened()) {
            RecyclerView.ViewHolder holder = gifGridView.findViewHolderForAdapterPosition(0);
            if (holder == null) {
                gifSearchField.showShadow(true, !isLayout);
            } else {
                gifSearchField.showShadow(holder.itemView.getTop() < gifGridView.getPaddingTop(), !isLayout);
            }
            return;
        }
        if (gifSearchField == null || gifGridView == null) {
            return;
        }
        RecyclerView.ViewHolder holder = gifGridView.findViewHolderForAdapterPosition(0);
        if (holder != null) {
            gifSearchField.setTranslationY(holder.itemView.getTop());
        } else {
            gifSearchField.setTranslationY(-searchFieldHeight);
        }
        gifSearchField.showShadow(false, !isLayout);
    }

    private void scrollGifsToTop() {
        gifLayoutManager.scrollToPositionWithOffset(delegate != null && delegate.isExpanded() ? 0 : 1, 0);
        resetTabsY(Type.GIFS);
    }

    private void checkScroll(@Type int type) {
        if (type == Type.STICKERS) {
            if (ignoreStickersScroll) {
                return;
            }
            int firstVisibleItem = stickersLayoutManager.findFirstVisibleItemPosition();
            if (firstVisibleItem == RecyclerView.NO_POSITION) {
                return;
            }
            if (stickersGridView == null) {
                return;
            }
            int firstTab;
            if (favTabBum > 0) {
                firstTab = favTabBum;
            } else if (recentTabBum > 0) {
                firstTab = recentTabBum;
            } else {
                firstTab = stickersTabOffset;
            }
            stickersTab.onPageScrolled(stickersGridAdapter.getTabForPosition(firstVisibleItem), firstTab);
        } else if (type == Type.GIFS) {
            if (gifGridView.getAdapter() == gifAdapter && gifAdapter.trendingSectionItem >= 0 && gifTrendingTabNum >= 0 && gifRecentTabNum >= 0) {
                int firstVisibleItem = gifLayoutManager.findFirstVisibleItemPosition();
                if (firstVisibleItem == RecyclerView.NO_POSITION) {
                    return;
                }
                gifTabs.onPageScrolled(firstVisibleItem >= gifAdapter.trendingSectionItem ? gifTrendingTabNum : gifRecentTabNum, 0);
            }
        }
    }

    private void saveNewPage() {
        if (pager == null) {
            return;
        }
        int newPage;
        int currentItem = pager.getCurrentItem();
        if (currentItem == 2) {
            newPage = 1;
        } else if (currentItem == 1) {
            newPage = 2;
        } else {
            newPage = 0;
        }
        if (currentPage != newPage) {
            currentPage = newPage;
            MessagesController.getGlobalEmojiSettings().edit().putInt("selected_page", newPage).apply();
        }
    }

    public void clearRecentEmoji() {
        Emoji.clearRecentEmoji();
        emojiAdapter.notifyDataSetChanged();
    }

    private void onPageScrolled(int position, int width, int positionOffsetPixels) {
        if (delegate == null) {
            return;
        }
        if (position == 1) {
            delegate.onTabOpened(positionOffsetPixels != 0 ? 2 : 0);
        } else if (position == 2) {
            delegate.onTabOpened(3);
        } else {
            delegate.onTabOpened(0);
        }
    }

    private void postBackspaceRunnable(final int time) {
        AndroidUtilities.runOnUIThread(() -> {
            if (!backspacePressed) {
                return;
            }
            if (delegate != null && delegate.onBackspace() && !NekoConfig.disableVibration) {
                backspaceButton.performHapticFeedback(HapticFeedbackConstants.KEYBOARD_TAP);
            }
            backspaceOnce = true;
            postBackspaceRunnable(Math.max(50, time - 100));
        }, time);
    }

    public void switchToGifRecent() {
        showBackspaceButton(false, false);
        showStickerSettingsButton(false, false);
        pager.setCurrentItem(1, false);
    }

    private void updateEmojiTabs() {
        int newHas = Emoji.recentEmoji.isEmpty() ? 0 : 1;
        if (hasRecentEmoji != -1 && hasRecentEmoji == newHas) {
            return;
        }
        hasRecentEmoji = newHas;
        emojiTabs.removeTabs();
        String[] descriptions = {
                LocaleController.getString("RecentStickers", R.string.RecentStickers),
                LocaleController.getString("Emoji1", R.string.Emoji1),
                LocaleController.getString("Emoji2", R.string.Emoji2),
                LocaleController.getString("Emoji3", R.string.Emoji3),
                LocaleController.getString("Emoji4", R.string.Emoji4),
                LocaleController.getString("Emoji5", R.string.Emoji5),
                LocaleController.getString("Emoji6", R.string.Emoji6),
                LocaleController.getString("Emoji7", R.string.Emoji7),
                LocaleController.getString("Emoji8", R.string.Emoji8),
        };
        for (int a = 0; a < emojiIcons.length; a++) {
            if (a == 0 && Emoji.recentEmoji.isEmpty()) {
                continue;
            }
            emojiTabs.addIconTab(a, emojiIcons[a]).setContentDescription(descriptions[a]);
        }
        emojiTabs.updateTabStyles();
    }

    private void updateStickerTabs() {
        if (stickersTab == null || stickersTab.isDragging()) {
            return;
        }
        recentTabBum = -2;
        favTabBum = -2;
        trendingTabNum = -2;
        hasChatStickers = false;

        stickersTabOffset = 0;
        int lastPosition = stickersTab.getCurrentPosition();
        stickersTab.beginUpdate(getParent() != null && getVisibility() == VISIBLE && (installingStickerSets.size() != 0 || removingStickerSets.size() != 0));

        final MediaDataController mediaDataController = MediaDataController.getInstance(currentAccount);

        SharedPreferences preferences = MessagesController.getEmojiSettings(currentAccount);
        featuredStickerSets.clear();
        ArrayList<TLRPC.StickerSetCovered> featured = mediaDataController.getFeaturedStickerSets();
        for (int a = 0, N = featured.size(); a < N; a++) {
            TLRPC.StickerSetCovered set = featured.get(a);
            if (mediaDataController.isStickerPackInstalled(set.set.id)) {
                continue;
            }
            featuredStickerSets.add(set);
        }
        if (trendingAdapter != null) {
            trendingAdapter.notifyDataSetChanged();
        }
        if (!NekoConfig.disableTrending && !featured.isEmpty() && (!BuildVars.DEBUG_PRIVATE_VERSION || featuredStickerSets.isEmpty() || preferences.getLong("featured_hidden", 0) == featured.get(0).set.id)) {
            final int id = mediaDataController.getUnreadStickerSets().isEmpty() ? 2 : 3;
            final StickerTabView trendingStickersTabView = stickersTab.addStickerIconTab(id, stickerIcons[id]);
            trendingStickersTabView.textView.setText(LocaleController.getString("FeaturedStickersShort", R.string.FeaturedStickersShort));
            trendingStickersTabView.setContentDescription(LocaleController.getString("FeaturedStickers", R.string.FeaturedStickers));
            trendingTabNum = stickersTabOffset;
            stickersTabOffset++;
        }

        if (!favouriteStickers.isEmpty()) {
            favTabBum = stickersTabOffset;
            stickersTabOffset++;
            StickerTabView stickerTabView = stickersTab.addStickerIconTab(1, stickerIcons[1]);
            stickerTabView.textView.setText(LocaleController.getString("FavoriteStickersShort", R.string.FavoriteStickersShort));
            stickerTabView.setContentDescription(LocaleController.getString("FavoriteStickers", R.string.FavoriteStickers));
        }

        if (!recentStickers.isEmpty()) {
            recentTabBum = stickersTabOffset;
            stickersTabOffset++;
            StickerTabView stickerTabView = stickersTab.addStickerIconTab(0, stickerIcons[0]);
            stickerTabView.textView.setText(LocaleController.getString("RecentStickersShort", R.string.RecentStickersShort));
            stickerTabView.setContentDescription(LocaleController.getString("RecentStickers", R.string.RecentStickers));
        }

        stickerSets.clear();
        groupStickerSet = null;
        groupStickerPackPosition = -1;
        groupStickerPackNum = -10;
        ArrayList<TLRPC.TL_messages_stickerSet> packs = mediaDataController.getStickerSets(MediaDataController.TYPE_IMAGE);
        for (int i = 0; i < primaryInstallingStickerSets.length; i++) {
            final TLRPC.StickerSetCovered installingStickerSet = primaryInstallingStickerSets[i];
            if (installingStickerSet != null) {
                final TLRPC.TL_messages_stickerSet pack = mediaDataController.getStickerSetById(installingStickerSet.set.id);
                if (pack != null && !pack.set.archived) {
                    primaryInstallingStickerSets[i] = null;
                } else {
                    final TLRPC.TL_messages_stickerSet set = new TLRPC.TL_messages_stickerSet();
                    set.set = installingStickerSet.set;
                    if (installingStickerSet.cover != null) {
                        set.documents.add(installingStickerSet.cover);
                    } else if (!installingStickerSet.covers.isEmpty()) {
                        set.documents.addAll(installingStickerSet.covers);
                    }
                    if (!set.documents.isEmpty()) {
                        stickerSets.add(set);
                    }
                }
            }
        }
        for (int a = 0; a < packs.size(); a++) {
            TLRPC.TL_messages_stickerSet pack = packs.get(a);
            if (pack.set.archived || pack.documents == null || pack.documents.isEmpty()) {
                continue;
            }
            stickerSets.add(pack);
        }
        if (info != null) {
            long hiddenStickerSetId = MessagesController.getEmojiSettings(currentAccount).getLong("group_hide_stickers_" + info.id, -1);
            TLRPC.Chat chat = MessagesController.getInstance(currentAccount).getChat(info.id);
            if (chat == null || info.stickerset == null || !ChatObject.hasAdminRights(chat)) {
                groupStickersHidden = hiddenStickerSetId != -1;
            } else if (info.stickerset != null) {
                groupStickersHidden = hiddenStickerSetId == info.stickerset.id;
            }
            if (info.stickerset != null) {
                TLRPC.TL_messages_stickerSet pack = mediaDataController.getGroupStickerSetById(info.stickerset);
                if (pack != null && pack.documents != null && !pack.documents.isEmpty() && pack.set != null) {
                    TLRPC.TL_messages_stickerSet set = new TLRPC.TL_messages_stickerSet();
                    set.documents = pack.documents;
                    set.packs = pack.packs;
                    set.set = pack.set;
                    if (groupStickersHidden) {
                        groupStickerPackNum = stickerSets.size();
                        stickerSets.add(set);
                    } else {
                        groupStickerPackNum = 0;
                        stickerSets.add(0, set);
                    }
                    groupStickerSet = info.can_set_stickers ? set : null;
                }
            } else if (info.can_set_stickers) {
                TLRPC.TL_messages_stickerSet pack = new TLRPC.TL_messages_stickerSet();
                if (groupStickersHidden) {
                    groupStickerPackNum = stickerSets.size();
                    stickerSets.add(pack);
                } else {
                    groupStickerPackNum = 0;
                    stickerSets.add(0, pack);
                }
            }
        }
        for (int a = 0; a < stickerSets.size(); a++) {
            if (a == groupStickerPackNum) {
                TLRPC.Chat chat = MessagesController.getInstance(currentAccount).getChat(info.id);
                if (chat == null) {
                    stickerSets.remove(0);
                    a--;
                } else {
                    hasChatStickers = true;
                    stickersTab.addStickerTab(chat);
                }
            } else {
                TLRPC.TL_messages_stickerSet stickerSet = stickerSets.get(a);
                TLRPC.Document document = stickerSet.documents.get(0);
                TLObject thumb = FileLoader.getClosestPhotoSizeWithSize(stickerSet.set.thumbs, 90);
                if (thumb == null) {
                    thumb = document;
                }
                stickersTab.addStickerTab(thumb, document, stickerSet).setContentDescription(stickerSet.set.title + ", " + LocaleController.getString("AccDescrStickerSet", R.string.AccDescrStickerSet));
            }
        }
        stickersTab.commitUpdate();
        stickersTab.updateTabStyles();
        if (lastPosition != 0) {
            stickersTab.onPageScrolled(lastPosition, lastPosition);
        }
        checkPanels();
    }

    private void checkPanels() {
        if (stickersTab == null) {
            return;
        }
        int position = stickersLayoutManager.findFirstVisibleItemPosition();
        if (position != RecyclerView.NO_POSITION) {
            int firstTab;
            if (favTabBum > 0) {
                firstTab = favTabBum;
            } else if (recentTabBum > 0) {
                firstTab = recentTabBum;
            } else {
                firstTab = stickersTabOffset;
            }
            stickersTab.onPageScrolled(stickersGridAdapter.getTabForPosition(position), firstTab);
        }
    }

    private void updateGifTabs() {
        final int lastPosition = gifTabs.getCurrentPosition();

        final boolean wasRecentTabSelected = lastPosition == gifRecentTabNum;
        final boolean hadRecent = gifRecentTabNum >= 0;
        final boolean hasRecent = !recentGifs.isEmpty();

        gifTabs.beginUpdate(false);

        int gifTabsCount = 0;
        gifRecentTabNum = -2;
        gifTrendingTabNum = -2;
        gifFirstEmojiTabNum = -2;

        if (hasRecent) {
            gifRecentTabNum = gifTabsCount++;
            gifTabs.addIconTab(0, gifIcons[0]).setContentDescription(LocaleController.getString("RecentStickers", R.string.RecentStickers));
        }

        if (!NekoConfig.disableTrending) {
            gifTrendingTabNum = gifTabsCount++;
            gifTabs.addIconTab(1, gifIcons[1]).setContentDescription(LocaleController.getString("FeaturedGifs", R.string.FeaturedGifs));
        }

        gifFirstEmojiTabNum = gifTabsCount;
        final int hPadding = AndroidUtilities.dp(13);
        final int vPadding = AndroidUtilities.dp(11);
        final List<String> gifSearchEmojies = MessagesController.getInstance(currentAccount).gifSearchEmojies;
        for (int i = 0, N = gifSearchEmojies.size(); i < N; i++) {
            final String emoji = gifSearchEmojies.get(i);
            final Emoji.EmojiDrawable emojiDrawable = Emoji.getEmojiDrawable(emoji);
            if (emojiDrawable != null) {
                gifTabsCount++;
                TLRPC.Document document = MediaDataController.getInstance(currentAccount).getEmojiAnimatedSticker(emoji);
                final View iconTab = gifTabs.addEmojiTab(3 + i, emojiDrawable, document);
               // iconTab.setPadding(hPadding, vPadding, hPadding, vPadding);
                iconTab.setContentDescription(emoji);
            }
        }

        gifTabs.commitUpdate();
        gifTabs.updateTabStyles();

        if (wasRecentTabSelected && !hasRecent) {
            gifTabs.selectTab(gifTrendingTabNum);
        } else if (ViewCompat.isLaidOut(gifTabs)) {
            if (hasRecent && !hadRecent) {
                gifTabs.onPageScrolled(lastPosition + 1, 0);
            } else if (!hasRecent && hadRecent) {
                gifTabs.onPageScrolled(lastPosition - 1, 0);
            }
        }
    }

    public void addRecentSticker(TLRPC.Document document) {
        if (document == null) {
            return;
        }
        MediaDataController.getInstance(currentAccount).addRecentSticker(MediaDataController.TYPE_IMAGE, null, document, (int) (System.currentTimeMillis() / 1000), false);
        boolean wasEmpty = recentStickers.isEmpty();
        recentStickers = MediaDataController.getInstance(currentAccount).getRecentStickers(MediaDataController.TYPE_IMAGE);
        if (stickersGridAdapter != null) {
            stickersGridAdapter.notifyDataSetChanged();
        }
        if (wasEmpty) {
            updateStickerTabs();
        }
    }

    public void addRecentGif(TLRPC.Document document) {
        if (document == null) {
            return;
        }
        boolean wasEmpty = recentGifs.isEmpty();
        updateRecentGifs();
        if (wasEmpty) {
            updateStickerTabs();
        }
    }

    @Override
    public void requestLayout() {
        if (isLayout) {
            return;
        }
        super.requestLayout();
    }

    public void updateColors() {
        if (AndroidUtilities.isInMultiwindow || forseMultiwindowLayout) {
            Drawable background = getBackground();
            if (background != null) {
<<<<<<< HEAD
                background.setColorFilter(new PorterDuffColorFilter(Theme.getColor(Theme.key_chat_emojiPanelBackground), PorterDuff.Mode.SRC_IN));
=======
                background.setColorFilter(new PorterDuffColorFilter(getThemedColor(Theme.key_chat_emojiPanelBackground), PorterDuff.Mode.MULTIPLY));
>>>>>>> 418f478a
            }
        } else {
            setBackgroundColor(getThemedColor(Theme.key_chat_emojiPanelBackground));
            if (needEmojiSearch) {
<<<<<<< HEAD
                bottomTabContainerBackground.setBackgroundColor(Theme.getColor(Theme.key_actionBarDefaultSubmenuBackground));
=======
                bottomTabContainerBackground.setBackgroundColor(getThemedColor(Theme.key_chat_emojiPanelBackground));
>>>>>>> 418f478a
            }
        }

        if (emojiTabs != null) {
            emojiTabs.setBackgroundColor(getThemedColor(Theme.key_chat_emojiPanelBackground));
            emojiTabsShadow.setBackgroundColor(getThemedColor(Theme.key_chat_emojiPanelShadowLine));
        }
        if (pickerView != null) {
            Theme.setDrawableColor(pickerView.backgroundDrawable, getThemedColor(Theme.key_dialogBackground));
            Theme.setDrawableColor(pickerView.arrowDrawable, getThemedColor(Theme.key_dialogBackground));
        }
        for (int a = 0; a < 3; a++) {
            SearchField searchField;
            if (a == 0) {
                searchField = stickersSearchField;
            } else if (a == 1) {
                searchField = emojiSearchField;
            } else {
                searchField = gifSearchField;
            }
            if (searchField == null) {
                continue;
            }
<<<<<<< HEAD
            searchField.backgroundView.setBackgroundColor(Theme.getColor(Theme.key_chat_emojiPanelBackground));
            searchField.shadowView.setBackgroundColor(Theme.getColor(Theme.key_chat_emojiPanelShadowLine));
            searchField.clearSearchImageView.setColorFilter(new PorterDuffColorFilter(Theme.getColor(Theme.key_chat_emojiSearchIcon), PorterDuff.Mode.SRC_IN));
            searchField.searchIconImageView.setColorFilter(new PorterDuffColorFilter(Theme.getColor(Theme.key_chat_emojiSearchIcon), PorterDuff.Mode.SRC_IN));
=======
            searchField.backgroundView.setBackgroundColor(getThemedColor(Theme.key_chat_emojiPanelBackground));
            searchField.shadowView.setBackgroundColor(getThemedColor(Theme.key_chat_emojiPanelShadowLine));
            searchField.clearSearchImageView.setColorFilter(new PorterDuffColorFilter(getThemedColor(Theme.key_chat_emojiSearchIcon), PorterDuff.Mode.MULTIPLY));
            searchField.searchIconImageView.setColorFilter(new PorterDuffColorFilter(getThemedColor(Theme.key_chat_emojiSearchIcon), PorterDuff.Mode.MULTIPLY));
>>>>>>> 418f478a
            Theme.setDrawableColorByKey(searchField.searchBackground.getBackground(), Theme.key_chat_emojiSearchBackground);
            searchField.searchBackground.invalidate();
            searchField.searchEditText.setHintTextColor(getThemedColor(Theme.key_chat_emojiSearchIcon));
            searchField.searchEditText.setTextColor(getThemedColor(Theme.key_windowBackgroundWhiteBlackText));
        }
        if (dotPaint != null) {
            dotPaint.setColor(getThemedColor(Theme.key_chat_emojiPanelNewTrending));
        }
        if (emojiGridView != null) {
            emojiGridView.setGlowColor(getThemedColor(Theme.key_chat_emojiPanelBackground));
        }
        if (stickersGridView != null) {
            stickersGridView.setGlowColor(getThemedColor(Theme.key_chat_emojiPanelBackground));
        }
        if (stickersTab != null) {
<<<<<<< HEAD
            stickersTab.setIndicatorColor(Theme.getColor(Theme.key_chat_emojiPanelStickerPackSelectorLine));
            stickersTab.setUnderlineColor(Theme.getColor(Theme.key_chat_emojiPanelShadowLine));
            stickersTab.setBackgroundColor(Theme.getColor(Theme.key_actionBarDefaultSubmenuBackground));
        }
        if (gifTabs != null) {
            gifTabs.setIndicatorColor(Theme.getColor(Theme.key_chat_emojiPanelStickerPackSelectorLine));
            gifTabs.setUnderlineColor(Theme.getColor(Theme.key_chat_emojiPanelShadowLine));
            gifTabs.setBackgroundColor(Theme.getColor(Theme.key_actionBarDefaultSubmenuBackground));
        }
        if (backspaceButton != null) {
            backspaceButton.setColorFilter(new PorterDuffColorFilter(Theme.getColor(Theme.key_chat_emojiPanelBackspace), PorterDuff.Mode.SRC_IN));
=======
            stickersTab.setIndicatorColor(getThemedColor(Theme.key_chat_emojiPanelStickerPackSelectorLine));
            stickersTab.setUnderlineColor(getThemedColor(Theme.key_chat_emojiPanelShadowLine));
            stickersTab.setBackgroundColor(getThemedColor(Theme.key_chat_emojiPanelBackground));
        }
        if (gifTabs != null) {
            gifTabs.setIndicatorColor(getThemedColor(Theme.key_chat_emojiPanelStickerPackSelectorLine));
            gifTabs.setUnderlineColor(getThemedColor(Theme.key_chat_emojiPanelShadowLine));
            gifTabs.setBackgroundColor(getThemedColor(Theme.key_chat_emojiPanelBackground));
        }
        if (backspaceButton != null) {
            backspaceButton.setColorFilter(new PorterDuffColorFilter(getThemedColor(Theme.key_chat_emojiPanelBackspace), PorterDuff.Mode.MULTIPLY));
>>>>>>> 418f478a
            if (emojiSearchField == null) {
                Theme.setSelectorDrawableColor(backspaceButton.getBackground(), getThemedColor(Theme.key_chat_emojiPanelBackground), false);
                Theme.setSelectorDrawableColor(backspaceButton.getBackground(), getThemedColor(Theme.key_chat_emojiPanelBackground), true);
            }
        }
        if (stickerSettingsButton != null) {
<<<<<<< HEAD
            stickerSettingsButton.setColorFilter(new PorterDuffColorFilter(Theme.getColor(Theme.key_chat_emojiPanelBackspace), PorterDuff.Mode.SRC_IN));
        }
        if (searchButton != null) {
            searchButton.setColorFilter(new PorterDuffColorFilter(Theme.getColor(Theme.key_chat_emojiPanelBackspace), PorterDuff.Mode.SRC_IN));
=======
            stickerSettingsButton.setColorFilter(new PorterDuffColorFilter(getThemedColor(Theme.key_chat_emojiPanelBackspace), PorterDuff.Mode.MULTIPLY));
        }
        if (searchButton != null) {
            searchButton.setColorFilter(new PorterDuffColorFilter(getThemedColor(Theme.key_chat_emojiPanelBackspace), PorterDuff.Mode.MULTIPLY));
>>>>>>> 418f478a
        }
        if (shadowLine != null) {
            shadowLine.setBackgroundColor(getThemedColor(Theme.key_chat_emojiPanelShadowLine));
        }
        if (mediaBanTooltip != null) {
            ((ShapeDrawable) mediaBanTooltip.getBackground()).getPaint().setColor(getThemedColor(Theme.key_chat_gifSaveHintBackground));
            mediaBanTooltip.setTextColor(getThemedColor(Theme.key_chat_gifSaveHintText));
        }
        if (gifSearchAdapter != null) {
<<<<<<< HEAD
            gifSearchAdapter.progressEmptyView.imageView.setColorFilter(new PorterDuffColorFilter(Theme.getColor(Theme.key_chat_emojiPanelEmptyText), PorterDuff.Mode.SRC_IN));
            gifSearchAdapter.progressEmptyView.textView.setTextColor(Theme.getColor(Theme.key_chat_emojiPanelEmptyText));
            gifSearchAdapter.progressEmptyView.progressView.setProgressColor(Theme.getColor(Theme.key_progressCircle));
        }

        for (int a = 0; a < tabIcons.length; a++) {
            Theme.setEmojiDrawableColor(tabIcons[a], Theme.getColor(Theme.key_chat_messagePanelIcons), false);
            Theme.setEmojiDrawableColor(tabIcons[a], Theme.getColor(Theme.key_chat_emojiPanelIconSelected), true);
        }
        for (int a = 0; a < emojiIcons.length; a++) {
            Theme.setEmojiDrawableColor(emojiIcons[a], Theme.getColor(Theme.key_chat_messagePanelIcons), false);
            Theme.setEmojiDrawableColor(emojiIcons[a], Theme.getColor(Theme.key_chat_emojiPanelIconSelected), true);
        }
        for (int a = 0; a < stickerIcons.length; a++) {
            Theme.setEmojiDrawableColor(stickerIcons[a], Theme.getColor(Theme.key_chat_messagePanelIcons), false);
            Theme.setEmojiDrawableColor(stickerIcons[a], Theme.getColor(Theme.key_chat_emojiPanelIconSelected), true);
        }
        for (int a = 0; a < gifIcons.length; a++) {
            Theme.setEmojiDrawableColor(gifIcons[a], Theme.getColor(Theme.key_chat_messagePanelIcons), false);
            Theme.setEmojiDrawableColor(gifIcons[a], Theme.getColor(Theme.key_chat_emojiPanelIconSelected), true);
=======
            gifSearchAdapter.progressEmptyView.imageView.setColorFilter(new PorterDuffColorFilter(getThemedColor(Theme.key_chat_emojiPanelEmptyText), PorterDuff.Mode.MULTIPLY));
            gifSearchAdapter.progressEmptyView.textView.setTextColor(getThemedColor(Theme.key_chat_emojiPanelEmptyText));
            gifSearchAdapter.progressEmptyView.progressView.setProgressColor(getThemedColor(Theme.key_progressCircle));
        }

        for (int a = 0; a < tabIcons.length; a++) {
            Theme.setEmojiDrawableColor(tabIcons[a], getThemedColor(Theme.key_chat_emojiBottomPanelIcon), false);
            Theme.setEmojiDrawableColor(tabIcons[a], getThemedColor(Theme.key_chat_emojiPanelIconSelected), true);
        }
        for (int a = 0; a < emojiIcons.length; a++) {
            Theme.setEmojiDrawableColor(emojiIcons[a], getThemedColor(Theme.key_chat_emojiPanelIcon), false);
            Theme.setEmojiDrawableColor(emojiIcons[a], getThemedColor(Theme.key_chat_emojiPanelIconSelected), true);
        }
        for (int a = 0; a < stickerIcons.length; a++) {
            Theme.setEmojiDrawableColor(stickerIcons[a], getThemedColor(Theme.key_chat_emojiPanelIcon), false);
            Theme.setEmojiDrawableColor(stickerIcons[a], getThemedColor(Theme.key_chat_emojiPanelIconSelected), true);
        }
        for (int a = 0; a < gifIcons.length; a++) {
            Theme.setEmojiDrawableColor(gifIcons[a], getThemedColor(Theme.key_chat_emojiPanelIcon), false);
            Theme.setEmojiDrawableColor(gifIcons[a], getThemedColor(Theme.key_chat_emojiPanelIconSelected), true);
        }
        if (searchIconDrawable != null) {
            Theme.setEmojiDrawableColor(searchIconDrawable, getThemedColor(Theme.key_chat_emojiBottomPanelIcon), false);
            Theme.setEmojiDrawableColor(searchIconDrawable, getThemedColor(Theme.key_chat_emojiPanelIconSelected), true);
        }
        if (searchIconDotDrawable != null) {
            Theme.setEmojiDrawableColor(searchIconDotDrawable, getThemedColor(Theme.key_chat_emojiPanelStickerPackSelectorLine), false);
            Theme.setEmojiDrawableColor(searchIconDotDrawable, getThemedColor(Theme.key_chat_emojiPanelStickerPackSelectorLine), true);
>>>>>>> 418f478a
        }
    }

    @Override
    public void onMeasure(int widthMeasureSpec, int heightMeasureSpec) {
        isLayout = true;
        if (AndroidUtilities.isInMultiwindow || forseMultiwindowLayout) {
            if (currentBackgroundType != 1) {
                if (Build.VERSION.SDK_INT >= 21) {
                    setOutlineProvider((ViewOutlineProvider) outlineProvider);
                    setClipToOutline(true);
                    setElevation(AndroidUtilities.dp(2));
                }
                setBackgroundResource(R.drawable.smiles_popup);
<<<<<<< HEAD
                getBackground().setColorFilter(new PorterDuffColorFilter(Theme.getColor(Theme.key_chat_emojiPanelBackground), PorterDuff.Mode.SRC_IN));
                if (needEmojiSearch) {
                    bottomTabContainerBackground.setBackgroundColor(Theme.getColor(Theme.key_actionBarDefaultSubmenuBackground));
=======
                getBackground().setColorFilter(new PorterDuffColorFilter(getThemedColor(Theme.key_chat_emojiPanelBackground), PorterDuff.Mode.MULTIPLY));
                if (needEmojiSearch) {
                    bottomTabContainerBackground.setBackgroundColor(getThemedColor(Theme.key_chat_emojiPanelBackground));
>>>>>>> 418f478a
                }
                currentBackgroundType = 1;
            }
        } else {
            if (currentBackgroundType != 0) {
                if (Build.VERSION.SDK_INT >= 21) {
                    setOutlineProvider(null);
                    setClipToOutline(false);
                    setElevation(0);
                }
                setBackgroundColor(getThemedColor(Theme.key_chat_emojiPanelBackground));
                if (needEmojiSearch) {
<<<<<<< HEAD
                    bottomTabContainerBackground.setBackgroundColor(Theme.getColor(Theme.key_actionBarDefaultSubmenuBackground));
=======
                    bottomTabContainerBackground.setBackgroundColor(getThemedColor(Theme.key_chat_emojiPanelBackground));
>>>>>>> 418f478a
                }
                currentBackgroundType = 0;
            }
        }
        super.onMeasure(View.MeasureSpec.makeMeasureSpec(MeasureSpec.getSize(widthMeasureSpec), MeasureSpec.EXACTLY), View.MeasureSpec.makeMeasureSpec(View.MeasureSpec.getSize(heightMeasureSpec), MeasureSpec.EXACTLY));
        isLayout = false;
        setTranslationY(getTranslationY());
    }

    @Override
    protected void onLayout(boolean changed, int left, int top, int right, int bottom) {
        if (lastNotifyWidth != right - left) {
            lastNotifyWidth = right - left;
            reloadStickersAdapter();
        }
        View parent = (View) getParent();
        if (parent != null) {
            int newHeight = bottom - top;
            int newHeight2 = parent.getHeight();
            if (lastNotifyHeight != newHeight || lastNotifyHeight2 != newHeight2) {
                if (delegate != null && delegate.isSearchOpened()) {
                    bottomTabContainer.setTranslationY(AndroidUtilities.dp(49));
                } else {
                    if (bottomTabContainer.getTag() == null) {
                        if (newHeight <= lastNotifyHeight) {
                            bottomTabContainer.setTranslationY(0);
                        } else {
                            float y = getY() + getMeasuredHeight() - parent.getHeight();
                            if (bottomTabContainer.getTop() - y < 0) {
                                y = bottomTabContainer.getTop();
                            }
                            bottomTabContainer.setTranslationY(-y);
                        }
                    }
                }
                lastNotifyHeight = newHeight;
                lastNotifyHeight2 = newHeight2;
            }
        }
        super.onLayout(changed, left, top, right, bottom);
        updateStickerTabsPosition();
    }

    private void reloadStickersAdapter() {
        if (stickersGridAdapter != null) {
            stickersGridAdapter.notifyDataSetChanged();
        }
        if (stickersSearchGridAdapter != null) {
            stickersSearchGridAdapter.notifyDataSetChanged();
        }
        if (ContentPreviewViewer.getInstance().isVisible()) {
            ContentPreviewViewer.getInstance().close();
        }
        ContentPreviewViewer.getInstance().reset();
    }

    public void setDelegate(EmojiViewDelegate emojiViewDelegate) {
        delegate = emojiViewDelegate;
    }

    public void setDragListener(DragListener listener) {
        dragListener = listener;
    }

    public void setChatInfo(TLRPC.ChatFull chatInfo) {
        info = chatInfo;
        updateStickerTabs();
    }

    public void invalidateViews() {
        emojiGridView.invalidateViews();
    }

    public void setForseMultiwindowLayout(boolean value) {
        forseMultiwindowLayout = value;
    }

    public void onOpen(boolean forceEmoji) {
        if (currentPage != 0 && currentChatId != 0) {
            currentPage = 0;
        }
        if (currentPage == 0 || forceEmoji || views.size() == 1) {
            showBackspaceButton(true, false);
            showStickerSettingsButton(false, false);
            if (pager.getCurrentItem() != 0) {
                pager.setCurrentItem(0, !forceEmoji);
            }
        } else if (currentPage == 1) {
            showBackspaceButton(false, false);
            showStickerSettingsButton(true, false);
            if (pager.getCurrentItem() != 2) {
                pager.setCurrentItem(2, false);
            }
            if (stickersTab != null) {
                firstTabUpdate = true;
                if (favTabBum >= 0) {
                    stickersTab.selectTab(favTabBum);
                } else if (recentTabBum >= 0) {
                    stickersTab.selectTab(recentTabBum);
                } else {
                    stickersTab.selectTab(stickersTabOffset);
                }
                firstTabUpdate = false;
                stickersLayoutManager.scrollToPositionWithOffset(1, 0);
            }
        } else if (currentPage == 2) {
            showBackspaceButton(false, false);
            showStickerSettingsButton(false, false);
            if (pager.getCurrentItem() != 1) {
                pager.setCurrentItem(1, false);
            }
            if (gifTabs != null) {
                gifTabs.selectTab(0);
            }
        }
    }

    @Override
    protected void onAttachedToWindow() {
        super.onAttachedToWindow();
        NotificationCenter.getGlobalInstance().addObserver(this, NotificationCenter.emojiLoaded);
        NotificationCenter.getInstance(currentAccount).addObserver(this, NotificationCenter.newEmojiSuggestionsAvailable);
        if (stickersGridAdapter != null) {
            NotificationCenter.getInstance(currentAccount).addObserver(this, NotificationCenter.stickersDidLoad);
            NotificationCenter.getInstance(currentAccount).addObserver(this, NotificationCenter.recentDocumentsDidLoad);
            NotificationCenter.getInstance(currentAccount).addObserver(this, NotificationCenter.featuredStickersDidLoad);
            NotificationCenter.getInstance(currentAccount).addObserver(this, NotificationCenter.groupStickersDidLoad);
            AndroidUtilities.runOnUIThread(() -> {
                updateStickerTabs();
                reloadStickersAdapter();
            });
        }
    }

    @Override
    public void setVisibility(int visibility) {
        super.setVisibility(visibility);
        if (visibility != GONE) {
            Emoji.sortEmoji();
            emojiAdapter.notifyDataSetChanged();
            if (stickersGridAdapter != null) {
                NotificationCenter.getInstance(currentAccount).addObserver(this, NotificationCenter.stickersDidLoad);
                NotificationCenter.getInstance(currentAccount).addObserver(this, NotificationCenter.recentDocumentsDidLoad);
                updateStickerTabs();
                reloadStickersAdapter();
                /*if (gifGridView != null && delegate != null) {
                    delegate.onTabOpened(pager != null && pager.getCurrentItem() == 1 ? 1  : );
                }*/
            }
            checkDocuments(true);
            checkDocuments(false);
            MediaDataController.getInstance(currentAccount).loadRecents(MediaDataController.TYPE_IMAGE, true, true, false);
            MediaDataController.getInstance(currentAccount).loadRecents(MediaDataController.TYPE_IMAGE, false, true, false);
            MediaDataController.getInstance(currentAccount).loadRecents(MediaDataController.TYPE_FAVE, false, true, false);
        }
        if (chooseStickerActionTracker != null) {
            chooseStickerActionTracker.checkVisibility();
        }
    }

    public int getCurrentPage() {
        return currentPage;
    }

    public void onDestroy() {
        NotificationCenter.getGlobalInstance().removeObserver(this, NotificationCenter.emojiLoaded);
        NotificationCenter.getInstance(currentAccount).removeObserver(this, NotificationCenter.newEmojiSuggestionsAvailable);
        if (stickersGridAdapter != null) {
            NotificationCenter.getInstance(currentAccount).removeObserver(this, NotificationCenter.stickersDidLoad);
            NotificationCenter.getInstance(currentAccount).removeObserver(this, NotificationCenter.recentDocumentsDidLoad);
            NotificationCenter.getInstance(currentAccount).removeObserver(this, NotificationCenter.featuredStickersDidLoad);
            NotificationCenter.getInstance(currentAccount).removeObserver(this, NotificationCenter.groupStickersDidLoad);
        }
    }

    @Override
    protected void onDetachedFromWindow() {
        super.onDetachedFromWindow();
        if (pickerViewPopup != null && pickerViewPopup.isShowing()) {
            pickerViewPopup.dismiss();
        }
    }

    private void checkDocuments(boolean isGif) {
        if (isGif) {
            updateRecentGifs();
        } else {
            int previousCount = recentStickers.size();
            int previousCount2 = favouriteStickers.size();
            favouriteStickers = MediaDataController.getInstance(currentAccount).getRecentStickers(MediaDataController.TYPE_FAVE);
            recentStickers = MediaDataController.getInstance(currentAccount).getRecentStickers(MediaDataController.TYPE_IMAGE, favouriteStickers.size());
            for (int a = 0; a < favouriteStickers.size(); a++) {
                TLRPC.Document favSticker = favouriteStickers.get(a);
                for (int b = 0; b < recentStickers.size(); b++) {
                    TLRPC.Document recSticker = recentStickers.get(b);
                    if (recSticker.dc_id == favSticker.dc_id && recSticker.id == favSticker.id) {
                        recentStickers.remove(b);
                        break;
                    }
                }
            }
            recentStickers = new ArrayList<>(recentStickers.subList(0, Math.min(recentStickers.size(), NekoConfig.maxRecentStickerCount)));
            if (previousCount != recentStickers.size() || previousCount2 != favouriteStickers.size()) {
                updateStickerTabs();
            }
            if (stickersGridAdapter != null) {
                stickersGridAdapter.notifyDataSetChanged();
            }
            checkPanels();
        }
    }

    private void updateRecentGifs() {
        final int prevSize = recentGifs.size();
        long prevHash = MediaDataController.calcDocumentsHash(recentGifs, Integer.MAX_VALUE);
        recentGifs = MediaDataController.getInstance(currentAccount).getRecentGifs();
        long newHash = MediaDataController.calcDocumentsHash(recentGifs, Integer.MAX_VALUE);
        if (gifTabs != null && prevSize == 0 && !recentGifs.isEmpty() || prevSize != 0 && recentGifs.isEmpty()) {
            updateGifTabs();
        }
        if ((prevSize != recentGifs.size() || prevHash != newHash) && gifAdapter != null) {
            gifAdapter.notifyDataSetChanged();
        }
    }

    public void setStickersBanned(boolean value, long chatId) {
        if (typeTabs == null) {
            return;
        }
        if (value) {
            currentChatId = chatId;
        } else {
            currentChatId = 0;
        }
        View view = typeTabs.getTab(2);
        if (view != null) {
            view.setAlpha(currentChatId != 0 ? 0.5f : 1.0f);
            if (currentChatId != 0 && pager.getCurrentItem() != 0) {
                showBackspaceButton(true, true);
                showStickerSettingsButton(false, true);
                pager.setCurrentItem(0, false);
            }
        }
    }

    public void showStickerBanHint(boolean gif) {
        if (mediaBanTooltip.getVisibility() == VISIBLE) {
            return;
        }
        TLRPC.Chat chat = MessagesController.getInstance(currentAccount).getChat(currentChatId);
        if (chat == null) {
            return;
        }

        String text;
        if (!ChatObject.hasAdminRights(chat) && chat.default_banned_rights != null && chat.default_banned_rights.send_stickers) {
            if (gif) {
                mediaBanTooltip.setText(LocaleController.getString("GlobalAttachGifRestricted", R.string.GlobalAttachGifRestricted));
            } else {
                mediaBanTooltip.setText(LocaleController.getString("GlobalAttachStickersRestricted", R.string.GlobalAttachStickersRestricted));
            }
        } else {
            if (chat.banned_rights == null) {
                return;
            }
            if (AndroidUtilities.isBannedForever(chat.banned_rights)) {
                if (gif) {
                    mediaBanTooltip.setText(LocaleController.getString("AttachGifRestrictedForever", R.string.AttachGifRestrictedForever));
                } else {
                    mediaBanTooltip.setText(LocaleController.getString("AttachStickersRestrictedForever", R.string.AttachStickersRestrictedForever));
                }
            } else {
                if (gif) {
                    mediaBanTooltip.setText(LocaleController.formatString("AttachGifRestricted", R.string.AttachGifRestricted, LocaleController.formatDateForBan(chat.banned_rights.until_date)));
                } else {
                    mediaBanTooltip.setText(LocaleController.formatString("AttachStickersRestricted", R.string.AttachStickersRestricted, LocaleController.formatDateForBan(chat.banned_rights.until_date)));
                }
            }
        }
        mediaBanTooltip.setVisibility(View.VISIBLE);
        AnimatorSet AnimatorSet = new AnimatorSet();
        AnimatorSet.playTogether(
                ObjectAnimator.ofFloat(mediaBanTooltip, View.ALPHA, 0.0f, 1.0f)
        );
        AnimatorSet.addListener(new AnimatorListenerAdapter() {
            @Override
            public void onAnimationEnd(Animator animation) {
                AndroidUtilities.runOnUIThread(() -> {
                    if (mediaBanTooltip == null) {
                        return;
                    }
                    AnimatorSet AnimatorSet1 = new AnimatorSet();
                    AnimatorSet1.playTogether(
                            ObjectAnimator.ofFloat(mediaBanTooltip, View.ALPHA, 0.0f)
                    );
                    AnimatorSet1.addListener(new AnimatorListenerAdapter() {
                        @Override
                        public void onAnimationEnd(Animator animation1) {
                            if (mediaBanTooltip != null) {
                                mediaBanTooltip.setVisibility(View.INVISIBLE);
                            }
                        }
                    });
                    AnimatorSet1.setDuration(300);
                    AnimatorSet1.start();
                }, 5000);
            }
        });
        AnimatorSet.setDuration(300);
        AnimatorSet.start();
    }

    private void updateVisibleTrendingSets() {
        if (stickersGridView == null) {
            return;
        }
        try {
            int count = stickersGridView.getChildCount();
            for (int a = 0; a < count; a++) {
                View child = stickersGridView.getChildAt(a);
                if (child instanceof FeaturedStickerSetInfoCell) {
                    RecyclerListView.Holder holder = (RecyclerListView.Holder) stickersGridView.getChildViewHolder(child);
                    if (holder == null) {
                        continue;
                    }
                    FeaturedStickerSetInfoCell cell = (FeaturedStickerSetInfoCell) child;
                    ArrayList<Long> unreadStickers = MediaDataController.getInstance(currentAccount).getUnreadStickerSets();
                    TLRPC.StickerSetCovered stickerSetCovered = cell.getStickerSet();
                    boolean unread = unreadStickers != null && unreadStickers.contains(stickerSetCovered.set.id);
                    boolean forceInstalled = false;
                    for (int i = 0; i < primaryInstallingStickerSets.length; i++) {
                        if (primaryInstallingStickerSets[i] != null && primaryInstallingStickerSets[i].set.id == stickerSetCovered.set.id) {
                            forceInstalled = true;
                            break;
                        }
                    }
                    cell.setStickerSet(stickerSetCovered, unread, true, 0, 0, forceInstalled);
                    if (unread) {
                        MediaDataController.getInstance(currentAccount).markFaturedStickersByIdAsRead(stickerSetCovered.set.id);
                    }
                    boolean installing = installingStickerSets.indexOfKey(stickerSetCovered.set.id) >= 0;
                    boolean removing = removingStickerSets.indexOfKey(stickerSetCovered.set.id) >= 0;
                    if (installing || removing) {
                        if (installing && cell.isInstalled()) {
                            installingStickerSets.remove(stickerSetCovered.set.id);
                            installing = false;
                        } else if (removing && !cell.isInstalled()) {
                            removingStickerSets.remove(stickerSetCovered.set.id);
                            removing = false;
                        }
                    }
                    cell.setAddDrawProgress(!forceInstalled && installing, true);
                }
            }
        } catch (Exception e) {
            FileLog.e(e);
        }
    }

    public boolean areThereAnyStickers() {
        return stickersGridAdapter != null && stickersGridAdapter.getItemCount() > 0;
    }

    @SuppressWarnings("unchecked")
    @Override
    public void didReceivedNotification(int id, int account, Object... args) {
        if (id == NotificationCenter.stickersDidLoad) {
            if ((Integer) args[0] == MediaDataController.TYPE_IMAGE) {
                updateStickerTabs();
                updateVisibleTrendingSets();
                reloadStickersAdapter();
                checkPanels();
            }
        } else if (id == NotificationCenter.recentDocumentsDidLoad) {
            boolean isGif = (Boolean) args[0];
            int type = (Integer) args[1];
            if (isGif || type == MediaDataController.TYPE_IMAGE || type == MediaDataController.TYPE_FAVE) {
                checkDocuments(isGif);
            }
        } else if (id == NotificationCenter.featuredStickersDidLoad) {
            updateVisibleTrendingSets();
            if (typeTabs != null) {
                int count = typeTabs.getChildCount();
                for (int a = 0; a < count; a++) {
                    typeTabs.getChildAt(a).invalidate();
                }
            }
            updateStickerTabs();
        } else if (id == NotificationCenter.groupStickersDidLoad) {
            if (info != null && info.stickerset != null && info.stickerset.id == (Long) args[0]) {
                updateStickerTabs();
            }
        } else if (id == NotificationCenter.emojiLoaded) {
            if (stickersGridView != null) {
                int count = stickersGridView.getChildCount();
                for (int a = 0; a < count; a++) {
                    View child = stickersGridView.getChildAt(a);
                    if (child instanceof StickerSetNameCell || child instanceof StickerEmojiCell) {
                        child.invalidate();
                    }
                }
            }
            if (pickerView != null) {
                pickerView.invalidate();
            }
            if (gifTabs != null) {
                gifTabs.invalidateTabs();
            }
        } else if (id == NotificationCenter.newEmojiSuggestionsAvailable) {
            if (emojiGridView != null && needEmojiSearch && (emojiSearchField.progressDrawable.isAnimating() || emojiGridView.getAdapter() == emojiSearchAdapter) && !TextUtils.isEmpty(emojiSearchAdapter.lastSearchEmojiString)) {
                emojiSearchAdapter.search(emojiSearchAdapter.lastSearchEmojiString);
            }
        }
    }

    private int getThemedColor(String key) {
        Integer color = resourcesProvider != null ? resourcesProvider.getColor(key) : null;
        return color != null ? color : Theme.getColor(key);
    }

    private class TrendingAdapter extends RecyclerListView.SelectionAdapter {

        @Override
        public boolean isEnabled(RecyclerView.ViewHolder holder) {
            return true;
        }

        @Override
        public RecyclerView.ViewHolder onCreateViewHolder(ViewGroup parent, int viewType) {
            BackupImageView imageView = new BackupImageView(getContext()) {
                @Override
                protected void onDraw(Canvas canvas) {
                    super.onDraw(canvas);
                    TLRPC.StickerSetCovered set = (TLRPC.StickerSetCovered) getTag();
                    if (MediaDataController.getInstance(currentAccount).isStickerPackUnread(set.set.id) && dotPaint != null) {
                        int x = canvas.getWidth() - AndroidUtilities.dp(8);
                        int y = AndroidUtilities.dp(14);
                        canvas.drawCircle(x, y, AndroidUtilities.dp(3), dotPaint);
                    }
                }
            };
            imageView.setSize(AndroidUtilities.dp(30), AndroidUtilities.dp(30));
            imageView.setLayerNum(1);
            imageView.setAspectFit(true);
            imageView.setLayoutParams(new RecyclerView.LayoutParams(AndroidUtilities.dp(52), AndroidUtilities.dp(52)));
            return new RecyclerListView.Holder(imageView);
        }

        @Override
        public void onBindViewHolder(RecyclerView.ViewHolder holder, int position) {
            BackupImageView imageView = (BackupImageView) holder.itemView;
            TLRPC.StickerSetCovered set = featuredStickerSets.get(position);
            imageView.setTag(set);

            TLRPC.Document document = set.cover;
            if (!set.covers.isEmpty()) {
                 document = set.covers.get(0);
            }
            TLObject object = FileLoader.getClosestPhotoSizeWithSize(set.set.thumbs, 90);
            SvgHelper.SvgDrawable svgThumb = DocumentObject.getSvgThumb(set.set.thumbs, Theme.key_emptyListPlaceholder, 0.2f);
            if (svgThumb != null) {
                svgThumb.overrideWidthAndHeight(512, 512);
            }
            if (object == null) {
                object = document;
            }

            ImageLocation imageLocation;
            if (object instanceof TLRPC.Document) {
                TLRPC.PhotoSize thumb = FileLoader.getClosestPhotoSizeWithSize(document.thumbs, 90);
                imageLocation = ImageLocation.getForDocument(thumb, document);
            } else if (object instanceof TLRPC.PhotoSize) {
                TLRPC.PhotoSize thumb = (TLRPC.PhotoSize) object;
                int thumbVersion = set.set.thumb_version;
                imageLocation = ImageLocation.getForSticker(thumb, document, thumbVersion);
            } else {
                return;
            }
            if (imageLocation == null) {
                return;
            }
            if (object instanceof TLRPC.Document && MessageObject.isAnimatedStickerDocument(document, true)) {
                if (svgThumb != null) {
                    imageView.setImage(ImageLocation.getForDocument(document), "30_30", svgThumb, 0, set);
                } else {
                    imageView.setImage(ImageLocation.getForDocument(document), "30_30", imageLocation, null, 0, set);
                }
            } else if (imageLocation.imageType == FileLoader.IMAGE_TYPE_LOTTIE) {
                imageView.setImage(imageLocation, "30_30", "tgs", svgThumb, set);
            } else {
                imageView.setImage(imageLocation, null, "webp", svgThumb, set);
            }
        }

        @Override
        public int getItemViewType(int position) {
            return 0;
        }

        @Override
        public int getItemCount() {
            return featuredStickerSets.size();
        }
    }

    private class StickersGridAdapter extends RecyclerListView.SelectionAdapter {

        private Context context;
        private int stickersPerRow;
        private SparseArray<Object> rowStartPack = new SparseArray<>();
        private HashMap<Object, Integer> packStartPosition = new HashMap<>();
        private SparseArray<Object> cache = new SparseArray<>();
        private SparseArray<Object> cacheParents = new SparseArray<>();
        private SparseIntArray positionToRow = new SparseIntArray();
        private int totalItems;

        public StickersGridAdapter(Context context) {
            this.context = context;
        }

        @Override
        public boolean isEnabled(RecyclerView.ViewHolder holder) {
            return holder.itemView instanceof RecyclerListView;
        }

        @Override
        public int getItemCount() {
            return totalItems != 0 ? totalItems + 1 : 0;
        }

        public Object getItem(int i) {
            return cache.get(i);
        }

        public int getPositionForPack(Object pack) {
            Integer pos = packStartPosition.get(pack);
            if (pos == null) {
                return -1;
            }
            return pos;
        }

        @Override
        public int getItemViewType(int position) {
            if (position == 0) {
                return 4;
            }
            Object object = cache.get(position);
            if (object != null) {
                if (object instanceof TLRPC.Document) {
                    return 0;
                } else if (object instanceof String) {
                    if ("trend1".equals(object)) {
                        return 5;
                    } else if ("trend2".equals(object)) {
                        return 6;
                    }
                    return 3;
                } else {
                    return 2;
                }
            }
            return 1;
        }

        public int getTabForPosition(int position) {
            Object cacheObject = cache.get(position);
            if ("search".equals(cacheObject) || "trend1".equals(cacheObject) || "trend2".equals(cacheObject)) {
                if (favTabBum >= 0) {
                    return favTabBum;
                }
                if (recentTabBum >= 0) {
                    return recentTabBum;
                }
                return 0;
            }
            if (position == 0) {
                position = 1;
            }
            if (stickersPerRow == 0) {
                int width = getMeasuredWidth();
                if (width == 0) {
                    width = AndroidUtilities.displaySize.x;
                }
                stickersPerRow = width / AndroidUtilities.dp(72);
            }
            int row = positionToRow.get(position, Integer.MIN_VALUE);
            if (row == Integer.MIN_VALUE) {
                return stickerSets.size() - 1 + stickersTabOffset;
            }
            Object pack = rowStartPack.get(row);
            if (pack instanceof String) {
                if ("recent".equals(pack)) {
                    return recentTabBum;
                } else {
                    return favTabBum;
                }
            } else {
                TLRPC.TL_messages_stickerSet set = (TLRPC.TL_messages_stickerSet) pack;
                int idx = stickerSets.indexOf(set);
                return idx + stickersTabOffset;
            }
        }

        @Override
        public RecyclerView.ViewHolder onCreateViewHolder(ViewGroup parent, int viewType) {
            View view = null;
            switch (viewType) {
                case 0:
                    view = new StickerEmojiCell(context, true) {
                        public void onMeasure(int widthMeasureSpec, int heightMeasureSpec) {
                            super.onMeasure(widthMeasureSpec, MeasureSpec.makeMeasureSpec(AndroidUtilities.dp(82), MeasureSpec.EXACTLY));
                        }
                    };
                    break;
                case 1:
                    view = new EmptyCell(context);
                    break;
                case 2:
                    view = new StickerSetNameCell(context, false, resourcesProvider);
                    ((StickerSetNameCell) view).setOnIconClickListener(v -> {
                        if (groupStickerSet != null) {
                            if (delegate != null) {
                                delegate.onStickersGroupClick(info.id);
                            }
                        } else {
                            MessagesController.getEmojiSettings(currentAccount).edit().putLong("group_hide_stickers_" + info.id, info.stickerset != null ? info.stickerset.id : 0).apply();
                            updateStickerTabs();
                            if (stickersGridAdapter != null) {
                                stickersGridAdapter.notifyDataSetChanged();
                            }
                        }
                    });
                    break;
                case 3:
                    view = new StickerSetGroupInfoCell(context);
                    ((StickerSetGroupInfoCell) view).setAddOnClickListener(v -> {
                        if (delegate != null) {
                            delegate.onStickersGroupClick(info.id);
                        }
                    });
                    view.setLayoutParams(new RecyclerView.LayoutParams(LayoutHelper.MATCH_PARENT, LayoutHelper.WRAP_CONTENT));
                    break;
                case 4:
                    view = new View(context);
                    view.setLayoutParams(new RecyclerView.LayoutParams(LayoutHelper.MATCH_PARENT, searchFieldHeight));
                    break;
                case 5:
                    view = new StickerSetNameCell(context, false, resourcesProvider);
                    ((StickerSetNameCell) view).setOnIconClickListener(v -> {
                        MediaDataController mediaDataController = MediaDataController.getInstance(currentAccount);
                        ArrayList<TLRPC.StickerSetCovered> featured = mediaDataController.getFeaturedStickerSets();
                        if (!featured.isEmpty()) {
                            MessagesController.getEmojiSettings(currentAccount).edit().putLong("featured_hidden", featured.get(0).set.id).commit();
                            if (stickersGridAdapter != null) {
                                stickersGridAdapter.notifyItemRangeRemoved(1, 2);
                            }
                            updateStickerTabs();
                        }
                    });
                    break;
                case 6:
                    RecyclerListView horizontalListView = new RecyclerListView(context) {
                        @Override
                        public boolean onInterceptTouchEvent(MotionEvent e) {
                            if (getParent() != null && getParent().getParent() != null) {
                                getParent().getParent().requestDisallowInterceptTouchEvent(canScrollHorizontally(-1) || canScrollHorizontally(1));
                                pager.requestDisallowInterceptTouchEvent(true);
                            }
                            return super.onInterceptTouchEvent(e);
                        }
                    };
                    horizontalListView.setSelectorRadius(AndroidUtilities.dp(4));
                    horizontalListView.setSelectorDrawableColor(Theme.getColor(Theme.key_listSelector));
                    horizontalListView.setTag(9);
                    horizontalListView.setItemAnimator(null);
                    horizontalListView.setLayoutAnimation(null);
                    LinearLayoutManager layoutManager = new LinearLayoutManager(context) {
                        @Override
                        public boolean supportsPredictiveItemAnimations() {
                            return false;
                        }
                    };
                    layoutManager.setOrientation(LinearLayoutManager.HORIZONTAL);
                    horizontalListView.setLayoutManager(layoutManager);
                    horizontalListView.setAdapter(trendingAdapter = new TrendingAdapter());
                    horizontalListView.setOnItemClickListener((view1, position) -> {
                        openTrendingStickers((TLRPC.StickerSetCovered) view1.getTag());
                    });
                    view = horizontalListView;
                    view.setLayoutParams(new RecyclerView.LayoutParams(LayoutHelper.MATCH_PARENT, AndroidUtilities.dp(52)));
                    break;
            }

            return new RecyclerListView.Holder(view);
        }

        @Override
        public void onBindViewHolder(RecyclerView.ViewHolder holder, int position) {
            switch (holder.getItemViewType()) {
                case 0: {
                    TLRPC.Document sticker = (TLRPC.Document) cache.get(position);
                    StickerEmojiCell cell = (StickerEmojiCell) holder.itemView;
                    cell.setSticker(sticker, cacheParents.get(position), false);
                    cell.setRecent(recentStickers.contains(sticker));
                    break;
                }
                case 1: {
                    EmptyCell cell = (EmptyCell) holder.itemView;
                    if (position == totalItems) {
                        int row = positionToRow.get(position - 1, Integer.MIN_VALUE);
                        if (row == Integer.MIN_VALUE) {
                            cell.setHeight(1);
                        } else {
                            ArrayList<TLRPC.Document> documents;
                            Object pack = rowStartPack.get(row);
                            if (pack instanceof TLRPC.TL_messages_stickerSet) {
                                documents = ((TLRPC.TL_messages_stickerSet) pack).documents;
                            } else if (pack instanceof String) {
                                if ("recent".equals(pack)) {
                                    documents = recentStickers;
                                } else {
                                    documents = favouriteStickers;
                                }
                            } else {
                                documents = null;
                            }
                            if (documents == null) {
                                cell.setHeight(1);
                            } else {
                                if (documents.isEmpty()) {
                                    cell.setHeight(AndroidUtilities.dp(8));
                                } else {
                                    int height = pager.getHeight() - (int) Math.ceil(documents.size() / (float) stickersPerRow) * AndroidUtilities.dp(82);
                                    cell.setHeight(height > 0 ? height : 1);
                                }
                            }
                        }
                    } else {
                        cell.setHeight(AndroidUtilities.dp(82));
                    }
                    break;
                }
                case 2: {
                    StickerSetNameCell cell = (StickerSetNameCell) holder.itemView;
                    if (position == groupStickerPackPosition) {
                        int icon;
                        if (groupStickersHidden && groupStickerSet == null) {
                            icon = 0;
                        } else {
                            icon = groupStickerSet != null ? R.drawable.stickersclose : R.drawable.stickerset_close;
                        }
                        TLRPC.Chat chat = info != null ? MessagesController.getInstance(currentAccount).getChat(info.id) : null;
                        cell.setText(LocaleController.formatString("CurrentGroupStickers", R.string.CurrentGroupStickers, chat != null ? chat.title : "Group Stickers"), icon);
                    } else {
                        Object object = cache.get(position);
                        if (object instanceof TLRPC.TL_messages_stickerSet) {
                            TLRPC.TL_messages_stickerSet set = (TLRPC.TL_messages_stickerSet) object;
                            if (set.set != null) {
                                String title = set.set.title;
                                if (PinnedStickerHelper.getInstance(currentAccount).isPinned(set.set.id)) {
                                    title += " " + LocaleController.getString("SetPinnedSuffix", R.string.SetPinnedSuffix);
                                }
                                cell.setText(title, 0);
                            }
                        } else if (object == recentStickers) {
                            cell.setText(LocaleController.getString("RecentStickers", R.string.RecentStickers), 0);
                        } else if (object == favouriteStickers) {
                            cell.setText(LocaleController.getString("FavoriteStickers", R.string.FavoriteStickers), 0);
                        }
                    }
                    break;
                }
                case 3: {
                    StickerSetGroupInfoCell cell = (StickerSetGroupInfoCell) holder.itemView;
                    cell.setIsLast(position == totalItems - 1);
                    break;
                }
                case 5: {
                    StickerSetNameCell cell = (StickerSetNameCell) holder.itemView;
                    cell.setText(LocaleController.getString("FeaturedStickers", R.string.FeaturedStickers), R.drawable.stickerset_close);
                    break;
                }
            }
        }

        private void updateItems() {
            int width = getMeasuredWidth();
            if (width == 0) {
                width = AndroidUtilities.displaySize.x;
            }

            stickersPerRow = width / AndroidUtilities.dp(72);
            stickersLayoutManager.setSpanCount(stickersPerRow);
            rowStartPack.clear();
            packStartPosition.clear();
            positionToRow.clear();
            cache.clear();
            totalItems = 0;
            ArrayList<TLRPC.TL_messages_stickerSet> packs = stickerSets;
            int startRow = 0;
            for (int a = -4; a < packs.size(); a++) {
                ArrayList<TLRPC.Document> documents;
                TLRPC.TL_messages_stickerSet pack = null;
                String key;
                if (a == -4) {
                    cache.put(totalItems++, "search");
                    startRow++;
                    continue;
                } else if (a == -3) {
                    MediaDataController mediaDataController = MediaDataController.getInstance(currentAccount);
                    SharedPreferences preferences = MessagesController.getEmojiSettings(currentAccount);
                    ArrayList<TLRPC.StickerSetCovered> featured = mediaDataController.getFeaturedStickerSets();
                    if (!featuredStickerSets.isEmpty() && preferences.getLong("featured_hidden", 0) != featured.get(0).set.id) {
                        cache.put(totalItems++, "trend1");
                        cache.put(totalItems++, "trend2");
                        startRow += 2;
                    }
                    continue;
                } else if (a == -2) {
                    documents = favouriteStickers;
                    packStartPosition.put(key = "fav", totalItems);
                } else if (a == -1) {
                    documents = recentStickers;
                    packStartPosition.put(key = "recent", totalItems);
                } else {
                    key = null;
                    pack = packs.get(a);
                    documents = pack.documents;
                    packStartPosition.put(pack, totalItems);
                }
                if (a == groupStickerPackNum) {
                    groupStickerPackPosition = totalItems;
                    if (documents.isEmpty()) {
                        rowStartPack.put(startRow, pack);
                        positionToRow.put(totalItems, startRow++);
                        rowStartPack.put(startRow, pack);
                        positionToRow.put(totalItems + 1, startRow++);
                        cache.put(totalItems++, pack);
                        cache.put(totalItems++, "group");
                        continue;
                    }
                }
                if (documents.isEmpty()) {
                    continue;
                }
                int count = (int) Math.ceil(documents.size() / (float) stickersPerRow);
                if (pack != null) {
                    cache.put(totalItems, pack);
                } else {
                    cache.put(totalItems, documents);
                }
                positionToRow.put(totalItems, startRow);
                for (int b = 0; b < documents.size(); b++) {
                    int num = 1 + b + totalItems;
                    cache.put(num, documents.get(b));
                    if (pack != null) {
                        cacheParents.put(num, pack);
                    } else {
                        cacheParents.put(num, key);
                    }
                    positionToRow.put(1 + b + totalItems, startRow + 1 + b / stickersPerRow);
                }
                for (int b = 0; b < count + 1; b++) {
                    if (pack != null) {
                        rowStartPack.put(startRow + b, pack);
                    } else {
                        rowStartPack.put(startRow + b, a == -1 ? "recent" : "fav");
                    }
                }
                totalItems += count * stickersPerRow + 1;
                startRow += count + 1;
            }
        }

        @Override
        public void notifyItemRangeRemoved(int positionStart, int itemCount) {
            updateItems();
            super.notifyItemRangeRemoved(positionStart, itemCount);
        }

        @Override
        public void notifyDataSetChanged() {
            updateItems();
            super.notifyDataSetChanged();
        }
    }

    private class EmojiGridAdapter extends RecyclerListView.SelectionAdapter {

        private SparseIntArray positionToSection = new SparseIntArray();
        private SparseIntArray sectionToPosition = new SparseIntArray();
        private int itemCount;

        @Override
        public int getItemCount() {
            return itemCount;
        }

        @Override
        public long getItemId(int position) {
            return position;
        }

        @Override
        public boolean isEnabled(RecyclerView.ViewHolder holder) {
            return holder.getItemViewType() == 0;
        }

        @Override
        public RecyclerView.ViewHolder onCreateViewHolder(ViewGroup parent, int viewType) {
            View view;
            switch (viewType) {
                case 0:
                    view = new ImageViewEmoji(getContext());
                    break;
                case 1:
                    view = new StickerSetNameCell(getContext(), true, resourcesProvider);
                    break;
                case 2:
                default:
                    view = new View(getContext());
                    view.setLayoutParams(new RecyclerView.LayoutParams(LayoutHelper.MATCH_PARENT, searchFieldHeight));
                    break;
            }
            return new RecyclerListView.Holder(view);
        }

        @Override
        public void onBindViewHolder(RecyclerView.ViewHolder holder, int position) {
            switch (holder.getItemViewType()) {
                case 0: {
                    ImageViewEmoji imageView = (ImageViewEmoji) holder.itemView;

                    String code;
                    String coloredCode;
                    boolean recent;
                    if (needEmojiSearch) {
                        position--;
                    }

                    int count = Emoji.recentEmoji.size();
                    if (position < count) {
                        coloredCode = code = Emoji.recentEmoji.get(position);
                        recent = true;
                    } else {
                        code = null;
                        coloredCode = null;
                        for (int a = 0; a < EmojiData.dataColored.length; a++) {
                            int size = EmojiData.dataColored[a].length + 1;
                            if (position < count + size) {
                                coloredCode = code = EmojiData.dataColored[a][position - count - 1];
                                String color = Emoji.emojiColor.get(code);
                                if (color != null) {
                                    coloredCode = addColorToCode(coloredCode, color);
                                }
                                break;
                            }
                            count += size;
                        }
                        recent = false;
                    }
                    imageView.setImageDrawable(Emoji.getEmojiBigDrawable(coloredCode), recent);
                    imageView.setTag(code);
                    imageView.setContentDescription(coloredCode);
                    break;
                }
                case 1: {
                    StickerSetNameCell cell = (StickerSetNameCell) holder.itemView;
                    cell.setText(emojiTitles[positionToSection.get(position)], 0);
                    break;
                }
            }
        }

        @Override
        public int getItemViewType(int position) {
            if (needEmojiSearch && position == 0) {
                return 2;
            } else if (positionToSection.indexOfKey(position) >= 0) {
                return 1;
            }
            return 0;
        }

        @Override
        public void notifyDataSetChanged() {
            positionToSection.clear();
            itemCount = Emoji.recentEmoji.size() + (needEmojiSearch ? 1 : 0);
            for (int a = 0; a < EmojiData.dataColored.length; a++) {
                positionToSection.put(itemCount, a);
                sectionToPosition.put(a, itemCount);
                itemCount += EmojiData.dataColored[a].length + 1;
            }
            updateEmojiTabs();
            super.notifyDataSetChanged();
        }
    }

    private class EmojiSearchAdapter extends RecyclerListView.SelectionAdapter {

        private ArrayList<MediaDataController.KeywordResult> result = new ArrayList<>();
        private String lastSearchEmojiString;
        private String lastSearchAlias;
        private Runnable searchRunnable;
        private boolean searchWas;

        @Override
        public int getItemCount() {
            if (result.isEmpty() && !searchWas) {
                return Emoji.recentEmoji.size() + 1;
            }
            if (!result.isEmpty()) {
                return result.size() + 1;
            }
            return 2;
        }

        @Override
        public boolean isEnabled(RecyclerView.ViewHolder holder) {
            return holder.getItemViewType() == 0;
        }

        @Override
        public RecyclerView.ViewHolder onCreateViewHolder(ViewGroup parent, int viewType) {
            View view;
            switch (viewType) {
                case 0:
                    view = new ImageViewEmoji(getContext());
                    break;
                case 1:
                    view = new View(getContext());
                    view.setLayoutParams(new RecyclerView.LayoutParams(LayoutHelper.MATCH_PARENT, searchFieldHeight));
                    break;
                case 2:
                default:
                    FrameLayout frameLayout = new FrameLayout(getContext()) {
                        @Override
                        protected void onMeasure(int widthMeasureSpec, int heightMeasureSpec) {
                            int parentHeight;
                            View parent = (View) EmojiView.this.getParent();
                            if (parent != null) {
                                parentHeight = (int) (parent.getMeasuredHeight() - EmojiView.this.getY());
                            } else {
                                parentHeight = AndroidUtilities.dp(120);
                            }
                            super.onMeasure(widthMeasureSpec, MeasureSpec.makeMeasureSpec(parentHeight - searchFieldHeight, MeasureSpec.EXACTLY));
                        }
                    };

                    TextView textView = new TextView(getContext());
                    textView.setText(LocaleController.getString("NoEmojiFound", R.string.NoEmojiFound));
                    textView.setTextSize(TypedValue.COMPLEX_UNIT_DIP, 16);
                    textView.setTextColor(getThemedColor(Theme.key_chat_emojiPanelEmptyText));
                    frameLayout.addView(textView, LayoutHelper.createFrame(LayoutHelper.WRAP_CONTENT, LayoutHelper.WRAP_CONTENT, Gravity.TOP | Gravity.CENTER_HORIZONTAL, 0, 10, 0, 0));

                    ImageView imageView = new ImageView(getContext());
                    imageView.setScaleType(ImageView.ScaleType.CENTER);
                    imageView.setImageResource(R.drawable.smiles_panel_question);
<<<<<<< HEAD
                    imageView.setColorFilter(new PorterDuffColorFilter(Theme.getColor(Theme.key_chat_emojiPanelEmptyText), PorterDuff.Mode.SRC_IN));
=======
                    imageView.setColorFilter(new PorterDuffColorFilter(getThemedColor(Theme.key_chat_emojiPanelEmptyText), PorterDuff.Mode.MULTIPLY));
>>>>>>> 418f478a
                    frameLayout.addView(imageView, LayoutHelper.createFrame(48, 48, Gravity.BOTTOM | Gravity.RIGHT));
                    imageView.setOnClickListener(new OnClickListener() {
                        @Override
                        public void onClick(View v) {
                            boolean[] loadingUrl = new boolean[1];
                            BottomSheet.Builder builder = new BottomSheet.Builder(getContext());

                            LinearLayout linearLayout = new LinearLayout(getContext());
                            linearLayout.setOrientation(LinearLayout.VERTICAL);
                            linearLayout.setPadding(AndroidUtilities.dp(21), 0, AndroidUtilities.dp(21), 0);

                            ImageView imageView1 = new ImageView(getContext());
                            imageView1.setImageResource(R.drawable.smiles_info);
                            linearLayout.addView(imageView1, LayoutHelper.createLinear(LayoutHelper.WRAP_CONTENT, LayoutHelper.WRAP_CONTENT, Gravity.CENTER_HORIZONTAL | Gravity.TOP, 0, 15, 0, 0));

                            TextView textView = new TextView(getContext());
                            textView.setText(LocaleController.getString("EmojiSuggestions", R.string.EmojiSuggestions));
                            textView.setTextSize(TypedValue.COMPLEX_UNIT_DIP, 15);
                            textView.setTextColor(getThemedColor(Theme.key_dialogTextBlue2));
                            textView.setGravity(LocaleController.isRTL ? Gravity.RIGHT : Gravity.LEFT);
                            textView.setTypeface(AndroidUtilities.getTypeface("fonts/rmedium.ttf"));
                            linearLayout.addView(textView, LayoutHelper.createLinear(LayoutHelper.WRAP_CONTENT, LayoutHelper.WRAP_CONTENT, Gravity.LEFT | Gravity.TOP, 0, 24, 0, 0));

                            textView = new TextView(getContext());
                            textView.setText(AndroidUtilities.replaceTags(LocaleController.getString("EmojiSuggestionsInfo", R.string.EmojiSuggestionsInfo)));
                            textView.setTextSize(TypedValue.COMPLEX_UNIT_DIP, 15);
                            textView.setTextColor(getThemedColor(Theme.key_dialogTextBlack));
                            textView.setGravity(LocaleController.isRTL ? Gravity.RIGHT : Gravity.LEFT);
                            linearLayout.addView(textView, LayoutHelper.createLinear(LayoutHelper.WRAP_CONTENT, LayoutHelper.WRAP_CONTENT, Gravity.LEFT | Gravity.TOP, 0, 11, 0, 0));

                            textView = new TextView(getContext());
                            textView.setText(LocaleController.formatString("EmojiSuggestionsUrl", R.string.EmojiSuggestionsUrl, lastSearchAlias != null ? lastSearchAlias : lastSearchKeyboardLanguage));
                            textView.setTextSize(TypedValue.COMPLEX_UNIT_DIP, 15);
                            textView.setTextColor(getThemedColor(Theme.key_dialogTextLink));
                            textView.setGravity(LocaleController.isRTL ? Gravity.RIGHT : Gravity.LEFT);
                            linearLayout.addView(textView, LayoutHelper.createLinear(LayoutHelper.WRAP_CONTENT, LayoutHelper.WRAP_CONTENT, Gravity.LEFT | Gravity.TOP, 0, 18, 0, 16));
                            textView.setOnClickListener(new OnClickListener() {
                                @Override
                                public void onClick(View v) {
                                    if (loadingUrl[0]) {
                                        return;
                                    }
                                    loadingUrl[0] = true;
                                    final AlertDialog progressDialog[] = new AlertDialog[]{new AlertDialog(getContext(), 3)};

                                    TLRPC.TL_messages_getEmojiURL req = new TLRPC.TL_messages_getEmojiURL();
                                    req.lang_code = lastSearchAlias != null ? lastSearchAlias : lastSearchKeyboardLanguage[0];
                                    int requestId = ConnectionsManager.getInstance(currentAccount).sendRequest(req, (response, error) -> {
                                                AndroidUtilities.runOnUIThread(() -> {
                                                    try {
                                                        progressDialog[0].dismiss();
                                                    } catch (Throwable ignore) {

                                                    }
                                                    progressDialog[0] = null;

                                                    if (response instanceof TLRPC.TL_emojiURL) {
                                                        Browser.openUrl(getContext(), ((TLRPC.TL_emojiURL) response).url);
                                                        builder.getDismissRunnable().run();
                                                    }
                                                });
                                            }
                                    );

                                    AndroidUtilities.runOnUIThread(() -> {
                                        if (progressDialog[0] == null) {
                                            return;
                                        }
                                        progressDialog[0].setOnCancelListener(dialog -> ConnectionsManager.getInstance(currentAccount).cancelRequest(requestId, true));
                                        progressDialog[0].show();
                                    }, 1000);
                                }
                            });

                            builder.setCustomView(linearLayout);
                            builder.show();
                        }
                    });

                    view = frameLayout;
                    view.setLayoutParams(new RecyclerView.LayoutParams(LayoutHelper.MATCH_PARENT, LayoutHelper.WRAP_CONTENT));
                    break;
            }
            return new RecyclerListView.Holder(view);
        }

        @Override
        public void onBindViewHolder(RecyclerView.ViewHolder holder, int position) {
            switch (holder.getItemViewType()) {
                case 0: {
                    ImageViewEmoji imageView = (ImageViewEmoji) holder.itemView;

                    String code;
                    String coloredCode;
                    boolean recent;
                    position--;

                    if (result.isEmpty() && !searchWas) {
                        coloredCode = code = Emoji.recentEmoji.get(position);
                        recent = true;
                    } else {
                        coloredCode = code = result.get(position).emoji;
                        recent = false;
                    }
                    imageView.setImageDrawable(Emoji.getEmojiBigDrawable(coloredCode), recent);
                    imageView.setTag(code);
                    break;
                }
            }
        }

        @Override
        public int getItemViewType(int position) {
            if (position == 0) {
                return 1;
            } else if (position == 1 && searchWas && result.isEmpty()) {
                return 2;
            }
            return 0;
        }

        public void search(String text) {
            if (TextUtils.isEmpty(text)) {
                lastSearchEmojiString = null;
                if (emojiGridView.getAdapter() != emojiAdapter) {
                    emojiGridView.setAdapter(emojiAdapter);
                    searchWas = false;
                }
                notifyDataSetChanged();
            } else {
                lastSearchEmojiString = text.toLowerCase();
            }
            if (searchRunnable != null) {
                AndroidUtilities.cancelRunOnUIThread(searchRunnable);
            }
            if (!TextUtils.isEmpty(lastSearchEmojiString)) {
                AndroidUtilities.runOnUIThread(searchRunnable = new Runnable() {
                    @Override
                    public void run() {
                        emojiSearchField.progressDrawable.startAnimation();
                        String query = lastSearchEmojiString;
                        String[] newLanguage = AndroidUtilities.getCurrentKeyboardLanguage();
                        if (!Arrays.equals(lastSearchKeyboardLanguage, newLanguage)) {
                            MediaDataController.getInstance(currentAccount).fetchNewEmojiKeywords(newLanguage);
                        }
                        lastSearchKeyboardLanguage = newLanguage;
                        MediaDataController.getInstance(currentAccount).getEmojiSuggestions(lastSearchKeyboardLanguage, lastSearchEmojiString, false, new MediaDataController.KeywordResultCallback() {
                            @Override
                            public void run(ArrayList<MediaDataController.KeywordResult> param, String alias) {
                                if (query.equals(lastSearchEmojiString)) {
                                    lastSearchAlias = alias;
                                    emojiSearchField.progressDrawable.stopAnimation();
                                    searchWas = true;
                                    if (emojiGridView.getAdapter() != emojiSearchAdapter) {
                                        emojiGridView.setAdapter(emojiSearchAdapter);
                                    }
                                    result = param;
                                    notifyDataSetChanged();
                                }
                            }
                        });
                    }
                }, 300);
            }
        }
    }

    private class EmojiPagesAdapter extends PagerAdapter implements PagerSlidingTabStrip.IconTabProvider {

        public void destroyItem(ViewGroup viewGroup, int position, Object object) {
            viewGroup.removeView(views.get(position));
        }

        @Override
        public boolean canScrollToTab(int position) {
            if ((position == 1 || position == 2) && currentChatId != 0) {
                showStickerBanHint(position == 1);
                return false;
            }
            return true;
        }

        public int getCount() {
            return views.size();
        }

        public Drawable getPageIconDrawable(int position) {
            return tabIcons[position];
        }

        public CharSequence getPageTitle(int position) {
            switch (position) {
                case 0:
                    return LocaleController.getString("Emoji", R.string.Emoji);
                case 1:
                    return LocaleController.getString("AccDescrGIFs", R.string.AccDescrGIFs);
                case 2:
                    return LocaleController.getString("AccDescrStickers", R.string.AccDescrStickers);
            }
            return null;
        }

        @Override
        public void customOnDraw(Canvas canvas, int position) {
            if (position == 2 && !MediaDataController.getInstance(currentAccount).getUnreadStickerSets().isEmpty() && dotPaint != null) {
                int x = canvas.getWidth() / 2 + AndroidUtilities.dp(4 + 5);
                int y = canvas.getHeight() / 2 - AndroidUtilities.dp(13 - 5);
                canvas.drawCircle(x, y, AndroidUtilities.dp(5), dotPaint);
            }
        }

        public Object instantiateItem(ViewGroup viewGroup, int position) {
            View view = views.get(position);
            viewGroup.addView(view);
            return view;
        }

        public boolean isViewFromObject(View view, Object object) {
            return view == object;
        }

    }


    private class GifAdapter extends RecyclerListView.SelectionAdapter {

        private final Context context;
        private final boolean withRecent;
        private final GifProgressEmptyView progressEmptyView;
        private final int maxRecentRowsCount;

        private int reqId;
        private TLRPC.User bot;
        private String nextSearchOffset;
        private boolean searchEndReached;
        private boolean lastSearchIsEmoji;
        private String lastSearchImageString;
        private ArrayList<TLRPC.BotInlineResult> results = new ArrayList<>();
        private HashMap<String, TLRPC.BotInlineResult> resultsMap = new HashMap<>();

        private Runnable searchRunnable;
        private boolean searchingUser;

        private int itemsCount;
        private int recentItemsCount;
        private int trendingSectionItem = -1;
        private int firstResultItem = -1;

        private boolean showTrendingWhenSearchEmpty;

        public GifAdapter(Context context) {
            this(context, false, 0);
        }

        public GifAdapter(Context context, boolean withRecent) {
            this(context, withRecent, withRecent ? Integer.MAX_VALUE : 0);
        }

        public GifAdapter(Context context, boolean withRecent, int maxRecentRowsCount) {
            this.context = context;
            this.withRecent = withRecent;
            this.maxRecentRowsCount = maxRecentRowsCount;
            this.progressEmptyView = withRecent ? null : new GifProgressEmptyView(context);
        }

        @Override
        public boolean isEnabled(RecyclerView.ViewHolder holder) {
            return holder.getItemViewType() == 0;
        }

        @Override
        public int getItemCount() {
            return itemsCount;
        }

        @Override
        public int getItemViewType(int position) {
            if (position == 0) {
                return 1; // search field
            } else if (withRecent && position == trendingSectionItem) {
                return 2; // trending section
            } else if (!withRecent && results.isEmpty()) {
                return 3; // progress empty view
            }
            return 0; // gif
        }

        @Override
        public RecyclerView.ViewHolder onCreateViewHolder(ViewGroup parent, int viewType) {
            View view;
            switch (viewType) {
                case 0:
                    ContextLinkCell cell = new ContextLinkCell(context);
                    cell.setCanPreviewGif(true);
                    view = cell;
                    break;
                case 1:
                    view = new View(getContext());
                    view.setLayoutParams(new RecyclerView.LayoutParams(LayoutHelper.MATCH_PARENT, searchFieldHeight));
                    break;
                case 2:
                    final StickerSetNameCell cell1 = new StickerSetNameCell(context, false, resourcesProvider);
                    cell1.setText(LocaleController.getString("FeaturedGifs", R.string.FeaturedGifs), 0);
                    view = cell1;
                    final RecyclerView.LayoutParams lp = new RecyclerView.LayoutParams(LayoutHelper.MATCH_PARENT, LayoutHelper.WRAP_CONTENT);
                    lp.topMargin = AndroidUtilities.dp(2.5f);
                    lp.bottomMargin = AndroidUtilities.dp(5.5f);
                    view.setLayoutParams(lp);
                    break;
                case 3:
                default:
                    view = progressEmptyView;
                    view.setLayoutParams(new RecyclerView.LayoutParams(LayoutHelper.MATCH_PARENT, LayoutHelper.WRAP_CONTENT));
                    break;
            }
            return new RecyclerListView.Holder(view);
        }

        @Override
        public void onBindViewHolder(RecyclerView.ViewHolder holder, int position) {
            switch (holder.getItemViewType()) {
                case 0: {
                    ContextLinkCell cell = (ContextLinkCell) holder.itemView;
                    if (firstResultItem >= 0 && position >= firstResultItem) {
                        cell.setLink(results.get(position - firstResultItem), bot, true, false, false, true);
                    } else {
                        cell.setGif(recentGifs.get(position - 1), false);
                    }
                    break;
                }
            }
        }

        @Override
        public void notifyDataSetChanged() {
            updateRecentItemsCount();
            updateItems();
            super.notifyDataSetChanged();
        }

        private void updateItems() {
            trendingSectionItem = -1;
            firstResultItem = -1;

            itemsCount = 1; // search field

            if (withRecent) {
                itemsCount += recentItemsCount;
            }

            if (!results.isEmpty()) {
                if (withRecent && recentItemsCount > 0) {
                    trendingSectionItem = itemsCount++;
                }
                firstResultItem = itemsCount;
                itemsCount += results.size();
            } else if (!withRecent) {
                itemsCount++; // progress empty view
            }
        }

        private void updateRecentItemsCount() {
            if (!withRecent || maxRecentRowsCount == 0) {
                return;
            }

            if (maxRecentRowsCount == Integer.MAX_VALUE) {
                recentItemsCount = recentGifs.size();
                return;
            }

            if (gifGridView.getMeasuredWidth() == 0) {
                return;
            }

            final int listWidth = gifGridView.getMeasuredWidth();
            final int spanCount = gifLayoutManager.getSpanCount();
            final int preferredRowSize = AndroidUtilities.dp(100);

            int rowCount = 0;
            int spanLeft = spanCount;
            int currentItemsInRow = 0;
            recentItemsCount = 0;

            for (int i = 0, N = recentGifs.size(); i < N; i++) {
                final Size size = gifLayoutManager.fixSize(gifLayoutManager.getSizeForItem(recentGifs.get(i)));
                int requiredSpan = Math.min(spanCount, (int) Math.floor(spanCount * (size.width / size.height * preferredRowSize / listWidth)));
                if (spanLeft < requiredSpan) { // move to a new row
                    recentItemsCount += currentItemsInRow;
                    if (++rowCount == maxRecentRowsCount) {
                        break;
                    }
                    currentItemsInRow = 0;
                    spanLeft = spanCount;
                }
                currentItemsInRow++;
                spanLeft -= requiredSpan;
            }

            if (rowCount < maxRecentRowsCount) {
                recentItemsCount += currentItemsInRow;
            }
        }

        public void loadTrendingGifs() {
            search("", "", true, true, true);
        }

        private void searchBotUser() {
            if (searchingUser) {
                return;
            }
            searchingUser = true;
            TLRPC.TL_contacts_resolveUsername req = new TLRPC.TL_contacts_resolveUsername();
            req.username = MessagesController.getInstance(currentAccount).gifSearchBot;
            ConnectionsManager.getInstance(currentAccount).sendRequest(req, (response, error) -> {
                if (response != null) {
                    AndroidUtilities.runOnUIThread(() -> {
                        TLRPC.TL_contacts_resolvedPeer res = (TLRPC.TL_contacts_resolvedPeer) response;
                        MessagesController.getInstance(currentAccount).putUsers(res.users, false);
                        MessagesController.getInstance(currentAccount).putChats(res.chats, false);
                        MessagesStorage.getInstance(currentAccount).putUsersAndChats(res.users, res.chats, true, true);
                        String str = lastSearchImageString;
                        lastSearchImageString = null;
                        search(str, "", false);
                    });
                }
            });
        }

        public void search(String text) {
            if (withRecent) {
                return;
            }
            if (reqId != 0) {
                if (reqId >= 0) {
                    ConnectionsManager.getInstance(currentAccount).cancelRequest(reqId, true);
                }
                reqId = 0;
            }
            lastSearchIsEmoji = false;
            if (progressEmptyView != null) {
                progressEmptyView.setLoadingState(false);
            }
            if (searchRunnable != null) {
                AndroidUtilities.cancelRunOnUIThread(searchRunnable);
            }
            if (TextUtils.isEmpty(text)) {
                lastSearchImageString = null;
                if (showTrendingWhenSearchEmpty) {
                    loadTrendingGifs();
                } else {
                    final int page = gifTabs.getCurrentPosition();
                    if (page == gifRecentTabNum || page == gifTrendingTabNum) {
                        if (gifGridView.getAdapter() != gifAdapter) {
                            gifGridView.setAdapter(gifAdapter);
                        }
                    } else {
                        searchEmoji(MessagesController.getInstance(currentAccount).gifSearchEmojies.get(page - gifFirstEmojiTabNum));
                    }
                }
                return;
            } else {
                lastSearchImageString = text.toLowerCase();
            }
            if (!TextUtils.isEmpty(lastSearchImageString)) {
                AndroidUtilities.runOnUIThread(searchRunnable = new Runnable() {
                    @Override
                    public void run() {
                        search(text, "", true);
                    }
                }, 300);
            }
        }

        public void searchEmoji(String emoji) {
            if (lastSearchIsEmoji && TextUtils.equals(lastSearchImageString, emoji)) {
                gifLayoutManager.scrollToPositionWithOffset(1, 0);
                return;
            }
            search(emoji, "", true, true, true);
        }

        protected void search(final String query, final String offset, boolean searchUser) {
            search(query, offset, searchUser, false, false);
        }

        protected void search(final String query, final String offset, boolean searchUser, boolean isEmoji, boolean cache) {
            if (reqId != 0) {
                if (reqId >= 0) {
                    ConnectionsManager.getInstance(currentAccount).cancelRequest(reqId, true);
                }
                reqId = 0;
            }

            lastSearchImageString = query;
            lastSearchIsEmoji = isEmoji;

            if (progressEmptyView != null) {
                progressEmptyView.setLoadingState(isEmoji);
            }

            TLObject object = MessagesController.getInstance(currentAccount).getUserOrChat(MessagesController.getInstance(currentAccount).gifSearchBot);
            if (!(object instanceof TLRPC.User)) {
                if (searchUser) {
                    searchBotUser();
                    if (!withRecent) {
                        gifSearchField.progressDrawable.startAnimation();
                    }
                }
                return;
            }
            if (!withRecent && TextUtils.isEmpty(offset)) {
                gifSearchField.progressDrawable.startAnimation();
            }

            bot = (TLRPC.User) object;
            final String key = "gif_search_" + query + "_" + offset;
            final RequestDelegate requestDelegate = (response, error) -> AndroidUtilities.runOnUIThread(() -> processResponse(query, offset, searchUser, isEmoji, cache, key, response));

            if (!cache && !withRecent && isEmoji && TextUtils.isEmpty(offset)) {
                results.clear();
                resultsMap.clear();
                if (gifGridView.getAdapter() != this) {
                    gifGridView.setAdapter(this);
                }
                notifyDataSetChanged();
                scrollGifsToTop();
            }

            if (cache && gifCache.containsKey(key)) {
                processResponse(query, offset, searchUser, isEmoji, true, key, gifCache.get(key));
                return;
            }

            if (gifSearchPreloader.isLoading(key)) {
                return;
            }

            if (cache) {
                reqId = -1;
                MessagesStorage.getInstance(currentAccount).getBotCache(key, requestDelegate);
            } else {
                TLRPC.TL_messages_getInlineBotResults req = new TLRPC.TL_messages_getInlineBotResults();
                req.query = query == null ? "" : query;
                req.bot = MessagesController.getInstance(currentAccount).getInputUser(bot);
                req.offset = offset;
                req.peer = new TLRPC.TL_inputPeerEmpty();
                reqId = ConnectionsManager.getInstance(currentAccount).sendRequest(req, requestDelegate, ConnectionsManager.RequestFlagFailOnServerErrors);
            }
        }

        @MainThread
        private void processResponse(final String query, final String offset, boolean searchUser, boolean isEmoji, boolean cache, String key, TLObject response) {
            if (query == null || !query.equals(lastSearchImageString)) {
                return;
            }
            reqId = 0;
            if (cache && (!(response instanceof TLRPC.messages_BotResults) || ((TLRPC.messages_BotResults) response).results.isEmpty())) {
                search(query, offset, searchUser, isEmoji, false);
                return;
            }

            if (!withRecent) {
                if (TextUtils.isEmpty(offset)) {
                    results.clear();
                    resultsMap.clear();
                    gifSearchField.progressDrawable.stopAnimation();
                }
            }

            if (response instanceof TLRPC.messages_BotResults) {
                int addedCount = 0;
                int oldCount = results.size();
                TLRPC.messages_BotResults res = (TLRPC.messages_BotResults) response;
                if (!gifCache.containsKey(key)) {
                    gifCache.put(key, res);
                }
                if (!cache && res.cache_time != 0) {
                    MessagesStorage.getInstance(currentAccount).saveBotCache(key, res);
                }
                nextSearchOffset = res.next_offset;
                for (int a = 0; a < res.results.size(); a++) {
                    TLRPC.BotInlineResult result = res.results.get(a);
                    if (resultsMap.containsKey(result.id)) {
                        continue;
                    }
                    result.query_id = res.query_id;
                    results.add(result);
                    resultsMap.put(result.id, result);
                    addedCount++;
                }
                searchEndReached = oldCount == results.size() || TextUtils.isEmpty(nextSearchOffset);
                if (addedCount != 0) {
                    if (!isEmoji || oldCount != 0) {
                        updateItems();
                        if (withRecent) {
                            if (oldCount != 0) {
                                notifyItemChanged(recentItemsCount + 1 + oldCount);
                                notifyItemRangeInserted(recentItemsCount + 1 + oldCount + 1, addedCount);
                            } else {
                                notifyItemRangeInserted(recentItemsCount + 1, addedCount + 1);
                            }
                        } else {
                            if (oldCount != 0) {
                                notifyItemChanged(oldCount);
                            }
                            notifyItemRangeInserted(oldCount + 1, addedCount);
                        }
                    } else {
                        notifyDataSetChanged();
                    }
                } else if (results.isEmpty()) {
                    notifyDataSetChanged();
                }
            } else {
                notifyDataSetChanged();
            }

            if (!withRecent) {
                if (gifGridView.getAdapter() != this) {
                    gifGridView.setAdapter(this);
                }
                if (isEmoji && !TextUtils.isEmpty(query) && TextUtils.isEmpty(offset)) {
                    scrollGifsToTop();
                }
            }
        }
    }

    private class GifSearchPreloader {

        private final List<String> loadingKeys = new ArrayList<>();

        public boolean isLoading(String key) {
            return loadingKeys.contains(key);
        }

        public void preload(final String query) {
            preload(query, "", true);
        }

        private void preload(final String query, final String offset, boolean cache) {
            final String key = "gif_search_" + query + "_" + offset;

            if (cache && gifCache.containsKey(key)) {
                return;
            }

            final RequestDelegate requestDelegate = (response, error) -> AndroidUtilities.runOnUIThread(() -> processResponse(query, offset, cache, key, response));

            if (cache) {
                loadingKeys.add(key);
                MessagesStorage.getInstance(currentAccount).getBotCache(key, requestDelegate);
            } else {
                final MessagesController messagesController = MessagesController.getInstance(currentAccount);
                final TLObject gifSearchBot = messagesController.getUserOrChat(messagesController.gifSearchBot);
                if (!(gifSearchBot instanceof TLRPC.User)) {
                    return;
                }
                loadingKeys.add(key);
                TLRPC.TL_messages_getInlineBotResults req = new TLRPC.TL_messages_getInlineBotResults();
                req.query = query == null ? "" : query;
                req.bot = messagesController.getInputUser((TLRPC.User) gifSearchBot);
                req.offset = offset;
                req.peer = new TLRPC.TL_inputPeerEmpty();
                ConnectionsManager.getInstance(currentAccount).sendRequest(req, requestDelegate, ConnectionsManager.RequestFlagFailOnServerErrors);
            }
        }

        private void processResponse(final String query, final String offset, boolean cache, String key, TLObject response) {
            loadingKeys.remove(key);

            if (gifSearchAdapter.lastSearchIsEmoji && gifSearchAdapter.lastSearchImageString.equals(query)) {
                gifSearchAdapter.processResponse(query, offset, false, true, cache, key, response);
            } else {
                if (cache && (!(response instanceof TLRPC.messages_BotResults) || ((TLRPC.messages_BotResults) response).results.isEmpty())) {
                    preload(query, offset, false);
                } else if (response instanceof TLRPC.messages_BotResults && !gifCache.containsKey(key)) {
                    gifCache.put(key, (TLRPC.messages_BotResults) response);
                }
            }
        }
    }

    private class GifLayoutManager extends ExtendedGridLayoutManager {

        private Size size = new Size();

        public GifLayoutManager(Context context) {
            super(context, 100, true);
            setSpanSizeLookup(new GridLayoutManager.SpanSizeLookup() {
                @Override
                public int getSpanSize(int position) {
                    if (position == 0 || gifGridView.getAdapter() == gifSearchAdapter && gifSearchAdapter.results.isEmpty()) {
                        return getSpanCount();
                    }
                    return getSpanSizeForItem(position - 1);
                }
            });
        }

        @Override
        protected Size getSizeForItem(int i) {
            TLRPC.Document document;
            ArrayList<TLRPC.DocumentAttribute> attributes;
            if (gifGridView.getAdapter() == gifAdapter) {
                if (i > gifAdapter.recentItemsCount) {
                    TLRPC.BotInlineResult result = gifAdapter.results.get(i - gifAdapter.recentItemsCount - 1);
                    document = result.document;
                    if (document != null) {
                        attributes = document.attributes;
                    } else if (result.content != null) {
                        attributes = result.content.attributes;
                    } else if (result.thumb != null) {
                        attributes = result.thumb.attributes;
                    } else {
                        attributes = null;
                    }
                } else if (i == gifAdapter.recentItemsCount) {
                    return null;
                } else {
                    document = recentGifs.get(i);
                    attributes = document.attributes;
                }
            } else if (!gifSearchAdapter.results.isEmpty()) {
                TLRPC.BotInlineResult result = gifSearchAdapter.results.get(i);
                document = result.document;
                if (document != null) {
                    attributes = document.attributes;
                } else if (result.content != null) {
                    attributes = result.content.attributes;
                } else if (result.thumb != null) {
                    attributes = result.thumb.attributes;
                } else {
                    attributes = null;
                }
            } else {
                document = null;
                attributes = null;
            }
            return getSizeForItem(document, attributes);
        }

        @Override
        protected int getFlowItemCount() {
            if (gifGridView.getAdapter() == gifSearchAdapter && gifSearchAdapter.results.isEmpty()) {
                return 0;
            }
            return getItemCount() - 1;
        }

        public Size getSizeForItem(TLRPC.Document document) {
            return getSizeForItem(document, document.attributes);
        }

        public Size getSizeForItem(TLRPC.Document document, List<TLRPC.DocumentAttribute> attributes) {
            size.width = size.height = 100;
            if (document != null) {
                TLRPC.PhotoSize thumb = FileLoader.getClosestPhotoSizeWithSize(document.thumbs, 90);
                if (thumb != null && thumb.w != 0 && thumb.h != 0) {
                    size.width = thumb.w;
                    size.height = thumb.h;
                }
            }
            if (attributes != null) {
                for (int b = 0; b < attributes.size(); b++) {
                    TLRPC.DocumentAttribute attribute = attributes.get(b);
                    if (attribute instanceof TLRPC.TL_documentAttributeImageSize || attribute instanceof TLRPC.TL_documentAttributeVideo) {
                        size.width = attribute.w;
                        size.height = attribute.h;
                        break;
                    }
                }
            }
            return size;
        }
    }

    private class GifProgressEmptyView extends FrameLayout {

        private final ImageView imageView;
        private final TextView textView;
        private final RadialProgressView progressView;

        private boolean loadingState;

        public GifProgressEmptyView(@NonNull Context context) {
            super(context);

            imageView = new ImageView(getContext());
            imageView.setScaleType(ImageView.ScaleType.CENTER);
            imageView.setImageResource(R.drawable.gif_empty);
<<<<<<< HEAD
            imageView.setColorFilter(new PorterDuffColorFilter(Theme.getColor(Theme.key_chat_emojiPanelEmptyText), PorterDuff.Mode.SRC_IN));
=======
            imageView.setColorFilter(new PorterDuffColorFilter(getThemedColor(Theme.key_chat_emojiPanelEmptyText), PorterDuff.Mode.MULTIPLY));
>>>>>>> 418f478a
            addView(imageView, LayoutHelper.createFrame(LayoutHelper.WRAP_CONTENT, LayoutHelper.WRAP_CONTENT, Gravity.CENTER, 0, 0, 0, 59));

            textView = new TextView(getContext());
            textView.setText(LocaleController.getString("NoGIFsFound", R.string.NoGIFsFound));
            textView.setTextSize(TypedValue.COMPLEX_UNIT_DIP, 16);
            textView.setTextColor(getThemedColor(Theme.key_chat_emojiPanelEmptyText));
            addView(textView, LayoutHelper.createFrame(LayoutHelper.WRAP_CONTENT, LayoutHelper.WRAP_CONTENT, Gravity.CENTER, 0, 0, 0, 9));

            progressView = new RadialProgressView(context, resourcesProvider);
            progressView.setVisibility(GONE);
            progressView.setProgressColor(getThemedColor(Theme.key_progressCircle));
            addView(progressView, LayoutHelper.createFrame(LayoutHelper.WRAP_CONTENT, LayoutHelper.WRAP_CONTENT, Gravity.CENTER));
        }

        @Override
        protected void onMeasure(int widthMeasureSpec, int heightMeasureSpec) {
            int height = gifGridView.getMeasuredHeight();

            if (!loadingState) {
                height = (int) ((height - searchFieldHeight - AndroidUtilities.dp(8)) / 3 * 1.7f);
            } else {
                height -= AndroidUtilities.dp(48 + 44);
            }

            super.onMeasure(widthMeasureSpec, MeasureSpec.makeMeasureSpec(height, MeasureSpec.EXACTLY));
        }

        public boolean isLoadingState() {
            return loadingState;
        }

        public void setLoadingState(boolean loadingState) {
            if (this.loadingState != loadingState) {
                this.loadingState = loadingState;
                imageView.setVisibility(loadingState ? GONE : VISIBLE);
                textView.setVisibility(loadingState ? GONE : VISIBLE);
                progressView.setVisibility(loadingState ? VISIBLE : GONE);
            }
        }
    }

    private class StickersSearchGridAdapter extends RecyclerListView.SelectionAdapter {

        private Context context;
        private SparseArray<Object> rowStartPack = new SparseArray<>();
        private SparseArray<Object> cache = new SparseArray<>();
        private SparseArray<Object> cacheParent = new SparseArray<>();
        private SparseIntArray positionToRow = new SparseIntArray();
        private SparseArray<String> positionToEmoji = new SparseArray<>();
        private int totalItems;

        private ArrayList<TLRPC.StickerSetCovered> serverPacks = new ArrayList<>();
        private ArrayList<TLRPC.TL_messages_stickerSet> localPacks = new ArrayList<>();
        private HashMap<TLRPC.TL_messages_stickerSet, Boolean> localPacksByShortName = new HashMap<>();
        private HashMap<TLRPC.TL_messages_stickerSet, Integer> localPacksByName = new HashMap<>();
        private HashMap<ArrayList<TLRPC.Document>, String> emojiStickers = new HashMap<>();
        private ArrayList<ArrayList<TLRPC.Document>> emojiArrays = new ArrayList<>();
        private SparseArray<TLRPC.StickerSetCovered> positionsToSets = new SparseArray<>();

        private int reqId;
        private int reqId2;

        private int emojiSearchId;
        boolean cleared;
        private String searchQuery;
        private Runnable searchRunnable = new Runnable() {

            private void clear() {
                if (cleared) {
                    return;
                }
                cleared = true;
                emojiStickers.clear();
                emojiArrays.clear();
                localPacks.clear();
                serverPacks.clear();
                localPacksByShortName.clear();
                localPacksByName.clear();
            }

            @Override
            public void run() {
                if (TextUtils.isEmpty(searchQuery)) {
                    return;
                }
                stickersSearchField.progressDrawable.startAnimation();
                cleared = false;
                int lastId = ++emojiSearchId;

                final ArrayList<TLRPC.Document> emojiStickersArray = new ArrayList<>(0);
                final LongSparseArray<TLRPC.Document> emojiStickersMap = new LongSparseArray<>(0);
                HashMap<String, ArrayList<TLRPC.Document>> allStickers = MediaDataController.getInstance(currentAccount).getAllStickers();
                if (searchQuery.length() <= 14) {
                    CharSequence emoji = searchQuery;
                    int length = emoji.length();
                    for (int a = 0; a < length; a++) {
                        if (a < length - 1 && (emoji.charAt(a) == 0xD83C && emoji.charAt(a + 1) >= 0xDFFB && emoji.charAt(a + 1) <= 0xDFFF || emoji.charAt(a) == 0x200D && (emoji.charAt(a + 1) == 0x2640 || emoji.charAt(a + 1) == 0x2642))) {
                            emoji = TextUtils.concat(emoji.subSequence(0, a), emoji.subSequence(a + 2, emoji.length()));
                            length -= 2;
                            a--;
                        } else if (emoji.charAt(a) == 0xfe0f) {
                            emoji = TextUtils.concat(emoji.subSequence(0, a), emoji.subSequence(a + 1, emoji.length()));
                            length--;
                            a--;
                        }
                    }
                    ArrayList<TLRPC.Document> newStickers = allStickers != null ? allStickers.get(emoji.toString()) : null;
                    if (newStickers != null && !newStickers.isEmpty()) {
                        clear();
                        emojiStickersArray.addAll(newStickers);
                        for (int a = 0, size = newStickers.size(); a < size; a++) {
                            TLRPC.Document document = newStickers.get(a);
                            emojiStickersMap.put(document.id, document);
                        }
                        emojiStickers.put(emojiStickersArray, searchQuery);
                        emojiArrays.add(emojiStickersArray);
                    }
                }
                if (allStickers != null && !allStickers.isEmpty() && searchQuery.length() > 1) {
                    String[] newLanguage = AndroidUtilities.getCurrentKeyboardLanguage();
                    if (!Arrays.equals(lastSearchKeyboardLanguage, newLanguage)) {
                        MediaDataController.getInstance(currentAccount).fetchNewEmojiKeywords(newLanguage);
                    }
                    lastSearchKeyboardLanguage = newLanguage;
                    MediaDataController.getInstance(currentAccount).getEmojiSuggestions(lastSearchKeyboardLanguage, searchQuery, false, new MediaDataController.KeywordResultCallback() {
                        @Override
                        public void run(ArrayList<MediaDataController.KeywordResult> param, String alias) {
                            if (lastId != emojiSearchId) {
                                return;
                            }
                            boolean added = false;
                            for (int a = 0, size = param.size(); a < size; a++) {
                                String emoji = param.get(a).emoji;
                                ArrayList<TLRPC.Document> newStickers = allStickers != null ? allStickers.get(emoji) : null;
                                if (newStickers != null && !newStickers.isEmpty()) {
                                    clear();
                                    if (!emojiStickers.containsKey(newStickers)) {
                                        emojiStickers.put(newStickers, emoji);
                                        emojiArrays.add(newStickers);
                                        added = true;
                                    }
                                }
                            }
                            if (added) {
                                notifyDataSetChanged();
                            }
                        }
                    });
                }
                ArrayList<TLRPC.TL_messages_stickerSet> local = MediaDataController.getInstance(currentAccount).getStickerSets(MediaDataController.TYPE_IMAGE);
                int index;
                for (int a = 0, size = local.size(); a < size; a++) {
                    TLRPC.TL_messages_stickerSet set = local.get(a);
                    if ((index = AndroidUtilities.indexOfIgnoreCase(set.set.title, searchQuery)) >= 0) {
                        if (index == 0 || set.set.title.charAt(index - 1) == ' ') {
                            clear();
                            localPacks.add(set);
                            localPacksByName.put(set, index);
                        }
                    } else if (set.set.short_name != null && (index = AndroidUtilities.indexOfIgnoreCase(set.set.short_name, searchQuery)) >= 0) {
                        if (index == 0 || set.set.short_name.charAt(index - 1) == ' ') {
                            clear();
                            localPacks.add(set);
                            localPacksByShortName.put(set, true);
                        }
                    }
                }
                local = MediaDataController.getInstance(currentAccount).getStickerSets(MediaDataController.TYPE_FEATURED);
                for (int a = 0, size = local.size(); a < size; a++) {
                    TLRPC.TL_messages_stickerSet set = local.get(a);
                    if ((index = AndroidUtilities.indexOfIgnoreCase(set.set.title, searchQuery)) >= 0) {
                        if (index == 0 || set.set.title.charAt(index - 1) == ' ') {
                            clear();
                            localPacks.add(set);
                            localPacksByName.put(set, index);
                        }
                    } else if (set.set.short_name != null && (index = AndroidUtilities.indexOfIgnoreCase(set.set.short_name, searchQuery)) >= 0) {
                        if (index == 0 || set.set.short_name.charAt(index - 1) == ' ') {
                            clear();
                            localPacks.add(set);
                            localPacksByShortName.put(set, true);
                        }
                    }
                }
                if ((!localPacks.isEmpty() || !emojiStickers.isEmpty()) && stickersGridView.getAdapter() != stickersSearchGridAdapter) {
                    stickersGridView.setAdapter(stickersSearchGridAdapter);
                }
                final TLRPC.TL_messages_searchStickerSets req = new TLRPC.TL_messages_searchStickerSets();
                req.q = searchQuery;
                reqId = ConnectionsManager.getInstance(currentAccount).sendRequest(req, (response, error) -> {
                    if (response instanceof TLRPC.TL_messages_foundStickerSets) {
                        AndroidUtilities.runOnUIThread(() -> {
                            if (req.q.equals(searchQuery)) {
                                clear();
                                stickersSearchField.progressDrawable.stopAnimation();
                                reqId = 0;
                                if (stickersGridView.getAdapter() != stickersSearchGridAdapter) {
                                    stickersGridView.setAdapter(stickersSearchGridAdapter);
                                }
                                TLRPC.TL_messages_foundStickerSets res = (TLRPC.TL_messages_foundStickerSets) response;
                                serverPacks.addAll(res.sets);
                                notifyDataSetChanged();
                            }
                        });
                    }
                });
                if (Emoji.isValidEmoji(searchQuery)) {
                    final TLRPC.TL_messages_getStickers req2 = new TLRPC.TL_messages_getStickers();
                    req2.emoticon = searchQuery;
                    req2.hash = 0;
                    reqId2 = ConnectionsManager.getInstance(currentAccount).sendRequest(req2, (response, error) -> AndroidUtilities.runOnUIThread(() -> {
                        if (req2.emoticon.equals(searchQuery)) {
                            reqId2 = 0;
                            if (!(response instanceof TLRPC.TL_messages_stickers)) {
                                return;
                            }
                            TLRPC.TL_messages_stickers res = (TLRPC.TL_messages_stickers) response;
                            int oldCount = emojiStickersArray.size();
                            for (int a = 0, size = res.stickers.size(); a < size; a++) {
                                TLRPC.Document document = res.stickers.get(a);
                                if (emojiStickersMap.indexOfKey(document.id) >= 0) {
                                    continue;
                                }
                                emojiStickersArray.add(document);
                            }
                            int newCount = emojiStickersArray.size();
                            if (oldCount != newCount) {
                                emojiStickers.put(emojiStickersArray, searchQuery);
                                if (oldCount == 0) {
                                    emojiArrays.add(emojiStickersArray);
                                }
                                notifyDataSetChanged();
                            }
                        }
                    }));
                }
                notifyDataSetChanged();
            }
        };

        public StickersSearchGridAdapter(Context context) {
            this.context = context;
        }

        @Override
        public boolean isEnabled(RecyclerView.ViewHolder holder) {
            return false;
        }

        @Override
        public int getItemCount() {
            if (totalItems != 1) {
                return totalItems + 1;
            } else {
                return 2;
            }
        }

        public Object getItem(int i) {
            return cache.get(i);
        }

        public void search(String text) {
            if (reqId != 0) {
                ConnectionsManager.getInstance(currentAccount).cancelRequest(reqId, true);
                reqId = 0;
            }
            if (reqId2 != 0) {
                ConnectionsManager.getInstance(currentAccount).cancelRequest(reqId2, true);
                reqId2 = 0;
            }
            if (TextUtils.isEmpty(text)) {
                searchQuery = null;
                localPacks.clear();
                emojiStickers.clear();
                serverPacks.clear();
                if (stickersGridView.getAdapter() != stickersGridAdapter) {
                    stickersGridView.setAdapter(stickersGridAdapter);
                }
                notifyDataSetChanged();
            } else {
                searchQuery = text.toLowerCase();
            }
            AndroidUtilities.cancelRunOnUIThread(searchRunnable);
            AndroidUtilities.runOnUIThread(searchRunnable, 300);
        }

        @Override
        public int getItemViewType(int position) {
            if (position == 0) {
                return 4;
            } else if (position == 1 && totalItems == 1) {
                return 5;
            }
            Object object = cache.get(position);
            if (object != null) {
                if (object instanceof TLRPC.Document) {
                    return 0;
                } else if (object instanceof TLRPC.StickerSetCovered) {
                    return 3;
                } else {
                    return 2;
                }
            }
            return 1;
        }

        @Override
        public RecyclerView.ViewHolder onCreateViewHolder(ViewGroup parent, int viewType) {
            View view = null;
            switch (viewType) {
                case 0:
                    view = new StickerEmojiCell(context, true) {
                        public void onMeasure(int widthMeasureSpec, int heightMeasureSpec) {
                            super.onMeasure(widthMeasureSpec, MeasureSpec.makeMeasureSpec(AndroidUtilities.dp(82), MeasureSpec.EXACTLY));
                        }
                    };
                    break;
                case 1:
                    view = new EmptyCell(context);
                    break;
                case 2:
                    view = new StickerSetNameCell(context, false, resourcesProvider);
                    break;
                case 3:
                    view = new FeaturedStickerSetInfoCell(context, 17, false, true, resourcesProvider);
                    ((FeaturedStickerSetInfoCell) view).setAddOnClickListener(v -> {
                        FeaturedStickerSetInfoCell parent1 = (FeaturedStickerSetInfoCell) v.getParent();
                        TLRPC.StickerSetCovered pack = parent1.getStickerSet();
                        if (installingStickerSets.indexOfKey(pack.set.id) >= 0 || removingStickerSets.indexOfKey(pack.set.id) >= 0) {
                            return;
                        }
                        if (parent1.isInstalled()) {
                            removingStickerSets.put(pack.set.id, pack);
                            delegate.onStickerSetRemove(parent1.getStickerSet());
                        } else {
                            parent1.setAddDrawProgress(true, true);
                            installingStickerSets.put(pack.set.id, pack);
                            delegate.onStickerSetAdd(parent1.getStickerSet());
                        }
                    });
                    break;
                case 4:
                    view = new View(context);
                    view.setLayoutParams(new RecyclerView.LayoutParams(LayoutHelper.MATCH_PARENT, searchFieldHeight));
                    break;
                case 5:
                    FrameLayout frameLayout = new FrameLayout(context) {
                        @Override
                        protected void onMeasure(int widthMeasureSpec, int heightMeasureSpec) {
                            int height = stickersGridView.getMeasuredHeight();
                            super.onMeasure(widthMeasureSpec, MeasureSpec.makeMeasureSpec((int) ((height - searchFieldHeight - AndroidUtilities.dp(8)) / 3 * 1.7f), MeasureSpec.EXACTLY));
                        }
                    };

                    ImageView imageView = new ImageView(context);
                    imageView.setScaleType(ImageView.ScaleType.CENTER);
                    imageView.setImageResource(R.drawable.stickers_empty);
<<<<<<< HEAD
                    imageView.setColorFilter(new PorterDuffColorFilter(Theme.getColor(Theme.key_chat_emojiPanelEmptyText), PorterDuff.Mode.SRC_IN));
=======
                    imageView.setColorFilter(new PorterDuffColorFilter(getThemedColor(Theme.key_chat_emojiPanelEmptyText), PorterDuff.Mode.MULTIPLY));
>>>>>>> 418f478a
                    frameLayout.addView(imageView, LayoutHelper.createFrame(LayoutHelper.WRAP_CONTENT, LayoutHelper.WRAP_CONTENT, Gravity.CENTER, 0, 0, 0, 59));

                    TextView textView = new TextView(context);
                    textView.setText(LocaleController.getString("NoStickersFound", R.string.NoStickersFound));
                    textView.setTextSize(TypedValue.COMPLEX_UNIT_DIP, 16);
                    textView.setTextColor(getThemedColor(Theme.key_chat_emojiPanelEmptyText));
                    frameLayout.addView(textView, LayoutHelper.createFrame(LayoutHelper.WRAP_CONTENT, LayoutHelper.WRAP_CONTENT, Gravity.CENTER, 0, 0, 0, 9));

                    view = frameLayout;
                    view.setLayoutParams(new RecyclerView.LayoutParams(LayoutHelper.MATCH_PARENT, LayoutHelper.WRAP_CONTENT));
                    break;
            }

            return new RecyclerListView.Holder(view);
        }

        @SuppressWarnings("unchecked")
        @Override
        public void onBindViewHolder(RecyclerView.ViewHolder holder, int position) {
            switch (holder.getItemViewType()) {
                case 0: {
                    TLRPC.Document sticker = (TLRPC.Document) cache.get(position);
                    StickerEmojiCell cell = (StickerEmojiCell) holder.itemView;
                    cell.setSticker(sticker, null, cacheParent.get(position), positionToEmoji.get(position), false);
                    cell.setRecent(recentStickers.contains(sticker) || favouriteStickers.contains(sticker));
                    break;
                }
                case 1: {
                    EmptyCell cell = (EmptyCell) holder.itemView;
                    if (position == totalItems) {
                        int row = positionToRow.get(position - 1, Integer.MIN_VALUE);
                        if (row == Integer.MIN_VALUE) {
                            cell.setHeight(1);
                        } else {
                            Object pack = rowStartPack.get(row);
                            Integer count;
                            if (pack instanceof TLRPC.TL_messages_stickerSet) {
                                count = ((TLRPC.TL_messages_stickerSet) pack).documents.size();
                            } else if (pack instanceof Integer) {
                                count = (Integer) pack;
                            } else {
                                count = null;
                            }
                            if (count == null) {
                                cell.setHeight(1);
                            } else {
                                if (count == 0) {
                                    cell.setHeight(AndroidUtilities.dp(8));
                                } else {
                                    int height = pager.getHeight() - (int) Math.ceil(count / (float) stickersGridAdapter.stickersPerRow) * AndroidUtilities.dp(82);
                                    cell.setHeight(height > 0 ? height : 1);
                                }
                            }
                        }
                    } else {
                        cell.setHeight(AndroidUtilities.dp(82));
                    }
                    break;
                }
                case 2: {
                    StickerSetNameCell cell = (StickerSetNameCell) holder.itemView;
                    Object object = cache.get(position);
                    if (object instanceof TLRPC.TL_messages_stickerSet) {
                        TLRPC.TL_messages_stickerSet set = (TLRPC.TL_messages_stickerSet) object;
                        if (!TextUtils.isEmpty(searchQuery) && localPacksByShortName.containsKey(set)) {
                            if (set.set != null) {
                                cell.setText(set.set.title, 0);
                            }
                            cell.setUrl(set.set.short_name, searchQuery.length());
                        } else {
                            Integer start = localPacksByName.get(set);
                            if (set.set != null && start != null) {
                                cell.setText(set.set.title, 0, start, !TextUtils.isEmpty(searchQuery) ? searchQuery.length() : 0);
                            }
                            cell.setUrl(null, 0);
                        }
                    }
                    break;
                }
                case 3: {
                    TLRPC.StickerSetCovered stickerSetCovered = (TLRPC.StickerSetCovered) cache.get(position);
                    FeaturedStickerSetInfoCell cell = (FeaturedStickerSetInfoCell) holder.itemView;
                    boolean installing = installingStickerSets.indexOfKey(stickerSetCovered.set.id) >= 0;
                    boolean removing = removingStickerSets.indexOfKey(stickerSetCovered.set.id) >= 0;
                    if (installing || removing) {
                        if (installing && cell.isInstalled()) {
                            installingStickerSets.remove(stickerSetCovered.set.id);
                            installing = false;
                        } else if (removing && !cell.isInstalled()) {
                            removingStickerSets.remove(stickerSetCovered.set.id);
                            removing = false;
                        }
                    }
                    cell.setAddDrawProgress(installing, false);
                    int idx = TextUtils.isEmpty(searchQuery) ? -1 : AndroidUtilities.indexOfIgnoreCase(stickerSetCovered.set.title, searchQuery);
                    if (idx >= 0) {
                        cell.setStickerSet(stickerSetCovered, false, false, idx, searchQuery.length());
                    } else {
                        cell.setStickerSet(stickerSetCovered, false);
                        if (!TextUtils.isEmpty(searchQuery) && AndroidUtilities.indexOfIgnoreCase(stickerSetCovered.set.short_name, searchQuery) == 0) {
                            cell.setUrl(stickerSetCovered.set.short_name, searchQuery.length());
                        }
                    }
                    break;
                }
            }
        }

        @Override
        public void notifyDataSetChanged() {
            rowStartPack.clear();
            positionToRow.clear();
            cache.clear();
            positionsToSets.clear();
            positionToEmoji.clear();
            totalItems = 0;
            int startRow = 0;
            for (int a = -1, serverCount = serverPacks.size(), localCount = localPacks.size(), emojiCount = (emojiArrays.isEmpty() ? 0 : 1); a < serverCount + localCount + emojiCount; a++) {
                ArrayList<TLRPC.Document> documents;
                Object pack = null;
                String key;
                if (a == -1) {
                    cache.put(totalItems++, "search");
                    startRow++;
                    continue;
                } else {
                    int idx = a;
                    if (idx < localCount) {
                        TLRPC.TL_messages_stickerSet set = localPacks.get(idx);
                        documents = set.documents;
                        pack = set;
                    } else {
                        idx -= localCount;
                        if (idx < emojiCount) {
                            int documentsCount = 0;
                            String lastEmoji = "";
                            for (int i = 0, N = emojiArrays.size(); i < N; i++) {
                                documents = emojiArrays.get(i);
                                String emoji = emojiStickers.get(documents);
                                if (emoji != null && !lastEmoji.equals(emoji)) {
                                    lastEmoji = emoji;
                                    positionToEmoji.put(totalItems + documentsCount, lastEmoji);
                                }
                                for (int b = 0, size = documents.size(); b < size; b++) {
                                    int num = documentsCount + totalItems;
                                    int row = startRow + documentsCount / stickersGridAdapter.stickersPerRow;

                                    TLRPC.Document document = documents.get(b);
                                    cache.put(num, document);
                                    Object parent = MediaDataController.getInstance(currentAccount).getStickerSetById(MediaDataController.getStickerSetId(document));
                                    if (parent != null) {
                                        cacheParent.put(num, parent);
                                    }
                                    positionToRow.put(num, row);
                                    if (a >= localCount && pack instanceof TLRPC.StickerSetCovered) {
                                        positionsToSets.put(num, (TLRPC.StickerSetCovered) pack);
                                    }
                                    documentsCount++;
                                }
                            }
                            int count = (int) Math.ceil(documentsCount / (float) stickersGridAdapter.stickersPerRow);
                            for (int b = 0, N = count; b < N; b++) {
                                rowStartPack.put(startRow + b, documentsCount);
                            }
                            totalItems += count * stickersGridAdapter.stickersPerRow;
                            startRow += count;
                            continue;
                        } else {
                            idx -= emojiCount;
                            TLRPC.StickerSetCovered set = serverPacks.get(idx);
                            documents = set.covers;
                            pack = set;
                        }
                    }
                }
                if (documents.isEmpty()) {
                    continue;
                }
                int count = (int) Math.ceil(documents.size() / (float) stickersGridAdapter.stickersPerRow);
                cache.put(totalItems, pack);
                if (a >= localCount && pack instanceof TLRPC.StickerSetCovered) {
                    positionsToSets.put(totalItems, (TLRPC.StickerSetCovered) pack);
                }
                positionToRow.put(totalItems, startRow);
                for (int b = 0, size = documents.size(); b < size; b++) {
                    int num = 1 + b + totalItems;
                    int row = startRow + 1 + b / stickersGridAdapter.stickersPerRow;
                    TLRPC.Document document = documents.get(b);
                    cache.put(num, document);
                    if (pack != null) {
                        cacheParent.put(num, pack);
                    }
                    positionToRow.put(num, row);
                    if (a >= localCount && pack instanceof TLRPC.StickerSetCovered) {
                        positionsToSets.put(num, (TLRPC.StickerSetCovered) pack);
                    }
                }
                for (int b = 0, N = count + 1; b < N; b++) {
                    rowStartPack.put(startRow + b, pack);
                }
                totalItems += 1 + count * stickersGridAdapter.stickersPerRow;
                startRow += count + 1;
            }
            super.notifyDataSetChanged();
        }
    }

    public void searchProgressChanged() {
        updateStickerTabsPosition();
    }

    public float getStickersExpandOffset() {
        return stickersTab == null ? 0 : stickersTab.getExpandedOffset();
    }

    public void setShowing(boolean showing) {
        this.showing = showing;
        updateStickerTabsPosition();
    }

    public void onMessageSend() {
        if (chooseStickerActionTracker != null) {
            chooseStickerActionTracker.reset();
        }
    }

    public static abstract class ChooseStickerActionTracker {

        private final int currentAccount;
        private final long dialogId;
        private final int threadId;

        public ChooseStickerActionTracker(int currentAccount, long dialogId, int threadId) {
            this.currentAccount = currentAccount;
            this.dialogId = dialogId;
            this.threadId = threadId;
        }

        boolean visible = false;
        boolean typingWasSent;
        long lastActionTime = -1;

        public void doSomeAction() {
            if (visible) {
                if (lastActionTime == -1) {
                    lastActionTime = System.currentTimeMillis();
                    return;
                }
                if (System.currentTimeMillis() - lastActionTime > 2000) {
                    typingWasSent = true;
                    lastActionTime = System.currentTimeMillis();
                    MessagesController.getInstance(currentAccount).sendTyping(dialogId, threadId, 10, 0);
                }
            }
        }

        private void reset() {
            if (typingWasSent) {
                MessagesController.getInstance(currentAccount).sendTyping(dialogId, threadId, 2, 0);
            }
            lastActionTime = -1;
        }

        public void checkVisibility() {
            visible = isShown();
            if (!visible) {
                reset();
            }
        }

        public abstract boolean isShown();
    }
}<|MERGE_RESOLUTION|>--- conflicted
+++ resolved
@@ -506,11 +506,7 @@
             searchIconImageView = new ImageView(context);
             searchIconImageView.setScaleType(ImageView.ScaleType.CENTER);
             searchIconImageView.setImageResource(R.drawable.smiles_inputsearch);
-<<<<<<< HEAD
-            searchIconImageView.setColorFilter(new PorterDuffColorFilter(Theme.getColor(Theme.key_chat_emojiSearchIcon), PorterDuff.Mode.SRC_IN));
-=======
-            searchIconImageView.setColorFilter(new PorterDuffColorFilter(getThemedColor(Theme.key_chat_emojiSearchIcon), PorterDuff.Mode.MULTIPLY));
->>>>>>> 418f478a
+            searchIconImageView.setColorFilter(new PorterDuffColorFilter(getThemedColor(Theme.key_chat_emojiSearchIcon), PorterDuff.Mode.SRC_IN));
             addView(searchIconImageView, LayoutHelper.createFrame(36, 36, Gravity.LEFT | Gravity.TOP, 16, 14, 0, 0));
 
             clearSearchImageView = new ImageView(context);
@@ -520,11 +516,7 @@
             clearSearchImageView.setScaleX(0.1f);
             clearSearchImageView.setScaleY(0.1f);
             clearSearchImageView.setAlpha(0.0f);
-<<<<<<< HEAD
-            clearSearchImageView.setColorFilter(new PorterDuffColorFilter(Theme.getColor(Theme.key_chat_emojiSearchIcon), PorterDuff.Mode.SRC_IN));
-=======
-            clearSearchImageView.setColorFilter(new PorterDuffColorFilter(getThemedColor(Theme.key_chat_emojiSearchIcon), PorterDuff.Mode.MULTIPLY));
->>>>>>> 418f478a
+            clearSearchImageView.setColorFilter(new PorterDuffColorFilter(getThemedColor(Theme.key_chat_emojiSearchIcon), PorterDuff.Mode.SRC_IN));
             addView(clearSearchImageView, LayoutHelper.createFrame(36, 36, Gravity.RIGHT | Gravity.TOP, 14, 14, 14, 0));
             clearSearchImageView.setOnClickListener(v -> {
                 searchEditText.setText("");
@@ -1102,11 +1094,7 @@
         super(context);
         this.resourcesProvider = resourcesProvider;
 
-<<<<<<< HEAD
-        int color = Theme.getColor(Theme.key_chat_messagePanelIcons);
-=======
-        int color = getThemedColor(Theme.key_chat_emojiBottomPanelIcon);
->>>>>>> 418f478a
+        int color = getThemedColor(Theme.key_chat_messagePanelIcons);
         color = Color.argb(30, Color.red(color), Color.green(color), Color.blue(color));
 
         searchFieldHeight = AndroidUtilities.dp(64);
@@ -1121,15 +1109,9 @@
         };*/
 
         tabIcons = new Drawable[]{
-<<<<<<< HEAD
-                Theme.createEmojiIconSelectorDrawable(context, R.drawable.baseline_emoticon_outline_24, R.drawable.baseline_emoticon_24, Theme.getColor(Theme.key_chat_messagePanelIcons), Theme.getColor(Theme.key_chat_emojiPanelIconSelected)),
-                Theme.createEmojiIconSelectorDrawable(context, R.drawable.deproko_baseline_gif_24, R.drawable.deproko_baseline_gif_filled_24, Theme.getColor(Theme.key_chat_messagePanelIcons), Theme.getColor(Theme.key_chat_emojiPanelIconSelected)),
-                Theme.createEmojiIconSelectorDrawable(context, R.drawable.deproko_baseline_stickers_24, R.drawable.deproko_baseline_stickers_filled_24, Theme.getColor(Theme.key_chat_messagePanelIcons), Theme.getColor(Theme.key_chat_emojiPanelIconSelected))
-=======
-                Theme.createEmojiIconSelectorDrawable(context, R.drawable.smiles_tab_smiles, getThemedColor(Theme.key_chat_emojiBottomPanelIcon), getThemedColor(Theme.key_chat_emojiPanelIconSelected)),
-                Theme.createEmojiIconSelectorDrawable(context, R.drawable.smiles_tab_gif, getThemedColor(Theme.key_chat_emojiBottomPanelIcon), getThemedColor(Theme.key_chat_emojiPanelIconSelected)),
-                Theme.createEmojiIconSelectorDrawable(context, R.drawable.smiles_tab_stickers, getThemedColor(Theme.key_chat_emojiBottomPanelIcon), getThemedColor(Theme.key_chat_emojiPanelIconSelected))
->>>>>>> 418f478a
+                Theme.createEmojiIconSelectorDrawable(context, R.drawable.baseline_emoticon_outline_24, R.drawable.baseline_emoticon_24, getThemedColor(Theme.key_chat_messagePanelIcons), getThemedColor(Theme.key_chat_emojiPanelIconSelected)),
+                Theme.createEmojiIconSelectorDrawable(context, R.drawable.deproko_baseline_gif_24, R.drawable.deproko_baseline_gif_filled_24, getThemedColor(Theme.key_chat_messagePanelIcons), getThemedColor(Theme.key_chat_emojiPanelIconSelected)),
+                Theme.createEmojiIconSelectorDrawable(context, R.drawable.deproko_baseline_stickers_24, R.drawable.deproko_baseline_stickers_filled_24, getThemedColor(Theme.key_chat_messagePanelIcons), getThemedColor(Theme.key_chat_emojiPanelIconSelected))
         };
 
        /* emojiIcons = new Drawable[]{
@@ -1145,56 +1127,30 @@
         };*/
 
         emojiIcons = new Drawable[]{
-<<<<<<< HEAD
-                Theme.createEmojiIconSelectorDrawable(context, R.drawable.baseline_access_time_24, R.drawable.baseline_access_time_filled_24, Theme.getColor(Theme.key_chat_messagePanelIcons), Theme.getColor(Theme.key_chat_emojiPanelStickerPackSelectorLine)),
-                Theme.createEmojiIconSelectorDrawable(context, R.drawable.baseline_emoticon_outline_24, R.drawable.baseline_emoticon_24, Theme.getColor(Theme.key_chat_messagePanelIcons), Theme.getColor(Theme.key_chat_emojiPanelStickerPackSelectorLine)),
-                Theme.createEmojiIconSelectorDrawable(context, R.drawable.deproko_baseline_animals_outline_24, R.drawable.deproko_baseline_animals_24, Theme.getColor(Theme.key_chat_messagePanelIcons), Theme.getColor(Theme.key_chat_emojiPanelStickerPackSelectorLine)),
-                Theme.createEmojiIconSelectorDrawable(context, R.drawable.baseline_restaurant_menu_24, Theme.getColor(Theme.key_chat_messagePanelIcons), Theme.getColor(Theme.key_chat_emojiPanelStickerPackSelectorLine)),
-                Theme.createEmojiIconSelectorDrawable(context, R.drawable.outline_sports_baseball_24, R.drawable.baseline_sports_baseball_24, Theme.getColor(Theme.key_chat_messagePanelIcons), Theme.getColor(Theme.key_chat_emojiPanelStickerPackSelectorLine)),
-                Theme.createEmojiIconSelectorDrawable(context, R.drawable.baseline_directions_car_24, Theme.getColor(Theme.key_chat_messagePanelIcons), Theme.getColor(Theme.key_chat_emojiPanelStickerPackSelectorLine)),
-                Theme.createEmojiIconSelectorDrawable(context, R.drawable.deproko_baseline_lamp_24, R.drawable.deproko_baseline_lamp_filled_24, Theme.getColor(Theme.key_chat_messagePanelIcons), Theme.getColor(Theme.key_chat_emojiPanelStickerPackSelectorLine)),
-                Theme.createEmojiIconSelectorDrawable(context, R.drawable.baseline_emoji_symbols_24, Theme.getColor(Theme.key_chat_messagePanelIcons), Theme.getColor(Theme.key_chat_emojiPanelStickerPackSelectorLine)),
-                Theme.createEmojiIconSelectorDrawable(context, R.drawable.deproko_baseline_flag_outline_24, R.drawable.deproko_baseline_flag_filled_24, Theme.getColor(Theme.key_chat_messagePanelIcons), Theme.getColor(Theme.key_chat_emojiPanelStickerPackSelectorLine))
+                Theme.createEmojiIconSelectorDrawable(context, R.drawable.baseline_access_time_24, R.drawable.baseline_access_time_filled_24, getThemedColor(Theme.key_chat_messagePanelIcons), getThemedColor(Theme.key_chat_emojiPanelStickerPackSelectorLine)),
+                Theme.createEmojiIconSelectorDrawable(context, R.drawable.baseline_emoticon_outline_24, R.drawable.baseline_emoticon_24, getThemedColor(Theme.key_chat_messagePanelIcons), getThemedColor(Theme.key_chat_emojiPanelStickerPackSelectorLine)),
+                Theme.createEmojiIconSelectorDrawable(context, R.drawable.deproko_baseline_animals_outline_24, R.drawable.deproko_baseline_animals_24, getThemedColor(Theme.key_chat_messagePanelIcons), getThemedColor(Theme.key_chat_emojiPanelStickerPackSelectorLine)),
+                Theme.createEmojiIconSelectorDrawable(context, R.drawable.baseline_restaurant_menu_24, getThemedColor(Theme.key_chat_messagePanelIcons), getThemedColor(Theme.key_chat_emojiPanelStickerPackSelectorLine)),
+                Theme.createEmojiIconSelectorDrawable(context, R.drawable.outline_sports_baseball_24, R.drawable.baseline_sports_baseball_24, getThemedColor(Theme.key_chat_messagePanelIcons), getThemedColor(Theme.key_chat_emojiPanelStickerPackSelectorLine)),
+                Theme.createEmojiIconSelectorDrawable(context, R.drawable.baseline_directions_car_24, getThemedColor(Theme.key_chat_messagePanelIcons), getThemedColor(Theme.key_chat_emojiPanelStickerPackSelectorLine)),
+                Theme.createEmojiIconSelectorDrawable(context, R.drawable.deproko_baseline_lamp_24, R.drawable.deproko_baseline_lamp_filled_24, getThemedColor(Theme.key_chat_messagePanelIcons), getThemedColor(Theme.key_chat_emojiPanelStickerPackSelectorLine)),
+                Theme.createEmojiIconSelectorDrawable(context, R.drawable.baseline_emoji_symbols_24, getThemedColor(Theme.key_chat_messagePanelIcons), getThemedColor(Theme.key_chat_emojiPanelStickerPackSelectorLine)),
+                Theme.createEmojiIconSelectorDrawable(context, R.drawable.deproko_baseline_flag_outline_24, R.drawable.deproko_baseline_flag_filled_24, getThemedColor(Theme.key_chat_messagePanelIcons), getThemedColor(Theme.key_chat_emojiPanelStickerPackSelectorLine))
         };
 
         stickerIcons = new Drawable[]{
-                Theme.createEmojiIconSelectorDrawable(context, R.drawable.baseline_access_time_24, R.drawable.baseline_access_time_filled_24, Theme.getColor(Theme.key_chat_messagePanelIcons), Theme.getColor(Theme.key_chat_emojiPanelIconSelected)),
-                Theme.createEmojiIconSelectorDrawable(context, R.drawable.baseline_star_border_24, R.drawable.baseline_star_24, Theme.getColor(Theme.key_chat_messagePanelIcons), Theme.getColor(Theme.key_chat_emojiPanelIconSelected)),
-                Theme.createEmojiIconSelectorDrawable(context, R.drawable.stickers_trending3, Theme.getColor(Theme.key_chat_messagePanelIcons), Theme.getColor(Theme.key_chat_emojiPanelIconSelected)),
+                Theme.createEmojiIconSelectorDrawable(context, R.drawable.baseline_access_time_24, R.drawable.baseline_access_time_filled_24, getThemedColor(Theme.key_chat_messagePanelIcons), getThemedColor(Theme.key_chat_emojiPanelIconSelected)),
+                Theme.createEmojiIconSelectorDrawable(context, R.drawable.baseline_star_border_24, R.drawable.baseline_star_24, getThemedColor(Theme.key_chat_messagePanelIcons), getThemedColor(Theme.key_chat_emojiPanelIconSelected)),
+                Theme.createEmojiIconSelectorDrawable(context, R.drawable.stickers_trending3, getThemedColor(Theme.key_chat_messagePanelIcons), getThemedColor(Theme.key_chat_emojiPanelIconSelected)),
                 new LayerDrawable(new Drawable[]{
-                        Theme.createEmojiIconSelectorDrawable(context, R.drawable.emoji_tabs_new1, Theme.getColor(Theme.key_chat_messagePanelIcons), Theme.getColor(Theme.key_chat_emojiPanelIconSelected)),
-                        Theme.createEmojiIconSelectorDrawable(context, R.drawable.emoji_tabs_new2, Theme.getColor(Theme.key_chat_emojiPanelStickerPackSelectorLine), Theme.getColor(Theme.key_chat_emojiPanelStickerPackSelectorLine))
-=======
-                Theme.createEmojiIconSelectorDrawable(context, R.drawable.smiles_panel_recent, getThemedColor(Theme.key_chat_emojiPanelIcon), getThemedColor(Theme.key_chat_emojiPanelIconSelected)),
-                Theme.createEmojiIconSelectorDrawable(context, R.drawable.smiles_panel_smiles, getThemedColor(Theme.key_chat_emojiPanelIcon), getThemedColor(Theme.key_chat_emojiPanelIconSelected)),
-                Theme.createEmojiIconSelectorDrawable(context, R.drawable.smiles_panel_cat, getThemedColor(Theme.key_chat_emojiPanelIcon), getThemedColor(Theme.key_chat_emojiPanelIconSelected)),
-                Theme.createEmojiIconSelectorDrawable(context, R.drawable.smiles_panel_food, getThemedColor(Theme.key_chat_emojiPanelIcon), getThemedColor(Theme.key_chat_emojiPanelIconSelected)),
-                Theme.createEmojiIconSelectorDrawable(context, R.drawable.smiles_panel_activities, getThemedColor(Theme.key_chat_emojiPanelIcon), getThemedColor(Theme.key_chat_emojiPanelIconSelected)),
-                Theme.createEmojiIconSelectorDrawable(context, R.drawable.smiles_panel_travel, getThemedColor(Theme.key_chat_emojiPanelIcon), getThemedColor(Theme.key_chat_emojiPanelIconSelected)),
-                Theme.createEmojiIconSelectorDrawable(context, R.drawable.smiles_panel_objects, getThemedColor(Theme.key_chat_emojiPanelIcon), getThemedColor(Theme.key_chat_emojiPanelIconSelected)),
-                Theme.createEmojiIconSelectorDrawable(context, R.drawable.smiles_panel_other, getThemedColor(Theme.key_chat_emojiPanelIcon), getThemedColor(Theme.key_chat_emojiPanelIconSelected)),
-                Theme.createEmojiIconSelectorDrawable(context, R.drawable.smiles_panel_flags, getThemedColor(Theme.key_chat_emojiPanelIcon), getThemedColor(Theme.key_chat_emojiPanelIconSelected)),
-        };
-
-        stickerIcons = new Drawable[]{
-                Theme.createEmojiIconSelectorDrawable(context, R.drawable.emoji_tabs_recent, getThemedColor(Theme.key_chat_emojiBottomPanelIcon), getThemedColor(Theme.key_chat_emojiPanelIconSelected)),
-                Theme.createEmojiIconSelectorDrawable(context, R.drawable.emoji_tabs_faves, getThemedColor(Theme.key_chat_emojiBottomPanelIcon), getThemedColor(Theme.key_chat_emojiPanelIconSelected)),
-                Theme.createEmojiIconSelectorDrawable(context, R.drawable.emoji_tabs_new3, getThemedColor(Theme.key_chat_emojiBottomPanelIcon), getThemedColor(Theme.key_chat_emojiPanelIconSelected)),
-                new LayerDrawable(new Drawable[]{
-                        searchIconDrawable = Theme.createEmojiIconSelectorDrawable(context, R.drawable.emoji_tabs_new1, getThemedColor(Theme.key_chat_emojiBottomPanelIcon), getThemedColor(Theme.key_chat_emojiPanelIconSelected)),
+                        searchIconDrawable = Theme.createEmojiIconSelectorDrawable(context, R.drawable.emoji_tabs_new1, getThemedColor(Theme.key_chat_messagePanelIcons), getThemedColor(Theme.key_chat_emojiPanelIconSelected)),
                         searchIconDotDrawable = Theme.createEmojiIconSelectorDrawable(context, R.drawable.emoji_tabs_new2, getThemedColor(Theme.key_chat_emojiPanelStickerPackSelectorLine), getThemedColor(Theme.key_chat_emojiPanelStickerPackSelectorLine))
->>>>>>> 418f478a
                 })
         };
 
         gifIcons = new Drawable[]{
-<<<<<<< HEAD
-                Theme.createEmojiIconSelectorDrawable(context, R.drawable.baseline_access_time_24, R.drawable.baseline_access_time_filled_24, Theme.getColor(Theme.key_chat_messagePanelIcons), Theme.getColor(Theme.key_chat_emojiPanelStickerPackSelectorLine)),
-                Theme.createEmojiIconSelectorDrawable(context, R.drawable.stickers_gifs_trending, Theme.getColor(Theme.key_chat_messagePanelIcons), Theme.getColor(Theme.key_chat_emojiPanelIconSelected)),
-=======
-                Theme.createEmojiIconSelectorDrawable(context, R.drawable.stickers_recent, getThemedColor(Theme.key_chat_emojiBottomPanelIcon), getThemedColor(Theme.key_chat_emojiPanelIconSelected)),
-                Theme.createEmojiIconSelectorDrawable(context, R.drawable.stickers_gifs_trending, getThemedColor(Theme.key_chat_emojiBottomPanelIcon), getThemedColor(Theme.key_chat_emojiPanelIconSelected)),
->>>>>>> 418f478a
+                Theme.createEmojiIconSelectorDrawable(context, R.drawable.baseline_access_time_24, R.drawable.baseline_access_time_filled_24, getThemedColor(Theme.key_chat_messagePanelIcons), getThemedColor(Theme.key_chat_emojiPanelStickerPackSelectorLine)),
+                Theme.createEmojiIconSelectorDrawable(context, R.drawable.stickers_gifs_trending, getThemedColor(Theme.key_chat_messagePanelIcons), getThemedColor(Theme.key_chat_emojiPanelIconSelected)),
         };
 
         emojiTitles = new String[]{
@@ -1523,11 +1479,7 @@
         emojiTabs.setShouldExpand(true);
         emojiTabs.setIndicatorHeight(-1);
         emojiTabs.setUnderlineHeight(-1);
-<<<<<<< HEAD
-        emojiTabs.setBackgroundColor(Theme.getColor(Theme.key_actionBarDefaultSubmenuBackground));
-=======
-        emojiTabs.setBackgroundColor(getThemedColor(Theme.key_chat_emojiPanelBackground));
->>>>>>> 418f478a
+        emojiTabs.setBackgroundColor(getThemedColor(Theme.key_actionBarDefaultSubmenuBackground));
         emojiContainer.addView(emojiTabs, LayoutHelper.createFrame(LayoutHelper.MATCH_PARENT, 38));
         emojiTabs.setDelegate(new ScrollSlidingTabStrip.ScrollSlidingTabStripDelegate() {
             @Override
@@ -1671,15 +1623,9 @@
                 gifTabs = new DraggableScrollSlidingTabStrip(context, resourcesProvider);
                 gifTabs.setType(ScrollSlidingTabStrip.Type.TAB);
                 gifTabs.setUnderlineHeight(AndroidUtilities.getShadowHeight());
-<<<<<<< HEAD
-                gifTabs.setIndicatorColor(Theme.getColor(Theme.key_chat_emojiPanelStickerPackSelectorLine));
-                gifTabs.setUnderlineColor(Theme.getColor(Theme.key_chat_emojiPanelShadowLine));
-                gifTabs.setBackgroundColor(Theme.getColor(Theme.key_actionBarDefaultSubmenuBackground));
-=======
                 gifTabs.setIndicatorColor(getThemedColor(Theme.key_chat_emojiPanelStickerPackSelectorLine));
                 gifTabs.setUnderlineColor(getThemedColor(Theme.key_chat_emojiPanelShadowLine));
-                gifTabs.setBackgroundColor(getThemedColor(Theme.key_chat_emojiPanelBackground));
->>>>>>> 418f478a
+                gifTabs.setBackgroundColor(getThemedColor(Theme.key_actionBarDefaultSubmenuBackground));
                 gifContainer.addView(gifTabs, LayoutHelper.createFrame(LayoutHelper.MATCH_PARENT, 48, Gravity.LEFT | Gravity.TOP));
                 updateGifTabs();
 
@@ -1941,11 +1887,7 @@
                         if (searchProgressOffset != 0) {
                             canvas.clipRect(0, searchProgressOffset, getMeasuredWidth(), getMeasuredHeight());
                         }
-<<<<<<< HEAD
-                        paint.setColor(Theme.getColor(Theme.key_actionBarDefaultSubmenuBackground));
-=======
-                        paint.setColor(getThemedColor(Theme.key_chat_emojiPanelBackground));
->>>>>>> 418f478a
+                        paint.setColor(getThemedColor(Theme.key_actionBarDefaultSubmenuBackground));
                         canvas.drawRect(0, 0, getMeasuredWidth(), AndroidUtilities.dp(48) + stickersTab.getExpandedOffset(), paint);
                         super.dispatchDraw(canvas);
                         stickersTab.drawOverlays(canvas);
@@ -2064,11 +2006,7 @@
             }
         };
         backspaceButton.setImageResource(R.drawable.smiles_tab_clear);
-<<<<<<< HEAD
-        backspaceButton.setColorFilter(new PorterDuffColorFilter(Theme.getColor(Theme.key_chat_messagePanelIcons), PorterDuff.Mode.SRC_IN));
-=======
-        backspaceButton.setColorFilter(new PorterDuffColorFilter(getThemedColor(Theme.key_chat_emojiPanelBackspace), PorterDuff.Mode.MULTIPLY));
->>>>>>> 418f478a
+        backspaceButton.setColorFilter(new PorterDuffColorFilter(getThemedColor(Theme.key_chat_messagePanelIcons), PorterDuff.Mode.SRC_IN));
         backspaceButton.setScaleType(ImageView.ScaleType.CENTER);
         backspaceButton.setContentDescription(LocaleController.getString("AccDescrBackspace", R.string.AccDescrBackspace));
         backspaceButton.setFocusable(true);
@@ -2105,11 +2043,7 @@
 
             stickerSettingsButton = new ImageView(context);
             stickerSettingsButton.setImageResource(R.drawable.smiles_tab_settings);
-<<<<<<< HEAD
-            stickerSettingsButton.setColorFilter(new PorterDuffColorFilter(Theme.getColor(Theme.key_chat_messagePanelIcons), PorterDuff.Mode.SRC_IN));
-=======
-            stickerSettingsButton.setColorFilter(new PorterDuffColorFilter(getThemedColor(Theme.key_chat_emojiPanelBackspace), PorterDuff.Mode.MULTIPLY));
->>>>>>> 418f478a
+            stickerSettingsButton.setColorFilter(new PorterDuffColorFilter(getThemedColor(Theme.key_chat_messagePanelIcons), PorterDuff.Mode.SRC_IN));
             stickerSettingsButton.setScaleType(ImageView.ScaleType.CENTER);
             stickerSettingsButton.setFocusable(true);
             if (Build.VERSION.SDK_INT >= 21) {
@@ -2198,11 +2132,7 @@
 
             searchButton = new ImageView(context);
             searchButton.setImageResource(R.drawable.smiles_tab_search);
-<<<<<<< HEAD
-            searchButton.setColorFilter(new PorterDuffColorFilter(Theme.getColor(Theme.key_chat_messagePanelIcons), PorterDuff.Mode.SRC_IN));
-=======
-            searchButton.setColorFilter(new PorterDuffColorFilter(getThemedColor(Theme.key_chat_emojiPanelBackspace), PorterDuff.Mode.MULTIPLY));
->>>>>>> 418f478a
+            searchButton.setColorFilter(new PorterDuffColorFilter(getThemedColor(Theme.key_chat_messagePanelIcons), PorterDuff.Mode.SRC_IN));
             searchButton.setScaleType(ImageView.ScaleType.CENTER);
             searchButton.setContentDescription(LocaleController.getString("Search", R.string.Search));
             searchButton.setFocusable(true);
@@ -3571,20 +3501,12 @@
         if (AndroidUtilities.isInMultiwindow || forseMultiwindowLayout) {
             Drawable background = getBackground();
             if (background != null) {
-<<<<<<< HEAD
-                background.setColorFilter(new PorterDuffColorFilter(Theme.getColor(Theme.key_chat_emojiPanelBackground), PorterDuff.Mode.SRC_IN));
-=======
-                background.setColorFilter(new PorterDuffColorFilter(getThemedColor(Theme.key_chat_emojiPanelBackground), PorterDuff.Mode.MULTIPLY));
->>>>>>> 418f478a
+                background.setColorFilter(new PorterDuffColorFilter(getThemedColor(Theme.key_chat_emojiPanelBackground), PorterDuff.Mode.SRC_IN));
             }
         } else {
             setBackgroundColor(getThemedColor(Theme.key_chat_emojiPanelBackground));
             if (needEmojiSearch) {
-<<<<<<< HEAD
-                bottomTabContainerBackground.setBackgroundColor(Theme.getColor(Theme.key_actionBarDefaultSubmenuBackground));
-=======
-                bottomTabContainerBackground.setBackgroundColor(getThemedColor(Theme.key_chat_emojiPanelBackground));
->>>>>>> 418f478a
+                bottomTabContainerBackground.setBackgroundColor(getThemedColor(Theme.key_actionBarDefaultSubmenuBackground));
             }
         }
 
@@ -3608,17 +3530,10 @@
             if (searchField == null) {
                 continue;
             }
-<<<<<<< HEAD
-            searchField.backgroundView.setBackgroundColor(Theme.getColor(Theme.key_chat_emojiPanelBackground));
-            searchField.shadowView.setBackgroundColor(Theme.getColor(Theme.key_chat_emojiPanelShadowLine));
-            searchField.clearSearchImageView.setColorFilter(new PorterDuffColorFilter(Theme.getColor(Theme.key_chat_emojiSearchIcon), PorterDuff.Mode.SRC_IN));
-            searchField.searchIconImageView.setColorFilter(new PorterDuffColorFilter(Theme.getColor(Theme.key_chat_emojiSearchIcon), PorterDuff.Mode.SRC_IN));
-=======
             searchField.backgroundView.setBackgroundColor(getThemedColor(Theme.key_chat_emojiPanelBackground));
             searchField.shadowView.setBackgroundColor(getThemedColor(Theme.key_chat_emojiPanelShadowLine));
-            searchField.clearSearchImageView.setColorFilter(new PorterDuffColorFilter(getThemedColor(Theme.key_chat_emojiSearchIcon), PorterDuff.Mode.MULTIPLY));
-            searchField.searchIconImageView.setColorFilter(new PorterDuffColorFilter(getThemedColor(Theme.key_chat_emojiSearchIcon), PorterDuff.Mode.MULTIPLY));
->>>>>>> 418f478a
+            searchField.clearSearchImageView.setColorFilter(new PorterDuffColorFilter(getThemedColor(Theme.key_chat_emojiSearchIcon), PorterDuff.Mode.SRC_IN));
+            searchField.searchIconImageView.setColorFilter(new PorterDuffColorFilter(getThemedColor(Theme.key_chat_emojiSearchIcon), PorterDuff.Mode.SRC_IN));
             Theme.setDrawableColorByKey(searchField.searchBackground.getBackground(), Theme.key_chat_emojiSearchBackground);
             searchField.searchBackground.invalidate();
             searchField.searchEditText.setHintTextColor(getThemedColor(Theme.key_chat_emojiSearchIcon));
@@ -3634,48 +3549,27 @@
             stickersGridView.setGlowColor(getThemedColor(Theme.key_chat_emojiPanelBackground));
         }
         if (stickersTab != null) {
-<<<<<<< HEAD
-            stickersTab.setIndicatorColor(Theme.getColor(Theme.key_chat_emojiPanelStickerPackSelectorLine));
-            stickersTab.setUnderlineColor(Theme.getColor(Theme.key_chat_emojiPanelShadowLine));
-            stickersTab.setBackgroundColor(Theme.getColor(Theme.key_actionBarDefaultSubmenuBackground));
-        }
-        if (gifTabs != null) {
-            gifTabs.setIndicatorColor(Theme.getColor(Theme.key_chat_emojiPanelStickerPackSelectorLine));
-            gifTabs.setUnderlineColor(Theme.getColor(Theme.key_chat_emojiPanelShadowLine));
-            gifTabs.setBackgroundColor(Theme.getColor(Theme.key_actionBarDefaultSubmenuBackground));
-        }
-        if (backspaceButton != null) {
-            backspaceButton.setColorFilter(new PorterDuffColorFilter(Theme.getColor(Theme.key_chat_emojiPanelBackspace), PorterDuff.Mode.SRC_IN));
-=======
             stickersTab.setIndicatorColor(getThemedColor(Theme.key_chat_emojiPanelStickerPackSelectorLine));
             stickersTab.setUnderlineColor(getThemedColor(Theme.key_chat_emojiPanelShadowLine));
-            stickersTab.setBackgroundColor(getThemedColor(Theme.key_chat_emojiPanelBackground));
+            stickersTab.setBackgroundColor(getThemedColor(Theme.key_actionBarDefaultSubmenuBackground));
         }
         if (gifTabs != null) {
             gifTabs.setIndicatorColor(getThemedColor(Theme.key_chat_emojiPanelStickerPackSelectorLine));
             gifTabs.setUnderlineColor(getThemedColor(Theme.key_chat_emojiPanelShadowLine));
-            gifTabs.setBackgroundColor(getThemedColor(Theme.key_chat_emojiPanelBackground));
+            gifTabs.setBackgroundColor(getThemedColor(Theme.key_actionBarDefaultSubmenuBackground));
         }
         if (backspaceButton != null) {
-            backspaceButton.setColorFilter(new PorterDuffColorFilter(getThemedColor(Theme.key_chat_emojiPanelBackspace), PorterDuff.Mode.MULTIPLY));
->>>>>>> 418f478a
+            backspaceButton.setColorFilter(new PorterDuffColorFilter(getThemedColor(Theme.key_chat_emojiPanelBackspace), PorterDuff.Mode.SRC_IN));
             if (emojiSearchField == null) {
                 Theme.setSelectorDrawableColor(backspaceButton.getBackground(), getThemedColor(Theme.key_chat_emojiPanelBackground), false);
                 Theme.setSelectorDrawableColor(backspaceButton.getBackground(), getThemedColor(Theme.key_chat_emojiPanelBackground), true);
             }
         }
         if (stickerSettingsButton != null) {
-<<<<<<< HEAD
-            stickerSettingsButton.setColorFilter(new PorterDuffColorFilter(Theme.getColor(Theme.key_chat_emojiPanelBackspace), PorterDuff.Mode.SRC_IN));
+            stickerSettingsButton.setColorFilter(new PorterDuffColorFilter(getThemedColor(Theme.key_chat_emojiPanelBackspace), PorterDuff.Mode.SRC_IN));
         }
         if (searchButton != null) {
-            searchButton.setColorFilter(new PorterDuffColorFilter(Theme.getColor(Theme.key_chat_emojiPanelBackspace), PorterDuff.Mode.SRC_IN));
-=======
-            stickerSettingsButton.setColorFilter(new PorterDuffColorFilter(getThemedColor(Theme.key_chat_emojiPanelBackspace), PorterDuff.Mode.MULTIPLY));
-        }
-        if (searchButton != null) {
-            searchButton.setColorFilter(new PorterDuffColorFilter(getThemedColor(Theme.key_chat_emojiPanelBackspace), PorterDuff.Mode.MULTIPLY));
->>>>>>> 418f478a
+            searchButton.setColorFilter(new PorterDuffColorFilter(getThemedColor(Theme.key_chat_emojiPanelBackspace), PorterDuff.Mode.SRC_IN));
         }
         if (shadowLine != null) {
             shadowLine.setBackgroundColor(getThemedColor(Theme.key_chat_emojiPanelShadowLine));
@@ -3685,47 +3579,25 @@
             mediaBanTooltip.setTextColor(getThemedColor(Theme.key_chat_gifSaveHintText));
         }
         if (gifSearchAdapter != null) {
-<<<<<<< HEAD
-            gifSearchAdapter.progressEmptyView.imageView.setColorFilter(new PorterDuffColorFilter(Theme.getColor(Theme.key_chat_emojiPanelEmptyText), PorterDuff.Mode.SRC_IN));
-            gifSearchAdapter.progressEmptyView.textView.setTextColor(Theme.getColor(Theme.key_chat_emojiPanelEmptyText));
-            gifSearchAdapter.progressEmptyView.progressView.setProgressColor(Theme.getColor(Theme.key_progressCircle));
-        }
-
-        for (int a = 0; a < tabIcons.length; a++) {
-            Theme.setEmojiDrawableColor(tabIcons[a], Theme.getColor(Theme.key_chat_messagePanelIcons), false);
-            Theme.setEmojiDrawableColor(tabIcons[a], Theme.getColor(Theme.key_chat_emojiPanelIconSelected), true);
-        }
-        for (int a = 0; a < emojiIcons.length; a++) {
-            Theme.setEmojiDrawableColor(emojiIcons[a], Theme.getColor(Theme.key_chat_messagePanelIcons), false);
-            Theme.setEmojiDrawableColor(emojiIcons[a], Theme.getColor(Theme.key_chat_emojiPanelIconSelected), true);
-        }
-        for (int a = 0; a < stickerIcons.length; a++) {
-            Theme.setEmojiDrawableColor(stickerIcons[a], Theme.getColor(Theme.key_chat_messagePanelIcons), false);
-            Theme.setEmojiDrawableColor(stickerIcons[a], Theme.getColor(Theme.key_chat_emojiPanelIconSelected), true);
-        }
-        for (int a = 0; a < gifIcons.length; a++) {
-            Theme.setEmojiDrawableColor(gifIcons[a], Theme.getColor(Theme.key_chat_messagePanelIcons), false);
-            Theme.setEmojiDrawableColor(gifIcons[a], Theme.getColor(Theme.key_chat_emojiPanelIconSelected), true);
-=======
-            gifSearchAdapter.progressEmptyView.imageView.setColorFilter(new PorterDuffColorFilter(getThemedColor(Theme.key_chat_emojiPanelEmptyText), PorterDuff.Mode.MULTIPLY));
+            gifSearchAdapter.progressEmptyView.imageView.setColorFilter(new PorterDuffColorFilter(getThemedColor(Theme.key_chat_emojiPanelEmptyText), PorterDuff.Mode.SRC_IN));
             gifSearchAdapter.progressEmptyView.textView.setTextColor(getThemedColor(Theme.key_chat_emojiPanelEmptyText));
             gifSearchAdapter.progressEmptyView.progressView.setProgressColor(getThemedColor(Theme.key_progressCircle));
         }
 
         for (int a = 0; a < tabIcons.length; a++) {
-            Theme.setEmojiDrawableColor(tabIcons[a], getThemedColor(Theme.key_chat_emojiBottomPanelIcon), false);
+            Theme.setEmojiDrawableColor(tabIcons[a], getThemedColor(Theme.key_chat_messagePanelIcons), false);
             Theme.setEmojiDrawableColor(tabIcons[a], getThemedColor(Theme.key_chat_emojiPanelIconSelected), true);
         }
         for (int a = 0; a < emojiIcons.length; a++) {
-            Theme.setEmojiDrawableColor(emojiIcons[a], getThemedColor(Theme.key_chat_emojiPanelIcon), false);
+            Theme.setEmojiDrawableColor(emojiIcons[a], getThemedColor(Theme.key_chat_messagePanelIcons), false);
             Theme.setEmojiDrawableColor(emojiIcons[a], getThemedColor(Theme.key_chat_emojiPanelIconSelected), true);
         }
         for (int a = 0; a < stickerIcons.length; a++) {
-            Theme.setEmojiDrawableColor(stickerIcons[a], getThemedColor(Theme.key_chat_emojiPanelIcon), false);
+            Theme.setEmojiDrawableColor(stickerIcons[a], getThemedColor(Theme.key_chat_messagePanelIcons), false);
             Theme.setEmojiDrawableColor(stickerIcons[a], getThemedColor(Theme.key_chat_emojiPanelIconSelected), true);
         }
         for (int a = 0; a < gifIcons.length; a++) {
-            Theme.setEmojiDrawableColor(gifIcons[a], getThemedColor(Theme.key_chat_emojiPanelIcon), false);
+            Theme.setEmojiDrawableColor(gifIcons[a], getThemedColor(Theme.key_chat_messagePanelIcons), false);
             Theme.setEmojiDrawableColor(gifIcons[a], getThemedColor(Theme.key_chat_emojiPanelIconSelected), true);
         }
         if (searchIconDrawable != null) {
@@ -3735,7 +3607,6 @@
         if (searchIconDotDrawable != null) {
             Theme.setEmojiDrawableColor(searchIconDotDrawable, getThemedColor(Theme.key_chat_emojiPanelStickerPackSelectorLine), false);
             Theme.setEmojiDrawableColor(searchIconDotDrawable, getThemedColor(Theme.key_chat_emojiPanelStickerPackSelectorLine), true);
->>>>>>> 418f478a
         }
     }
 
@@ -3750,15 +3621,9 @@
                     setElevation(AndroidUtilities.dp(2));
                 }
                 setBackgroundResource(R.drawable.smiles_popup);
-<<<<<<< HEAD
-                getBackground().setColorFilter(new PorterDuffColorFilter(Theme.getColor(Theme.key_chat_emojiPanelBackground), PorterDuff.Mode.SRC_IN));
+                getBackground().setColorFilter(new PorterDuffColorFilter(getThemedColor(Theme.key_chat_emojiPanelBackground), PorterDuff.Mode.SRC_IN));
                 if (needEmojiSearch) {
-                    bottomTabContainerBackground.setBackgroundColor(Theme.getColor(Theme.key_actionBarDefaultSubmenuBackground));
-=======
-                getBackground().setColorFilter(new PorterDuffColorFilter(getThemedColor(Theme.key_chat_emojiPanelBackground), PorterDuff.Mode.MULTIPLY));
-                if (needEmojiSearch) {
-                    bottomTabContainerBackground.setBackgroundColor(getThemedColor(Theme.key_chat_emojiPanelBackground));
->>>>>>> 418f478a
+                    bottomTabContainerBackground.setBackgroundColor(getThemedColor(Theme.key_actionBarDefaultSubmenuBackground));
                 }
                 currentBackgroundType = 1;
             }
@@ -3771,11 +3636,7 @@
                 }
                 setBackgroundColor(getThemedColor(Theme.key_chat_emojiPanelBackground));
                 if (needEmojiSearch) {
-<<<<<<< HEAD
-                    bottomTabContainerBackground.setBackgroundColor(Theme.getColor(Theme.key_actionBarDefaultSubmenuBackground));
-=======
-                    bottomTabContainerBackground.setBackgroundColor(getThemedColor(Theme.key_chat_emojiPanelBackground));
->>>>>>> 418f478a
+                    bottomTabContainerBackground.setBackgroundColor(getThemedColor(Theme.key_actionBarDefaultSubmenuBackground));
                 }
                 currentBackgroundType = 0;
             }
@@ -4835,11 +4696,7 @@
                     ImageView imageView = new ImageView(getContext());
                     imageView.setScaleType(ImageView.ScaleType.CENTER);
                     imageView.setImageResource(R.drawable.smiles_panel_question);
-<<<<<<< HEAD
-                    imageView.setColorFilter(new PorterDuffColorFilter(Theme.getColor(Theme.key_chat_emojiPanelEmptyText), PorterDuff.Mode.SRC_IN));
-=======
-                    imageView.setColorFilter(new PorterDuffColorFilter(getThemedColor(Theme.key_chat_emojiPanelEmptyText), PorterDuff.Mode.MULTIPLY));
->>>>>>> 418f478a
+                    imageView.setColorFilter(new PorterDuffColorFilter(getThemedColor(Theme.key_chat_emojiPanelEmptyText), PorterDuff.Mode.SRC_IN));
                     frameLayout.addView(imageView, LayoutHelper.createFrame(48, 48, Gravity.BOTTOM | Gravity.RIGHT));
                     imageView.setOnClickListener(new OnClickListener() {
                         @Override
@@ -5633,11 +5490,7 @@
             imageView = new ImageView(getContext());
             imageView.setScaleType(ImageView.ScaleType.CENTER);
             imageView.setImageResource(R.drawable.gif_empty);
-<<<<<<< HEAD
-            imageView.setColorFilter(new PorterDuffColorFilter(Theme.getColor(Theme.key_chat_emojiPanelEmptyText), PorterDuff.Mode.SRC_IN));
-=======
-            imageView.setColorFilter(new PorterDuffColorFilter(getThemedColor(Theme.key_chat_emojiPanelEmptyText), PorterDuff.Mode.MULTIPLY));
->>>>>>> 418f478a
+            imageView.setColorFilter(new PorterDuffColorFilter(getThemedColor(Theme.key_chat_emojiPanelEmptyText), PorterDuff.Mode.SRC_IN));
             addView(imageView, LayoutHelper.createFrame(LayoutHelper.WRAP_CONTENT, LayoutHelper.WRAP_CONTENT, Gravity.CENTER, 0, 0, 0, 59));
 
             textView = new TextView(getContext());
@@ -5996,11 +5849,7 @@
                     ImageView imageView = new ImageView(context);
                     imageView.setScaleType(ImageView.ScaleType.CENTER);
                     imageView.setImageResource(R.drawable.stickers_empty);
-<<<<<<< HEAD
-                    imageView.setColorFilter(new PorterDuffColorFilter(Theme.getColor(Theme.key_chat_emojiPanelEmptyText), PorterDuff.Mode.SRC_IN));
-=======
-                    imageView.setColorFilter(new PorterDuffColorFilter(getThemedColor(Theme.key_chat_emojiPanelEmptyText), PorterDuff.Mode.MULTIPLY));
->>>>>>> 418f478a
+                    imageView.setColorFilter(new PorterDuffColorFilter(getThemedColor(Theme.key_chat_emojiPanelEmptyText), PorterDuff.Mode.SRC_IN));
                     frameLayout.addView(imageView, LayoutHelper.createFrame(LayoutHelper.WRAP_CONTENT, LayoutHelper.WRAP_CONTENT, Gravity.CENTER, 0, 0, 0, 59));
 
                     TextView textView = new TextView(context);
