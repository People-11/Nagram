/*
 * This is the source code of Telegram for Android v. 5.x.x.
 * It is licensed under GNU GPL v. 2 or later.
 * You should have received a copy of the license in this archive (see LICENSE).
 *
 * Copyright Nikolai Kudashov, 2013-2018.
 */

package org.telegram.ui.Components;

import android.animation.Animator;
import android.animation.AnimatorListenerAdapter;
import android.animation.AnimatorSet;
import android.animation.ObjectAnimator;
import android.animation.StateListAnimator;
import android.annotation.SuppressLint;
import android.annotation.TargetApi;
import android.app.Dialog;
import android.content.Context;
import android.content.DialogInterface;
import android.content.SharedPreferences;
import android.graphics.Canvas;
import android.graphics.Color;
import android.graphics.Outline;
import android.graphics.Paint;
import android.graphics.PorterDuff;
import android.graphics.PorterDuffColorFilter;
import android.graphics.Rect;
import android.graphics.RectF;
import android.graphics.drawable.Drawable;
import android.graphics.drawable.LayerDrawable;
import android.graphics.drawable.ShapeDrawable;
import android.os.Build;
import android.text.Editable;
import android.text.SpannableStringBuilder;
import android.text.TextUtils;
import android.text.TextWatcher;
import android.util.LongSparseArray;
import android.util.SparseArray;
import android.util.SparseIntArray;
import android.util.TypedValue;
import android.view.Gravity;
import android.view.HapticFeedbackConstants;
import android.view.KeyEvent;
import android.view.MotionEvent;
import android.view.VelocityTracker;
import android.view.View;
import android.view.ViewConfiguration;
import android.view.ViewGroup;
import android.view.ViewOutlineProvider;
import android.view.ViewTreeObserver;
import android.view.WindowManager;
import android.view.accessibility.AccessibilityNodeInfo;
import android.view.inputmethod.EditorInfo;
import android.widget.FrameLayout;
import android.widget.ImageView;
import android.widget.LinearLayout;
import android.widget.PopupWindow;
import android.widget.TextView;

import androidx.annotation.IntDef;
import androidx.annotation.MainThread;
import androidx.annotation.NonNull;
import androidx.core.view.ViewCompat;
import androidx.recyclerview.widget.GridLayoutManager;
import androidx.recyclerview.widget.LinearLayoutManager;
import androidx.recyclerview.widget.LinearSmoothScroller;
import androidx.recyclerview.widget.LinearSmoothScrollerCustom;
import androidx.recyclerview.widget.RecyclerView;
import androidx.recyclerview.widget.SimpleItemAnimator;
import androidx.viewpager.widget.PagerAdapter;
import androidx.viewpager.widget.ViewPager;

import org.telegram.messenger.AccountInstance;
import org.telegram.messenger.AndroidUtilities;
import org.telegram.messenger.BuildVars;
import org.telegram.messenger.ChatObject;
import org.telegram.messenger.DocumentObject;
import org.telegram.messenger.Emoji;
import org.telegram.messenger.EmojiData;
import org.telegram.messenger.FileLoader;
import org.telegram.messenger.FileLog;
import org.telegram.messenger.ImageLocation;
import org.telegram.messenger.ImageReceiver;
import org.telegram.messenger.LocaleController;
import org.telegram.messenger.MediaDataController;
import org.telegram.messenger.MessageObject;
import org.telegram.messenger.MessagesController;
import org.telegram.messenger.MessagesStorage;
import org.telegram.messenger.NotificationCenter;
import org.telegram.messenger.R;
import org.telegram.messenger.SvgHelper;
import org.telegram.messenger.UserConfig;
import org.telegram.messenger.browser.Browser;
import org.telegram.tgnet.ConnectionsManager;
import org.telegram.tgnet.RequestDelegate;
import org.telegram.tgnet.TLObject;
import org.telegram.tgnet.TLRPC;
import org.telegram.ui.ActionBar.AlertDialog;
import org.telegram.ui.ActionBar.BottomSheet;
import org.telegram.ui.ActionBar.Theme;
import org.telegram.ui.Cells.ContextLinkCell;
import org.telegram.ui.Cells.EmptyCell;
import org.telegram.ui.Cells.FeaturedStickerSetInfoCell;
import org.telegram.ui.Cells.StickerEmojiCell;
import org.telegram.ui.Cells.StickerSetGroupInfoCell;
import org.telegram.ui.Cells.StickerSetNameCell;
import org.telegram.ui.Components.Premium.PremiumGradient;
import org.telegram.ui.ContentPreviewViewer;

import java.lang.annotation.Retention;
import java.lang.annotation.RetentionPolicy;
import java.lang.ref.WeakReference;
import java.lang.reflect.Field;
import java.util.ArrayList;
import java.util.Arrays;
import java.util.HashMap;
import java.util.List;
import java.util.Map;
import java.util.concurrent.atomic.AtomicReference;

import tw.nekomimi.nekogram.NekoConfig;
import tw.nekomimi.nekogram.ui.PinnedStickerHelper;

public class EmojiView extends FrameLayout implements NotificationCenter.NotificationCenterDelegate {

    private ArrayList<View> views = new ArrayList<>();
    private ViewPager pager;
    private FrameLayout bottomTabContainer;
    private View bottomTabContainerBackground;
    private ImageView floatingButton;
    private PagerSlidingTabStrip typeTabs;
    private ImageView backspaceButton;
    private ImageView stickerSettingsButton;
    private ImageView searchButton;
    private View shadowLine;
    private View topShadow;
    private AnimatorSet bottomTabContainerAnimation;
    private AnimatorSet backspaceButtonAnimation;
    private AnimatorSet stickersButtonAnimation;
    private float lastBottomScrollDy;

    private ScrollSlidingTabStrip emojiTabs;
    private FrameLayout emojiContainer;
    private View emojiTabsShadow;
    private RecyclerListView emojiGridView;
    private GridLayoutManager emojiLayoutManager;
    private EmojiGridAdapter emojiAdapter;
    private EmojiSearchAdapter emojiSearchAdapter;
    private SearchField emojiSearchField;
    private AnimatorSet emojiTabShadowAnimator;
    private RecyclerAnimationScrollHelper scrollHelper;
    private boolean firstEmojiAttach = true;
    private boolean needEmojiSearch;
    private int hasRecentEmoji = -1;
    private boolean hasChatStickers;

    private FrameLayout gifContainer;
    private RecyclerListView gifGridView;
    private GifLayoutManager gifLayoutManager;
    private GifAdapter gifSearchAdapter;
    private GifSearchPreloader gifSearchPreloader = new GifSearchPreloader();
    private final Map<String, TLRPC.messages_BotResults> gifCache = new HashMap<>();
    private RecyclerListView.OnItemClickListener gifOnItemClickListener;
    private GifAdapter gifAdapter;
    private SearchField gifSearchField;
    private ScrollSlidingTabStrip gifTabs;
    private boolean firstGifAttach = true;
    private int gifRecentTabNum = -2;
    private int gifTrendingTabNum = -2;
    private int gifFirstEmojiTabNum = -2;

    private FrameLayout stickersContainer;
    private StickersGridAdapter stickersGridAdapter;
    private StickersSearchGridAdapter stickersSearchGridAdapter;
    private RecyclerListView.OnItemClickListener stickersOnItemClickListener;
    private ScrollSlidingTabStrip stickersTab;
    private FrameLayout stickersTabContainer;
    private RecyclerListView stickersGridView;
    private GridLayoutManager stickersLayoutManager;
    private TrendingAdapter trendingAdapter;
    private SearchField stickersSearchField;
    private int stickersMinusDy;
    private boolean firstStickersAttach = true;
    private boolean ignoreStickersScroll;
    private boolean stickersContainerAttached;

    private AnimatorSet searchAnimation;

    private TextView mediaBanTooltip;
    private DragListener dragListener;
    private boolean showing;

    private final int[] tabsMinusDy = new int[3];
    private ObjectAnimator[] tabsYAnimators = new ObjectAnimator[3];
    private boolean firstTabUpdate;
    private ChooseStickerActionTracker chooseStickerActionTracker;

    @IntDef({Type.STICKERS, Type.EMOJIS, Type.GIFS})
    @Retention(RetentionPolicy.SOURCE)
    private @interface Type {
        int STICKERS = 0;
        int EMOJIS = 1;
        int GIFS = 2;
    }

    private String[] lastSearchKeyboardLanguage;

    private Drawable[] tabIcons;
    private Drawable[] emojiIcons;
    private Drawable[] stickerIcons;
    private Drawable[] gifIcons;
    private String[] emojiTitles;

    private int searchFieldHeight;

    private int currentAccount = UserConfig.selectedAccount;
    private ArrayList<TLRPC.TL_messages_stickerSet> stickerSets = new ArrayList<>();
    private int groupStickerPackNum;
    private int groupStickerPackPosition;
    private boolean groupStickersHidden;
    private TLRPC.TL_messages_stickerSet groupStickerSet;

    private ArrayList<TLRPC.Document> recentGifs = new ArrayList<>();
    private ArrayList<TLRPC.Document> recentStickers = new ArrayList<>();
    private ArrayList<TLRPC.Document> favouriteStickers = new ArrayList<>();
    private ArrayList<TLRPC.Document> premiumStickers = new ArrayList<>();
    private ArrayList<TLRPC.StickerSetCovered> featuredStickerSets = new ArrayList<>();

    private Paint dotPaint;

    private EmojiViewDelegate delegate;

    private long currentChatId;

    private TLRPC.StickerSetCovered[] primaryInstallingStickerSets = new TLRPC.StickerSetCovered[10];
    private LongSparseArray<TLRPC.StickerSetCovered> installingStickerSets = new LongSparseArray<>();
    private LongSparseArray<TLRPC.StickerSetCovered> removingStickerSets = new LongSparseArray<>();

    private int currentPage;

    private EmojiColorPickerView pickerView;
    private EmojiPopupWindow pickerViewPopup;
    private int popupWidth;
    private int popupHeight;
    private int emojiSize;
    private int location[] = new int[2];
    private int stickersTabOffset;
    private int recentTabNum = -2;
    private int favTabNum = -2;
    private int trendingTabNum = -2;
    private int premiumTabNum = -2;

    private TLRPC.ChatFull info;

    private boolean isLayout;
    private int currentBackgroundType = -1;
    private Object outlineProvider;
    private boolean forseMultiwindowLayout;

    private int lastNotifyWidth;
    private int lastNotifyHeight;
    private int lastNotifyHeight2;

    private boolean backspacePressed;
    private boolean backspaceOnce;
    private boolean showGifs;

    private ImageViewEmoji emojiTouchedView;
    private float emojiLastX;
    private float emojiLastY;
    private float emojiTouchedX;
    private float emojiTouchedY;
    private float lastStickersX;
    private boolean expandStickersByDragg;
    private final Theme.ResourcesProvider resourcesProvider;
    private Drawable searchIconDrawable;
    private Drawable searchIconDotDrawable;

    private Runnable checkExpandStickerTabsRunnable = new Runnable() {
        @Override
        public void run() {
            if (!stickersTab.isDragging()) {
                expandStickersByDragg = false;
                updateStickerTabsPosition();
            }
        }
    };

    public interface EmojiViewDelegate {
        default boolean onBackspace() {
            return false;
        }

        default void onEmojiSelected(String emoji) {

        }

        default void onStickerSelected(View view, TLRPC.Document sticker, String query, Object parent, MessageObject.SendAnimationData sendAnimationData, boolean notify, int scheduleDate) {

        }

        default void onStickersSettingsClick() {

        }

        default void onStickersGroupClick(long chatId) {

        }

        default void onGifSelected(View view, Object gif, String query, Object parent, boolean notify, int scheduleDate) {

        }

        default void onTabOpened(int type) {

        }

        default void onClearEmojiRecent() {

        }

        default void onShowStickerSet(TLRPC.StickerSet stickerSet, TLRPC.InputStickerSet inputStickerSet) {

        }

        default void onStickerSetAdd(TLRPC.StickerSetCovered stickerSet) {

        }

        default void onStickerSetRemove(TLRPC.StickerSetCovered stickerSet) {

        }

        default void onSearchOpenClose(int type) {

        }

        default boolean isSearchOpened() {
            return false;
        }

        default boolean isExpanded() {
            return false;
        }

        default boolean canSchedule() {
            return false;
        }

        default boolean isInScheduleMode() {
            return false;
        }

        default long getDialogId() {
            return 0;
        }

        default int getThreadId() {
            return 0;
        }

        default void showTrendingStickersAlert(TrendingStickersLayout layout) {

        }

        default void invalidateEnterView() {

        }

        default float getProgressToSearchOpened() {
            return 0f;
        }
    }

    public interface DragListener {
        void onDragStart();

        void onDragEnd(float velocity);

        void onDragCancel();

        void onDrag(int offset);
    }

    private ContentPreviewViewer.ContentPreviewViewerDelegate contentPreviewViewerDelegate = new ContentPreviewViewer.ContentPreviewViewerDelegate() {
        @Override
        public void sendSticker(TLRPC.Document sticker, String query, Object parent, boolean notify, int scheduleDate) {
            delegate.onStickerSelected(null, sticker, query, parent, null, notify, scheduleDate);
        }

        @Override
        public boolean needSend() {
            return true;
        }

        @Override
        public boolean canSchedule() {
            return delegate.canSchedule();
        }

        @Override
        public boolean isInScheduleMode() {
            return delegate.isInScheduleMode();
        }

        @Override
        public void openSet(TLRPC.InputStickerSet set, boolean clearsInputField) {
            if (set == null) {
                return;
            }
            delegate.onShowStickerSet(null, set);
        }

        @Override
        public void sendGif(Object gif, Object parent, boolean notify, int scheduleDate) {
            if (gifGridView.getAdapter() == gifAdapter) {
                delegate.onGifSelected(null, gif, null, parent, notify, scheduleDate);
            } else if (gifGridView.getAdapter() == gifSearchAdapter) {
                delegate.onGifSelected(null, gif, null, parent, notify, scheduleDate);
            }
        }

        @Override
        public void gifAddedOrDeleted() {
            updateRecentGifs();
        }

        @Override
        public long getDialogId() {
            return delegate.getDialogId();
        }

        @Override
        public String getQuery(boolean isGif) {
            if (isGif) {
                return gifGridView.getAdapter() == gifSearchAdapter ? gifSearchAdapter.lastSearchImageString : null;
            }
            return emojiGridView.getAdapter() == emojiSearchAdapter ? emojiSearchAdapter.lastSearchEmojiString : null;
        }
    };

    private static final Field superListenerField;

    static {
        Field f = null;
        try {
            f = PopupWindow.class.getDeclaredField("mOnScrollChangedListener");
            f.setAccessible(true);
        } catch (NoSuchFieldException e) {
            /* ignored */
        }
        superListenerField = f;
    }

    private static final ViewTreeObserver.OnScrollChangedListener NOP = () -> {
        /* do nothing */
    };

    @Override
    public void setEnabled(boolean enabled) {
        super.setEnabled(enabled);
        if (stickersSearchField != null) {
            stickersSearchField.searchEditText.setEnabled(enabled);
        }
        if (gifSearchField != null) {
            gifSearchField.searchEditText.setEnabled(enabled);
        }
        if (emojiSearchField != null) {
            emojiSearchField.searchEditText.setEnabled(enabled);
        }
    }

    private class SearchField extends FrameLayout {

        private View searchBackground;
        private ImageView searchIconImageView;
        private ImageView clearSearchImageView;
        private CloseProgressDrawable2 progressDrawable;
        private EditTextBoldCursor searchEditText;
        private View shadowView;
        private View backgroundView;
        private AnimatorSet shadowAnimator;

        public SearchField(Context context, int type) {
            super(context);

            shadowView = new View(context);
            shadowView.setAlpha(0.0f);
            shadowView.setTag(1);
            shadowView.setBackgroundColor(getThemedColor(Theme.key_chat_emojiPanelShadowLine));
            addView(shadowView, new FrameLayout.LayoutParams(ViewGroup.LayoutParams.MATCH_PARENT, AndroidUtilities.getShadowHeight(), Gravity.BOTTOM | Gravity.LEFT));

            backgroundView = new View(context);
            backgroundView.setBackgroundColor(getThemedColor(Theme.key_chat_emojiPanelBackground));
            addView(backgroundView, new FrameLayout.LayoutParams(ViewGroup.LayoutParams.MATCH_PARENT, searchFieldHeight));

            searchBackground = new View(context);
            searchBackground.setBackgroundDrawable(Theme.createRoundRectDrawable(AndroidUtilities.dp(18), getThemedColor(Theme.key_chat_emojiSearchBackground)));
            addView(searchBackground, LayoutHelper.createFrame(LayoutHelper.MATCH_PARENT, 36, Gravity.LEFT | Gravity.TOP, 14, 14, 14, 0));

            searchIconImageView = new ImageView(context);
            searchIconImageView.setScaleType(ImageView.ScaleType.CENTER);
            searchIconImageView.setImageResource(R.drawable.smiles_inputsearch);
            searchIconImageView.setColorFilter(new PorterDuffColorFilter(getThemedColor(Theme.key_chat_emojiSearchIcon), PorterDuff.Mode.SRC_IN));
            addView(searchIconImageView, LayoutHelper.createFrame(36, 36, Gravity.LEFT | Gravity.TOP, 16, 14, 0, 0));

            clearSearchImageView = new ImageView(context);
            clearSearchImageView.setScaleType(ImageView.ScaleType.CENTER);
            clearSearchImageView.setImageDrawable(progressDrawable = new CloseProgressDrawable2() {
                @Override
                protected int getCurrentColor() {
                    return getThemedColor(Theme.key_chat_emojiSearchIcon);
                }
            });
            progressDrawable.setSide(AndroidUtilities.dp(7));
            clearSearchImageView.setScaleX(0.1f);
            clearSearchImageView.setScaleY(0.1f);
            clearSearchImageView.setAlpha(0.0f);
            addView(clearSearchImageView, LayoutHelper.createFrame(36, 36, Gravity.RIGHT | Gravity.TOP, 14, 14, 14, 0));
            clearSearchImageView.setOnClickListener(v -> {
                searchEditText.setText("");
                AndroidUtilities.showKeyboard(searchEditText);
            });

            searchEditText = new EditTextBoldCursor(context) {
                @Override
                public boolean onTouchEvent(MotionEvent event) {
                    if (!searchEditText.isEnabled()) {
                        return super.onTouchEvent(event);
                    }
                    if (event.getAction() == MotionEvent.ACTION_DOWN) {
                        if (!delegate.isSearchOpened()) {
                            openSearch(SearchField.this);
                        }
                        delegate.onSearchOpenClose(type == 1 ? 2 : 1);
                        searchEditText.requestFocus();
                        AndroidUtilities.showKeyboard(searchEditText);
                    }
                    return super.onTouchEvent(event);
                }
            };
            searchEditText.setTextSize(TypedValue.COMPLEX_UNIT_DIP, 16);
            searchEditText.setHintTextColor(getThemedColor(Theme.key_chat_emojiSearchIcon));
            searchEditText.setTextColor(getThemedColor(Theme.key_windowBackgroundWhiteBlackText));
            searchEditText.setBackgroundDrawable(null);
            searchEditText.setPadding(0, 0, 0, 0);
            searchEditText.setMaxLines(1);
            searchEditText.setLines(1);
            searchEditText.setSingleLine(true);
            searchEditText.setImeOptions(EditorInfo.IME_ACTION_SEARCH | EditorInfo.IME_FLAG_NO_EXTRACT_UI);
            if (type == 0) {
                searchEditText.setHint(LocaleController.getString("SearchStickersHint", R.string.SearchStickersHint));
            } else if (type == 1) {
                searchEditText.setHint(LocaleController.getString("SearchEmojiHint", R.string.SearchEmojiHint));
            } else if (type == 2) {
                searchEditText.setHint(LocaleController.getString("SearchGifsTitle", R.string.SearchGifsTitle));
            }
            searchEditText.setCursorColor(getThemedColor(Theme.key_featuredStickers_addedIcon));
            searchEditText.setCursorSize(AndroidUtilities.dp(20));
            searchEditText.setCursorWidth(1.5f);
            addView(searchEditText, LayoutHelper.createFrame(LayoutHelper.MATCH_PARENT, 40, Gravity.LEFT | Gravity.TOP, 16 + 38, 12, 16 + 30, 0));
            searchEditText.addTextChangedListener(new TextWatcher() {
                @Override
                public void beforeTextChanged(CharSequence s, int start, int count, int after) {

                }

                @Override
                public void onTextChanged(CharSequence s, int start, int before, int count) {

                }

                @Override
                public void afterTextChanged(Editable s) {
                    boolean show = searchEditText.length() > 0;
                    boolean showed = clearSearchImageView.getAlpha() != 0;
                    if (show != showed) {
                        clearSearchImageView.animate()
                                .alpha(show ? 1.0f : 0.0f)
                                .setDuration(150)
                                .scaleX(show ? 1.0f : 0.1f)
                                .scaleY(show ? 1.0f : 0.1f)
                                .start();
                    }
                    if (type == 0) {
                        stickersSearchGridAdapter.search(searchEditText.getText().toString());
                    } else if (type == 1) {
                        emojiSearchAdapter.search(searchEditText.getText().toString());
                    } else if (type == 2) {
                        gifSearchAdapter.search(searchEditText.getText().toString());
                    }
                }
            });
        }

        public void hideKeyboard() {
            AndroidUtilities.hideKeyboard(searchEditText);
        }

        private void showShadow(boolean show, boolean animated) {
            if (show && shadowView.getTag() == null || !show && shadowView.getTag() != null) {
                return;
            }
            if (shadowAnimator != null) {
                shadowAnimator.cancel();
                shadowAnimator = null;
            }
            shadowView.setTag(show ? null : 1);
            if (animated) {
                shadowAnimator = new AnimatorSet();
                shadowAnimator.playTogether(ObjectAnimator.ofFloat(shadowView, View.ALPHA, show ? 1.0f : 0.0f));
                shadowAnimator.setDuration(200);
                shadowAnimator.setInterpolator(CubicBezierInterpolator.EASE_OUT);
                shadowAnimator.addListener(new AnimatorListenerAdapter() {
                    @Override
                    public void onAnimationEnd(Animator animation) {
                        shadowAnimator = null;
                    }
                });
                shadowAnimator.start();
            } else {
                shadowView.setAlpha(show ? 1.0f : 0.0f);
            }
        }
    }

    private class TypedScrollListener extends RecyclerListView.OnScrollListener {

        @Type
        private final int type;

        private boolean smoothScrolling;

        public TypedScrollListener(@Type int type) {
            this.type = type;
        }

        @Override
        public void onScrollStateChanged(RecyclerView recyclerView, int newState) {
            if (recyclerView.getLayoutManager().isSmoothScrolling()) {
                smoothScrolling = true;
                return;
            }
            if (newState == RecyclerListView.SCROLL_STATE_IDLE) {
                if (!smoothScrolling) {
                    animateTabsY(type);
                }
                if (ignoreStickersScroll) {
                    ignoreStickersScroll = false;
                }
                smoothScrolling = false;
            } else {
                if (newState == RecyclerView.SCROLL_STATE_DRAGGING) {
                    if (ignoreStickersScroll) {
                        ignoreStickersScroll = false;
                    }
                    final SearchField searchField = getSearchFieldForType(type);
                    if (searchField != null) {
                        searchField.hideKeyboard();
                    }
                    smoothScrolling = false;
                }
                if (!smoothScrolling) {
                    stopAnimatingTabsY(type);
                }
                if (type == Type.STICKERS) {
                    if (chooseStickerActionTracker == null) {
                        createStickersChooseActionTracker();
                    }
                    chooseStickerActionTracker.doSomeAction();
                }
            }
        }

        @Override
        public void onScrolled(RecyclerView recyclerView, int dx, int dy) {
            checkScroll(type);
            checkTabsY(type, dy);
            checkSearchFieldScroll();
            if (!smoothScrolling) {
                checkBottomTabScroll(dy);
            }
        }

        private void checkSearchFieldScroll() {
            switch (type) {
                case Type.STICKERS:
                    checkStickersSearchFieldScroll(false);
                    break;
                case Type.EMOJIS:
                    checkEmojiSearchFieldScroll(false);
                    break;
                case Type.GIFS:
                    checkGifSearchFieldScroll(false);
                    break;
            }
        }
    }

    private class DraggableScrollSlidingTabStrip extends ScrollSlidingTabStrip {

        private final int touchSlop;

        private boolean startedScroll;
        private float lastX;
        private float lastTranslateX;
        private boolean first = true;
        private float downX, downY;
        private boolean draggingVertically, draggingHorizontally;
        private VelocityTracker vTracker;

        public DraggableScrollSlidingTabStrip(Context context, Theme.ResourcesProvider resourcesProvider) {
            super(context, resourcesProvider);
            touchSlop = ViewConfiguration.get(context).getScaledTouchSlop();
        }

        @Override
        public boolean onInterceptTouchEvent(MotionEvent ev) {
            if (isDragging()) {
                return super.onInterceptTouchEvent(ev);
            }
            if (getParent() != null) {
                getParent().requestDisallowInterceptTouchEvent(true);
            }
            if (ev.getAction() == MotionEvent.ACTION_DOWN) {
                draggingVertically = draggingHorizontally = false;
                downX = ev.getRawX();
                downY = ev.getRawY();
            } else {
                if (!draggingVertically && !draggingHorizontally && dragListener != null) {
                    if (Math.abs(ev.getRawY() - downY) >= touchSlop) {
                        draggingVertically = true;
                        downY = ev.getRawY();
                        dragListener.onDragStart();
                        if (startedScroll) {
                            pager.endFakeDrag();
                            startedScroll = false;
                        }
                        return true;
                    }
                }
            }
            return super.onInterceptTouchEvent(ev);
        }

        @Override
        public boolean onTouchEvent(MotionEvent ev) {
            if (isDragging()) {
                return super.onTouchEvent(ev);
            }
            if (first) {
                first = false;
                lastX = ev.getX();
            }
            if (ev.getAction() == MotionEvent.ACTION_DOWN || ev.getAction() == MotionEvent.ACTION_MOVE) {
                lastStickersX = ev.getRawX();
            }
            if (ev.getAction() == MotionEvent.ACTION_DOWN) {
                draggingVertically = draggingHorizontally = false;
                downX = ev.getRawX();
                downY = ev.getRawY();
            } else {
                if (!draggingVertically && !draggingHorizontally && dragListener != null) {
                    if (Math.abs(ev.getRawX() - downX) >= touchSlop && canScrollHorizontally((int) (downX - ev.getRawX()))) {
                        draggingHorizontally = true;
                        AndroidUtilities.cancelRunOnUIThread(checkExpandStickerTabsRunnable);
                        expandStickersByDragg = true;
                        updateStickerTabsPosition();
                    } else if (Math.abs(ev.getRawY() - downY) >= touchSlop) {
                        draggingVertically = true;
                        downY = ev.getRawY();
                        dragListener.onDragStart();
                        if (startedScroll) {
                            pager.endFakeDrag();
                            startedScroll = false;
                        }
                    }
                }
            }
            if (expandStickersByDragg && (ev.getAction() == MotionEvent.ACTION_UP || ev.getAction() == MotionEvent.ACTION_CANCEL)) {
                AndroidUtilities.runOnUIThread(checkExpandStickerTabsRunnable, 1500);
            }
            if (draggingVertically) {
                if (vTracker == null) {
                    vTracker = VelocityTracker.obtain();
                }
                vTracker.addMovement(ev);
                if (ev.getAction() == MotionEvent.ACTION_UP || ev.getAction() == MotionEvent.ACTION_CANCEL) {
                    vTracker.computeCurrentVelocity(1000);
                    float velocity = vTracker.getYVelocity();
                    vTracker.recycle();
                    vTracker = null;
                    if (ev.getAction() == MotionEvent.ACTION_UP) {
                        dragListener.onDragEnd(velocity);
                    } else {
                        dragListener.onDragCancel();
                    }
                    first = true;
                    draggingVertically = draggingHorizontally = false;
                } else {
                    dragListener.onDrag(Math.round(ev.getRawY() - downY));
                }
                cancelLongPress();
                return true;
            }
            float newTranslationX = getTranslationX();
            if (getScrollX() == 0 && newTranslationX == 0) {
                if (!startedScroll && lastX - ev.getX() < 0) {
                    if (pager.beginFakeDrag()) {
                        startedScroll = true;
                        lastTranslateX = getTranslationX();
                    }
                } else if (startedScroll && lastX - ev.getX() > 0) {
                    if (pager.isFakeDragging()) {
                        pager.endFakeDrag();
                        startedScroll = false;
                    }
                }
            }
            if (startedScroll) {
                int dx = (int) (ev.getX() - lastX + newTranslationX - lastTranslateX);
                try {
                    //pager.fakeDragBy(dx);
                    lastTranslateX = newTranslationX;
                } catch (Exception e) {
                    try {
                        pager.endFakeDrag();
                    } catch (Exception ignore) {

                    }
                    startedScroll = false;
                    FileLog.e(e);
                }
            }
            lastX = ev.getX();
            if (ev.getAction() == MotionEvent.ACTION_CANCEL || ev.getAction() == MotionEvent.ACTION_UP) {
                first = true;
                draggingVertically = draggingHorizontally = false;
                if (startedScroll) {
                    pager.endFakeDrag();
                    startedScroll = false;
                }
            }
            return startedScroll || super.onTouchEvent(ev);
        }
    }

    private class ImageViewEmoji extends ImageView {
        private boolean isRecent;

        public ImageViewEmoji(Context context) {
            super(context);
            setScaleType(ImageView.ScaleType.CENTER);
            setBackground(Theme.createRadSelectorDrawable(getThemedColor(Theme.key_listSelector), AndroidUtilities.dp(2), AndroidUtilities.dp(2)));
        }

        private void sendEmoji(String override) {
            showBottomTab(true, true);
            String code = override != null ? override : (String) getTag();
            SpannableStringBuilder builder = new SpannableStringBuilder();
            builder.append(code);
            if (override == null) {
                if (!isRecent) {
                    String color = Emoji.emojiColor.get(code);
                    if (color != null) {
                        code = addColorToCode(code, color);
                    }
                }
                addEmojiToRecent(code);
                if (delegate != null) {
                    delegate.onEmojiSelected(Emoji.fixEmoji(code));
                }
            } else {
                if (delegate != null) {
                    delegate.onEmojiSelected(Emoji.fixEmoji(override));
                }
            }
        }

        public void setImageDrawable(Drawable drawable, boolean recent) {
            super.setImageDrawable(drawable);
            isRecent = recent;
        }

        @Override
        public void onMeasure(int widthMeasureSpec, int heightMeasureSpec) {
            setMeasuredDimension(View.MeasureSpec.getSize(widthMeasureSpec), View.MeasureSpec.getSize(widthMeasureSpec));
        }

        @Override
        public void onInitializeAccessibilityNodeInfo(AccessibilityNodeInfo info) {
            super.onInitializeAccessibilityNodeInfo(info);
            info.setClassName("android.view.View");
        }
    }

    private class EmojiPopupWindow extends PopupWindow {

        private ViewTreeObserver.OnScrollChangedListener mSuperScrollListener;
        private ViewTreeObserver mViewTreeObserver;

        public EmojiPopupWindow() {
            super();
            init();
        }

        public EmojiPopupWindow(Context context) {
            super(context);
            init();
        }

        public EmojiPopupWindow(int width, int height) {
            super(width, height);
            init();
        }

        public EmojiPopupWindow(View contentView) {
            super(contentView);
            init();
        }

        public EmojiPopupWindow(View contentView, int width, int height, boolean focusable) {
            super(contentView, width, height, focusable);
            init();
        }

        public EmojiPopupWindow(View contentView, int width, int height) {
            super(contentView, width, height);
            init();
        }

        private void init() {
            if (superListenerField != null) {
                try {
                    mSuperScrollListener = (ViewTreeObserver.OnScrollChangedListener) superListenerField.get(this);
                    superListenerField.set(this, NOP);
                } catch (Exception e) {
                    mSuperScrollListener = null;
                }
            }
        }

        private void unregisterListener() {
            if (mSuperScrollListener != null && mViewTreeObserver != null) {
                if (mViewTreeObserver.isAlive()) {
                    mViewTreeObserver.removeOnScrollChangedListener(mSuperScrollListener);
                }
                mViewTreeObserver = null;
            }
        }

        private void registerListener(View anchor) {
            if (mSuperScrollListener != null) {
                ViewTreeObserver vto = (anchor.getWindowToken() != null) ? anchor.getViewTreeObserver() : null;
                if (vto != mViewTreeObserver) {
                    if (mViewTreeObserver != null && mViewTreeObserver.isAlive()) {
                        mViewTreeObserver.removeOnScrollChangedListener(mSuperScrollListener);
                    }
                    if ((mViewTreeObserver = vto) != null) {
                        vto.addOnScrollChangedListener(mSuperScrollListener);
                    }
                }
            }
        }

        @Override
        public void showAsDropDown(View anchor, int xoff, int yoff) {
            try {
                super.showAsDropDown(anchor, xoff, yoff);
                registerListener(anchor);
            } catch (Exception e) {
                FileLog.e(e);
            }
        }

        @Override
        public void update(View anchor, int xoff, int yoff, int width, int height) {
            super.update(anchor, xoff, yoff, width, height);
            registerListener(anchor);
        }

        @Override
        public void update(View anchor, int width, int height) {
            super.update(anchor, width, height);
            registerListener(anchor);
        }

        @Override
        public void showAtLocation(View parent, int gravity, int x, int y) {
            super.showAtLocation(parent, gravity, x, y);
            unregisterListener();
        }

        @Override
        public void dismiss() {
            setFocusable(false);
            try {
                super.dismiss();
            } catch (Exception ignore) {

            }
            unregisterListener();
        }
    }

    private class EmojiColorPickerView extends View {

        private Drawable backgroundDrawable;
        private Drawable arrowDrawable;
        private String currentEmoji;
        private int arrowX;
        private int selection;
        private Paint rectPaint = new Paint(Paint.ANTI_ALIAS_FLAG);
        private RectF rect = new RectF();

        public void setEmoji(String emoji, int arrowPosition) {
            currentEmoji = emoji;
            arrowX = arrowPosition;
            rectPaint.setColor(0x2f000000);
            invalidate();
        }

        public String getEmoji() {
            return currentEmoji;
        }

        public void setSelection(int position) {
            if (selection == position) {
                return;
            }
            selection = position;
            invalidate();
        }

        public int getSelection() {
            return selection;
        }

        public EmojiColorPickerView(Context context) {
            super(context);

            backgroundDrawable = getResources().getDrawable(R.drawable.stickers_back_all);
            arrowDrawable = getResources().getDrawable(R.drawable.stickers_back_arrow);
            Theme.setDrawableColor(backgroundDrawable, getThemedColor(Theme.key_dialogBackground));
            Theme.setDrawableColor(arrowDrawable, getThemedColor(Theme.key_dialogBackground));
        }

        @Override
        protected void onDraw(Canvas canvas) {
            backgroundDrawable.setBounds(0, 0, getMeasuredWidth(), AndroidUtilities.dp(AndroidUtilities.isTablet() ? 60 : 52));
            backgroundDrawable.draw(canvas);

            arrowDrawable.setBounds(arrowX - AndroidUtilities.dp(9), AndroidUtilities.dp(AndroidUtilities.isTablet() ? 55.5f : 47.5f), arrowX + AndroidUtilities.dp(9), AndroidUtilities.dp((AndroidUtilities.isTablet() ? 55.5f : 47.5f) + 8));
            arrowDrawable.draw(canvas);

            if (currentEmoji != null) {
                String code;
                for (int a = 0; a < 6; a++) {
                    int x = emojiSize * a + AndroidUtilities.dp(5 + 4 * a);
                    int y = AndroidUtilities.dp(9);
                    if (selection == a) {
                        rect.set(x, y - (int) AndroidUtilities.dpf2(3.5f), x + emojiSize, y + emojiSize + AndroidUtilities.dp(3));
                        canvas.drawRoundRect(rect, AndroidUtilities.dp(4), AndroidUtilities.dp(4), rectPaint);
                    }
                    code = currentEmoji;
                    if (a != 0) {
                        String color;
                        switch (a) {
                            case 1:
                                color = "\uD83C\uDFFB";
                                break;
                            case 2:
                                color = "\uD83C\uDFFC";
                                break;
                            case 3:
                                color = "\uD83C\uDFFD";
                                break;
                            case 4:
                                color = "\uD83C\uDFFE";
                                break;
                            case 5:
                                color = "\uD83C\uDFFF";
                                break;
                            default:
                                color = "";
                        }
                        code = addColorToCode(code, color);
                    }
                    Drawable drawable = Emoji.getEmojiBigDrawable(code);
                    if (drawable != null) {
                        drawable.setBounds(x, y, x + emojiSize, y + emojiSize);
                        drawable.draw(canvas);
                    }
                }
            }
        }
    }

    public EmojiView(boolean needStickers, boolean needGif, final Context context, boolean needSearch, final TLRPC.ChatFull chatFull, ViewGroup parentView, Theme.ResourcesProvider resourcesProvider) {
        super(context);
        this.resourcesProvider = resourcesProvider;

        int color = getThemedColor(Theme.key_chat_messagePanelIcons);
        color = Color.argb(30, Color.red(color), Color.green(color), Color.blue(color));

        searchFieldHeight = AndroidUtilities.dp(64);
        needEmojiSearch = needSearch;

        // TODO: replace with baseline icons

       /* tabIcons = new Drawable[]{
                Theme.createEmojiIconSelectorDrawable(context, R.drawable.baseline_emoticon_outline_24, Theme.getColor(Theme.key_chat_messagePanelIcons), Theme.getColor(Theme.key_chat_emojiPanelIconSelected)),
                Theme.createEmojiIconSelectorDrawable(context, R.drawable.deproko_baseline_gif_24, Theme.getColor(Theme.key_chat_messagePanelIcons), Theme.getColor(Theme.key_chat_emojiPanelIconSelected)),
                Theme.createEmojiIconSelectorDrawable(context, R.drawable.msg_sticker, Theme.getColor(Theme.key_chat_messagePanelIcons), Theme.getColor(Theme.key_chat_emojiPanelIconSelected))
        };*/

        tabIcons = new Drawable[]{
                Theme.createEmojiIconSelectorDrawableWithPressedResources(context, R.drawable.baseline_emoticon_outline_24, R.drawable.baseline_emoticon_24, getThemedColor(Theme.key_chat_messagePanelIcons), getThemedColor(Theme.key_chat_emojiPanelIconSelected)),
                Theme.createEmojiIconSelectorDrawableWithPressedResources(context, R.drawable.deproko_baseline_gif_24, R.drawable.deproko_baseline_gif_filled_24, getThemedColor(Theme.key_chat_messagePanelIcons), getThemedColor(Theme.key_chat_emojiPanelIconSelected)),
                Theme.createEmojiIconSelectorDrawableWithPressedResources(context, R.drawable.deproko_baseline_stickers_24, R.drawable.deproko_baseline_stickers_filled_24, getThemedColor(Theme.key_chat_messagePanelIcons), getThemedColor(Theme.key_chat_emojiPanelIconSelected))
        };

       /* emojiIcons = new Drawable[]{
                Theme.createEmojiIconSelectorDrawable(context, R.drawable.smiles_panel_recent, Theme.getColor(Theme.key_chat_messagePanelIcons), Theme.getColor(Theme.key_chat_emojiPanelIconSelected)),
                Theme.createEmojiIconSelectorDrawable(context, R.drawable.smiles_panel_smiles, Theme.getColor(Theme.key_chat_messagePanelIcons), Theme.getColor(Theme.key_chat_emojiPanelIconSelected)),
                Theme.createEmojiIconSelectorDrawable(context, R.drawable.smiles_panel_cat, Theme.getColor(Theme.key_chat_messagePanelIcons), Theme.getColor(Theme.key_chat_emojiPanelIconSelected)),
                Theme.createEmojiIconSelectorDrawable(context, R.drawable.smiles_panel_food, Theme.getColor(Theme.key_chat_messagePanelIcons), Theme.getColor(Theme.key_chat_emojiPanelIconSelected)),
                Theme.createEmojiIconSelectorDrawable(context, R.drawable.smiles_panel_activities, Theme.getColor(Theme.key_chat_messagePanelIcons), Theme.getColor(Theme.key_chat_emojiPanelIconSelected)),
                Theme.createEmojiIconSelectorDrawable(context, R.drawable.smiles_panel_travel, Theme.getColor(Theme.key_chat_messagePanelIcons), Theme.getColor(Theme.key_chat_emojiPanelIconSelected)),
                Theme.createEmojiIconSelectorDrawable(context, R.drawable.smiles_panel_objects, Theme.getColor(Theme.key_chat_messagePanelIcons), Theme.getColor(Theme.key_chat_emojiPanelIconSelected)),
                Theme.createEmojiIconSelectorDrawable(context, R.drawable.smiles_panel_other, Theme.getColor(Theme.key_chat_messagePanelIcons), Theme.getColor(Theme.key_chat_emojiPanelIconSelected)),
                Theme.createEmojiIconSelectorDrawable(context, R.drawable.smiles_panel_flags, Theme.getColor(Theme.key_chat_messagePanelIcons), Theme.getColor(Theme.key_chat_emojiPanelIconSelected)),
        };*/

        emojiIcons = new Drawable[]{
<<<<<<< HEAD
                Theme.createEmojiIconSelectorDrawableWithPressedResources(context, R.drawable.baseline_access_time_24, R.drawable.baseline_access_time_filled_24, getThemedColor(Theme.key_chat_messagePanelIcons), getThemedColor(Theme.key_chat_emojiPanelStickerPackSelectorLine)),
                Theme.createEmojiIconSelectorDrawableWithPressedResources(context, R.drawable.baseline_emoticon_outline_24, R.drawable.baseline_emoticon_24, getThemedColor(Theme.key_chat_messagePanelIcons), getThemedColor(Theme.key_chat_emojiPanelStickerPackSelectorLine)),
                Theme.createEmojiIconSelectorDrawableWithPressedResources(context, R.drawable.deproko_baseline_animals_outline_24, R.drawable.deproko_baseline_animals_24, getThemedColor(Theme.key_chat_messagePanelIcons), getThemedColor(Theme.key_chat_emojiPanelStickerPackSelectorLine)),
                Theme.createEmojiIconSelectorDrawable(context, R.drawable.baseline_restaurant_menu_24, getThemedColor(Theme.key_chat_messagePanelIcons), getThemedColor(Theme.key_chat_emojiPanelStickerPackSelectorLine)),
                Theme.createEmojiIconSelectorDrawableWithPressedResources(context, R.drawable.outline_sports_baseball_24, R.drawable.baseline_sports_baseball_24, getThemedColor(Theme.key_chat_messagePanelIcons), getThemedColor(Theme.key_chat_emojiPanelStickerPackSelectorLine)),
                Theme.createEmojiIconSelectorDrawable(context, R.drawable.baseline_directions_car_24, getThemedColor(Theme.key_chat_messagePanelIcons), getThemedColor(Theme.key_chat_emojiPanelStickerPackSelectorLine)),
                Theme.createEmojiIconSelectorDrawableWithPressedResources(context, R.drawable.deproko_baseline_lamp_24, R.drawable.deproko_baseline_lamp_filled_24, getThemedColor(Theme.key_chat_messagePanelIcons), getThemedColor(Theme.key_chat_emojiPanelStickerPackSelectorLine)),
                Theme.createEmojiIconSelectorDrawable(context, R.drawable.baseline_emoji_symbols_24, getThemedColor(Theme.key_chat_messagePanelIcons), getThemedColor(Theme.key_chat_emojiPanelStickerPackSelectorLine)),
                Theme.createEmojiIconSelectorDrawableWithPressedResources(context, R.drawable.deproko_baseline_flag_outline_24, R.drawable.deproko_baseline_flag_filled_24, getThemedColor(Theme.key_chat_messagePanelIcons), getThemedColor(Theme.key_chat_emojiPanelStickerPackSelectorLine))
=======
                Theme.createEmojiIconSelectorDrawable(context, R.drawable.msg_emoji_recent, getThemedColor(Theme.key_chat_emojiPanelIcon), getThemedColor(Theme.key_chat_emojiPanelIconSelected)),
                Theme.createEmojiIconSelectorDrawable(context, R.drawable.msg_emoji_smiles, getThemedColor(Theme.key_chat_emojiPanelIcon), getThemedColor(Theme.key_chat_emojiPanelIconSelected)),
                Theme.createEmojiIconSelectorDrawable(context, R.drawable.msg_emoji_cat, getThemedColor(Theme.key_chat_emojiPanelIcon), getThemedColor(Theme.key_chat_emojiPanelIconSelected)),
                Theme.createEmojiIconSelectorDrawable(context, R.drawable.msg_emoji_food, getThemedColor(Theme.key_chat_emojiPanelIcon), getThemedColor(Theme.key_chat_emojiPanelIconSelected)),
                Theme.createEmojiIconSelectorDrawable(context, R.drawable.msg_emoji_activities, getThemedColor(Theme.key_chat_emojiPanelIcon), getThemedColor(Theme.key_chat_emojiPanelIconSelected)),
                Theme.createEmojiIconSelectorDrawable(context, R.drawable.msg_emoji_travel, getThemedColor(Theme.key_chat_emojiPanelIcon), getThemedColor(Theme.key_chat_emojiPanelIconSelected)),
                Theme.createEmojiIconSelectorDrawable(context, R.drawable.msg_emoji_objects, getThemedColor(Theme.key_chat_emojiPanelIcon), getThemedColor(Theme.key_chat_emojiPanelIconSelected)),
                Theme.createEmojiIconSelectorDrawable(context, R.drawable.msg_emoji_other, getThemedColor(Theme.key_chat_emojiPanelIcon), getThemedColor(Theme.key_chat_emojiPanelIconSelected)),
                Theme.createEmojiIconSelectorDrawable(context, R.drawable.msg_emoji_flags, getThemedColor(Theme.key_chat_emojiPanelIcon), getThemedColor(Theme.key_chat_emojiPanelIconSelected)),
>>>>>>> 4a95c2fc
        };

        stickerIcons = new Drawable[]{
                Theme.createEmojiIconSelectorDrawableWithPressedResources(context, R.drawable.baseline_access_time_24, R.drawable.baseline_access_time_filled_24, getThemedColor(Theme.key_chat_messagePanelIcons), getThemedColor(Theme.key_chat_emojiPanelIconSelected)),
                Theme.createEmojiIconSelectorDrawableWithPressedResources(context, R.drawable.baseline_star_border_24, R.drawable.baseline_star_24, getThemedColor(Theme.key_chat_messagePanelIcons), getThemedColor(Theme.key_chat_emojiPanelIconSelected)),
                Theme.createEmojiIconSelectorDrawable(context, R.drawable.stickers_trending3, getThemedColor(Theme.key_chat_messagePanelIcons), getThemedColor(Theme.key_chat_emojiPanelIconSelected)),
                new LayerDrawable(new Drawable[]{
                        searchIconDrawable = Theme.createEmojiIconSelectorDrawable(context, R.drawable.emoji_tabs_new1, getThemedColor(Theme.key_chat_messagePanelIcons), getThemedColor(Theme.key_chat_emojiPanelIconSelected)),
                        searchIconDotDrawable = Theme.createEmojiIconSelectorDrawable(context, R.drawable.emoji_tabs_new2, getThemedColor(Theme.key_chat_emojiPanelStickerPackSelectorLine), getThemedColor(Theme.key_chat_emojiPanelStickerPackSelectorLine))
                })
        };

        gifIcons = new Drawable[]{
                Theme.createEmojiIconSelectorDrawableWithPressedResources(context, R.drawable.baseline_access_time_24, R.drawable.baseline_access_time_filled_24, getThemedColor(Theme.key_chat_messagePanelIcons), getThemedColor(Theme.key_chat_emojiPanelStickerPackSelectorLine)),
                Theme.createEmojiIconSelectorDrawable(context, R.drawable.stickers_gifs_trending, getThemedColor(Theme.key_chat_messagePanelIcons), getThemedColor(Theme.key_chat_emojiPanelIconSelected)),
        };

        emojiTitles = new String[]{
                LocaleController.getString("Emoji1", R.string.Emoji1),
                LocaleController.getString("Emoji2", R.string.Emoji2),
                LocaleController.getString("Emoji3", R.string.Emoji3),
                LocaleController.getString("Emoji4", R.string.Emoji4),
                LocaleController.getString("Emoji5", R.string.Emoji5),
                LocaleController.getString("Emoji6", R.string.Emoji6),
                LocaleController.getString("Emoji7", R.string.Emoji7),
                LocaleController.getString("Emoji8", R.string.Emoji8)
        };

        showGifs = needGif;
        info = chatFull;

        dotPaint = new Paint(Paint.ANTI_ALIAS_FLAG);
        dotPaint.setColor(getThemedColor(Theme.key_chat_emojiPanelNewTrending));

        if (Build.VERSION.SDK_INT >= 21) {
            outlineProvider = new ViewOutlineProvider() {
                @TargetApi(Build.VERSION_CODES.LOLLIPOP)
                @Override
                public void getOutline(View view, Outline outline) {
                    outline.setRoundRect(view.getPaddingLeft(), view.getPaddingTop(), view.getMeasuredWidth() - view.getPaddingRight(), view.getMeasuredHeight() - view.getPaddingBottom(), AndroidUtilities.dp(6));
                }
            };
        }

        emojiContainer = new FrameLayout(context);
        views.add(emojiContainer);

        emojiGridView = new RecyclerListView(context) {

            private boolean ignoreLayout;

            @Override
            protected void onMeasure(int widthSpec, int heightSpec) {
                ignoreLayout = true;
                int width = MeasureSpec.getSize(widthSpec);
                emojiLayoutManager.setSpanCount(Math.max(1, width / AndroidUtilities.dp(AndroidUtilities.isTablet() ? 60 : 45)));
                ignoreLayout = false;
                super.onMeasure(widthSpec, heightSpec);
            }

            @Override
            protected void onLayout(boolean changed, int l, int t, int r, int b) {
                if (needEmojiSearch && firstEmojiAttach) {
                    ignoreLayout = true;
                    emojiLayoutManager.scrollToPositionWithOffset(1, 0);
                    firstEmojiAttach = false;
                    ignoreLayout = false;
                }
                super.onLayout(changed, l, t, r, b);
                checkEmojiSearchFieldScroll(true);
            }

            @Override
            public void requestLayout() {
                if (ignoreLayout) {
                    return;
                }
                super.requestLayout();
            }

            @Override
            public boolean onTouchEvent(MotionEvent event) {
                if (emojiTouchedView != null) {
                    if (event.getAction() == MotionEvent.ACTION_UP || event.getAction() == MotionEvent.ACTION_CANCEL) {
                        if (pickerViewPopup != null && pickerViewPopup.isShowing()) {
                            pickerViewPopup.dismiss();

                            String color = null;
                            switch (pickerView.getSelection()) {
                                case 1:
                                    color = "\uD83C\uDFFB";
                                    break;
                                case 2:
                                    color = "\uD83C\uDFFC";
                                    break;
                                case 3:
                                    color = "\uD83C\uDFFD";
                                    break;
                                case 4:
                                    color = "\uD83C\uDFFE";
                                    break;
                                case 5:
                                    color = "\uD83C\uDFFF";
                                    break;
                            }
                            String code = (String) emojiTouchedView.getTag();
                            if (!emojiTouchedView.isRecent) {
                                if (color != null) {
                                    Emoji.emojiColor.put(code, color);
                                    code = addColorToCode(code, color);
                                } else {
                                    Emoji.emojiColor.remove(code);
                                }
                                emojiTouchedView.setImageDrawable(Emoji.getEmojiBigDrawable(code), emojiTouchedView.isRecent);
                                emojiTouchedView.sendEmoji(null);
                                Emoji.saveEmojiColors();
                            } else {
                                code = code.replace("\uD83C\uDFFB", "")
                                        .replace("\uD83C\uDFFC", "")
                                        .replace("\uD83C\uDFFD", "")
                                        .replace("\uD83C\uDFFE", "")
                                        .replace("\uD83C\uDFFF", "");

                                if (color != null) {
                                    emojiTouchedView.sendEmoji(addColorToCode(code, color));
                                } else {
                                    emojiTouchedView.sendEmoji(code);
                                }
                            }
                        }
                        emojiTouchedView = null;
                        emojiTouchedX = -10000;
                        emojiTouchedY = -10000;
                    } else if (event.getAction() == MotionEvent.ACTION_MOVE) {
                        boolean ignore = false;
                        if (emojiTouchedX != -10000) {
                            if (Math.abs(emojiTouchedX - event.getX()) > AndroidUtilities.getPixelsInCM(0.2f, true) || Math.abs(emojiTouchedY - event.getY()) > AndroidUtilities.getPixelsInCM(0.2f, false)) {
                                emojiTouchedX = -10000;
                                emojiTouchedY = -10000;
                            } else {
                                ignore = true;
                            }
                        }
                        if (!ignore) {
                            getLocationOnScreen(location);
                            float x = location[0] + event.getX();
                            pickerView.getLocationOnScreen(location);
                            x -= location[0] + AndroidUtilities.dp(3);
                            int position = (int) (x / (emojiSize + AndroidUtilities.dp(4)));
                            if (position < 0) {
                                position = 0;
                            } else if (position > 5) {
                                position = 5;
                            }
                            pickerView.setSelection(position);
                        }
                    }
                    return true;
                }
                emojiLastX = event.getX();
                emojiLastY = event.getY();
                return super.onTouchEvent(event);
            }
        };
        emojiGridView.setInstantClick(true);
        emojiGridView.setLayoutManager(emojiLayoutManager = new GridLayoutManager(context, 8));
        emojiGridView.setTopGlowOffset(AndroidUtilities.dp(38));
        emojiGridView.setBottomGlowOffset(AndroidUtilities.dp(36));
        emojiGridView.setPadding(0, AndroidUtilities.dp(38), 0, AndroidUtilities.dp(44));
        emojiGridView.setGlowColor(getThemedColor(Theme.key_chat_emojiPanelBackground));
        emojiGridView.setSelectorDrawableColor(0);
        emojiGridView.setClipToPadding(false);
        emojiLayoutManager.setSpanSizeLookup(new GridLayoutManager.SpanSizeLookup() {
            @Override
            public int getSpanSize(int position) {
                if (emojiGridView.getAdapter() == emojiSearchAdapter) {
                    if (position == 0 || position == 1 && emojiSearchAdapter.searchWas && emojiSearchAdapter.result.isEmpty()) {
                        return emojiLayoutManager.getSpanCount();
                    }
                } else {
                    if (needEmojiSearch && position == 0 || emojiAdapter.positionToSection.indexOfKey(position) >= 0) {
                        return emojiLayoutManager.getSpanCount();
                    }
                }
                return 1;
            }
        });
        emojiGridView.setAdapter(emojiAdapter = new EmojiGridAdapter());
        emojiSearchAdapter = new EmojiSearchAdapter();
        emojiContainer.addView(emojiGridView, LayoutHelper.createFrame(LayoutHelper.MATCH_PARENT, LayoutHelper.MATCH_PARENT));
        emojiGridView.setOnScrollListener(new TypedScrollListener(Type.EMOJIS) {
            @Override
            public void onScrolled(RecyclerView recyclerView, int dx, int dy) {
                int position = emojiLayoutManager.findFirstVisibleItemPosition();
                if (position != RecyclerView.NO_POSITION) {
                    int tab = 0;
                    int count = Emoji.recentEmoji.size() + (needEmojiSearch ? 1 : 0);
                    if (position >= count) {
                        for (int a = 0; a < EmojiData.dataColored.length; a++) {
                            int size = EmojiData.dataColored[a].length + 1;
                            if (position < count + size) {
                                tab = a + (Emoji.recentEmoji.isEmpty() ? 0 : 1);
                                break;
                            }
                            count += size;
                        }
                    }
                    emojiTabs.onPageScrolled(tab, 0);
                }
                super.onScrolled(recyclerView, dx, dy);
            }
        });
        emojiGridView.setOnItemClickListener(new RecyclerListView.OnItemClickListener() {
            @Override
            public void onItemClick(View view, int position) {
                if (view instanceof ImageViewEmoji) {
                    ImageViewEmoji viewEmoji = (ImageViewEmoji) view;
                    viewEmoji.sendEmoji(null);
                    performHapticFeedback(HapticFeedbackConstants.KEYBOARD_TAP, HapticFeedbackConstants.FLAG_IGNORE_VIEW_SETTING);
                }
            }
        });
        emojiGridView.setOnItemLongClickListener(new RecyclerListView.OnItemLongClickListener() {
            @Override
            public boolean onItemClick(View view, int position) {
                if (view instanceof ImageViewEmoji) {
                    ImageViewEmoji viewEmoji = (ImageViewEmoji) view;
                    String code = (String) viewEmoji.getTag();

                    String color = null;

                    String toCheck = code.replace("\uD83C\uDFFB", "");
                    if (toCheck != code) {
                        color = "\uD83C\uDFFB";
                    }
                    if (color == null) {
                        toCheck = code.replace("\uD83C\uDFFC", "");
                        if (toCheck != code) {
                            color = "\uD83C\uDFFC";
                        }
                    }
                    if (color == null) {
                        toCheck = code.replace("\uD83C\uDFFD", "");
                        if (toCheck != code) {
                            color = "\uD83C\uDFFD";
                        }
                    }
                    if (color == null) {
                        toCheck = code.replace("\uD83C\uDFFE", "");
                        if (toCheck != code) {
                            color = "\uD83C\uDFFE";
                        }
                    }
                    if (color == null) {
                        toCheck = code.replace("\uD83C\uDFFF", "");
                        if (toCheck != code) {
                            color = "\uD83C\uDFFF";
                        }
                    }

                    if (EmojiData.emojiColoredMap.contains(toCheck)) {
                        emojiTouchedView = viewEmoji;
                        emojiTouchedX = emojiLastX;
                        emojiTouchedY = emojiLastY;

                        if (color == null && !viewEmoji.isRecent) {
                            color = Emoji.emojiColor.get(toCheck);
                        }

                        if (color != null) {
                            switch (color) {
                                case "\uD83C\uDFFB":
                                    pickerView.setSelection(1);
                                    break;
                                case "\uD83C\uDFFC":
                                    pickerView.setSelection(2);
                                    break;
                                case "\uD83C\uDFFD":
                                    pickerView.setSelection(3);
                                    break;
                                case "\uD83C\uDFFE":
                                    pickerView.setSelection(4);
                                    break;
                                case "\uD83C\uDFFF":
                                    pickerView.setSelection(5);
                                    break;
                            }
                        } else {
                            pickerView.setSelection(0);
                        }
                        viewEmoji.getLocationOnScreen(location);
                        int x = emojiSize * pickerView.getSelection() + AndroidUtilities.dp(4 * pickerView.getSelection() - (AndroidUtilities.isTablet() ? 5 : 1));
                        if (location[0] - x < AndroidUtilities.dp(5)) {
                            x += (location[0] - x) - AndroidUtilities.dp(5);
                        } else if (location[0] - x + popupWidth > AndroidUtilities.displaySize.x - AndroidUtilities.dp(5)) {
                            x += (location[0] - x + popupWidth) - (AndroidUtilities.displaySize.x - AndroidUtilities.dp(5));
                        }
                        int xOffset = -x;
                        int yOffset = viewEmoji.getTop() < 0 ? viewEmoji.getTop() : 0;

                        pickerView.setEmoji(toCheck, AndroidUtilities.dp(AndroidUtilities.isTablet() ? 30 : 22) - xOffset + (int) AndroidUtilities.dpf2(0.5f));

                        pickerViewPopup.setFocusable(true);
                        pickerViewPopup.showAsDropDown(view, xOffset, -view.getMeasuredHeight() - popupHeight + (view.getMeasuredHeight() - emojiSize) / 2 - yOffset);
                        pager.requestDisallowInterceptTouchEvent(true);
                        emojiGridView.hideSelector(true);
                        return true;
                    } else if (viewEmoji.isRecent) {
                        RecyclerListView.ViewHolder holder = emojiGridView.findContainingViewHolder(view);
                        if (holder != null && holder.getAdapterPosition() <= Emoji.recentEmoji.size()) {
                            delegate.onClearEmojiRecent();
                        }
                        return true;
                    }
                }
                return false;
            }
        });

        emojiTabs = new ScrollSlidingTabStrip(context, resourcesProvider) {
            @Override
            public void setTranslationY(float translationY) {
                super.setTranslationY(translationY);
                if (emojiTabsShadow != null) {
                    emojiTabsShadow.setTranslationY(translationY);
                }
            }
        };
        if (needSearch) {
            emojiSearchField = new SearchField(context, 1);
            emojiContainer.addView(emojiSearchField, new FrameLayout.LayoutParams(LayoutHelper.MATCH_PARENT, searchFieldHeight + AndroidUtilities.getShadowHeight()));
            emojiSearchField.searchEditText.setOnFocusChangeListener(new OnFocusChangeListener() {
                @Override
                public void onFocusChange(View v, boolean hasFocus) {
                    if (hasFocus) {
                        lastSearchKeyboardLanguage = AndroidUtilities.getCurrentKeyboardLanguage();
                        MediaDataController.getInstance(currentAccount).fetchNewEmojiKeywords(lastSearchKeyboardLanguage);
                    }
                }
            });
        }

        emojiTabs.setShouldExpand(true);
        emojiTabs.setIndicatorHeight(-1);
        emojiTabs.setUnderlineHeight(-1);
        emojiTabs.setBackgroundColor(getThemedColor(Theme.key_actionBarDefaultSubmenuBackground));
        emojiContainer.addView(emojiTabs, LayoutHelper.createFrame(LayoutHelper.MATCH_PARENT, 38));
        emojiTabs.setDelegate(new ScrollSlidingTabStrip.ScrollSlidingTabStripDelegate() {
            @Override
            public void onPageSelected(int page) {
                if (!Emoji.recentEmoji.isEmpty()) {
                    if (page == 0) {
                        emojiLayoutManager.scrollToPositionWithOffset(needEmojiSearch ? 1 : 0, 0);
                        return;
                    } else {
                        page--;
                    }
                }
                emojiGridView.stopScroll();
                emojiLayoutManager.scrollToPositionWithOffset(emojiAdapter.sectionToPosition.get(page), 0);
                checkEmojiTabY(null, 0);
            }

        });

        emojiTabsShadow = new View(context);
        emojiTabsShadow.setAlpha(0.0f);
        emojiTabsShadow.setTag(1);
        emojiTabsShadow.setBackgroundColor(getThemedColor(Theme.key_chat_emojiPanelShadowLine));
        FrameLayout.LayoutParams layoutParams = new FrameLayout.LayoutParams(ViewGroup.LayoutParams.MATCH_PARENT, AndroidUtilities.getShadowHeight(), Gravity.TOP | Gravity.LEFT);
        layoutParams.topMargin = AndroidUtilities.dp(38);
        emojiContainer.addView(emojiTabsShadow, layoutParams);

        if (needStickers) {
            if (needGif) {
                gifContainer = new FrameLayout(context);
                views.add(gifContainer);

                gifGridView = new RecyclerListView(context) {

                    private boolean ignoreLayout;
                    private boolean wasMeasured;

                    @Override
                    public boolean onInterceptTouchEvent(MotionEvent event) {
                        boolean result = ContentPreviewViewer.getInstance().onInterceptTouchEvent(event, gifGridView, 0, contentPreviewViewerDelegate, resourcesProvider);
                        return super.onInterceptTouchEvent(event) || result;
                    }

                    @Override
                    protected void onMeasure(int widthSpec, int heightSpec) {
                        super.onMeasure(widthSpec, heightSpec);
                        if (!wasMeasured) {
                            gifAdapter.notifyDataSetChanged();
                            wasMeasured = true;
                        }
                    }

                    @Override
                    protected void onLayout(boolean changed, int l, int t, int r, int b) {
                        if (firstGifAttach && gifAdapter.getItemCount() > 1) {
                            ignoreLayout = true;
                            gifLayoutManager.scrollToPositionWithOffset(1, 0);
                            gifSearchField.setVisibility(VISIBLE);
                            gifTabs.onPageScrolled(0, 0);
                            firstGifAttach = false;
                            ignoreLayout = false;
                        }
                        super.onLayout(changed, l, t, r, b);
                        checkGifSearchFieldScroll(true);
                    }

                    @Override
                    public void requestLayout() {
                        if (ignoreLayout) {
                            return;
                        }
                        super.requestLayout();
                    }
                };
                gifGridView.setClipToPadding(false);
                gifGridView.setLayoutManager(gifLayoutManager = new GifLayoutManager(context));
                gifGridView.addItemDecoration(new RecyclerView.ItemDecoration() {
                    @Override
                    public void getItemOffsets(android.graphics.Rect outRect, View view, RecyclerView parent, RecyclerView.State state) {
                        int position = parent.getChildAdapterPosition(view);

                        if (gifGridView.getAdapter() == gifAdapter && position == gifAdapter.trendingSectionItem) {
                            outRect.set(0, 0, 0, 0);
                            return;
                        }

                        if (position != 0) {
                            outRect.left = 0;
                            outRect.bottom = 0;
                            outRect.top = AndroidUtilities.dp(2);
                            outRect.right = gifLayoutManager.isLastInRow(position - 1) ? 0 : AndroidUtilities.dp(2);
                        } else {
                            outRect.set(0, 0, 0, 0);
                        }
                    }
                });
                gifGridView.setPadding(0, AndroidUtilities.dp(36 + 4), 0, AndroidUtilities.dp(44));
                gifGridView.setOverScrollMode(RecyclerListView.OVER_SCROLL_NEVER);
                ((SimpleItemAnimator) gifGridView.getItemAnimator()).setSupportsChangeAnimations(false);
                gifGridView.setAdapter(gifAdapter = new GifAdapter(context, true));
                gifSearchAdapter = new GifAdapter(context);
                gifGridView.setOnScrollListener(new TypedScrollListener(Type.GIFS));
                gifGridView.setOnTouchListener((v, event) -> ContentPreviewViewer.getInstance().onTouch(event, gifGridView, 0, gifOnItemClickListener, contentPreviewViewerDelegate, resourcesProvider));
                gifOnItemClickListener = (view, position) -> {
                    if (delegate == null) {
                        return;
                    }
                    position--;
                    if (gifGridView.getAdapter() == gifAdapter) {
                        if (position < 0) {
                            return;
                        }
                        if (position < gifAdapter.recentItemsCount) {
                            delegate.onGifSelected(view, recentGifs.get(position), null, "gif", true, 0);
                        } else {
                            int resultPos = position;
                            if (gifAdapter.recentItemsCount > 0) {
                                resultPos -= gifAdapter.recentItemsCount;
                                resultPos--; // trending section item
                            }
                            if (resultPos >= 0 && resultPos < gifAdapter.results.size()) {
                                delegate.onGifSelected(view, gifAdapter.results.get(resultPos), null, gifAdapter.bot, true, 0);
                            }
                        }
                    } else if (gifGridView.getAdapter() == gifSearchAdapter) {
                        if (position < 0 || position >= gifSearchAdapter.results.size()) {
                            return;
                        }
                        delegate.onGifSelected(view, gifSearchAdapter.results.get(position), gifSearchAdapter.lastSearchImageString, gifSearchAdapter.bot, true, 0);
                        updateRecentGifs();
                    }
                };

                gifGridView.setOnItemClickListener(gifOnItemClickListener);
                gifContainer.addView(gifGridView, LayoutHelper.createFrame(LayoutHelper.MATCH_PARENT, LayoutHelper.MATCH_PARENT));

                gifSearchField = new SearchField(context, 2);
                gifSearchField.setVisibility(INVISIBLE);
                gifContainer.addView(gifSearchField, new FrameLayout.LayoutParams(LayoutHelper.MATCH_PARENT, searchFieldHeight + AndroidUtilities.getShadowHeight()));

                gifTabs = new DraggableScrollSlidingTabStrip(context, resourcesProvider);
                gifTabs.setType(ScrollSlidingTabStrip.Type.TAB);
                gifTabs.setUnderlineHeight(AndroidUtilities.getShadowHeight());
                gifTabs.setIndicatorColor(getThemedColor(Theme.key_chat_emojiPanelStickerPackSelectorLine));
                gifTabs.setUnderlineColor(getThemedColor(Theme.key_chat_emojiPanelShadowLine));
<<<<<<< HEAD
                gifTabs.setBackgroundColor(getThemedColor(Theme.key_actionBarDefaultSubmenuBackground));
                gifContainer.addView(gifTabs, LayoutHelper.createFrame(LayoutHelper.MATCH_PARENT, 48, Gravity.LEFT | Gravity.TOP));
=======
                gifTabs.setBackgroundColor(getThemedColor(Theme.key_chat_emojiPanelBackground));
                gifContainer.addView(gifTabs, LayoutHelper.createFrame(LayoutHelper.MATCH_PARENT, StickerTabView.SMALL_HEIGHT, Gravity.LEFT | Gravity.TOP));
>>>>>>> 4a95c2fc
                updateGifTabs();

                gifTabs.setDelegate(page -> {
                    if (page == gifTrendingTabNum && gifAdapter.results.isEmpty()) {
                        return;
                    }
                    gifGridView.stopScroll();
                    gifTabs.onPageScrolled(page, 0);
                    if (page == gifRecentTabNum || page == gifTrendingTabNum) {
                        gifSearchField.searchEditText.setText("");
                        if (page == gifTrendingTabNum && gifAdapter.trendingSectionItem >= 1) {
                            gifLayoutManager.scrollToPositionWithOffset(gifAdapter.trendingSectionItem, -AndroidUtilities.dp(4));
                        } else {
                            gifLayoutManager.scrollToPositionWithOffset(delegate != null && delegate.isExpanded() ? 0 : 1, 0);
                        }
                        if (page == gifTrendingTabNum) {
                            final ArrayList<String> gifSearchEmojies = MessagesController.getInstance(currentAccount).gifSearchEmojies;
                            if (!gifSearchEmojies.isEmpty()) {
                                gifSearchPreloader.preload(gifSearchEmojies.get(0));
                            }
                        }
                    } else {
                        final ArrayList<String> gifSearchEmojies = MessagesController.getInstance(currentAccount).gifSearchEmojies;
                        gifSearchAdapter.searchEmoji(gifSearchEmojies.get(page - gifFirstEmojiTabNum));
                        if (page - gifFirstEmojiTabNum > 0) {
                            gifSearchPreloader.preload(gifSearchEmojies.get(page - gifFirstEmojiTabNum - 1));
                        }
                        if (page - gifFirstEmojiTabNum < gifSearchEmojies.size() - 1) {
                            gifSearchPreloader.preload(gifSearchEmojies.get(page - gifFirstEmojiTabNum + 1));
                        }
                    }
                    resetTabsY(Type.GIFS);
                });

                gifAdapter.loadTrendingGifs();
            }

            stickersContainer = new FrameLayout(context) {

                @Override
                protected void onAttachedToWindow() {
                    super.onAttachedToWindow();
                    stickersContainerAttached = true;
                    updateStickerTabsPosition();
                    if (chooseStickerActionTracker != null) {
                        chooseStickerActionTracker.checkVisibility();
                    }
                }

                @Override
                protected void onDetachedFromWindow() {
                    super.onDetachedFromWindow();
                    stickersContainerAttached = false;
                    updateStickerTabsPosition();
                    if (chooseStickerActionTracker != null) {
                        chooseStickerActionTracker.checkVisibility();
                    }
                }
            };

            MediaDataController.getInstance(currentAccount).checkStickers(MediaDataController.TYPE_IMAGE);
            MediaDataController.getInstance(currentAccount).checkFeaturedStickers();
            stickersGridView = new RecyclerListView(context) {

                boolean ignoreLayout;

                @Override
                public boolean onInterceptTouchEvent(MotionEvent event) {
                    boolean result = ContentPreviewViewer.getInstance().onInterceptTouchEvent(event, stickersGridView, EmojiView.this.getMeasuredHeight(), contentPreviewViewerDelegate, resourcesProvider);
                    return super.onInterceptTouchEvent(event) || result;
                }

                @Override
                public void setVisibility(int visibility) {
                    super.setVisibility(visibility);
                }

                @Override
                protected void onLayout(boolean changed, int l, int t, int r, int b) {
                    if (firstStickersAttach && stickersGridAdapter.getItemCount() > 0) {
                        ignoreLayout = true;
                        stickersLayoutManager.scrollToPositionWithOffset(1, 0);
                        firstStickersAttach = false;
                        ignoreLayout = false;
                    }
                    super.onLayout(changed, l, t, r, b);
                    checkStickersSearchFieldScroll(true);
                }

                @Override
                public void requestLayout() {
                    if (ignoreLayout) {
                        return;
                    }
                    super.requestLayout();
                }
            };

            stickersGridView.setLayoutManager(stickersLayoutManager = new GridLayoutManager(context, 5) {
                @Override
                public void smoothScrollToPosition(RecyclerView recyclerView, RecyclerView.State state, int position) {
                    try {
                        LinearSmoothScrollerCustom linearSmoothScroller = new LinearSmoothScrollerCustom(recyclerView.getContext(), LinearSmoothScrollerCustom.POSITION_TOP);
                        linearSmoothScroller.setTargetPosition(position);
                        startSmoothScroll(linearSmoothScroller);
                    } catch (Exception e) {
                        FileLog.e(e);
                    }
                }

                @Override
                public int scrollVerticallyBy(int dy, RecyclerView.Recycler recycler, RecyclerView.State state) {
                    int i = super.scrollVerticallyBy(dy, recycler, state);
                    if (i != 0 && stickersGridView.getScrollState() == RecyclerView.SCROLL_STATE_DRAGGING) {
                        expandStickersByDragg = false;
                        updateStickerTabsPosition();
                    }
                    if (chooseStickerActionTracker == null) {
                        createStickersChooseActionTracker();
                    }
                    chooseStickerActionTracker.doSomeAction();
                    return i;
                }
            });
            stickersLayoutManager.setSpanSizeLookup(new GridLayoutManager.SpanSizeLookup() {
                @Override
                public int getSpanSize(int position) {
                    if (stickersGridView.getAdapter() == stickersGridAdapter) {
                        if (position == 0) {
                            return stickersGridAdapter.stickersPerRow;
                        }
                        if (position != stickersGridAdapter.totalItems) {
                            Object object = stickersGridAdapter.cache.get(position);
                            if (object == null || stickersGridAdapter.cache.get(position) instanceof TLRPC.Document) {
                                return 1;
                            }
                        }
                        return stickersGridAdapter.stickersPerRow;
                    } else {
                        if (position != stickersSearchGridAdapter.totalItems) {
                            Object object = stickersSearchGridAdapter.cache.get(position);
                            if (object == null || stickersSearchGridAdapter.cache.get(position) instanceof TLRPC.Document) {
                                return 1;
                            }
                        }
                        return stickersGridAdapter.stickersPerRow;
                    }
                }
            });
            stickersGridView.setPadding(0, AndroidUtilities.dp(4 + 36), 0, AndroidUtilities.dp(44));
            stickersGridView.setClipToPadding(false);
            views.add(stickersContainer);
            stickersSearchGridAdapter = new StickersSearchGridAdapter(context);
            stickersGridView.setAdapter(stickersGridAdapter = new StickersGridAdapter(context));
            stickersGridView.setOnTouchListener((v, event) -> ContentPreviewViewer.getInstance().onTouch(event, stickersGridView, EmojiView.this.getMeasuredHeight(), stickersOnItemClickListener, contentPreviewViewerDelegate, resourcesProvider));
            stickersOnItemClickListener = (view, position) -> {
                String query = null;
                if (stickersGridView.getAdapter() == stickersSearchGridAdapter) {
                    query = stickersSearchGridAdapter.searchQuery;
                    TLRPC.StickerSetCovered pack = stickersSearchGridAdapter.positionsToSets.get(position);
                    if (pack != null) {
                        delegate.onShowStickerSet(pack.set, null);
                        return;
                    }
                }
                if (!(view instanceof StickerEmojiCell)) {
                    return;
                }
                StickerEmojiCell cell = (StickerEmojiCell) view;
                if (cell.getSticker() != null && MessageObject.isPremiumSticker(cell.getSticker()) && !AccountInstance.getInstance(currentAccount).getUserConfig().isPremium()) {
                    ContentPreviewViewer.getInstance().showMenuFor(cell);
                    return;
                }
                ContentPreviewViewer.getInstance().reset();

                if (cell.isDisabled()) {
                    return;
                }
                cell.disable();
                delegate.onStickerSelected(cell, cell.getSticker(), query, cell.getParentObject(), cell.getSendAnimationData(), true, 0);
            };
            stickersGridView.setOnItemClickListener(stickersOnItemClickListener);
            stickersGridView.setGlowColor(getThemedColor(Theme.key_chat_emojiPanelBackground));
            stickersContainer.addView(stickersGridView);
            scrollHelper = new RecyclerAnimationScrollHelper(stickersGridView, stickersLayoutManager);

            stickersSearchField = new SearchField(context, 0);
            stickersContainer.addView(stickersSearchField, new FrameLayout.LayoutParams(LayoutHelper.MATCH_PARENT, searchFieldHeight + AndroidUtilities.getShadowHeight()));

            stickersTab = new DraggableScrollSlidingTabStrip(context, resourcesProvider) {

                @Override
                protected void updatePosition() {
                    updateStickerTabsPosition();
                    stickersTabContainer.invalidate();
                    invalidate();
                    if (delegate != null) {
                        delegate.invalidateEnterView();
                    }
                }

                @Override
                protected void stickerSetPositionChanged(int fromPosition, int toPosition) {
                    int index1 = fromPosition - stickersTabOffset;
                    int index2 = toPosition - stickersTabOffset;

                    final MediaDataController mediaDataController = MediaDataController.getInstance(currentAccount);

                    swapListElements(stickerSets, index1, index2);

                    if (stickersTab.tabsContainer != null) {
                        for (int i = fromPosition; i <= toPosition && i < stickersTab.tabsContainer.getChildCount(); i++) {
                            View v = stickersTab.tabsContainer.getChildAt(i);
                            v.setTag(R.id.index_tag, i);
                        }
                    }

                    if (hasChatStickers) {
                        swapListElements(mediaDataController.getStickerSets(MediaDataController.TYPE_IMAGE), index1 - 1, index2 - 1);
                    } else {
                        swapListElements(mediaDataController.getStickerSets(MediaDataController.TYPE_IMAGE), index1, index2);
                    }

                    reloadStickersAdapter();
                    AndroidUtilities.cancelRunOnUIThread(checkExpandStickerTabsRunnable);
                    AndroidUtilities.runOnUIThread(checkExpandStickerTabsRunnable, 1500);
                    sendReorder();
                    updateStickerTabs();
                }

                private void swapListElements(List<TLRPC.TL_messages_stickerSet> list, int index1, int index2) {
                    final TLRPC.TL_messages_stickerSet set1 = list.remove(index1);
                    list.add(index2, set1);
                }

                private void sendReorder() {
                    MediaDataController.getInstance(currentAccount).calcNewHash(MediaDataController.TYPE_IMAGE);
                    TLRPC.TL_messages_reorderStickerSets req = new TLRPC.TL_messages_reorderStickerSets();
                    req.masks = false;
                    for (int a = hasChatStickers ? 1 : 0; a < stickerSets.size(); a++) {
                        req.order.add(stickerSets.get(a).set.id);
                    }
                    ConnectionsManager.getInstance(currentAccount).sendRequest(req, (response, error) -> { });
                    NotificationCenter.getInstance(currentAccount).postNotificationName(NotificationCenter.stickersDidLoad, MediaDataController.TYPE_IMAGE);
                }

                @Override
                protected void invalidateOverlays() {
                    stickersTabContainer.invalidate();
                }
            };
            stickersTab.setDragEnabled(true);
            stickersTab.setWillNotDraw(false);
            stickersTab.setType(ScrollSlidingTabStrip.Type.TAB);
            stickersTab.setUnderlineHeight(AndroidUtilities.getShadowHeight());

            stickersTab.setIndicatorColor(getThemedColor(Theme.key_chat_emojiPanelStickerPackSelectorLine));
            stickersTab.setUnderlineColor(getThemedColor(Theme.key_chat_emojiPanelShadowLine));
            if (parentView != null) {
                stickersTabContainer = new FrameLayout(context) {

                    Paint paint = new Paint();
                    @Override
                    protected void dispatchDraw(Canvas canvas) {
                        float searchProgress = delegate.getProgressToSearchOpened();
                        float searchProgressOffset = AndroidUtilities.dp(50) * delegate.getProgressToSearchOpened();
                        if (searchProgressOffset > getMeasuredHeight()) {
                            return;
                        }
                        canvas.save();
                        if (searchProgressOffset != 0) {
                            canvas.clipRect(0, searchProgressOffset, getMeasuredWidth(), getMeasuredHeight());
                        }
<<<<<<< HEAD
                        paint.setColor(getThemedColor(Theme.key_actionBarDefaultSubmenuBackground));
                        canvas.drawRect(0, 0, getMeasuredWidth(), AndroidUtilities.dp(48) + stickersTab.getExpandedOffset(), paint);
=======
                        paint.setColor(getThemedColor(Theme.key_chat_emojiPanelBackground));
                        canvas.drawRect(0, 0, getMeasuredWidth(), AndroidUtilities.dp(36) + stickersTab.getExpandedOffset(), paint);
>>>>>>> 4a95c2fc
                        super.dispatchDraw(canvas);
                        stickersTab.drawOverlays(canvas);
                        canvas.restore();
                    }

                    @Override
                    protected void onLayout(boolean changed, int left, int top, int right, int bottom) {
                        super.onLayout(changed, left, top, right, bottom);
                        updateStickerTabsPosition();
                    }
                };
                stickersTabContainer.addView(stickersTab, LayoutHelper.createFrame(LayoutHelper.MATCH_PARENT, 36, Gravity.LEFT | Gravity.TOP));
                parentView.addView(stickersTabContainer, LayoutHelper.createFrame(LayoutHelper.MATCH_PARENT, LayoutHelper.WRAP_CONTENT));
            } else {
                stickersContainer.addView(stickersTab, LayoutHelper.createFrame(LayoutHelper.MATCH_PARENT, 36, Gravity.LEFT | Gravity.TOP));
            }
            updateStickerTabs();
            stickersTab.setDelegate(page -> {
                if (firstTabUpdate) {
                    return;
                }
                if (page == trendingTabNum) {
                    openTrendingStickers(null);
                    return;
                } else if (page == recentTabNum) {
                    stickersGridView.stopScroll();
                    scrollStickersToPosition(stickersGridAdapter.getPositionForPack("recent"), 0);
                    resetTabsY(Type.STICKERS);
                    stickersTab.onPageScrolled(recentTabNum, recentTabNum > 0 ? recentTabNum : stickersTabOffset);
                    return;
                } else if (page == favTabNum) {
                    stickersGridView.stopScroll();
                    scrollStickersToPosition(stickersGridAdapter.getPositionForPack("fav"), 0);
                    resetTabsY(Type.STICKERS);
                    stickersTab.onPageScrolled(favTabNum, favTabNum > 0 ? favTabNum : stickersTabOffset);
                    return;
                } else if (page == premiumTabNum) {
                    stickersGridView.stopScroll();
                    scrollStickersToPosition(stickersGridAdapter.getPositionForPack("premium"), 0);
                    resetTabsY(Type.STICKERS);
                    stickersTab.onPageScrolled(premiumTabNum, premiumTabNum > 0 ? premiumTabNum : stickersTabOffset);
                    return;
                }

                int index = page - stickersTabOffset;
                if (index >= stickerSets.size()) {
                    return;
                }
                if (index >= stickerSets.size()) {
                    index = stickerSets.size() - 1;
                }
                firstStickersAttach = false;
                stickersGridView.stopScroll();
                scrollStickersToPosition(stickersGridAdapter.getPositionForPack(stickerSets.get(index)), 0);
                resetTabsY(Type.STICKERS);
                checkScroll(Type.STICKERS);
                int firstTab;
                if (favTabNum > 0) {
                    firstTab = favTabNum;
                } else if (recentTabNum > 0) {
                    firstTab = recentTabNum;
                } else {
                    firstTab = stickersTabOffset;
                }
                stickersTab.onPageScrolled(page, firstTab);
                expandStickersByDragg = false;
                updateStickerTabsPosition();
            });

            stickersGridView.setOnScrollListener(new TypedScrollListener(Type.STICKERS));
        }

        pager = new ViewPager(context) {
            @Override
            public boolean onInterceptTouchEvent(MotionEvent ev) {
                if (getParent() != null) {
                    getParent().requestDisallowInterceptTouchEvent(canScrollHorizontally(-1));
                }
                try {
                    return super.onInterceptTouchEvent(ev);
                } catch (IllegalArgumentException ignore) {
                }
                return false;
            }

            @Override
            public void setCurrentItem(int item, boolean smoothScroll) {
                startStopVisibleGifs(item == 1);
                if (item == getCurrentItem()) {
                    if (item == 0) {
                        emojiGridView.smoothScrollToPosition(needEmojiSearch ? 1 : 0);
                    } else if (item == 1) {
                        gifGridView.smoothScrollToPosition(1);
                    } else {
                        stickersGridView.smoothScrollToPosition(1);
                    }
                    return;
                }
                super.setCurrentItem(item, smoothScroll);
            }
        };
        pager.setAdapter(new EmojiPagesAdapter());

        topShadow = new View(context);
        topShadow.setBackgroundDrawable(Theme.getThemedDrawable(context, R.drawable.greydivider_bottom, 0xffe2e5e7));
        addView(topShadow, LayoutHelper.createFrame(LayoutHelper.MATCH_PARENT, 6));

        backspaceButton = new ImageView(context) {
            @Override
            public boolean onTouchEvent(MotionEvent event) {
                if (event.getAction() == MotionEvent.ACTION_DOWN) {
                    backspacePressed = true;
                    backspaceOnce = false;
                    postBackspaceRunnable(350);
                } else if (event.getAction() == MotionEvent.ACTION_CANCEL || event.getAction() == MotionEvent.ACTION_UP) {
                    backspacePressed = false;
                    if (!backspaceOnce) {
                        if (delegate != null && delegate.onBackspace() && !NekoConfig.disableVibration.Bool()) {
                            backspaceButton.performHapticFeedback(HapticFeedbackConstants.KEYBOARD_TAP);
                        }
                    }
                }
                super.onTouchEvent(event);
                return true;
            }
        };
        backspaceButton.setHapticFeedbackEnabled(true);
        backspaceButton.setImageResource(R.drawable.smiles_tab_clear);
        backspaceButton.setColorFilter(new PorterDuffColorFilter(getThemedColor(Theme.key_chat_messagePanelIcons), PorterDuff.Mode.SRC_IN));
        backspaceButton.setScaleType(ImageView.ScaleType.CENTER);
        backspaceButton.setContentDescription(LocaleController.getString("AccDescrBackspace", R.string.AccDescrBackspace));
        backspaceButton.setFocusable(true);
        backspaceButton.setOnClickListener(new OnClickListener() {
            @Override
            public void onClick(View v) {

            }
        });

        bottomTabContainer = new FrameLayout(context) {
            @Override
            public boolean onInterceptTouchEvent(MotionEvent ev) {
                if (getParent() != null) {
                    getParent().requestDisallowInterceptTouchEvent(true);
                }
                return super.onInterceptTouchEvent(ev);
            }
        };

        shadowLine = new View(context);
        shadowLine.setBackgroundColor(getThemedColor(Theme.key_chat_emojiPanelShadowLine));
        bottomTabContainer.addView(shadowLine, new FrameLayout.LayoutParams(LayoutHelper.MATCH_PARENT, AndroidUtilities.getShadowHeight()));

        bottomTabContainerBackground = new View(context);
        bottomTabContainer.addView(bottomTabContainerBackground, new FrameLayout.LayoutParams(LayoutParams.MATCH_PARENT, AndroidUtilities.dp(44), Gravity.LEFT | Gravity.BOTTOM));

        if (needSearch) {
            addView(bottomTabContainer, new FrameLayout.LayoutParams(LayoutParams.MATCH_PARENT, AndroidUtilities.dp(44) + AndroidUtilities.getShadowHeight(), Gravity.LEFT | Gravity.BOTTOM));
            bottomTabContainer.addView(backspaceButton, LayoutHelper.createFrame(52, 44, Gravity.BOTTOM | Gravity.RIGHT));
            if (Build.VERSION.SDK_INT >= 21) {
                backspaceButton.setBackground(Theme.createSelectorDrawable(color));
            }

            stickerSettingsButton = new ImageView(context);
            stickerSettingsButton.setImageResource(R.drawable.smiles_tab_settings);
            stickerSettingsButton.setColorFilter(new PorterDuffColorFilter(getThemedColor(Theme.key_chat_messagePanelIcons), PorterDuff.Mode.SRC_IN));
            stickerSettingsButton.setScaleType(ImageView.ScaleType.CENTER);
            stickerSettingsButton.setFocusable(true);
            if (Build.VERSION.SDK_INT >= 21) {
                stickerSettingsButton.setBackground(Theme.createSelectorDrawable(color));
            }
            stickerSettingsButton.setContentDescription(LocaleController.getString("Settings", R.string.Settings));
            bottomTabContainer.addView(stickerSettingsButton, LayoutHelper.createFrame(52, 44, Gravity.BOTTOM | Gravity.RIGHT));
            stickerSettingsButton.setOnClickListener(new OnClickListener() {
                @Override
                public void onClick(View v) {
                    if (delegate != null) {
                        delegate.onStickersSettingsClick();
                    }
                }
            });

            typeTabs = new PagerSlidingTabStrip(context, resourcesProvider);
            typeTabs.setViewPager(pager);
            typeTabs.setShouldExpand(false);
            typeTabs.setIndicatorHeight(0);
            typeTabs.setUnderlineHeight(0);
            typeTabs.setTabPaddingLeftRight(AndroidUtilities.dp(10));
            bottomTabContainer.addView(typeTabs, LayoutHelper.createFrame(LayoutHelper.WRAP_CONTENT, 44, Gravity.CENTER_HORIZONTAL | Gravity.BOTTOM));
            typeTabs.setOnPageChangeListener(new ViewPager.OnPageChangeListener() {
                @Override
                public void onPageScrolled(int position, float positionOffset, int positionOffsetPixels) {
                    checkGridVisibility(position, positionOffset);
                    EmojiView.this.onPageScrolled(position, getMeasuredWidth() - getPaddingLeft() - getPaddingRight(), positionOffsetPixels);
                    showBottomTab(true, true);
                    SearchField currentField;
                    int p = pager.getCurrentItem();
                    if (p == 0) {
                        currentField = emojiSearchField;
                    } else if (p == 1) {
                        currentField = gifSearchField;
                    } else {
                        currentField = stickersSearchField;
                    }
                    String currentFieldText = currentField.searchEditText.getText().toString();
                    for (int a = 0; a < 3; a++) {
                        SearchField field;
                        if (a == 0) {
                            field = emojiSearchField;
                        } else if (a == 1) {
                            field = gifSearchField;
                        } else {
                            field = stickersSearchField;
                        }
                        if (field == null || field == currentField || field.searchEditText == null || field.searchEditText.getText().toString().equals(currentFieldText)) {
                            continue;
                        }
                        field.searchEditText.setText(currentFieldText);
                        field.searchEditText.setSelection(currentFieldText.length());
                    }
                    startStopVisibleGifs((position == 0 && positionOffset > 0) || position == 1);
                    updateStickerTabsPosition();
                }

                @Override
                public void onPageSelected(int position) {
                    saveNewPage();
                    showBackspaceButton(position == 0, true);
                    showStickerSettingsButton(position == 2, true);
                    if (delegate.isSearchOpened()) {
                        if (position == 0) {
                            if (emojiSearchField != null) {
                                emojiSearchField.searchEditText.requestFocus();
                            }
                        } else if (position == 1) {
                            if (gifSearchField != null) {
                                gifSearchField.searchEditText.requestFocus();
                            }
                        } else {
                            if (stickersSearchField != null) {
                                stickersSearchField.searchEditText.requestFocus();
                            }
                        }
                    }
                }

                @Override
                public void onPageScrollStateChanged(int state) {

                }
            });

            searchButton = new ImageView(context);
            searchButton.setImageResource(R.drawable.smiles_tab_search);
            searchButton.setColorFilter(new PorterDuffColorFilter(getThemedColor(Theme.key_chat_messagePanelIcons), PorterDuff.Mode.SRC_IN));
            searchButton.setScaleType(ImageView.ScaleType.CENTER);
            searchButton.setContentDescription(LocaleController.getString("Search", R.string.Search));
            searchButton.setFocusable(true);
            if (Build.VERSION.SDK_INT >= 21) {
                searchButton.setBackground(Theme.createSelectorDrawable(color));
            }
            bottomTabContainer.addView(searchButton, LayoutHelper.createFrame(52, 44, Gravity.BOTTOM | Gravity.LEFT));
            searchButton.setOnClickListener(new OnClickListener() {
                @Override
                public void onClick(View v) {
                    SearchField currentField;
                    int currentItem = pager.getCurrentItem();
                    if (currentItem == 0) {
                        currentField = emojiSearchField;
                    } else if (currentItem == 1) {
                        currentField = gifSearchField;
                    } else {
                        currentField = stickersSearchField;
                    }
                    if (currentField == null) {
                        return;
                    }
                    currentField.searchEditText.requestFocus();
                    MotionEvent event = MotionEvent.obtain(0, 0, MotionEvent.ACTION_DOWN, 0, 0, 0);
                    currentField.searchEditText.onTouchEvent(event);
                    event.recycle();
                    event = MotionEvent.obtain(0, 0, MotionEvent.ACTION_UP, 0, 0, 0);
                    currentField.searchEditText.onTouchEvent(event);
                    event.recycle();
                }
            });
        } else {
            addView(bottomTabContainer, LayoutHelper.createFrame((Build.VERSION.SDK_INT >= 21 ? 40 : 44) + 20, (Build.VERSION.SDK_INT >= 21 ? 40 : 44) + 12, (LocaleController.isRTL ? Gravity.LEFT : Gravity.RIGHT) | Gravity.BOTTOM, 0, 0, 2, 0));

            Drawable drawable = Theme.createSimpleSelectorCircleDrawable(AndroidUtilities.dp(56), getThemedColor(Theme.key_chat_emojiPanelBackground), getThemedColor(Theme.key_chat_emojiPanelBackground));
            if (Build.VERSION.SDK_INT < 21) {
                Drawable shadowDrawable = context.getResources().getDrawable(R.drawable.floating_shadow).mutate();
                shadowDrawable.setColorFilter(new PorterDuffColorFilter(0xff000000, PorterDuff.Mode.SRC_IN));
                CombinedDrawable combinedDrawable = new CombinedDrawable(shadowDrawable, drawable, 0, 0);
                combinedDrawable.setIconSize(AndroidUtilities.dp(40), AndroidUtilities.dp(40));
                drawable = combinedDrawable;
            } else {
                StateListAnimator animator = new StateListAnimator();
                animator.addState(new int[]{android.R.attr.state_pressed}, ObjectAnimator.ofFloat(floatingButton, View.TRANSLATION_Z, AndroidUtilities.dp(2), AndroidUtilities.dp(4)).setDuration(200));
                animator.addState(new int[]{}, ObjectAnimator.ofFloat(floatingButton, View.TRANSLATION_Z, AndroidUtilities.dp(4), AndroidUtilities.dp(2)).setDuration(200));
                backspaceButton.setStateListAnimator(animator);
                backspaceButton.setOutlineProvider(new ViewOutlineProvider() {
                    @SuppressLint("NewApi")
                    @Override
                    public void getOutline(View view, Outline outline) {
                        outline.setOval(0, 0, AndroidUtilities.dp(40), AndroidUtilities.dp(40));
                    }
                });
            }
            backspaceButton.setPadding(0, 0, AndroidUtilities.dp(2), 0);
            backspaceButton.setBackground(drawable);
            backspaceButton.setContentDescription(LocaleController.getString("AccDescrBackspace", R.string.AccDescrBackspace));
            backspaceButton.setFocusable(true);
            bottomTabContainer.addView(backspaceButton, LayoutHelper.createFrame((Build.VERSION.SDK_INT >= 21 ? 40 : 44), (Build.VERSION.SDK_INT >= 21 ? 40 : 44), Gravity.LEFT | Gravity.TOP, 10, 0, 10, 0));
            shadowLine.setVisibility(GONE);
            bottomTabContainerBackground.setVisibility(GONE);
        }

        addView(pager, 0, LayoutHelper.createFrame(LayoutHelper.MATCH_PARENT, LayoutHelper.MATCH_PARENT, Gravity.LEFT | Gravity.TOP));

        mediaBanTooltip = new CorrectlyMeasuringTextView(context);
        mediaBanTooltip.setBackgroundDrawable(Theme.createRoundRectDrawable(AndroidUtilities.dp(3), getThemedColor(Theme.key_chat_gifSaveHintBackground)));
        mediaBanTooltip.setTextColor(getThemedColor(Theme.key_chat_gifSaveHintText));
        mediaBanTooltip.setPadding(AndroidUtilities.dp(8), AndroidUtilities.dp(7), AndroidUtilities.dp(8), AndroidUtilities.dp(7));
        mediaBanTooltip.setGravity(Gravity.CENTER_VERTICAL);
        mediaBanTooltip.setTextSize(TypedValue.COMPLEX_UNIT_DIP, 14);
        mediaBanTooltip.setVisibility(INVISIBLE);
        addView(mediaBanTooltip, LayoutHelper.createFrame(LayoutHelper.WRAP_CONTENT, LayoutHelper.WRAP_CONTENT, Gravity.CENTER_HORIZONTAL | Gravity.BOTTOM, 5, 0, 5, 48 + 5));

        emojiSize = AndroidUtilities.dp(AndroidUtilities.isTablet() ? 40 : 32);
        pickerView = new EmojiColorPickerView(context);
        pickerViewPopup = new EmojiPopupWindow(pickerView, popupWidth = AndroidUtilities.dp((AndroidUtilities.isTablet() ? 40 : 32) * 6 + 10 + 4 * 5), popupHeight = AndroidUtilities.dp(AndroidUtilities.isTablet() ? 64 : 56));
        pickerViewPopup.setOutsideTouchable(true);
        pickerViewPopup.setClippingEnabled(true);
        pickerViewPopup.setInputMethodMode(EmojiPopupWindow.INPUT_METHOD_NOT_NEEDED);
        pickerViewPopup.setSoftInputMode(WindowManager.LayoutParams.SOFT_INPUT_STATE_UNSPECIFIED);
        pickerViewPopup.getContentView().setFocusableInTouchMode(true);
        pickerViewPopup.getContentView().setOnKeyListener((v, keyCode, event) -> {
            if (keyCode == KeyEvent.KEYCODE_MENU && event.getRepeatCount() == 0 && event.getAction() == KeyEvent.ACTION_UP && pickerViewPopup != null && pickerViewPopup.isShowing()) {
                pickerViewPopup.dismiss();
                return true;
            }
            return false;
        });
        currentPage = MessagesController.getGlobalEmojiSettings().getInt("selected_page", 0);
        Emoji.loadRecentEmoji();
        emojiAdapter.notifyDataSetChanged();

        if (typeTabs != null) {
            if (views.size() == 1 && typeTabs.getVisibility() == VISIBLE) {
                typeTabs.setVisibility(INVISIBLE);
            } else if (views.size() != 1 && typeTabs.getVisibility() != VISIBLE) {
                typeTabs.setVisibility(VISIBLE);
            }
        }
    }

    private void createStickersChooseActionTracker() {
        chooseStickerActionTracker = new ChooseStickerActionTracker(currentAccount, delegate.getDialogId(), delegate.getThreadId()) {
            @Override
            public boolean isShown() {
                return delegate != null && getVisibility() == View.VISIBLE && stickersContainerAttached;
            }
        };
        chooseStickerActionTracker.checkVisibility();
    }

    private void checkGridVisibility(int position, float positionOffset) {
        if (stickersContainer == null || gifContainer == null) {
            return;
        }
        if (position == 0) {
            emojiGridView.setVisibility(View.VISIBLE);
            gifGridView.setVisibility(positionOffset == 0 ? View.GONE : View.VISIBLE);
            gifTabs.setVisibility(positionOffset == 0 ? View.GONE : View.VISIBLE);
            stickersGridView.setVisibility(View.GONE);
            stickersTab.setVisibility(View.GONE);
        } else if (position == 1) {
            emojiGridView.setVisibility(View.GONE);
            gifGridView.setVisibility(View.VISIBLE);
            gifTabs.setVisibility(View.VISIBLE);
            stickersGridView.setVisibility(positionOffset == 0 ? View.GONE : View.VISIBLE);
            stickersTab.setVisibility(positionOffset == 0 ? View.GONE : View.VISIBLE);
        } else if (position == 2) {
            emojiGridView.setVisibility(View.GONE);
            gifGridView.setVisibility(View.GONE);
            gifTabs.setVisibility(View.GONE);
            stickersGridView.setVisibility(View.VISIBLE);
            stickersTab.setVisibility(View.VISIBLE);
        }
    }

    private static String addColorToCode(String code, String color) {
        String end = null;
        int length = code.length();
        if (length > 2 && code.charAt(code.length() - 2) == '\u200D') {
            end = code.substring(code.length() - 2);
            code = code.substring(0, code.length() - 2);
        } else if (length > 3 && code.charAt(code.length() - 3) == '\u200D') {
            end = code.substring(code.length() - 3);
            code = code.substring(0, code.length() - 3);
        }
        code += color;
        if (end != null) {
            code += end;
        }
        return code;
    }

    private void openTrendingStickers(TLRPC.StickerSetCovered set) {
        final TrendingStickersLayout.Delegate trendingDelegate = new TrendingStickersLayout.Delegate() {
            @Override
            public void onStickerSetAdd(TLRPC.StickerSetCovered stickerSet, boolean primary) {
                delegate.onStickerSetAdd(stickerSet);
                if (primary) {
                    updateStickerTabs();
                }
            }

            @Override
            public void onStickerSetRemove(TLRPC.StickerSetCovered stickerSet) {
                delegate.onStickerSetRemove(stickerSet);
            }

            @Override
            public boolean onListViewInterceptTouchEvent(RecyclerListView listView, MotionEvent event) {
                return ContentPreviewViewer.getInstance().onInterceptTouchEvent(event, listView, EmojiView.this.getMeasuredHeight(), contentPreviewViewerDelegate, resourcesProvider);
            }

            @Override
            public boolean onListViewTouchEvent(RecyclerListView listView, RecyclerListView.OnItemClickListener onItemClickListener, MotionEvent event) {
                return ContentPreviewViewer.getInstance().onTouch(event, listView, EmojiView.this.getMeasuredHeight(), onItemClickListener, contentPreviewViewerDelegate, resourcesProvider);
            }

            @Override
            public String[] getLastSearchKeyboardLanguage() {
                return lastSearchKeyboardLanguage;
            }

            @Override
            public void setLastSearchKeyboardLanguage(String[] language) {
                lastSearchKeyboardLanguage = language;
            }

            @Override
            public boolean canSendSticker() {
                return true;
            }

            @Override
            public void onStickerSelected(TLRPC.Document sticker, Object parent, boolean clearsInputField, boolean notify, int scheduleDate) {
                delegate.onStickerSelected(null, sticker, null, parent, null, notify, scheduleDate);
            }

            @Override
            public boolean canSchedule() {
                return delegate.canSchedule();
            }

            @Override
            public boolean isInScheduleMode() {
                return delegate.isInScheduleMode();
            }
        };
        this.delegate.showTrendingStickersAlert(new TrendingStickersLayout(getContext(), trendingDelegate, primaryInstallingStickerSets, installingStickerSets, removingStickerSets, set, resourcesProvider));
    }

    @Override
    public void setTranslationY(float translationY) {
        super.setTranslationY(translationY);
        updateStickerTabsPosition();
        updateBottomTabContainerPosition();
    }
    private void updateBottomTabContainerPosition() {
        if (bottomTabContainer.getTag() == null && (delegate == null || !delegate.isSearchOpened()) && (pager == null || pager.getCurrentItem() != 0)) {
            View parent = (View) getParent();
            if (parent != null) {
                float y = getY() - parent.getHeight();
                if (getLayoutParams().height > 0) {
                    y += getLayoutParams().height;
                } else {
                    y += getMeasuredHeight();
                }
                if (bottomTabContainer.getTop() - y < 0) {
                    y = bottomTabContainer.getTop();
                }
                bottomTabContainer.setTranslationY(-y);
            }
        }
    }

    Rect rect = new Rect();
    private void updateStickerTabsPosition() {
        if (stickersTabContainer == null) {
            return;
        }
        boolean visible = getVisibility() == View.VISIBLE && stickersContainerAttached && delegate.getProgressToSearchOpened() != 1f;
        stickersTabContainer.setVisibility(visible ? View.VISIBLE : View.GONE);

        if (visible) {
            rect.setEmpty();
            pager.getChildVisibleRect(stickersContainer, rect, null);
            float searchProgressOffset = AndroidUtilities.dp(50) * delegate.getProgressToSearchOpened();
            int left = rect.left;
            if (left != 0 || searchProgressOffset != 0) {
                expandStickersByDragg = false;
            }

            stickersTabContainer.setTranslationX(left);
            float y = getTop() + getTranslationY() - stickersTabContainer.getTop() - stickersTab.getExpandedOffset() - searchProgressOffset;
            if (stickersTabContainer.getTranslationY() != y) {
                stickersTabContainer.setTranslationY(y);
                stickersTabContainer.invalidate();
            }
        }

        if (expandStickersByDragg && (visible && showing)) {
            stickersTab.expandStickers(lastStickersX, true);
        } else {
            expandStickersByDragg = false;
            stickersTab.expandStickers(lastStickersX, false);
        }
    }

    @Override
    protected void dispatchDraw(Canvas canvas) {
        updateBottomTabContainerPosition();
        super.dispatchDraw(canvas);
    }

    private void startStopVisibleGifs(boolean start) {
        if (gifGridView == null) {
            return;
        }
        int count = gifGridView.getChildCount();
        for (int a = 0; a < count; a++) {
            View child = gifGridView.getChildAt(a);
            if (child instanceof ContextLinkCell) {
                ContextLinkCell cell = (ContextLinkCell) child;
                ImageReceiver imageReceiver = cell.getPhotoImage();
                if (start) {
                    imageReceiver.setAllowStartAnimation(true);
                    imageReceiver.startAnimation();
                } else {
                    imageReceiver.setAllowStartAnimation(false);
                    imageReceiver.stopAnimation();
                }
            }
        }
    }

    public void addEmojiToRecent(String code) {
        if (!Emoji.isValidEmoji(code)) {
            return;
        }
        int oldCount = Emoji.recentEmoji.size();
        Emoji.addRecentEmoji(code);
        if (getVisibility() != VISIBLE || pager.getCurrentItem() != 0) {
            Emoji.sortEmoji();
            emojiAdapter.notifyDataSetChanged();
        }
        Emoji.saveRecentEmoji();
        /*int addedCount = Emoji.recentEmoji.size() - oldCount;
        int position = emojiLayoutManager.findLastVisibleItemPosition();
        int top = Integer.MAX_VALUE;
        if (position != RecyclerView.NO_POSITION) {
            View view = emojiLayoutManager.findViewByPosition(position);
            if (view != null) {
                top = view.getTop();
            }
        }
        emojiAdapter.notifyDataSetChanged();
        if (top != Integer.MAX_VALUE) {
            emojiLayoutManager.scrollToPositionWithOffset(position + addedCount, top - emojiGridView.getPaddingTop());
        }*/
    }

    public void showSearchField(boolean show) {
        for (int a = 0; a < 3; a++) {
            final GridLayoutManager layoutManager = getLayoutManagerForType(a);
            int position = layoutManager.findFirstVisibleItemPosition();
            if (show) {
                if (position == 1 || position == 2) {
                    layoutManager.scrollToPosition(0);
                    resetTabsY(a);
                }
            } else {
                if (position == 0) {
                    layoutManager.scrollToPositionWithOffset(1, 0);
                }
            }
        }
    }

    public void hideSearchKeyboard() {
        if (stickersSearchField != null) {
            stickersSearchField.hideKeyboard();
        }
        if (gifSearchField != null) {
            gifSearchField.hideKeyboard();
        }
        if (emojiSearchField != null) {
            emojiSearchField.hideKeyboard();
        }
    }

    private void openSearch(SearchField searchField) {
        if (searchAnimation != null) {
            searchAnimation.cancel();
            searchAnimation = null;
        }

        firstStickersAttach = false;
        firstGifAttach = false;
        firstEmojiAttach = false;
        for (int a = 0; a < 3; a++) {
            RecyclerListView gridView;
            ScrollSlidingTabStrip tabStrip;
            SearchField currentField;
            GridLayoutManager layoutManager;
            if (a == 0) {
                currentField = emojiSearchField;
                gridView = emojiGridView;
                tabStrip = emojiTabs;
                layoutManager = emojiLayoutManager;
            } else if (a == 1) {
                currentField = gifSearchField;
                gridView = gifGridView;
                tabStrip = gifTabs;
                layoutManager = gifLayoutManager;
            } else {
                currentField = stickersSearchField;
                gridView = stickersGridView;
                tabStrip = stickersTab;
                layoutManager = stickersLayoutManager;
            }
            if (currentField == null) {
                continue;
            }

            if (searchField == currentField && delegate != null && delegate.isExpanded()) {
                searchAnimation = new AnimatorSet();
                if (tabStrip != null && a != 2) {
                    searchAnimation.playTogether(
                            ObjectAnimator.ofFloat(tabStrip, View.TRANSLATION_Y, -AndroidUtilities.dp(36)),
                            ObjectAnimator.ofFloat(gridView, View.TRANSLATION_Y, -AndroidUtilities.dp(36)),
                            ObjectAnimator.ofFloat(currentField, View.TRANSLATION_Y, AndroidUtilities.dp(0)));
                } else {
                    searchAnimation.playTogether(
                            ObjectAnimator.ofFloat(gridView, View.TRANSLATION_Y, -AndroidUtilities.dp(36)),
                            ObjectAnimator.ofFloat(currentField, View.TRANSLATION_Y, AndroidUtilities.dp(0)));
                }
                searchAnimation.setDuration(220);
                searchAnimation.setInterpolator(CubicBezierInterpolator.DEFAULT);
                searchAnimation.addListener(new AnimatorListenerAdapter() {
                    @Override
                    public void onAnimationEnd(Animator animation) {
                        if (animation.equals(searchAnimation)) {
                            gridView.setTranslationY(0);
                            if (gridView == stickersGridView) {
                                gridView.setPadding(0, AndroidUtilities.dp(4), 0, 0);
                            } else if (gridView == emojiGridView || gridView == gifGridView) {
                                gridView.setPadding(0, 0, 0, 0);
                            }
                            searchAnimation = null;
                        }
                    }

                    @Override
                    public void onAnimationCancel(Animator animation) {
                        if (animation.equals(searchAnimation)) {
                            searchAnimation = null;
                        }
                    }
                });
                searchAnimation.start();
            } else {
                currentField.setTranslationY(AndroidUtilities.dp(0));
                if (tabStrip != null && a != 2) {
                    tabStrip.setTranslationY(-AndroidUtilities.dp(36));
                }
                if (gridView == stickersGridView) {
                    gridView.setPadding(0, AndroidUtilities.dp(4), 0, 0);
                } else if (gridView == emojiGridView || gridView == gifGridView) {
                    gridView.setPadding(0, 0, 0, 0);
                }
                if (gridView == gifGridView) {
                    if (gifSearchAdapter.showTrendingWhenSearchEmpty = gifAdapter.results.size() > 0) {
                        gifSearchAdapter.search("");
                        if (gifGridView.getAdapter() != gifSearchAdapter) {
                            gifGridView.setAdapter(gifSearchAdapter);
                        }
                    }
                }
                layoutManager.scrollToPositionWithOffset(0, 0);
            }
        }
    }

    private void showEmojiShadow(boolean show, boolean animated) {
        if (show && emojiTabsShadow.getTag() == null || !show && emojiTabsShadow.getTag() != null) {
            return;
        }
        if (emojiTabShadowAnimator != null) {
            emojiTabShadowAnimator.cancel();
            emojiTabShadowAnimator = null;
        }
        emojiTabsShadow.setTag(show ? null : 1);
        if (animated) {
            emojiTabShadowAnimator = new AnimatorSet();
            emojiTabShadowAnimator.playTogether(ObjectAnimator.ofFloat(emojiTabsShadow, View.ALPHA, show ? 1.0f : 0.0f));
            emojiTabShadowAnimator.setDuration(200);
            emojiTabShadowAnimator.setInterpolator(CubicBezierInterpolator.EASE_OUT);
            emojiTabShadowAnimator.addListener(new AnimatorListenerAdapter() {
                @Override
                public void onAnimationEnd(Animator animation) {
                    emojiTabShadowAnimator = null;
                }
            });
            emojiTabShadowAnimator.start();
        } else {
            emojiTabsShadow.setAlpha(show ? 1.0f : 0.0f);
        }
    }

    public void closeSearch(boolean animated) {
        closeSearch(animated, -1);
    }

    private void scrollStickersToPosition(int p, int offset) {
        View view = stickersLayoutManager.findViewByPosition(p);
        int firstPosition = stickersLayoutManager.findFirstVisibleItemPosition();
        if (view == null && Math.abs(p - firstPosition) > 40) {
            scrollHelper.setScrollDirection(stickersLayoutManager.findFirstVisibleItemPosition() < p ? RecyclerAnimationScrollHelper.SCROLL_DIRECTION_DOWN : RecyclerAnimationScrollHelper.SCROLL_DIRECTION_UP);
            scrollHelper.scrollToPosition(p, offset, false, true);
        } else {
            ignoreStickersScroll = true;
            stickersGridView.smoothScrollToPosition(p);
        }
    }

    public void closeSearch(boolean animated, long scrollToSet) {
        if (searchAnimation != null) {
            searchAnimation.cancel();
            searchAnimation = null;
        }

        int currentItem = pager.getCurrentItem();
        if (currentItem == 2 && scrollToSet != -1) {
            TLRPC.TL_messages_stickerSet set = MediaDataController.getInstance(currentAccount).getStickerSetById(scrollToSet);
            if (set != null) {
                int pos = stickersGridAdapter.getPositionForPack(set);
                if (pos >= 0 && pos < stickersGridAdapter.getItemCount()) {
                    scrollStickersToPosition(pos, AndroidUtilities.dp(36 + 12));
                }
            }
        }

        if (gifSearchAdapter != null) {
            gifSearchAdapter.showTrendingWhenSearchEmpty = false;
        }

        for (int a = 0; a < 3; a++) {
            SearchField currentField;
            RecyclerListView gridView;
            GridLayoutManager layoutManager;
            ScrollSlidingTabStrip tabStrip;

            if (a == 0) {
                currentField = emojiSearchField;
                gridView = emojiGridView;
                layoutManager = emojiLayoutManager;
                tabStrip = emojiTabs;
            } else if (a == 1) {
                currentField = gifSearchField;
                gridView = gifGridView;
                layoutManager = gifLayoutManager;
                tabStrip = gifTabs;
            } else {
                currentField = stickersSearchField;
                gridView = stickersGridView;
                layoutManager = stickersLayoutManager;
                tabStrip = stickersTab;
            }

            if (currentField == null) {
                continue;
            }

            currentField.searchEditText.setText("");

            if (a == currentItem && animated) {
                searchAnimation = new AnimatorSet();
                if (tabStrip != null && a != 2) {
                    searchAnimation.playTogether(
                            ObjectAnimator.ofFloat(tabStrip, View.TRANSLATION_Y, 0),
                            ObjectAnimator.ofFloat(gridView, View.TRANSLATION_Y, AndroidUtilities.dp(36) - searchFieldHeight),
                            ObjectAnimator.ofFloat(currentField, View.TRANSLATION_Y, AndroidUtilities.dp(36) - searchFieldHeight));
                } else {
                    searchAnimation.playTogether(
                            ObjectAnimator.ofFloat(gridView, View.TRANSLATION_Y, AndroidUtilities.dp(36) - searchFieldHeight),
                            ObjectAnimator.ofFloat(currentField, View.TRANSLATION_Y, -searchFieldHeight));
                }
                searchAnimation.setDuration(200);
                searchAnimation.setInterpolator(CubicBezierInterpolator.EASE_OUT_QUINT);
                searchAnimation.addListener(new AnimatorListenerAdapter() {
                    @Override
                    public void onAnimationEnd(Animator animation) {
                        if (animation.equals(searchAnimation)) {
                            int firstVisPos = layoutManager.findFirstVisibleItemPosition();
                            int top = 0;
                            if (firstVisPos != RecyclerView.NO_POSITION) {
                                View firstVisView = layoutManager.findViewByPosition(firstVisPos);
                                top = (int) (firstVisView.getTop() + gridView.getTranslationY());
                            }
                            gridView.setTranslationY(0);
                            if (gridView == stickersGridView) {
                                gridView.setPadding(0, AndroidUtilities.dp(36 + 4), 0, AndroidUtilities.dp(44));
                            } else if (gridView == gifGridView) {
                                gridView.setPadding(0, AndroidUtilities.dp(36 + 4), 0, AndroidUtilities.dp(44));
                            } else if (gridView == emojiGridView) {
                                gridView.setPadding(0, AndroidUtilities.dp(38), 0, AndroidUtilities.dp(44));
                            }
                            if (firstVisPos != RecyclerView.NO_POSITION) {
                                layoutManager.scrollToPositionWithOffset(firstVisPos, top - gridView.getPaddingTop());
                            }
                            searchAnimation = null;
                        }
                    }

                    @Override
                    public void onAnimationCancel(Animator animation) {
                        if (animation.equals(searchAnimation)) {
                            searchAnimation = null;
                        }
                    }
                });
                searchAnimation.start();
            } else {
                currentField.setTranslationY(AndroidUtilities.dp(36) - searchFieldHeight);
                if (tabStrip != null && a != 2) {
                    tabStrip.setTranslationY(0);
                }
                if (gridView == stickersGridView) {
                    gridView.setPadding(0, AndroidUtilities.dp(36 + 4), 0, AndroidUtilities.dp(44));
                } else if (gridView == gifGridView) {
                    gridView.setPadding(0, AndroidUtilities.dp(36 + 4), 0, AndroidUtilities.dp(44));
                } else if (gridView == emojiGridView) {
                    gridView.setPadding(0, AndroidUtilities.dp(38), 0, AndroidUtilities.dp(44));
                }
                layoutManager.scrollToPositionWithOffset(1, 0);
            }
        }
        if (!animated) {
            delegate.onSearchOpenClose(0);
        }
        showBottomTab(true, animated);
    }

    private void checkStickersSearchFieldScroll(boolean isLayout) {
        if (delegate != null && delegate.isSearchOpened()) {
            RecyclerView.ViewHolder holder = stickersGridView.findViewHolderForAdapterPosition(0);
            if (holder == null) {
                stickersSearchField.showShadow(true, !isLayout);
            } else {
                stickersSearchField.showShadow(holder.itemView.getTop() < stickersGridView.getPaddingTop(), !isLayout);
            }
            return;
        }
        if (stickersSearchField == null || stickersGridView == null) {
            return;
        }
        RecyclerView.ViewHolder holder = stickersGridView.findViewHolderForAdapterPosition(0);
        if (holder != null) {
            stickersSearchField.setTranslationY(holder.itemView.getTop());
        } else {
            stickersSearchField.setTranslationY(-searchFieldHeight);
        }
        stickersSearchField.showShadow(false, !isLayout);
    }

    private void checkBottomTabScroll(float dy) {
        lastBottomScrollDy += dy;
        int offset;
        if (pager.getCurrentItem() == 0) {
            offset = AndroidUtilities.dp(38);
        } else {
            offset = AndroidUtilities.dp(48);
        }
        if (lastBottomScrollDy >= offset) {
            showBottomTab(false, true);
        } else if (lastBottomScrollDy <= -offset) {
            showBottomTab(true, true);
        } else if (bottomTabContainer.getTag() == null && lastBottomScrollDy < 0 || bottomTabContainer.getTag() != null && lastBottomScrollDy > 0) {
            lastBottomScrollDy = 0;
        }
    }

    private void showBackspaceButton(boolean show, boolean animated) {
        if (show && backspaceButton.getTag() == null || !show && backspaceButton.getTag() != null) {
            return;
        }
        if (backspaceButtonAnimation != null) {
            backspaceButtonAnimation.cancel();
            backspaceButtonAnimation = null;
        }
        backspaceButton.setTag(show ? null : 1);
        if (animated) {
            if (show) {
                backspaceButton.setVisibility(VISIBLE);
            }
            backspaceButtonAnimation = new AnimatorSet();
            backspaceButtonAnimation.playTogether(ObjectAnimator.ofFloat(backspaceButton, View.ALPHA, show ? 1.0f : 0.0f),
                    ObjectAnimator.ofFloat(backspaceButton, View.SCALE_X, show ? 1.0f : 0.0f),
                    ObjectAnimator.ofFloat(backspaceButton, View.SCALE_Y, show ? 1.0f : 0.0f));
            backspaceButtonAnimation.setDuration(200);
            backspaceButtonAnimation.setInterpolator(CubicBezierInterpolator.EASE_OUT);
            backspaceButtonAnimation.addListener(new AnimatorListenerAdapter() {
                @Override
                public void onAnimationEnd(Animator animation) {
                    if (!show) {
                        backspaceButton.setVisibility(INVISIBLE);
                    }
                }
            });
            backspaceButtonAnimation.start();
        } else {
            backspaceButton.setAlpha(show ? 1.0f : 0.0f);
            backspaceButton.setScaleX(show ? 1.0f : 0.0f);
            backspaceButton.setScaleY(show ? 1.0f : 0.0f);
            backspaceButton.setVisibility(show ? VISIBLE : INVISIBLE);
        }
    }

    private void showStickerSettingsButton(boolean show, boolean animated) {
        if (stickerSettingsButton == null) {
            return;
        }
        if (show && stickerSettingsButton.getTag() == null || !show && stickerSettingsButton.getTag() != null) {
            return;
        }
        if (stickersButtonAnimation != null) {
            stickersButtonAnimation.cancel();
            stickersButtonAnimation = null;
        }
        stickerSettingsButton.setTag(show ? null : 1);
        if (animated) {
            if (show) {
                stickerSettingsButton.setVisibility(VISIBLE);
            }
            stickersButtonAnimation = new AnimatorSet();
            stickersButtonAnimation.playTogether(ObjectAnimator.ofFloat(stickerSettingsButton, View.ALPHA, show ? 1.0f : 0.0f),
                    ObjectAnimator.ofFloat(stickerSettingsButton, View.SCALE_X, show ? 1.0f : 0.0f),
                    ObjectAnimator.ofFloat(stickerSettingsButton, View.SCALE_Y, show ? 1.0f : 0.0f));
            stickersButtonAnimation.setDuration(200);
            stickersButtonAnimation.setInterpolator(CubicBezierInterpolator.EASE_OUT);
            stickersButtonAnimation.addListener(new AnimatorListenerAdapter() {
                @Override
                public void onAnimationEnd(Animator animation) {
                    if (!show) {
                        stickerSettingsButton.setVisibility(INVISIBLE);
                    }
                }
            });
            stickersButtonAnimation.start();
        } else {
            stickerSettingsButton.setAlpha(show ? 1.0f : 0.0f);
            stickerSettingsButton.setScaleX(show ? 1.0f : 0.0f);
            stickerSettingsButton.setScaleY(show ? 1.0f : 0.0f);
            stickerSettingsButton.setVisibility(show ? VISIBLE : INVISIBLE);
        }
    }

    private void showBottomTab(boolean show, boolean animated) {
        lastBottomScrollDy = 0;
        if (show && bottomTabContainer.getTag() == null || !show && bottomTabContainer.getTag() != null || delegate != null && delegate.isSearchOpened()) {
            return;
        }
        if (bottomTabContainerAnimation != null) {
            bottomTabContainerAnimation.cancel();
            bottomTabContainerAnimation = null;
        }
        bottomTabContainer.setTag(show ? null : 1);
        if (animated) {
            bottomTabContainerAnimation = new AnimatorSet();
            bottomTabContainerAnimation.playTogether(
                    ObjectAnimator.ofFloat(bottomTabContainer, View.TRANSLATION_Y, show ? 0 : AndroidUtilities.dp(needEmojiSearch ? 49 : 54)),
                    ObjectAnimator.ofFloat(shadowLine, View.TRANSLATION_Y, show ? 0 : AndroidUtilities.dp(49)));
            bottomTabContainerAnimation.setDuration(200);
            bottomTabContainerAnimation.setInterpolator(CubicBezierInterpolator.EASE_OUT);
            bottomTabContainerAnimation.start();
        } else {
            bottomTabContainer.setTranslationY(show ? 0 : AndroidUtilities.dp(needEmojiSearch ? 49 : 54));
            shadowLine.setTranslationY(show ? 0 : AndroidUtilities.dp(49));
        }
    }

    private void checkTabsY(@Type int type, int dy) {
        if (type == Type.EMOJIS) {
            checkEmojiTabY(emojiGridView, dy);
            return;
        }
        if (delegate != null && delegate.isSearchOpened() || ignoreStickersScroll) {
            return;
        }
        final RecyclerListView listView = getListViewForType(type);
        if (dy > 0 && listView != null && listView.getVisibility() == VISIBLE) {
            RecyclerView.ViewHolder holder = listView.findViewHolderForAdapterPosition(0);
            if (holder != null && holder.itemView.getTop() + searchFieldHeight >= listView.getPaddingTop()) {
                return;
            }
        }
        tabsMinusDy[type] -= dy;
        if (tabsMinusDy[type] > 0) {
            tabsMinusDy[type] = 0;
        } else if (tabsMinusDy[type] < -AndroidUtilities.dp(48 * 6)) {
            tabsMinusDy[type] = -AndroidUtilities.dp(48 * 6);
        }
        if (type == 0) {
            updateStickerTabsPosition();
        } else {
            getTabsForType(type).setTranslationY(Math.max(-AndroidUtilities.dp(48), tabsMinusDy[type]));
        }
    }

    private void resetTabsY(@Type int type) {
        if (delegate != null && delegate.isSearchOpened() || type == Type.STICKERS) {
            return;
        }
        getTabsForType(type).setTranslationY(tabsMinusDy[type] = 0);
    }

    private void animateTabsY(@Type int type) {
        if ((delegate != null && delegate.isSearchOpened()) || type == Type.STICKERS) {
            return;
        }
        final float tabsHeight = AndroidUtilities.dpf2(type == Type.EMOJIS ? 38 : 48);
        final float fraction = tabsMinusDy[type] / -tabsHeight;
        if (fraction <= 0f || fraction >= 1f) {
            animateSearchField(type);
            return;
        }
        final ScrollSlidingTabStrip tabStrip = getTabsForType(type);
        final int endValue = fraction > 0.5f ? (int) -Math.ceil(tabsHeight) : 0;
        if (fraction > 0.5f) {
            animateSearchField(type, false, endValue);
        }
        if (type == Type.EMOJIS) {
            checkEmojiShadow(endValue);
        }
        if (tabsYAnimators[type] == null) {
            tabsYAnimators[type] = ObjectAnimator.ofFloat(tabStrip, View.TRANSLATION_Y, tabStrip.getTranslationY(), endValue);
            tabsYAnimators[type].addUpdateListener(a -> tabsMinusDy[type] = (int) (float) a.getAnimatedValue());
            tabsYAnimators[type].setDuration(200);
        } else {
            tabsYAnimators[type].setFloatValues(tabStrip.getTranslationY(), endValue);
        }
        tabsYAnimators[type].start();
    }

    private void stopAnimatingTabsY(@Type int type) {
        if (tabsYAnimators[type] != null && tabsYAnimators[type].isRunning()) {
            tabsYAnimators[type].cancel();
        }
    }

    private void animateSearchField(@Type int type) {
        final RecyclerListView listView = getListViewForType(type);
        final int tabsHeight = AndroidUtilities.dp(type == Type.EMOJIS ? 38 : 48);
        final RecyclerView.ViewHolder holder = listView.findViewHolderForAdapterPosition(0);
        if (holder != null) {
            final float fraction = (holder.itemView.getBottom() - (tabsHeight + tabsMinusDy[type])) / (float) searchFieldHeight;
            if (fraction > 0f || fraction < 1f) {
                animateSearchField(type, fraction > 0.5f, tabsMinusDy[type]);
            }
        }
    }

    private void animateSearchField(@Type int type, boolean visible, int tabsMinusDy) {
        if (getListViewForType(type).findViewHolderForAdapterPosition(0) == null) {
            return;
        }
        final LinearSmoothScroller smoothScroller = new LinearSmoothScroller(getContext()) {
            @Override
            protected int getVerticalSnapPreference() {
                return LinearSmoothScroller.SNAP_TO_START;
            }

            @Override
            protected int calculateTimeForDeceleration(int dx) {
                return super.calculateTimeForDeceleration(dx) * 16;
            }

            @Override
            public int calculateDtToFit(int viewStart, int viewEnd, int boxStart, int boxEnd, int snapPreference) {
                return super.calculateDtToFit(viewStart, viewEnd, boxStart, boxEnd, snapPreference) + tabsMinusDy;
            }
        };
        smoothScroller.setTargetPosition(visible ? 0 : 1);
        getLayoutManagerForType(type).startSmoothScroll(smoothScroller);
    }

    private ScrollSlidingTabStrip getTabsForType(@Type int type) {
        switch (type) {
            case Type.STICKERS:
                return stickersTab;
            case Type.EMOJIS:
                return emojiTabs;
            case Type.GIFS:
                return gifTabs;
            default:
                throw new IllegalArgumentException("Unexpected argument: " + type);
        }
    }

    private RecyclerListView getListViewForType(@Type int type) {
        switch (type) {
            case Type.STICKERS:
                return stickersGridView;
            case Type.EMOJIS:
                return emojiGridView;
            case Type.GIFS:
                return gifGridView;
            default:
                throw new IllegalArgumentException("Unexpected argument: " + type);
        }
    }

    private GridLayoutManager getLayoutManagerForType(@Type int type) {
        switch (type) {
            case Type.STICKERS:
                return stickersLayoutManager;
            case Type.EMOJIS:
                return emojiLayoutManager;
            case Type.GIFS:
                return gifLayoutManager;
            default:
                throw new IllegalArgumentException("Unexpected argument: " + type);
        }
    }

    private SearchField getSearchFieldForType(@Type int type) {
        switch (type) {
            case Type.STICKERS:
                return stickersSearchField;
            case Type.EMOJIS:
                return emojiSearchField;
            case Type.GIFS:
                return gifSearchField;
            default:
                throw new IllegalArgumentException("Unexpected argument: " + type);
        }
    }

    private void checkEmojiSearchFieldScroll(boolean isLayout) {
        if (delegate != null && delegate.isSearchOpened()) {
            RecyclerView.ViewHolder holder = emojiGridView.findViewHolderForAdapterPosition(0);
            if (holder == null) {
                emojiSearchField.showShadow(true, !isLayout);
            } else {
                emojiSearchField.showShadow(holder.itemView.getTop() < emojiGridView.getPaddingTop(), !isLayout);
            }
            showEmojiShadow(false, !isLayout);
            return;
        }
        if (emojiSearchField == null || emojiGridView == null) {
            return;
        }
        RecyclerView.ViewHolder holder = emojiGridView.findViewHolderForAdapterPosition(0);
        if (holder != null) {
            emojiSearchField.setTranslationY(holder.itemView.getTop());
        } else {
            emojiSearchField.setTranslationY(-searchFieldHeight);
        }
        emojiSearchField.showShadow(false, !isLayout);
        checkEmojiShadow(Math.round(emojiTabs.getTranslationY()));
    }

    private void checkEmojiShadow(int tabsTranslationY) {
        if (tabsYAnimators[Type.EMOJIS] != null && tabsYAnimators[Type.EMOJIS].isRunning()) {
            return;
        }
        final RecyclerView.ViewHolder holder = emojiGridView.findViewHolderForAdapterPosition(0);
        final int translatedBottom = AndroidUtilities.dp(38) + tabsTranslationY;
        showEmojiShadow(translatedBottom > 0 && (holder == null || holder.itemView.getBottom() < translatedBottom), !isLayout);
    }

    private void checkEmojiTabY(View list, int dy) {
        if (list == null) {
            emojiTabs.setTranslationY(tabsMinusDy[Type.EMOJIS] = 0);
            return;
        }
        if (list.getVisibility() != VISIBLE) {
            return;
        }
        if (delegate != null && delegate.isSearchOpened()) {
            return;
        }
        if (dy > 0 && emojiGridView != null && emojiGridView.getVisibility() == VISIBLE) {
            RecyclerView.ViewHolder holder = emojiGridView.findViewHolderForAdapterPosition(0);
            if (holder != null && holder.itemView.getTop() + (needEmojiSearch ? searchFieldHeight : 0) >= emojiGridView.getPaddingTop()) {
                return;
            }
        }
        tabsMinusDy[Type.EMOJIS] -= dy;
        if (tabsMinusDy[Type.EMOJIS] > 0) {
            tabsMinusDy[Type.EMOJIS] = 0;
        } else if (tabsMinusDy[Type.EMOJIS] < -AndroidUtilities.dp(36 * 6)) {
            tabsMinusDy[Type.EMOJIS] = -AndroidUtilities.dp(36 * 6);
        }
        emojiTabs.setTranslationY(Math.max(-AndroidUtilities.dp(38), tabsMinusDy[Type.EMOJIS]));
    }

    private void checkGifSearchFieldScroll(boolean isLayout) {
        if (gifGridView != null && gifGridView.getAdapter() instanceof GifAdapter) {
            final GifAdapter adapter = (GifAdapter) gifGridView.getAdapter();
            if (!adapter.searchEndReached && adapter.reqId == 0 && !adapter.results.isEmpty()) {
                int position = gifLayoutManager.findLastVisibleItemPosition();
                if (position != RecyclerView.NO_POSITION && position > gifLayoutManager.getItemCount() - 5) {
                    adapter.search(adapter.lastSearchImageString, adapter.nextSearchOffset, true, adapter.lastSearchIsEmoji, adapter.lastSearchIsEmoji);
                }
            }
        }
        if (delegate != null && delegate.isSearchOpened()) {
            RecyclerView.ViewHolder holder = gifGridView.findViewHolderForAdapterPosition(0);
            if (holder == null) {
                gifSearchField.showShadow(true, !isLayout);
            } else {
                gifSearchField.showShadow(holder.itemView.getTop() < gifGridView.getPaddingTop(), !isLayout);
            }
            return;
        }
        if (gifSearchField == null || gifGridView == null) {
            return;
        }
        RecyclerView.ViewHolder holder = gifGridView.findViewHolderForAdapterPosition(0);
        if (holder != null) {
            gifSearchField.setTranslationY(holder.itemView.getTop());
        } else {
            gifSearchField.setTranslationY(-searchFieldHeight);
        }
        gifSearchField.showShadow(false, !isLayout);
    }

    private void scrollGifsToTop() {
        gifLayoutManager.scrollToPositionWithOffset(delegate != null && delegate.isExpanded() ? 0 : 1, 0);
        resetTabsY(Type.GIFS);
    }

    private void checkScroll(@Type int type) {
        if (type == Type.STICKERS) {
            if (ignoreStickersScroll) {
                return;
            }
            int firstVisibleItem = stickersLayoutManager.findFirstVisibleItemPosition();
            if (firstVisibleItem == RecyclerView.NO_POSITION) {
                return;
            }
            if (stickersGridView == null) {
                return;
            }
            int firstTab;
            if (favTabNum > 0) {
                firstTab = favTabNum;
            } else if (recentTabNum > 0) {
                firstTab = recentTabNum;
            } else {
                firstTab = stickersTabOffset;
            }
            stickersTab.onPageScrolled(stickersGridAdapter.getTabForPosition(firstVisibleItem), firstTab);
        } else if (type == Type.GIFS) {
            if (gifGridView.getAdapter() == gifAdapter && gifAdapter.trendingSectionItem >= 0 && gifTrendingTabNum >= 0 && gifRecentTabNum >= 0) {
                int firstVisibleItem = gifLayoutManager.findFirstVisibleItemPosition();
                if (firstVisibleItem == RecyclerView.NO_POSITION) {
                    return;
                }
                gifTabs.onPageScrolled(firstVisibleItem >= gifAdapter.trendingSectionItem ? gifTrendingTabNum : gifRecentTabNum, 0);
            }
        }
    }

    private void saveNewPage() {
        if (pager == null) {
            return;
        }
        int newPage;
        int currentItem = pager.getCurrentItem();
        if (currentItem == 2) {
            newPage = 1;
        } else if (currentItem == 1) {
            newPage = 2;
        } else {
            newPage = 0;
        }
        if (currentPage != newPage) {
            currentPage = newPage;
            MessagesController.getGlobalEmojiSettings().edit().putInt("selected_page", newPage).apply();
        }
    }

    public void clearRecentEmoji() {
        Emoji.clearRecentEmoji();
        emojiAdapter.notifyDataSetChanged();
    }

    private void onPageScrolled(int position, int width, int positionOffsetPixels) {
        if (delegate == null) {
            return;
        }
        if (position == 1) {
            delegate.onTabOpened(positionOffsetPixels != 0 ? 2 : 0);
        } else if (position == 2) {
            delegate.onTabOpened(3);
        } else {
            delegate.onTabOpened(0);
        }
    }

    private void postBackspaceRunnable(final int time) {
        AndroidUtilities.runOnUIThread(() -> {
            if (!backspacePressed) {
                return;
            }
            if (delegate != null && delegate.onBackspace() && !NekoConfig.disableVibration.Bool()) {
                backspaceButton.performHapticFeedback(HapticFeedbackConstants.KEYBOARD_TAP);
            }
            backspaceOnce = true;
            postBackspaceRunnable(Math.max(50, time - 100));
        }, time);
    }

    public void switchToGifRecent() {
        showBackspaceButton(false, false);
        showStickerSettingsButton(false, false);
        pager.setCurrentItem(1, false);
    }

    private void updateEmojiTabs() {
        int newHas = Emoji.recentEmoji.isEmpty() ? 0 : 1;
        if (hasRecentEmoji != -1 && hasRecentEmoji == newHas) {
            return;
        }
        hasRecentEmoji = newHas;
        emojiTabs.removeTabs();
        String[] descriptions = {
                LocaleController.getString("RecentStickers", R.string.RecentStickers),
                LocaleController.getString("Emoji1", R.string.Emoji1),
                LocaleController.getString("Emoji2", R.string.Emoji2),
                LocaleController.getString("Emoji3", R.string.Emoji3),
                LocaleController.getString("Emoji4", R.string.Emoji4),
                LocaleController.getString("Emoji5", R.string.Emoji5),
                LocaleController.getString("Emoji6", R.string.Emoji6),
                LocaleController.getString("Emoji7", R.string.Emoji7),
                LocaleController.getString("Emoji8", R.string.Emoji8),
        };
        for (int a = 0; a < emojiIcons.length; a++) {
            if (a == 0 && Emoji.recentEmoji.isEmpty()) {
                continue;
            }
            emojiTabs.addIconTab(a, emojiIcons[a]).setContentDescription(descriptions[a]);
        }
        emojiTabs.updateTabStyles();
    }

    private void updateStickerTabs() {
        if (stickersTab == null || stickersTab.isDragging()) {
            return;
        }
        recentTabNum = -2;
        favTabNum = -2;
        trendingTabNum = -2;
        premiumTabNum = -2;
        hasChatStickers = false;

        stickersTabOffset = 0;
        int lastPosition = stickersTab.getCurrentPosition();
        stickersTab.beginUpdate(getParent() != null && getVisibility() == VISIBLE && (installingStickerSets.size() != 0 || removingStickerSets.size() != 0));

        final MediaDataController mediaDataController = MediaDataController.getInstance(currentAccount);

        SharedPreferences preferences = MessagesController.getEmojiSettings(currentAccount);
        featuredStickerSets.clear();
        ArrayList<TLRPC.StickerSetCovered> featured = mediaDataController.getFeaturedStickerSets();
        for (int a = 0, N = featured.size(); a < N; a++) {
            TLRPC.StickerSetCovered set = featured.get(a);
            if (mediaDataController.isStickerPackInstalled(set.set.id)) {
                continue;
            }
            featuredStickerSets.add(set);
        }
        if (trendingAdapter != null) {
            trendingAdapter.notifyDataSetChanged();
        }
        if (!NekoConfig.disableTrending.Bool() && !featured.isEmpty() && (!BuildVars.DEBUG_PRIVATE_VERSION || featuredStickerSets.isEmpty() || preferences.getLong("featured_hidden", 0) == featured.get(0).set.id)) {
            final int id = mediaDataController.getUnreadStickerSets().isEmpty() ? 2 : 3;
            final StickerTabView trendingStickersTabView = stickersTab.addStickerIconTab(id, stickerIcons[id]);
            trendingStickersTabView.textView.setText(LocaleController.getString("FeaturedStickersShort", R.string.FeaturedStickersShort));
            trendingStickersTabView.setContentDescription(LocaleController.getString("FeaturedStickers", R.string.FeaturedStickers));
            trendingTabNum = stickersTabOffset;
            stickersTabOffset++;
        }

        if (!favouriteStickers.isEmpty()) {
            favTabNum = stickersTabOffset;
            stickersTabOffset++;
            StickerTabView stickerTabView = stickersTab.addStickerIconTab(1, stickerIcons[1]);
            stickerTabView.textView.setText(LocaleController.getString("FavoriteStickersShort", R.string.FavoriteStickersShort));
            stickerTabView.setContentDescription(LocaleController.getString("FavoriteStickers", R.string.FavoriteStickers));
        }

        if (!recentStickers.isEmpty()) {
            recentTabNum = stickersTabOffset;
            stickersTabOffset++;
            StickerTabView stickerTabView = stickersTab.addStickerIconTab(0, stickerIcons[0]);
            stickerTabView.textView.setText(LocaleController.getString("RecentStickersShort", R.string.RecentStickersShort));
            stickerTabView.setContentDescription(LocaleController.getString("RecentStickers", R.string.RecentStickers));
        }


        stickerSets.clear();
        groupStickerSet = null;
        groupStickerPackPosition = -1;
        groupStickerPackNum = -10;
        ArrayList<TLRPC.TL_messages_stickerSet> packs = mediaDataController.getStickerSets(MediaDataController.TYPE_IMAGE);
        for (int i = 0; i < primaryInstallingStickerSets.length; i++) {
            final TLRPC.StickerSetCovered installingStickerSet = primaryInstallingStickerSets[i];
            if (installingStickerSet != null) {
                final TLRPC.TL_messages_stickerSet pack = mediaDataController.getStickerSetById(installingStickerSet.set.id);
                if (pack != null && !pack.set.archived) {
                    primaryInstallingStickerSets[i] = null;
                } else {
                    final TLRPC.TL_messages_stickerSet set = new TLRPC.TL_messages_stickerSet();
                    set.set = installingStickerSet.set;
                    if (installingStickerSet.cover != null) {
                        set.documents.add(installingStickerSet.cover);
                    } else if (!installingStickerSet.covers.isEmpty()) {
                        set.documents.addAll(installingStickerSet.covers);
                    }
                    if (!set.documents.isEmpty()) {
                        stickerSets.add(set);
                    }
                }
            }
        }
        premiumStickers.clear();
        packs = MessagesController.getInstance(currentAccount).filterPremiumStickers(packs);
        for (int a = 0; a < packs.size(); a++) {
            TLRPC.TL_messages_stickerSet pack = packs.get(a);
            if (pack.set.archived || pack.documents == null || pack.documents.isEmpty()) {
                continue;
            }
            stickerSets.add(pack);
            if (!MessagesController.getInstance(currentAccount).premiumLocked) {
                if (UserConfig.getInstance(currentAccount).isPremium()) {
                    for (int i = 0; i < pack.documents.size(); i++) {
                        if (MessageObject.isPremiumSticker(pack.documents.get(i))) {
                            premiumStickers.add(pack.documents.get(i));
                        }
                    }
                }
            }
        }
<<<<<<< HEAD
        if (info != null && (!NekoConfig.hideGroupSticker.Bool())) {
=======

        if (!premiumStickers.isEmpty()) {
            premiumTabNum = stickersTabOffset;
            stickersTabOffset++;
            StickerTabView stickerTabView = stickersTab.addStickerIconTab(4, PremiumGradient.getInstance().premiumStarMenuDrawable2);
            stickerTabView.textView.setText(LocaleController.getString("PremiumStickersShort", R.string.PremiumStickersShort));
            stickerTabView.setContentDescription(LocaleController.getString("PremiumStickers", R.string.PremiumStickers));
        }

        if (info != null) {
>>>>>>> 4a95c2fc
            long hiddenStickerSetId = MessagesController.getEmojiSettings(currentAccount).getLong("group_hide_stickers_" + info.id, -1);
            TLRPC.Chat chat = MessagesController.getInstance(currentAccount).getChat(info.id);
            if (chat == null || info.stickerset == null || !ChatObject.hasAdminRights(chat)) {
                groupStickersHidden = hiddenStickerSetId != -1;
            } else if (info.stickerset != null) {
                groupStickersHidden = hiddenStickerSetId == info.stickerset.id;
            }
            if (info.stickerset != null) {
                TLRPC.TL_messages_stickerSet pack = mediaDataController.getGroupStickerSetById(info.stickerset);
                if (pack != null && pack.documents != null && !pack.documents.isEmpty() && pack.set != null) {
                    TLRPC.TL_messages_stickerSet set = new TLRPC.TL_messages_stickerSet();
                    set.documents = pack.documents;
                    set.packs = pack.packs;
                    set.set = pack.set;
                    if (groupStickersHidden) {
                        groupStickerPackNum = stickerSets.size();
                        stickerSets.add(set);
                    } else {
                        groupStickerPackNum = 0;
                        stickerSets.add(0, set);
                    }
                    groupStickerSet = info.can_set_stickers ? set : null;
                }
            } else if (info.can_set_stickers) {
                TLRPC.TL_messages_stickerSet pack = new TLRPC.TL_messages_stickerSet();
                if (groupStickersHidden) {
                    groupStickerPackNum = stickerSets.size();
                    stickerSets.add(pack);
                } else {
                    groupStickerPackNum = 0;
                    stickerSets.add(0, pack);
                }
            }
        }
        for (int a = 0; a < stickerSets.size(); a++) {
            if (a == groupStickerPackNum) {
                TLRPC.Chat chat = MessagesController.getInstance(currentAccount).getChat(info.id);
                if (chat == null) {
                    stickerSets.remove(0);
                    a--;
                } else {
                        hasChatStickers = true;
                        stickersTab.addStickerTab(chat);
                }
            } else {
                TLRPC.TL_messages_stickerSet stickerSet = stickerSets.get(a);
                TLRPC.Document document = stickerSet.documents.get(0);
                TLObject thumb = FileLoader.getClosestPhotoSizeWithSize(stickerSet.set.thumbs, 90);
                if (thumb == null ||  stickerSet.set.gifs) {
                    thumb = document;
                }
                stickersTab.addStickerTab(thumb, document, stickerSet).setContentDescription(stickerSet.set.title + ", " + LocaleController.getString("AccDescrStickerSet", R.string.AccDescrStickerSet));
            }
        }
        stickersTab.commitUpdate();
        stickersTab.updateTabStyles();
        if (lastPosition != 0) {
            stickersTab.onPageScrolled(lastPosition, lastPosition);
        }
        checkPanels();
    }

    private void checkPanels() {
        if (stickersTab == null) {
            return;
        }
        int position = stickersLayoutManager.findFirstVisibleItemPosition();
        if (position != RecyclerView.NO_POSITION) {
            int firstTab;
            if (favTabNum > 0) {
                firstTab = favTabNum;
            } else if (recentTabNum > 0) {
                firstTab = recentTabNum;
            } else {
                firstTab = stickersTabOffset;
            }
            stickersTab.onPageScrolled(stickersGridAdapter.getTabForPosition(position), firstTab);
        }
    }

    private void updateGifTabs() {
        final int lastPosition = gifTabs.getCurrentPosition();

        final boolean wasRecentTabSelected = lastPosition == gifRecentTabNum;
        final boolean hadRecent = gifRecentTabNum >= 0;
        final boolean hasRecent = !recentGifs.isEmpty();

        gifTabs.beginUpdate(false);

        int gifTabsCount = 0;
        gifRecentTabNum = -2;
        gifTrendingTabNum = -2;
        gifFirstEmojiTabNum = -2;

        if (hasRecent) {
            gifRecentTabNum = gifTabsCount++;
            gifTabs.addIconTab(0, gifIcons[0]).setContentDescription(LocaleController.getString("RecentStickers", R.string.RecentStickers));
        }

        if (!NekoConfig.disableTrending.Bool()) {
            gifTrendingTabNum = gifTabsCount++;
            gifTabs.addIconTab(1, gifIcons[1]).setContentDescription(LocaleController.getString("FeaturedGifs", R.string.FeaturedGifs));
        }

        gifFirstEmojiTabNum = gifTabsCount;
        final int hPadding = AndroidUtilities.dp(13);
        final int vPadding = AndroidUtilities.dp(11);
        final List<String> gifSearchEmojies = MessagesController.getInstance(currentAccount).gifSearchEmojies;
        for (int i = 0, N = gifSearchEmojies.size(); i < N; i++) {
            final String emoji = gifSearchEmojies.get(i);
            final Emoji.EmojiDrawable emojiDrawable = Emoji.getEmojiDrawable(emoji);
            if (emojiDrawable != null) {
                gifTabsCount++;
                TLRPC.Document document = MediaDataController.getInstance(currentAccount).getEmojiAnimatedSticker(emoji);
                final View iconTab = gifTabs.addEmojiTab(3 + i, emojiDrawable, document);
               // iconTab.setPadding(hPadding, vPadding, hPadding, vPadding);
                iconTab.setContentDescription(emoji);
            }
        }

        gifTabs.commitUpdate();
        gifTabs.updateTabStyles();

        if (wasRecentTabSelected && !hasRecent) {
            gifTabs.selectTab(gifTrendingTabNum);
        } else if (ViewCompat.isLaidOut(gifTabs)) {
            if (hasRecent && !hadRecent) {
                gifTabs.onPageScrolled(lastPosition + 1, 0);
            } else if (!hasRecent && hadRecent) {
                gifTabs.onPageScrolled(lastPosition - 1, 0);
            }
        }
    }

    public void addRecentSticker(TLRPC.Document document) {
        if (document == null) {
            return;
        }
        MediaDataController.getInstance(currentAccount).addRecentSticker(MediaDataController.TYPE_IMAGE, null, document, (int) (System.currentTimeMillis() / 1000), false);
        boolean wasEmpty = recentStickers.isEmpty();
        recentStickers = MediaDataController.getInstance(currentAccount).getRecentStickers(MediaDataController.TYPE_IMAGE);
        if (stickersGridAdapter != null) {
            stickersGridAdapter.notifyDataSetChanged();
        }
        if (wasEmpty) {
            updateStickerTabs();
        }
    }

    public void addRecentGif(TLRPC.Document document) {
        if (document == null) {
            return;
        }
        boolean wasEmpty = recentGifs.isEmpty();
        updateRecentGifs();
        if (wasEmpty) {
            updateStickerTabs();
        }
    }

    @Override
    public void requestLayout() {
        if (isLayout) {
            return;
        }
        super.requestLayout();
    }

    public void updateColors() {
        if (AndroidUtilities.isInMultiwindow || forseMultiwindowLayout) {
            Drawable background = getBackground();
            if (background != null) {
                background.setColorFilter(new PorterDuffColorFilter(getThemedColor(Theme.key_chat_emojiPanelBackground), PorterDuff.Mode.SRC_IN));
            }
        } else {
            setBackgroundColor(getThemedColor(Theme.key_chat_emojiPanelBackground));
            if (needEmojiSearch) {
                bottomTabContainerBackground.setBackgroundColor(getThemedColor(Theme.key_actionBarDefaultSubmenuBackground));
            }
        }

        if (emojiTabs != null) {
            emojiTabs.setBackgroundColor(getThemedColor(Theme.key_chat_emojiPanelBackground));
            emojiTabsShadow.setBackgroundColor(getThemedColor(Theme.key_chat_emojiPanelShadowLine));
        }
        if (pickerView != null) {
            Theme.setDrawableColor(pickerView.backgroundDrawable, getThemedColor(Theme.key_dialogBackground));
            Theme.setDrawableColor(pickerView.arrowDrawable, getThemedColor(Theme.key_dialogBackground));
        }
        for (int a = 0; a < 3; a++) {
            SearchField searchField;
            if (a == 0) {
                searchField = stickersSearchField;
            } else if (a == 1) {
                searchField = emojiSearchField;
            } else {
                searchField = gifSearchField;
            }
            if (searchField == null) {
                continue;
            }
            searchField.backgroundView.setBackgroundColor(getThemedColor(Theme.key_chat_emojiPanelBackground));
            searchField.shadowView.setBackgroundColor(getThemedColor(Theme.key_chat_emojiPanelShadowLine));
            searchField.clearSearchImageView.setColorFilter(new PorterDuffColorFilter(getThemedColor(Theme.key_chat_emojiSearchIcon), PorterDuff.Mode.SRC_IN));
            searchField.searchIconImageView.setColorFilter(new PorterDuffColorFilter(getThemedColor(Theme.key_chat_emojiSearchIcon), PorterDuff.Mode.SRC_IN));
            Theme.setDrawableColorByKey(searchField.searchBackground.getBackground(), Theme.key_chat_emojiSearchBackground);
            searchField.searchBackground.invalidate();
            searchField.searchEditText.setHintTextColor(getThemedColor(Theme.key_chat_emojiSearchIcon));
            searchField.searchEditText.setTextColor(getThemedColor(Theme.key_windowBackgroundWhiteBlackText));
        }
        if (dotPaint != null) {
            dotPaint.setColor(getThemedColor(Theme.key_chat_emojiPanelNewTrending));
        }
        if (emojiGridView != null) {
            emojiGridView.setGlowColor(getThemedColor(Theme.key_chat_emojiPanelBackground));
        }
        if (stickersGridView != null) {
            stickersGridView.setGlowColor(getThemedColor(Theme.key_chat_emojiPanelBackground));
        }
        if (stickersTab != null) {
            stickersTab.setIndicatorColor(getThemedColor(Theme.key_chat_emojiPanelStickerPackSelectorLine));
            stickersTab.setUnderlineColor(getThemedColor(Theme.key_chat_emojiPanelShadowLine));
            stickersTab.setBackgroundColor(getThemedColor(Theme.key_actionBarDefaultSubmenuBackground));
        }
        if (gifTabs != null) {
            gifTabs.setIndicatorColor(getThemedColor(Theme.key_chat_emojiPanelStickerPackSelectorLine));
            gifTabs.setUnderlineColor(getThemedColor(Theme.key_chat_emojiPanelShadowLine));
            gifTabs.setBackgroundColor(getThemedColor(Theme.key_actionBarDefaultSubmenuBackground));
        }
        if (backspaceButton != null) {
            backspaceButton.setColorFilter(new PorterDuffColorFilter(getThemedColor(Theme.key_chat_emojiPanelBackspace), PorterDuff.Mode.SRC_IN));
            if (emojiSearchField == null) {
                Theme.setSelectorDrawableColor(backspaceButton.getBackground(), getThemedColor(Theme.key_chat_emojiPanelBackground), false);
                Theme.setSelectorDrawableColor(backspaceButton.getBackground(), getThemedColor(Theme.key_chat_emojiPanelBackground), true);
            }
        }
        if (stickerSettingsButton != null) {
            stickerSettingsButton.setColorFilter(new PorterDuffColorFilter(getThemedColor(Theme.key_chat_emojiPanelBackspace), PorterDuff.Mode.SRC_IN));
        }
        if (searchButton != null) {
            searchButton.setColorFilter(new PorterDuffColorFilter(getThemedColor(Theme.key_chat_emojiPanelBackspace), PorterDuff.Mode.SRC_IN));
        }
        if (shadowLine != null) {
            shadowLine.setBackgroundColor(getThemedColor(Theme.key_chat_emojiPanelShadowLine));
        }
        if (mediaBanTooltip != null) {
            ((ShapeDrawable) mediaBanTooltip.getBackground()).getPaint().setColor(getThemedColor(Theme.key_chat_gifSaveHintBackground));
            mediaBanTooltip.setTextColor(getThemedColor(Theme.key_chat_gifSaveHintText));
        }
        if (gifSearchAdapter != null) {
            gifSearchAdapter.progressEmptyView.imageView.setColorFilter(new PorterDuffColorFilter(getThemedColor(Theme.key_chat_emojiPanelEmptyText), PorterDuff.Mode.SRC_IN));
            gifSearchAdapter.progressEmptyView.textView.setTextColor(getThemedColor(Theme.key_chat_emojiPanelEmptyText));
            gifSearchAdapter.progressEmptyView.progressView.setProgressColor(getThemedColor(Theme.key_progressCircle));
        }

        for (int a = 0; a < tabIcons.length; a++) {
            Theme.setEmojiDrawableColor(tabIcons[a], getThemedColor(Theme.key_chat_messagePanelIcons), false);
            Theme.setEmojiDrawableColor(tabIcons[a], getThemedColor(Theme.key_chat_emojiPanelIconSelected), true);
        }
        for (int a = 0; a < emojiIcons.length; a++) {
            Theme.setEmojiDrawableColor(emojiIcons[a], getThemedColor(Theme.key_chat_messagePanelIcons), false);
            Theme.setEmojiDrawableColor(emojiIcons[a], getThemedColor(Theme.key_chat_emojiPanelIconSelected), true);
        }
        for (int a = 0; a < stickerIcons.length; a++) {
            Theme.setEmojiDrawableColor(stickerIcons[a], getThemedColor(Theme.key_chat_messagePanelIcons), false);
            Theme.setEmojiDrawableColor(stickerIcons[a], getThemedColor(Theme.key_chat_emojiPanelIconSelected), true);
        }
        for (int a = 0; a < gifIcons.length; a++) {
            Theme.setEmojiDrawableColor(gifIcons[a], getThemedColor(Theme.key_chat_messagePanelIcons), false);
            Theme.setEmojiDrawableColor(gifIcons[a], getThemedColor(Theme.key_chat_emojiPanelIconSelected), true);
        }
        if (searchIconDrawable != null) {
            Theme.setEmojiDrawableColor(searchIconDrawable, getThemedColor(Theme.key_chat_emojiBottomPanelIcon), false);
            Theme.setEmojiDrawableColor(searchIconDrawable, getThemedColor(Theme.key_chat_emojiPanelIconSelected), true);
        }
        if (searchIconDotDrawable != null) {
            Theme.setEmojiDrawableColor(searchIconDotDrawable, getThemedColor(Theme.key_chat_emojiPanelStickerPackSelectorLine), false);
            Theme.setEmojiDrawableColor(searchIconDotDrawable, getThemedColor(Theme.key_chat_emojiPanelStickerPackSelectorLine), true);
        }
    }

    @Override
    public void onMeasure(int widthMeasureSpec, int heightMeasureSpec) {
        isLayout = true;
        if (AndroidUtilities.isInMultiwindow || forseMultiwindowLayout) {
            if (currentBackgroundType != 1) {
                if (Build.VERSION.SDK_INT >= 21) {
                    setOutlineProvider((ViewOutlineProvider) outlineProvider);
                    setClipToOutline(true);
                    setElevation(AndroidUtilities.dp(2));
                }
                setBackgroundResource(R.drawable.smiles_popup);
                getBackground().setColorFilter(new PorterDuffColorFilter(getThemedColor(Theme.key_chat_emojiPanelBackground), PorterDuff.Mode.SRC_IN));
                if (needEmojiSearch) {
                    bottomTabContainerBackground.setBackgroundColor(getThemedColor(Theme.key_actionBarDefaultSubmenuBackground));
                }
                currentBackgroundType = 1;
            }
        } else {
            if (currentBackgroundType != 0) {
                if (Build.VERSION.SDK_INT >= 21) {
                    setOutlineProvider(null);
                    setClipToOutline(false);
                    setElevation(0);
                }
                setBackgroundColor(getThemedColor(Theme.key_chat_emojiPanelBackground));
                if (needEmojiSearch) {
                    bottomTabContainerBackground.setBackgroundColor(getThemedColor(Theme.key_actionBarDefaultSubmenuBackground));
                }
                currentBackgroundType = 0;
            }
        }
        super.onMeasure(View.MeasureSpec.makeMeasureSpec(MeasureSpec.getSize(widthMeasureSpec), MeasureSpec.EXACTLY), View.MeasureSpec.makeMeasureSpec(View.MeasureSpec.getSize(heightMeasureSpec), MeasureSpec.EXACTLY));
        isLayout = false;
        setTranslationY(getTranslationY());
    }

    @Override
    protected void onLayout(boolean changed, int left, int top, int right, int bottom) {
        if (lastNotifyWidth != right - left) {
            lastNotifyWidth = right - left;
            reloadStickersAdapter();
        }
        View parent = (View) getParent();
        if (parent != null) {
            int newHeight = bottom - top;
            int newHeight2 = parent.getHeight();
            if (lastNotifyHeight != newHeight || lastNotifyHeight2 != newHeight2) {
                if (delegate != null && delegate.isSearchOpened()) {
                    bottomTabContainer.setTranslationY(AndroidUtilities.dp(49));
                } else {
                    if (bottomTabContainer.getTag() == null) {
                        if (newHeight <= lastNotifyHeight) {
                            bottomTabContainer.setTranslationY(0);
                        } else {
//                            float y = getY() + getMeasuredHeight() - parent.getHeight() - bottomTabContainer.getTop();
//                            if (bottomTabContainer.getTop() - y < 0) {
//                                y = bottomTabContainer.getTop();
//                            }
//                            bottomTabContainer.setTranslationY(-y);
                        }
                    }
                }
                lastNotifyHeight = newHeight;
                lastNotifyHeight2 = newHeight2;
            }
        }
        super.onLayout(changed, left, top, right, bottom);
        updateStickerTabsPosition();
    }

    private void reloadStickersAdapter() {
        if (stickersGridAdapter != null) {
            stickersGridAdapter.notifyDataSetChanged();
        }
        if (stickersSearchGridAdapter != null) {
            stickersSearchGridAdapter.notifyDataSetChanged();
        }
        if (ContentPreviewViewer.getInstance().isVisible()) {
            ContentPreviewViewer.getInstance().close();
        }
        ContentPreviewViewer.getInstance().reset();
    }

    public void setDelegate(EmojiViewDelegate emojiViewDelegate) {
        delegate = emojiViewDelegate;
    }

    public void setDragListener(DragListener listener) {
        dragListener = listener;
    }

    public void setChatInfo(TLRPC.ChatFull chatInfo) {
        info = chatInfo;
        updateStickerTabs();
    }

    public void invalidateViews() {
        emojiGridView.invalidateViews();
    }

    public void setForseMultiwindowLayout(boolean value) {
        forseMultiwindowLayout = value;
    }

    public void onOpen(boolean forceEmoji) {
        if (currentPage != 0 && currentChatId != 0) {
            currentPage = 0;
        }
        if (currentPage == 0 || forceEmoji || views.size() == 1) {
            showBackspaceButton(true, false);
            showStickerSettingsButton(false, false);
            if (pager.getCurrentItem() != 0) {
                pager.setCurrentItem(0, !forceEmoji);
            }
        } else if (currentPage == 1) {
            showBackspaceButton(false, false);
            showStickerSettingsButton(true, false);
            if (pager.getCurrentItem() != 2) {
                pager.setCurrentItem(2, false);
            }
            if (stickersTab != null) {
                firstTabUpdate = true;
                if (favTabNum >= 0) {
                    stickersTab.selectTab(favTabNum);
                } else if (recentTabNum >= 0) {
                    stickersTab.selectTab(recentTabNum);
                } else {
                    stickersTab.selectTab(stickersTabOffset);
                }
                firstTabUpdate = false;
                stickersLayoutManager.scrollToPositionWithOffset(1, 0);
            }
        } else if (currentPage == 2) {
            showBackspaceButton(false, false);
            showStickerSettingsButton(false, false);
            if (pager.getCurrentItem() != 1) {
                pager.setCurrentItem(1, false);
            }
            if (gifTabs != null) {
                gifTabs.selectTab(0);
            }
        }
    }

    @Override
    protected void onAttachedToWindow() {
        super.onAttachedToWindow();
        NotificationCenter.getGlobalInstance().addObserver(this, NotificationCenter.emojiLoaded);
        NotificationCenter.getInstance(currentAccount).addObserver(this, NotificationCenter.newEmojiSuggestionsAvailable);
        if (stickersGridAdapter != null) {
            NotificationCenter.getInstance(currentAccount).addObserver(this, NotificationCenter.stickersDidLoad);
            NotificationCenter.getInstance(currentAccount).addObserver(this, NotificationCenter.recentDocumentsDidLoad);
            NotificationCenter.getInstance(currentAccount).addObserver(this, NotificationCenter.featuredStickersDidLoad);
            NotificationCenter.getInstance(currentAccount).addObserver(this, NotificationCenter.groupStickersDidLoad);
            NotificationCenter.getInstance(currentAccount).addObserver(this, NotificationCenter.currentUserPremiumStatusChanged);
            AndroidUtilities.runOnUIThread(() -> {
                updateStickerTabs();
                reloadStickersAdapter();
            });
        }
    }

    @Override
    public void setVisibility(int visibility) {
        super.setVisibility(visibility);
        if (visibility != GONE) {
            Emoji.sortEmoji();
            emojiAdapter.notifyDataSetChanged();
            if (stickersGridAdapter != null) {
                NotificationCenter.getInstance(currentAccount).addObserver(this, NotificationCenter.stickersDidLoad);
                NotificationCenter.getInstance(currentAccount).addObserver(this, NotificationCenter.recentDocumentsDidLoad);
                updateStickerTabs();
                reloadStickersAdapter();
                /*if (gifGridView != null && delegate != null) {
                    delegate.onTabOpened(pager != null && pager.getCurrentItem() == 1 ? 1  : );
                }*/
            }
            checkDocuments(true);
            checkDocuments(false);
            MediaDataController.getInstance(currentAccount).loadRecents(MediaDataController.TYPE_IMAGE, true, true, false);
            MediaDataController.getInstance(currentAccount).loadRecents(MediaDataController.TYPE_IMAGE, false, true, false);
            MediaDataController.getInstance(currentAccount).loadRecents(MediaDataController.TYPE_FAVE, false, true, false);
        }
        if (chooseStickerActionTracker != null) {
            chooseStickerActionTracker.checkVisibility();
        }
    }

    public int getCurrentPage() {
        return currentPage;
    }

    public void onDestroy() {
        NotificationCenter.getGlobalInstance().removeObserver(this, NotificationCenter.emojiLoaded);
        NotificationCenter.getInstance(currentAccount).removeObserver(this, NotificationCenter.newEmojiSuggestionsAvailable);
        if (stickersGridAdapter != null) {
            NotificationCenter.getInstance(currentAccount).removeObserver(this, NotificationCenter.stickersDidLoad);
            NotificationCenter.getInstance(currentAccount).removeObserver(this, NotificationCenter.recentDocumentsDidLoad);
            NotificationCenter.getInstance(currentAccount).removeObserver(this, NotificationCenter.featuredStickersDidLoad);
            NotificationCenter.getInstance(currentAccount).removeObserver(this, NotificationCenter.groupStickersDidLoad);
            NotificationCenter.getInstance(currentAccount).removeObserver(this, NotificationCenter.currentUserPremiumStatusChanged);
        }
    }

    @Override
    protected void onDetachedFromWindow() {
        super.onDetachedFromWindow();
        if (pickerViewPopup != null && pickerViewPopup.isShowing()) {
            pickerViewPopup.dismiss();
        }
    }

    private void checkDocuments(boolean isGif) {
        if (isGif) {
            updateRecentGifs();
        } else {
            int previousCount = recentStickers.size();
            int previousCount2 = favouriteStickers.size();
            favouriteStickers = MediaDataController.getInstance(currentAccount).getRecentStickers(MediaDataController.TYPE_FAVE);
            recentStickers = MediaDataController.getInstance(currentAccount).getRecentStickers(MediaDataController.TYPE_IMAGE, favouriteStickers.size());
            for (int a = 0; a < favouriteStickers.size(); a++) {
                TLRPC.Document favSticker = favouriteStickers.get(a);
                for (int b = 0; b < recentStickers.size(); b++) {
                    TLRPC.Document recSticker = recentStickers.get(b);
                    if (recSticker.dc_id == favSticker.dc_id && recSticker.id == favSticker.id) {
                        recentStickers.remove(b);
                        break;
                    }
                }
            }
<<<<<<< HEAD
            recentStickers = new ArrayList<>(recentStickers.subList(0, Math.min(recentStickers.size(), NekoConfig.maxRecentStickerCount.Int())));
=======
            if (MessagesController.getInstance(currentAccount).premiumLocked) {
                for (int a = 0; a < favouriteStickers.size(); a++) {
                    if (MessageObject.isPremiumSticker(favouriteStickers.get(a))) {
                        favouriteStickers.remove(a);
                        a--;
                    }
                }
                for (int a = 0; a < recentStickers.size(); a++) {
                    if (MessageObject.isPremiumSticker(recentStickers.get(a))) {
                        recentStickers.remove(a);
                        a--;
                    }
                }
            }
>>>>>>> 4a95c2fc
            if (previousCount != recentStickers.size() || previousCount2 != favouriteStickers.size()) {
                updateStickerTabs();
            }
            if (stickersGridAdapter != null) {
                stickersGridAdapter.notifyDataSetChanged();
            }
            checkPanels();
        }
    }

    private void updateRecentGifs() {
        final int prevSize = recentGifs.size();
        long prevHash = MediaDataController.calcDocumentsHash(recentGifs, Integer.MAX_VALUE);
        recentGifs = MediaDataController.getInstance(currentAccount).getRecentGifs();
        long newHash = MediaDataController.calcDocumentsHash(recentGifs, Integer.MAX_VALUE);
        if (gifTabs != null && prevSize == 0 && !recentGifs.isEmpty() || prevSize != 0 && recentGifs.isEmpty()) {
            updateGifTabs();
        }
        if ((prevSize != recentGifs.size() || prevHash != newHash) && gifAdapter != null) {
            gifAdapter.notifyDataSetChanged();
        }
    }

    public void setStickersBanned(boolean value, long chatId) {
        if (typeTabs == null) {
            return;
        }
        if (value) {
            currentChatId = chatId;
        } else {
            currentChatId = 0;
        }
        View view = typeTabs.getTab(2);
        if (view != null) {
            view.setAlpha(currentChatId != 0 ? 0.5f : 1.0f);
            if (currentChatId != 0 && pager.getCurrentItem() != 0) {
                showBackspaceButton(true, true);
                showStickerSettingsButton(false, true);
                pager.setCurrentItem(0, false);
            }
        }
    }

    public void showStickerBanHint(boolean gif) {
        if (mediaBanTooltip.getVisibility() == VISIBLE) {
            return;
        }
        TLRPC.Chat chat = MessagesController.getInstance(currentAccount).getChat(currentChatId);
        if (chat == null) {
            return;
        }

        String text;
        if (!ChatObject.hasAdminRights(chat) && chat.default_banned_rights != null && chat.default_banned_rights.send_stickers) {
            if (gif) {
                mediaBanTooltip.setText(LocaleController.getString("GlobalAttachGifRestricted", R.string.GlobalAttachGifRestricted));
            } else {
                mediaBanTooltip.setText(LocaleController.getString("GlobalAttachStickersRestricted", R.string.GlobalAttachStickersRestricted));
            }
        } else {
            if (chat.banned_rights == null) {
                return;
            }
            if (AndroidUtilities.isBannedForever(chat.banned_rights)) {
                if (gif) {
                    mediaBanTooltip.setText(LocaleController.getString("AttachGifRestrictedForever", R.string.AttachGifRestrictedForever));
                } else {
                    mediaBanTooltip.setText(LocaleController.getString("AttachStickersRestrictedForever", R.string.AttachStickersRestrictedForever));
                }
            } else {
                if (gif) {
                    mediaBanTooltip.setText(LocaleController.formatString("AttachGifRestricted", R.string.AttachGifRestricted, LocaleController.formatDateForBan(chat.banned_rights.until_date)));
                } else {
                    mediaBanTooltip.setText(LocaleController.formatString("AttachStickersRestricted", R.string.AttachStickersRestricted, LocaleController.formatDateForBan(chat.banned_rights.until_date)));
                }
            }
        }
        mediaBanTooltip.setVisibility(View.VISIBLE);
        AnimatorSet AnimatorSet = new AnimatorSet();
        AnimatorSet.playTogether(
                ObjectAnimator.ofFloat(mediaBanTooltip, View.ALPHA, 0.0f, 1.0f)
        );
        AnimatorSet.addListener(new AnimatorListenerAdapter() {
            @Override
            public void onAnimationEnd(Animator animation) {
                AndroidUtilities.runOnUIThread(() -> {
                    if (mediaBanTooltip == null) {
                        return;
                    }
                    AnimatorSet AnimatorSet1 = new AnimatorSet();
                    AnimatorSet1.playTogether(
                            ObjectAnimator.ofFloat(mediaBanTooltip, View.ALPHA, 0.0f)
                    );
                    AnimatorSet1.addListener(new AnimatorListenerAdapter() {
                        @Override
                        public void onAnimationEnd(Animator animation1) {
                            if (mediaBanTooltip != null) {
                                mediaBanTooltip.setVisibility(View.INVISIBLE);
                            }
                        }
                    });
                    AnimatorSet1.setDuration(300);
                    AnimatorSet1.start();
                }, 5000);
            }
        });
        AnimatorSet.setDuration(300);
        AnimatorSet.start();
    }

    private void updateVisibleTrendingSets() {
        if (stickersGridView == null) {
            return;
        }
        try {
            int count = stickersGridView.getChildCount();
            for (int a = 0; a < count; a++) {
                View child = stickersGridView.getChildAt(a);
                if (child instanceof FeaturedStickerSetInfoCell) {
                    RecyclerListView.Holder holder = (RecyclerListView.Holder) stickersGridView.getChildViewHolder(child);
                    if (holder == null) {
                        continue;
                    }
                    FeaturedStickerSetInfoCell cell = (FeaturedStickerSetInfoCell) child;
                    ArrayList<Long> unreadStickers = MediaDataController.getInstance(currentAccount).getUnreadStickerSets();
                    TLRPC.StickerSetCovered stickerSetCovered = cell.getStickerSet();
                    boolean unread = unreadStickers != null && unreadStickers.contains(stickerSetCovered.set.id);
                    boolean forceInstalled = false;
                    for (int i = 0; i < primaryInstallingStickerSets.length; i++) {
                        if (primaryInstallingStickerSets[i] != null && primaryInstallingStickerSets[i].set.id == stickerSetCovered.set.id) {
                            forceInstalled = true;
                            break;
                        }
                    }
                    cell.setStickerSet(stickerSetCovered, unread, true, 0, 0, forceInstalled);
                    if (unread) {
                        MediaDataController.getInstance(currentAccount).markFaturedStickersByIdAsRead(stickerSetCovered.set.id);
                    }
                    boolean installing = installingStickerSets.indexOfKey(stickerSetCovered.set.id) >= 0;
                    boolean removing = removingStickerSets.indexOfKey(stickerSetCovered.set.id) >= 0;
                    if (installing || removing) {
                        if (installing && cell.isInstalled()) {
                            installingStickerSets.remove(stickerSetCovered.set.id);
                            installing = false;
                        } else if (removing && !cell.isInstalled()) {
                            removingStickerSets.remove(stickerSetCovered.set.id);
                            removing = false;
                        }
                    }
                    cell.setAddDrawProgress(!forceInstalled && installing, true);
                }
            }
        } catch (Exception e) {
            FileLog.e(e);
        }
    }

    public boolean areThereAnyStickers() {
        return stickersGridAdapter != null && stickersGridAdapter.getItemCount() > 0;
    }

    @SuppressWarnings("unchecked")
    @Override
    public void didReceivedNotification(int id, int account, Object... args) {
        if (id == NotificationCenter.stickersDidLoad) {
            if ((Integer) args[0] == MediaDataController.TYPE_IMAGE) {
                updateStickerTabs();
                updateVisibleTrendingSets();
                reloadStickersAdapter();
                checkPanels();
            }
        } else if (id == NotificationCenter.recentDocumentsDidLoad) {
            boolean isGif = (Boolean) args[0];
            int type = (Integer) args[1];
            if (isGif || type == MediaDataController.TYPE_IMAGE || type == MediaDataController.TYPE_FAVE) {
                checkDocuments(isGif);
            }
        } else if (id == NotificationCenter.featuredStickersDidLoad) {
            updateVisibleTrendingSets();
            if (typeTabs != null) {
                int count = typeTabs.getChildCount();
                for (int a = 0; a < count; a++) {
                    typeTabs.getChildAt(a).invalidate();
                }
            }
            updateStickerTabs();
        } else if (id == NotificationCenter.groupStickersDidLoad) {
            if (info != null && info.stickerset != null && info.stickerset.id == (Long) args[0]) {
                updateStickerTabs();
            }
        } else if (id == NotificationCenter.emojiLoaded) {
            if (stickersGridView != null) {
                int count = stickersGridView.getChildCount();
                for (int a = 0; a < count; a++) {
                    View child = stickersGridView.getChildAt(a);
                    if (child instanceof StickerSetNameCell || child instanceof StickerEmojiCell) {
                        child.invalidate();
                    }
                }
            }
            if (pickerView != null) {
                pickerView.invalidate();
            }
            if (gifTabs != null) {
                gifTabs.invalidateTabs();
            }
        } else if (id == NotificationCenter.newEmojiSuggestionsAvailable) {
            if (emojiGridView != null && needEmojiSearch && (emojiSearchField.progressDrawable.isAnimating() || emojiGridView.getAdapter() == emojiSearchAdapter) && !TextUtils.isEmpty(emojiSearchAdapter.lastSearchEmojiString)) {
                emojiSearchAdapter.search(emojiSearchAdapter.lastSearchEmojiString);
            }
        } else if (id == NotificationCenter.currentUserPremiumStatusChanged) {
            updateStickerTabs();
        }
    }

    private int getThemedColor(String key) {
        Integer color = resourcesProvider != null ? resourcesProvider.getColor(key) : null;
        return color != null ? color : Theme.getColor(key);
    }

    private class TrendingAdapter extends RecyclerListView.SelectionAdapter {

        @Override
        public boolean isEnabled(RecyclerView.ViewHolder holder) {
            return true;
        }

        @Override
        public RecyclerView.ViewHolder onCreateViewHolder(ViewGroup parent, int viewType) {
            BackupImageView imageView = new BackupImageView(getContext()) {
                @Override
                protected void onDraw(Canvas canvas) {
                    super.onDraw(canvas);
                    TLRPC.StickerSetCovered set = (TLRPC.StickerSetCovered) getTag();
                    if (MediaDataController.getInstance(currentAccount).isStickerPackUnread(set.set.id) && dotPaint != null) {
                        int x = canvas.getWidth() - AndroidUtilities.dp(8);
                        int y = AndroidUtilities.dp(14);
                        canvas.drawCircle(x, y, AndroidUtilities.dp(3), dotPaint);
                    }
                }
            };
            imageView.setSize(AndroidUtilities.dp(30), AndroidUtilities.dp(30));
            imageView.setLayerNum(1);
            imageView.setAspectFit(true);
            imageView.setLayoutParams(new RecyclerView.LayoutParams(AndroidUtilities.dp(52), AndroidUtilities.dp(52)));
            return new RecyclerListView.Holder(imageView);
        }

        @Override
        public void onBindViewHolder(RecyclerView.ViewHolder holder, int position) {
            BackupImageView imageView = (BackupImageView) holder.itemView;
            TLRPC.StickerSetCovered set = featuredStickerSets.get(position);
            imageView.setTag(set);

            TLRPC.Document document = set.cover;
            if (!set.covers.isEmpty()) {
                 document = set.covers.get(0);
            }
            TLObject object = FileLoader.getClosestPhotoSizeWithSize(set.set.thumbs, 90);
            SvgHelper.SvgDrawable svgThumb = DocumentObject.getSvgThumb(set.set.thumbs, Theme.key_emptyListPlaceholder, 0.2f);
            if (svgThumb != null) {
                svgThumb.overrideWidthAndHeight(512, 512);
            }
            if (object == null || MessageObject.isVideoSticker(document)) {
                object = document;
            }

            ImageLocation imageLocation;
            if (object instanceof TLRPC.Document) {
                TLRPC.PhotoSize thumb = FileLoader.getClosestPhotoSizeWithSize(document.thumbs, 90);
                imageLocation = ImageLocation.getForDocument(thumb, document);
            } else if (object instanceof TLRPC.PhotoSize) {
                TLRPC.PhotoSize thumb = (TLRPC.PhotoSize) object;
                int thumbVersion = set.set.thumb_version;
                imageLocation = ImageLocation.getForSticker(thumb, document, thumbVersion);
            } else {
                return;
            }
            if (imageLocation == null) {
                return;
            }
            if (object instanceof TLRPC.Document && (MessageObject.isAnimatedStickerDocument(document, true) || MessageObject.isVideoSticker(document))) {
                if (svgThumb != null) {
                    imageView.setImage(ImageLocation.getForDocument(document), "30_30", svgThumb, 0, set);
                } else {
                    imageView.setImage(ImageLocation.getForDocument(document), "30_30", imageLocation, null, 0, set);
                }
            } else if (imageLocation.imageType == FileLoader.IMAGE_TYPE_LOTTIE) {
                imageView.setImage(imageLocation, "30_30", "tgs", svgThumb, set);
            } else {
                imageView.setImage(imageLocation, null, "webp", svgThumb, set);
            }
        }

        @Override
        public int getItemViewType(int position) {
            return 0;
        }

        @Override
        public int getItemCount() {
            return featuredStickerSets.size();
        }
    }

    private class StickersGridAdapter extends RecyclerListView.SelectionAdapter {

        private Context context;
        private int stickersPerRow;
        private SparseArray<Object> rowStartPack = new SparseArray<>();
        private HashMap<Object, Integer> packStartPosition = new HashMap<>();
        private SparseArray<Object> cache = new SparseArray<>();
        private SparseArray<Object> cacheParents = new SparseArray<>();
        private SparseIntArray positionToRow = new SparseIntArray();
        private int totalItems;

        public StickersGridAdapter(Context context) {
            this.context = context;
        }

        @Override
        public boolean isEnabled(RecyclerView.ViewHolder holder) {
            return holder.itemView instanceof RecyclerListView;
        }

        @Override
        public int getItemCount() {
            return totalItems != 0 ? totalItems + 1 : 0;
        }

        public Object getItem(int i) {
            return cache.get(i);
        }

        public int getPositionForPack(Object pack) {
            Integer pos = packStartPosition.get(pack);
            if (pos == null) {
                return -1;
            }
            return pos;
        }

        @Override
        public int getItemViewType(int position) {
            if (position == 0) {
                return 4;
            }
            Object object = cache.get(position);
            if (object != null) {
                if (object instanceof TLRPC.Document) {
                    return 0;
                } else if (object instanceof String) {
                    if ("trend1".equals(object)) {
                        return 5;
                    } else if ("trend2".equals(object)) {
                        return 6;
                    }
                    return 3;
                } else {
                    return 2;
                }
            }
            return 1;
        }

        public int getTabForPosition(int position) {
            Object cacheObject = cache.get(position);
            if ("search".equals(cacheObject) || "trend1".equals(cacheObject) || "trend2".equals(cacheObject)) {
                if (favTabNum >= 0) {
                    return favTabNum;
                }
                if (recentTabNum >= 0) {
                    return recentTabNum;
                }
                return 0;
            }
            if (position == 0) {
                position = 1;
            }
            if (stickersPerRow == 0) {
                int width = getMeasuredWidth();
                if (width == 0) {
                    width = AndroidUtilities.displaySize.x;
                }
                stickersPerRow = width / AndroidUtilities.dp(72);
            }
            int row = positionToRow.get(position, Integer.MIN_VALUE);
            if (row == Integer.MIN_VALUE) {
                return stickerSets.size() - 1 + stickersTabOffset;
            }
            Object pack = rowStartPack.get(row);
            if (pack instanceof String) {
                if ("premium".equals(pack)) {
                    return premiumTabNum;
                } else if ("recent".equals(pack)) {
                    return recentTabNum;
                } else {
                    return favTabNum;
                }
            } else {
                TLRPC.TL_messages_stickerSet set = (TLRPC.TL_messages_stickerSet) pack;
                int idx = stickerSets.indexOf(set);
                return idx + stickersTabOffset;
            }
        }

        @SuppressLint("NotifyDataSetChanged")
        @Override
        public RecyclerView.ViewHolder onCreateViewHolder(ViewGroup parent, int viewType) {
            View view = null;
            switch (viewType) {
                case 0:
                    view = new StickerEmojiCell(context, true) {
                        public void onMeasure(int widthMeasureSpec, int heightMeasureSpec) {
                            super.onMeasure(widthMeasureSpec, MeasureSpec.makeMeasureSpec(AndroidUtilities.dp(82), MeasureSpec.EXACTLY));
                        }
                    };
                    break;
                case 1:
                    view = new EmptyCell(context);
                    break;
                case 2:
<<<<<<< HEAD
                    view = new StickerSetNameCell(context, false, resourcesProvider);
                    ((StickerSetNameCell) view).setOnIconClickListener(v -> {
                        if (groupStickerSet != null) {
                            if (delegate != null) {
                                delegate.onStickersGroupClick(info.id);
                            }
                        } else {
                            MessagesController.getEmojiSettings(currentAccount).edit().putLong("group_hide_stickers_" + info.id, info.stickerset != null ? info.stickerset.id : 0).apply();
                            updateStickerTabs();
                            if (stickersGridAdapter != null) {
                                stickersGridAdapter.notifyDataSetChanged();
=======
                    StickerSetNameCell nameCell = new StickerSetNameCell(context, false, resourcesProvider);
                    view = nameCell;
                    nameCell.setOnIconClickListener(v -> {
                        if (stickersGridView.indexOfChild(nameCell) == -1) {
                            return;
                        }
                        RecyclerView.ViewHolder holder = stickersGridView.getChildViewHolder(nameCell);
                        if (holder != null) {
                            if (holder.getAdapterPosition() == groupStickerPackPosition) {
                                if (groupStickerSet != null) {
                                    if (delegate != null) {
                                        delegate.onStickersGroupClick(info.id);
                                    }
                                } else {
                                    MessagesController.getEmojiSettings(currentAccount).edit().putLong("group_hide_stickers_" + info.id, info.stickerset != null ? info.stickerset.id : 0).apply();
                                    updateStickerTabs();
                                    if (stickersGridAdapter != null) {
                                        stickersGridAdapter.notifyDataSetChanged();
                                    }
                                }
                            } else {
                                Object object = cache.get(holder.getAdapterPosition());
                                if (object == recentStickers) {
                                    AlertDialog alertDialog = new AlertDialog.Builder(context)
                                            .setTitle(LocaleController.getString(R.string.ClearRecentStickersAlertTitle))
                                            .setMessage(LocaleController.getString(R.string.ClearRecentStickersAlertMessage))
                                            .setPositiveButton(LocaleController.getString(R.string.ClearButton), (dialog, which) -> MediaDataController.getInstance(currentAccount).clearRecentStickers())
                                            .setNegativeButton(LocaleController.getString(R.string.Cancel), null)
                                            .create();
                                    alertDialog.show();
                                    TextView button = (TextView) alertDialog.getButton(DialogInterface.BUTTON_POSITIVE);
                                    if (button != null) {
                                        button.setTextColor(Theme.getColor(Theme.key_dialogTextRed2));
                                    }
                                }
>>>>>>> 4a95c2fc
                            }
                        }
                    });
                    break;
                case 3:
                    view = new StickerSetGroupInfoCell(context);
                    ((StickerSetGroupInfoCell) view).setAddOnClickListener(v -> {
                        if (delegate != null) {
                            delegate.onStickersGroupClick(info.id);
                        }
                    });
                    view.setLayoutParams(new RecyclerView.LayoutParams(LayoutHelper.MATCH_PARENT, LayoutHelper.WRAP_CONTENT));
                    break;
                case 4:
                    view = new View(context);
                    view.setLayoutParams(new RecyclerView.LayoutParams(LayoutHelper.MATCH_PARENT, searchFieldHeight));
                    break;
                case 5:
                    view = new StickerSetNameCell(context, false, resourcesProvider);
                    ((StickerSetNameCell) view).setOnIconClickListener(v -> {
                        MediaDataController mediaDataController = MediaDataController.getInstance(currentAccount);
                        ArrayList<TLRPC.StickerSetCovered> featured = mediaDataController.getFeaturedStickerSets();
                        if (!featured.isEmpty()) {
                            MessagesController.getEmojiSettings(currentAccount).edit().putLong("featured_hidden", featured.get(0).set.id).commit();
                            if (stickersGridAdapter != null) {
                                stickersGridAdapter.notifyItemRangeRemoved(1, 2);
                            }
                            updateStickerTabs();
                        }
                    });
                    break;
                case 6:
                    RecyclerListView horizontalListView = new RecyclerListView(context) {
                        @Override
                        public boolean onInterceptTouchEvent(MotionEvent e) {
                            if (getParent() != null && getParent().getParent() != null) {
                                getParent().getParent().requestDisallowInterceptTouchEvent(canScrollHorizontally(-1) || canScrollHorizontally(1));
                                pager.requestDisallowInterceptTouchEvent(true);
                            }
                            return super.onInterceptTouchEvent(e);
                        }
                    };
                    horizontalListView.setSelectorRadius(AndroidUtilities.dp(4));
                    horizontalListView.setSelectorDrawableColor(getThemedColor(Theme.key_listSelector));
                    horizontalListView.setTag(9);
                    horizontalListView.setItemAnimator(null);
                    horizontalListView.setLayoutAnimation(null);
                    LinearLayoutManager layoutManager = new LinearLayoutManager(context) {
                        @Override
                        public boolean supportsPredictiveItemAnimations() {
                            return false;
                        }
                    };
                    layoutManager.setOrientation(LinearLayoutManager.HORIZONTAL);
                    horizontalListView.setLayoutManager(layoutManager);
                    horizontalListView.setAdapter(trendingAdapter = new TrendingAdapter());
                    horizontalListView.setOnItemClickListener((view1, position) -> {
                        openTrendingStickers((TLRPC.StickerSetCovered) view1.getTag());
                    });
                    view = horizontalListView;
                    view.setLayoutParams(new RecyclerView.LayoutParams(LayoutHelper.MATCH_PARENT, AndroidUtilities.dp(52)));
                    break;
            }

            return new RecyclerListView.Holder(view);
        }

        @Override
        public void onBindViewHolder(RecyclerView.ViewHolder holder, int position) {
            switch (holder.getItemViewType()) {
                case 0: {
                    TLRPC.Document sticker = (TLRPC.Document) cache.get(position);
                    StickerEmojiCell cell = (StickerEmojiCell) holder.itemView;
                    cell.setSticker(sticker, cacheParents.get(position), false);
                    cell.setRecent(recentStickers.contains(sticker));
                    break;
                }
                case 1: {
                    EmptyCell cell = (EmptyCell) holder.itemView;
                    if (position == totalItems) {
                        int row = positionToRow.get(position - 1, Integer.MIN_VALUE);
                        if (row == Integer.MIN_VALUE) {
                            cell.setHeight(1);
                        } else {
                            ArrayList<TLRPC.Document> documents;
                            Object pack = rowStartPack.get(row);
                            if (pack instanceof TLRPC.TL_messages_stickerSet) {
                                documents = ((TLRPC.TL_messages_stickerSet) pack).documents;
                            } else if (pack instanceof String) {
                                if ("recent".equals(pack)) {
                                    documents = recentStickers;
                                } else {
                                    documents = favouriteStickers;
                                }
                            } else {
                                documents = null;
                            }
                            if (documents == null) {
                                cell.setHeight(1);
                            } else {
                                if (documents.isEmpty()) {
                                    cell.setHeight(AndroidUtilities.dp(8));
                                } else {
                                    int height = pager.getHeight() - (int) Math.ceil(documents.size() / (float) stickersPerRow) * AndroidUtilities.dp(82);
                                    cell.setHeight(height > 0 ? height : 1);
                                }
                            }
                        }
                    } else {
                        cell.setHeight(AndroidUtilities.dp(82));
                    }
                    break;
                }
                case 2: {
                    StickerSetNameCell cell = (StickerSetNameCell) holder.itemView;
                    if (position == groupStickerPackPosition) {
                        int icon;
                        if (groupStickersHidden && groupStickerSet == null) {
                            icon = 0;
                        } else {
                            icon = groupStickerSet != null ? R.drawable.msg_mini_customize : R.drawable.msg_close;
                        }
                        TLRPC.Chat chat = info != null ? MessagesController.getInstance(currentAccount).getChat(info.id) : null;
                        cell.setText(LocaleController.formatString("CurrentGroupStickers", R.string.CurrentGroupStickers, chat != null ? chat.title : "Group Stickers"), icon);
                    } else {
                        Object object = cache.get(position);
                        if (object instanceof TLRPC.TL_messages_stickerSet) {
                            TLRPC.TL_messages_stickerSet set = (TLRPC.TL_messages_stickerSet) object;
                            if (set.set != null) {
                                String title = set.set.title;
                                if (PinnedStickerHelper.getInstance(currentAccount).isPinned(set.set.id)) {
                                    title += " " + LocaleController.getString("SetPinnedSuffix", R.string.SetPinnedSuffix);
                                }
                                cell.setText(title, 0);
                            }
                        } else if (object == recentStickers) {
                            cell.setText(LocaleController.getString("RecentStickers", R.string.RecentStickers), R.drawable.msg_close, LocaleController.getString(R.string.ClearRecentStickersAlertTitle));
                        } else if (object == favouriteStickers) {
                            cell.setText(LocaleController.getString("FavoriteStickers", R.string.FavoriteStickers), 0);
                        } else if (object == premiumStickers) {
                            cell.setText(LocaleController.getString("PremiumStickers", R.string.PremiumStickers), 0);
                        }
                    }
                    break;
                }
                case 3: {
                    StickerSetGroupInfoCell cell = (StickerSetGroupInfoCell) holder.itemView;
                    cell.setIsLast(position == totalItems - 1);
                    break;
                }
                case 5: {
                    StickerSetNameCell cell = (StickerSetNameCell) holder.itemView;
                    cell.setText(MediaDataController.getInstance(currentAccount).loadFeaturedPremium ? LocaleController.getString("FeaturedStickersPremium", R.string.FeaturedStickersPremium) : LocaleController.getString("FeaturedStickers", R.string.FeaturedStickers), R.drawable.msg_close);
                    break;
                }
            }
        }

        private void updateItems() {
            int width = getMeasuredWidth();
            if (width == 0) {
                width = AndroidUtilities.displaySize.x;
            }

            stickersPerRow = width / AndroidUtilities.dp(72);
            stickersLayoutManager.setSpanCount(stickersPerRow);
            rowStartPack.clear();
            packStartPosition.clear();
            positionToRow.clear();
            cache.clear();
            totalItems = 0;
            ArrayList<TLRPC.TL_messages_stickerSet> packs = stickerSets;
            int startRow = 0;
            for (int a = -5; a < packs.size(); a++) {
                ArrayList<TLRPC.Document> documents;
                TLRPC.TL_messages_stickerSet pack = null;
                String key;
                if (a == -5) {
                    cache.put(totalItems++, "search");
                    startRow++;
                    continue;
                } else if (a == -4) {
                    MediaDataController mediaDataController = MediaDataController.getInstance(currentAccount);
                    SharedPreferences preferences = MessagesController.getEmojiSettings(currentAccount);
                    ArrayList<TLRPC.StickerSetCovered> featured = mediaDataController.getFeaturedStickerSets();
                    if (!featuredStickerSets.isEmpty() && preferences.getLong("featured_hidden", 0) != featured.get(0).set.id) {
                        cache.put(totalItems++, "trend1");
                        cache.put(totalItems++, "trend2");
                        startRow += 2;
                    }
                    continue;
                } else if (a == -3) {
                    documents = favouriteStickers;
                    packStartPosition.put(key = "fav", totalItems);
                } else if (a == -2) {
                    documents = recentStickers;
                    packStartPosition.put(key = "recent", totalItems);
                } else if (a == -1) {
                    documents = premiumStickers;
                    packStartPosition.put(key = "premium", totalItems);
                } else {
                    key = null;
                    pack = packs.get(a);
                    documents = pack.documents;
                    packStartPosition.put(pack, totalItems);
                }
                if (a == groupStickerPackNum) {
                    groupStickerPackPosition = totalItems;
                    if (documents.isEmpty()) {
                        rowStartPack.put(startRow, pack);
                        positionToRow.put(totalItems, startRow++);
                        rowStartPack.put(startRow, pack);
                        positionToRow.put(totalItems + 1, startRow++);
                        cache.put(totalItems++, pack);
                        cache.put(totalItems++, "group");
                        continue;
                    }
                }
                if (documents.isEmpty()) {
                    continue;
                }
                int count = (int) Math.ceil(documents.size() / (float) stickersPerRow);
                if (pack != null) {
                    cache.put(totalItems, pack);
                } else {
                    cache.put(totalItems, documents);
                }
                positionToRow.put(totalItems, startRow);
                for (int b = 0; b < documents.size(); b++) {
                    int num = 1 + b + totalItems;
                    cache.put(num, documents.get(b));
                    if (pack != null) {
                        cacheParents.put(num, pack);
                    } else {
                        cacheParents.put(num, key);
                    }
                    positionToRow.put(1 + b + totalItems, startRow + 1 + b / stickersPerRow);
                }
                for (int b = 0; b < count + 1; b++) {
                    if (pack != null) {
                        rowStartPack.put(startRow + b, pack);
                    } else {
                        if (a == -1) {
                            rowStartPack.put(startRow + b, "premium");
                        } else if (a == -2) {
                            rowStartPack.put(startRow + b, "recent");
                        } else {
                            rowStartPack.put(startRow + b, "fav");
                        }
                    }
                }
                totalItems += count * stickersPerRow + 1;
                startRow += count + 1;
            }
        }

        @Override
        public void notifyItemRangeRemoved(int positionStart, int itemCount) {
            updateItems();
            super.notifyItemRangeRemoved(positionStart, itemCount);
        }

        @Override
        public void notifyDataSetChanged() {
            updateItems();
            super.notifyDataSetChanged();
        }
    }

    private class EmojiGridAdapter extends RecyclerListView.SelectionAdapter {

        private SparseIntArray positionToSection = new SparseIntArray();
        private SparseIntArray sectionToPosition = new SparseIntArray();
        private int itemCount;

        @Override
        public int getItemCount() {
            return itemCount;
        }

        @Override
        public long getItemId(int position) {
            return position;
        }

        @Override
        public boolean isEnabled(RecyclerView.ViewHolder holder) {
            return holder.getItemViewType() == 0;
        }

        @Override
        public RecyclerView.ViewHolder onCreateViewHolder(ViewGroup parent, int viewType) {
            View view;
            switch (viewType) {
                case 0:
                    view = new ImageViewEmoji(getContext());
                    break;
                case 1:
                    view = new StickerSetNameCell(getContext(), true, resourcesProvider);
                    break;
                case 2:
                default:
                    view = new View(getContext());
                    view.setLayoutParams(new RecyclerView.LayoutParams(LayoutHelper.MATCH_PARENT, searchFieldHeight));
                    break;
            }
            return new RecyclerListView.Holder(view);
        }

        @Override
        public void onBindViewHolder(RecyclerView.ViewHolder holder, int position) {
            switch (holder.getItemViewType()) {
                case 0: {
                    ImageViewEmoji imageView = (ImageViewEmoji) holder.itemView;

                    String code;
                    String coloredCode;
                    boolean recent;
                    if (needEmojiSearch) {
                        position--;
                    }

                    int count = Emoji.recentEmoji.size();
                    if (position < count) {
                        coloredCode = code = Emoji.recentEmoji.get(position);
                        recent = true;
                    } else {
                        code = null;
                        coloredCode = null;
                        for (int a = 0; a < EmojiData.dataColored.length; a++) {
                            int size = EmojiData.dataColored[a].length + 1;
                            if (position < count + size) {
                                coloredCode = code = EmojiData.dataColored[a][position - count - 1];
                                String color = Emoji.emojiColor.get(code);
                                if (color != null) {
                                    coloredCode = addColorToCode(coloredCode, color);
                                }
                                break;
                            }
                            count += size;
                        }
                        recent = false;
                    }
                    imageView.setImageDrawable(Emoji.getEmojiBigDrawable(coloredCode), recent);
                    imageView.setTag(code);
                    imageView.setContentDescription(coloredCode);
                    break;
                }
                case 1: {
                    StickerSetNameCell cell = (StickerSetNameCell) holder.itemView;
                    cell.setText(emojiTitles[positionToSection.get(position)], 0);
                    break;
                }
            }
        }

        @Override
        public int getItemViewType(int position) {
            if (needEmojiSearch && position == 0) {
                return 2;
            } else if (positionToSection.indexOfKey(position) >= 0) {
                return 1;
            }
            return 0;
        }

        @Override
        public void notifyDataSetChanged() {
            positionToSection.clear();
            itemCount = Emoji.recentEmoji.size() + (needEmojiSearch ? 1 : 0);
            for (int a = 0; a < EmojiData.dataColored.length; a++) {
                positionToSection.put(itemCount, a);
                sectionToPosition.put(a, itemCount);
                itemCount += EmojiData.dataColored[a].length + 1;
            }
            updateEmojiTabs();
            super.notifyDataSetChanged();
        }
    }

    private class EmojiSearchAdapter extends RecyclerListView.SelectionAdapter {

        private ArrayList<MediaDataController.KeywordResult> result = new ArrayList<>();
        private String lastSearchEmojiString;
        private String lastSearchAlias;
        private Runnable searchRunnable;
        private boolean searchWas;

        @Override
        public int getItemCount() {
            if (result.isEmpty() && !searchWas) {
                return Emoji.recentEmoji.size() + 1;
            }
            if (!result.isEmpty()) {
                return result.size() + 1;
            }
            return 2;
        }

        @Override
        public boolean isEnabled(RecyclerView.ViewHolder holder) {
            return holder.getItemViewType() == 0;
        }

        @Override
        public RecyclerView.ViewHolder onCreateViewHolder(ViewGroup parent, int viewType) {
            View view;
            switch (viewType) {
                case 0:
                    view = new ImageViewEmoji(getContext());
                    break;
                case 1:
                    view = new View(getContext());
                    view.setLayoutParams(new RecyclerView.LayoutParams(LayoutHelper.MATCH_PARENT, searchFieldHeight));
                    break;
                case 2:
                default:
                    FrameLayout frameLayout = new FrameLayout(getContext()) {
                        @Override
                        protected void onMeasure(int widthMeasureSpec, int heightMeasureSpec) {
                            int parentHeight;
                            View parent = (View) EmojiView.this.getParent();
                            if (parent != null) {
                                parentHeight = (int) (parent.getMeasuredHeight() - EmojiView.this.getY());
                            } else {
                                parentHeight = AndroidUtilities.dp(120);
                            }
                            super.onMeasure(widthMeasureSpec, MeasureSpec.makeMeasureSpec(parentHeight - searchFieldHeight, MeasureSpec.EXACTLY));
                        }
                    };

                    TextView textView = new TextView(getContext());
                    textView.setText(LocaleController.getString("NoEmojiFound", R.string.NoEmojiFound));
                    textView.setTextSize(TypedValue.COMPLEX_UNIT_DIP, 16);
                    textView.setTextColor(getThemedColor(Theme.key_chat_emojiPanelEmptyText));
                    frameLayout.addView(textView, LayoutHelper.createFrame(LayoutHelper.WRAP_CONTENT, LayoutHelper.WRAP_CONTENT, Gravity.TOP | Gravity.CENTER_HORIZONTAL, 0, 10, 0, 0));

                    ImageView imageView = new ImageView(getContext());
                    imageView.setScaleType(ImageView.ScaleType.CENTER);
<<<<<<< HEAD
                    imageView.setImageResource(R.drawable.smiles_panel_question);
                    imageView.setColorFilter(new PorterDuffColorFilter(getThemedColor(Theme.key_chat_emojiPanelEmptyText), PorterDuff.Mode.SRC_IN));
=======
                    imageView.setImageResource(R.drawable.msg_emoji_question);
                    imageView.setColorFilter(new PorterDuffColorFilter(getThemedColor(Theme.key_chat_emojiPanelEmptyText), PorterDuff.Mode.MULTIPLY));
>>>>>>> 4a95c2fc
                    frameLayout.addView(imageView, LayoutHelper.createFrame(48, 48, Gravity.BOTTOM | Gravity.RIGHT));
                    imageView.setOnClickListener(new OnClickListener() {
                        @Override
                        public void onClick(View v) {
                            boolean[] loadingUrl = new boolean[1];
                            BottomSheet.Builder builder = new BottomSheet.Builder(getContext());

                            LinearLayout linearLayout = new LinearLayout(getContext());
                            linearLayout.setOrientation(LinearLayout.VERTICAL);
                            linearLayout.setPadding(AndroidUtilities.dp(21), 0, AndroidUtilities.dp(21), 0);

                            ImageView imageView1 = new ImageView(getContext());
                            imageView1.setImageResource(R.drawable.smiles_info);
                            linearLayout.addView(imageView1, LayoutHelper.createLinear(LayoutHelper.WRAP_CONTENT, LayoutHelper.WRAP_CONTENT, Gravity.CENTER_HORIZONTAL | Gravity.TOP, 0, 15, 0, 0));

                            TextView textView = new TextView(getContext());
                            textView.setText(LocaleController.getString("EmojiSuggestions", R.string.EmojiSuggestions));
                            textView.setTextSize(TypedValue.COMPLEX_UNIT_DIP, 15);
                            textView.setTextColor(getThemedColor(Theme.key_dialogTextBlue2));
                            textView.setGravity(LocaleController.isRTL ? Gravity.RIGHT : Gravity.LEFT);
                            textView.setTypeface(AndroidUtilities.getTypeface("fonts/rmedium.ttf"));
                            linearLayout.addView(textView, LayoutHelper.createLinear(LayoutHelper.WRAP_CONTENT, LayoutHelper.WRAP_CONTENT, Gravity.LEFT | Gravity.TOP, 0, 24, 0, 0));

                            textView = new TextView(getContext());
                            textView.setText(AndroidUtilities.replaceTags(LocaleController.getString("EmojiSuggestionsInfo", R.string.EmojiSuggestionsInfo)));
                            textView.setTextSize(TypedValue.COMPLEX_UNIT_DIP, 15);
                            textView.setTextColor(getThemedColor(Theme.key_dialogTextBlack));
                            textView.setGravity(LocaleController.isRTL ? Gravity.RIGHT : Gravity.LEFT);
                            linearLayout.addView(textView, LayoutHelper.createLinear(LayoutHelper.WRAP_CONTENT, LayoutHelper.WRAP_CONTENT, Gravity.LEFT | Gravity.TOP, 0, 11, 0, 0));

                            textView = new TextView(getContext());
                            textView.setText(LocaleController.formatString("EmojiSuggestionsUrl", R.string.EmojiSuggestionsUrl, lastSearchAlias != null ? lastSearchAlias : lastSearchKeyboardLanguage));
                            textView.setTextSize(TypedValue.COMPLEX_UNIT_DIP, 15);
                            textView.setTextColor(getThemedColor(Theme.key_dialogTextLink));
                            textView.setGravity(LocaleController.isRTL ? Gravity.RIGHT : Gravity.LEFT);
                            linearLayout.addView(textView, LayoutHelper.createLinear(LayoutHelper.WRAP_CONTENT, LayoutHelper.WRAP_CONTENT, Gravity.LEFT | Gravity.TOP, 0, 18, 0, 16));
                            textView.setOnClickListener(new OnClickListener() {
                                @Override
                                public void onClick(View v) {
                                    if (loadingUrl[0]) {
                                        return;
                                    }
                                    loadingUrl[0] = true;
                                    final AlertDialog progressDialog[] = new AlertDialog[]{new AlertDialog(getContext(), 3)};

                                    TLRPC.TL_messages_getEmojiURL req = new TLRPC.TL_messages_getEmojiURL();
                                    req.lang_code = lastSearchAlias != null ? lastSearchAlias : lastSearchKeyboardLanguage[0];
                                    int requestId = ConnectionsManager.getInstance(currentAccount).sendRequest(req, (response, error) -> {
                                                AndroidUtilities.runOnUIThread(() -> {
                                                    try {
                                                        progressDialog[0].dismiss();
                                                    } catch (Throwable ignore) {

                                                    }
                                                    progressDialog[0] = null;

                                                    if (response instanceof TLRPC.TL_emojiURL) {
                                                        Browser.openUrl(getContext(), ((TLRPC.TL_emojiURL) response).url);
                                                        builder.getDismissRunnable().run();
                                                    }
                                                });
                                            }
                                    );

                                    AndroidUtilities.runOnUIThread(() -> {
                                        if (progressDialog[0] == null) {
                                            return;
                                        }
                                        progressDialog[0].setOnCancelListener(dialog -> ConnectionsManager.getInstance(currentAccount).cancelRequest(requestId, true));
                                        progressDialog[0].show();
                                    }, 1000);
                                }
                            });

                            builder.setCustomView(linearLayout);
                            builder.show();
                        }
                    });

                    view = frameLayout;
                    view.setLayoutParams(new RecyclerView.LayoutParams(LayoutHelper.MATCH_PARENT, LayoutHelper.WRAP_CONTENT));
                    break;
            }
            return new RecyclerListView.Holder(view);
        }

        @Override
        public void onBindViewHolder(RecyclerView.ViewHolder holder, int position) {
            switch (holder.getItemViewType()) {
                case 0: {
                    ImageViewEmoji imageView = (ImageViewEmoji) holder.itemView;

                    String code;
                    String coloredCode;
                    boolean recent;
                    position--;

                    if (result.isEmpty() && !searchWas) {
                        coloredCode = code = Emoji.recentEmoji.get(position);
                        recent = true;
                    } else {
                        coloredCode = code = result.get(position).emoji;
                        recent = false;
                    }
                    imageView.setImageDrawable(Emoji.getEmojiBigDrawable(coloredCode), recent);
                    imageView.setTag(code);
                    break;
                }
            }
        }

        @Override
        public int getItemViewType(int position) {
            if (position == 0) {
                return 1;
            } else if (position == 1 && searchWas && result.isEmpty()) {
                return 2;
            }
            return 0;
        }

        public void search(String text) {
            if (TextUtils.isEmpty(text)) {
                lastSearchEmojiString = null;
                if (emojiGridView.getAdapter() != emojiAdapter) {
                    emojiGridView.setAdapter(emojiAdapter);
                    searchWas = false;
                }
                notifyDataSetChanged();
            } else {
                lastSearchEmojiString = text.toLowerCase();
            }
            if (searchRunnable != null) {
                AndroidUtilities.cancelRunOnUIThread(searchRunnable);
            }
            if (!TextUtils.isEmpty(lastSearchEmojiString)) {
                AndroidUtilities.runOnUIThread(searchRunnable = new Runnable() {
                    @Override
                    public void run() {
                        emojiSearchField.progressDrawable.startAnimation();
                        String query = lastSearchEmojiString;
                        String[] newLanguage = AndroidUtilities.getCurrentKeyboardLanguage();
                        if (!Arrays.equals(lastSearchKeyboardLanguage, newLanguage)) {
                            MediaDataController.getInstance(currentAccount).fetchNewEmojiKeywords(newLanguage);
                        }
                        lastSearchKeyboardLanguage = newLanguage;
                        MediaDataController.getInstance(currentAccount).getEmojiSuggestions(lastSearchKeyboardLanguage, lastSearchEmojiString, false, new MediaDataController.KeywordResultCallback() {
                            @Override
                            public void run(ArrayList<MediaDataController.KeywordResult> param, String alias) {
                                if (query.equals(lastSearchEmojiString)) {
                                    lastSearchAlias = alias;
                                    emojiSearchField.progressDrawable.stopAnimation();
                                    searchWas = true;
                                    if (emojiGridView.getAdapter() != emojiSearchAdapter) {
                                        emojiGridView.setAdapter(emojiSearchAdapter);
                                    }
                                    result = param;
                                    notifyDataSetChanged();
                                }
                            }
                        });
                    }
                }, 300);
            }
        }
    }

    private class EmojiPagesAdapter extends PagerAdapter implements PagerSlidingTabStrip.IconTabProvider {

        public void destroyItem(ViewGroup viewGroup, int position, Object object) {
            viewGroup.removeView(views.get(position));
        }

        @Override
        public boolean canScrollToTab(int position) {
            if ((position == 1 || position == 2) && currentChatId != 0) {
                showStickerBanHint(position == 1);
                return false;
            }
            return true;
        }

        public int getCount() {
            return views.size();
        }

        public Drawable getPageIconDrawable(int position) {
            return tabIcons[position];
        }

        public CharSequence getPageTitle(int position) {
            switch (position) {
                case 0:
                    return LocaleController.getString("Emoji", R.string.Emoji);
                case 1:
                    return LocaleController.getString("AccDescrGIFs", R.string.AccDescrGIFs);
                case 2:
                    return LocaleController.getString("AccDescrStickers", R.string.AccDescrStickers);
            }
            return null;
        }

        @Override
        public void customOnDraw(Canvas canvas, int position) {
            if (position == 2 && !MediaDataController.getInstance(currentAccount).getUnreadStickerSets().isEmpty() && dotPaint != null) {
                int x = canvas.getWidth() / 2 + AndroidUtilities.dp(4 + 5);
                int y = canvas.getHeight() / 2 - AndroidUtilities.dp(13 - 5);
                canvas.drawCircle(x, y, AndroidUtilities.dp(5), dotPaint);
            }
        }

        public Object instantiateItem(ViewGroup viewGroup, int position) {
            View view = views.get(position);
            viewGroup.addView(view);
            return view;
        }

        public boolean isViewFromObject(View view, Object object) {
            return view == object;
        }

    }


    private class GifAdapter extends RecyclerListView.SelectionAdapter {

        private final Context context;
        private final boolean withRecent;
        private final GifProgressEmptyView progressEmptyView;
        private final int maxRecentRowsCount;

        private int reqId;
        private TLRPC.User bot;
        private String nextSearchOffset;
        private boolean searchEndReached;
        private boolean lastSearchIsEmoji;
        private String lastSearchImageString;
        private ArrayList<TLRPC.BotInlineResult> results = new ArrayList<>();
        private HashMap<String, TLRPC.BotInlineResult> resultsMap = new HashMap<>();

        private Runnable searchRunnable;
        private boolean searchingUser;

        private int itemsCount;
        private int recentItemsCount;
        private int trendingSectionItem = -1;
        private int firstResultItem = -1;

        private boolean showTrendingWhenSearchEmpty;

        public GifAdapter(Context context) {
            this(context, false, 0);
        }

        public GifAdapter(Context context, boolean withRecent) {
            this(context, withRecent, withRecent ? Integer.MAX_VALUE : 0);
        }

        public GifAdapter(Context context, boolean withRecent, int maxRecentRowsCount) {
            this.context = context;
            this.withRecent = withRecent;
            this.maxRecentRowsCount = maxRecentRowsCount;
            this.progressEmptyView = withRecent ? null : new GifProgressEmptyView(context);
        }

        @Override
        public boolean isEnabled(RecyclerView.ViewHolder holder) {
            return holder.getItemViewType() == 0;
        }

        @Override
        public int getItemCount() {
            return itemsCount;
        }

        @Override
        public int getItemViewType(int position) {
            if (position == 0) {
                return 1; // search field
            } else if (withRecent && position == trendingSectionItem) {
                return 2; // trending section
            } else if (!withRecent && results.isEmpty()) {
                return 3; // progress empty view
            }
            return 0; // gif
        }

        @Override
        public RecyclerView.ViewHolder onCreateViewHolder(ViewGroup parent, int viewType) {
            View view;
            switch (viewType) {
                case 0:
                    ContextLinkCell cell = new ContextLinkCell(context);
                    cell.setCanPreviewGif(true);
                    view = cell;
                    break;
                case 1:
                    view = new View(getContext());
                    view.setLayoutParams(new RecyclerView.LayoutParams(LayoutHelper.MATCH_PARENT, searchFieldHeight));
                    break;
                case 2:
                    final StickerSetNameCell cell1 = new StickerSetNameCell(context, false, resourcesProvider);
                    cell1.setText(LocaleController.getString("FeaturedGifs", R.string.FeaturedGifs), 0);
                    view = cell1;
                    final RecyclerView.LayoutParams lp = new RecyclerView.LayoutParams(LayoutHelper.MATCH_PARENT, LayoutHelper.WRAP_CONTENT);
                    lp.topMargin = AndroidUtilities.dp(2.5f);
                    lp.bottomMargin = AndroidUtilities.dp(5.5f);
                    view.setLayoutParams(lp);
                    break;
                case 3:
                default:
                    view = progressEmptyView;
                    view.setLayoutParams(new RecyclerView.LayoutParams(LayoutHelper.MATCH_PARENT, LayoutHelper.WRAP_CONTENT));
                    break;
            }
            return new RecyclerListView.Holder(view);
        }

        @Override
        public void onBindViewHolder(RecyclerView.ViewHolder holder, int position) {
            switch (holder.getItemViewType()) {
                case 0: {
                    ContextLinkCell cell = (ContextLinkCell) holder.itemView;
                    if (firstResultItem >= 0 && position >= firstResultItem) {
                        cell.setLink(results.get(position - firstResultItem), bot, true, false, false, true);
                    } else {
                        cell.setGif(recentGifs.get(position - 1), false);
                    }
                    break;
                }
            }
        }

        @Override
        public void notifyDataSetChanged() {
            updateRecentItemsCount();
            updateItems();
            super.notifyDataSetChanged();
        }

        private void updateItems() {
            trendingSectionItem = -1;
            firstResultItem = -1;

            itemsCount = 1; // search field

            if (withRecent) {
                itemsCount += recentItemsCount;
            }

            if (!results.isEmpty()) {
                if (withRecent && recentItemsCount > 0) {
                    trendingSectionItem = itemsCount++;
                }
                firstResultItem = itemsCount;
                itemsCount += results.size();
            } else if (!withRecent) {
                itemsCount++; // progress empty view
            }
        }

        private void updateRecentItemsCount() {
            if (!withRecent || maxRecentRowsCount == 0) {
                return;
            }

            if (maxRecentRowsCount == Integer.MAX_VALUE) {
                recentItemsCount = recentGifs.size();
                return;
            }

            if (gifGridView.getMeasuredWidth() == 0) {
                return;
            }

            final int listWidth = gifGridView.getMeasuredWidth();
            final int spanCount = gifLayoutManager.getSpanCount();
            final int preferredRowSize = AndroidUtilities.dp(100);

            int rowCount = 0;
            int spanLeft = spanCount;
            int currentItemsInRow = 0;
            recentItemsCount = 0;

            for (int i = 0, N = recentGifs.size(); i < N; i++) {
                final Size size = gifLayoutManager.fixSize(gifLayoutManager.getSizeForItem(recentGifs.get(i)));
                int requiredSpan = Math.min(spanCount, (int) Math.floor(spanCount * (size.width / size.height * preferredRowSize / listWidth)));
                if (spanLeft < requiredSpan) { // move to a new row
                    recentItemsCount += currentItemsInRow;
                    if (++rowCount == maxRecentRowsCount) {
                        break;
                    }
                    currentItemsInRow = 0;
                    spanLeft = spanCount;
                }
                currentItemsInRow++;
                spanLeft -= requiredSpan;
            }

            if (rowCount < maxRecentRowsCount) {
                recentItemsCount += currentItemsInRow;
            }
        }

        public void loadTrendingGifs() {
            search("", "", true, true, true);
        }

        private void searchBotUser() {
            if (searchingUser) {
                return;
            }
            searchingUser = true;
            TLRPC.TL_contacts_resolveUsername req = new TLRPC.TL_contacts_resolveUsername();
            req.username = MessagesController.getInstance(currentAccount).gifSearchBot;
            ConnectionsManager.getInstance(currentAccount).sendRequest(req, (response, error) -> {
                if (response != null) {
                    AndroidUtilities.runOnUIThread(() -> {
                        TLRPC.TL_contacts_resolvedPeer res = (TLRPC.TL_contacts_resolvedPeer) response;
                        MessagesController.getInstance(currentAccount).putUsers(res.users, false);
                        MessagesController.getInstance(currentAccount).putChats(res.chats, false);
                        MessagesStorage.getInstance(currentAccount).putUsersAndChats(res.users, res.chats, true, true);
                        String str = lastSearchImageString;
                        lastSearchImageString = null;
                        search(str, "", false);
                    });
                }
            });
        }

        public void search(String text) {
            if (withRecent) {
                return;
            }
            if (reqId != 0) {
                if (reqId >= 0) {
                    ConnectionsManager.getInstance(currentAccount).cancelRequest(reqId, true);
                }
                reqId = 0;
            }
            lastSearchIsEmoji = false;
            if (progressEmptyView != null) {
                progressEmptyView.setLoadingState(false);
            }
            if (searchRunnable != null) {
                AndroidUtilities.cancelRunOnUIThread(searchRunnable);
            }
            if (TextUtils.isEmpty(text)) {
                lastSearchImageString = null;
                if (showTrendingWhenSearchEmpty) {
                    loadTrendingGifs();
                } else {
                    final int page = gifTabs.getCurrentPosition();
                    if (page == gifRecentTabNum || page == gifTrendingTabNum) {
                        if (gifGridView.getAdapter() != gifAdapter) {
                            gifGridView.setAdapter(gifAdapter);
                        }
                    } else {
                        searchEmoji(MessagesController.getInstance(currentAccount).gifSearchEmojies.get(page - gifFirstEmojiTabNum));
                    }
                }
                return;
            } else {
                lastSearchImageString = text.toLowerCase();
            }
            if (!TextUtils.isEmpty(lastSearchImageString)) {
                AndroidUtilities.runOnUIThread(searchRunnable = new Runnable() {
                    @Override
                    public void run() {
                        search(text, "", true);
                    }
                }, 300);
            }
        }

        public void searchEmoji(String emoji) {
            if (lastSearchIsEmoji && TextUtils.equals(lastSearchImageString, emoji)) {
                gifLayoutManager.scrollToPositionWithOffset(1, 0);
                return;
            }
            search(emoji, "", true, true, true);
        }

        protected void search(final String query, final String offset, boolean searchUser) {
            search(query, offset, searchUser, false, false);
        }

        protected void search(final String query, final String offset, boolean searchUser, boolean isEmoji, boolean cache) {
            if (reqId != 0) {
                if (reqId >= 0) {
                    ConnectionsManager.getInstance(currentAccount).cancelRequest(reqId, true);
                }
                reqId = 0;
            }

            lastSearchImageString = query;
            lastSearchIsEmoji = isEmoji;

            if (progressEmptyView != null) {
                progressEmptyView.setLoadingState(isEmoji);
            }

            TLObject object = MessagesController.getInstance(currentAccount).getUserOrChat(MessagesController.getInstance(currentAccount).gifSearchBot);
            if (!(object instanceof TLRPC.User)) {
                if (searchUser) {
                    searchBotUser();
                    if (!withRecent) {
                        gifSearchField.progressDrawable.startAnimation();
                    }
                }
                return;
            }
            if (!withRecent && TextUtils.isEmpty(offset)) {
                gifSearchField.progressDrawable.startAnimation();
            }

            bot = (TLRPC.User) object;
            final String key = "gif_search_" + query + "_" + offset;
            final RequestDelegate requestDelegate = (response, error) -> AndroidUtilities.runOnUIThread(() -> processResponse(query, offset, searchUser, isEmoji, cache, key, response));

            if (!cache && !withRecent && isEmoji && TextUtils.isEmpty(offset)) {
                results.clear();
                resultsMap.clear();
                if (gifGridView.getAdapter() != this) {
                    gifGridView.setAdapter(this);
                }
                notifyDataSetChanged();
                scrollGifsToTop();
            }

            if (cache && gifCache.containsKey(key)) {
                processResponse(query, offset, searchUser, isEmoji, true, key, gifCache.get(key));
                return;
            }

            if (gifSearchPreloader.isLoading(key)) {
                return;
            }

            if (cache) {
                reqId = -1;
                MessagesStorage.getInstance(currentAccount).getBotCache(key, requestDelegate);
            } else {
                TLRPC.TL_messages_getInlineBotResults req = new TLRPC.TL_messages_getInlineBotResults();
                req.query = query == null ? "" : query;
                req.bot = MessagesController.getInstance(currentAccount).getInputUser(bot);
                req.offset = offset;
                req.peer = new TLRPC.TL_inputPeerEmpty();
                reqId = ConnectionsManager.getInstance(currentAccount).sendRequest(req, requestDelegate, ConnectionsManager.RequestFlagFailOnServerErrors);
            }
        }

        @MainThread
        private void processResponse(final String query, final String offset, boolean searchUser, boolean isEmoji, boolean cache, String key, TLObject response) {
            if (query == null || !query.equals(lastSearchImageString)) {
                return;
            }
            reqId = 0;
            if (cache && (!(response instanceof TLRPC.messages_BotResults) || ((TLRPC.messages_BotResults) response).results.isEmpty())) {
                search(query, offset, searchUser, isEmoji, false);
                return;
            }

            if (!withRecent) {
                if (TextUtils.isEmpty(offset)) {
                    results.clear();
                    resultsMap.clear();
                    gifSearchField.progressDrawable.stopAnimation();
                }
            }

            if (response instanceof TLRPC.messages_BotResults) {
                int addedCount = 0;
                int oldCount = results.size();
                TLRPC.messages_BotResults res = (TLRPC.messages_BotResults) response;
                if (!gifCache.containsKey(key)) {
                    gifCache.put(key, res);
                }
                if (!cache && res.cache_time != 0) {
                    MessagesStorage.getInstance(currentAccount).saveBotCache(key, res);
                }
                nextSearchOffset = res.next_offset;
                for (int a = 0; a < res.results.size(); a++) {
                    TLRPC.BotInlineResult result = res.results.get(a);
                    if (resultsMap.containsKey(result.id)) {
                        continue;
                    }
                    result.query_id = res.query_id;
                    results.add(result);
                    resultsMap.put(result.id, result);
                    addedCount++;
                }
                searchEndReached = oldCount == results.size() || TextUtils.isEmpty(nextSearchOffset);
                if (addedCount != 0) {
                    if (!isEmoji || oldCount != 0) {
                        updateItems();
                        if (withRecent) {
                            if (oldCount != 0) {
                                notifyItemChanged(recentItemsCount + 1 + oldCount);
                                notifyItemRangeInserted(recentItemsCount + 1 + oldCount + 1, addedCount);
                            } else {
                                notifyItemRangeInserted(recentItemsCount + 1, addedCount + 1);
                            }
                        } else {
                            if (oldCount != 0) {
                                notifyItemChanged(oldCount);
                            }
                            notifyItemRangeInserted(oldCount + 1, addedCount);
                        }
                    } else {
                        notifyDataSetChanged();
                    }
                } else if (results.isEmpty()) {
                    notifyDataSetChanged();
                }
            } else {
                notifyDataSetChanged();
            }

            if (!withRecent) {
                if (gifGridView.getAdapter() != this) {
                    gifGridView.setAdapter(this);
                }
                if (isEmoji && !TextUtils.isEmpty(query) && TextUtils.isEmpty(offset)) {
                    scrollGifsToTop();
                }
            }
        }
    }

    private class GifSearchPreloader {

        private final List<String> loadingKeys = new ArrayList<>();

        public boolean isLoading(String key) {
            return loadingKeys.contains(key);
        }

        public void preload(final String query) {
            preload(query, "", true);
        }

        private void preload(final String query, final String offset, boolean cache) {
            final String key = "gif_search_" + query + "_" + offset;

            if (cache && gifCache.containsKey(key)) {
                return;
            }

            final RequestDelegate requestDelegate = (response, error) -> AndroidUtilities.runOnUIThread(() -> processResponse(query, offset, cache, key, response));

            if (cache) {
                loadingKeys.add(key);
                MessagesStorage.getInstance(currentAccount).getBotCache(key, requestDelegate);
            } else {
                final MessagesController messagesController = MessagesController.getInstance(currentAccount);
                final TLObject gifSearchBot = messagesController.getUserOrChat(messagesController.gifSearchBot);
                if (!(gifSearchBot instanceof TLRPC.User)) {
                    return;
                }
                loadingKeys.add(key);
                TLRPC.TL_messages_getInlineBotResults req = new TLRPC.TL_messages_getInlineBotResults();
                req.query = query == null ? "" : query;
                req.bot = messagesController.getInputUser((TLRPC.User) gifSearchBot);
                req.offset = offset;
                req.peer = new TLRPC.TL_inputPeerEmpty();
                ConnectionsManager.getInstance(currentAccount).sendRequest(req, requestDelegate, ConnectionsManager.RequestFlagFailOnServerErrors);
            }
        }

        private void processResponse(final String query, final String offset, boolean cache, String key, TLObject response) {
            loadingKeys.remove(key);

            if (gifSearchAdapter.lastSearchIsEmoji && gifSearchAdapter.lastSearchImageString.equals(query)) {
                gifSearchAdapter.processResponse(query, offset, false, true, cache, key, response);
            } else {
                if (cache && (!(response instanceof TLRPC.messages_BotResults) || ((TLRPC.messages_BotResults) response).results.isEmpty())) {
                    preload(query, offset, false);
                } else if (response instanceof TLRPC.messages_BotResults && !gifCache.containsKey(key)) {
                    gifCache.put(key, (TLRPC.messages_BotResults) response);
                }
            }
        }
    }

    private class GifLayoutManager extends ExtendedGridLayoutManager {

        private Size size = new Size();

        public GifLayoutManager(Context context) {
            super(context, 100, true);
            setSpanSizeLookup(new GridLayoutManager.SpanSizeLookup() {
                @Override
                public int getSpanSize(int position) {
                    if (position == 0 || gifGridView.getAdapter() == gifSearchAdapter && gifSearchAdapter.results.isEmpty()) {
                        return getSpanCount();
                    }
                    return getSpanSizeForItem(position - 1);
                }
            });
        }

        @Override
        protected Size getSizeForItem(int i) {
            TLRPC.Document document;
            ArrayList<TLRPC.DocumentAttribute> attributes;
            if (gifGridView.getAdapter() == gifAdapter) {
                if (i > gifAdapter.recentItemsCount) {
                    TLRPC.BotInlineResult result = gifAdapter.results.get(i - gifAdapter.recentItemsCount - 1);
                    document = result.document;
                    if (document != null) {
                        attributes = document.attributes;
                    } else if (result.content != null) {
                        attributes = result.content.attributes;
                    } else if (result.thumb != null) {
                        attributes = result.thumb.attributes;
                    } else {
                        attributes = null;
                    }
                } else if (i == gifAdapter.recentItemsCount) {
                    return null;
                } else {
                    document = recentGifs.get(i);
                    attributes = document.attributes;
                }
            } else if (!gifSearchAdapter.results.isEmpty()) {
                TLRPC.BotInlineResult result = gifSearchAdapter.results.get(i);
                document = result.document;
                if (document != null) {
                    attributes = document.attributes;
                } else if (result.content != null) {
                    attributes = result.content.attributes;
                } else if (result.thumb != null) {
                    attributes = result.thumb.attributes;
                } else {
                    attributes = null;
                }
            } else {
                document = null;
                attributes = null;
            }
            return getSizeForItem(document, attributes);
        }

        @Override
        protected int getFlowItemCount() {
            if (gifGridView.getAdapter() == gifSearchAdapter && gifSearchAdapter.results.isEmpty()) {
                return 0;
            }
            return getItemCount() - 1;
        }

        public Size getSizeForItem(TLRPC.Document document) {
            return getSizeForItem(document, document.attributes);
        }

        public Size getSizeForItem(TLRPC.Document document, List<TLRPC.DocumentAttribute> attributes) {
            size.width = size.height = 100;
            if (document != null) {
                TLRPC.PhotoSize thumb = FileLoader.getClosestPhotoSizeWithSize(document.thumbs, 90);
                if (thumb != null && thumb.w != 0 && thumb.h != 0) {
                    size.width = thumb.w;
                    size.height = thumb.h;
                }
            }
            if (attributes != null) {
                for (int b = 0; b < attributes.size(); b++) {
                    TLRPC.DocumentAttribute attribute = attributes.get(b);
                    if (attribute instanceof TLRPC.TL_documentAttributeImageSize || attribute instanceof TLRPC.TL_documentAttributeVideo) {
                        size.width = attribute.w;
                        size.height = attribute.h;
                        break;
                    }
                }
            }
            return size;
        }
    }

    private class GifProgressEmptyView extends FrameLayout {

        private final ImageView imageView;
        private final TextView textView;
        private final RadialProgressView progressView;

        private boolean loadingState;

        public GifProgressEmptyView(@NonNull Context context) {
            super(context);

            imageView = new ImageView(getContext());
            imageView.setScaleType(ImageView.ScaleType.CENTER);
            imageView.setImageResource(R.drawable.gif_empty);
            imageView.setColorFilter(new PorterDuffColorFilter(getThemedColor(Theme.key_chat_emojiPanelEmptyText), PorterDuff.Mode.SRC_IN));
            addView(imageView, LayoutHelper.createFrame(LayoutHelper.WRAP_CONTENT, LayoutHelper.WRAP_CONTENT, Gravity.CENTER, 0, 0, 0, 59));

            textView = new TextView(getContext());
            textView.setText(LocaleController.getString("NoGIFsFound", R.string.NoGIFsFound));
            textView.setTextSize(TypedValue.COMPLEX_UNIT_DIP, 16);
            textView.setTextColor(getThemedColor(Theme.key_chat_emojiPanelEmptyText));
            addView(textView, LayoutHelper.createFrame(LayoutHelper.WRAP_CONTENT, LayoutHelper.WRAP_CONTENT, Gravity.CENTER, 0, 0, 0, 9));

            progressView = new RadialProgressView(context, resourcesProvider);
            progressView.setVisibility(GONE);
            progressView.setProgressColor(getThemedColor(Theme.key_progressCircle));
            addView(progressView, LayoutHelper.createFrame(LayoutHelper.WRAP_CONTENT, LayoutHelper.WRAP_CONTENT, Gravity.CENTER));
        }

        @Override
        protected void onMeasure(int widthMeasureSpec, int heightMeasureSpec) {
            int height = gifGridView.getMeasuredHeight();

            if (!loadingState) {
                height = (int) ((height - searchFieldHeight - AndroidUtilities.dp(8)) / 3 * 1.7f);
            } else {
                height -= AndroidUtilities.dp(36 + 44);
            }

            super.onMeasure(widthMeasureSpec, MeasureSpec.makeMeasureSpec(height, MeasureSpec.EXACTLY));
        }

        public boolean isLoadingState() {
            return loadingState;
        }

        public void setLoadingState(boolean loadingState) {
            if (this.loadingState != loadingState) {
                this.loadingState = loadingState;
                imageView.setVisibility(loadingState ? GONE : VISIBLE);
                textView.setVisibility(loadingState ? GONE : VISIBLE);
                progressView.setVisibility(loadingState ? VISIBLE : GONE);
            }
        }
    }

    private class StickersSearchGridAdapter extends RecyclerListView.SelectionAdapter {

        private Context context;
        private SparseArray<Object> rowStartPack = new SparseArray<>();
        private SparseArray<Object> cache = new SparseArray<>();
        private SparseArray<Object> cacheParent = new SparseArray<>();
        private SparseIntArray positionToRow = new SparseIntArray();
        private SparseArray<String> positionToEmoji = new SparseArray<>();
        private int totalItems;

        private ArrayList<TLRPC.StickerSetCovered> serverPacks = new ArrayList<>();
        private ArrayList<TLRPC.TL_messages_stickerSet> localPacks = new ArrayList<>();
        private HashMap<TLRPC.TL_messages_stickerSet, Boolean> localPacksByShortName = new HashMap<>();
        private HashMap<TLRPC.TL_messages_stickerSet, Integer> localPacksByName = new HashMap<>();
        private HashMap<ArrayList<TLRPC.Document>, String> emojiStickers = new HashMap<>();
        private ArrayList<ArrayList<TLRPC.Document>> emojiArrays = new ArrayList<>();
        private SparseArray<TLRPC.StickerSetCovered> positionsToSets = new SparseArray<>();

        private int reqId;
        private int reqId2;

        private int emojiSearchId;
        boolean cleared;
        private String searchQuery;
        private Runnable searchRunnable = new Runnable() {

            private void clear() {
                if (cleared) {
                    return;
                }
                cleared = true;
                emojiStickers.clear();
                emojiArrays.clear();
                localPacks.clear();
                serverPacks.clear();
                localPacksByShortName.clear();
                localPacksByName.clear();
            }

            @Override
            public void run() {
                if (TextUtils.isEmpty(searchQuery)) {
                    return;
                }
                stickersSearchField.progressDrawable.startAnimation();
                cleared = false;
                int lastId = ++emojiSearchId;

                final ArrayList<TLRPC.Document> emojiStickersArray = new ArrayList<>(0);
                final LongSparseArray<TLRPC.Document> emojiStickersMap = new LongSparseArray<>(0);
                HashMap<String, ArrayList<TLRPC.Document>> allStickers = MediaDataController.getInstance(currentAccount).getAllStickers();
                if (searchQuery.length() <= 14) {
                    CharSequence emoji = searchQuery;
                    int length = emoji.length();
                    for (int a = 0; a < length; a++) {
                        if (a < length - 1 && (emoji.charAt(a) == 0xD83C && emoji.charAt(a + 1) >= 0xDFFB && emoji.charAt(a + 1) <= 0xDFFF || emoji.charAt(a) == 0x200D && (emoji.charAt(a + 1) == 0x2640 || emoji.charAt(a + 1) == 0x2642))) {
                            emoji = TextUtils.concat(emoji.subSequence(0, a), emoji.subSequence(a + 2, emoji.length()));
                            length -= 2;
                            a--;
                        } else if (emoji.charAt(a) == 0xfe0f) {
                            emoji = TextUtils.concat(emoji.subSequence(0, a), emoji.subSequence(a + 1, emoji.length()));
                            length--;
                            a--;
                        }
                    }
                    ArrayList<TLRPC.Document> newStickers = allStickers != null ? allStickers.get(emoji.toString()) : null;
                    if (newStickers != null && !newStickers.isEmpty()) {
                        clear();
                        emojiStickersArray.addAll(newStickers);
                        for (int a = 0, size = newStickers.size(); a < size; a++) {
                            TLRPC.Document document = newStickers.get(a);
                            emojiStickersMap.put(document.id, document);
                        }
                        emojiStickers.put(emojiStickersArray, searchQuery);
                        emojiArrays.add(emojiStickersArray);
                    }
                }
                if (allStickers != null && !allStickers.isEmpty() && searchQuery.length() > 1) {
                    String[] newLanguage = AndroidUtilities.getCurrentKeyboardLanguage();
                    if (!Arrays.equals(lastSearchKeyboardLanguage, newLanguage)) {
                        MediaDataController.getInstance(currentAccount).fetchNewEmojiKeywords(newLanguage);
                    }
                    lastSearchKeyboardLanguage = newLanguage;
                    MediaDataController.getInstance(currentAccount).getEmojiSuggestions(lastSearchKeyboardLanguage, searchQuery, false, new MediaDataController.KeywordResultCallback() {
                        @Override
                        public void run(ArrayList<MediaDataController.KeywordResult> param, String alias) {
                            if (lastId != emojiSearchId) {
                                return;
                            }
                            boolean added = false;
                            for (int a = 0, size = param.size(); a < size; a++) {
                                String emoji = param.get(a).emoji;
                                ArrayList<TLRPC.Document> newStickers = allStickers != null ? allStickers.get(emoji) : null;
                                if (newStickers != null && !newStickers.isEmpty()) {
                                    clear();
                                    if (!emojiStickers.containsKey(newStickers)) {
                                        emojiStickers.put(newStickers, emoji);
                                        emojiArrays.add(newStickers);
                                        added = true;
                                    }
                                }
                            }
                            if (added) {
                                notifyDataSetChanged();
                            }
                        }
                    });
                }
                ArrayList<TLRPC.TL_messages_stickerSet> local = MediaDataController.getInstance(currentAccount).getStickerSets(MediaDataController.TYPE_IMAGE);
                MessagesController.getInstance(currentAccount).filterPremiumStickers(local);
                int index;
                for (int a = 0, size = local.size(); a < size; a++) {
                    TLRPC.TL_messages_stickerSet set = local.get(a);
                    if ((index = AndroidUtilities.indexOfIgnoreCase(set.set.title, searchQuery)) >= 0) {
                        if (index == 0 || set.set.title.charAt(index - 1) == ' ') {
                            clear();
                            localPacks.add(set);
                            localPacksByName.put(set, index);
                        }
                    } else if (set.set.short_name != null && (index = AndroidUtilities.indexOfIgnoreCase(set.set.short_name, searchQuery)) >= 0) {
                        if (index == 0 || set.set.short_name.charAt(index - 1) == ' ') {
                            clear();
                            localPacks.add(set);
                            localPacksByShortName.put(set, true);
                        }
                    }
                }
                local = MediaDataController.getInstance(currentAccount).getStickerSets(MediaDataController.TYPE_FEATURED);
                MessagesController.getInstance(currentAccount).filterPremiumStickers(local);
                for (int a = 0, size = local.size(); a < size; a++) {
                    TLRPC.TL_messages_stickerSet set = local.get(a);
                    if ((index = AndroidUtilities.indexOfIgnoreCase(set.set.title, searchQuery)) >= 0) {
                        if (index == 0 || set.set.title.charAt(index - 1) == ' ') {
                            clear();
                            localPacks.add(set);
                            localPacksByName.put(set, index);
                        }
                    } else if (set.set.short_name != null && (index = AndroidUtilities.indexOfIgnoreCase(set.set.short_name, searchQuery)) >= 0) {
                        if (index == 0 || set.set.short_name.charAt(index - 1) == ' ') {
                            clear();
                            localPacks.add(set);
                            localPacksByShortName.put(set, true);
                        }
                    }
                }
                if ((!localPacks.isEmpty() || !emojiStickers.isEmpty()) && stickersGridView.getAdapter() != stickersSearchGridAdapter) {
                    stickersGridView.setAdapter(stickersSearchGridAdapter);
                }
                final TLRPC.TL_messages_searchStickerSets req = new TLRPC.TL_messages_searchStickerSets();
                req.q = searchQuery;
                reqId = ConnectionsManager.getInstance(currentAccount).sendRequest(req, (response, error) -> {
                    if (response instanceof TLRPC.TL_messages_foundStickerSets) {
                        AndroidUtilities.runOnUIThread(() -> {
                            if (req.q.equals(searchQuery)) {
                                clear();
                                stickersSearchField.progressDrawable.stopAnimation();
                                reqId = 0;
                                if (stickersGridView.getAdapter() != stickersSearchGridAdapter) {
                                    stickersGridView.setAdapter(stickersSearchGridAdapter);
                                }
                                TLRPC.TL_messages_foundStickerSets res = (TLRPC.TL_messages_foundStickerSets) response;
                                serverPacks.addAll(res.sets);
                                notifyDataSetChanged();
                            }
                        });
                    }
                });
                if (Emoji.isValidEmoji(searchQuery)) {
                    final TLRPC.TL_messages_getStickers req2 = new TLRPC.TL_messages_getStickers();
                    req2.emoticon = searchQuery;
                    req2.hash = 0;
                    reqId2 = ConnectionsManager.getInstance(currentAccount).sendRequest(req2, (response, error) -> AndroidUtilities.runOnUIThread(() -> {
                        if (req2.emoticon.equals(searchQuery)) {
                            reqId2 = 0;
                            if (!(response instanceof TLRPC.TL_messages_stickers)) {
                                return;
                            }
                            TLRPC.TL_messages_stickers res = (TLRPC.TL_messages_stickers) response;
                            int oldCount = emojiStickersArray.size();
                            for (int a = 0, size = res.stickers.size(); a < size; a++) {
                                TLRPC.Document document = res.stickers.get(a);
                                if (emojiStickersMap.indexOfKey(document.id) >= 0) {
                                    continue;
                                }
                                emojiStickersArray.add(document);
                            }
                            int newCount = emojiStickersArray.size();
                            if (oldCount != newCount) {
                                emojiStickers.put(emojiStickersArray, searchQuery);
                                if (oldCount == 0) {
                                    emojiArrays.add(emojiStickersArray);
                                }
                                notifyDataSetChanged();
                            }
                        }
                    }));
                }
                notifyDataSetChanged();
            }
        };

        public StickersSearchGridAdapter(Context context) {
            this.context = context;
        }

        @Override
        public boolean isEnabled(RecyclerView.ViewHolder holder) {
            return false;
        }

        @Override
        public int getItemCount() {
            if (totalItems != 1) {
                return totalItems + 1;
            } else {
                return 2;
            }
        }

        public Object getItem(int i) {
            return cache.get(i);
        }

        public void search(String text) {
            if (reqId != 0) {
                ConnectionsManager.getInstance(currentAccount).cancelRequest(reqId, true);
                reqId = 0;
            }
            if (reqId2 != 0) {
                ConnectionsManager.getInstance(currentAccount).cancelRequest(reqId2, true);
                reqId2 = 0;
            }
            if (TextUtils.isEmpty(text)) {
                searchQuery = null;
                localPacks.clear();
                emojiStickers.clear();
                serverPacks.clear();
                if (stickersGridView.getAdapter() != stickersGridAdapter) {
                    stickersGridView.setAdapter(stickersGridAdapter);
                }
                notifyDataSetChanged();
            } else {
                searchQuery = text.toLowerCase();
            }
            AndroidUtilities.cancelRunOnUIThread(searchRunnable);
            AndroidUtilities.runOnUIThread(searchRunnable, 300);
        }

        @Override
        public int getItemViewType(int position) {
            if (position == 0) {
                return 4;
            } else if (position == 1 && totalItems == 1) {
                return 5;
            }
            Object object = cache.get(position);
            if (object != null) {
                if (object instanceof TLRPC.Document) {
                    return 0;
                } else if (object instanceof TLRPC.StickerSetCovered) {
                    return 3;
                } else {
                    return 2;
                }
            }
            return 1;
        }

        @Override
        public RecyclerView.ViewHolder onCreateViewHolder(ViewGroup parent, int viewType) {
            View view = null;
            switch (viewType) {
                case 0:
                    view = new StickerEmojiCell(context, true) {
                        public void onMeasure(int widthMeasureSpec, int heightMeasureSpec) {
                            super.onMeasure(widthMeasureSpec, MeasureSpec.makeMeasureSpec(AndroidUtilities.dp(82), MeasureSpec.EXACTLY));
                        }
                    };
                    break;
                case 1:
                    view = new EmptyCell(context);
                    break;
                case 2:
                    view = new StickerSetNameCell(context, false, resourcesProvider);
                    break;
                case 3:
                    view = new FeaturedStickerSetInfoCell(context, 17, false, true, resourcesProvider);
                    ((FeaturedStickerSetInfoCell) view).setAddOnClickListener(v -> {
                        FeaturedStickerSetInfoCell parent1 = (FeaturedStickerSetInfoCell) v.getParent();
                        TLRPC.StickerSetCovered pack = parent1.getStickerSet();
                        if (installingStickerSets.indexOfKey(pack.set.id) >= 0 || removingStickerSets.indexOfKey(pack.set.id) >= 0) {
                            return;
                        }
                        if (parent1.isInstalled()) {
                            removingStickerSets.put(pack.set.id, pack);
                            delegate.onStickerSetRemove(parent1.getStickerSet());
                        } else {
                            parent1.setAddDrawProgress(true, true);
                            installingStickerSets.put(pack.set.id, pack);
                            delegate.onStickerSetAdd(parent1.getStickerSet());
                        }
                    });
                    break;
                case 4:
                    view = new View(context);
                    view.setLayoutParams(new RecyclerView.LayoutParams(LayoutHelper.MATCH_PARENT, searchFieldHeight));
                    break;
                case 5:
                    FrameLayout frameLayout = new FrameLayout(context) {
                        @Override
                        protected void onMeasure(int widthMeasureSpec, int heightMeasureSpec) {
                            int height = stickersGridView.getMeasuredHeight();
                            super.onMeasure(widthMeasureSpec, MeasureSpec.makeMeasureSpec((int) ((height - searchFieldHeight - AndroidUtilities.dp(8)) / 3 * 1.7f), MeasureSpec.EXACTLY));
                        }
                    };

                    ImageView imageView = new ImageView(context);
                    imageView.setScaleType(ImageView.ScaleType.CENTER);
                    imageView.setImageResource(R.drawable.stickers_empty);
                    imageView.setColorFilter(new PorterDuffColorFilter(getThemedColor(Theme.key_chat_emojiPanelEmptyText), PorterDuff.Mode.SRC_IN));
                    frameLayout.addView(imageView, LayoutHelper.createFrame(LayoutHelper.WRAP_CONTENT, LayoutHelper.WRAP_CONTENT, Gravity.CENTER, 0, 0, 0, 59));

                    TextView textView = new TextView(context);
                    textView.setText(LocaleController.getString("NoStickersFound", R.string.NoStickersFound));
                    textView.setTextSize(TypedValue.COMPLEX_UNIT_DIP, 16);
                    textView.setTextColor(getThemedColor(Theme.key_chat_emojiPanelEmptyText));
                    frameLayout.addView(textView, LayoutHelper.createFrame(LayoutHelper.WRAP_CONTENT, LayoutHelper.WRAP_CONTENT, Gravity.CENTER, 0, 0, 0, 9));

                    view = frameLayout;
                    view.setLayoutParams(new RecyclerView.LayoutParams(LayoutHelper.MATCH_PARENT, LayoutHelper.WRAP_CONTENT));
                    break;
            }

            return new RecyclerListView.Holder(view);
        }

        @SuppressWarnings("unchecked")
        @Override
        public void onBindViewHolder(RecyclerView.ViewHolder holder, int position) {
            switch (holder.getItemViewType()) {
                case 0: {
                    TLRPC.Document sticker = (TLRPC.Document) cache.get(position);
                    StickerEmojiCell cell = (StickerEmojiCell) holder.itemView;
                    cell.setSticker(sticker, null, cacheParent.get(position), positionToEmoji.get(position), false);
                    cell.setRecent(recentStickers.contains(sticker) || favouriteStickers.contains(sticker));
                    break;
                }
                case 1: {
                    EmptyCell cell = (EmptyCell) holder.itemView;
                    if (position == totalItems) {
                        int row = positionToRow.get(position - 1, Integer.MIN_VALUE);
                        if (row == Integer.MIN_VALUE) {
                            cell.setHeight(1);
                        } else {
                            Object pack = rowStartPack.get(row);
                            Integer count;
                            if (pack instanceof TLRPC.TL_messages_stickerSet) {
                                count = ((TLRPC.TL_messages_stickerSet) pack).documents.size();
                            } else if (pack instanceof Integer) {
                                count = (Integer) pack;
                            } else {
                                count = null;
                            }
                            if (count == null) {
                                cell.setHeight(1);
                            } else {
                                if (count == 0) {
                                    cell.setHeight(AndroidUtilities.dp(8));
                                } else {
                                    int height = pager.getHeight() - (int) Math.ceil(count / (float) stickersGridAdapter.stickersPerRow) * AndroidUtilities.dp(82);
                                    cell.setHeight(height > 0 ? height : 1);
                                }
                            }
                        }
                    } else {
                        cell.setHeight(AndroidUtilities.dp(82));
                    }
                    break;
                }
                case 2: {
                    StickerSetNameCell cell = (StickerSetNameCell) holder.itemView;
                    Object object = cache.get(position);
                    if (object instanceof TLRPC.TL_messages_stickerSet) {
                        TLRPC.TL_messages_stickerSet set = (TLRPC.TL_messages_stickerSet) object;
                        if (!TextUtils.isEmpty(searchQuery) && localPacksByShortName.containsKey(set)) {
                            if (set.set != null) {
                                cell.setText(set.set.title, 0);
                            }
                            cell.setUrl(set.set.short_name, searchQuery.length());
                        } else {
                            Integer start = localPacksByName.get(set);
                            if (set.set != null && start != null) {
                                cell.setText(set.set.title, 0, start, !TextUtils.isEmpty(searchQuery) ? searchQuery.length() : 0);
                            }
                            cell.setUrl(null, 0);
                        }
                    }
                    break;
                }
                case 3: {
                    TLRPC.StickerSetCovered stickerSetCovered = (TLRPC.StickerSetCovered) cache.get(position);
                    FeaturedStickerSetInfoCell cell = (FeaturedStickerSetInfoCell) holder.itemView;
                    boolean installing = installingStickerSets.indexOfKey(stickerSetCovered.set.id) >= 0;
                    boolean removing = removingStickerSets.indexOfKey(stickerSetCovered.set.id) >= 0;
                    if (installing || removing) {
                        if (installing && cell.isInstalled()) {
                            installingStickerSets.remove(stickerSetCovered.set.id);
                            installing = false;
                        } else if (removing && !cell.isInstalled()) {
                            removingStickerSets.remove(stickerSetCovered.set.id);
                            removing = false;
                        }
                    }
                    cell.setAddDrawProgress(installing, false);
                    int idx = TextUtils.isEmpty(searchQuery) ? -1 : AndroidUtilities.indexOfIgnoreCase(stickerSetCovered.set.title, searchQuery);
                    if (idx >= 0) {
                        cell.setStickerSet(stickerSetCovered, false, false, idx, searchQuery.length());
                    } else {
                        cell.setStickerSet(stickerSetCovered, false);
                        if (!TextUtils.isEmpty(searchQuery) && AndroidUtilities.indexOfIgnoreCase(stickerSetCovered.set.short_name, searchQuery) == 0) {
                            cell.setUrl(stickerSetCovered.set.short_name, searchQuery.length());
                        }
                    }
                    break;
                }
            }
        }

        @Override
        public void notifyDataSetChanged() {
            rowStartPack.clear();
            positionToRow.clear();
            cache.clear();
            positionsToSets.clear();
            positionToEmoji.clear();
            totalItems = 0;
            int startRow = 0;
            for (int a = -1, serverCount = serverPacks.size(), localCount = localPacks.size(), emojiCount = (emojiArrays.isEmpty() ? 0 : 1); a < serverCount + localCount + emojiCount; a++) {
                ArrayList<TLRPC.Document> documents;
                Object pack = null;
                String key;
                if (a == -1) {
                    cache.put(totalItems++, "search");
                    startRow++;
                    continue;
                } else {
                    int idx = a;
                    if (idx < localCount) {
                        TLRPC.TL_messages_stickerSet set = localPacks.get(idx);
                        documents = set.documents;
                        pack = set;
                    } else {
                        idx -= localCount;
                        if (idx < emojiCount) {
                            int documentsCount = 0;
                            String lastEmoji = "";
                            for (int i = 0, N = emojiArrays.size(); i < N; i++) {
                                documents = emojiArrays.get(i);
                                String emoji = emojiStickers.get(documents);
                                if (emoji != null && !lastEmoji.equals(emoji)) {
                                    lastEmoji = emoji;
                                    positionToEmoji.put(totalItems + documentsCount, lastEmoji);
                                }
                                for (int b = 0, size = documents.size(); b < size; b++) {
                                    int num = documentsCount + totalItems;
                                    int row = startRow + documentsCount / stickersGridAdapter.stickersPerRow;

                                    TLRPC.Document document = documents.get(b);
                                    cache.put(num, document);
                                    Object parent = MediaDataController.getInstance(currentAccount).getStickerSetById(MediaDataController.getStickerSetId(document));
                                    if (parent != null) {
                                        cacheParent.put(num, parent);
                                    }
                                    positionToRow.put(num, row);
                                    if (a >= localCount && pack instanceof TLRPC.StickerSetCovered) {
                                        positionsToSets.put(num, (TLRPC.StickerSetCovered) pack);
                                    }
                                    documentsCount++;
                                }
                            }
                            int count = (int) Math.ceil(documentsCount / (float) stickersGridAdapter.stickersPerRow);
                            for (int b = 0, N = count; b < N; b++) {
                                rowStartPack.put(startRow + b, documentsCount);
                            }
                            totalItems += count * stickersGridAdapter.stickersPerRow;
                            startRow += count;
                            continue;
                        } else {
                            idx -= emojiCount;
                            TLRPC.StickerSetCovered set = serverPacks.get(idx);
                            documents = set.covers;
                            pack = set;
                        }
                    }
                }
                if (documents.isEmpty()) {
                    continue;
                }
                int count = (int) Math.ceil(documents.size() / (float) stickersGridAdapter.stickersPerRow);
                cache.put(totalItems, pack);
                if (a >= localCount && pack instanceof TLRPC.StickerSetCovered) {
                    positionsToSets.put(totalItems, (TLRPC.StickerSetCovered) pack);
                }
                positionToRow.put(totalItems, startRow);
                for (int b = 0, size = documents.size(); b < size; b++) {
                    int num = 1 + b + totalItems;
                    int row = startRow + 1 + b / stickersGridAdapter.stickersPerRow;
                    TLRPC.Document document = documents.get(b);
                    cache.put(num, document);
                    if (pack != null) {
                        cacheParent.put(num, pack);
                    }
                    positionToRow.put(num, row);
                    if (a >= localCount && pack instanceof TLRPC.StickerSetCovered) {
                        positionsToSets.put(num, (TLRPC.StickerSetCovered) pack);
                    }
                }
                for (int b = 0, N = count + 1; b < N; b++) {
                    rowStartPack.put(startRow + b, pack);
                }
                totalItems += 1 + count * stickersGridAdapter.stickersPerRow;
                startRow += count + 1;
            }
            super.notifyDataSetChanged();
        }
    }

    public void searchProgressChanged() {
        updateStickerTabsPosition();
    }

    public float getStickersExpandOffset() {
        return stickersTab == null ? 0 : stickersTab.getExpandedOffset();
    }

    public void setShowing(boolean showing) {
        this.showing = showing;
        updateStickerTabsPosition();
    }

    public void onMessageSend() {
        if (chooseStickerActionTracker != null) {
            chooseStickerActionTracker.reset();
        }
    }

    public static abstract class ChooseStickerActionTracker {

        private final int currentAccount;
        private final long dialogId;
        private final int threadId;

        public ChooseStickerActionTracker(int currentAccount, long dialogId, int threadId) {
            this.currentAccount = currentAccount;
            this.dialogId = dialogId;
            this.threadId = threadId;
        }

        boolean visible = false;
        boolean typingWasSent;
        long lastActionTime = -1;

        public void doSomeAction() {
            if (visible) {
                if (lastActionTime == -1) {
                    lastActionTime = System.currentTimeMillis();
                    return;
                }
                if (System.currentTimeMillis() - lastActionTime > 2000) {
                    typingWasSent = true;
                    lastActionTime = System.currentTimeMillis();
                    MessagesController.getInstance(currentAccount).sendTyping(dialogId, threadId, 10, 0);
                }
            }
        }

        private void reset() {
            if (typingWasSent) {
                MessagesController.getInstance(currentAccount).sendTyping(dialogId, threadId, 2, 0);
            }
            lastActionTime = -1;
        }

        public void checkVisibility() {
            visible = isShown();
            if (!visible) {
                reset();
            }
        }

        public abstract boolean isShown();
    }
}<|MERGE_RESOLUTION|>--- conflicted
+++ resolved
@@ -1134,27 +1134,15 @@
         };*/
 
         emojiIcons = new Drawable[]{
-<<<<<<< HEAD
-                Theme.createEmojiIconSelectorDrawableWithPressedResources(context, R.drawable.baseline_access_time_24, R.drawable.baseline_access_time_filled_24, getThemedColor(Theme.key_chat_messagePanelIcons), getThemedColor(Theme.key_chat_emojiPanelStickerPackSelectorLine)),
-                Theme.createEmojiIconSelectorDrawableWithPressedResources(context, R.drawable.baseline_emoticon_outline_24, R.drawable.baseline_emoticon_24, getThemedColor(Theme.key_chat_messagePanelIcons), getThemedColor(Theme.key_chat_emojiPanelStickerPackSelectorLine)),
-                Theme.createEmojiIconSelectorDrawableWithPressedResources(context, R.drawable.deproko_baseline_animals_outline_24, R.drawable.deproko_baseline_animals_24, getThemedColor(Theme.key_chat_messagePanelIcons), getThemedColor(Theme.key_chat_emojiPanelStickerPackSelectorLine)),
-                Theme.createEmojiIconSelectorDrawable(context, R.drawable.baseline_restaurant_menu_24, getThemedColor(Theme.key_chat_messagePanelIcons), getThemedColor(Theme.key_chat_emojiPanelStickerPackSelectorLine)),
-                Theme.createEmojiIconSelectorDrawableWithPressedResources(context, R.drawable.outline_sports_baseball_24, R.drawable.baseline_sports_baseball_24, getThemedColor(Theme.key_chat_messagePanelIcons), getThemedColor(Theme.key_chat_emojiPanelStickerPackSelectorLine)),
-                Theme.createEmojiIconSelectorDrawable(context, R.drawable.baseline_directions_car_24, getThemedColor(Theme.key_chat_messagePanelIcons), getThemedColor(Theme.key_chat_emojiPanelStickerPackSelectorLine)),
-                Theme.createEmojiIconSelectorDrawableWithPressedResources(context, R.drawable.deproko_baseline_lamp_24, R.drawable.deproko_baseline_lamp_filled_24, getThemedColor(Theme.key_chat_messagePanelIcons), getThemedColor(Theme.key_chat_emojiPanelStickerPackSelectorLine)),
-                Theme.createEmojiIconSelectorDrawable(context, R.drawable.baseline_emoji_symbols_24, getThemedColor(Theme.key_chat_messagePanelIcons), getThemedColor(Theme.key_chat_emojiPanelStickerPackSelectorLine)),
-                Theme.createEmojiIconSelectorDrawableWithPressedResources(context, R.drawable.deproko_baseline_flag_outline_24, R.drawable.deproko_baseline_flag_filled_24, getThemedColor(Theme.key_chat_messagePanelIcons), getThemedColor(Theme.key_chat_emojiPanelStickerPackSelectorLine))
-=======
-                Theme.createEmojiIconSelectorDrawable(context, R.drawable.msg_emoji_recent, getThemedColor(Theme.key_chat_emojiPanelIcon), getThemedColor(Theme.key_chat_emojiPanelIconSelected)),
-                Theme.createEmojiIconSelectorDrawable(context, R.drawable.msg_emoji_smiles, getThemedColor(Theme.key_chat_emojiPanelIcon), getThemedColor(Theme.key_chat_emojiPanelIconSelected)),
-                Theme.createEmojiIconSelectorDrawable(context, R.drawable.msg_emoji_cat, getThemedColor(Theme.key_chat_emojiPanelIcon), getThemedColor(Theme.key_chat_emojiPanelIconSelected)),
-                Theme.createEmojiIconSelectorDrawable(context, R.drawable.msg_emoji_food, getThemedColor(Theme.key_chat_emojiPanelIcon), getThemedColor(Theme.key_chat_emojiPanelIconSelected)),
-                Theme.createEmojiIconSelectorDrawable(context, R.drawable.msg_emoji_activities, getThemedColor(Theme.key_chat_emojiPanelIcon), getThemedColor(Theme.key_chat_emojiPanelIconSelected)),
-                Theme.createEmojiIconSelectorDrawable(context, R.drawable.msg_emoji_travel, getThemedColor(Theme.key_chat_emojiPanelIcon), getThemedColor(Theme.key_chat_emojiPanelIconSelected)),
-                Theme.createEmojiIconSelectorDrawable(context, R.drawable.msg_emoji_objects, getThemedColor(Theme.key_chat_emojiPanelIcon), getThemedColor(Theme.key_chat_emojiPanelIconSelected)),
-                Theme.createEmojiIconSelectorDrawable(context, R.drawable.msg_emoji_other, getThemedColor(Theme.key_chat_emojiPanelIcon), getThemedColor(Theme.key_chat_emojiPanelIconSelected)),
-                Theme.createEmojiIconSelectorDrawable(context, R.drawable.msg_emoji_flags, getThemedColor(Theme.key_chat_emojiPanelIcon), getThemedColor(Theme.key_chat_emojiPanelIconSelected)),
->>>>>>> 4a95c2fc
+                Theme.createEmojiIconSelectorDrawable(context, R.drawable.baseline_access_time_24, getThemedColor(Theme.key_chat_emojiPanelIcon), getThemedColor(Theme.key_chat_emojiPanelIconSelected)),
+                Theme.createEmojiIconSelectorDrawable(context, R.drawable.baseline_emoticon_outline_24, getThemedColor(Theme.key_chat_emojiPanelIcon), getThemedColor(Theme.key_chat_emojiPanelIconSelected)),
+                Theme.createEmojiIconSelectorDrawable(context, R.drawable.deproko_baseline_animals_outline_24, getThemedColor(Theme.key_chat_emojiPanelIcon), getThemedColor(Theme.key_chat_emojiPanelIconSelected)),
+                Theme.createEmojiIconSelectorDrawable(context, R.drawable.baseline_restaurant_menu_24, getThemedColor(Theme.key_chat_emojiPanelIcon), getThemedColor(Theme.key_chat_emojiPanelIconSelected)),
+                Theme.createEmojiIconSelectorDrawable(context, R.drawable.outline_sports_baseball_24, getThemedColor(Theme.key_chat_emojiPanelIcon), getThemedColor(Theme.key_chat_emojiPanelIconSelected)),
+                Theme.createEmojiIconSelectorDrawable(context, R.drawable.baseline_directions_car_24, getThemedColor(Theme.key_chat_emojiPanelIcon), getThemedColor(Theme.key_chat_emojiPanelIconSelected)),
+                Theme.createEmojiIconSelectorDrawable(context, R.drawable.deproko_baseline_lamp_24, getThemedColor(Theme.key_chat_emojiPanelIcon), getThemedColor(Theme.key_chat_emojiPanelIconSelected)),
+                Theme.createEmojiIconSelectorDrawable(context, R.drawable.baseline_emoji_symbols_24, getThemedColor(Theme.key_chat_emojiPanelIcon), getThemedColor(Theme.key_chat_emojiPanelIconSelected)),
+                Theme.createEmojiIconSelectorDrawable(context, R.drawable.deproko_baseline_flag_outline_24, getThemedColor(Theme.key_chat_emojiPanelIcon), getThemedColor(Theme.key_chat_emojiPanelIconSelected)),
         };
 
         stickerIcons = new Drawable[]{
@@ -1646,13 +1634,8 @@
                 gifTabs.setUnderlineHeight(AndroidUtilities.getShadowHeight());
                 gifTabs.setIndicatorColor(getThemedColor(Theme.key_chat_emojiPanelStickerPackSelectorLine));
                 gifTabs.setUnderlineColor(getThemedColor(Theme.key_chat_emojiPanelShadowLine));
-<<<<<<< HEAD
                 gifTabs.setBackgroundColor(getThemedColor(Theme.key_actionBarDefaultSubmenuBackground));
-                gifContainer.addView(gifTabs, LayoutHelper.createFrame(LayoutHelper.MATCH_PARENT, 48, Gravity.LEFT | Gravity.TOP));
-=======
-                gifTabs.setBackgroundColor(getThemedColor(Theme.key_chat_emojiPanelBackground));
                 gifContainer.addView(gifTabs, LayoutHelper.createFrame(LayoutHelper.MATCH_PARENT, StickerTabView.SMALL_HEIGHT, Gravity.LEFT | Gravity.TOP));
->>>>>>> 4a95c2fc
                 updateGifTabs();
 
                 gifTabs.setDelegate(page -> {
@@ -1926,13 +1909,8 @@
                         if (searchProgressOffset != 0) {
                             canvas.clipRect(0, searchProgressOffset, getMeasuredWidth(), getMeasuredHeight());
                         }
-<<<<<<< HEAD
                         paint.setColor(getThemedColor(Theme.key_actionBarDefaultSubmenuBackground));
-                        canvas.drawRect(0, 0, getMeasuredWidth(), AndroidUtilities.dp(48) + stickersTab.getExpandedOffset(), paint);
-=======
-                        paint.setColor(getThemedColor(Theme.key_chat_emojiPanelBackground));
                         canvas.drawRect(0, 0, getMeasuredWidth(), AndroidUtilities.dp(36) + stickersTab.getExpandedOffset(), paint);
->>>>>>> 4a95c2fc
                         super.dispatchDraw(canvas);
                         stickersTab.drawOverlays(canvas);
                         canvas.restore();
@@ -3395,9 +3373,6 @@
                 }
             }
         }
-<<<<<<< HEAD
-        if (info != null && (!NekoConfig.hideGroupSticker.Bool())) {
-=======
 
         if (!premiumStickers.isEmpty()) {
             premiumTabNum = stickersTabOffset;
@@ -3407,8 +3382,7 @@
             stickerTabView.setContentDescription(LocaleController.getString("PremiumStickers", R.string.PremiumStickers));
         }
 
-        if (info != null) {
->>>>>>> 4a95c2fc
+        if (info != null && (!NekoConfig.hideGroupSticker.Bool())) {
             long hiddenStickerSetId = MessagesController.getEmojiSettings(currentAccount).getLong("group_hide_stickers_" + info.id, -1);
             TLRPC.Chat chat = MessagesController.getInstance(currentAccount).getChat(info.id);
             if (chat == null || info.stickerset == null || !ChatObject.hasAdminRights(chat)) {
@@ -3908,8 +3882,8 @@
         } else {
             int previousCount = recentStickers.size();
             int previousCount2 = favouriteStickers.size();
+            recentStickers = MediaDataController.getInstance(currentAccount).getRecentStickers(MediaDataController.TYPE_IMAGE);
             favouriteStickers = MediaDataController.getInstance(currentAccount).getRecentStickers(MediaDataController.TYPE_FAVE);
-            recentStickers = MediaDataController.getInstance(currentAccount).getRecentStickers(MediaDataController.TYPE_IMAGE, favouriteStickers.size());
             for (int a = 0; a < favouriteStickers.size(); a++) {
                 TLRPC.Document favSticker = favouriteStickers.get(a);
                 for (int b = 0; b < recentStickers.size(); b++) {
@@ -3920,9 +3894,7 @@
                     }
                 }
             }
-<<<<<<< HEAD
             recentStickers = new ArrayList<>(recentStickers.subList(0, Math.min(recentStickers.size(), NekoConfig.maxRecentStickerCount.Int())));
-=======
             if (MessagesController.getInstance(currentAccount).premiumLocked) {
                 for (int a = 0; a < favouriteStickers.size(); a++) {
                     if (MessageObject.isPremiumSticker(favouriteStickers.get(a))) {
@@ -3937,7 +3909,6 @@
                     }
                 }
             }
->>>>>>> 4a95c2fc
             if (previousCount != recentStickers.size() || previousCount2 != favouriteStickers.size()) {
                 updateStickerTabs();
             }
@@ -4360,19 +4331,6 @@
                     view = new EmptyCell(context);
                     break;
                 case 2:
-<<<<<<< HEAD
-                    view = new StickerSetNameCell(context, false, resourcesProvider);
-                    ((StickerSetNameCell) view).setOnIconClickListener(v -> {
-                        if (groupStickerSet != null) {
-                            if (delegate != null) {
-                                delegate.onStickersGroupClick(info.id);
-                            }
-                        } else {
-                            MessagesController.getEmojiSettings(currentAccount).edit().putLong("group_hide_stickers_" + info.id, info.stickerset != null ? info.stickerset.id : 0).apply();
-                            updateStickerTabs();
-                            if (stickersGridAdapter != null) {
-                                stickersGridAdapter.notifyDataSetChanged();
-=======
                     StickerSetNameCell nameCell = new StickerSetNameCell(context, false, resourcesProvider);
                     view = nameCell;
                     nameCell.setOnIconClickListener(v -> {
@@ -4408,7 +4366,6 @@
                                         button.setTextColor(Theme.getColor(Theme.key_dialogTextRed2));
                                     }
                                 }
->>>>>>> 4a95c2fc
                             }
                         }
                     });
@@ -4848,13 +4805,8 @@
 
                     ImageView imageView = new ImageView(getContext());
                     imageView.setScaleType(ImageView.ScaleType.CENTER);
-<<<<<<< HEAD
-                    imageView.setImageResource(R.drawable.smiles_panel_question);
+                    imageView.setImageResource(R.drawable.msg_emoji_question);
                     imageView.setColorFilter(new PorterDuffColorFilter(getThemedColor(Theme.key_chat_emojiPanelEmptyText), PorterDuff.Mode.SRC_IN));
-=======
-                    imageView.setImageResource(R.drawable.msg_emoji_question);
-                    imageView.setColorFilter(new PorterDuffColorFilter(getThemedColor(Theme.key_chat_emojiPanelEmptyText), PorterDuff.Mode.MULTIPLY));
->>>>>>> 4a95c2fc
                     frameLayout.addView(imageView, LayoutHelper.createFrame(48, 48, Gravity.BOTTOM | Gravity.RIGHT));
                     imageView.setOnClickListener(new OnClickListener() {
                         @Override
