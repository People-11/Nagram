--- conflicted
+++ resolved
@@ -1342,67 +1342,51 @@
         };*/
 
         tabIcons = new Drawable[]{
-<<<<<<< HEAD
-                Theme.createEmojiIconSelectorDrawableWithPressedResources(context, R.drawable.baseline_emoticon_outline_24, R.drawable.baseline_emoticon_24, getThemedColor(Theme.key_chat_messagePanelIcons), getThemedColor(Theme.key_chat_emojiPanelIconSelected)),
-                Theme.createEmojiIconSelectorDrawableWithPressedResources(context, R.drawable.deproko_baseline_gif_24, R.drawable.deproko_baseline_gif_filled_24, getThemedColor(Theme.key_chat_messagePanelIcons), getThemedColor(Theme.key_chat_emojiPanelIconSelected)),
-                Theme.createEmojiIconSelectorDrawableWithPressedResources(context, R.drawable.deproko_baseline_stickers_24, R.drawable.deproko_baseline_stickers_filled_24, getThemedColor(Theme.key_chat_messagePanelIcons), getThemedColor(Theme.key_chat_emojiPanelIconSelected))
+                Theme.createEmojiIconSelectorDrawableWithPressedResources(context, R.drawable.baseline_emoticon_outline_24, R.drawable.baseline_emoticon_24, getThemedColor(Theme.key_chat_emojiPanelBackspace), getThemedColor(Theme.key_chat_emojiPanelIconSelected)),
+                Theme.createEmojiIconSelectorDrawableWithPressedResources(context, R.drawable.deproko_baseline_gif_24, R.drawable.deproko_baseline_gif_filled_24, getThemedColor(Theme.key_chat_emojiPanelBackspace), getThemedColor(Theme.key_chat_emojiPanelIconSelected)),
+                Theme.createEmojiIconSelectorDrawableWithPressedResources(context, R.drawable.deproko_baseline_stickers_24, R.drawable.deproko_baseline_stickers_filled_24, getThemedColor(Theme.key_chat_emojiPanelBackspace), getThemedColor(Theme.key_chat_emojiPanelIconSelected))
         };
 
-       /* emojiIcons = new Drawable[]{
-                Theme.createEmojiIconSelectorDrawable(context, R.drawable.smiles_panel_recent, Theme.getColor(Theme.key_chat_messagePanelIcons), Theme.getColor(Theme.key_chat_emojiPanelIconSelected)),
-                Theme.createEmojiIconSelectorDrawable(context, R.drawable.smiles_panel_smiles, Theme.getColor(Theme.key_chat_messagePanelIcons), Theme.getColor(Theme.key_chat_emojiPanelIconSelected)),
-                Theme.createEmojiIconSelectorDrawable(context, R.drawable.smiles_panel_cat, Theme.getColor(Theme.key_chat_messagePanelIcons), Theme.getColor(Theme.key_chat_emojiPanelIconSelected)),
-                Theme.createEmojiIconSelectorDrawable(context, R.drawable.smiles_panel_food, Theme.getColor(Theme.key_chat_messagePanelIcons), Theme.getColor(Theme.key_chat_emojiPanelIconSelected)),
-                Theme.createEmojiIconSelectorDrawable(context, R.drawable.smiles_panel_activities, Theme.getColor(Theme.key_chat_messagePanelIcons), Theme.getColor(Theme.key_chat_emojiPanelIconSelected)),
-                Theme.createEmojiIconSelectorDrawable(context, R.drawable.smiles_panel_travel, Theme.getColor(Theme.key_chat_messagePanelIcons), Theme.getColor(Theme.key_chat_emojiPanelIconSelected)),
-                Theme.createEmojiIconSelectorDrawable(context, R.drawable.smiles_panel_objects, Theme.getColor(Theme.key_chat_messagePanelIcons), Theme.getColor(Theme.key_chat_emojiPanelIconSelected)),
-                Theme.createEmojiIconSelectorDrawable(context, R.drawable.smiles_panel_other, Theme.getColor(Theme.key_chat_messagePanelIcons), Theme.getColor(Theme.key_chat_emojiPanelIconSelected)),
-                Theme.createEmojiIconSelectorDrawable(context, R.drawable.smiles_panel_flags, Theme.getColor(Theme.key_chat_messagePanelIcons), Theme.getColor(Theme.key_chat_emojiPanelIconSelected)),
-        };*/
-
-        emojiIcons = new Drawable[]{
-                Theme.createEmojiIconSelectorDrawable(context, R.drawable.baseline_access_time_24, getThemedColor(Theme.key_chat_emojiPanelIcon), getThemedColor(Theme.key_chat_emojiPanelIconSelected)),
-                Theme.createEmojiIconSelectorDrawable(context, R.drawable.baseline_emoticon_outline_24, getThemedColor(Theme.key_chat_emojiPanelIcon), getThemedColor(Theme.key_chat_emojiPanelIconSelected)),
-                Theme.createEmojiIconSelectorDrawable(context, R.drawable.deproko_baseline_animals_outline_24, getThemedColor(Theme.key_chat_emojiPanelIcon), getThemedColor(Theme.key_chat_emojiPanelIconSelected)),
-                Theme.createEmojiIconSelectorDrawable(context, R.drawable.baseline_restaurant_menu_24, getThemedColor(Theme.key_chat_emojiPanelIcon), getThemedColor(Theme.key_chat_emojiPanelIconSelected)),
-                Theme.createEmojiIconSelectorDrawable(context, R.drawable.outline_sports_baseball_24, getThemedColor(Theme.key_chat_emojiPanelIcon), getThemedColor(Theme.key_chat_emojiPanelIconSelected)),
-                Theme.createEmojiIconSelectorDrawable(context, R.drawable.baseline_directions_car_24, getThemedColor(Theme.key_chat_emojiPanelIcon), getThemedColor(Theme.key_chat_emojiPanelIconSelected)),
-                Theme.createEmojiIconSelectorDrawable(context, R.drawable.deproko_baseline_lamp_24, getThemedColor(Theme.key_chat_emojiPanelIcon), getThemedColor(Theme.key_chat_emojiPanelIconSelected)),
-                Theme.createEmojiIconSelectorDrawable(context, R.drawable.baseline_emoji_symbols_24, getThemedColor(Theme.key_chat_emojiPanelIcon), getThemedColor(Theme.key_chat_emojiPanelIconSelected)),
-                Theme.createEmojiIconSelectorDrawable(context, R.drawable.deproko_baseline_flag_outline_24, getThemedColor(Theme.key_chat_emojiPanelIcon), getThemedColor(Theme.key_chat_emojiPanelIconSelected)),
-        };
-
-        stickerIcons = new Drawable[]{
-                Theme.createEmojiIconSelectorDrawableWithPressedResources(context, R.drawable.baseline_access_time_24, R.drawable.baseline_access_time_filled_24, getThemedColor(Theme.key_chat_messagePanelIcons), getThemedColor(Theme.key_chat_emojiPanelIconSelected)),
-                Theme.createEmojiIconSelectorDrawableWithPressedResources(context, R.drawable.baseline_star_border_24, R.drawable.baseline_star_24, getThemedColor(Theme.key_chat_messagePanelIcons), getThemedColor(Theme.key_chat_emojiPanelIconSelected)),
-                Theme.createEmojiIconSelectorDrawable(context, R.drawable.stickers_trending3, getThemedColor(Theme.key_chat_messagePanelIcons), getThemedColor(Theme.key_chat_emojiPanelIconSelected)),
-                new LayerDrawable(new Drawable[]{
-                        searchIconDrawable = Theme.createEmojiIconSelectorDrawable(context, R.drawable.emoji_tabs_new1, getThemedColor(Theme.key_chat_messagePanelIcons), getThemedColor(Theme.key_chat_emojiPanelIconSelected)),
-=======
-                Theme.createEmojiIconSelectorDrawable(context, R.drawable.smiles_tab_smiles, getThemedColor(Theme.key_chat_emojiPanelBackspace), getThemedColor(Theme.key_chat_emojiPanelIconSelected)),
-                Theme.createEmojiIconSelectorDrawable(context, R.drawable.smiles_tab_gif, getThemedColor(Theme.key_chat_emojiPanelBackspace), getThemedColor(Theme.key_chat_emojiPanelIconSelected)),
-                Theme.createEmojiIconSelectorDrawable(context, R.drawable.smiles_tab_stickers, getThemedColor(Theme.key_chat_emojiPanelBackspace), getThemedColor(Theme.key_chat_emojiPanelIconSelected))
-        };
-
-        stickerIcons = new Drawable[]{
+//        emojiIcons = new Drawable[]{
+//                Theme.createEmojiIconSelectorDrawable(context, R.drawable.baseline_access_time_24, getThemedColor(Theme.key_chat_emojiPanelIcon), getThemedColor(Theme.key_chat_emojiPanelIconSelected)),
+//                Theme.createEmojiIconSelectorDrawable(context, R.drawable.baseline_emoticon_outline_24, getThemedColor(Theme.key_chat_emojiPanelIcon), getThemedColor(Theme.key_chat_emojiPanelIconSelected)),
+//                Theme.createEmojiIconSelectorDrawable(context, R.drawable.deproko_baseline_animals_outline_24, getThemedColor(Theme.key_chat_emojiPanelIcon), getThemedColor(Theme.key_chat_emojiPanelIconSelected)),
+//                Theme.createEmojiIconSelectorDrawable(context, R.drawable.baseline_restaurant_menu_24, getThemedColor(Theme.key_chat_emojiPanelIcon), getThemedColor(Theme.key_chat_emojiPanelIconSelected)),
+//                Theme.createEmojiIconSelectorDrawable(context, R.drawable.outline_sports_baseball_24, getThemedColor(Theme.key_chat_emojiPanelIcon), getThemedColor(Theme.key_chat_emojiPanelIconSelected)),
+//                Theme.createEmojiIconSelectorDrawable(context, R.drawable.baseline_directions_car_24, getThemedColor(Theme.key_chat_emojiPanelIcon), getThemedColor(Theme.key_chat_emojiPanelIconSelected)),
+//                Theme.createEmojiIconSelectorDrawable(context, R.drawable.deproko_baseline_lamp_24, getThemedColor(Theme.key_chat_emojiPanelIcon), getThemedColor(Theme.key_chat_emojiPanelIconSelected)),
+//                Theme.createEmojiIconSelectorDrawable(context, R.drawable.baseline_emoji_symbols_24, getThemedColor(Theme.key_chat_emojiPanelIcon), getThemedColor(Theme.key_chat_emojiPanelIconSelected)),
+//                Theme.createEmojiIconSelectorDrawable(context, R.drawable.deproko_baseline_flag_outline_24, getThemedColor(Theme.key_chat_emojiPanelIcon), getThemedColor(Theme.key_chat_emojiPanelIconSelected)),
+//        };
+
+//        stickerIcons = new Drawable[]{
+//                Theme.createEmojiIconSelectorDrawableWithPressedResources(context, R.drawable.baseline_access_time_24, R.drawable.baseline_access_time_filled_24, getThemedColor(Theme.key_chat_messagePanelIcons), getThemedColor(Theme.key_chat_emojiPanelIconSelected)),
+//                Theme.createEmojiIconSelectorDrawableWithPressedResources(context, R.drawable.baseline_star_border_24, R.drawable.baseline_star_24, getThemedColor(Theme.key_chat_messagePanelIcons), getThemedColor(Theme.key_chat_emojiPanelIconSelected)),
+//                Theme.createEmojiIconSelectorDrawable(context, R.drawable.emoji_tabs_new3, getThemedColor(Theme.key_chat_messagePanelIcons), getThemedColor(Theme.key_chat_emojiPanelIconSelected)),
+//                new LayerDrawable(new Drawable[]{
+//                        searchIconDrawable = Theme.createEmojiIconSelectorDrawable(context, R.drawable.emoji_tabs_new1, getThemedColor(Theme.key_chat_emojiPanelIcon), getThemedColor(Theme.key_chat_emojiPanelIconSelected)),
+//                        searchIconDotDrawable = Theme.createEmojiIconSelectorDrawable(context, R.drawable.emoji_tabs_new2, getThemedColor(Theme.key_chat_emojiPanelStickerPackSelectorLine), getThemedColor(Theme.key_chat_emojiPanelStickerPackSelectorLine))
+//                })
+//        };
+//
+//        gifIcons = new Drawable[]{
+//                Theme.createEmojiIconSelectorDrawableWithPressedResources(context, R.drawable.baseline_access_time_24, R.drawable.baseline_access_time_filled_24, getThemedColor(Theme.key_chat_messagePanelIcons), getThemedColor(Theme.key_chat_emojiPanelStickerPackSelectorLine)),
+//                Theme.createEmojiIconSelectorDrawable(context, R.drawable.stickers_gifs_trending, getThemedColor(Theme.key_chat_messagePanelIcons), getThemedColor(Theme.key_chat_emojiPanelIconSelected)),
+//        };
+
+                stickerIcons = new Drawable[]{
                 Theme.createEmojiIconSelectorDrawable(context, R.drawable.msg_emoji_recent, getThemedColor(Theme.key_chat_emojiPanelIcon), getThemedColor(Theme.key_chat_emojiPanelIconSelected)),
                 Theme.createEmojiIconSelectorDrawable(context, R.drawable.emoji_tabs_faves, getThemedColor(Theme.key_chat_emojiPanelIcon), getThemedColor(Theme.key_chat_emojiPanelIconSelected)),
                 Theme.createEmojiIconSelectorDrawable(context, R.drawable.emoji_tabs_new3, getThemedColor(Theme.key_chat_emojiPanelIcon), getThemedColor(Theme.key_chat_emojiPanelIconSelected)),
                 new LayerDrawable(new Drawable[]{
                         searchIconDrawable = Theme.createEmojiIconSelectorDrawable(context, R.drawable.emoji_tabs_new1, getThemedColor(Theme.key_chat_emojiPanelIcon), getThemedColor(Theme.key_chat_emojiPanelIconSelected)),
->>>>>>> 43fe75b4
                         searchIconDotDrawable = Theme.createEmojiIconSelectorDrawable(context, R.drawable.emoji_tabs_new2, getThemedColor(Theme.key_chat_emojiPanelStickerPackSelectorLine), getThemedColor(Theme.key_chat_emojiPanelStickerPackSelectorLine))
                 })
         };
 
         gifIcons = new Drawable[]{
-<<<<<<< HEAD
-                Theme.createEmojiIconSelectorDrawableWithPressedResources(context, R.drawable.baseline_access_time_24, R.drawable.baseline_access_time_filled_24, getThemedColor(Theme.key_chat_messagePanelIcons), getThemedColor(Theme.key_chat_emojiPanelStickerPackSelectorLine)),
-                Theme.createEmojiIconSelectorDrawable(context, R.drawable.stickers_gifs_trending, getThemedColor(Theme.key_chat_messagePanelIcons), getThemedColor(Theme.key_chat_emojiPanelIconSelected)),
-=======
                 Theme.createEmojiIconSelectorDrawable(context, R.drawable.msg_emoji_recent, getThemedColor(Theme.key_chat_emojiPanelIcon), getThemedColor(Theme.key_chat_emojiPanelIconSelected)),
                 Theme.createEmojiIconSelectorDrawable(context, R.drawable.stickers_gifs_trending, getThemedColor(Theme.key_chat_emojiPanelIcon), getThemedColor(Theme.key_chat_emojiPanelIconSelected)),
->>>>>>> 43fe75b4
         };
 
         emojiTitles = new String[]{
@@ -1720,37 +1704,12 @@
             });
         }
 
-<<<<<<< HEAD
-        emojiTabs.setShouldExpand(true);
-        emojiTabs.setIndicatorHeight(-1);
-        emojiTabs.setUnderlineHeight(-1);
-        emojiTabs.setBackgroundColor(getThemedColor(Theme.key_actionBarDefaultSubmenuBackground));
-        emojiContainer.addView(emojiTabs, LayoutHelper.createFrame(LayoutHelper.MATCH_PARENT, 38));
-        emojiTabs.setDelegate(new ScrollSlidingTabStrip.ScrollSlidingTabStripDelegate() {
-            @Override
-            public void onPageSelected(int page) {
-                if (!Emoji.recentEmoji.isEmpty()) {
-                    if (page == 0) {
-                        emojiLayoutManager.scrollToPositionWithOffset(needEmojiSearch ? 1 : 0, 0);
-                        return;
-                    } else {
-                        page--;
-                    }
-                }
-                emojiGridView.stopScroll();
-                emojiLayoutManager.scrollToPositionWithOffset(emojiAdapter.sectionToPosition.get(page), 0);
-                checkEmojiTabY(null, 0);
-            }
-
-        });
-=======
         emojiTabs.setBackgroundColor(getThemedColor(Theme.key_chat_emojiPanelBackground));
         emojiAdapter.processEmoji();
         if (emojiTabs != null) {
             emojiTabs.updateEmojiPacks();
         }
         emojiContainer.addView(emojiTabs, LayoutHelper.createFrame(LayoutHelper.MATCH_PARENT, 36));
->>>>>>> 43fe75b4
 
         emojiTabsShadow = new View(context);
         emojiTabsShadow.setAlpha(0.0f);
@@ -5225,14 +5184,8 @@
             Theme.setEmojiDrawableColor(tabIcons[a], getThemedColor(Theme.key_chat_messagePanelIcons), false);
             Theme.setEmojiDrawableColor(tabIcons[a], getThemedColor(Theme.key_chat_emojiPanelIconSelected), true);
         }
-<<<<<<< HEAD
-        for (int a = 0; a < emojiIcons.length; a++) {
-            Theme.setEmojiDrawableColor(emojiIcons[a], getThemedColor(Theme.key_chat_messagePanelIcons), false);
-            Theme.setEmojiDrawableColor(emojiIcons[a], getThemedColor(Theme.key_chat_emojiPanelIconSelected), true);
-=======
         if (emojiTabs != null) {
             emojiTabs.updateColors();
->>>>>>> 43fe75b4
         }
         for (int a = 0; a < stickerIcons.length; a++) {
             Theme.setEmojiDrawableColor(stickerIcons[a], getThemedColor(Theme.key_chat_messagePanelIcons), false);
