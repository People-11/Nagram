/*
 * This is the source code of Telegram for Android v. 5.x.x.
 * It is licensed under GNU GPL v. 2 or later.
 * You should have received a copy of the license in this archive (see LICENSE).
 *
 * Copyright Nikolai Kudashov, 2013-2018.
 */

package org.telegram.ui.Components;

import android.animation.Animator;
import android.animation.AnimatorListenerAdapter;
import android.animation.AnimatorSet;
import android.animation.ObjectAnimator;
import android.animation.StateListAnimator;
import android.annotation.SuppressLint;
import android.annotation.TargetApi;
import android.app.Activity;
import android.content.Context;
import android.content.SharedPreferences;
import android.database.DataSetObserver;
import android.graphics.Canvas;
import android.graphics.Color;
import android.graphics.Outline;
import android.graphics.Paint;
import android.graphics.PorterDuff;
import android.graphics.PorterDuffColorFilter;
import android.graphics.Rect;
import android.graphics.RectF;
import android.graphics.drawable.Drawable;
import android.graphics.drawable.LayerDrawable;
import android.graphics.drawable.ShapeDrawable;
import android.os.Build;
<<<<<<< HEAD
=======

import androidx.annotation.IntDef;
import androidx.annotation.MainThread;
import androidx.annotation.NonNull;
import androidx.core.view.ViewCompat;
import androidx.recyclerview.widget.GridLayoutManager;
import androidx.recyclerview.widget.LinearLayoutManager;
import androidx.recyclerview.widget.LinearSmoothScroller;
import androidx.recyclerview.widget.LinearSmoothScrollerCustom;
import androidx.recyclerview.widget.RecyclerView;
import androidx.recyclerview.widget.SimpleItemAnimator;
import androidx.viewpager.widget.PagerAdapter;
import androidx.viewpager.widget.ViewPager;

>>>>>>> 368822d2
import android.text.Editable;
import android.text.SpannableStringBuilder;
import android.text.TextUtils;
import android.text.TextWatcher;
import android.util.LongSparseArray;
import android.util.SparseArray;
import android.util.SparseIntArray;
import android.util.TypedValue;
import android.view.Gravity;
import android.view.HapticFeedbackConstants;
import android.view.KeyEvent;
import android.view.MotionEvent;
import android.view.VelocityTracker;
import android.view.View;
import android.view.ViewConfiguration;
import android.view.ViewGroup;
import android.view.ViewOutlineProvider;
import android.view.ViewTreeObserver;
import android.view.WindowManager;
import android.view.inputmethod.EditorInfo;
import android.widget.FrameLayout;
import android.widget.ImageView;
import android.widget.LinearLayout;
import android.widget.PopupWindow;
import android.widget.TextView;

<<<<<<< HEAD
import androidx.annotation.IntDef;
import androidx.annotation.MainThread;
import androidx.annotation.NonNull;
import androidx.core.view.ViewCompat;
import androidx.recyclerview.widget.GridLayoutManager;
import androidx.recyclerview.widget.LinearLayoutManager;
import androidx.recyclerview.widget.LinearSmoothScroller;
import androidx.recyclerview.widget.RecyclerView;
import androidx.recyclerview.widget.SimpleItemAnimator;
import androidx.viewpager.widget.PagerAdapter;
import androidx.viewpager.widget.ViewPager;
=======
import com.google.android.exoplayer2.util.Log;
>>>>>>> 368822d2

import org.telegram.messenger.AndroidUtilities;
import org.telegram.messenger.BuildVars;
import org.telegram.messenger.ChatObject;
import org.telegram.messenger.DocumentObject;
import org.telegram.messenger.ImageLocation;
import org.telegram.messenger.MediaDataController;
import org.telegram.messenger.Emoji;
import org.telegram.messenger.EmojiData;
import org.telegram.messenger.FileLoader;
import org.telegram.messenger.FileLog;
import org.telegram.messenger.ImageReceiver;
import org.telegram.messenger.LocaleController;
import org.telegram.messenger.MediaDataController;
import org.telegram.messenger.MessageObject;
import org.telegram.messenger.MessagesController;
import org.telegram.messenger.MessagesStorage;
import org.telegram.messenger.NotificationCenter;
import org.telegram.messenger.R;
import org.telegram.messenger.SvgHelper;
import org.telegram.messenger.UserConfig;
import org.telegram.messenger.browser.Browser;
import org.telegram.tgnet.ConnectionsManager;
import org.telegram.tgnet.RequestDelegate;
import org.telegram.tgnet.TLObject;
import org.telegram.tgnet.TLRPC;
import org.telegram.ui.ActionBar.AlertDialog;
import org.telegram.ui.ActionBar.BottomSheet;
import org.telegram.ui.ActionBar.Theme;
import org.telegram.ui.Adapters.DialogsSearchAdapter;
import org.telegram.ui.Cells.ContextLinkCell;
import org.telegram.ui.Cells.EmptyCell;
import org.telegram.ui.Cells.FeaturedStickerSetInfoCell;
import org.telegram.ui.Cells.StickerEmojiCell;
import org.telegram.ui.Cells.StickerSetGroupInfoCell;
import org.telegram.ui.Cells.StickerSetNameCell;
import org.telegram.ui.ContentPreviewViewer;

import java.lang.annotation.Retention;
import java.lang.annotation.RetentionPolicy;
import java.lang.reflect.Field;
import java.util.ArrayList;
import java.util.Arrays;
import java.util.HashMap;
import java.util.List;
import java.util.Map;

import tw.nekomimi.nekogram.NekoConfig;
import tw.nekomimi.nekogram.PinnedStickerHelper;

public class EmojiView extends FrameLayout implements NotificationCenter.NotificationCenterDelegate {

    private ArrayList<View> views = new ArrayList<>();
    private ViewPager pager;
    private FrameLayout bottomTabContainer;
    private View bottomTabContainerBackground;
    private ImageView floatingButton;
    private PagerSlidingTabStrip typeTabs;
    private ImageView backspaceButton;
    private ImageView stickerSettingsButton;
    private ImageView searchButton;
    private View shadowLine;
    private View topShadow;
    private AnimatorSet bottomTabContainerAnimation;
    private AnimatorSet backspaceButtonAnimation;
    private AnimatorSet stickersButtonAnimation;
    private float lastBottomScrollDy;

    private ScrollSlidingTabStrip emojiTabs;
    private FrameLayout emojiContainer;
    private View emojiTabsShadow;
    private RecyclerListView emojiGridView;
    private GridLayoutManager emojiLayoutManager;
    private EmojiGridAdapter emojiAdapter;
    private EmojiSearchAdapter emojiSearchAdapter;
    private SearchField emojiSearchField;
    private AnimatorSet emojiTabShadowAnimator;
    private RecyclerAnimationScrollHelper scrollHelper;
    private boolean firstEmojiAttach = true;
    private boolean needEmojiSearch;
    private int hasRecentEmoji = -1;
    private boolean hasChatStickers;

    private FrameLayout gifContainer;
    private RecyclerListView gifGridView;
    private GifLayoutManager gifLayoutManager;
    private GifAdapter gifSearchAdapter;
    private GifSearchPreloader gifSearchPreloader = new GifSearchPreloader();
    private final Map<String, TLRPC.messages_BotResults> gifCache = new HashMap<>();
    private RecyclerListView.OnItemClickListener gifOnItemClickListener;
    private GifAdapter gifAdapter;
    private SearchField gifSearchField;
    private ScrollSlidingTabStrip gifTabs;
    private boolean firstGifAttach = true;
    private int gifRecentTabNum = -2;
    private int gifTrendingTabNum = -2;
    private int gifFirstEmojiTabNum = -2;

    private FrameLayout stickersContainer;
    private StickersGridAdapter stickersGridAdapter;
    private StickersSearchGridAdapter stickersSearchGridAdapter;
    private RecyclerListView.OnItemClickListener stickersOnItemClickListener;
    private ScrollSlidingTabStrip stickersTab;
    private FrameLayout stickersTabContainer;
    private RecyclerListView stickersGridView;
    private GridLayoutManager stickersLayoutManager;
    private TrendingAdapter trendingAdapter;
    private SearchField stickersSearchField;
    private int stickersMinusDy;
    private boolean firstStickersAttach = true;
    private boolean ignoreStickersScroll;
    private boolean stickersContainerAttached;

    private AnimatorSet searchAnimation;

    private TextView mediaBanTooltip;
    private DragListener dragListener;
    private boolean showing;

    private final int[] tabsMinusDy = new int[3];
    private ObjectAnimator[] tabsYAnimators = new ObjectAnimator[3];
    private boolean firstTabUpdate;

    public void setShowing(boolean showing) {
        this.showing = showing;
        updateStickerTabsPosition();
    }

    public void onMessageSend() {
        chooseStickerActionTracker.reset();
    }

    @IntDef({Type.STICKERS, Type.EMOJIS, Type.GIFS})
    @Retention(RetentionPolicy.SOURCE)
    private @interface Type {
        int STICKERS = 0;
        int EMOJIS = 1;
        int GIFS = 2;
    }

    private String[] lastSearchKeyboardLanguage;

    private Drawable[] tabIcons;
    private Drawable[] emojiIcons;
    private Drawable[] stickerIcons;
    private Drawable[] gifIcons;
    private String[] emojiTitles;

    private int searchFieldHeight;

    private int currentAccount = UserConfig.selectedAccount;
    private ArrayList<TLRPC.TL_messages_stickerSet> stickerSets = new ArrayList<>();
    private int groupStickerPackNum;
    private int groupStickerPackPosition;
    private boolean groupStickersHidden;
    private TLRPC.TL_messages_stickerSet groupStickerSet;

    private ArrayList<TLRPC.Document> recentGifs = new ArrayList<>();
    private ArrayList<TLRPC.Document> recentStickers = new ArrayList<>();
    private ArrayList<TLRPC.Document> favouriteStickers = new ArrayList<>();
    private ArrayList<TLRPC.StickerSetCovered> featuredStickerSets = new ArrayList<>();

    private Paint dotPaint;

    private EmojiViewDelegate delegate;

    private int currentChatId;

    private TLRPC.StickerSetCovered[] primaryInstallingStickerSets = new TLRPC.StickerSetCovered[10];
    private LongSparseArray<TLRPC.StickerSetCovered> installingStickerSets = new LongSparseArray<>();
    private LongSparseArray<TLRPC.StickerSetCovered> removingStickerSets = new LongSparseArray<>();

    private int currentPage;

    private EmojiColorPickerView pickerView;
    private EmojiPopupWindow pickerViewPopup;
    private int popupWidth;
    private int popupHeight;
    private int emojiSize;
    private int location[] = new int[2];
    private int stickersTabOffset;
    private int recentTabBum = -2;
    private int favTabBum = -2;
    private int trendingTabNum = -2;

    private TLRPC.ChatFull info;

    private boolean isLayout;
    private int currentBackgroundType = -1;
    private Object outlineProvider;
    private boolean forseMultiwindowLayout;

    private int lastNotifyWidth;
    private int lastNotifyHeight;
    private int lastNotifyHeight2;

    private boolean backspacePressed;
    private boolean backspaceOnce;
    private boolean showGifs;

    private ImageViewEmoji emojiTouchedView;
    private float emojiLastX;
    private float emojiLastY;
    private float emojiTouchedX;
    private float emojiTouchedY;
    private float lastStickersX;
    private boolean expandStickersByDragg;

    private Runnable checkExpandStickerTabsRunnable = new Runnable() {
        @Override
        public void run() {
            if (!stickersTab.isDragging()) {
                expandStickersByDragg = false;
                updateStickerTabsPosition();
            }
        }
    };

    public interface EmojiViewDelegate {
        default boolean onBackspace() {
            return false;
        }

        default void onEmojiSelected(String emoji) {

        }

        default void onStickerSelected(View view, TLRPC.Document sticker, String query, Object parent, MessageObject.SendAnimationData sendAnimationData, boolean notify, int scheduleDate) {

        }

        default void onStickersSettingsClick() {

        }

        default void onStickersGroupClick(int chatId) {

        }

        default void onGifSelected(View view, Object gif, String query, Object parent, boolean notify, int scheduleDate) {

        }

        default void onTabOpened(int type) {

        }

        default void onClearEmojiRecent() {

        }

        default void onShowStickerSet(TLRPC.StickerSet stickerSet, TLRPC.InputStickerSet inputStickerSet) {

        }

        default void onStickerSetAdd(TLRPC.StickerSetCovered stickerSet) {

        }

        default void onStickerSetRemove(TLRPC.StickerSetCovered stickerSet) {

        }

        default void onSearchOpenClose(int type) {

        }

        default boolean isSearchOpened() {
            return false;
        }

        default boolean isExpanded() {
            return false;
        }

        default boolean canSchedule() {
            return false;
        }

        default boolean isInScheduleMode() {
            return false;
        }

        default long getDialogId() {
            return 0;
        }

        default int getThreadId() {
            return 0;
        }

        default void showTrendingStickersAlert(TrendingStickersLayout layout) {

        }

        default void invalidateEnterView() {

        }

        default float getProgressToSearchOpened() {
            return 0f;
        }
    }

    public interface DragListener {
        void onDragStart();

        void onDragEnd(float velocity);

        void onDragCancel();

        void onDrag(int offset);
    }

    private ContentPreviewViewer.ContentPreviewViewerDelegate contentPreviewViewerDelegate = new ContentPreviewViewer.ContentPreviewViewerDelegate() {
        @Override
        public void sendSticker(TLRPC.Document sticker, String query, Object parent, boolean notify, int scheduleDate) {
            delegate.onStickerSelected(null, sticker, query, parent, null, notify, scheduleDate);
        }

        @Override
        public boolean needSend() {
            return true;
        }

        @Override
        public boolean canSchedule() {
            return delegate.canSchedule();
        }

        @Override
        public boolean isInScheduleMode() {
            return delegate.isInScheduleMode();
        }

        @Override
        public void openSet(TLRPC.InputStickerSet set, boolean clearsInputField) {
            if (set == null) {
                return;
            }
            delegate.onShowStickerSet(null, set);
        }

        @Override
        public void sendGif(Object gif, Object parent, boolean notify, int scheduleDate) {
            if (gifGridView.getAdapter() == gifAdapter) {
                delegate.onGifSelected(null, gif, null, parent, notify, scheduleDate);
            } else if (gifGridView.getAdapter() == gifSearchAdapter) {
                delegate.onGifSelected(null, gif, null, parent, notify, scheduleDate);
            }
        }

        @Override
        public void gifAddedOrDeleted() {
            updateRecentGifs();
        }

        @Override
        public long getDialogId() {
            return delegate.getDialogId();
        }

        @Override
        public String getQuery(boolean isGif) {
            if (isGif) {
                return gifGridView.getAdapter() == gifSearchAdapter ? gifSearchAdapter.lastSearchImageString : null;
            }
            return emojiGridView.getAdapter() == emojiSearchAdapter ? emojiSearchAdapter.lastSearchEmojiString : null;
        }
    };

    private static final Field superListenerField;

    static {
        Field f = null;
        try {
            f = PopupWindow.class.getDeclaredField("mOnScrollChangedListener");
            f.setAccessible(true);
        } catch (NoSuchFieldException e) {
            /* ignored */
        }
        superListenerField = f;
    }

    private static final ViewTreeObserver.OnScrollChangedListener NOP = () -> {
        /* do nothing */
    };

    @Override
    public void setEnabled(boolean enabled) {
        super.setEnabled(enabled);
        stickersSearchField.searchEditText.setEnabled(enabled);
        gifSearchField.searchEditText.setEnabled(enabled);
        emojiSearchField.searchEditText.setEnabled(enabled);
    }

    private class SearchField extends FrameLayout {

        private View searchBackground;
        private ImageView searchIconImageView;
        private ImageView clearSearchImageView;
        private CloseProgressDrawable2 progressDrawable;
        private EditTextBoldCursor searchEditText;
        private View shadowView;
        private View backgroundView;
        private AnimatorSet shadowAnimator;

        public SearchField(Context context, int type) {
            super(context);

            shadowView = new View(context);
            shadowView.setAlpha(0.0f);
            shadowView.setTag(1);
            shadowView.setBackgroundColor(Theme.getColor(Theme.key_chat_emojiPanelShadowLine));
            addView(shadowView, new FrameLayout.LayoutParams(ViewGroup.LayoutParams.MATCH_PARENT, AndroidUtilities.getShadowHeight(), Gravity.BOTTOM | Gravity.LEFT));

            backgroundView = new View(context);
            backgroundView.setBackgroundColor(Theme.getColor(Theme.key_chat_emojiPanelBackground));
            addView(backgroundView, new FrameLayout.LayoutParams(ViewGroup.LayoutParams.MATCH_PARENT, searchFieldHeight));

            searchBackground = new View(context);
            searchBackground.setBackgroundDrawable(Theme.createRoundRectDrawable(AndroidUtilities.dp(18), Theme.getColor(Theme.key_chat_emojiSearchBackground)));
            addView(searchBackground, LayoutHelper.createFrame(LayoutHelper.MATCH_PARENT, 36, Gravity.LEFT | Gravity.TOP, 14, 14, 14, 0));

            searchIconImageView = new ImageView(context);
            searchIconImageView.setScaleType(ImageView.ScaleType.CENTER);
            searchIconImageView.setImageResource(R.drawable.smiles_inputsearch);
            searchIconImageView.setColorFilter(new PorterDuffColorFilter(Theme.getColor(Theme.key_chat_emojiSearchIcon), PorterDuff.Mode.SRC_IN));
            addView(searchIconImageView, LayoutHelper.createFrame(36, 36, Gravity.LEFT | Gravity.TOP, 16, 14, 0, 0));

            clearSearchImageView = new ImageView(context);
            clearSearchImageView.setScaleType(ImageView.ScaleType.CENTER);
            clearSearchImageView.setImageDrawable(progressDrawable = new CloseProgressDrawable2());
            progressDrawable.setSide(AndroidUtilities.dp(7));
            clearSearchImageView.setScaleX(0.1f);
            clearSearchImageView.setScaleY(0.1f);
            clearSearchImageView.setAlpha(0.0f);
            clearSearchImageView.setColorFilter(new PorterDuffColorFilter(Theme.getColor(Theme.key_chat_emojiSearchIcon), PorterDuff.Mode.SRC_IN));
            addView(clearSearchImageView, LayoutHelper.createFrame(36, 36, Gravity.RIGHT | Gravity.TOP, 14, 14, 14, 0));
            clearSearchImageView.setOnClickListener(v -> {
                searchEditText.setText("");
                AndroidUtilities.showKeyboard(searchEditText);
            });

            searchEditText = new EditTextBoldCursor(context) {
                @Override
                public boolean onTouchEvent(MotionEvent event) {
                    if (!searchEditText.isEnabled()) {
                        return super.onTouchEvent(event);
                    }
                    if (event.getAction() == MotionEvent.ACTION_DOWN) {
                        if (!delegate.isSearchOpened()) {
                            openSearch(SearchField.this);
                        }
                        delegate.onSearchOpenClose(type == 1 ? 2 : 1);
                        searchEditText.requestFocus();
                        AndroidUtilities.showKeyboard(searchEditText);
                    }
                    return super.onTouchEvent(event);
                }
            };
            searchEditText.setTextSize(TypedValue.COMPLEX_UNIT_DIP, 16);
            searchEditText.setHintTextColor(Theme.getColor(Theme.key_chat_emojiSearchIcon));
            searchEditText.setTextColor(Theme.getColor(Theme.key_windowBackgroundWhiteBlackText));
            searchEditText.setBackgroundDrawable(null);
            searchEditText.setPadding(0, 0, 0, 0);
            searchEditText.setMaxLines(1);
            searchEditText.setLines(1);
            searchEditText.setSingleLine(true);
            searchEditText.setImeOptions(EditorInfo.IME_ACTION_SEARCH | EditorInfo.IME_FLAG_NO_EXTRACT_UI);
            if (type == 0) {
                searchEditText.setHint(LocaleController.getString("SearchStickersHint", R.string.SearchStickersHint));
            } else if (type == 1) {
                searchEditText.setHint(LocaleController.getString("SearchEmojiHint", R.string.SearchEmojiHint));
            } else if (type == 2) {
                searchEditText.setHint(LocaleController.getString("SearchGifsTitle", R.string.SearchGifsTitle));
            }
            searchEditText.setCursorColor(Theme.getColor(Theme.key_featuredStickers_addedIcon));
            searchEditText.setCursorSize(AndroidUtilities.dp(20));
            searchEditText.setCursorWidth(1.5f);
            addView(searchEditText, LayoutHelper.createFrame(LayoutHelper.MATCH_PARENT, 40, Gravity.LEFT | Gravity.TOP, 16 + 38, 12, 16 + 30, 0));
            searchEditText.addTextChangedListener(new TextWatcher() {
                @Override
                public void beforeTextChanged(CharSequence s, int start, int count, int after) {

                }

                @Override
                public void onTextChanged(CharSequence s, int start, int before, int count) {

                }

                @Override
                public void afterTextChanged(Editable s) {
                    boolean show = searchEditText.length() > 0;
                    boolean showed = clearSearchImageView.getAlpha() != 0;
                    if (show != showed) {
                        clearSearchImageView.animate()
                                .alpha(show ? 1.0f : 0.0f)
                                .setDuration(150)
                                .scaleX(show ? 1.0f : 0.1f)
                                .scaleY(show ? 1.0f : 0.1f)
                                .start();
                    }
                    if (type == 0) {
                        stickersSearchGridAdapter.search(searchEditText.getText().toString());
                    } else if (type == 1) {
                        emojiSearchAdapter.search(searchEditText.getText().toString());
                    } else if (type == 2) {
                        gifSearchAdapter.search(searchEditText.getText().toString());
                    }
                }
            });
        }

        public void hideKeyboard() {
            AndroidUtilities.hideKeyboard(searchEditText);
        }

        private void showShadow(boolean show, boolean animated) {
            if (show && shadowView.getTag() == null || !show && shadowView.getTag() != null) {
                return;
            }
            if (shadowAnimator != null) {
                shadowAnimator.cancel();
                shadowAnimator = null;
            }
            shadowView.setTag(show ? null : 1);
            if (animated) {
                shadowAnimator = new AnimatorSet();
                shadowAnimator.playTogether(ObjectAnimator.ofFloat(shadowView, View.ALPHA, show ? 1.0f : 0.0f));
                shadowAnimator.setDuration(200);
                shadowAnimator.setInterpolator(CubicBezierInterpolator.EASE_OUT);
                shadowAnimator.addListener(new AnimatorListenerAdapter() {
                    @Override
                    public void onAnimationEnd(Animator animation) {
                        shadowAnimator = null;
                    }
                });
                shadowAnimator.start();
            } else {
                shadowView.setAlpha(show ? 1.0f : 0.0f);
            }
        }
    }

    private class TypedScrollListener extends RecyclerListView.OnScrollListener {

        @Type
        private final int type;

        private boolean smoothScrolling;

        public TypedScrollListener(@Type int type) {
            this.type = type;
        }

        @Override
        public void onScrollStateChanged(RecyclerView recyclerView, int newState) {
            if (recyclerView.getLayoutManager().isSmoothScrolling()) {
                smoothScrolling = true;
                return;
            }
            if (newState == RecyclerListView.SCROLL_STATE_IDLE) {
                if (!smoothScrolling) {
                    animateTabsY(type);
                }
                if (ignoreStickersScroll) {
                    ignoreStickersScroll = false;
                }
                smoothScrolling = false;
            } else {
                if (newState == RecyclerView.SCROLL_STATE_DRAGGING) {
                    if (ignoreStickersScroll) {
                        ignoreStickersScroll = false;
                    }
                    final SearchField searchField = getSearchFieldForType(type);
                    if (searchField != null) {
                        searchField.hideKeyboard();
                    }
                    smoothScrolling = false;
                }
                if (!smoothScrolling) {
                    stopAnimatingTabsY(type);
                }
                if (type == Type.STICKERS) {
                    chooseStickerActionTracker.doSomeAction();
                }
            }
        }

        @Override
        public void onScrolled(RecyclerView recyclerView, int dx, int dy) {
            checkScroll(type);
            checkTabsY(type, dy);
            checkSearchFieldScroll();
            if (!smoothScrolling) {
                checkBottomTabScroll(dy);
            }
        }

        private void checkSearchFieldScroll() {
            switch (type) {
                case Type.STICKERS:
                    checkStickersSearchFieldScroll(false);
                    break;
                case Type.EMOJIS:
                    checkEmojiSearchFieldScroll(false);
                    break;
                case Type.GIFS:
                    checkGifSearchFieldScroll(false);
                    break;
            }
        }
    }

    private class DraggableScrollSlidingTabStrip extends ScrollSlidingTabStrip {

        private final int touchSlop;

        private boolean startedScroll;
        private float lastX;
        private float lastTranslateX;
        private boolean first = true;
        private float downX, downY;
        private boolean draggingVertically, draggingHorizontally;
        private VelocityTracker vTracker;

        public DraggableScrollSlidingTabStrip(Context context) {
            super(context);
            touchSlop = ViewConfiguration.get(context).getScaledTouchSlop();
        }

        @Override
        public boolean onInterceptTouchEvent(MotionEvent ev) {
            if (isDragging()) {
                return super.onInterceptTouchEvent(ev);
            }
            if (getParent() != null) {
                getParent().requestDisallowInterceptTouchEvent(true);
            }
            if (ev.getAction() == MotionEvent.ACTION_DOWN) {
                draggingVertically = draggingHorizontally = false;
                downX = ev.getRawX();
                downY = ev.getRawY();
            } else {
                if (!draggingVertically && !draggingHorizontally && dragListener != null) {
                    if (Math.abs(ev.getRawY() - downY) >= touchSlop) {
                        draggingVertically = true;
                        downY = ev.getRawY();
                        dragListener.onDragStart();
                        if (startedScroll) {
                            pager.endFakeDrag();
                            startedScroll = false;
                        }
                        return true;
                    }
                }
            }
            return super.onInterceptTouchEvent(ev);
        }

        @Override
        public boolean onTouchEvent(MotionEvent ev) {
            if (isDragging()) {
                return super.onTouchEvent(ev);
            }
            if (first) {
                first = false;
                lastX = ev.getX();
            }
            if (ev.getAction() == MotionEvent.ACTION_DOWN || ev.getAction() == MotionEvent.ACTION_MOVE) {
                lastStickersX = ev.getRawX();
            }
            if (ev.getAction() == MotionEvent.ACTION_DOWN) {
                draggingVertically = draggingHorizontally = false;
                downX = ev.getRawX();
                downY = ev.getRawY();
            } else {
                if (!draggingVertically && !draggingHorizontally && dragListener != null) {
                    if (Math.abs(ev.getRawX() - downX) >= touchSlop && canScrollHorizontally((int) (downX - ev.getRawX()))) {
                        draggingHorizontally = true;
                        AndroidUtilities.cancelRunOnUIThread(checkExpandStickerTabsRunnable);
                        expandStickersByDragg = true;
                        updateStickerTabsPosition();
                    } else if (Math.abs(ev.getRawY() - downY) >= touchSlop) {
                        draggingVertically = true;
                        downY = ev.getRawY();
                        dragListener.onDragStart();
                        if (startedScroll) {
                            pager.endFakeDrag();
                            startedScroll = false;
                        }
                    }
                }
            }
            if (expandStickersByDragg && (ev.getAction() == MotionEvent.ACTION_UP || ev.getAction() == MotionEvent.ACTION_CANCEL)) {
                AndroidUtilities.runOnUIThread(checkExpandStickerTabsRunnable, 1500);
            }
            if (draggingVertically) {
                if (vTracker == null) {
                    vTracker = VelocityTracker.obtain();
                }
                vTracker.addMovement(ev);
                if (ev.getAction() == MotionEvent.ACTION_UP || ev.getAction() == MotionEvent.ACTION_CANCEL) {
                    vTracker.computeCurrentVelocity(1000);
                    float velocity = vTracker.getYVelocity();
                    vTracker.recycle();
                    vTracker = null;
                    if (ev.getAction() == MotionEvent.ACTION_UP) {
                        dragListener.onDragEnd(velocity);
                    } else {
                        dragListener.onDragCancel();
                    }
                    first = true;
                    draggingVertically = draggingHorizontally = false;
                } else {
                    dragListener.onDrag(Math.round(ev.getRawY() - downY));
                }
                cancelLongPress();
                return true;
            }
            float newTranslationX = getTranslationX();
            if (getScrollX() == 0 && newTranslationX == 0) {
                if (!startedScroll && lastX - ev.getX() < 0) {
                    if (pager.beginFakeDrag()) {
                        startedScroll = true;
                        lastTranslateX = getTranslationX();
                    }
                } else if (startedScroll && lastX - ev.getX() > 0) {
                    if (pager.isFakeDragging()) {
                        pager.endFakeDrag();
                        startedScroll = false;
                    }
                }
            }
            if (startedScroll) {
                int dx = (int) (ev.getX() - lastX + newTranslationX - lastTranslateX);
                try {
                    //pager.fakeDragBy(dx);
                    lastTranslateX = newTranslationX;
                } catch (Exception e) {
                    try {
                        pager.endFakeDrag();
                    } catch (Exception ignore) {

                    }
                    startedScroll = false;
                    FileLog.e(e);
                }
            }
            lastX = ev.getX();
            if (ev.getAction() == MotionEvent.ACTION_CANCEL || ev.getAction() == MotionEvent.ACTION_UP) {
                first = true;
                draggingVertically = draggingHorizontally = false;
                if (startedScroll) {
                    pager.endFakeDrag();
                    startedScroll = false;
                }
            }
            return startedScroll || super.onTouchEvent(ev);
        }
    }

    private class ImageViewEmoji extends ImageView {
        private boolean isRecent;

        public ImageViewEmoji(Context context) {
            super(context);
            setScaleType(ImageView.ScaleType.CENTER);
        }

        private void sendEmoji(String override) {
            showBottomTab(true, true);
            String code = override != null ? override : (String) getTag();
            SpannableStringBuilder builder = new SpannableStringBuilder();
            builder.append(code);
            if (override == null) {
                if (!isRecent) {
                    String color = Emoji.emojiColor.get(code);
                    if (color != null) {
                        code = addColorToCode(code, color);
                    }
                }
                addEmojiToRecent(code);
                if (delegate != null) {
                    delegate.onEmojiSelected(Emoji.fixEmoji(code));
                }
            } else {
                if (delegate != null) {
                    delegate.onEmojiSelected(Emoji.fixEmoji(override));
                }
            }
        }

        public void setImageDrawable(Drawable drawable, boolean recent) {
            super.setImageDrawable(drawable);
            isRecent = recent;
        }

        @Override
        public void onMeasure(int widthMeasureSpec, int heightMeasureSpec) {
            setMeasuredDimension(View.MeasureSpec.getSize(widthMeasureSpec), View.MeasureSpec.getSize(widthMeasureSpec));
        }
    }

    private class EmojiPopupWindow extends PopupWindow {

        private ViewTreeObserver.OnScrollChangedListener mSuperScrollListener;
        private ViewTreeObserver mViewTreeObserver;

        public EmojiPopupWindow() {
            super();
            init();
        }

        public EmojiPopupWindow(Context context) {
            super(context);
            init();
        }

        public EmojiPopupWindow(int width, int height) {
            super(width, height);
            init();
        }

        public EmojiPopupWindow(View contentView) {
            super(contentView);
            init();
        }

        public EmojiPopupWindow(View contentView, int width, int height, boolean focusable) {
            super(contentView, width, height, focusable);
            init();
        }

        public EmojiPopupWindow(View contentView, int width, int height) {
            super(contentView, width, height);
            init();
        }

        private void init() {
            if (superListenerField != null) {
                try {
                    mSuperScrollListener = (ViewTreeObserver.OnScrollChangedListener) superListenerField.get(this);
                    superListenerField.set(this, NOP);
                } catch (Exception e) {
                    mSuperScrollListener = null;
                }
            }
        }

        private void unregisterListener() {
            if (mSuperScrollListener != null && mViewTreeObserver != null) {
                if (mViewTreeObserver.isAlive()) {
                    mViewTreeObserver.removeOnScrollChangedListener(mSuperScrollListener);
                }
                mViewTreeObserver = null;
            }
        }

        private void registerListener(View anchor) {
            if (mSuperScrollListener != null) {
                ViewTreeObserver vto = (anchor.getWindowToken() != null) ? anchor.getViewTreeObserver() : null;
                if (vto != mViewTreeObserver) {
                    if (mViewTreeObserver != null && mViewTreeObserver.isAlive()) {
                        mViewTreeObserver.removeOnScrollChangedListener(mSuperScrollListener);
                    }
                    if ((mViewTreeObserver = vto) != null) {
                        vto.addOnScrollChangedListener(mSuperScrollListener);
                    }
                }
            }
        }

        @Override
        public void showAsDropDown(View anchor, int xoff, int yoff) {
            try {
                super.showAsDropDown(anchor, xoff, yoff);
                registerListener(anchor);
            } catch (Exception e) {
                FileLog.e(e);
            }
        }

        @Override
        public void update(View anchor, int xoff, int yoff, int width, int height) {
            super.update(anchor, xoff, yoff, width, height);
            registerListener(anchor);
        }

        @Override
        public void update(View anchor, int width, int height) {
            super.update(anchor, width, height);
            registerListener(anchor);
        }

        @Override
        public void showAtLocation(View parent, int gravity, int x, int y) {
            super.showAtLocation(parent, gravity, x, y);
            unregisterListener();
        }

        @Override
        public void dismiss() {
            setFocusable(false);
            try {
                super.dismiss();
            } catch (Exception ignore) {

            }
            unregisterListener();
        }
    }

    private class EmojiColorPickerView extends View {

        private Drawable backgroundDrawable;
        private Drawable arrowDrawable;
        private String currentEmoji;
        private int arrowX;
        private int selection;
        private Paint rectPaint = new Paint(Paint.ANTI_ALIAS_FLAG);
        private RectF rect = new RectF();

        public void setEmoji(String emoji, int arrowPosition) {
            currentEmoji = emoji;
            arrowX = arrowPosition;
            rectPaint.setColor(0x2f000000);
            invalidate();
        }

        public String getEmoji() {
            return currentEmoji;
        }

        public void setSelection(int position) {
            if (selection == position) {
                return;
            }
            selection = position;
            invalidate();
        }

        public int getSelection() {
            return selection;
        }

        public EmojiColorPickerView(Context context) {
            super(context);

            backgroundDrawable = getResources().getDrawable(R.drawable.stickers_back_all);
            arrowDrawable = getResources().getDrawable(R.drawable.stickers_back_arrow);
            Theme.setDrawableColor(backgroundDrawable, Theme.getColor(Theme.key_dialogBackground));
            Theme.setDrawableColor(arrowDrawable, Theme.getColor(Theme.key_dialogBackground));
        }

        @Override
        protected void onDraw(Canvas canvas) {
            backgroundDrawable.setBounds(0, 0, getMeasuredWidth(), AndroidUtilities.dp(AndroidUtilities.isTablet() ? 60 : 52));
            backgroundDrawable.draw(canvas);

            arrowDrawable.setBounds(arrowX - AndroidUtilities.dp(9), AndroidUtilities.dp(AndroidUtilities.isTablet() ? 55.5f : 47.5f), arrowX + AndroidUtilities.dp(9), AndroidUtilities.dp((AndroidUtilities.isTablet() ? 55.5f : 47.5f) + 8));
            arrowDrawable.draw(canvas);

            if (currentEmoji != null) {
                String code;
                for (int a = 0; a < 6; a++) {
                    int x = emojiSize * a + AndroidUtilities.dp(5 + 4 * a);
                    int y = AndroidUtilities.dp(9);
                    if (selection == a) {
                        rect.set(x, y - (int) AndroidUtilities.dpf2(3.5f), x + emojiSize, y + emojiSize + AndroidUtilities.dp(3));
                        canvas.drawRoundRect(rect, AndroidUtilities.dp(4), AndroidUtilities.dp(4), rectPaint);
                    }
                    code = currentEmoji;
                    if (a != 0) {
                        String color;
                        switch (a) {
                            case 1:
                                color = "\uD83C\uDFFB";
                                break;
                            case 2:
                                color = "\uD83C\uDFFC";
                                break;
                            case 3:
                                color = "\uD83C\uDFFD";
                                break;
                            case 4:
                                color = "\uD83C\uDFFE";
                                break;
                            case 5:
                                color = "\uD83C\uDFFF";
                                break;
                            default:
                                color = "";
                        }
                        code = addColorToCode(code, color);
                    }
                    Drawable drawable = Emoji.getEmojiBigDrawable(code);
                    if (drawable != null) {
                        drawable.setBounds(x, y, x + emojiSize, y + emojiSize);
                        drawable.draw(canvas);
                    }
                }
            }
        }
    }

    public EmojiView(boolean needStickers, boolean needGif, final Context context, boolean needSearch, final TLRPC.ChatFull chatFull, ViewGroup parentView) {
        super(context);

        int color = Theme.getColor(Theme.key_chat_messagePanelIcons);
        color = Color.argb(30, Color.red(color), Color.green(color), Color.blue(color));

        searchFieldHeight = AndroidUtilities.dp(64);
        needEmojiSearch = needSearch;

        // TODO: replace with baseline icons

       /* tabIcons = new Drawable[]{
                Theme.createEmojiIconSelectorDrawable(context, R.drawable.baseline_emoticon_outline_24, Theme.getColor(Theme.key_chat_messagePanelIcons), Theme.getColor(Theme.key_chat_emojiPanelIconSelected)),
                Theme.createEmojiIconSelectorDrawable(context, R.drawable.deproko_baseline_gif_24, Theme.getColor(Theme.key_chat_messagePanelIcons), Theme.getColor(Theme.key_chat_emojiPanelIconSelected)),
                Theme.createEmojiIconSelectorDrawable(context, R.drawable.msg_sticker, Theme.getColor(Theme.key_chat_messagePanelIcons), Theme.getColor(Theme.key_chat_emojiPanelIconSelected))
        };*/

        tabIcons = new Drawable[]{
                Theme.createEmojiIconSelectorDrawable(context, R.drawable.baseline_emoticon_outline_24, R.drawable.baseline_emoticon_24, Theme.getColor(Theme.key_chat_messagePanelIcons), Theme.getColor(Theme.key_chat_emojiPanelIconSelected)),
                Theme.createEmojiIconSelectorDrawable(context, R.drawable.deproko_baseline_gif_24, R.drawable.deproko_baseline_gif_filled_24, Theme.getColor(Theme.key_chat_messagePanelIcons), Theme.getColor(Theme.key_chat_emojiPanelIconSelected)),
                Theme.createEmojiIconSelectorDrawable(context, R.drawable.deproko_baseline_stickers_24, R.drawable.deproko_baseline_stickers_filled_24, Theme.getColor(Theme.key_chat_messagePanelIcons), Theme.getColor(Theme.key_chat_emojiPanelIconSelected))
        };

       /* emojiIcons = new Drawable[]{
                Theme.createEmojiIconSelectorDrawable(context, R.drawable.smiles_panel_recent, Theme.getColor(Theme.key_chat_messagePanelIcons), Theme.getColor(Theme.key_chat_emojiPanelIconSelected)),
                Theme.createEmojiIconSelectorDrawable(context, R.drawable.smiles_panel_smiles, Theme.getColor(Theme.key_chat_messagePanelIcons), Theme.getColor(Theme.key_chat_emojiPanelIconSelected)),
                Theme.createEmojiIconSelectorDrawable(context, R.drawable.smiles_panel_cat, Theme.getColor(Theme.key_chat_messagePanelIcons), Theme.getColor(Theme.key_chat_emojiPanelIconSelected)),
                Theme.createEmojiIconSelectorDrawable(context, R.drawable.smiles_panel_food, Theme.getColor(Theme.key_chat_messagePanelIcons), Theme.getColor(Theme.key_chat_emojiPanelIconSelected)),
                Theme.createEmojiIconSelectorDrawable(context, R.drawable.smiles_panel_activities, Theme.getColor(Theme.key_chat_messagePanelIcons), Theme.getColor(Theme.key_chat_emojiPanelIconSelected)),
                Theme.createEmojiIconSelectorDrawable(context, R.drawable.smiles_panel_travel, Theme.getColor(Theme.key_chat_messagePanelIcons), Theme.getColor(Theme.key_chat_emojiPanelIconSelected)),
                Theme.createEmojiIconSelectorDrawable(context, R.drawable.smiles_panel_objects, Theme.getColor(Theme.key_chat_messagePanelIcons), Theme.getColor(Theme.key_chat_emojiPanelIconSelected)),
                Theme.createEmojiIconSelectorDrawable(context, R.drawable.smiles_panel_other, Theme.getColor(Theme.key_chat_messagePanelIcons), Theme.getColor(Theme.key_chat_emojiPanelIconSelected)),
                Theme.createEmojiIconSelectorDrawable(context, R.drawable.smiles_panel_flags, Theme.getColor(Theme.key_chat_messagePanelIcons), Theme.getColor(Theme.key_chat_emojiPanelIconSelected)),
        };*/

        emojiIcons = new Drawable[]{
                Theme.createEmojiIconSelectorDrawable(context, R.drawable.baseline_access_time_24, R.drawable.baseline_access_time_filled_24, Theme.getColor(Theme.key_chat_messagePanelIcons), Theme.getColor(Theme.key_chat_emojiPanelStickerPackSelectorLine)),
                Theme.createEmojiIconSelectorDrawable(context, R.drawable.baseline_emoticon_outline_24, R.drawable.baseline_emoticon_24, Theme.getColor(Theme.key_chat_messagePanelIcons), Theme.getColor(Theme.key_chat_emojiPanelStickerPackSelectorLine)),
                Theme.createEmojiIconSelectorDrawable(context, R.drawable.deproko_baseline_animals_outline_24, R.drawable.deproko_baseline_animals_24, Theme.getColor(Theme.key_chat_messagePanelIcons), Theme.getColor(Theme.key_chat_emojiPanelStickerPackSelectorLine)),
                Theme.createEmojiIconSelectorDrawable(context, R.drawable.baseline_restaurant_menu_24, Theme.getColor(Theme.key_chat_messagePanelIcons), Theme.getColor(Theme.key_chat_emojiPanelStickerPackSelectorLine)),
                Theme.createEmojiIconSelectorDrawable(context, R.drawable.outline_sports_baseball_24, R.drawable.baseline_sports_baseball_24, Theme.getColor(Theme.key_chat_messagePanelIcons), Theme.getColor(Theme.key_chat_emojiPanelStickerPackSelectorLine)),
                Theme.createEmojiIconSelectorDrawable(context, R.drawable.baseline_directions_car_24, Theme.getColor(Theme.key_chat_messagePanelIcons), Theme.getColor(Theme.key_chat_emojiPanelStickerPackSelectorLine)),
                Theme.createEmojiIconSelectorDrawable(context, R.drawable.deproko_baseline_lamp_24, R.drawable.deproko_baseline_lamp_filled_24, Theme.getColor(Theme.key_chat_messagePanelIcons), Theme.getColor(Theme.key_chat_emojiPanelStickerPackSelectorLine)),
                Theme.createEmojiIconSelectorDrawable(context, R.drawable.baseline_emoji_symbols_24, Theme.getColor(Theme.key_chat_messagePanelIcons), Theme.getColor(Theme.key_chat_emojiPanelStickerPackSelectorLine)),
                Theme.createEmojiIconSelectorDrawable(context, R.drawable.deproko_baseline_flag_outline_24, R.drawable.deproko_baseline_flag_filled_24, Theme.getColor(Theme.key_chat_messagePanelIcons), Theme.getColor(Theme.key_chat_emojiPanelStickerPackSelectorLine))
        };

        stickerIcons = new Drawable[]{
<<<<<<< HEAD
                Theme.createEmojiIconSelectorDrawable(context, R.drawable.baseline_access_time_24, R.drawable.baseline_access_time_filled_24, Theme.getColor(Theme.key_chat_messagePanelIcons), Theme.getColor(Theme.key_chat_emojiPanelStickerPackSelectorLine)),
                Theme.createEmojiIconSelectorDrawable(context, R.drawable.baseline_star_border_24, R.drawable.baseline_star_24, Theme.getColor(Theme.key_chat_messagePanelIcons), Theme.getColor(Theme.key_chat_emojiPanelStickerPackSelectorLine)),
                Theme.createEmojiIconSelectorDrawable(context, R.drawable.stickers_trending3, Theme.getColor(Theme.key_chat_messagePanelIcons), Theme.getColor(Theme.key_chat_emojiPanelIconSelected)),
                new LayerDrawable(new Drawable[]{
                        Theme.createEmojiIconSelectorDrawable(context, R.drawable.stickers_trending1, Theme.getColor(Theme.key_chat_messagePanelIcons), Theme.getColor(Theme.key_chat_emojiPanelIconSelected)),
                        Theme.createEmojiIconSelectorDrawable(context, R.drawable.stickers_trending2, Theme.getColor(Theme.key_chat_emojiPanelStickerPackSelectorLine), Theme.getColor(Theme.key_chat_emojiPanelStickerPackSelectorLine))
=======
                Theme.createEmojiIconSelectorDrawable(context, R.drawable.emoji_tabs_recent, Theme.getColor(Theme.key_chat_emojiBottomPanelIcon), Theme.getColor(Theme.key_chat_emojiPanelIconSelected)),
                Theme.createEmojiIconSelectorDrawable(context, R.drawable.emoji_tabs_faves, Theme.getColor(Theme.key_chat_emojiBottomPanelIcon), Theme.getColor(Theme.key_chat_emojiPanelIconSelected)),
                Theme.createEmojiIconSelectorDrawable(context, R.drawable.emoji_tabs_new3, Theme.getColor(Theme.key_chat_emojiBottomPanelIcon), Theme.getColor(Theme.key_chat_emojiPanelIconSelected)),
                new LayerDrawable(new Drawable[]{
                        Theme.createEmojiIconSelectorDrawable(context, R.drawable.emoji_tabs_new1, Theme.getColor(Theme.key_chat_emojiBottomPanelIcon), Theme.getColor(Theme.key_chat_emojiPanelIconSelected)),
                        Theme.createEmojiIconSelectorDrawable(context, R.drawable.emoji_tabs_new2, Theme.getColor(Theme.key_chat_emojiPanelStickerPackSelectorLine), Theme.getColor(Theme.key_chat_emojiPanelStickerPackSelectorLine))
>>>>>>> 368822d2
                })
        };

        gifIcons = new Drawable[]{
                Theme.createEmojiIconSelectorDrawable(context, R.drawable.baseline_access_time_24, R.drawable.baseline_access_time_filled_24, Theme.getColor(Theme.key_chat_messagePanelIcons), Theme.getColor(Theme.key_chat_emojiPanelStickerPackSelectorLine)),
                Theme.createEmojiIconSelectorDrawable(context, R.drawable.stickers_gifs_trending, Theme.getColor(Theme.key_chat_messagePanelIcons), Theme.getColor(Theme.key_chat_emojiPanelIconSelected)),
        };

        emojiTitles = new String[]{
                LocaleController.getString("Emoji1", R.string.Emoji1),
                LocaleController.getString("Emoji2", R.string.Emoji2),
                LocaleController.getString("Emoji3", R.string.Emoji3),
                LocaleController.getString("Emoji4", R.string.Emoji4),
                LocaleController.getString("Emoji5", R.string.Emoji5),
                LocaleController.getString("Emoji6", R.string.Emoji6),
                LocaleController.getString("Emoji7", R.string.Emoji7),
                LocaleController.getString("Emoji8", R.string.Emoji8)
        };

        showGifs = needGif;
        info = chatFull;

        dotPaint = new Paint(Paint.ANTI_ALIAS_FLAG);
        dotPaint.setColor(Theme.getColor(Theme.key_chat_emojiPanelNewTrending));

        if (Build.VERSION.SDK_INT >= 21) {
            outlineProvider = new ViewOutlineProvider() {
                @TargetApi(Build.VERSION_CODES.LOLLIPOP)
                @Override
                public void getOutline(View view, Outline outline) {
                    outline.setRoundRect(view.getPaddingLeft(), view.getPaddingTop(), view.getMeasuredWidth() - view.getPaddingRight(), view.getMeasuredHeight() - view.getPaddingBottom(), AndroidUtilities.dp(6));
                }
            };
        }

        emojiContainer = new FrameLayout(context);
        views.add(emojiContainer);

        emojiGridView = new RecyclerListView(context) {

            private boolean ignoreLayout;

            @Override
            protected void onMeasure(int widthSpec, int heightSpec) {
                ignoreLayout = true;
                int width = MeasureSpec.getSize(widthSpec);
                emojiLayoutManager.setSpanCount(Math.max(1, width / AndroidUtilities.dp(AndroidUtilities.isTablet() ? 60 : 45)));
                ignoreLayout = false;
                super.onMeasure(widthSpec, heightSpec);
            }

            @Override
            protected void onLayout(boolean changed, int l, int t, int r, int b) {
                if (needEmojiSearch && firstEmojiAttach) {
                    ignoreLayout = true;
                    emojiLayoutManager.scrollToPositionWithOffset(1, 0);
                    firstEmojiAttach = false;
                    ignoreLayout = false;
                }
                super.onLayout(changed, l, t, r, b);
                checkEmojiSearchFieldScroll(true);
            }

            @Override
            public void requestLayout() {
                if (ignoreLayout) {
                    return;
                }
                super.requestLayout();
            }

            @Override
            public boolean onTouchEvent(MotionEvent event) {
                if (emojiTouchedView != null) {
                    if (event.getAction() == MotionEvent.ACTION_UP || event.getAction() == MotionEvent.ACTION_CANCEL) {
                        if (pickerViewPopup != null && pickerViewPopup.isShowing()) {
                            pickerViewPopup.dismiss();

                            String color = null;
                            switch (pickerView.getSelection()) {
                                case 1:
                                    color = "\uD83C\uDFFB";
                                    break;
                                case 2:
                                    color = "\uD83C\uDFFC";
                                    break;
                                case 3:
                                    color = "\uD83C\uDFFD";
                                    break;
                                case 4:
                                    color = "\uD83C\uDFFE";
                                    break;
                                case 5:
                                    color = "\uD83C\uDFFF";
                                    break;
                            }
                            String code = (String) emojiTouchedView.getTag();
                            if (!emojiTouchedView.isRecent) {
                                if (color != null) {
                                    Emoji.emojiColor.put(code, color);
                                    code = addColorToCode(code, color);
                                } else {
                                    Emoji.emojiColor.remove(code);
                                }
                                emojiTouchedView.setImageDrawable(Emoji.getEmojiBigDrawable(code), emojiTouchedView.isRecent);
                                emojiTouchedView.sendEmoji(null);
                                Emoji.saveEmojiColors();
                            } else {
                                code = code.replace("\uD83C\uDFFB", "")
                                        .replace("\uD83C\uDFFC", "")
                                        .replace("\uD83C\uDFFD", "")
                                        .replace("\uD83C\uDFFE", "")
                                        .replace("\uD83C\uDFFF", "");

                                if (color != null) {
                                    emojiTouchedView.sendEmoji(addColorToCode(code, color));
                                } else {
                                    emojiTouchedView.sendEmoji(code);
                                }
                            }
                        }
                        emojiTouchedView = null;
                        emojiTouchedX = -10000;
                        emojiTouchedY = -10000;
                    } else if (event.getAction() == MotionEvent.ACTION_MOVE) {
                        boolean ignore = false;
                        if (emojiTouchedX != -10000) {
                            if (Math.abs(emojiTouchedX - event.getX()) > AndroidUtilities.getPixelsInCM(0.2f, true) || Math.abs(emojiTouchedY - event.getY()) > AndroidUtilities.getPixelsInCM(0.2f, false)) {
                                emojiTouchedX = -10000;
                                emojiTouchedY = -10000;
                            } else {
                                ignore = true;
                            }
                        }
                        if (!ignore) {
                            getLocationOnScreen(location);
                            float x = location[0] + event.getX();
                            pickerView.getLocationOnScreen(location);
                            x -= location[0] + AndroidUtilities.dp(3);
                            int position = (int) (x / (emojiSize + AndroidUtilities.dp(4)));
                            if (position < 0) {
                                position = 0;
                            } else if (position > 5) {
                                position = 5;
                            }
                            pickerView.setSelection(position);
                        }
                    }
                    return true;
                }
                emojiLastX = event.getX();
                emojiLastY = event.getY();
                return super.onTouchEvent(event);
            }
        };
        emojiGridView.setInstantClick(true);
        emojiGridView.setLayoutManager(emojiLayoutManager = new GridLayoutManager(context, 8));
        emojiGridView.setTopGlowOffset(AndroidUtilities.dp(38));
        emojiGridView.setBottomGlowOffset(AndroidUtilities.dp(48));
        emojiGridView.setPadding(0, AndroidUtilities.dp(38), 0, AndroidUtilities.dp(44));
        emojiGridView.setGlowColor(Theme.getColor(Theme.key_chat_emojiPanelBackground));
        emojiGridView.setClipToPadding(false);
        emojiLayoutManager.setSpanSizeLookup(new GridLayoutManager.SpanSizeLookup() {
            @Override
            public int getSpanSize(int position) {
                if (emojiGridView.getAdapter() == emojiSearchAdapter) {
                    if (position == 0 || position == 1 && emojiSearchAdapter.searchWas && emojiSearchAdapter.result.isEmpty()) {
                        return emojiLayoutManager.getSpanCount();
                    }
                } else {
                    if (needEmojiSearch && position == 0 || emojiAdapter.positionToSection.indexOfKey(position) >= 0) {
                        return emojiLayoutManager.getSpanCount();
                    }
                }
                return 1;
            }
        });
        emojiGridView.setAdapter(emojiAdapter = new EmojiGridAdapter());
        emojiSearchAdapter = new EmojiSearchAdapter();
        emojiContainer.addView(emojiGridView, LayoutHelper.createFrame(LayoutHelper.MATCH_PARENT, LayoutHelper.MATCH_PARENT));
        emojiGridView.setOnScrollListener(new TypedScrollListener(Type.EMOJIS) {
            @Override
            public void onScrolled(RecyclerView recyclerView, int dx, int dy) {
                int position = emojiLayoutManager.findFirstVisibleItemPosition();
                if (position != RecyclerView.NO_POSITION) {
                    int tab = 0;
                    int count = Emoji.recentEmoji.size() + (needEmojiSearch ? 1 : 0);
                    if (position >= count) {
                        for (int a = 0; a < EmojiData.dataColored.length; a++) {
                            int size = EmojiData.dataColored[a].length + 1;
                            if (position < count + size) {
                                tab = a + (Emoji.recentEmoji.isEmpty() ? 0 : 1);
                                break;
                            }
                            count += size;
                        }
                    }
                    emojiTabs.onPageScrolled(tab, 0);
                }
                super.onScrolled(recyclerView, dx, dy);
            }
        });
        emojiGridView.setOnItemClickListener(new RecyclerListView.OnItemClickListener() {
            @Override
            public void onItemClick(View view, int position) {
                if (view instanceof ImageViewEmoji) {
                    ImageViewEmoji viewEmoji = (ImageViewEmoji) view;
                    viewEmoji.sendEmoji(null);
                }
            }
        });
        emojiGridView.setOnItemLongClickListener(new RecyclerListView.OnItemLongClickListener() {
            @Override
            public boolean onItemClick(View view, int position) {
                if (view instanceof ImageViewEmoji) {
                    ImageViewEmoji viewEmoji = (ImageViewEmoji) view;
                    String code = (String) viewEmoji.getTag();

                    String color = null;

                    String toCheck = code.replace("\uD83C\uDFFB", "");
                    if (toCheck != code) {
                        color = "\uD83C\uDFFB";
                    }
                    if (color == null) {
                        toCheck = code.replace("\uD83C\uDFFC", "");
                        if (toCheck != code) {
                            color = "\uD83C\uDFFC";
                        }
                    }
                    if (color == null) {
                        toCheck = code.replace("\uD83C\uDFFD", "");
                        if (toCheck != code) {
                            color = "\uD83C\uDFFD";
                        }
                    }
                    if (color == null) {
                        toCheck = code.replace("\uD83C\uDFFE", "");
                        if (toCheck != code) {
                            color = "\uD83C\uDFFE";
                        }
                    }
                    if (color == null) {
                        toCheck = code.replace("\uD83C\uDFFF", "");
                        if (toCheck != code) {
                            color = "\uD83C\uDFFF";
                        }
                    }

                    if (EmojiData.emojiColoredMap.contains(toCheck)) {
                        emojiTouchedView = viewEmoji;
                        emojiTouchedX = emojiLastX;
                        emojiTouchedY = emojiLastY;

                        if (color == null && !viewEmoji.isRecent) {
                            color = Emoji.emojiColor.get(toCheck);
                        }

                        if (color != null) {
                            switch (color) {
                                case "\uD83C\uDFFB":
                                    pickerView.setSelection(1);
                                    break;
                                case "\uD83C\uDFFC":
                                    pickerView.setSelection(2);
                                    break;
                                case "\uD83C\uDFFD":
                                    pickerView.setSelection(3);
                                    break;
                                case "\uD83C\uDFFE":
                                    pickerView.setSelection(4);
                                    break;
                                case "\uD83C\uDFFF":
                                    pickerView.setSelection(5);
                                    break;
                            }
                        } else {
                            pickerView.setSelection(0);
                        }
                        viewEmoji.getLocationOnScreen(location);
                        int x = emojiSize * pickerView.getSelection() + AndroidUtilities.dp(4 * pickerView.getSelection() - (AndroidUtilities.isTablet() ? 5 : 1));
                        if (location[0] - x < AndroidUtilities.dp(5)) {
                            x += (location[0] - x) - AndroidUtilities.dp(5);
                        } else if (location[0] - x + popupWidth > AndroidUtilities.displaySize.x - AndroidUtilities.dp(5)) {
                            x += (location[0] - x + popupWidth) - (AndroidUtilities.displaySize.x - AndroidUtilities.dp(5));
                        }
                        int xOffset = -x;
                        int yOffset = viewEmoji.getTop() < 0 ? viewEmoji.getTop() : 0;

                        pickerView.setEmoji(toCheck, AndroidUtilities.dp(AndroidUtilities.isTablet() ? 30 : 22) - xOffset + (int) AndroidUtilities.dpf2(0.5f));

                        pickerViewPopup.setFocusable(true);
                        pickerViewPopup.showAsDropDown(view, xOffset, -view.getMeasuredHeight() - popupHeight + (view.getMeasuredHeight() - emojiSize) / 2 - yOffset);
                        pager.requestDisallowInterceptTouchEvent(true);
                        emojiGridView.hideSelector(true);
                        return true;
                    } else if (viewEmoji.isRecent) {
                        RecyclerListView.ViewHolder holder = emojiGridView.findContainingViewHolder(view);
                        if (holder != null && holder.getAdapterPosition() <= Emoji.recentEmoji.size()) {
                            delegate.onClearEmojiRecent();
                        }
                        return true;
                    }
                }
                return false;
            }
        });

        emojiTabs = new ScrollSlidingTabStrip(context) {
            @Override
            public void setTranslationY(float translationY) {
                super.setTranslationY(translationY);
                if (emojiTabsShadow != null) {
                    emojiTabsShadow.setTranslationY(translationY);
                }
            }
        };
        if (needSearch) {
            emojiSearchField = new SearchField(context, 1);
            emojiContainer.addView(emojiSearchField, new FrameLayout.LayoutParams(LayoutHelper.MATCH_PARENT, searchFieldHeight + AndroidUtilities.getShadowHeight()));
            emojiSearchField.searchEditText.setOnFocusChangeListener(new OnFocusChangeListener() {
                @Override
                public void onFocusChange(View v, boolean hasFocus) {
                    if (hasFocus) {
                        lastSearchKeyboardLanguage = AndroidUtilities.getCurrentKeyboardLanguage();
                        MediaDataController.getInstance(currentAccount).fetchNewEmojiKeywords(lastSearchKeyboardLanguage);
                    }
                }
            });
        }

        emojiTabs.setShouldExpand(true);
        emojiTabs.setIndicatorHeight(-1);
        emojiTabs.setUnderlineHeight(-1);
        emojiTabs.setBackgroundColor(Theme.getColor(Theme.key_actionBarDefaultSubmenuBackground));
        emojiContainer.addView(emojiTabs, LayoutHelper.createFrame(LayoutHelper.MATCH_PARENT, 38));
        emojiTabs.setDelegate(new ScrollSlidingTabStrip.ScrollSlidingTabStripDelegate() {
            @Override
            public void onPageSelected(int page) {
                if (!Emoji.recentEmoji.isEmpty()) {
                    if (page == 0) {
                        emojiLayoutManager.scrollToPositionWithOffset(needEmojiSearch ? 1 : 0, 0);
                        return;
                    } else {
                        page--;
                    }
                }
                emojiGridView.stopScroll();
                emojiLayoutManager.scrollToPositionWithOffset(emojiAdapter.sectionToPosition.get(page), 0);
                checkEmojiTabY(null, 0);
            }

        });

        emojiTabsShadow = new View(context);
        emojiTabsShadow.setAlpha(0.0f);
        emojiTabsShadow.setTag(1);
        emojiTabsShadow.setBackgroundColor(Theme.getColor(Theme.key_chat_emojiPanelShadowLine));
        FrameLayout.LayoutParams layoutParams = new FrameLayout.LayoutParams(ViewGroup.LayoutParams.MATCH_PARENT, AndroidUtilities.getShadowHeight(), Gravity.TOP | Gravity.LEFT);
        layoutParams.topMargin = AndroidUtilities.dp(38);
        emojiContainer.addView(emojiTabsShadow, layoutParams);

        if (needStickers) {
            if (needGif) {
                gifContainer = new FrameLayout(context);
                views.add(gifContainer);

                gifGridView = new RecyclerListView(context) {

                    private boolean ignoreLayout;
                    private boolean wasMeasured;

                    @Override
                    public boolean onInterceptTouchEvent(MotionEvent event) {
                        boolean result = ContentPreviewViewer.getInstance().onInterceptTouchEvent(event, gifGridView, 0, contentPreviewViewerDelegate);
                        return super.onInterceptTouchEvent(event) || result;
                    }

                    @Override
                    protected void onMeasure(int widthSpec, int heightSpec) {
                        super.onMeasure(widthSpec, heightSpec);
                        if (!wasMeasured) {
                            gifAdapter.notifyDataSetChanged();
                            wasMeasured = true;
                        }
                    }

                    @Override
                    protected void onLayout(boolean changed, int l, int t, int r, int b) {
                        if (firstGifAttach && gifAdapter.getItemCount() > 1) {
                            ignoreLayout = true;
                            gifLayoutManager.scrollToPositionWithOffset(1, 0);
                            gifSearchField.setVisibility(VISIBLE);
                            gifTabs.onPageScrolled(0, 0);
                            firstGifAttach = false;
                            ignoreLayout = false;
                        }
                        super.onLayout(changed, l, t, r, b);
                        checkGifSearchFieldScroll(true);
                    }

                    @Override
                    public void requestLayout() {
                        if (ignoreLayout) {
                            return;
                        }
                        super.requestLayout();
                    }
                };
                gifGridView.setClipToPadding(false);
                gifGridView.setLayoutManager(gifLayoutManager = new GifLayoutManager(context));
                gifGridView.addItemDecoration(new RecyclerView.ItemDecoration() {
                    @Override
                    public void getItemOffsets(android.graphics.Rect outRect, View view, RecyclerView parent, RecyclerView.State state) {
                        int position = parent.getChildAdapterPosition(view);

                        if (gifGridView.getAdapter() == gifAdapter && position == gifAdapter.trendingSectionItem) {
                            outRect.set(0, 0, 0, 0);
                            return;
                        }

                        if (position != 0) {
                            outRect.left = 0;
                            outRect.bottom = 0;
                            outRect.top = AndroidUtilities.dp(2);
                            outRect.right = gifLayoutManager.isLastInRow(position - 1) ? 0 : AndroidUtilities.dp(2);
                        } else {
                            outRect.set(0, 0, 0, 0);
                        }
                    }
                });
                gifGridView.setPadding(0, AndroidUtilities.dp(48 + 4), 0, AndroidUtilities.dp(44));
                gifGridView.setOverScrollMode(RecyclerListView.OVER_SCROLL_NEVER);
                ((SimpleItemAnimator) gifGridView.getItemAnimator()).setSupportsChangeAnimations(false);
                gifGridView.setAdapter(gifAdapter = new GifAdapter(context, true));
                gifSearchAdapter = new GifAdapter(context);
                gifGridView.setOnScrollListener(new TypedScrollListener(Type.GIFS));
                gifGridView.setOnTouchListener((v, event) -> ContentPreviewViewer.getInstance().onTouch(event, gifGridView, 0, gifOnItemClickListener, contentPreviewViewerDelegate));
                gifOnItemClickListener = (view, position) -> {
                    if (delegate == null) {
                        return;
                    }
                    position--;
                    if (gifGridView.getAdapter() == gifAdapter) {
                        if (position < 0) {
                            return;
                        }
                        if (position < gifAdapter.recentItemsCount) {
                            delegate.onGifSelected(view, recentGifs.get(position), null, "gif", true, 0);
                        } else {
                            int resultPos = position;
                            if (gifAdapter.recentItemsCount > 0) {
                                resultPos -= gifAdapter.recentItemsCount;
                                resultPos--; // trending section item
                            }
                            if (resultPos >= 0 && resultPos < gifAdapter.results.size()) {
                                delegate.onGifSelected(view, gifAdapter.results.get(resultPos), null, gifAdapter.bot, true, 0);
                            }
                        }
                    } else if (gifGridView.getAdapter() == gifSearchAdapter) {
                        if (position < 0 || position >= gifSearchAdapter.results.size()) {
                            return;
                        }
                        delegate.onGifSelected(view, gifSearchAdapter.results.get(position), gifSearchAdapter.lastSearchImageString, gifSearchAdapter.bot, true, 0);
                        updateRecentGifs();
                    }
                };

                gifGridView.setOnItemClickListener(gifOnItemClickListener);
                gifContainer.addView(gifGridView, LayoutHelper.createFrame(LayoutHelper.MATCH_PARENT, LayoutHelper.MATCH_PARENT));

                gifSearchField = new SearchField(context, 2);
                gifSearchField.setVisibility(INVISIBLE);
                gifContainer.addView(gifSearchField, new FrameLayout.LayoutParams(LayoutHelper.MATCH_PARENT, searchFieldHeight + AndroidUtilities.getShadowHeight()));

                gifTabs = new DraggableScrollSlidingTabStrip(context);
                gifTabs.setType(ScrollSlidingTabStrip.Type.TAB);
                gifTabs.setUnderlineHeight(AndroidUtilities.getShadowHeight());
                gifTabs.setIndicatorColor(Theme.getColor(Theme.key_chat_emojiPanelStickerPackSelectorLine));
                gifTabs.setUnderlineColor(Theme.getColor(Theme.key_chat_emojiPanelShadowLine));
                gifTabs.setBackgroundColor(Theme.getColor(Theme.key_actionBarDefaultSubmenuBackground));
                gifContainer.addView(gifTabs, LayoutHelper.createFrame(LayoutHelper.MATCH_PARENT, 48, Gravity.LEFT | Gravity.TOP));
                updateGifTabs();

                gifTabs.setDelegate(page -> {
                    if (page == gifTrendingTabNum && gifAdapter.results.isEmpty()) {
                        return;
                    }
                    gifGridView.stopScroll();
                    gifTabs.onPageScrolled(page, 0);
                    if (page == gifRecentTabNum || page == gifTrendingTabNum) {
                        gifSearchField.searchEditText.setText("");
                        if (page == gifTrendingTabNum && gifAdapter.trendingSectionItem >= 1) {
                            gifLayoutManager.scrollToPositionWithOffset(gifAdapter.trendingSectionItem, -AndroidUtilities.dp(4));
                        } else {
                            gifLayoutManager.scrollToPositionWithOffset(delegate != null && delegate.isExpanded() ? 0 : 1, 0);
                        }
                        if (page == gifTrendingTabNum) {
                            final ArrayList<String> gifSearchEmojies = MessagesController.getInstance(currentAccount).gifSearchEmojies;
                            if (!gifSearchEmojies.isEmpty()) {
                                gifSearchPreloader.preload(gifSearchEmojies.get(0));
                            }
                        }
                    } else {
                        final ArrayList<String> gifSearchEmojies = MessagesController.getInstance(currentAccount).gifSearchEmojies;
                        gifSearchAdapter.searchEmoji(gifSearchEmojies.get(page - gifFirstEmojiTabNum));
                        if (page - gifFirstEmojiTabNum > 0) {
                            gifSearchPreloader.preload(gifSearchEmojies.get(page - gifFirstEmojiTabNum - 1));
                        }
                        if (page - gifFirstEmojiTabNum < gifSearchEmojies.size() - 1) {
                            gifSearchPreloader.preload(gifSearchEmojies.get(page - gifFirstEmojiTabNum + 1));
                        }
                    }
                    resetTabsY(Type.GIFS);
                });

                gifAdapter.loadTrendingGifs();
            }

            stickersContainer = new FrameLayout(context) {
                
                @Override
                protected void onAttachedToWindow() {
                    super.onAttachedToWindow();
                    stickersContainerAttached = true;
                    updateStickerTabsPosition();
                    chooseStickerActionTracker.checkVisibility();
                }

                @Override
                protected void onDetachedFromWindow() {
                    super.onDetachedFromWindow();
                    stickersContainerAttached = false;
                    updateStickerTabsPosition();
                    chooseStickerActionTracker.checkVisibility();
                }
            };

            MediaDataController.getInstance(currentAccount).checkStickers(MediaDataController.TYPE_IMAGE);
            MediaDataController.getInstance(currentAccount).checkFeaturedStickers();
            stickersGridView = new RecyclerListView(context) {

                boolean ignoreLayout;

                @Override
                public boolean onInterceptTouchEvent(MotionEvent event) {
                    boolean result = ContentPreviewViewer.getInstance().onInterceptTouchEvent(event, stickersGridView, EmojiView.this.getMeasuredHeight(), contentPreviewViewerDelegate);
                    return super.onInterceptTouchEvent(event) || result;
                }

                @Override
                public void setVisibility(int visibility) {
                    super.setVisibility(visibility);
                }

                @Override
                protected void onLayout(boolean changed, int l, int t, int r, int b) {
                    if (firstStickersAttach && stickersGridAdapter.getItemCount() > 0) {
                        ignoreLayout = true;
                        stickersLayoutManager.scrollToPositionWithOffset(1, 0);
                        firstStickersAttach = false;
                        ignoreLayout = false;
                    }
                    super.onLayout(changed, l, t, r, b);
                    checkStickersSearchFieldScroll(true);
                }

                @Override
                public void requestLayout() {
                    if (ignoreLayout) {
                        return;
                    }
                    super.requestLayout();
                }
            };

            stickersGridView.setLayoutManager(stickersLayoutManager = new GridLayoutManager(context, 5) {
                @Override
                public void smoothScrollToPosition(RecyclerView recyclerView, RecyclerView.State state, int position) {
                    try {
                        LinearSmoothScrollerCustom linearSmoothScroller = new LinearSmoothScrollerCustom(recyclerView.getContext(), LinearSmoothScrollerCustom.POSITION_TOP);
                        linearSmoothScroller.setTargetPosition(position);
                        startSmoothScroll(linearSmoothScroller);
                    } catch (Exception e) {
                        FileLog.e(e);
                    }
                }

                @Override
                public int scrollVerticallyBy(int dy, RecyclerView.Recycler recycler, RecyclerView.State state) {
                    int i = super.scrollVerticallyBy(dy, recycler, state);
                    if (i != 0 && stickersGridView.getScrollState() == RecyclerView.SCROLL_STATE_DRAGGING) {
                        expandStickersByDragg = false;
                        updateStickerTabsPosition();
                    }
                    chooseStickerActionTracker.doSomeAction();
                    return i;
                }
            });
            stickersLayoutManager.setSpanSizeLookup(new GridLayoutManager.SpanSizeLookup() {
                @Override
                public int getSpanSize(int position) {
                    if (stickersGridView.getAdapter() == stickersGridAdapter) {
                        if (position == 0) {
                            return stickersGridAdapter.stickersPerRow;
                        }
                        if (position != stickersGridAdapter.totalItems) {
                            Object object = stickersGridAdapter.cache.get(position);
                            if (object == null || stickersGridAdapter.cache.get(position) instanceof TLRPC.Document) {
                                return 1;
                            }
                        }
                        return stickersGridAdapter.stickersPerRow;
                    } else {
                        if (position != stickersSearchGridAdapter.totalItems) {
                            Object object = stickersSearchGridAdapter.cache.get(position);
                            if (object == null || stickersSearchGridAdapter.cache.get(position) instanceof TLRPC.Document) {
                                return 1;
                            }
                        }
                        return stickersGridAdapter.stickersPerRow;
                    }
                }
            });
            stickersGridView.setPadding(0, AndroidUtilities.dp(4 + 48), 0, AndroidUtilities.dp(44));
            stickersGridView.setClipToPadding(false);
            views.add(stickersContainer);
            stickersSearchGridAdapter = new StickersSearchGridAdapter(context);
            stickersGridView.setAdapter(stickersGridAdapter = new StickersGridAdapter(context));
            stickersGridView.setOnTouchListener((v, event) -> ContentPreviewViewer.getInstance().onTouch(event, stickersGridView, EmojiView.this.getMeasuredHeight(), stickersOnItemClickListener, contentPreviewViewerDelegate));
            stickersOnItemClickListener = (view, position) -> {
                String query = null;
                if (stickersGridView.getAdapter() == stickersSearchGridAdapter) {
                    query = stickersSearchGridAdapter.searchQuery;
                    TLRPC.StickerSetCovered pack = stickersSearchGridAdapter.positionsToSets.get(position);
                    if (pack != null) {
                        delegate.onShowStickerSet(pack.set, null);
                        return;
                    }
                }
                if (!(view instanceof StickerEmojiCell)) {
                    return;
                }
                ContentPreviewViewer.getInstance().reset();
                StickerEmojiCell cell = (StickerEmojiCell) view;
                if (cell.isDisabled()) {
                    return;
                }
                cell.disable();
                delegate.onStickerSelected(cell, cell.getSticker(), query, cell.getParentObject(), cell.getSendAnimationData(), true, 0);
            };
            stickersGridView.setOnItemClickListener(stickersOnItemClickListener);
            stickersGridView.setGlowColor(Theme.getColor(Theme.key_chat_emojiPanelBackground));
            stickersContainer.addView(stickersGridView);
            scrollHelper = new RecyclerAnimationScrollHelper(stickersGridView, stickersLayoutManager);

            stickersSearchField = new SearchField(context, 0);
            stickersContainer.addView(stickersSearchField, new FrameLayout.LayoutParams(LayoutHelper.MATCH_PARENT, searchFieldHeight + AndroidUtilities.getShadowHeight()));

            stickersTab = new DraggableScrollSlidingTabStrip(context) {

                @Override
                protected void updatePosition() {
                    updateStickerTabsPosition();
                    stickersTabContainer.invalidate();
                    invalidate();
                    if (delegate != null) {
                        delegate.invalidateEnterView();
                    }
                }

                @Override
                protected void stickerSetPositionChanged(int fromPosition, int toPosition) {
                    int index1 = fromPosition - stickersTabOffset;
                    int index2 = toPosition - stickersTabOffset;

                    final MediaDataController mediaDataController = MediaDataController.getInstance(currentAccount);

                    swapListElements(stickerSets, index1, index2);
                    if (hasChatStickers) {
                        swapListElements(mediaDataController.getStickerSets(MediaDataController.TYPE_IMAGE), index1 - 1, index2 - 1);
                    } else {
                        swapListElements(mediaDataController.getStickerSets(MediaDataController.TYPE_IMAGE), index1, index2);
                    }

                    reloadStickersAdapter();
                    AndroidUtilities.cancelRunOnUIThread(checkExpandStickerTabsRunnable);
                    AndroidUtilities.runOnUIThread(checkExpandStickerTabsRunnable, 1500);
                    sendReorder();
                    updateStickerTabs();
                }

                private void swapListElements(List<TLRPC.TL_messages_stickerSet> list, int index1, int index2) {
                    final TLRPC.TL_messages_stickerSet set1 = list.remove(index1);
                    list.add(index2, set1);
                }

                private void sendReorder() {
                    MediaDataController.getInstance(currentAccount).calcNewHash(MediaDataController.TYPE_IMAGE);
                    TLRPC.TL_messages_reorderStickerSets req = new TLRPC.TL_messages_reorderStickerSets();
                    req.masks = false;
                    for (int a = hasChatStickers ? 1 : 0; a < stickerSets.size(); a++) {
                        req.order.add(stickerSets.get(a).set.id);
                    }
                    ConnectionsManager.getInstance(currentAccount).sendRequest(req, (response, error) -> { });
                    NotificationCenter.getInstance(currentAccount).postNotificationName(NotificationCenter.stickersDidLoad, MediaDataController.TYPE_IMAGE);
                }

                @Override
                protected void invalidateOverlays() {
                    stickersTabContainer.invalidate();
                }
            };
            stickersTab.setDragEnabled(true);
            stickersTab.setWillNotDraw(false);
            stickersTab.setType(ScrollSlidingTabStrip.Type.TAB);
            stickersTab.setUnderlineHeight(AndroidUtilities.getShadowHeight());
            stickersTab.setIndicatorColor(Theme.getColor(Theme.key_chat_emojiPanelStickerPackSelectorLine));
            stickersTab.setUnderlineColor(Theme.getColor(Theme.key_chat_emojiPanelShadowLine));
<<<<<<< HEAD
            stickersTab.setBackgroundColor(Theme.getColor(Theme.key_actionBarDefaultSubmenuBackground));
            stickersContainer.addView(stickersTab, LayoutHelper.createFrame(LayoutHelper.MATCH_PARENT, 48, Gravity.LEFT | Gravity.TOP));
=======

            if (parentView != null) {
                stickersTabContainer = new FrameLayout(context) {

                    Paint paint = new Paint();
                    @Override
                    protected void dispatchDraw(Canvas canvas) {
                        float searchProgress = delegate.getProgressToSearchOpened();
                        float searchProgressOffset = AndroidUtilities.dp(50) * delegate.getProgressToSearchOpened();
                        if (searchProgressOffset > getMeasuredHeight()) {
                            return;
                        }
                        canvas.save();
                        if (searchProgressOffset != 0) {
                            canvas.clipRect(0, searchProgressOffset, getMeasuredWidth(), getMeasuredHeight());
                        }
                        paint.setColor(Theme.getColor(Theme.key_chat_emojiPanelBackground));
                        canvas.drawRect(0, 0, getMeasuredWidth(), AndroidUtilities.dp(48) + stickersTab.getExpandedOffset(), paint);
                        super.dispatchDraw(canvas);
                        stickersTab.drawOverlays(canvas);
                        canvas.restore();
                    }

                    @Override
                    protected void onLayout(boolean changed, int left, int top, int right, int bottom) {
                        super.onLayout(changed, left, top, right, bottom);
                        updateStickerTabsPosition();
                    }
                };
                stickersTabContainer.addView(stickersTab, LayoutHelper.createFrame(LayoutHelper.MATCH_PARENT, 48, Gravity.LEFT | Gravity.TOP));
                parentView.addView(stickersTabContainer, LayoutHelper.createFrame(LayoutHelper.MATCH_PARENT, LayoutHelper.WRAP_CONTENT));
            } else {
                stickersContainer.addView(stickersTab, LayoutHelper.createFrame(LayoutHelper.MATCH_PARENT, 48, Gravity.LEFT | Gravity.TOP));
            }
>>>>>>> 368822d2
            updateStickerTabs();
            stickersTab.setDelegate(page -> {
                if (firstTabUpdate) {
                    return;
                }
                if (page == trendingTabNum) {
                    openTrendingStickers(null);
                    return;
                } else if (page == recentTabBum) {
                    stickersGridView.stopScroll();
                    scrollStickersToPosition(stickersGridAdapter.getPositionForPack("recent"), 0);
                    resetTabsY(Type.STICKERS);
                    stickersTab.onPageScrolled(recentTabBum, recentTabBum > 0 ? recentTabBum : stickersTabOffset);
                    return;
                } else if (page == favTabBum) {
                    stickersGridView.stopScroll();
                    scrollStickersToPosition(stickersGridAdapter.getPositionForPack("fav"), 0);
                    resetTabsY(Type.STICKERS);
                    stickersTab.onPageScrolled(favTabBum, favTabBum > 0 ? favTabBum : stickersTabOffset);
                    return;
                }

                int index = page - stickersTabOffset;
                if (index >= stickerSets.size()) {
                    return;
                }
                if (index >= stickerSets.size()) {
                    index = stickerSets.size() - 1;
                }
                firstStickersAttach = false;
                stickersGridView.stopScroll();
                scrollStickersToPosition(stickersGridAdapter.getPositionForPack(stickerSets.get(index)), 0);
                resetTabsY(Type.STICKERS);
                checkScroll(Type.STICKERS);
                int firstTab;
                if (favTabBum > 0) {
                    firstTab = favTabBum;
                } else if (recentTabBum > 0) {
                    firstTab = recentTabBum;
                } else {
                    firstTab = stickersTabOffset;
                }
                stickersTab.onPageScrolled(page, firstTab);
                expandStickersByDragg = false;
                updateStickerTabsPosition();
            });

            stickersGridView.setOnScrollListener(new TypedScrollListener(Type.STICKERS));
        }

        pager = new ViewPager(context) {
            @Override
            public boolean onInterceptTouchEvent(MotionEvent ev) {
                if (getParent() != null) {
                    getParent().requestDisallowInterceptTouchEvent(canScrollHorizontally(-1));
                }
                return super.onInterceptTouchEvent(ev);
            }

            @Override
            public void setCurrentItem(int item, boolean smoothScroll) {
                startStopVisibleGifs(item == 1);
                if (item == getCurrentItem()) {
                    if (item == 0) {
                        emojiGridView.smoothScrollToPosition(needEmojiSearch ? 1 : 0);
                    } else if (item == 1) {
                        gifGridView.smoothScrollToPosition(1);
                    } else {
                        stickersGridView.smoothScrollToPosition(1);
                    }
                    return;
                }
                super.setCurrentItem(item, smoothScroll);
            }
        };
        pager.setAdapter(new EmojiPagesAdapter());

        topShadow = new View(context);
        topShadow.setBackgroundDrawable(Theme.getThemedDrawable(context, R.drawable.greydivider_bottom, 0xffe2e5e7));
        addView(topShadow, LayoutHelper.createFrame(LayoutHelper.MATCH_PARENT, 6));

        backspaceButton = new ImageView(context) {
            @Override
            public boolean onTouchEvent(MotionEvent event) {
                if (event.getAction() == MotionEvent.ACTION_DOWN) {
                    backspacePressed = true;
                    backspaceOnce = false;
                    postBackspaceRunnable(350);
                } else if (event.getAction() == MotionEvent.ACTION_CANCEL || event.getAction() == MotionEvent.ACTION_UP) {
                    backspacePressed = false;
                    if (!backspaceOnce) {
                        if (delegate != null && delegate.onBackspace() && !NekoConfig.disableVibration) {
                            backspaceButton.performHapticFeedback(HapticFeedbackConstants.KEYBOARD_TAP);
                        }
                    }
                }
                super.onTouchEvent(event);
                return true;
            }
        };
        backspaceButton.setImageResource(R.drawable.smiles_tab_clear);
        backspaceButton.setColorFilter(new PorterDuffColorFilter(Theme.getColor(Theme.key_chat_messagePanelIcons), PorterDuff.Mode.SRC_IN));
        backspaceButton.setScaleType(ImageView.ScaleType.CENTER);
        backspaceButton.setContentDescription(LocaleController.getString("AccDescrBackspace", R.string.AccDescrBackspace));
        backspaceButton.setFocusable(true);
        backspaceButton.setOnClickListener(new OnClickListener() {
            @Override
            public void onClick(View v) {

            }
        });

        bottomTabContainer = new FrameLayout(context) {
            @Override
            public boolean onInterceptTouchEvent(MotionEvent ev) {
                if (getParent() != null) {
                    getParent().requestDisallowInterceptTouchEvent(true);
                }
                return super.onInterceptTouchEvent(ev);
            }
        };

        shadowLine = new View(context);
        shadowLine.setBackgroundColor(Theme.getColor(Theme.key_chat_emojiPanelShadowLine));
        bottomTabContainer.addView(shadowLine, new FrameLayout.LayoutParams(LayoutHelper.MATCH_PARENT, AndroidUtilities.getShadowHeight()));

        bottomTabContainerBackground = new View(context);
        bottomTabContainer.addView(bottomTabContainerBackground, new FrameLayout.LayoutParams(LayoutParams.MATCH_PARENT, AndroidUtilities.dp(44), Gravity.LEFT | Gravity.BOTTOM));

        if (needSearch) {
            addView(bottomTabContainer, new FrameLayout.LayoutParams(LayoutParams.MATCH_PARENT, AndroidUtilities.dp(44) + AndroidUtilities.getShadowHeight(), Gravity.LEFT | Gravity.BOTTOM));
            bottomTabContainer.addView(backspaceButton, LayoutHelper.createFrame(52, 44, Gravity.BOTTOM | Gravity.RIGHT));
            if (Build.VERSION.SDK_INT >= 21) {
                backspaceButton.setBackground(Theme.createSelectorDrawable(color));
            }

            stickerSettingsButton = new ImageView(context);
            stickerSettingsButton.setImageResource(R.drawable.smiles_tab_settings);
            stickerSettingsButton.setColorFilter(new PorterDuffColorFilter(Theme.getColor(Theme.key_chat_messagePanelIcons), PorterDuff.Mode.SRC_IN));
            stickerSettingsButton.setScaleType(ImageView.ScaleType.CENTER);
            stickerSettingsButton.setFocusable(true);
            if (Build.VERSION.SDK_INT >= 21) {
                stickerSettingsButton.setBackground(Theme.createSelectorDrawable(color));
            }
            stickerSettingsButton.setContentDescription(LocaleController.getString("Settings", R.string.Settings));
            bottomTabContainer.addView(stickerSettingsButton, LayoutHelper.createFrame(52, 44, Gravity.BOTTOM | Gravity.RIGHT));
            stickerSettingsButton.setOnClickListener(new OnClickListener() {
                @Override
                public void onClick(View v) {
                    if (delegate != null) {
                        delegate.onStickersSettingsClick();
                    }
                }
            });

            typeTabs = new PagerSlidingTabStrip(context);
            typeTabs.setViewPager(pager);
            typeTabs.setShouldExpand(false);
            typeTabs.setIndicatorHeight(0);
            typeTabs.setUnderlineHeight(0);
            typeTabs.setTabPaddingLeftRight(AndroidUtilities.dp(10));
            bottomTabContainer.addView(typeTabs, LayoutHelper.createFrame(LayoutHelper.WRAP_CONTENT, 44, Gravity.CENTER_HORIZONTAL | Gravity.BOTTOM));
            typeTabs.setOnPageChangeListener(new ViewPager.OnPageChangeListener() {
                @Override
                public void onPageScrolled(int position, float positionOffset, int positionOffsetPixels) {
                    checkGridVisibility(position, positionOffset);
                    EmojiView.this.onPageScrolled(position, getMeasuredWidth() - getPaddingLeft() - getPaddingRight(), positionOffsetPixels);
                    showBottomTab(true, true);
                    SearchField currentField;
                    int p = pager.getCurrentItem();
                    if (p == 0) {
                        currentField = emojiSearchField;
                    } else if (p == 1) {
                        currentField = gifSearchField;
                    } else {
                        currentField = stickersSearchField;
                    }
                    String currentFieldText = currentField.searchEditText.getText().toString();
                    for (int a = 0; a < 3; a++) {
                        SearchField field;
                        if (a == 0) {
                            field = emojiSearchField;
                        } else if (a == 1) {
                            field = gifSearchField;
                        } else {
                            field = stickersSearchField;
                        }
                        if (field == null || field == currentField || field.searchEditText == null || field.searchEditText.getText().toString().equals(currentFieldText)) {
                            continue;
                        }
                        field.searchEditText.setText(currentFieldText);
                        field.searchEditText.setSelection(currentFieldText.length());
                    }
                    startStopVisibleGifs((position == 0 && positionOffset > 0) || position == 1);
                    updateStickerTabsPosition();
                }

                @Override
                public void onPageSelected(int position) {
                    saveNewPage();
                    showBackspaceButton(position == 0, true);
                    showStickerSettingsButton(position == 2, true);
                    if (delegate.isSearchOpened()) {
                        if (position == 0) {
                            if (emojiSearchField != null) {
                                emojiSearchField.searchEditText.requestFocus();
                            }
                        } else if (position == 1) {
                            if (gifSearchField != null) {
                                gifSearchField.searchEditText.requestFocus();
                            }
                        } else {
                            if (stickersSearchField != null) {
                                stickersSearchField.searchEditText.requestFocus();
                            }
                        }
                    }
                }

                @Override
                public void onPageScrollStateChanged(int state) {

                }
            });

            searchButton = new ImageView(context);
            searchButton.setImageResource(R.drawable.smiles_tab_search);
            searchButton.setColorFilter(new PorterDuffColorFilter(Theme.getColor(Theme.key_chat_messagePanelIcons), PorterDuff.Mode.SRC_IN));
            searchButton.setScaleType(ImageView.ScaleType.CENTER);
            searchButton.setContentDescription(LocaleController.getString("Search", R.string.Search));
            searchButton.setFocusable(true);
            if (Build.VERSION.SDK_INT >= 21) {
                searchButton.setBackground(Theme.createSelectorDrawable(color));
            }
            bottomTabContainer.addView(searchButton, LayoutHelper.createFrame(52, 44, Gravity.BOTTOM | Gravity.LEFT));
            searchButton.setOnClickListener(new OnClickListener() {
                @Override
                public void onClick(View v) {
                    SearchField currentField;
                    int currentItem = pager.getCurrentItem();
                    if (currentItem == 0) {
                        currentField = emojiSearchField;
                    } else if (currentItem == 1) {
                        currentField = gifSearchField;
                    } else {
                        currentField = stickersSearchField;
                    }
                    if (currentField == null) {
                        return;
                    }
                    currentField.searchEditText.requestFocus();
                    MotionEvent event = MotionEvent.obtain(0, 0, MotionEvent.ACTION_DOWN, 0, 0, 0);
                    currentField.searchEditText.onTouchEvent(event);
                    event.recycle();
                    event = MotionEvent.obtain(0, 0, MotionEvent.ACTION_UP, 0, 0, 0);
                    currentField.searchEditText.onTouchEvent(event);
                    event.recycle();
                }
            });
        } else {
            addView(bottomTabContainer, LayoutHelper.createFrame((Build.VERSION.SDK_INT >= 21 ? 40 : 44) + 20, (Build.VERSION.SDK_INT >= 21 ? 40 : 44) + 12, (LocaleController.isRTL ? Gravity.LEFT : Gravity.RIGHT) | Gravity.BOTTOM, 0, 0, 2, 0));

            Drawable drawable = Theme.createSimpleSelectorCircleDrawable(AndroidUtilities.dp(56), Theme.getColor(Theme.key_chat_emojiPanelBackground), Theme.getColor(Theme.key_chat_emojiPanelBackground));
            if (Build.VERSION.SDK_INT < 21) {
                Drawable shadowDrawable = context.getResources().getDrawable(R.drawable.floating_shadow).mutate();
                shadowDrawable.setColorFilter(new PorterDuffColorFilter(0xff000000, PorterDuff.Mode.SRC_IN));
                CombinedDrawable combinedDrawable = new CombinedDrawable(shadowDrawable, drawable, 0, 0);
                combinedDrawable.setIconSize(AndroidUtilities.dp(40), AndroidUtilities.dp(40));
                drawable = combinedDrawable;
            } else {
                StateListAnimator animator = new StateListAnimator();
                animator.addState(new int[]{android.R.attr.state_pressed}, ObjectAnimator.ofFloat(floatingButton, View.TRANSLATION_Z, AndroidUtilities.dp(2), AndroidUtilities.dp(4)).setDuration(200));
                animator.addState(new int[]{}, ObjectAnimator.ofFloat(floatingButton, View.TRANSLATION_Z, AndroidUtilities.dp(4), AndroidUtilities.dp(2)).setDuration(200));
                backspaceButton.setStateListAnimator(animator);
                backspaceButton.setOutlineProvider(new ViewOutlineProvider() {
                    @SuppressLint("NewApi")
                    @Override
                    public void getOutline(View view, Outline outline) {
                        outline.setOval(0, 0, AndroidUtilities.dp(40), AndroidUtilities.dp(40));
                    }
                });
            }
            backspaceButton.setPadding(0, 0, AndroidUtilities.dp(2), 0);
            backspaceButton.setBackground(drawable);
            backspaceButton.setContentDescription(LocaleController.getString("AccDescrBackspace", R.string.AccDescrBackspace));
            backspaceButton.setFocusable(true);
            bottomTabContainer.addView(backspaceButton, LayoutHelper.createFrame((Build.VERSION.SDK_INT >= 21 ? 40 : 44), (Build.VERSION.SDK_INT >= 21 ? 40 : 44), Gravity.LEFT | Gravity.TOP, 10, 0, 10, 0));
            shadowLine.setVisibility(GONE);
            bottomTabContainerBackground.setVisibility(GONE);
        }

        addView(pager, 0, LayoutHelper.createFrame(LayoutHelper.MATCH_PARENT, LayoutHelper.MATCH_PARENT, Gravity.LEFT | Gravity.TOP));

        mediaBanTooltip = new CorrectlyMeasuringTextView(context);
        mediaBanTooltip.setBackgroundDrawable(Theme.createRoundRectDrawable(AndroidUtilities.dp(3), Theme.getColor(Theme.key_chat_gifSaveHintBackground)));
        mediaBanTooltip.setTextColor(Theme.getColor(Theme.key_chat_gifSaveHintText));
        mediaBanTooltip.setPadding(AndroidUtilities.dp(8), AndroidUtilities.dp(7), AndroidUtilities.dp(8), AndroidUtilities.dp(7));
        mediaBanTooltip.setGravity(Gravity.CENTER_VERTICAL);
        mediaBanTooltip.setTextSize(TypedValue.COMPLEX_UNIT_DIP, 14);
        mediaBanTooltip.setVisibility(INVISIBLE);
        addView(mediaBanTooltip, LayoutHelper.createFrame(LayoutHelper.WRAP_CONTENT, LayoutHelper.WRAP_CONTENT, Gravity.CENTER_HORIZONTAL | Gravity.BOTTOM, 5, 0, 5, 48 + 5));

        emojiSize = AndroidUtilities.dp(AndroidUtilities.isTablet() ? 40 : 32);
        pickerView = new EmojiColorPickerView(context);
        pickerViewPopup = new EmojiPopupWindow(pickerView, popupWidth = AndroidUtilities.dp((AndroidUtilities.isTablet() ? 40 : 32) * 6 + 10 + 4 * 5), popupHeight = AndroidUtilities.dp(AndroidUtilities.isTablet() ? 64 : 56));
        pickerViewPopup.setOutsideTouchable(true);
        pickerViewPopup.setClippingEnabled(true);
        pickerViewPopup.setInputMethodMode(EmojiPopupWindow.INPUT_METHOD_NOT_NEEDED);
        pickerViewPopup.setSoftInputMode(WindowManager.LayoutParams.SOFT_INPUT_STATE_UNSPECIFIED);
        pickerViewPopup.getContentView().setFocusableInTouchMode(true);
        pickerViewPopup.getContentView().setOnKeyListener((v, keyCode, event) -> {
            if (keyCode == KeyEvent.KEYCODE_MENU && event.getRepeatCount() == 0 && event.getAction() == KeyEvent.ACTION_UP && pickerViewPopup != null && pickerViewPopup.isShowing()) {
                pickerViewPopup.dismiss();
                return true;
            }
            return false;
        });
        currentPage = MessagesController.getGlobalEmojiSettings().getInt("selected_page", 0);
        Emoji.loadRecentEmoji();
        emojiAdapter.notifyDataSetChanged();

        if (typeTabs != null) {
            if (views.size() == 1 && typeTabs.getVisibility() == VISIBLE) {
                typeTabs.setVisibility(INVISIBLE);
            } else if (views.size() != 1 && typeTabs.getVisibility() != VISIBLE) {
                typeTabs.setVisibility(VISIBLE);
            }
        }
    }

    private void checkGridVisibility(int position, float positionOffset) {
        if (stickersContainer == null || gifContainer == null) {
            return;
        }
        if (position == 0) {
            emojiGridView.setVisibility(View.VISIBLE);
            gifGridView.setVisibility(positionOffset == 0 ? View.GONE : View.VISIBLE);
            gifTabs.setVisibility(positionOffset == 0 ? View.GONE : View.VISIBLE);
            stickersGridView.setVisibility(View.GONE);
            stickersTab.setVisibility(View.GONE);
        } else if (position == 1) {
            emojiGridView.setVisibility(View.GONE);
            gifGridView.setVisibility(View.VISIBLE);
            gifTabs.setVisibility(View.VISIBLE);
            stickersGridView.setVisibility(positionOffset == 0 ? View.GONE : View.VISIBLE);
            stickersTab.setVisibility(positionOffset == 0 ? View.GONE : View.VISIBLE);
        } else if (position == 2) {
            emojiGridView.setVisibility(View.GONE);
            gifGridView.setVisibility(View.GONE);
            gifTabs.setVisibility(View.GONE);
            stickersGridView.setVisibility(View.VISIBLE);
            stickersTab.setVisibility(View.VISIBLE);
        }
    }

    private static String addColorToCode(String code, String color) {
        String end = null;
        int length = code.length();
        if (length > 2 && code.charAt(code.length() - 2) == '\u200D') {
            end = code.substring(code.length() - 2);
            code = code.substring(0, code.length() - 2);
        } else if (length > 3 && code.charAt(code.length() - 3) == '\u200D') {
            end = code.substring(code.length() - 3);
            code = code.substring(0, code.length() - 3);
        }
        code += color;
        if (end != null) {
            code += end;
        }
        return code;
    }

    private void openTrendingStickers(TLRPC.StickerSetCovered set) {
        final TrendingStickersLayout.Delegate trendingDelegate = new TrendingStickersLayout.Delegate() {
            @Override
            public void onStickerSetAdd(TLRPC.StickerSetCovered stickerSet, boolean primary) {
                delegate.onStickerSetAdd(stickerSet);
                if (primary) {
                    updateStickerTabs();
                }
            }

            @Override
            public void onStickerSetRemove(TLRPC.StickerSetCovered stickerSet) {
                delegate.onStickerSetRemove(stickerSet);
            }

            @Override
            public boolean onListViewInterceptTouchEvent(RecyclerListView listView, MotionEvent event) {
                return ContentPreviewViewer.getInstance().onInterceptTouchEvent(event, listView, EmojiView.this.getMeasuredHeight(), contentPreviewViewerDelegate);
            }

            @Override
            public boolean onListViewTouchEvent(RecyclerListView listView, RecyclerListView.OnItemClickListener onItemClickListener, MotionEvent event) {
                return ContentPreviewViewer.getInstance().onTouch(event, listView, EmojiView.this.getMeasuredHeight(), onItemClickListener, contentPreviewViewerDelegate);
            }

            @Override
            public String[] getLastSearchKeyboardLanguage() {
                return lastSearchKeyboardLanguage;
            }

            @Override
            public void setLastSearchKeyboardLanguage(String[] language) {
                lastSearchKeyboardLanguage = language;
            }

            @Override
            public boolean canSendSticker() {
                return true;
            }

            @Override
            public void onStickerSelected(TLRPC.Document sticker, Object parent, boolean clearsInputField, boolean notify, int scheduleDate) {
                delegate.onStickerSelected(null, sticker, null, parent, null, notify, scheduleDate);
            }

            @Override
            public boolean canSchedule() {
                return delegate.canSchedule();
            }

            @Override
            public boolean isInScheduleMode() {
                return delegate.isInScheduleMode();
            }
        };
        this.delegate.showTrendingStickersAlert(new TrendingStickersLayout(getContext(), trendingDelegate, primaryInstallingStickerSets, installingStickerSets, removingStickerSets, set));
    }

    @Override
    public void setTranslationY(float translationY) {
        super.setTranslationY(translationY);
        updateBottomTabContainerPosition();
        updateStickerTabsPosition();
    }

    Rect rect = new Rect();
    private void updateStickerTabsPosition() {
        if (stickersTabContainer == null) {
            return;
        }
        boolean visible = getVisibility() == View.VISIBLE && stickersContainerAttached && delegate.getProgressToSearchOpened() != 1f;
        stickersTabContainer.setVisibility(visible ? View.VISIBLE : View.GONE);

        if (visible) {
            rect.setEmpty();
            pager.getChildVisibleRect(stickersContainer, rect, null);
            float searchProgressOffset = AndroidUtilities.dp(50) * delegate.getProgressToSearchOpened();
            int left = rect.left;
            if (left != 0 || searchProgressOffset != 0) {
                expandStickersByDragg = false;
            }

            stickersTabContainer.setTranslationX(left);
            float y = getTop() + getTranslationY() - stickersTabContainer.getTop() - stickersTab.getExpandedOffset() - searchProgressOffset;
            if (stickersTabContainer.getTranslationY() != y) {
                stickersTabContainer.setTranslationY(y);
                stickersTabContainer.invalidate();
            }
        }

        if (expandStickersByDragg && (visible && showing)) {
            stickersTab.expandStickers(lastStickersX, true);
        } else {
            expandStickersByDragg = false;
            stickersTab.expandStickers(lastStickersX, false);
        }

    }

    private void updateBottomTabContainerPosition() {
        if (bottomTabContainer.getTag() == null && (delegate == null || !delegate.isSearchOpened())) {
            View parent = (View) getParent();
            if (parent != null) {
                float y = getY() - parent.getHeight();
                if (getLayoutParams().height > 0) {
                    y += getLayoutParams().height;
                } else {
                    y += getMeasuredHeight();
                }
                if (bottomTabContainer.getTop() - y < 0) {
                    y = bottomTabContainer.getTop();
                }
                bottomTabContainer.setTranslationY(-y);
            }
        }
    }

    @Override
    protected void dispatchDraw(Canvas canvas) {
        updateBottomTabContainerPosition();
        super.dispatchDraw(canvas);
    }

    private void startStopVisibleGifs(boolean start) {
        if (gifGridView == null) {
            return;
        }
        int count = gifGridView.getChildCount();
        for (int a = 0; a < count; a++) {
            View child = gifGridView.getChildAt(a);
            if (child instanceof ContextLinkCell) {
                ContextLinkCell cell = (ContextLinkCell) child;
                ImageReceiver imageReceiver = cell.getPhotoImage();
                if (start) {
                    imageReceiver.setAllowStartAnimation(true);
                    imageReceiver.startAnimation();
                } else {
                    imageReceiver.setAllowStartAnimation(false);
                    imageReceiver.stopAnimation();
                }
            }
        }
    }

    public void addEmojiToRecent(String code) {
        if (!Emoji.isValidEmoji(code)) {
            return;
        }
        int oldCount = Emoji.recentEmoji.size();
        Emoji.addRecentEmoji(code);
        if (getVisibility() != VISIBLE || pager.getCurrentItem() != 0) {
            Emoji.sortEmoji();
            emojiAdapter.notifyDataSetChanged();
        }
        Emoji.saveRecentEmoji();
        /*int addedCount = Emoji.recentEmoji.size() - oldCount;
        int position = emojiLayoutManager.findLastVisibleItemPosition();
        int top = Integer.MAX_VALUE;
        if (position != RecyclerView.NO_POSITION) {
            View view = emojiLayoutManager.findViewByPosition(position);
            if (view != null) {
                top = view.getTop();
            }
        }
        emojiAdapter.notifyDataSetChanged();
        if (top != Integer.MAX_VALUE) {
            emojiLayoutManager.scrollToPositionWithOffset(position + addedCount, top - emojiGridView.getPaddingTop());
        }*/
    }

    public void showSearchField(boolean show) {
        for (int a = 0; a < 3; a++) {
            final GridLayoutManager layoutManager = getLayoutManagerForType(a);
            int position = layoutManager.findFirstVisibleItemPosition();
            if (show) {
                if (position == 1 || position == 2) {
                    layoutManager.scrollToPosition(0);
                    resetTabsY(a);
                }
            } else {
                if (position == 0) {
                    layoutManager.scrollToPositionWithOffset(1, 0);
                }
            }
        }
    }

    public void hideSearchKeyboard() {
        if (stickersSearchField != null) {
            stickersSearchField.hideKeyboard();
        }
        if (gifSearchField != null) {
            gifSearchField.hideKeyboard();
        }
        if (emojiSearchField != null) {
            emojiSearchField.hideKeyboard();
        }
    }

    private void openSearch(SearchField searchField) {
        if (searchAnimation != null) {
            searchAnimation.cancel();
            searchAnimation = null;
        }

        firstStickersAttach = false;
        firstGifAttach = false;
        firstEmojiAttach = false;
        for (int a = 0; a < 3; a++) {
            RecyclerListView gridView;
            ScrollSlidingTabStrip tabStrip;
            SearchField currentField;
            GridLayoutManager layoutManager;
            if (a == 0) {
                currentField = emojiSearchField;
                gridView = emojiGridView;
                tabStrip = emojiTabs;
                layoutManager = emojiLayoutManager;
            } else if (a == 1) {
                currentField = gifSearchField;
                gridView = gifGridView;
                tabStrip = gifTabs;
                layoutManager = gifLayoutManager;
            } else {
                currentField = stickersSearchField;
                gridView = stickersGridView;
                tabStrip = stickersTab;
                layoutManager = stickersLayoutManager;
            }
            if (currentField == null) {
                continue;
            }

            if (searchField == currentField && delegate != null && delegate.isExpanded()) {
                searchAnimation = new AnimatorSet();
                if (tabStrip != null && a != 2) {
                    searchAnimation.playTogether(
                            ObjectAnimator.ofFloat(tabStrip, View.TRANSLATION_Y, -AndroidUtilities.dp(48)),
                            ObjectAnimator.ofFloat(gridView, View.TRANSLATION_Y, -AndroidUtilities.dp(48)),
                            ObjectAnimator.ofFloat(currentField, View.TRANSLATION_Y, AndroidUtilities.dp(0)));
                } else {
                    searchAnimation.playTogether(
                            ObjectAnimator.ofFloat(gridView, View.TRANSLATION_Y, -AndroidUtilities.dp(48)),
                            ObjectAnimator.ofFloat(currentField, View.TRANSLATION_Y, AndroidUtilities.dp(0)));
                }
                searchAnimation.setDuration(220);
                searchAnimation.setInterpolator(CubicBezierInterpolator.DEFAULT);
                searchAnimation.addListener(new AnimatorListenerAdapter() {
                    @Override
                    public void onAnimationEnd(Animator animation) {
                        if (animation.equals(searchAnimation)) {
                            gridView.setTranslationY(0);
                            if (gridView == stickersGridView) {
                                gridView.setPadding(0, AndroidUtilities.dp(4), 0, 0);
                            } else if (gridView == emojiGridView || gridView == gifGridView) {
                                gridView.setPadding(0, 0, 0, 0);
                            }
                            searchAnimation = null;
                        }
                    }

                    @Override
                    public void onAnimationCancel(Animator animation) {
                        if (animation.equals(searchAnimation)) {
                            searchAnimation = null;
                        }
                    }
                });
                searchAnimation.start();
            } else {
                currentField.setTranslationY(AndroidUtilities.dp(0));
                if (tabStrip != null && a != 2) {
                    tabStrip.setTranslationY(-AndroidUtilities.dp(48));
                }
                if (gridView == stickersGridView) {
                    gridView.setPadding(0, AndroidUtilities.dp(4), 0, 0);
                } else if (gridView == emojiGridView || gridView == gifGridView) {
                    gridView.setPadding(0, 0, 0, 0);
                }
                if (gridView == gifGridView) {
                    if (gifSearchAdapter.showTrendingWhenSearchEmpty = gifAdapter.results.size() > 0) {
                        gifSearchAdapter.search("");
                        if (gifGridView.getAdapter() != gifSearchAdapter) {
                            gifGridView.setAdapter(gifSearchAdapter);
                        }
                    }
                }
                layoutManager.scrollToPositionWithOffset(0, 0);
            }
        }
    }

    private void showEmojiShadow(boolean show, boolean animated) {
        if (show && emojiTabsShadow.getTag() == null || !show && emojiTabsShadow.getTag() != null) {
            return;
        }
        if (emojiTabShadowAnimator != null) {
            emojiTabShadowAnimator.cancel();
            emojiTabShadowAnimator = null;
        }
        emojiTabsShadow.setTag(show ? null : 1);
        if (animated) {
            emojiTabShadowAnimator = new AnimatorSet();
            emojiTabShadowAnimator.playTogether(ObjectAnimator.ofFloat(emojiTabsShadow, View.ALPHA, show ? 1.0f : 0.0f));
            emojiTabShadowAnimator.setDuration(200);
            emojiTabShadowAnimator.setInterpolator(CubicBezierInterpolator.EASE_OUT);
            emojiTabShadowAnimator.addListener(new AnimatorListenerAdapter() {
                @Override
                public void onAnimationEnd(Animator animation) {
                    emojiTabShadowAnimator = null;
                }
            });
            emojiTabShadowAnimator.start();
        } else {
            emojiTabsShadow.setAlpha(show ? 1.0f : 0.0f);
        }
    }

    public void closeSearch(boolean animated) {
        closeSearch(animated, -1);
    }

    private void scrollStickersToPosition(int p, int offset) {
        View view = stickersLayoutManager.findViewByPosition(p);
        int firstPosition = stickersLayoutManager.findFirstVisibleItemPosition();
        if (view == null && Math.abs(p - firstPosition) > 40) {
            scrollHelper.setScrollDirection(stickersLayoutManager.findFirstVisibleItemPosition() < p ? RecyclerAnimationScrollHelper.SCROLL_DIRECTION_DOWN : RecyclerAnimationScrollHelper.SCROLL_DIRECTION_UP);
            scrollHelper.scrollToPosition(p, offset, false, true);
        } else {
            ignoreStickersScroll = true;
            stickersGridView.smoothScrollToPosition(p);
        }
    }

    public void closeSearch(boolean animated, long scrollToSet) {
        if (searchAnimation != null) {
            searchAnimation.cancel();
            searchAnimation = null;
        }

        int currentItem = pager.getCurrentItem();
        if (currentItem == 2 && scrollToSet != -1) {
            TLRPC.TL_messages_stickerSet set = MediaDataController.getInstance(currentAccount).getStickerSetById(scrollToSet);
            if (set != null) {
                int pos = stickersGridAdapter.getPositionForPack(set);
                if (pos >= 0 && pos < stickersGridAdapter.getItemCount()) {
                    scrollStickersToPosition(pos, AndroidUtilities.dp(48 + 12));
                }
            }
        }

        if (gifSearchAdapter != null) {
            gifSearchAdapter.showTrendingWhenSearchEmpty = false;
        }

        for (int a = 0; a < 3; a++) {
            SearchField currentField;
            RecyclerListView gridView;
            GridLayoutManager layoutManager;
            ScrollSlidingTabStrip tabStrip;

            if (a == 0) {
                currentField = emojiSearchField;
                gridView = emojiGridView;
                layoutManager = emojiLayoutManager;
                tabStrip = emojiTabs;
            } else if (a == 1) {
                currentField = gifSearchField;
                gridView = gifGridView;
                layoutManager = gifLayoutManager;
                tabStrip = gifTabs;
            } else {
                currentField = stickersSearchField;
                gridView = stickersGridView;
                layoutManager = stickersLayoutManager;
                tabStrip = stickersTab;
            }

            if (currentField == null) {
                continue;
            }

            currentField.searchEditText.setText("");

            if (a == currentItem && animated) {
                searchAnimation = new AnimatorSet();
                if (tabStrip != null && a != 2) {
                    searchAnimation.playTogether(
                            ObjectAnimator.ofFloat(tabStrip, View.TRANSLATION_Y, 0),
                            ObjectAnimator.ofFloat(gridView, View.TRANSLATION_Y, AndroidUtilities.dp(48) - searchFieldHeight),
                            ObjectAnimator.ofFloat(currentField, View.TRANSLATION_Y, AndroidUtilities.dp(48) - searchFieldHeight));
                } else {
                    searchAnimation.playTogether(
                            ObjectAnimator.ofFloat(gridView, View.TRANSLATION_Y, AndroidUtilities.dp(48) - searchFieldHeight),
                            ObjectAnimator.ofFloat(currentField, View.TRANSLATION_Y, -searchFieldHeight));
                }
                searchAnimation.setDuration(200);
                searchAnimation.setInterpolator(CubicBezierInterpolator.EASE_OUT_QUINT);
                searchAnimation.addListener(new AnimatorListenerAdapter() {
                    @Override
                    public void onAnimationEnd(Animator animation) {
                        if (animation.equals(searchAnimation)) {
                            int firstVisPos = layoutManager.findFirstVisibleItemPosition();
                            int top = 0;
                            if (firstVisPos != RecyclerView.NO_POSITION) {
                                View firstVisView = layoutManager.findViewByPosition(firstVisPos);
                                top = (int) (firstVisView.getTop() + gridView.getTranslationY());
                            }
                            gridView.setTranslationY(0);
                            if (gridView == stickersGridView) {
                                gridView.setPadding(0, AndroidUtilities.dp(48 + 4), 0, AndroidUtilities.dp(44));
                            } else if (gridView == gifGridView) {
                                gridView.setPadding(0, AndroidUtilities.dp(48 + 4), 0, AndroidUtilities.dp(44));
                            } else if (gridView == emojiGridView) {
                                gridView.setPadding(0, AndroidUtilities.dp(38), 0, AndroidUtilities.dp(44));
                            }
                            if (firstVisPos != RecyclerView.NO_POSITION) {
                                layoutManager.scrollToPositionWithOffset(firstVisPos, top - gridView.getPaddingTop());
                            }
                            searchAnimation = null;
                        }
                    }

                    @Override
                    public void onAnimationCancel(Animator animation) {
                        if (animation.equals(searchAnimation)) {
                            searchAnimation = null;
                        }
                    }
                });
                searchAnimation.start();
            } else {
                currentField.setTranslationY(AndroidUtilities.dp(48) - searchFieldHeight);
                if (tabStrip != null && a != 2) {
                    tabStrip.setTranslationY(0);
                }
                if (gridView == stickersGridView) {
                    gridView.setPadding(0, AndroidUtilities.dp(48 + 4), 0, AndroidUtilities.dp(44));
                } else if (gridView == gifGridView) {
                    gridView.setPadding(0, AndroidUtilities.dp(48 + 4), 0, AndroidUtilities.dp(44));
                } else if (gridView == emojiGridView) {
                    gridView.setPadding(0, AndroidUtilities.dp(38), 0, AndroidUtilities.dp(44));
                }
                layoutManager.scrollToPositionWithOffset(1, 0);
            }
        }
        if (!animated) {
            delegate.onSearchOpenClose(0);
        }
        showBottomTab(true, animated);
    }

    private void checkStickersSearchFieldScroll(boolean isLayout) {
        if (delegate != null && delegate.isSearchOpened()) {
            RecyclerView.ViewHolder holder = stickersGridView.findViewHolderForAdapterPosition(0);
            if (holder == null) {
                stickersSearchField.showShadow(true, !isLayout);
            } else {
                stickersSearchField.showShadow(holder.itemView.getTop() < stickersGridView.getPaddingTop(), !isLayout);
            }
            return;
        }
        if (stickersSearchField == null || stickersGridView == null) {
            return;
        }
        RecyclerView.ViewHolder holder = stickersGridView.findViewHolderForAdapterPosition(0);
        if (holder != null) {
            stickersSearchField.setTranslationY(holder.itemView.getTop());
        } else {
            stickersSearchField.setTranslationY(-searchFieldHeight);
        }
        stickersSearchField.showShadow(false, !isLayout);
    }

    private void checkBottomTabScroll(float dy) {
        lastBottomScrollDy += dy;
        int offset;
        if (pager.getCurrentItem() == 0) {
            offset = AndroidUtilities.dp(38);
        } else {
            offset = AndroidUtilities.dp(48);
        }
        if (lastBottomScrollDy >= offset) {
            showBottomTab(false, true);
        } else if (lastBottomScrollDy <= -offset) {
            showBottomTab(true, true);
        } else if (bottomTabContainer.getTag() == null && lastBottomScrollDy < 0 || bottomTabContainer.getTag() != null && lastBottomScrollDy > 0) {
            lastBottomScrollDy = 0;
        }
    }

    private void showBackspaceButton(boolean show, boolean animated) {
        if (show && backspaceButton.getTag() == null || !show && backspaceButton.getTag() != null) {
            return;
        }
        if (backspaceButtonAnimation != null) {
            backspaceButtonAnimation.cancel();
            backspaceButtonAnimation = null;
        }
        backspaceButton.setTag(show ? null : 1);
        if (animated) {
            if (show) {
                backspaceButton.setVisibility(VISIBLE);
            }
            backspaceButtonAnimation = new AnimatorSet();
            backspaceButtonAnimation.playTogether(ObjectAnimator.ofFloat(backspaceButton, View.ALPHA, show ? 1.0f : 0.0f),
                    ObjectAnimator.ofFloat(backspaceButton, View.SCALE_X, show ? 1.0f : 0.0f),
                    ObjectAnimator.ofFloat(backspaceButton, View.SCALE_Y, show ? 1.0f : 0.0f));
            backspaceButtonAnimation.setDuration(200);
            backspaceButtonAnimation.setInterpolator(CubicBezierInterpolator.EASE_OUT);
            backspaceButtonAnimation.addListener(new AnimatorListenerAdapter() {
                @Override
                public void onAnimationEnd(Animator animation) {
                    if (!show) {
                        backspaceButton.setVisibility(INVISIBLE);
                    }
                }
            });
            backspaceButtonAnimation.start();
        } else {
            backspaceButton.setAlpha(show ? 1.0f : 0.0f);
            backspaceButton.setScaleX(show ? 1.0f : 0.0f);
            backspaceButton.setScaleY(show ? 1.0f : 0.0f);
            backspaceButton.setVisibility(show ? VISIBLE : INVISIBLE);
        }
    }

    private void showStickerSettingsButton(boolean show, boolean animated) {
        if (stickerSettingsButton == null) {
            return;
        }
        if (show && stickerSettingsButton.getTag() == null || !show && stickerSettingsButton.getTag() != null) {
            return;
        }
        if (stickersButtonAnimation != null) {
            stickersButtonAnimation.cancel();
            stickersButtonAnimation = null;
        }
        stickerSettingsButton.setTag(show ? null : 1);
        if (animated) {
            if (show) {
                stickerSettingsButton.setVisibility(VISIBLE);
            }
            stickersButtonAnimation = new AnimatorSet();
            stickersButtonAnimation.playTogether(ObjectAnimator.ofFloat(stickerSettingsButton, View.ALPHA, show ? 1.0f : 0.0f),
                    ObjectAnimator.ofFloat(stickerSettingsButton, View.SCALE_X, show ? 1.0f : 0.0f),
                    ObjectAnimator.ofFloat(stickerSettingsButton, View.SCALE_Y, show ? 1.0f : 0.0f));
            stickersButtonAnimation.setDuration(200);
            stickersButtonAnimation.setInterpolator(CubicBezierInterpolator.EASE_OUT);
            stickersButtonAnimation.addListener(new AnimatorListenerAdapter() {
                @Override
                public void onAnimationEnd(Animator animation) {
                    if (!show) {
                        stickerSettingsButton.setVisibility(INVISIBLE);
                    }
                }
            });
            stickersButtonAnimation.start();
        } else {
            stickerSettingsButton.setAlpha(show ? 1.0f : 0.0f);
            stickerSettingsButton.setScaleX(show ? 1.0f : 0.0f);
            stickerSettingsButton.setScaleY(show ? 1.0f : 0.0f);
            stickerSettingsButton.setVisibility(show ? VISIBLE : INVISIBLE);
        }
    }

    private void showBottomTab(boolean show, boolean animated) {
        lastBottomScrollDy = 0;
        if (show && bottomTabContainer.getTag() == null || !show && bottomTabContainer.getTag() != null || delegate != null && delegate.isSearchOpened()) {
            return;
        }
        if (bottomTabContainerAnimation != null) {
            bottomTabContainerAnimation.cancel();
            bottomTabContainerAnimation = null;
        }
        bottomTabContainer.setTag(show ? null : 1);
        if (animated) {
            bottomTabContainerAnimation = new AnimatorSet();
            bottomTabContainerAnimation.playTogether(
                    ObjectAnimator.ofFloat(bottomTabContainer, View.TRANSLATION_Y, show ? 0 : AndroidUtilities.dp(needEmojiSearch ? 49 : 54)),
                    ObjectAnimator.ofFloat(shadowLine, View.TRANSLATION_Y, show ? 0 : AndroidUtilities.dp(49)));
            bottomTabContainerAnimation.setDuration(200);
            bottomTabContainerAnimation.setInterpolator(CubicBezierInterpolator.EASE_OUT);
            bottomTabContainerAnimation.start();
        } else {
            bottomTabContainer.setTranslationY(show ? 0 : AndroidUtilities.dp(needEmojiSearch ? 49 : 54));
            shadowLine.setTranslationY(show ? 0 : AndroidUtilities.dp(49));
        }
    }

    private void checkTabsY(@Type int type, int dy) {
        if (type == Type.EMOJIS) {
            checkEmojiTabY(emojiGridView, dy);
            return;
        }
        if (delegate != null && delegate.isSearchOpened() || ignoreStickersScroll) {
            return;
        }
        final RecyclerListView listView = getListViewForType(type);
        if (dy > 0 && listView != null && listView.getVisibility() == VISIBLE) {
            RecyclerView.ViewHolder holder = listView.findViewHolderForAdapterPosition(0);
            if (holder != null && holder.itemView.getTop() + searchFieldHeight >= listView.getPaddingTop()) {
                return;
            }
        }
        tabsMinusDy[type] -= dy;
        if (tabsMinusDy[type] > 0) {
            tabsMinusDy[type] = 0;
        } else if (tabsMinusDy[type] < -AndroidUtilities.dp(48 * 6)) {
            tabsMinusDy[type] = -AndroidUtilities.dp(48 * 6);
        }
        if (type == 0) {
            updateStickerTabsPosition();
        } else {
            getTabsForType(type).setTranslationY(Math.max(-AndroidUtilities.dp(48), tabsMinusDy[type]));
        }
    }

    private void resetTabsY(@Type int type) {
        if (delegate != null && delegate.isSearchOpened() || type == Type.STICKERS) {
            return;
        }
        getTabsForType(type).setTranslationY(tabsMinusDy[type] = 0);
    }

    private void animateTabsY(@Type int type) {
        if ((delegate != null && delegate.isSearchOpened()) || type == Type.STICKERS) {
            return;
        }
        final float tabsHeight = AndroidUtilities.dpf2(type == Type.EMOJIS ? 38 : 48);
        final float fraction = tabsMinusDy[type] / -tabsHeight;
        if (fraction <= 0f || fraction >= 1f) {
            animateSearchField(type);
            return;
        }
        final ScrollSlidingTabStrip tabStrip = getTabsForType(type);
        final int endValue = fraction > 0.5f ? (int) -Math.ceil(tabsHeight) : 0;
        if (fraction > 0.5f) {
            animateSearchField(type, false, endValue);
        }
        if (type == Type.EMOJIS) {
            checkEmojiShadow(endValue);
        }
        if (tabsYAnimators[type] == null) {
            tabsYAnimators[type] = ObjectAnimator.ofFloat(tabStrip, View.TRANSLATION_Y, tabStrip.getTranslationY(), endValue);
            tabsYAnimators[type].addUpdateListener(a -> tabsMinusDy[type] = (int) (float) a.getAnimatedValue());
            tabsYAnimators[type].setDuration(200);
        } else {
            tabsYAnimators[type].setFloatValues(tabStrip.getTranslationY(), endValue);
        }
        tabsYAnimators[type].start();
    }

    private void stopAnimatingTabsY(@Type int type) {
        if (tabsYAnimators[type] != null && tabsYAnimators[type].isRunning()) {
            tabsYAnimators[type].cancel();
        }
    }

    private void animateSearchField(@Type int type) {
        final RecyclerListView listView = getListViewForType(type);
        final int tabsHeight = AndroidUtilities.dp(type == Type.EMOJIS ? 38 : 48);
        final RecyclerView.ViewHolder holder = listView.findViewHolderForAdapterPosition(0);
        if (holder != null) {
            final float fraction = (holder.itemView.getBottom() - (tabsHeight + tabsMinusDy[type])) / (float) searchFieldHeight;
            if (fraction > 0f || fraction < 1f) {
                animateSearchField(type, fraction > 0.5f, tabsMinusDy[type]);
            }
        }
    }

    private void animateSearchField(@Type int type, boolean visible, int tabsMinusDy) {
        if (getListViewForType(type).findViewHolderForAdapterPosition(0) == null) {
            return;
        }
        final LinearSmoothScroller smoothScroller = new LinearSmoothScroller(getContext()) {
            @Override
            protected int getVerticalSnapPreference() {
                return LinearSmoothScroller.SNAP_TO_START;
            }

            @Override
            protected int calculateTimeForDeceleration(int dx) {
                return super.calculateTimeForDeceleration(dx) * 16;
            }

            @Override
            public int calculateDtToFit(int viewStart, int viewEnd, int boxStart, int boxEnd, int snapPreference) {
                return super.calculateDtToFit(viewStart, viewEnd, boxStart, boxEnd, snapPreference) + tabsMinusDy;
            }
        };
        smoothScroller.setTargetPosition(visible ? 0 : 1);
        getLayoutManagerForType(type).startSmoothScroll(smoothScroller);
    }

    private ScrollSlidingTabStrip getTabsForType(@Type int type) {
        switch (type) {
            case Type.STICKERS:
                return stickersTab;
            case Type.EMOJIS:
                return emojiTabs;
            case Type.GIFS:
                return gifTabs;
            default:
                throw new IllegalArgumentException("Unexpected argument: " + type);
        }
    }

    private RecyclerListView getListViewForType(@Type int type) {
        switch (type) {
            case Type.STICKERS:
                return stickersGridView;
            case Type.EMOJIS:
                return emojiGridView;
            case Type.GIFS:
                return gifGridView;
            default:
                throw new IllegalArgumentException("Unexpected argument: " + type);
        }
    }

    private GridLayoutManager getLayoutManagerForType(@Type int type) {
        switch (type) {
            case Type.STICKERS:
                return stickersLayoutManager;
            case Type.EMOJIS:
                return emojiLayoutManager;
            case Type.GIFS:
                return gifLayoutManager;
            default:
                throw new IllegalArgumentException("Unexpected argument: " + type);
        }
    }

    private SearchField getSearchFieldForType(@Type int type) {
        switch (type) {
            case Type.STICKERS:
                return stickersSearchField;
            case Type.EMOJIS:
                return emojiSearchField;
            case Type.GIFS:
                return gifSearchField;
            default:
                throw new IllegalArgumentException("Unexpected argument: " + type);
        }
    }

    private void checkEmojiSearchFieldScroll(boolean isLayout) {
        if (delegate != null && delegate.isSearchOpened()) {
            RecyclerView.ViewHolder holder = emojiGridView.findViewHolderForAdapterPosition(0);
            if (holder == null) {
                emojiSearchField.showShadow(true, !isLayout);
            } else {
                emojiSearchField.showShadow(holder.itemView.getTop() < emojiGridView.getPaddingTop(), !isLayout);
            }
            showEmojiShadow(false, !isLayout);
            return;
        }
        if (emojiSearchField == null || emojiGridView == null) {
            return;
        }
        RecyclerView.ViewHolder holder = emojiGridView.findViewHolderForAdapterPosition(0);
        if (holder != null) {
            emojiSearchField.setTranslationY(holder.itemView.getTop());
        } else {
            emojiSearchField.setTranslationY(-searchFieldHeight);
        }
        emojiSearchField.showShadow(false, !isLayout);
        checkEmojiShadow(Math.round(emojiTabs.getTranslationY()));
    }

    private void checkEmojiShadow(int tabsTranslationY) {
        if (tabsYAnimators[Type.EMOJIS] != null && tabsYAnimators[Type.EMOJIS].isRunning()) {
            return;
        }
        final RecyclerView.ViewHolder holder = emojiGridView.findViewHolderForAdapterPosition(0);
        final int translatedBottom = AndroidUtilities.dp(38) + tabsTranslationY;
        showEmojiShadow(translatedBottom > 0 && (holder == null || holder.itemView.getBottom() < translatedBottom), !isLayout);
    }

    private void checkEmojiTabY(View list, int dy) {
        if (list == null) {
            emojiTabs.setTranslationY(tabsMinusDy[Type.EMOJIS] = 0);
            return;
        }
        if (list.getVisibility() != VISIBLE) {
            return;
        }
        if (delegate != null && delegate.isSearchOpened()) {
            return;
        }
        if (dy > 0 && emojiGridView != null && emojiGridView.getVisibility() == VISIBLE) {
            RecyclerView.ViewHolder holder = emojiGridView.findViewHolderForAdapterPosition(0);
            if (holder != null && holder.itemView.getTop() + (needEmojiSearch ? searchFieldHeight : 0) >= emojiGridView.getPaddingTop()) {
                return;
            }
        }
        tabsMinusDy[Type.EMOJIS] -= dy;
        if (tabsMinusDy[Type.EMOJIS] > 0) {
            tabsMinusDy[Type.EMOJIS] = 0;
        } else if (tabsMinusDy[Type.EMOJIS] < -AndroidUtilities.dp(48 * 6)) {
            tabsMinusDy[Type.EMOJIS] = -AndroidUtilities.dp(48 * 6);
        }
        emojiTabs.setTranslationY(Math.max(-AndroidUtilities.dp(38), tabsMinusDy[Type.EMOJIS]));
    }

    private void checkGifSearchFieldScroll(boolean isLayout) {
        if (gifGridView != null && gifGridView.getAdapter() instanceof GifAdapter) {
            final GifAdapter adapter = (GifAdapter) gifGridView.getAdapter();
            if (!adapter.searchEndReached && adapter.reqId == 0 && !adapter.results.isEmpty()) {
                int position = gifLayoutManager.findLastVisibleItemPosition();
                if (position != RecyclerView.NO_POSITION && position > gifLayoutManager.getItemCount() - 5) {
                    adapter.search(adapter.lastSearchImageString, adapter.nextSearchOffset, true, adapter.lastSearchIsEmoji, adapter.lastSearchIsEmoji);
                }
            }
        }
        if (delegate != null && delegate.isSearchOpened()) {
            RecyclerView.ViewHolder holder = gifGridView.findViewHolderForAdapterPosition(0);
            if (holder == null) {
                gifSearchField.showShadow(true, !isLayout);
            } else {
                gifSearchField.showShadow(holder.itemView.getTop() < gifGridView.getPaddingTop(), !isLayout);
            }
            return;
        }
        if (gifSearchField == null || gifGridView == null) {
            return;
        }
        RecyclerView.ViewHolder holder = gifGridView.findViewHolderForAdapterPosition(0);
        if (holder != null) {
            gifSearchField.setTranslationY(holder.itemView.getTop());
        } else {
            gifSearchField.setTranslationY(-searchFieldHeight);
        }
        gifSearchField.showShadow(false, !isLayout);
    }

    private void scrollGifsToTop() {
        gifLayoutManager.scrollToPositionWithOffset(delegate != null && delegate.isExpanded() ? 0 : 1, 0);
        resetTabsY(Type.GIFS);
    }

    private void checkScroll(@Type int type) {
        if (type == Type.STICKERS) {
            if (ignoreStickersScroll) {
                return;
            }
            int firstVisibleItem = stickersLayoutManager.findFirstVisibleItemPosition();
            if (firstVisibleItem == RecyclerView.NO_POSITION) {
                return;
            }
            if (stickersGridView == null) {
                return;
            }
            int firstTab;
            if (favTabBum > 0) {
                firstTab = favTabBum;
            } else if (recentTabBum > 0) {
                firstTab = recentTabBum;
            } else {
                firstTab = stickersTabOffset;
            }
            stickersTab.onPageScrolled(stickersGridAdapter.getTabForPosition(firstVisibleItem), firstTab);
        } else if (type == Type.GIFS) {
            if (gifGridView.getAdapter() == gifAdapter && gifAdapter.trendingSectionItem >= 0 && gifTrendingTabNum >= 0 && gifRecentTabNum >= 0) {
                int firstVisibleItem = gifLayoutManager.findFirstVisibleItemPosition();
                if (firstVisibleItem == RecyclerView.NO_POSITION) {
                    return;
                }
                gifTabs.onPageScrolled(firstVisibleItem >= gifAdapter.trendingSectionItem ? gifTrendingTabNum : gifRecentTabNum, 0);
            }
        }
    }

    private void saveNewPage() {
        if (pager == null) {
            return;
        }
        int newPage;
        int currentItem = pager.getCurrentItem();
        if (currentItem == 2) {
            newPage = 1;
        } else if (currentItem == 1) {
            newPage = 2;
        } else {
            newPage = 0;
        }
        if (currentPage != newPage) {
            currentPage = newPage;
            MessagesController.getGlobalEmojiSettings().edit().putInt("selected_page", newPage).apply();
        }
    }

    public void clearRecentEmoji() {
        Emoji.clearRecentEmoji();
        emojiAdapter.notifyDataSetChanged();
    }

    private void onPageScrolled(int position, int width, int positionOffsetPixels) {
        if (delegate == null) {
            return;
        }
        if (position == 1) {
            delegate.onTabOpened(positionOffsetPixels != 0 ? 2 : 0);
        } else if (position == 2) {
            delegate.onTabOpened(3);
        } else {
            delegate.onTabOpened(0);
        }
    }

    private void postBackspaceRunnable(final int time) {
        AndroidUtilities.runOnUIThread(() -> {
            if (!backspacePressed) {
                return;
            }
            if (delegate != null && delegate.onBackspace() && !NekoConfig.disableVibration) {
                backspaceButton.performHapticFeedback(HapticFeedbackConstants.KEYBOARD_TAP);
            }
            backspaceOnce = true;
            postBackspaceRunnable(Math.max(50, time - 100));
        }, time);
    }

    public void switchToGifRecent() {
        showBackspaceButton(false, false);
        showStickerSettingsButton(false, false);
        pager.setCurrentItem(1, false);
    }

    private void updateEmojiTabs() {
        int newHas = Emoji.recentEmoji.isEmpty() ? 0 : 1;
        if (hasRecentEmoji != -1 && hasRecentEmoji == newHas) {
            return;
        }
        hasRecentEmoji = newHas;
        emojiTabs.removeTabs();
        String[] descriptions = {
                LocaleController.getString("RecentStickers", R.string.RecentStickers),
                LocaleController.getString("Emoji1", R.string.Emoji1),
                LocaleController.getString("Emoji2", R.string.Emoji2),
                LocaleController.getString("Emoji3", R.string.Emoji3),
                LocaleController.getString("Emoji4", R.string.Emoji4),
                LocaleController.getString("Emoji5", R.string.Emoji5),
                LocaleController.getString("Emoji6", R.string.Emoji6),
                LocaleController.getString("Emoji7", R.string.Emoji7),
                LocaleController.getString("Emoji8", R.string.Emoji8),
        };
        for (int a = 0; a < emojiIcons.length; a++) {
            if (a == 0 && Emoji.recentEmoji.isEmpty()) {
                continue;
            }
            emojiTabs.addIconTab(a, emojiIcons[a]).setContentDescription(descriptions[a]);
        }
        emojiTabs.updateTabStyles();
    }

    private void updateStickerTabs() {
        if (stickersTab == null || stickersTab.isDragging()) {
            return;
        }
        recentTabBum = -2;
        favTabBum = -2;
        trendingTabNum = -2;
        hasChatStickers = false;

        stickersTabOffset = 0;
        int lastPosition = stickersTab.getCurrentPosition();
        stickersTab.beginUpdate(getParent() != null && getVisibility() == VISIBLE && (installingStickerSets.size() != 0 || removingStickerSets.size() != 0));

        final MediaDataController mediaDataController = MediaDataController.getInstance(currentAccount);

        SharedPreferences preferences = MessagesController.getEmojiSettings(currentAccount);
        featuredStickerSets.clear();
        ArrayList<TLRPC.StickerSetCovered> featured = mediaDataController.getFeaturedStickerSets();
<<<<<<< HEAD
        if (!NekoConfig.disableTrending && !featured.isEmpty() && (!BuildVars.DEBUG_PRIVATE_VERSION || (mediaDataController.getUnreadStickerSets().isEmpty() || preferences.getLong("featured_hidden", 0) == featured.get(0).set.id))) {
=======
        for (int a = 0, N = featured.size(); a < N; a++) {
            TLRPC.StickerSetCovered set = featured.get(a);
            if (mediaDataController.isStickerPackInstalled(set.set.id)) {
                continue;
            }
            featuredStickerSets.add(set);
        }
        if (trendingAdapter != null) {
            trendingAdapter.notifyDataSetChanged();
        }
        if (!featured.isEmpty() && (featuredStickerSets.isEmpty() || preferences.getLong("featured_hidden", 0) == featured.get(0).set.id)) {
>>>>>>> 368822d2
            final int id = mediaDataController.getUnreadStickerSets().isEmpty() ? 2 : 3;
            final StickerTabView trendingStickersTabView = stickersTab.addStickerIconTab(id, stickerIcons[id]);
            trendingStickersTabView.textView.setText(LocaleController.getString("FeaturedStickersShort", R.string.FeaturedStickersShort));
            trendingStickersTabView.setContentDescription(LocaleController.getString("FeaturedStickers", R.string.FeaturedStickers));
            trendingTabNum = stickersTabOffset;
            stickersTabOffset++;
        }

        if (!favouriteStickers.isEmpty()) {
            favTabBum = stickersTabOffset;
            stickersTabOffset++;
            StickerTabView stickerTabView = stickersTab.addStickerIconTab(1, stickerIcons[1]);
            stickerTabView.textView.setText(LocaleController.getString("FavoriteStickersShort", R.string.FavoriteStickersShort));
            stickerTabView.setContentDescription(LocaleController.getString("FavoriteStickers", R.string.FavoriteStickers));
        }

        if (!recentStickers.isEmpty()) {
            recentTabBum = stickersTabOffset;
            stickersTabOffset++;
            StickerTabView stickerTabView = stickersTab.addStickerIconTab(0, stickerIcons[0]);
            stickerTabView.textView.setText(LocaleController.getString("RecentStickersShort", R.string.RecentStickersShort));
            stickerTabView.setContentDescription(LocaleController.getString("RecentStickers", R.string.RecentStickers));
        }

        stickerSets.clear();
        groupStickerSet = null;
        groupStickerPackPosition = -1;
        groupStickerPackNum = -10;
        ArrayList<TLRPC.TL_messages_stickerSet> packs = mediaDataController.getStickerSets(MediaDataController.TYPE_IMAGE);
        for (int i = 0; i < primaryInstallingStickerSets.length; i++) {
            final TLRPC.StickerSetCovered installingStickerSet = primaryInstallingStickerSets[i];
            if (installingStickerSet != null) {
                final TLRPC.TL_messages_stickerSet pack = mediaDataController.getStickerSetById(installingStickerSet.set.id);
                if (pack != null && !pack.set.archived) {
                    primaryInstallingStickerSets[i] = null;
                } else {
                    final TLRPC.TL_messages_stickerSet set = new TLRPC.TL_messages_stickerSet();
                    set.set = installingStickerSet.set;
                    if (installingStickerSet.cover != null) {
                        set.documents.add(installingStickerSet.cover);
                    } else if (!installingStickerSet.covers.isEmpty()) {
                        set.documents.addAll(installingStickerSet.covers);
                    }
                    if (!set.documents.isEmpty()) {
                        stickerSets.add(set);
                    }
                }
            }
        }
        for (int a = 0; a < packs.size(); a++) {
            TLRPC.TL_messages_stickerSet pack = packs.get(a);
            if (pack.set.archived || pack.documents == null || pack.documents.isEmpty()) {
                continue;
            }
            stickerSets.add(pack);
        }
        if (info != null) {
            long hiddenStickerSetId = MessagesController.getEmojiSettings(currentAccount).getLong("group_hide_stickers_" + info.id, -1);
            TLRPC.Chat chat = MessagesController.getInstance(currentAccount).getChat(info.id);
            if (chat == null || info.stickerset == null || !ChatObject.hasAdminRights(chat)) {
                groupStickersHidden = hiddenStickerSetId != -1;
            } else if (info.stickerset != null) {
                groupStickersHidden = hiddenStickerSetId == info.stickerset.id;
            }
            if (info.stickerset != null) {
                TLRPC.TL_messages_stickerSet pack = mediaDataController.getGroupStickerSetById(info.stickerset);
                if (pack != null && pack.documents != null && !pack.documents.isEmpty() && pack.set != null) {
                    TLRPC.TL_messages_stickerSet set = new TLRPC.TL_messages_stickerSet();
                    set.documents = pack.documents;
                    set.packs = pack.packs;
                    set.set = pack.set;
                    if (groupStickersHidden) {
                        groupStickerPackNum = stickerSets.size();
                        stickerSets.add(set);
                    } else {
                        groupStickerPackNum = 0;
                        stickerSets.add(0, set);
                    }
                    groupStickerSet = info.can_set_stickers ? set : null;
                }
            } else if (info.can_set_stickers) {
                TLRPC.TL_messages_stickerSet pack = new TLRPC.TL_messages_stickerSet();
                if (groupStickersHidden) {
                    groupStickerPackNum = stickerSets.size();
                    stickerSets.add(pack);
                } else {
                    groupStickerPackNum = 0;
                    stickerSets.add(0, pack);
                }
            }
        }
        for (int a = 0; a < stickerSets.size(); a++) {
            if (a == groupStickerPackNum) {
                TLRPC.Chat chat = MessagesController.getInstance(currentAccount).getChat(info.id);
                if (chat == null) {
                    stickerSets.remove(0);
                    a--;
                } else {
                    hasChatStickers = true;
                    stickersTab.addStickerTab(chat);
                }
            } else {
                TLRPC.TL_messages_stickerSet stickerSet = stickerSets.get(a);
                TLRPC.Document document = stickerSet.documents.get(0);
                TLObject thumb = FileLoader.getClosestPhotoSizeWithSize(stickerSet.set.thumbs, 90);
                if (thumb == null) {
                    thumb = document;
                }
                stickersTab.addStickerTab(thumb, document, stickerSet).setContentDescription(stickerSet.set.title + ", " + LocaleController.getString("AccDescrStickerSet", R.string.AccDescrStickerSet));
            }
        }
        stickersTab.commitUpdate();
        stickersTab.updateTabStyles();
        if (lastPosition != 0) {
            stickersTab.onPageScrolled(lastPosition, lastPosition);
        }
        checkPanels();
    }

    private void checkPanels() {
        if (stickersTab == null) {
            return;
        }
        int position = stickersLayoutManager.findFirstVisibleItemPosition();
        if (position != RecyclerView.NO_POSITION) {
            int firstTab;
            if (favTabBum > 0) {
                firstTab = favTabBum;
            } else if (recentTabBum > 0) {
                firstTab = recentTabBum;
            } else {
                firstTab = stickersTabOffset;
            }
            stickersTab.onPageScrolled(stickersGridAdapter.getTabForPosition(position), firstTab);
        }
    }

    private void updateGifTabs() {
        final int lastPosition = gifTabs.getCurrentPosition();

        final boolean wasRecentTabSelected = lastPosition == gifRecentTabNum;
        final boolean hadRecent = gifRecentTabNum >= 0;
        final boolean hasRecent = !recentGifs.isEmpty();

        gifTabs.beginUpdate(false);

        int gifTabsCount = 0;
        gifRecentTabNum = -2;
        gifTrendingTabNum = -2;
        gifFirstEmojiTabNum = -2;

        if (hasRecent) {
            gifRecentTabNum = gifTabsCount++;
            gifTabs.addIconTab(0, gifIcons[0]).setContentDescription(LocaleController.getString("RecentStickers", R.string.RecentStickers));
        }

        if (!NekoConfig.disableTrending) {
            gifTrendingTabNum = gifTabsCount++;
            gifTabs.addIconTab(1, gifIcons[1]).setContentDescription(LocaleController.getString("FeaturedGifs", R.string.FeaturedGifs));
        }

        gifFirstEmojiTabNum = gifTabsCount;
        final int hPadding = AndroidUtilities.dp(13);
        final int vPadding = AndroidUtilities.dp(11);
        final List<String> gifSearchEmojies = MessagesController.getInstance(currentAccount).gifSearchEmojies;
        for (int i = 0, N = gifSearchEmojies.size(); i < N; i++) {
            final String emoji = gifSearchEmojies.get(i);
            final Emoji.EmojiDrawable emojiDrawable = Emoji.getEmojiDrawable(emoji);
            if (emojiDrawable != null) {
                gifTabsCount++;
                TLRPC.Document document = MediaDataController.getInstance(currentAccount).getEmojiAnimatedSticker(emoji);
                final View iconTab = gifTabs.addEmojiTab(3 + i, emojiDrawable, document);
               // iconTab.setPadding(hPadding, vPadding, hPadding, vPadding);
                iconTab.setContentDescription(emoji);
            }
        }

        gifTabs.commitUpdate();
        gifTabs.updateTabStyles();

        if (wasRecentTabSelected && !hasRecent) {
            gifTabs.selectTab(gifTrendingTabNum);
        } else if (ViewCompat.isLaidOut(gifTabs)) {
            if (hasRecent && !hadRecent) {
                gifTabs.onPageScrolled(lastPosition + 1, 0);
            } else if (!hasRecent && hadRecent) {
                gifTabs.onPageScrolled(lastPosition - 1, 0);
            }
        }
    }

    public void addRecentSticker(TLRPC.Document document) {
        if (document == null) {
            return;
        }
        MediaDataController.getInstance(currentAccount).addRecentSticker(MediaDataController.TYPE_IMAGE, null, document, (int) (System.currentTimeMillis() / 1000), false);
        boolean wasEmpty = recentStickers.isEmpty();
        recentStickers = MediaDataController.getInstance(currentAccount).getRecentStickers(MediaDataController.TYPE_IMAGE);
        if (stickersGridAdapter != null) {
            stickersGridAdapter.notifyDataSetChanged();
        }
        if (wasEmpty) {
            updateStickerTabs();
        }
    }

    public void addRecentGif(TLRPC.Document document) {
        if (document == null) {
            return;
        }
        boolean wasEmpty = recentGifs.isEmpty();
        updateRecentGifs();
        if (wasEmpty) {
            updateStickerTabs();
        }
    }

    @Override
    public void requestLayout() {
        if (isLayout) {
            return;
        }
        super.requestLayout();
    }

    public void updateColors() {
        if (AndroidUtilities.isInMultiwindow || forseMultiwindowLayout) {
            Drawable background = getBackground();
            if (background != null) {
                background.setColorFilter(new PorterDuffColorFilter(Theme.getColor(Theme.key_chat_emojiPanelBackground), PorterDuff.Mode.SRC_IN));
            }
        } else {
            setBackgroundColor(Theme.getColor(Theme.key_chat_emojiPanelBackground));
            if (needEmojiSearch) {
                bottomTabContainerBackground.setBackgroundColor(Theme.getColor(Theme.key_actionBarDefaultSubmenuBackground));
            }
        }

        if (emojiTabs != null) {
            emojiTabs.setBackgroundColor(Theme.getColor(Theme.key_chat_emojiPanelBackground));
            emojiTabsShadow.setBackgroundColor(Theme.getColor(Theme.key_chat_emojiPanelShadowLine));
        }
        if (pickerView != null) {
            Theme.setDrawableColor(pickerView.backgroundDrawable, Theme.getColor(Theme.key_dialogBackground));
            Theme.setDrawableColor(pickerView.arrowDrawable, Theme.getColor(Theme.key_dialogBackground));
        }
        for (int a = 0; a < 3; a++) {
            SearchField searchField;
            if (a == 0) {
                searchField = stickersSearchField;
            } else if (a == 1) {
                searchField = emojiSearchField;
            } else {
                searchField = gifSearchField;
            }
            if (searchField == null) {
                continue;
            }
            searchField.backgroundView.setBackgroundColor(Theme.getColor(Theme.key_chat_emojiPanelBackground));
            searchField.shadowView.setBackgroundColor(Theme.getColor(Theme.key_chat_emojiPanelShadowLine));
            searchField.clearSearchImageView.setColorFilter(new PorterDuffColorFilter(Theme.getColor(Theme.key_chat_emojiSearchIcon), PorterDuff.Mode.SRC_IN));
            searchField.searchIconImageView.setColorFilter(new PorterDuffColorFilter(Theme.getColor(Theme.key_chat_emojiSearchIcon), PorterDuff.Mode.SRC_IN));
            Theme.setDrawableColorByKey(searchField.searchBackground.getBackground(), Theme.key_chat_emojiSearchBackground);
            searchField.searchBackground.invalidate();
            searchField.searchEditText.setHintTextColor(Theme.getColor(Theme.key_chat_emojiSearchIcon));
            searchField.searchEditText.setTextColor(Theme.getColor(Theme.key_windowBackgroundWhiteBlackText));
        }
        if (dotPaint != null) {
            dotPaint.setColor(Theme.getColor(Theme.key_chat_emojiPanelNewTrending));
        }
        if (emojiGridView != null) {
            emojiGridView.setGlowColor(Theme.getColor(Theme.key_chat_emojiPanelBackground));
        }
        if (stickersGridView != null) {
            stickersGridView.setGlowColor(Theme.getColor(Theme.key_chat_emojiPanelBackground));
        }
        if (stickersTab != null) {
            stickersTab.setIndicatorColor(Theme.getColor(Theme.key_chat_emojiPanelStickerPackSelectorLine));
            stickersTab.setUnderlineColor(Theme.getColor(Theme.key_chat_emojiPanelShadowLine));
            stickersTab.setBackgroundColor(Theme.getColor(Theme.key_actionBarDefaultSubmenuBackground));
        }
        if (gifTabs != null) {
            gifTabs.setIndicatorColor(Theme.getColor(Theme.key_chat_emojiPanelStickerPackSelectorLine));
            gifTabs.setUnderlineColor(Theme.getColor(Theme.key_chat_emojiPanelShadowLine));
            gifTabs.setBackgroundColor(Theme.getColor(Theme.key_actionBarDefaultSubmenuBackground));
        }
        if (backspaceButton != null) {
            backspaceButton.setColorFilter(new PorterDuffColorFilter(Theme.getColor(Theme.key_chat_emojiPanelBackspace), PorterDuff.Mode.SRC_IN));
            if (emojiSearchField == null) {
                Theme.setSelectorDrawableColor(backspaceButton.getBackground(), Theme.getColor(Theme.key_chat_emojiPanelBackground), false);
                Theme.setSelectorDrawableColor(backspaceButton.getBackground(), Theme.getColor(Theme.key_chat_emojiPanelBackground), true);
            }
        }
        if (stickerSettingsButton != null) {
            stickerSettingsButton.setColorFilter(new PorterDuffColorFilter(Theme.getColor(Theme.key_chat_emojiPanelBackspace), PorterDuff.Mode.SRC_IN));
        }
        if (searchButton != null) {
            searchButton.setColorFilter(new PorterDuffColorFilter(Theme.getColor(Theme.key_chat_emojiPanelBackspace), PorterDuff.Mode.SRC_IN));
        }
        if (shadowLine != null) {
            shadowLine.setBackgroundColor(Theme.getColor(Theme.key_chat_emojiPanelShadowLine));
        }
        if (mediaBanTooltip != null) {
            ((ShapeDrawable) mediaBanTooltip.getBackground()).getPaint().setColor(Theme.getColor(Theme.key_chat_gifSaveHintBackground));
            mediaBanTooltip.setTextColor(Theme.getColor(Theme.key_chat_gifSaveHintText));
        }
        if (gifSearchAdapter != null) {
            gifSearchAdapter.progressEmptyView.imageView.setColorFilter(new PorterDuffColorFilter(Theme.getColor(Theme.key_chat_emojiPanelEmptyText), PorterDuff.Mode.SRC_IN));
            gifSearchAdapter.progressEmptyView.textView.setTextColor(Theme.getColor(Theme.key_chat_emojiPanelEmptyText));
            gifSearchAdapter.progressEmptyView.progressView.setProgressColor(Theme.getColor(Theme.key_progressCircle));
        }

        for (int a = 0; a < tabIcons.length; a++) {
            Theme.setEmojiDrawableColor(tabIcons[a], Theme.getColor(Theme.key_chat_messagePanelIcons), false);
            Theme.setEmojiDrawableColor(tabIcons[a], Theme.getColor(Theme.key_chat_emojiPanelIconSelected), true);
        }
        for (int a = 0; a < emojiIcons.length; a++) {
            Theme.setEmojiDrawableColor(emojiIcons[a], Theme.getColor(Theme.key_chat_messagePanelIcons), false);
            Theme.setEmojiDrawableColor(emojiIcons[a], Theme.getColor(Theme.key_chat_emojiPanelIconSelected), true);
        }
        for (int a = 0; a < stickerIcons.length; a++) {
            Theme.setEmojiDrawableColor(stickerIcons[a], Theme.getColor(Theme.key_chat_messagePanelIcons), false);
            Theme.setEmojiDrawableColor(stickerIcons[a], Theme.getColor(Theme.key_chat_emojiPanelIconSelected), true);
        }
        for (int a = 0; a < gifIcons.length; a++) {
            Theme.setEmojiDrawableColor(gifIcons[a], Theme.getColor(Theme.key_chat_messagePanelIcons), false);
            Theme.setEmojiDrawableColor(gifIcons[a], Theme.getColor(Theme.key_chat_emojiPanelIconSelected), true);
        }
    }

    @Override
    public void onMeasure(int widthMeasureSpec, int heightMeasureSpec) {
        isLayout = true;
        if (AndroidUtilities.isInMultiwindow || forseMultiwindowLayout) {
            if (currentBackgroundType != 1) {
                if (Build.VERSION.SDK_INT >= 21) {
                    setOutlineProvider((ViewOutlineProvider) outlineProvider);
                    setClipToOutline(true);
                    setElevation(AndroidUtilities.dp(2));
                }
                setBackgroundResource(R.drawable.smiles_popup);
                getBackground().setColorFilter(new PorterDuffColorFilter(Theme.getColor(Theme.key_chat_emojiPanelBackground), PorterDuff.Mode.SRC_IN));
                if (needEmojiSearch) {
                    bottomTabContainerBackground.setBackgroundColor(Theme.getColor(Theme.key_actionBarDefaultSubmenuBackground));
                }
                currentBackgroundType = 1;
            }
        } else {
            if (currentBackgroundType != 0) {
                if (Build.VERSION.SDK_INT >= 21) {
                    setOutlineProvider(null);
                    setClipToOutline(false);
                    setElevation(0);
                }
                setBackgroundColor(Theme.getColor(Theme.key_chat_emojiPanelBackground));
                if (needEmojiSearch) {
                    bottomTabContainerBackground.setBackgroundColor(Theme.getColor(Theme.key_actionBarDefaultSubmenuBackground));
                }
                currentBackgroundType = 0;
            }
        }
        super.onMeasure(View.MeasureSpec.makeMeasureSpec(MeasureSpec.getSize(widthMeasureSpec), MeasureSpec.EXACTLY), View.MeasureSpec.makeMeasureSpec(View.MeasureSpec.getSize(heightMeasureSpec), MeasureSpec.EXACTLY));
        isLayout = false;
        setTranslationY(getTranslationY());
    }

    @Override
    protected void onLayout(boolean changed, int left, int top, int right, int bottom) {
        if (lastNotifyWidth != right - left) {
            lastNotifyWidth = right - left;
            reloadStickersAdapter();
        }
        View parent = (View) getParent();
        if (parent != null) {
            int newHeight = bottom - top;
            int newHeight2 = parent.getHeight();
            if (lastNotifyHeight != newHeight || lastNotifyHeight2 != newHeight2) {
                if (delegate != null && delegate.isSearchOpened()) {
                    bottomTabContainer.setTranslationY(AndroidUtilities.dp(49));
                } else {
                    if (bottomTabContainer.getTag() == null) {
                        if (newHeight <= lastNotifyHeight) {
                            bottomTabContainer.setTranslationY(0);
                        } else {
                            float y = getY() + getMeasuredHeight() - parent.getHeight();
                            if (bottomTabContainer.getTop() - y < 0) {
                                y = bottomTabContainer.getTop();
                            }
                            bottomTabContainer.setTranslationY(-y);
                        }
                    }
                }
                lastNotifyHeight = newHeight;
                lastNotifyHeight2 = newHeight2;
            }
        }
        super.onLayout(changed, left, top, right, bottom);
        updateStickerTabsPosition();
    }

    private void reloadStickersAdapter() {
        if (stickersGridAdapter != null) {
            stickersGridAdapter.notifyDataSetChanged();
        }
        if (stickersSearchGridAdapter != null) {
            stickersSearchGridAdapter.notifyDataSetChanged();
        }
        if (ContentPreviewViewer.getInstance().isVisible()) {
            ContentPreviewViewer.getInstance().close();
        }
        ContentPreviewViewer.getInstance().reset();
    }

    public void setDelegate(EmojiViewDelegate emojiViewDelegate) {
        delegate = emojiViewDelegate;
    }

    public void setDragListener(DragListener listener) {
        dragListener = listener;
    }

    public void setChatInfo(TLRPC.ChatFull chatInfo) {
        info = chatInfo;
        updateStickerTabs();
    }

    public void invalidateViews() {
        emojiGridView.invalidateViews();
    }

    public void setForseMultiwindowLayout(boolean value) {
        forseMultiwindowLayout = value;
    }

    public void onOpen(boolean forceEmoji) {
        if (currentPage != 0 && currentChatId != 0) {
            currentPage = 0;
        }
        if (currentPage == 0 || forceEmoji || views.size() == 1) {
            showBackspaceButton(true, false);
            showStickerSettingsButton(false, false);
            if (pager.getCurrentItem() != 0) {
                pager.setCurrentItem(0, !forceEmoji);
            }
        } else if (currentPage == 1) {
            showBackspaceButton(false, false);
            showStickerSettingsButton(true, false);
            if (pager.getCurrentItem() != 2) {
                pager.setCurrentItem(2, false);
            }
            if (stickersTab != null) {
                firstTabUpdate = true;
                if (favTabBum >= 0) {
                    stickersTab.selectTab(favTabBum);
                } else if (recentTabBum >= 0) {
                    stickersTab.selectTab(recentTabBum);
                } else {
                    stickersTab.selectTab(stickersTabOffset);
                }
                firstTabUpdate = false;
                stickersLayoutManager.scrollToPositionWithOffset(1, 0);
            }
        } else if (currentPage == 2) {
            showBackspaceButton(false, false);
            showStickerSettingsButton(false, false);
            if (pager.getCurrentItem() != 1) {
                pager.setCurrentItem(1, false);
            }
            if (gifTabs != null) {
                gifTabs.selectTab(0);
            }
        }
    }

    @Override
    protected void onAttachedToWindow() {
        super.onAttachedToWindow();
        NotificationCenter.getGlobalInstance().addObserver(this, NotificationCenter.emojiLoaded);
        NotificationCenter.getInstance(currentAccount).addObserver(this, NotificationCenter.newEmojiSuggestionsAvailable);
        if (stickersGridAdapter != null) {
            NotificationCenter.getInstance(currentAccount).addObserver(this, NotificationCenter.stickersDidLoad);
            NotificationCenter.getInstance(currentAccount).addObserver(this, NotificationCenter.recentDocumentsDidLoad);
            NotificationCenter.getInstance(currentAccount).addObserver(this, NotificationCenter.featuredStickersDidLoad);
            NotificationCenter.getInstance(currentAccount).addObserver(this, NotificationCenter.groupStickersDidLoad);
            AndroidUtilities.runOnUIThread(() -> {
                updateStickerTabs();
                reloadStickersAdapter();
            });
        }
    }

    @Override
    public void setVisibility(int visibility) {
        super.setVisibility(visibility);
        if (visibility != GONE) {
            Emoji.sortEmoji();
            emojiAdapter.notifyDataSetChanged();
            if (stickersGridAdapter != null) {
                NotificationCenter.getInstance(currentAccount).addObserver(this, NotificationCenter.stickersDidLoad);
                NotificationCenter.getInstance(currentAccount).addObserver(this, NotificationCenter.recentDocumentsDidLoad);
                updateStickerTabs();
                reloadStickersAdapter();
                /*if (gifGridView != null && delegate != null) {
                    delegate.onTabOpened(pager != null && pager.getCurrentItem() == 1 ? 1  : );
                }*/
            }
            checkDocuments(true);
            checkDocuments(false);
            MediaDataController.getInstance(currentAccount).loadRecents(MediaDataController.TYPE_IMAGE, true, true, false);
            MediaDataController.getInstance(currentAccount).loadRecents(MediaDataController.TYPE_IMAGE, false, true, false);
            MediaDataController.getInstance(currentAccount).loadRecents(MediaDataController.TYPE_FAVE, false, true, false);
        }
        chooseStickerActionTracker.checkVisibility();
    }

    public int getCurrentPage() {
        return currentPage;
    }

    public void onDestroy() {
        NotificationCenter.getGlobalInstance().removeObserver(this, NotificationCenter.emojiLoaded);
        NotificationCenter.getInstance(currentAccount).removeObserver(this, NotificationCenter.newEmojiSuggestionsAvailable);
        if (stickersGridAdapter != null) {
            NotificationCenter.getInstance(currentAccount).removeObserver(this, NotificationCenter.stickersDidLoad);
            NotificationCenter.getInstance(currentAccount).removeObserver(this, NotificationCenter.recentDocumentsDidLoad);
            NotificationCenter.getInstance(currentAccount).removeObserver(this, NotificationCenter.featuredStickersDidLoad);
            NotificationCenter.getInstance(currentAccount).removeObserver(this, NotificationCenter.groupStickersDidLoad);
        }
    }

    @Override
    protected void onDetachedFromWindow() {
        super.onDetachedFromWindow();
        if (pickerViewPopup != null && pickerViewPopup.isShowing()) {
            pickerViewPopup.dismiss();
        }
    }

    private void checkDocuments(boolean isGif) {
        if (isGif) {
            updateRecentGifs();
        } else {
            int previousCount = recentStickers.size();
            int previousCount2 = favouriteStickers.size();
            favouriteStickers = MediaDataController.getInstance(currentAccount).getRecentStickers(MediaDataController.TYPE_FAVE);
            recentStickers = MediaDataController.getInstance(currentAccount).getRecentStickers(MediaDataController.TYPE_IMAGE, favouriteStickers.size());
            for (int a = 0; a < favouriteStickers.size(); a++) {
                TLRPC.Document favSticker = favouriteStickers.get(a);
                for (int b = 0; b < recentStickers.size(); b++) {
                    TLRPC.Document recSticker = recentStickers.get(b);
                    if (recSticker.dc_id == favSticker.dc_id && recSticker.id == favSticker.id) {
                        recentStickers.remove(b);
                        break;
                    }
                }
            }
            recentStickers = new ArrayList<>(recentStickers.subList(0, Math.min(recentStickers.size(), NekoConfig.maxRecentStickerCount)));
            if (previousCount != recentStickers.size() || previousCount2 != favouriteStickers.size()) {
                updateStickerTabs();
            }
            if (stickersGridAdapter != null) {
                stickersGridAdapter.notifyDataSetChanged();
            }
            checkPanels();
        }
    }

    private void updateRecentGifs() {
        final int prevSize = recentGifs.size();
        int prevHash = MediaDataController.calcDocumentsHash(recentGifs, Integer.MAX_VALUE);
        recentGifs = MediaDataController.getInstance(currentAccount).getRecentGifs();
        int newHash = MediaDataController.calcDocumentsHash(recentGifs, Integer.MAX_VALUE);
        if (gifTabs != null && prevSize == 0 && !recentGifs.isEmpty() || prevSize != 0 && recentGifs.isEmpty()) {
            updateGifTabs();
        }
        if ((prevSize != recentGifs.size() || prevHash != newHash) && gifAdapter != null) {
            gifAdapter.notifyDataSetChanged();
        }
    }

    public void setStickersBanned(boolean value, int chatId) {
        if (typeTabs == null) {
            return;
        }
        if (value) {
            currentChatId = chatId;
        } else {
            currentChatId = 0;
        }
        View view = typeTabs.getTab(2);
        if (view != null) {
            view.setAlpha(currentChatId != 0 ? 0.5f : 1.0f);
            if (currentChatId != 0 && pager.getCurrentItem() != 0) {
                showBackspaceButton(true, true);
                showStickerSettingsButton(false, true);
                pager.setCurrentItem(0, false);
            }
        }
    }

    public void showStickerBanHint(boolean gif) {
        if (mediaBanTooltip.getVisibility() == VISIBLE) {
            return;
        }
        TLRPC.Chat chat = MessagesController.getInstance(currentAccount).getChat(currentChatId);
        if (chat == null) {
            return;
        }

        String text;
        if (!ChatObject.hasAdminRights(chat) && chat.default_banned_rights != null && chat.default_banned_rights.send_stickers) {
            if (gif) {
                mediaBanTooltip.setText(LocaleController.getString("GlobalAttachGifRestricted", R.string.GlobalAttachGifRestricted));
            } else {
                mediaBanTooltip.setText(LocaleController.getString("GlobalAttachStickersRestricted", R.string.GlobalAttachStickersRestricted));
            }
        } else {
            if (chat.banned_rights == null) {
                return;
            }
            if (AndroidUtilities.isBannedForever(chat.banned_rights)) {
                if (gif) {
                    mediaBanTooltip.setText(LocaleController.getString("AttachGifRestrictedForever", R.string.AttachGifRestrictedForever));
                } else {
                    mediaBanTooltip.setText(LocaleController.getString("AttachStickersRestrictedForever", R.string.AttachStickersRestrictedForever));
                }
            } else {
                if (gif) {
                    mediaBanTooltip.setText(LocaleController.formatString("AttachGifRestricted", R.string.AttachGifRestricted, LocaleController.formatDateForBan(chat.banned_rights.until_date)));
                } else {
                    mediaBanTooltip.setText(LocaleController.formatString("AttachStickersRestricted", R.string.AttachStickersRestricted, LocaleController.formatDateForBan(chat.banned_rights.until_date)));
                }
            }
        }
        mediaBanTooltip.setVisibility(View.VISIBLE);
        AnimatorSet AnimatorSet = new AnimatorSet();
        AnimatorSet.playTogether(
                ObjectAnimator.ofFloat(mediaBanTooltip, View.ALPHA, 0.0f, 1.0f)
        );
        AnimatorSet.addListener(new AnimatorListenerAdapter() {
            @Override
            public void onAnimationEnd(Animator animation) {
                AndroidUtilities.runOnUIThread(() -> {
                    if (mediaBanTooltip == null) {
                        return;
                    }
                    AnimatorSet AnimatorSet1 = new AnimatorSet();
                    AnimatorSet1.playTogether(
                            ObjectAnimator.ofFloat(mediaBanTooltip, View.ALPHA, 0.0f)
                    );
                    AnimatorSet1.addListener(new AnimatorListenerAdapter() {
                        @Override
                        public void onAnimationEnd(Animator animation1) {
                            if (mediaBanTooltip != null) {
                                mediaBanTooltip.setVisibility(View.INVISIBLE);
                            }
                        }
                    });
                    AnimatorSet1.setDuration(300);
                    AnimatorSet1.start();
                }, 5000);
            }
        });
        AnimatorSet.setDuration(300);
        AnimatorSet.start();
    }

    private void updateVisibleTrendingSets() {
        if (stickersGridView == null) {
            return;
        }
        try {
            int count = stickersGridView.getChildCount();
            for (int a = 0; a < count; a++) {
                View child = stickersGridView.getChildAt(a);
                if (child instanceof FeaturedStickerSetInfoCell) {
                    RecyclerListView.Holder holder = (RecyclerListView.Holder) stickersGridView.getChildViewHolder(child);
                    if (holder == null) {
                        continue;
                    }
                    FeaturedStickerSetInfoCell cell = (FeaturedStickerSetInfoCell) child;
                    ArrayList<Long> unreadStickers = MediaDataController.getInstance(currentAccount).getUnreadStickerSets();
                    TLRPC.StickerSetCovered stickerSetCovered = cell.getStickerSet();
                    boolean unread = unreadStickers != null && unreadStickers.contains(stickerSetCovered.set.id);
                    boolean forceInstalled = false;
                    for (int i = 0; i < primaryInstallingStickerSets.length; i++) {
                        if (primaryInstallingStickerSets[i] != null && primaryInstallingStickerSets[i].set.id == stickerSetCovered.set.id) {
                            forceInstalled = true;
                            break;
                        }
                    }
                    cell.setStickerSet(stickerSetCovered, unread, true, 0, 0, forceInstalled);
                    if (unread) {
                        MediaDataController.getInstance(currentAccount).markFaturedStickersByIdAsRead(stickerSetCovered.set.id);
                    }
                    boolean installing = installingStickerSets.indexOfKey(stickerSetCovered.set.id) >= 0;
                    boolean removing = removingStickerSets.indexOfKey(stickerSetCovered.set.id) >= 0;
                    if (installing || removing) {
                        if (installing && cell.isInstalled()) {
                            installingStickerSets.remove(stickerSetCovered.set.id);
                            installing = false;
                        } else if (removing && !cell.isInstalled()) {
                            removingStickerSets.remove(stickerSetCovered.set.id);
                            removing = false;
                        }
                    }
                    cell.setAddDrawProgress(!forceInstalled && installing, true);
                }
            }
        } catch (Exception e) {
            FileLog.e(e);
        }
    }

    public boolean areThereAnyStickers() {
        return stickersGridAdapter != null && stickersGridAdapter.getItemCount() > 0;
    }

    @SuppressWarnings("unchecked")
    @Override
    public void didReceivedNotification(int id, int account, Object... args) {
        if (id == NotificationCenter.stickersDidLoad) {
            if ((Integer) args[0] == MediaDataController.TYPE_IMAGE) {
                updateStickerTabs();
                updateVisibleTrendingSets();
                reloadStickersAdapter();
                checkPanels();
            }
        } else if (id == NotificationCenter.recentDocumentsDidLoad) {
            boolean isGif = (Boolean) args[0];
            int type = (Integer) args[1];
            if (isGif || type == MediaDataController.TYPE_IMAGE || type == MediaDataController.TYPE_FAVE) {
                checkDocuments(isGif);
            }
        } else if (id == NotificationCenter.featuredStickersDidLoad) {
            updateVisibleTrendingSets();
            if (typeTabs != null) {
                int count = typeTabs.getChildCount();
                for (int a = 0; a < count; a++) {
                    typeTabs.getChildAt(a).invalidate();
                }
            }
            updateStickerTabs();
        } else if (id == NotificationCenter.groupStickersDidLoad) {
            if (info != null && info.stickerset != null && info.stickerset.id == (Long) args[0]) {
                updateStickerTabs();
            }
        } else if (id == NotificationCenter.emojiLoaded) {
            if (stickersGridView != null) {
                int count = stickersGridView.getChildCount();
                for (int a = 0; a < count; a++) {
                    View child = stickersGridView.getChildAt(a);
                    if (child instanceof StickerSetNameCell || child instanceof StickerEmojiCell) {
                        child.invalidate();
                    }
                }
            }
            if (pickerView != null) {
                pickerView.invalidate();
            }
            if (gifTabs != null) {
                gifTabs.invalidateTabs();
            }
        } else if (id == NotificationCenter.newEmojiSuggestionsAvailable) {
            if (emojiGridView != null && needEmojiSearch && (emojiSearchField.progressDrawable.isAnimating() || emojiGridView.getAdapter() == emojiSearchAdapter) && !TextUtils.isEmpty(emojiSearchAdapter.lastSearchEmojiString)) {
                emojiSearchAdapter.search(emojiSearchAdapter.lastSearchEmojiString);
            }
        }
    }

    private class TrendingAdapter extends RecyclerListView.SelectionAdapter {

        @Override
        public boolean isEnabled(RecyclerView.ViewHolder holder) {
            return true;
        }

        @Override
        public RecyclerView.ViewHolder onCreateViewHolder(ViewGroup parent, int viewType) {
            BackupImageView imageView = new BackupImageView(getContext()) {
                @Override
                protected void onDraw(Canvas canvas) {
                    super.onDraw(canvas);
                    TLRPC.StickerSetCovered set = (TLRPC.StickerSetCovered) getTag();
                    if (MediaDataController.getInstance(currentAccount).isStickerPackUnread(set.set.id) && dotPaint != null) {
                        int x = canvas.getWidth() - AndroidUtilities.dp(8);
                        int y = AndroidUtilities.dp(14);
                        canvas.drawCircle(x, y, AndroidUtilities.dp(3), dotPaint);
                    }
                }
            };
            imageView.setSize(AndroidUtilities.dp(30), AndroidUtilities.dp(30));
            imageView.setLayerNum(1);
            imageView.setAspectFit(true);
            imageView.setLayoutParams(new RecyclerView.LayoutParams(AndroidUtilities.dp(52), AndroidUtilities.dp(52)));
            return new RecyclerListView.Holder(imageView);
        }

        @Override
        public void onBindViewHolder(RecyclerView.ViewHolder holder, int position) {
            BackupImageView imageView = (BackupImageView) holder.itemView;
            TLRPC.StickerSetCovered set = featuredStickerSets.get(position);
            imageView.setTag(set);

            TLRPC.Document document = set.cover;
            if (!set.covers.isEmpty()) {
                 document = set.covers.get(0);
            }
            TLObject object = FileLoader.getClosestPhotoSizeWithSize(set.set.thumbs, 90);
            SvgHelper.SvgDrawable svgThumb = DocumentObject.getSvgThumb(set.set.thumbs, Theme.key_emptyListPlaceholder, 0.2f);
            if (svgThumb != null) {
                svgThumb.overrideWidthAndHeight(512, 512);
            }
            if (object == null) {
                object = document;
            }

            ImageLocation imageLocation;
            if (object instanceof TLRPC.Document) {
                TLRPC.PhotoSize thumb = FileLoader.getClosestPhotoSizeWithSize(document.thumbs, 90);
                imageLocation = ImageLocation.getForDocument(thumb, document);
            } else if (object instanceof TLRPC.PhotoSize) {
                TLRPC.PhotoSize thumb = (TLRPC.PhotoSize) object;
                int thumbVersion = set.set.thumb_version;
                imageLocation = ImageLocation.getForSticker(thumb, document, thumbVersion);
            } else {
                return;
            }
            if (imageLocation == null) {
                return;
            }
            if (object instanceof TLRPC.Document && MessageObject.isAnimatedStickerDocument(document, true)) {
                if (svgThumb != null) {
                    imageView.setImage(ImageLocation.getForDocument(document), "30_30", svgThumb, 0, set);
                } else {
                    imageView.setImage(ImageLocation.getForDocument(document), "30_30", imageLocation, null, 0, set);
                }
            } else if (imageLocation.imageType == FileLoader.IMAGE_TYPE_LOTTIE) {
                imageView.setImage(imageLocation, "30_30", "tgs", svgThumb, set);
            } else {
                imageView.setImage(imageLocation, null, "webp", svgThumb, set);
            }
        }

        @Override
        public int getItemViewType(int position) {
            return 0;
        }

        @Override
        public int getItemCount() {
            return featuredStickerSets.size();
        }
    }

    private class StickersGridAdapter extends RecyclerListView.SelectionAdapter {

        private Context context;
        private int stickersPerRow;
        private SparseArray<Object> rowStartPack = new SparseArray<>();
        private HashMap<Object, Integer> packStartPosition = new HashMap<>();
        private SparseArray<Object> cache = new SparseArray<>();
        private SparseArray<Object> cacheParents = new SparseArray<>();
        private SparseIntArray positionToRow = new SparseIntArray();
        private int totalItems;

        public StickersGridAdapter(Context context) {
            this.context = context;
        }

        @Override
        public boolean isEnabled(RecyclerView.ViewHolder holder) {
            return holder.itemView instanceof RecyclerListView;
        }

        @Override
        public int getItemCount() {
            return totalItems != 0 ? totalItems + 1 : 0;
        }

        public Object getItem(int i) {
            return cache.get(i);
        }

        public int getPositionForPack(Object pack) {
            Integer pos = packStartPosition.get(pack);
            if (pos == null) {
                return -1;
            }
            return pos;
        }

        @Override
        public int getItemViewType(int position) {
            if (position == 0) {
                return 4;
            }
            Object object = cache.get(position);
            if (object != null) {
                if (object instanceof TLRPC.Document) {
                    return 0;
                } else if (object instanceof String) {
                    if ("trend1".equals(object)) {
                        return 5;
                    } else if ("trend2".equals(object)) {
                        return 6;
                    }
                    return 3;
                } else {
                    return 2;
                }
            }
            return 1;
        }

        public int getTabForPosition(int position) {
            Object cacheObject = cache.get(position);
            if ("search".equals(cacheObject) || "trend1".equals(cacheObject) || "trend2".equals(cacheObject)) {
                if (favTabBum >= 0) {
                    return favTabBum;
                }
                if (recentTabBum >= 0) {
                    return recentTabBum;
                }
                return 0;
            }
            if (position == 0) {
                position = 1;
            }
            if (stickersPerRow == 0) {
                int width = getMeasuredWidth();
                if (width == 0) {
                    width = AndroidUtilities.displaySize.x;
                }
                stickersPerRow = width / AndroidUtilities.dp(72);
            }
            int row = positionToRow.get(position, Integer.MIN_VALUE);
            if (row == Integer.MIN_VALUE) {
                return stickerSets.size() - 1 + stickersTabOffset;
            }
            Object pack = rowStartPack.get(row);
            if (pack instanceof String) {
                if ("recent".equals(pack)) {
                    return recentTabBum;
                } else {
                    return favTabBum;
                }
            } else {
                TLRPC.TL_messages_stickerSet set = (TLRPC.TL_messages_stickerSet) pack;
                int idx = stickerSets.indexOf(set);
                return idx + stickersTabOffset;
            }
        }

        @Override
        public RecyclerView.ViewHolder onCreateViewHolder(ViewGroup parent, int viewType) {
            View view = null;
            switch (viewType) {
                case 0:
                    view = new StickerEmojiCell(context, true) {
                        public void onMeasure(int widthMeasureSpec, int heightMeasureSpec) {
                            super.onMeasure(widthMeasureSpec, MeasureSpec.makeMeasureSpec(AndroidUtilities.dp(82), MeasureSpec.EXACTLY));
                        }
                    };
                    break;
                case 1:
                    view = new EmptyCell(context);
                    break;
                case 2:
                    view = new StickerSetNameCell(context, false);
                    ((StickerSetNameCell) view).setOnIconClickListener(v -> {
                        if (groupStickerSet != null) {
                            if (delegate != null) {
                                delegate.onStickersGroupClick(info.id);
                            }
                        } else {
                            MessagesController.getEmojiSettings(currentAccount).edit().putLong("group_hide_stickers_" + info.id, info.stickerset != null ? info.stickerset.id : 0).apply();
                            updateStickerTabs();
                            if (stickersGridAdapter != null) {
                                stickersGridAdapter.notifyDataSetChanged();
                            }
                        }
                    });
                    break;
                case 3:
                    view = new StickerSetGroupInfoCell(context);
                    ((StickerSetGroupInfoCell) view).setAddOnClickListener(v -> {
                        if (delegate != null) {
                            delegate.onStickersGroupClick(info.id);
                        }
                    });
                    view.setLayoutParams(new RecyclerView.LayoutParams(LayoutHelper.MATCH_PARENT, LayoutHelper.WRAP_CONTENT));
                    break;
                case 4:
                    view = new View(context);
                    view.setLayoutParams(new RecyclerView.LayoutParams(LayoutHelper.MATCH_PARENT, searchFieldHeight));
                    break;
                case 5:
                    view = new StickerSetNameCell(context, false);
                    ((StickerSetNameCell) view).setOnIconClickListener(v -> {
                        MediaDataController mediaDataController = MediaDataController.getInstance(currentAccount);
                        ArrayList<TLRPC.StickerSetCovered> featured = mediaDataController.getFeaturedStickerSets();
                        if (!featured.isEmpty()) {
                            MessagesController.getEmojiSettings(currentAccount).edit().putLong("featured_hidden", featured.get(0).set.id).commit();
                            if (stickersGridAdapter != null) {
                                stickersGridAdapter.notifyItemRangeRemoved(1, 2);
                            }
                            updateStickerTabs();
                        }
                    });
                    break;
                case 6:
                    RecyclerListView horizontalListView = new RecyclerListView(context) {
                        @Override
                        public boolean onInterceptTouchEvent(MotionEvent e) {
                            if (getParent() != null && getParent().getParent() != null) {
                                getParent().getParent().requestDisallowInterceptTouchEvent(canScrollHorizontally(-1) || canScrollHorizontally(1));
                                pager.requestDisallowInterceptTouchEvent(true);
                            }
                            return super.onInterceptTouchEvent(e);
                        }
                    };
                    horizontalListView.setSelectorRadius(AndroidUtilities.dp(4));
                    horizontalListView.setSelectorDrawableColor(Theme.getColor(Theme.key_listSelector));
                    horizontalListView.setTag(9);
                    horizontalListView.setItemAnimator(null);
                    horizontalListView.setLayoutAnimation(null);
                    LinearLayoutManager layoutManager = new LinearLayoutManager(context) {
                        @Override
                        public boolean supportsPredictiveItemAnimations() {
                            return false;
                        }
                    };
                    layoutManager.setOrientation(LinearLayoutManager.HORIZONTAL);
                    horizontalListView.setLayoutManager(layoutManager);
                    horizontalListView.setAdapter(trendingAdapter = new TrendingAdapter());
                    horizontalListView.setOnItemClickListener((view1, position) -> {
                        openTrendingStickers((TLRPC.StickerSetCovered) view1.getTag());
                    });
                    view = horizontalListView;
                    view.setLayoutParams(new RecyclerView.LayoutParams(LayoutHelper.MATCH_PARENT, AndroidUtilities.dp(52)));
                    break;
            }

            return new RecyclerListView.Holder(view);
        }

        @Override
        public void onBindViewHolder(RecyclerView.ViewHolder holder, int position) {
            switch (holder.getItemViewType()) {
                case 0: {
                    TLRPC.Document sticker = (TLRPC.Document) cache.get(position);
                    StickerEmojiCell cell = (StickerEmojiCell) holder.itemView;
                    cell.setSticker(sticker, cacheParents.get(position), false);
                    cell.setRecent(recentStickers.contains(sticker));
                    break;
                }
                case 1: {
                    EmptyCell cell = (EmptyCell) holder.itemView;
                    if (position == totalItems) {
                        int row = positionToRow.get(position - 1, Integer.MIN_VALUE);
                        if (row == Integer.MIN_VALUE) {
                            cell.setHeight(1);
                        } else {
                            ArrayList<TLRPC.Document> documents;
                            Object pack = rowStartPack.get(row);
                            if (pack instanceof TLRPC.TL_messages_stickerSet) {
                                documents = ((TLRPC.TL_messages_stickerSet) pack).documents;
                            } else if (pack instanceof String) {
                                if ("recent".equals(pack)) {
                                    documents = recentStickers;
                                } else {
                                    documents = favouriteStickers;
                                }
                            } else {
                                documents = null;
                            }
                            if (documents == null) {
                                cell.setHeight(1);
                            } else {
                                if (documents.isEmpty()) {
                                    cell.setHeight(AndroidUtilities.dp(8));
                                } else {
                                    int height = pager.getHeight() - (int) Math.ceil(documents.size() / (float) stickersPerRow) * AndroidUtilities.dp(82);
                                    cell.setHeight(height > 0 ? height : 1);
                                }
                            }
                        }
                    } else {
                        cell.setHeight(AndroidUtilities.dp(82));
                    }
                    break;
                }
                case 2: {
                    StickerSetNameCell cell = (StickerSetNameCell) holder.itemView;
                    if (position == groupStickerPackPosition) {
                        int icon;
                        if (groupStickersHidden && groupStickerSet == null) {
                            icon = 0;
                        } else {
                            icon = groupStickerSet != null ? R.drawable.stickersclose : R.drawable.stickerset_close;
                        }
                        TLRPC.Chat chat = info != null ? MessagesController.getInstance(currentAccount).getChat(info.id) : null;
                        cell.setText(LocaleController.formatString("CurrentGroupStickers", R.string.CurrentGroupStickers, chat != null ? chat.title : "Group Stickers"), icon);
                    } else {
                        Object object = cache.get(position);
                        if (object instanceof TLRPC.TL_messages_stickerSet) {
                            TLRPC.TL_messages_stickerSet set = (TLRPC.TL_messages_stickerSet) object;
                            if (set.set != null) {
                                String title = set.set.title;
                                if (PinnedStickerHelper.getInstance(currentAccount).isPinned(set.set.id)) {
                                    title += " " + LocaleController.getString("SetPinnedSuffix", R.string.SetPinnedSuffix);
                                }
                                cell.setText(title, 0);
                            }
                        } else if (object == recentStickers) {
                            cell.setText(LocaleController.getString("RecentStickers", R.string.RecentStickers), 0);
                        } else if (object == favouriteStickers) {
                            cell.setText(LocaleController.getString("FavoriteStickers", R.string.FavoriteStickers), 0);
                        }
                    }
                    break;
                }
                case 3: {
                    StickerSetGroupInfoCell cell = (StickerSetGroupInfoCell) holder.itemView;
                    cell.setIsLast(position == totalItems - 1);
                    break;
                }
                case 5: {
                    StickerSetNameCell cell = (StickerSetNameCell) holder.itemView;
                    cell.setText(LocaleController.getString("FeaturedStickers", R.string.FeaturedStickers), R.drawable.stickerset_close);
                    break;
                }
            }
        }

        private void updateItems() {
            int width = getMeasuredWidth();
            if (width == 0) {
                width = AndroidUtilities.displaySize.x;
            }

            stickersPerRow = width / AndroidUtilities.dp(72);
            stickersLayoutManager.setSpanCount(stickersPerRow);
            rowStartPack.clear();
            packStartPosition.clear();
            positionToRow.clear();
            cache.clear();
            totalItems = 0;
            ArrayList<TLRPC.TL_messages_stickerSet> packs = stickerSets;
            int startRow = 0;
            for (int a = -4; a < packs.size(); a++) {
                ArrayList<TLRPC.Document> documents;
                TLRPC.TL_messages_stickerSet pack = null;
                String key;
                if (a == -4) {
                    cache.put(totalItems++, "search");
                    startRow++;
                    continue;
                } else if (a == -3) {
                    MediaDataController mediaDataController = MediaDataController.getInstance(currentAccount);
                    SharedPreferences preferences = MessagesController.getEmojiSettings(currentAccount);
                    ArrayList<TLRPC.StickerSetCovered> featured = mediaDataController.getFeaturedStickerSets();
                    if (!featuredStickerSets.isEmpty() && preferences.getLong("featured_hidden", 0) != featured.get(0).set.id) {
                        cache.put(totalItems++, "trend1");
                        cache.put(totalItems++, "trend2");
                        startRow += 2;
                    }
                    continue;
                } else if (a == -2) {
                    documents = favouriteStickers;
                    packStartPosition.put(key = "fav", totalItems);
                } else if (a == -1) {
                    documents = recentStickers;
                    packStartPosition.put(key = "recent", totalItems);
                } else {
                    key = null;
                    pack = packs.get(a);
                    documents = pack.documents;
                    packStartPosition.put(pack, totalItems);
                }
                if (a == groupStickerPackNum) {
                    groupStickerPackPosition = totalItems;
                    if (documents.isEmpty()) {
                        rowStartPack.put(startRow, pack);
                        positionToRow.put(totalItems, startRow++);
                        rowStartPack.put(startRow, pack);
                        positionToRow.put(totalItems + 1, startRow++);
                        cache.put(totalItems++, pack);
                        cache.put(totalItems++, "group");
                        continue;
                    }
                }
                if (documents.isEmpty()) {
                    continue;
                }
                int count = (int) Math.ceil(documents.size() / (float) stickersPerRow);
                if (pack != null) {
                    cache.put(totalItems, pack);
                } else {
                    cache.put(totalItems, documents);
                }
                positionToRow.put(totalItems, startRow);
                for (int b = 0; b < documents.size(); b++) {
                    int num = 1 + b + totalItems;
                    cache.put(num, documents.get(b));
                    if (pack != null) {
                        cacheParents.put(num, pack);
                    } else {
                        cacheParents.put(num, key);
                    }
                    positionToRow.put(1 + b + totalItems, startRow + 1 + b / stickersPerRow);
                }
                for (int b = 0; b < count + 1; b++) {
                    if (pack != null) {
                        rowStartPack.put(startRow + b, pack);
                    } else {
                        rowStartPack.put(startRow + b, a == -1 ? "recent" : "fav");
                    }
                }
                totalItems += count * stickersPerRow + 1;
                startRow += count + 1;
            }
        }

        @Override
        public void notifyItemRangeRemoved(int positionStart, int itemCount) {
            updateItems();
            super.notifyItemRangeRemoved(positionStart, itemCount);
        }

        @Override
        public void notifyDataSetChanged() {
            updateItems();
            super.notifyDataSetChanged();
        }
    }

    private class EmojiGridAdapter extends RecyclerListView.SelectionAdapter {

        private SparseIntArray positionToSection = new SparseIntArray();
        private SparseIntArray sectionToPosition = new SparseIntArray();
        private int itemCount;

        @Override
        public int getItemCount() {
            return itemCount;
        }

        @Override
        public long getItemId(int position) {
            return position;
        }

        @Override
        public boolean isEnabled(RecyclerView.ViewHolder holder) {
            return holder.getItemViewType() == 0;
        }

        @Override
        public RecyclerView.ViewHolder onCreateViewHolder(ViewGroup parent, int viewType) {
            View view;
            switch (viewType) {
                case 0:
                    view = new ImageViewEmoji(getContext());
                    break;
                case 1:
                    view = new StickerSetNameCell(getContext(), true);
                    break;
                case 2:
                default:
                    view = new View(getContext());
                    view.setLayoutParams(new RecyclerView.LayoutParams(LayoutHelper.MATCH_PARENT, searchFieldHeight));
                    break;
            }
            return new RecyclerListView.Holder(view);
        }

        @Override
        public void onBindViewHolder(RecyclerView.ViewHolder holder, int position) {
            switch (holder.getItemViewType()) {
                case 0: {
                    ImageViewEmoji imageView = (ImageViewEmoji) holder.itemView;

                    String code;
                    String coloredCode;
                    boolean recent;
                    if (needEmojiSearch) {
                        position--;
                    }

                    int count = Emoji.recentEmoji.size();
                    if (position < count) {
                        coloredCode = code = Emoji.recentEmoji.get(position);
                        recent = true;
                    } else {
                        code = null;
                        coloredCode = null;
                        for (int a = 0; a < EmojiData.dataColored.length; a++) {
                            int size = EmojiData.dataColored[a].length + 1;
                            if (position < count + size) {
                                coloredCode = code = EmojiData.dataColored[a][position - count - 1];
                                String color = Emoji.emojiColor.get(code);
                                if (color != null) {
                                    coloredCode = addColorToCode(coloredCode, color);
                                }
                                break;
                            }
                            count += size;
                        }
                        recent = false;
                    }
                    imageView.setImageDrawable(Emoji.getEmojiBigDrawable(coloredCode), recent);
                    imageView.setTag(code);
                    imageView.setContentDescription(coloredCode);
                    break;
                }
                case 1: {
                    StickerSetNameCell cell = (StickerSetNameCell) holder.itemView;
                    cell.setText(emojiTitles[positionToSection.get(position)], 0);
                    break;
                }
            }
        }

        @Override
        public int getItemViewType(int position) {
            if (needEmojiSearch && position == 0) {
                return 2;
            } else if (positionToSection.indexOfKey(position) >= 0) {
                return 1;
            }
            return 0;
        }

        @Override
        public void notifyDataSetChanged() {
            positionToSection.clear();
            itemCount = Emoji.recentEmoji.size() + (needEmojiSearch ? 1 : 0);
            for (int a = 0; a < EmojiData.dataColored.length; a++) {
                positionToSection.put(itemCount, a);
                sectionToPosition.put(a, itemCount);
                itemCount += EmojiData.dataColored[a].length + 1;
            }
            updateEmojiTabs();
            super.notifyDataSetChanged();
        }
    }

    private class EmojiSearchAdapter extends RecyclerListView.SelectionAdapter {

        private ArrayList<MediaDataController.KeywordResult> result = new ArrayList<>();
        private String lastSearchEmojiString;
        private String lastSearchAlias;
        private Runnable searchRunnable;
        private boolean searchWas;

        @Override
        public int getItemCount() {
            if (result.isEmpty() && !searchWas) {
                return Emoji.recentEmoji.size() + 1;
            }
            if (!result.isEmpty()) {
                return result.size() + 1;
            }
            return 2;
        }

        @Override
        public boolean isEnabled(RecyclerView.ViewHolder holder) {
            return holder.getItemViewType() == 0;
        }

        @Override
        public RecyclerView.ViewHolder onCreateViewHolder(ViewGroup parent, int viewType) {
            View view;
            switch (viewType) {
                case 0:
                    view = new ImageViewEmoji(getContext());
                    break;
                case 1:
                    view = new View(getContext());
                    view.setLayoutParams(new RecyclerView.LayoutParams(LayoutHelper.MATCH_PARENT, searchFieldHeight));
                    break;
                case 2:
                default:
                    FrameLayout frameLayout = new FrameLayout(getContext()) {
                        @Override
                        protected void onMeasure(int widthMeasureSpec, int heightMeasureSpec) {
                            int parentHeight;
                            View parent = (View) EmojiView.this.getParent();
                            if (parent != null) {
                                parentHeight = (int) (parent.getMeasuredHeight() - EmojiView.this.getY());
                            } else {
                                parentHeight = AndroidUtilities.dp(120);
                            }
                            super.onMeasure(widthMeasureSpec, MeasureSpec.makeMeasureSpec(parentHeight - searchFieldHeight, MeasureSpec.EXACTLY));
                        }
                    };

                    TextView textView = new TextView(getContext());
                    textView.setText(LocaleController.getString("NoEmojiFound", R.string.NoEmojiFound));
                    textView.setTextSize(TypedValue.COMPLEX_UNIT_DIP, 16);
                    textView.setTextColor(Theme.getColor(Theme.key_chat_emojiPanelEmptyText));
                    frameLayout.addView(textView, LayoutHelper.createFrame(LayoutHelper.WRAP_CONTENT, LayoutHelper.WRAP_CONTENT, Gravity.TOP | Gravity.CENTER_HORIZONTAL, 0, 10, 0, 0));

                    ImageView imageView = new ImageView(getContext());
                    imageView.setScaleType(ImageView.ScaleType.CENTER);
                    imageView.setImageResource(R.drawable.smiles_panel_question);
                    imageView.setColorFilter(new PorterDuffColorFilter(Theme.getColor(Theme.key_chat_emojiPanelEmptyText), PorterDuff.Mode.SRC_IN));
                    frameLayout.addView(imageView, LayoutHelper.createFrame(48, 48, Gravity.BOTTOM | Gravity.RIGHT));
                    imageView.setOnClickListener(new OnClickListener() {
                        @Override
                        public void onClick(View v) {
                            boolean[] loadingUrl = new boolean[1];
                            BottomSheet.Builder builder = new BottomSheet.Builder(getContext());

                            LinearLayout linearLayout = new LinearLayout(getContext());
                            linearLayout.setOrientation(LinearLayout.VERTICAL);
                            linearLayout.setPadding(AndroidUtilities.dp(21), 0, AndroidUtilities.dp(21), 0);

                            ImageView imageView1 = new ImageView(getContext());
                            imageView1.setImageResource(R.drawable.smiles_info);
                            linearLayout.addView(imageView1, LayoutHelper.createLinear(LayoutHelper.WRAP_CONTENT, LayoutHelper.WRAP_CONTENT, Gravity.CENTER_HORIZONTAL | Gravity.TOP, 0, 15, 0, 0));

                            TextView textView = new TextView(getContext());
                            textView.setText(LocaleController.getString("EmojiSuggestions", R.string.EmojiSuggestions));
                            textView.setTextSize(TypedValue.COMPLEX_UNIT_DIP, 15);
                            textView.setTextColor(Theme.getColor(Theme.key_dialogTextBlue2));
                            textView.setGravity(LocaleController.isRTL ? Gravity.RIGHT : Gravity.LEFT);
                            textView.setTypeface(AndroidUtilities.getTypeface("fonts/rmedium.ttf"));
                            linearLayout.addView(textView, LayoutHelper.createLinear(LayoutHelper.WRAP_CONTENT, LayoutHelper.WRAP_CONTENT, Gravity.LEFT | Gravity.TOP, 0, 24, 0, 0));

                            textView = new TextView(getContext());
                            textView.setText(AndroidUtilities.replaceTags(LocaleController.getString("EmojiSuggestionsInfo", R.string.EmojiSuggestionsInfo)));
                            textView.setTextSize(TypedValue.COMPLEX_UNIT_DIP, 15);
                            textView.setTextColor(Theme.getColor(Theme.key_dialogTextBlack));
                            textView.setGravity(LocaleController.isRTL ? Gravity.RIGHT : Gravity.LEFT);
                            linearLayout.addView(textView, LayoutHelper.createLinear(LayoutHelper.WRAP_CONTENT, LayoutHelper.WRAP_CONTENT, Gravity.LEFT | Gravity.TOP, 0, 11, 0, 0));

                            textView = new TextView(getContext());
                            textView.setText(LocaleController.formatString("EmojiSuggestionsUrl", R.string.EmojiSuggestionsUrl, lastSearchAlias != null ? lastSearchAlias : lastSearchKeyboardLanguage));
                            textView.setTextSize(TypedValue.COMPLEX_UNIT_DIP, 15);
                            textView.setTextColor(Theme.getColor(Theme.key_dialogTextLink));
                            textView.setGravity(LocaleController.isRTL ? Gravity.RIGHT : Gravity.LEFT);
                            linearLayout.addView(textView, LayoutHelper.createLinear(LayoutHelper.WRAP_CONTENT, LayoutHelper.WRAP_CONTENT, Gravity.LEFT | Gravity.TOP, 0, 18, 0, 16));
                            textView.setOnClickListener(new OnClickListener() {
                                @Override
                                public void onClick(View v) {
                                    if (loadingUrl[0]) {
                                        return;
                                    }
                                    loadingUrl[0] = true;
                                    final AlertDialog progressDialog[] = new AlertDialog[]{new AlertDialog(getContext(), 3)};

                                    TLRPC.TL_messages_getEmojiURL req = new TLRPC.TL_messages_getEmojiURL();
                                    req.lang_code = lastSearchAlias != null ? lastSearchAlias : lastSearchKeyboardLanguage[0];
                                    int requestId = ConnectionsManager.getInstance(currentAccount).sendRequest(req, (response, error) -> {
                                                AndroidUtilities.runOnUIThread(() -> {
                                                    try {
                                                        progressDialog[0].dismiss();
                                                    } catch (Throwable ignore) {

                                                    }
                                                    progressDialog[0] = null;

                                                    if (response instanceof TLRPC.TL_emojiURL) {
                                                        Browser.openUrl(getContext(), ((TLRPC.TL_emojiURL) response).url);
                                                        builder.getDismissRunnable().run();
                                                    }
                                                });
                                            }
                                    );

                                    AndroidUtilities.runOnUIThread(() -> {
                                        if (progressDialog[0] == null) {
                                            return;
                                        }
                                        progressDialog[0].setOnCancelListener(dialog -> ConnectionsManager.getInstance(currentAccount).cancelRequest(requestId, true));
                                        progressDialog[0].show();
                                    }, 1000);
                                }
                            });

                            builder.setCustomView(linearLayout);
                            builder.show();
                        }
                    });

                    view = frameLayout;
                    view.setLayoutParams(new RecyclerView.LayoutParams(LayoutHelper.MATCH_PARENT, LayoutHelper.WRAP_CONTENT));
                    break;
            }
            return new RecyclerListView.Holder(view);
        }

        @Override
        public void onBindViewHolder(RecyclerView.ViewHolder holder, int position) {
            switch (holder.getItemViewType()) {
                case 0: {
                    ImageViewEmoji imageView = (ImageViewEmoji) holder.itemView;

                    String code;
                    String coloredCode;
                    boolean recent;
                    position--;

                    if (result.isEmpty() && !searchWas) {
                        coloredCode = code = Emoji.recentEmoji.get(position);
                        recent = true;
                    } else {
                        coloredCode = code = result.get(position).emoji;
                        recent = false;
                    }
                    imageView.setImageDrawable(Emoji.getEmojiBigDrawable(coloredCode), recent);
                    imageView.setTag(code);
                    break;
                }
            }
        }

        @Override
        public int getItemViewType(int position) {
            if (position == 0) {
                return 1;
            } else if (position == 1 && searchWas && result.isEmpty()) {
                return 2;
            }
            return 0;
        }

        public void search(String text) {
            if (TextUtils.isEmpty(text)) {
                lastSearchEmojiString = null;
                if (emojiGridView.getAdapter() != emojiAdapter) {
                    emojiGridView.setAdapter(emojiAdapter);
                    searchWas = false;
                }
                notifyDataSetChanged();
            } else {
                lastSearchEmojiString = text.toLowerCase();
            }
            if (searchRunnable != null) {
                AndroidUtilities.cancelRunOnUIThread(searchRunnable);
            }
            if (!TextUtils.isEmpty(lastSearchEmojiString)) {
                AndroidUtilities.runOnUIThread(searchRunnable = new Runnable() {
                    @Override
                    public void run() {
                        emojiSearchField.progressDrawable.startAnimation();
                        String query = lastSearchEmojiString;
                        String[] newLanguage = AndroidUtilities.getCurrentKeyboardLanguage();
                        if (!Arrays.equals(lastSearchKeyboardLanguage, newLanguage)) {
                            MediaDataController.getInstance(currentAccount).fetchNewEmojiKeywords(newLanguage);
                        }
                        lastSearchKeyboardLanguage = newLanguage;
                        MediaDataController.getInstance(currentAccount).getEmojiSuggestions(lastSearchKeyboardLanguage, lastSearchEmojiString, false, new MediaDataController.KeywordResultCallback() {
                            @Override
                            public void run(ArrayList<MediaDataController.KeywordResult> param, String alias) {
                                if (query.equals(lastSearchEmojiString)) {
                                    lastSearchAlias = alias;
                                    emojiSearchField.progressDrawable.stopAnimation();
                                    searchWas = true;
                                    if (emojiGridView.getAdapter() != emojiSearchAdapter) {
                                        emojiGridView.setAdapter(emojiSearchAdapter);
                                    }
                                    result = param;
                                    notifyDataSetChanged();
                                }
                            }
                        });
                    }
                }, 300);
            }
        }
    }

    private class EmojiPagesAdapter extends PagerAdapter implements PagerSlidingTabStrip.IconTabProvider {

        public void destroyItem(ViewGroup viewGroup, int position, Object object) {
            viewGroup.removeView(views.get(position));
        }

        @Override
        public boolean canScrollToTab(int position) {
            if ((position == 1 || position == 2) && currentChatId != 0) {
                showStickerBanHint(position == 1);
                return false;
            }
            return true;
        }

        public int getCount() {
            return views.size();
        }

        public Drawable getPageIconDrawable(int position) {
            return tabIcons[position];
        }

        public CharSequence getPageTitle(int position) {
            switch (position) {
                case 0:
                    return LocaleController.getString("Emoji", R.string.Emoji);
                case 1:
                    return LocaleController.getString("AccDescrGIFs", R.string.AccDescrGIFs);
                case 2:
                    return LocaleController.getString("AccDescrStickers", R.string.AccDescrStickers);
            }
            return null;
        }

        @Override
        public void customOnDraw(Canvas canvas, int position) {
            if (position == 2 && !MediaDataController.getInstance(currentAccount).getUnreadStickerSets().isEmpty() && dotPaint != null) {
                int x = canvas.getWidth() / 2 + AndroidUtilities.dp(4 + 5);
                int y = canvas.getHeight() / 2 - AndroidUtilities.dp(13 - 5);
                canvas.drawCircle(x, y, AndroidUtilities.dp(5), dotPaint);
            }
        }

        public Object instantiateItem(ViewGroup viewGroup, int position) {
            View view = views.get(position);
            viewGroup.addView(view);
            return view;
        }

        public boolean isViewFromObject(View view, Object object) {
            return view == object;
        }

    }


    private class GifAdapter extends RecyclerListView.SelectionAdapter {

        private final Context context;
        private final boolean withRecent;
        private final GifProgressEmptyView progressEmptyView;
        private final int maxRecentRowsCount;

        private int reqId;
        private TLRPC.User bot;
        private String nextSearchOffset;
        private boolean searchEndReached;
        private boolean lastSearchIsEmoji;
        private String lastSearchImageString;
        private ArrayList<TLRPC.BotInlineResult> results = new ArrayList<>();
        private HashMap<String, TLRPC.BotInlineResult> resultsMap = new HashMap<>();

        private Runnable searchRunnable;
        private boolean searchingUser;

        private int itemsCount;
        private int recentItemsCount;
        private int trendingSectionItem = -1;
        private int firstResultItem = -1;

        private boolean showTrendingWhenSearchEmpty;

        public GifAdapter(Context context) {
            this(context, false, 0);
        }

        public GifAdapter(Context context, boolean withRecent) {
            this(context, withRecent, withRecent ? Integer.MAX_VALUE : 0);
        }

        public GifAdapter(Context context, boolean withRecent, int maxRecentRowsCount) {
            this.context = context;
            this.withRecent = withRecent;
            this.maxRecentRowsCount = maxRecentRowsCount;
            this.progressEmptyView = withRecent ? null : new GifProgressEmptyView(context);
        }

        @Override
        public boolean isEnabled(RecyclerView.ViewHolder holder) {
            return holder.getItemViewType() == 0;
        }

        @Override
        public int getItemCount() {
            return itemsCount;
        }

        @Override
        public int getItemViewType(int position) {
            if (position == 0) {
                return 1; // search field
            } else if (withRecent && position == trendingSectionItem) {
                return 2; // trending section
            } else if (!withRecent && results.isEmpty()) {
                return 3; // progress empty view
            }
            return 0; // gif
        }

        @Override
        public RecyclerView.ViewHolder onCreateViewHolder(ViewGroup parent, int viewType) {
            View view;
            switch (viewType) {
                case 0:
                    ContextLinkCell cell = new ContextLinkCell(context);
                    cell.setCanPreviewGif(true);
                    view = cell;
                    break;
                case 1:
                    view = new View(getContext());
                    view.setLayoutParams(new RecyclerView.LayoutParams(LayoutHelper.MATCH_PARENT, searchFieldHeight));
                    break;
                case 2:
                    final StickerSetNameCell cell1 = new StickerSetNameCell(context, false);
                    cell1.setText(LocaleController.getString("FeaturedGifs", R.string.FeaturedGifs), 0);
                    view = cell1;
                    final RecyclerView.LayoutParams lp = new RecyclerView.LayoutParams(LayoutHelper.MATCH_PARENT, LayoutHelper.WRAP_CONTENT);
                    lp.topMargin = AndroidUtilities.dp(2.5f);
                    lp.bottomMargin = AndroidUtilities.dp(5.5f);
                    view.setLayoutParams(lp);
                    break;
                case 3:
                default:
                    view = progressEmptyView;
                    view.setLayoutParams(new RecyclerView.LayoutParams(LayoutHelper.MATCH_PARENT, LayoutHelper.WRAP_CONTENT));
                    break;
            }
            return new RecyclerListView.Holder(view);
        }

        @Override
        public void onBindViewHolder(RecyclerView.ViewHolder holder, int position) {
            switch (holder.getItemViewType()) {
                case 0: {
                    ContextLinkCell cell = (ContextLinkCell) holder.itemView;
                    if (firstResultItem >= 0 && position >= firstResultItem) {
                        cell.setLink(results.get(position - firstResultItem), bot, true, false, false, true);
                    } else {
                        cell.setGif(recentGifs.get(position - 1), false);
                    }
                    break;
                }
            }
        }

        @Override
        public void notifyDataSetChanged() {
            updateRecentItemsCount();
            updateItems();
            super.notifyDataSetChanged();
        }

        private void updateItems() {
            trendingSectionItem = -1;
            firstResultItem = -1;

            itemsCount = 1; // search field

            if (withRecent) {
                itemsCount += recentItemsCount;
            }

            if (!results.isEmpty()) {
                if (withRecent && recentItemsCount > 0) {
                    trendingSectionItem = itemsCount++;
                }
                firstResultItem = itemsCount;
                itemsCount += results.size();
            } else if (!withRecent) {
                itemsCount++; // progress empty view
            }
        }

        private void updateRecentItemsCount() {
            if (!withRecent || maxRecentRowsCount == 0) {
                return;
            }

            if (maxRecentRowsCount == Integer.MAX_VALUE) {
                recentItemsCount = recentGifs.size();
                return;
            }

            if (gifGridView.getMeasuredWidth() == 0) {
                return;
            }

            final int listWidth = gifGridView.getMeasuredWidth();
            final int spanCount = gifLayoutManager.getSpanCount();
            final int preferredRowSize = AndroidUtilities.dp(100);

            int rowCount = 0;
            int spanLeft = spanCount;
            int currentItemsInRow = 0;
            recentItemsCount = 0;

            for (int i = 0, N = recentGifs.size(); i < N; i++) {
                final Size size = gifLayoutManager.fixSize(gifLayoutManager.getSizeForItem(recentGifs.get(i)));
                int requiredSpan = Math.min(spanCount, (int) Math.floor(spanCount * (size.width / size.height * preferredRowSize / listWidth)));
                if (spanLeft < requiredSpan) { // move to a new row
                    recentItemsCount += currentItemsInRow;
                    if (++rowCount == maxRecentRowsCount) {
                        break;
                    }
                    currentItemsInRow = 0;
                    spanLeft = spanCount;
                }
                currentItemsInRow++;
                spanLeft -= requiredSpan;
            }

            if (rowCount < maxRecentRowsCount) {
                recentItemsCount += currentItemsInRow;
            }
        }

        public void loadTrendingGifs() {
            search("", "", true, true, true);
        }

        private void searchBotUser() {
            if (searchingUser) {
                return;
            }
            searchingUser = true;
            TLRPC.TL_contacts_resolveUsername req = new TLRPC.TL_contacts_resolveUsername();
            req.username = MessagesController.getInstance(currentAccount).gifSearchBot;
            ConnectionsManager.getInstance(currentAccount).sendRequest(req, (response, error) -> {
                if (response != null) {
                    AndroidUtilities.runOnUIThread(() -> {
                        TLRPC.TL_contacts_resolvedPeer res = (TLRPC.TL_contacts_resolvedPeer) response;
                        MessagesController.getInstance(currentAccount).putUsers(res.users, false);
                        MessagesController.getInstance(currentAccount).putChats(res.chats, false);
                        MessagesStorage.getInstance(currentAccount).putUsersAndChats(res.users, res.chats, true, true);
                        String str = lastSearchImageString;
                        lastSearchImageString = null;
                        search(str, "", false);
                    });
                }
            });
        }

        public void search(String text) {
            if (withRecent) {
                return;
            }
            if (reqId != 0) {
                if (reqId >= 0) {
                    ConnectionsManager.getInstance(currentAccount).cancelRequest(reqId, true);
                }
                reqId = 0;
            }
            lastSearchIsEmoji = false;
            if (progressEmptyView != null) {
                progressEmptyView.setLoadingState(false);
            }
            if (searchRunnable != null) {
                AndroidUtilities.cancelRunOnUIThread(searchRunnable);
            }
            if (TextUtils.isEmpty(text)) {
                lastSearchImageString = null;
                if (showTrendingWhenSearchEmpty) {
                    loadTrendingGifs();
                } else {
                    final int page = gifTabs.getCurrentPosition();
                    if (page == gifRecentTabNum || page == gifTrendingTabNum) {
                        if (gifGridView.getAdapter() != gifAdapter) {
                            gifGridView.setAdapter(gifAdapter);
                        }
                    } else {
                        searchEmoji(MessagesController.getInstance(currentAccount).gifSearchEmojies.get(page - gifFirstEmojiTabNum));
                    }
                }
                return;
            } else {
                lastSearchImageString = text.toLowerCase();
            }
            if (!TextUtils.isEmpty(lastSearchImageString)) {
                AndroidUtilities.runOnUIThread(searchRunnable = new Runnable() {
                    @Override
                    public void run() {
                        search(text, "", true);
                    }
                }, 300);
            }
        }

        public void searchEmoji(String emoji) {
            if (lastSearchIsEmoji && TextUtils.equals(lastSearchImageString, emoji)) {
                gifLayoutManager.scrollToPositionWithOffset(1, 0);
                return;
            }
            search(emoji, "", true, true, true);
        }

        protected void search(final String query, final String offset, boolean searchUser) {
            search(query, offset, searchUser, false, false);
        }

        protected void search(final String query, final String offset, boolean searchUser, boolean isEmoji, boolean cache) {
            if (reqId != 0) {
                if (reqId >= 0) {
                    ConnectionsManager.getInstance(currentAccount).cancelRequest(reqId, true);
                }
                reqId = 0;
            }

            lastSearchImageString = query;
            lastSearchIsEmoji = isEmoji;

            if (progressEmptyView != null) {
                progressEmptyView.setLoadingState(isEmoji);
            }

            TLObject object = MessagesController.getInstance(currentAccount).getUserOrChat(MessagesController.getInstance(currentAccount).gifSearchBot);
            if (!(object instanceof TLRPC.User)) {
                if (searchUser) {
                    searchBotUser();
                    if (!withRecent) {
                        gifSearchField.progressDrawable.startAnimation();
                    }
                }
                return;
            }
            if (!withRecent && TextUtils.isEmpty(offset)) {
                gifSearchField.progressDrawable.startAnimation();
            }

            bot = (TLRPC.User) object;
            final String key = "gif_search_" + query + "_" + offset;
            final RequestDelegate requestDelegate = (response, error) -> AndroidUtilities.runOnUIThread(() -> processResponse(query, offset, searchUser, isEmoji, cache, key, response));

            if (!cache && !withRecent && isEmoji && TextUtils.isEmpty(offset)) {
                results.clear();
                resultsMap.clear();
                if (gifGridView.getAdapter() != this) {
                    gifGridView.setAdapter(this);
                }
                notifyDataSetChanged();
                scrollGifsToTop();
            }

            if (cache && gifCache.containsKey(key)) {
                processResponse(query, offset, searchUser, isEmoji, true, key, gifCache.get(key));
                return;
            }

            if (gifSearchPreloader.isLoading(key)) {
                return;
            }

            if (cache) {
                reqId = -1;
                MessagesStorage.getInstance(currentAccount).getBotCache(key, requestDelegate);
            } else {
                TLRPC.TL_messages_getInlineBotResults req = new TLRPC.TL_messages_getInlineBotResults();
                req.query = query == null ? "" : query;
                req.bot = MessagesController.getInstance(currentAccount).getInputUser(bot);
                req.offset = offset;
                req.peer = new TLRPC.TL_inputPeerEmpty();
                reqId = ConnectionsManager.getInstance(currentAccount).sendRequest(req, requestDelegate, ConnectionsManager.RequestFlagFailOnServerErrors);
            }
        }

        @MainThread
        private void processResponse(final String query, final String offset, boolean searchUser, boolean isEmoji, boolean cache, String key, TLObject response) {
            if (query == null || !query.equals(lastSearchImageString)) {
                return;
            }
            reqId = 0;
            if (cache && (!(response instanceof TLRPC.messages_BotResults) || ((TLRPC.messages_BotResults) response).results.isEmpty())) {
                search(query, offset, searchUser, isEmoji, false);
                return;
            }

            if (!withRecent) {
                if (TextUtils.isEmpty(offset)) {
                    results.clear();
                    resultsMap.clear();
                    gifSearchField.progressDrawable.stopAnimation();
                }
            }

            if (response instanceof TLRPC.messages_BotResults) {
                int addedCount = 0;
                int oldCount = results.size();
                TLRPC.messages_BotResults res = (TLRPC.messages_BotResults) response;
                if (!gifCache.containsKey(key)) {
                    gifCache.put(key, res);
                }
                if (!cache && res.cache_time != 0) {
                    MessagesStorage.getInstance(currentAccount).saveBotCache(key, res);
                }
                nextSearchOffset = res.next_offset;
                for (int a = 0; a < res.results.size(); a++) {
                    TLRPC.BotInlineResult result = res.results.get(a);
                    if (resultsMap.containsKey(result.id)) {
                        continue;
                    }
                    result.query_id = res.query_id;
                    results.add(result);
                    resultsMap.put(result.id, result);
                    addedCount++;
                }
                searchEndReached = oldCount == results.size() || TextUtils.isEmpty(nextSearchOffset);
                if (addedCount != 0) {
                    if (!isEmoji || oldCount != 0) {
                        updateItems();
                        if (withRecent) {
                            if (oldCount != 0) {
                                notifyItemChanged(recentItemsCount + 1 + oldCount);
                                notifyItemRangeInserted(recentItemsCount + 1 + oldCount + 1, addedCount);
                            } else {
                                notifyItemRangeInserted(recentItemsCount + 1, addedCount + 1);
                            }
                        } else {
                            if (oldCount != 0) {
                                notifyItemChanged(oldCount);
                            }
                            notifyItemRangeInserted(oldCount + 1, addedCount);
                        }
                    } else {
                        notifyDataSetChanged();
                    }
                } else if (results.isEmpty()) {
                    notifyDataSetChanged();
                }
            } else {
                notifyDataSetChanged();
            }

            if (!withRecent) {
                if (gifGridView.getAdapter() != this) {
                    gifGridView.setAdapter(this);
                }
                if (isEmoji && !TextUtils.isEmpty(query) && TextUtils.isEmpty(offset)) {
                    scrollGifsToTop();
                }
            }
        }
    }

    private class GifSearchPreloader {

        private final List<String> loadingKeys = new ArrayList<>();

        public boolean isLoading(String key) {
            return loadingKeys.contains(key);
        }

        public void preload(final String query) {
            preload(query, "", true);
        }

        private void preload(final String query, final String offset, boolean cache) {
            final String key = "gif_search_" + query + "_" + offset;

            if (cache && gifCache.containsKey(key)) {
                return;
            }

            final RequestDelegate requestDelegate = (response, error) -> AndroidUtilities.runOnUIThread(() -> processResponse(query, offset, cache, key, response));

            if (cache) {
                loadingKeys.add(key);
                MessagesStorage.getInstance(currentAccount).getBotCache(key, requestDelegate);
            } else {
                final MessagesController messagesController = MessagesController.getInstance(currentAccount);
                final TLObject gifSearchBot = messagesController.getUserOrChat(messagesController.gifSearchBot);
                if (!(gifSearchBot instanceof TLRPC.User)) {
                    return;
                }
                loadingKeys.add(key);
                TLRPC.TL_messages_getInlineBotResults req = new TLRPC.TL_messages_getInlineBotResults();
                req.query = query == null ? "" : query;
                req.bot = messagesController.getInputUser((TLRPC.User) gifSearchBot);
                req.offset = offset;
                req.peer = new TLRPC.TL_inputPeerEmpty();
                ConnectionsManager.getInstance(currentAccount).sendRequest(req, requestDelegate, ConnectionsManager.RequestFlagFailOnServerErrors);
            }
        }

        private void processResponse(final String query, final String offset, boolean cache, String key, TLObject response) {
            loadingKeys.remove(key);

            if (gifSearchAdapter.lastSearchIsEmoji && gifSearchAdapter.lastSearchImageString.equals(query)) {
                gifSearchAdapter.processResponse(query, offset, false, true, cache, key, response);
            } else {
                if (cache && (!(response instanceof TLRPC.messages_BotResults) || ((TLRPC.messages_BotResults) response).results.isEmpty())) {
                    preload(query, offset, false);
                } else if (response instanceof TLRPC.messages_BotResults && !gifCache.containsKey(key)) {
                    gifCache.put(key, (TLRPC.messages_BotResults) response);
                }
            }
        }
    }

    private class GifLayoutManager extends ExtendedGridLayoutManager {

        private Size size = new Size();

        public GifLayoutManager(Context context) {
            super(context, 100, true);
            setSpanSizeLookup(new GridLayoutManager.SpanSizeLookup() {
                @Override
                public int getSpanSize(int position) {
                    if (position == 0 || gifGridView.getAdapter() == gifSearchAdapter && gifSearchAdapter.results.isEmpty()) {
                        return getSpanCount();
                    }
                    return getSpanSizeForItem(position - 1);
                }
            });
        }

        @Override
        protected Size getSizeForItem(int i) {
            TLRPC.Document document;
            ArrayList<TLRPC.DocumentAttribute> attributes;
            if (gifGridView.getAdapter() == gifAdapter) {
                if (i > gifAdapter.recentItemsCount) {
                    TLRPC.BotInlineResult result = gifAdapter.results.get(i - gifAdapter.recentItemsCount - 1);
                    document = result.document;
                    if (document != null) {
                        attributes = document.attributes;
                    } else if (result.content != null) {
                        attributes = result.content.attributes;
                    } else if (result.thumb != null) {
                        attributes = result.thumb.attributes;
                    } else {
                        attributes = null;
                    }
                } else if (i == gifAdapter.recentItemsCount) {
                    return null;
                } else {
                    document = recentGifs.get(i);
                    attributes = document.attributes;
                }
            } else if (!gifSearchAdapter.results.isEmpty()) {
                TLRPC.BotInlineResult result = gifSearchAdapter.results.get(i);
                document = result.document;
                if (document != null) {
                    attributes = document.attributes;
                } else if (result.content != null) {
                    attributes = result.content.attributes;
                } else if (result.thumb != null) {
                    attributes = result.thumb.attributes;
                } else {
                    attributes = null;
                }
            } else {
                document = null;
                attributes = null;
            }
            return getSizeForItem(document, attributes);
        }

        @Override
        protected int getFlowItemCount() {
            if (gifGridView.getAdapter() == gifSearchAdapter && gifSearchAdapter.results.isEmpty()) {
                return 0;
            }
            return getItemCount() - 1;
        }

        public Size getSizeForItem(TLRPC.Document document) {
            return getSizeForItem(document, document.attributes);
        }

        public Size getSizeForItem(TLRPC.Document document, List<TLRPC.DocumentAttribute> attributes) {
            size.width = size.height = 100;
            if (document != null) {
                TLRPC.PhotoSize thumb = FileLoader.getClosestPhotoSizeWithSize(document.thumbs, 90);
                if (thumb != null && thumb.w != 0 && thumb.h != 0) {
                    size.width = thumb.w;
                    size.height = thumb.h;
                }
            }
            if (attributes != null) {
                for (int b = 0; b < attributes.size(); b++) {
                    TLRPC.DocumentAttribute attribute = attributes.get(b);
                    if (attribute instanceof TLRPC.TL_documentAttributeImageSize || attribute instanceof TLRPC.TL_documentAttributeVideo) {
                        size.width = attribute.w;
                        size.height = attribute.h;
                        break;
                    }
                }
            }
            return size;
        }
    }

    private class GifProgressEmptyView extends FrameLayout {

        private final ImageView imageView;
        private final TextView textView;
        private final RadialProgressView progressView;

        private boolean loadingState;

        public GifProgressEmptyView(@NonNull Context context) {
            super(context);

            imageView = new ImageView(getContext());
            imageView.setScaleType(ImageView.ScaleType.CENTER);
            imageView.setImageResource(R.drawable.gif_empty);
            imageView.setColorFilter(new PorterDuffColorFilter(Theme.getColor(Theme.key_chat_emojiPanelEmptyText), PorterDuff.Mode.SRC_IN));
            addView(imageView, LayoutHelper.createFrame(LayoutHelper.WRAP_CONTENT, LayoutHelper.WRAP_CONTENT, Gravity.CENTER, 0, 0, 0, 59));

            textView = new TextView(getContext());
            textView.setText(LocaleController.getString("NoGIFsFound", R.string.NoGIFsFound));
            textView.setTextSize(TypedValue.COMPLEX_UNIT_DIP, 16);
            textView.setTextColor(Theme.getColor(Theme.key_chat_emojiPanelEmptyText));
            addView(textView, LayoutHelper.createFrame(LayoutHelper.WRAP_CONTENT, LayoutHelper.WRAP_CONTENT, Gravity.CENTER, 0, 0, 0, 9));

            progressView = new RadialProgressView(context);
            progressView.setVisibility(GONE);
            progressView.setProgressColor(Theme.getColor(Theme.key_progressCircle));
            addView(progressView, LayoutHelper.createFrame(LayoutHelper.WRAP_CONTENT, LayoutHelper.WRAP_CONTENT, Gravity.CENTER));
        }

        @Override
        protected void onMeasure(int widthMeasureSpec, int heightMeasureSpec) {
            int height = gifGridView.getMeasuredHeight();

            if (!loadingState) {
                height = (int) ((height - searchFieldHeight - AndroidUtilities.dp(8)) / 3 * 1.7f);
            } else {
                height -= AndroidUtilities.dp(48 + 44);
            }

            super.onMeasure(widthMeasureSpec, MeasureSpec.makeMeasureSpec(height, MeasureSpec.EXACTLY));
        }

        public boolean isLoadingState() {
            return loadingState;
        }

        public void setLoadingState(boolean loadingState) {
            if (this.loadingState != loadingState) {
                this.loadingState = loadingState;
                imageView.setVisibility(loadingState ? GONE : VISIBLE);
                textView.setVisibility(loadingState ? GONE : VISIBLE);
                progressView.setVisibility(loadingState ? VISIBLE : GONE);
            }
        }
    }

    private class StickersSearchGridAdapter extends RecyclerListView.SelectionAdapter {

        private Context context;
        private SparseArray<Object> rowStartPack = new SparseArray<>();
        private SparseArray<Object> cache = new SparseArray<>();
        private SparseArray<Object> cacheParent = new SparseArray<>();
        private SparseIntArray positionToRow = new SparseIntArray();
        private SparseArray<String> positionToEmoji = new SparseArray<>();
        private int totalItems;

        private ArrayList<TLRPC.StickerSetCovered> serverPacks = new ArrayList<>();
        private ArrayList<TLRPC.TL_messages_stickerSet> localPacks = new ArrayList<>();
        private HashMap<TLRPC.TL_messages_stickerSet, Boolean> localPacksByShortName = new HashMap<>();
        private HashMap<TLRPC.TL_messages_stickerSet, Integer> localPacksByName = new HashMap<>();
        private HashMap<ArrayList<TLRPC.Document>, String> emojiStickers = new HashMap<>();
        private ArrayList<ArrayList<TLRPC.Document>> emojiArrays = new ArrayList<>();
        private SparseArray<TLRPC.StickerSetCovered> positionsToSets = new SparseArray<>();

        private int reqId;
        private int reqId2;

        private int emojiSearchId;
        boolean cleared;
        private String searchQuery;
        private Runnable searchRunnable = new Runnable() {

            private void clear() {
                if (cleared) {
                    return;
                }
                cleared = true;
                emojiStickers.clear();
                emojiArrays.clear();
                localPacks.clear();
                serverPacks.clear();
                localPacksByShortName.clear();
                localPacksByName.clear();
            }

            @Override
            public void run() {
                if (TextUtils.isEmpty(searchQuery)) {
                    return;
                }
                stickersSearchField.progressDrawable.startAnimation();
                cleared = false;
                int lastId = ++emojiSearchId;

                final ArrayList<TLRPC.Document> emojiStickersArray = new ArrayList<>(0);
                final LongSparseArray<TLRPC.Document> emojiStickersMap = new LongSparseArray<>(0);
                HashMap<String, ArrayList<TLRPC.Document>> allStickers = MediaDataController.getInstance(currentAccount).getAllStickers();
                if (searchQuery.length() <= 14) {
                    CharSequence emoji = searchQuery;
                    int length = emoji.length();
                    for (int a = 0; a < length; a++) {
                        if (a < length - 1 && (emoji.charAt(a) == 0xD83C && emoji.charAt(a + 1) >= 0xDFFB && emoji.charAt(a + 1) <= 0xDFFF || emoji.charAt(a) == 0x200D && (emoji.charAt(a + 1) == 0x2640 || emoji.charAt(a + 1) == 0x2642))) {
                            emoji = TextUtils.concat(emoji.subSequence(0, a), emoji.subSequence(a + 2, emoji.length()));
                            length -= 2;
                            a--;
                        } else if (emoji.charAt(a) == 0xfe0f) {
                            emoji = TextUtils.concat(emoji.subSequence(0, a), emoji.subSequence(a + 1, emoji.length()));
                            length--;
                            a--;
                        }
                    }
                    ArrayList<TLRPC.Document> newStickers = allStickers != null ? allStickers.get(emoji.toString()) : null;
                    if (newStickers != null && !newStickers.isEmpty()) {
                        clear();
                        emojiStickersArray.addAll(newStickers);
                        for (int a = 0, size = newStickers.size(); a < size; a++) {
                            TLRPC.Document document = newStickers.get(a);
                            emojiStickersMap.put(document.id, document);
                        }
                        emojiStickers.put(emojiStickersArray, searchQuery);
                        emojiArrays.add(emojiStickersArray);
                    }
                }
                if (allStickers != null && !allStickers.isEmpty() && searchQuery.length() > 1) {
                    String[] newLanguage = AndroidUtilities.getCurrentKeyboardLanguage();
                    if (!Arrays.equals(lastSearchKeyboardLanguage, newLanguage)) {
                        MediaDataController.getInstance(currentAccount).fetchNewEmojiKeywords(newLanguage);
                    }
                    lastSearchKeyboardLanguage = newLanguage;
                    MediaDataController.getInstance(currentAccount).getEmojiSuggestions(lastSearchKeyboardLanguage, searchQuery, false, new MediaDataController.KeywordResultCallback() {
                        @Override
                        public void run(ArrayList<MediaDataController.KeywordResult> param, String alias) {
                            if (lastId != emojiSearchId) {
                                return;
                            }
                            boolean added = false;
                            for (int a = 0, size = param.size(); a < size; a++) {
                                String emoji = param.get(a).emoji;
                                ArrayList<TLRPC.Document> newStickers = allStickers != null ? allStickers.get(emoji) : null;
                                if (newStickers != null && !newStickers.isEmpty()) {
                                    clear();
                                    if (!emojiStickers.containsKey(newStickers)) {
                                        emojiStickers.put(newStickers, emoji);
                                        emojiArrays.add(newStickers);
                                        added = true;
                                    }
                                }
                            }
                            if (added) {
                                notifyDataSetChanged();
                            }
                        }
                    });
                }
                ArrayList<TLRPC.TL_messages_stickerSet> local = MediaDataController.getInstance(currentAccount).getStickerSets(MediaDataController.TYPE_IMAGE);
                int index;
                for (int a = 0, size = local.size(); a < size; a++) {
                    TLRPC.TL_messages_stickerSet set = local.get(a);
                    if ((index = AndroidUtilities.indexOfIgnoreCase(set.set.title, searchQuery)) >= 0) {
                        if (index == 0 || set.set.title.charAt(index - 1) == ' ') {
                            clear();
                            localPacks.add(set);
                            localPacksByName.put(set, index);
                        }
                    } else if (set.set.short_name != null && (index = AndroidUtilities.indexOfIgnoreCase(set.set.short_name, searchQuery)) >= 0) {
                        if (index == 0 || set.set.short_name.charAt(index - 1) == ' ') {
                            clear();
                            localPacks.add(set);
                            localPacksByShortName.put(set, true);
                        }
                    }
                }
                local = MediaDataController.getInstance(currentAccount).getStickerSets(MediaDataController.TYPE_FEATURED);
                for (int a = 0, size = local.size(); a < size; a++) {
                    TLRPC.TL_messages_stickerSet set = local.get(a);
                    if ((index = AndroidUtilities.indexOfIgnoreCase(set.set.title, searchQuery)) >= 0) {
                        if (index == 0 || set.set.title.charAt(index - 1) == ' ') {
                            clear();
                            localPacks.add(set);
                            localPacksByName.put(set, index);
                        }
                    } else if (set.set.short_name != null && (index = AndroidUtilities.indexOfIgnoreCase(set.set.short_name, searchQuery)) >= 0) {
                        if (index == 0 || set.set.short_name.charAt(index - 1) == ' ') {
                            clear();
                            localPacks.add(set);
                            localPacksByShortName.put(set, true);
                        }
                    }
                }
                if ((!localPacks.isEmpty() || !emojiStickers.isEmpty()) && stickersGridView.getAdapter() != stickersSearchGridAdapter) {
                    stickersGridView.setAdapter(stickersSearchGridAdapter);
                }
                final TLRPC.TL_messages_searchStickerSets req = new TLRPC.TL_messages_searchStickerSets();
                req.q = searchQuery;
                reqId = ConnectionsManager.getInstance(currentAccount).sendRequest(req, (response, error) -> {
                    if (response instanceof TLRPC.TL_messages_foundStickerSets) {
                        AndroidUtilities.runOnUIThread(() -> {
                            if (req.q.equals(searchQuery)) {
                                clear();
                                stickersSearchField.progressDrawable.stopAnimation();
                                reqId = 0;
                                if (stickersGridView.getAdapter() != stickersSearchGridAdapter) {
                                    stickersGridView.setAdapter(stickersSearchGridAdapter);
                                }
                                TLRPC.TL_messages_foundStickerSets res = (TLRPC.TL_messages_foundStickerSets) response;
                                serverPacks.addAll(res.sets);
                                notifyDataSetChanged();
                            }
                        });
                    }
                });
                if (Emoji.isValidEmoji(searchQuery)) {
                    final TLRPC.TL_messages_getStickers req2 = new TLRPC.TL_messages_getStickers();
                    req2.emoticon = searchQuery;
                    req2.hash = 0;
                    reqId2 = ConnectionsManager.getInstance(currentAccount).sendRequest(req2, (response, error) -> AndroidUtilities.runOnUIThread(() -> {
                        if (req2.emoticon.equals(searchQuery)) {
                            reqId2 = 0;
                            if (!(response instanceof TLRPC.TL_messages_stickers)) {
                                return;
                            }
                            TLRPC.TL_messages_stickers res = (TLRPC.TL_messages_stickers) response;
                            int oldCount = emojiStickersArray.size();
                            for (int a = 0, size = res.stickers.size(); a < size; a++) {
                                TLRPC.Document document = res.stickers.get(a);
                                if (emojiStickersMap.indexOfKey(document.id) >= 0) {
                                    continue;
                                }
                                emojiStickersArray.add(document);
                            }
                            int newCount = emojiStickersArray.size();
                            if (oldCount != newCount) {
                                emojiStickers.put(emojiStickersArray, searchQuery);
                                if (oldCount == 0) {
                                    emojiArrays.add(emojiStickersArray);
                                }
                                notifyDataSetChanged();
                            }
                        }
                    }));
                }
                notifyDataSetChanged();
            }
        };

        public StickersSearchGridAdapter(Context context) {
            this.context = context;
        }

        @Override
        public boolean isEnabled(RecyclerView.ViewHolder holder) {
            return false;
        }

        @Override
        public int getItemCount() {
            if (totalItems != 1) {
                return totalItems + 1;
            } else {
                return 2;
            }
        }

        public Object getItem(int i) {
            return cache.get(i);
        }

        public void search(String text) {
            if (reqId != 0) {
                ConnectionsManager.getInstance(currentAccount).cancelRequest(reqId, true);
                reqId = 0;
            }
            if (reqId2 != 0) {
                ConnectionsManager.getInstance(currentAccount).cancelRequest(reqId2, true);
                reqId2 = 0;
            }
            if (TextUtils.isEmpty(text)) {
                searchQuery = null;
                localPacks.clear();
                emojiStickers.clear();
                serverPacks.clear();
                if (stickersGridView.getAdapter() != stickersGridAdapter) {
                    stickersGridView.setAdapter(stickersGridAdapter);
                }
                notifyDataSetChanged();
            } else {
                searchQuery = text.toLowerCase();
            }
            AndroidUtilities.cancelRunOnUIThread(searchRunnable);
            AndroidUtilities.runOnUIThread(searchRunnable, 300);
        }

        @Override
        public int getItemViewType(int position) {
            if (position == 0) {
                return 4;
            } else if (position == 1 && totalItems == 1) {
                return 5;
            }
            Object object = cache.get(position);
            if (object != null) {
                if (object instanceof TLRPC.Document) {
                    return 0;
                } else if (object instanceof TLRPC.StickerSetCovered) {
                    return 3;
                } else {
                    return 2;
                }
            }
            return 1;
        }

        @Override
        public RecyclerView.ViewHolder onCreateViewHolder(ViewGroup parent, int viewType) {
            View view = null;
            switch (viewType) {
                case 0:
                    view = new StickerEmojiCell(context, true) {
                        public void onMeasure(int widthMeasureSpec, int heightMeasureSpec) {
                            super.onMeasure(widthMeasureSpec, MeasureSpec.makeMeasureSpec(AndroidUtilities.dp(82), MeasureSpec.EXACTLY));
                        }
                    };
                    break;
                case 1:
                    view = new EmptyCell(context);
                    break;
                case 2:
                    view = new StickerSetNameCell(context, false);
                    break;
                case 3:
                    view = new FeaturedStickerSetInfoCell(context, 17);
                    ((FeaturedStickerSetInfoCell) view).setAddOnClickListener(v -> {
                        FeaturedStickerSetInfoCell parent1 = (FeaturedStickerSetInfoCell) v.getParent();
                        TLRPC.StickerSetCovered pack = parent1.getStickerSet();
                        if (installingStickerSets.indexOfKey(pack.set.id) >= 0 || removingStickerSets.indexOfKey(pack.set.id) >= 0) {
                            return;
                        }
                        if (parent1.isInstalled()) {
                            removingStickerSets.put(pack.set.id, pack);
                            delegate.onStickerSetRemove(parent1.getStickerSet());
                        } else {
                            parent1.setAddDrawProgress(true, true);
                            installingStickerSets.put(pack.set.id, pack);
                            delegate.onStickerSetAdd(parent1.getStickerSet());
                        }
                    });
                    break;
                case 4:
                    view = new View(context);
                    view.setLayoutParams(new RecyclerView.LayoutParams(LayoutHelper.MATCH_PARENT, searchFieldHeight));
                    break;
                case 5:
                    FrameLayout frameLayout = new FrameLayout(context) {
                        @Override
                        protected void onMeasure(int widthMeasureSpec, int heightMeasureSpec) {
                            int height = stickersGridView.getMeasuredHeight();
                            super.onMeasure(widthMeasureSpec, MeasureSpec.makeMeasureSpec((int) ((height - searchFieldHeight - AndroidUtilities.dp(8)) / 3 * 1.7f), MeasureSpec.EXACTLY));
                        }
                    };

                    ImageView imageView = new ImageView(context);
                    imageView.setScaleType(ImageView.ScaleType.CENTER);
                    imageView.setImageResource(R.drawable.stickers_empty);
                    imageView.setColorFilter(new PorterDuffColorFilter(Theme.getColor(Theme.key_chat_emojiPanelEmptyText), PorterDuff.Mode.SRC_IN));
                    frameLayout.addView(imageView, LayoutHelper.createFrame(LayoutHelper.WRAP_CONTENT, LayoutHelper.WRAP_CONTENT, Gravity.CENTER, 0, 0, 0, 59));

                    TextView textView = new TextView(context);
                    textView.setText(LocaleController.getString("NoStickersFound", R.string.NoStickersFound));
                    textView.setTextSize(TypedValue.COMPLEX_UNIT_DIP, 16);
                    textView.setTextColor(Theme.getColor(Theme.key_chat_emojiPanelEmptyText));
                    frameLayout.addView(textView, LayoutHelper.createFrame(LayoutHelper.WRAP_CONTENT, LayoutHelper.WRAP_CONTENT, Gravity.CENTER, 0, 0, 0, 9));

                    view = frameLayout;
                    view.setLayoutParams(new RecyclerView.LayoutParams(LayoutHelper.MATCH_PARENT, LayoutHelper.WRAP_CONTENT));
                    break;
            }

            return new RecyclerListView.Holder(view);
        }

        @SuppressWarnings("unchecked")
        @Override
        public void onBindViewHolder(RecyclerView.ViewHolder holder, int position) {
            switch (holder.getItemViewType()) {
                case 0: {
                    TLRPC.Document sticker = (TLRPC.Document) cache.get(position);
                    StickerEmojiCell cell = (StickerEmojiCell) holder.itemView;
                    cell.setSticker(sticker, null, cacheParent.get(position), positionToEmoji.get(position), false);
                    cell.setRecent(recentStickers.contains(sticker) || favouriteStickers.contains(sticker));
                    break;
                }
                case 1: {
                    EmptyCell cell = (EmptyCell) holder.itemView;
                    if (position == totalItems) {
                        int row = positionToRow.get(position - 1, Integer.MIN_VALUE);
                        if (row == Integer.MIN_VALUE) {
                            cell.setHeight(1);
                        } else {
                            Object pack = rowStartPack.get(row);
                            Integer count;
                            if (pack instanceof TLRPC.TL_messages_stickerSet) {
                                count = ((TLRPC.TL_messages_stickerSet) pack).documents.size();
                            } else if (pack instanceof Integer) {
                                count = (Integer) pack;
                            } else {
                                count = null;
                            }
                            if (count == null) {
                                cell.setHeight(1);
                            } else {
                                if (count == 0) {
                                    cell.setHeight(AndroidUtilities.dp(8));
                                } else {
                                    int height = pager.getHeight() - (int) Math.ceil(count / (float) stickersGridAdapter.stickersPerRow) * AndroidUtilities.dp(82);
                                    cell.setHeight(height > 0 ? height : 1);
                                }
                            }
                        }
                    } else {
                        cell.setHeight(AndroidUtilities.dp(82));
                    }
                    break;
                }
                case 2: {
                    StickerSetNameCell cell = (StickerSetNameCell) holder.itemView;
                    Object object = cache.get(position);
                    if (object instanceof TLRPC.TL_messages_stickerSet) {
                        TLRPC.TL_messages_stickerSet set = (TLRPC.TL_messages_stickerSet) object;
                        if (!TextUtils.isEmpty(searchQuery) && localPacksByShortName.containsKey(set)) {
                            if (set.set != null) {
                                cell.setText(set.set.title, 0);
                            }
                            cell.setUrl(set.set.short_name, searchQuery.length());
                        } else {
                            Integer start = localPacksByName.get(set);
                            if (set.set != null && start != null) {
                                cell.setText(set.set.title, 0, start, !TextUtils.isEmpty(searchQuery) ? searchQuery.length() : 0);
                            }
                            cell.setUrl(null, 0);
                        }
                    }
                    break;
                }
                case 3: {
                    TLRPC.StickerSetCovered stickerSetCovered = (TLRPC.StickerSetCovered) cache.get(position);
                    FeaturedStickerSetInfoCell cell = (FeaturedStickerSetInfoCell) holder.itemView;
                    boolean installing = installingStickerSets.indexOfKey(stickerSetCovered.set.id) >= 0;
                    boolean removing = removingStickerSets.indexOfKey(stickerSetCovered.set.id) >= 0;
                    if (installing || removing) {
                        if (installing && cell.isInstalled()) {
                            installingStickerSets.remove(stickerSetCovered.set.id);
                            installing = false;
                        } else if (removing && !cell.isInstalled()) {
                            removingStickerSets.remove(stickerSetCovered.set.id);
                            removing = false;
                        }
                    }
                    cell.setAddDrawProgress(installing, false);
                    int idx = TextUtils.isEmpty(searchQuery) ? -1 : AndroidUtilities.indexOfIgnoreCase(stickerSetCovered.set.title, searchQuery);
                    if (idx >= 0) {
                        cell.setStickerSet(stickerSetCovered, false, false, idx, searchQuery.length());
                    } else {
                        cell.setStickerSet(stickerSetCovered, false);
                        if (!TextUtils.isEmpty(searchQuery) && AndroidUtilities.indexOfIgnoreCase(stickerSetCovered.set.short_name, searchQuery) == 0) {
                            cell.setUrl(stickerSetCovered.set.short_name, searchQuery.length());
                        }
                    }
                    break;
                }
            }
        }

        @Override
        public void notifyDataSetChanged() {
            rowStartPack.clear();
            positionToRow.clear();
            cache.clear();
            positionsToSets.clear();
            positionToEmoji.clear();
            totalItems = 0;
            int startRow = 0;
            for (int a = -1, serverCount = serverPacks.size(), localCount = localPacks.size(), emojiCount = (emojiArrays.isEmpty() ? 0 : 1); a < serverCount + localCount + emojiCount; a++) {
                ArrayList<TLRPC.Document> documents;
                Object pack = null;
                String key;
                if (a == -1) {
                    cache.put(totalItems++, "search");
                    startRow++;
                    continue;
                } else {
                    int idx = a;
                    if (idx < localCount) {
                        TLRPC.TL_messages_stickerSet set = localPacks.get(idx);
                        documents = set.documents;
                        pack = set;
                    } else {
                        idx -= localCount;
                        if (idx < emojiCount) {
                            int documentsCount = 0;
                            String lastEmoji = "";
                            for (int i = 0, N = emojiArrays.size(); i < N; i++) {
                                documents = emojiArrays.get(i);
                                String emoji = emojiStickers.get(documents);
                                if (emoji != null && !lastEmoji.equals(emoji)) {
                                    lastEmoji = emoji;
                                    positionToEmoji.put(totalItems + documentsCount, lastEmoji);
                                }
                                for (int b = 0, size = documents.size(); b < size; b++) {
                                    int num = documentsCount + totalItems;
                                    int row = startRow + documentsCount / stickersGridAdapter.stickersPerRow;

                                    TLRPC.Document document = documents.get(b);
                                    cache.put(num, document);
                                    Object parent = MediaDataController.getInstance(currentAccount).getStickerSetById(MediaDataController.getStickerSetId(document));
                                    if (parent != null) {
                                        cacheParent.put(num, parent);
                                    }
                                    positionToRow.put(num, row);
                                    if (a >= localCount && pack instanceof TLRPC.StickerSetCovered) {
                                        positionsToSets.put(num, (TLRPC.StickerSetCovered) pack);
                                    }
                                    documentsCount++;
                                }
                            }
                            int count = (int) Math.ceil(documentsCount / (float) stickersGridAdapter.stickersPerRow);
                            for (int b = 0, N = count; b < N; b++) {
                                rowStartPack.put(startRow + b, documentsCount);
                            }
                            totalItems += count * stickersGridAdapter.stickersPerRow;
                            startRow += count;
                            continue;
                        } else {
                            idx -= emojiCount;
                            TLRPC.StickerSetCovered set = serverPacks.get(idx);
                            documents = set.covers;
                            pack = set;
                        }
                    }
                }
                if (documents.isEmpty()) {
                    continue;
                }
                int count = (int) Math.ceil(documents.size() / (float) stickersGridAdapter.stickersPerRow);
                cache.put(totalItems, pack);
                if (a >= localCount && pack instanceof TLRPC.StickerSetCovered) {
                    positionsToSets.put(totalItems, (TLRPC.StickerSetCovered) pack);
                }
                positionToRow.put(totalItems, startRow);
                for (int b = 0, size = documents.size(); b < size; b++) {
                    int num = 1 + b + totalItems;
                    int row = startRow + 1 + b / stickersGridAdapter.stickersPerRow;
                    TLRPC.Document document = documents.get(b);
                    cache.put(num, document);
                    if (pack != null) {
                        cacheParent.put(num, pack);
                    }
                    positionToRow.put(num, row);
                    if (a >= localCount && pack instanceof TLRPC.StickerSetCovered) {
                        positionsToSets.put(num, (TLRPC.StickerSetCovered) pack);
                    }
                }
                for (int b = 0, N = count + 1; b < N; b++) {
                    rowStartPack.put(startRow + b, pack);
                }
                totalItems += 1 + count * stickersGridAdapter.stickersPerRow;
                startRow += count + 1;
            }
            super.notifyDataSetChanged();
        }
    }

    public void searchProgressChanged() {
        updateStickerTabsPosition();
    }

    public float getStickersExpandOffset() {
        return stickersTab == null ? 0 : stickersTab.getExpandedOffset();
    }

    private final ChooseStickerActionTracker chooseStickerActionTracker = new ChooseStickerActionTracker();

    private class ChooseStickerActionTracker {

        boolean visible = false;
        boolean typingWasSent;
        long lastActionTime = -1;

        void doSomeAction() {
            if (visible) {
                if (lastActionTime == -1) {
                    lastActionTime = System.currentTimeMillis();
                    return;
                }
                if (System.currentTimeMillis() - lastActionTime > 2000) {
                    typingWasSent = true;
                    MessagesController.getInstance(currentAccount).sendTyping(delegate.getDialogId(), delegate.getThreadId(), 10, 0);
                }
            }
        }

        void checkVisibility() {
            if (delegate == null) {
                return;
            }
            visible = getVisibility() == View.VISIBLE && stickersContainerAttached;
            if (!visible) {
                reset();
            }
        }

        private void reset() {
            if (typingWasSent) {
                MessagesController.getInstance(currentAccount).sendTyping(delegate.getDialogId(), delegate.getThreadId(), 2, 0);
            }
            lastActionTime = -1;
        }
    }
}<|MERGE_RESOLUTION|>--- conflicted
+++ resolved
@@ -31,8 +31,6 @@
 import android.graphics.drawable.LayerDrawable;
 import android.graphics.drawable.ShapeDrawable;
 import android.os.Build;
-<<<<<<< HEAD
-=======
 
 import androidx.annotation.IntDef;
 import androidx.annotation.MainThread;
@@ -47,7 +45,6 @@
 import androidx.viewpager.widget.PagerAdapter;
 import androidx.viewpager.widget.ViewPager;
 
->>>>>>> 368822d2
 import android.text.Editable;
 import android.text.SpannableStringBuilder;
 import android.text.TextUtils;
@@ -74,7 +71,6 @@
 import android.widget.PopupWindow;
 import android.widget.TextView;
 
-<<<<<<< HEAD
 import androidx.annotation.IntDef;
 import androidx.annotation.MainThread;
 import androidx.annotation.NonNull;
@@ -86,9 +82,8 @@
 import androidx.recyclerview.widget.SimpleItemAnimator;
 import androidx.viewpager.widget.PagerAdapter;
 import androidx.viewpager.widget.ViewPager;
-=======
+
 import com.google.android.exoplayer2.util.Log;
->>>>>>> 368822d2
 
 import org.telegram.messenger.AndroidUtilities;
 import org.telegram.messenger.BuildVars;
@@ -1145,21 +1140,12 @@
         };
 
         stickerIcons = new Drawable[]{
-<<<<<<< HEAD
-                Theme.createEmojiIconSelectorDrawable(context, R.drawable.baseline_access_time_24, R.drawable.baseline_access_time_filled_24, Theme.getColor(Theme.key_chat_messagePanelIcons), Theme.getColor(Theme.key_chat_emojiPanelStickerPackSelectorLine)),
-                Theme.createEmojiIconSelectorDrawable(context, R.drawable.baseline_star_border_24, R.drawable.baseline_star_24, Theme.getColor(Theme.key_chat_messagePanelIcons), Theme.getColor(Theme.key_chat_emojiPanelStickerPackSelectorLine)),
+                Theme.createEmojiIconSelectorDrawable(context, R.drawable.baseline_access_time_24, R.drawable.baseline_access_time_filled_24, Theme.getColor(Theme.key_chat_messagePanelIcons), Theme.getColor(Theme.key_chat_emojiPanelIconSelected)),
+                Theme.createEmojiIconSelectorDrawable(context, R.drawable.baseline_star_border_24, R.drawable.baseline_star_24, Theme.getColor(Theme.key_chat_messagePanelIcons), Theme.getColor(Theme.key_chat_emojiPanelIconSelected)),
                 Theme.createEmojiIconSelectorDrawable(context, R.drawable.stickers_trending3, Theme.getColor(Theme.key_chat_messagePanelIcons), Theme.getColor(Theme.key_chat_emojiPanelIconSelected)),
                 new LayerDrawable(new Drawable[]{
-                        Theme.createEmojiIconSelectorDrawable(context, R.drawable.stickers_trending1, Theme.getColor(Theme.key_chat_messagePanelIcons), Theme.getColor(Theme.key_chat_emojiPanelIconSelected)),
-                        Theme.createEmojiIconSelectorDrawable(context, R.drawable.stickers_trending2, Theme.getColor(Theme.key_chat_emojiPanelStickerPackSelectorLine), Theme.getColor(Theme.key_chat_emojiPanelStickerPackSelectorLine))
-=======
-                Theme.createEmojiIconSelectorDrawable(context, R.drawable.emoji_tabs_recent, Theme.getColor(Theme.key_chat_emojiBottomPanelIcon), Theme.getColor(Theme.key_chat_emojiPanelIconSelected)),
-                Theme.createEmojiIconSelectorDrawable(context, R.drawable.emoji_tabs_faves, Theme.getColor(Theme.key_chat_emojiBottomPanelIcon), Theme.getColor(Theme.key_chat_emojiPanelIconSelected)),
-                Theme.createEmojiIconSelectorDrawable(context, R.drawable.emoji_tabs_new3, Theme.getColor(Theme.key_chat_emojiBottomPanelIcon), Theme.getColor(Theme.key_chat_emojiPanelIconSelected)),
-                new LayerDrawable(new Drawable[]{
-                        Theme.createEmojiIconSelectorDrawable(context, R.drawable.emoji_tabs_new1, Theme.getColor(Theme.key_chat_emojiBottomPanelIcon), Theme.getColor(Theme.key_chat_emojiPanelIconSelected)),
+                        Theme.createEmojiIconSelectorDrawable(context, R.drawable.emoji_tabs_new1, Theme.getColor(Theme.key_chat_messagePanelIcons), Theme.getColor(Theme.key_chat_emojiPanelIconSelected)),
                         Theme.createEmojiIconSelectorDrawable(context, R.drawable.emoji_tabs_new2, Theme.getColor(Theme.key_chat_emojiPanelStickerPackSelectorLine), Theme.getColor(Theme.key_chat_emojiPanelStickerPackSelectorLine))
->>>>>>> 368822d2
                 })
         };
 
@@ -1680,7 +1666,7 @@
             }
 
             stickersContainer = new FrameLayout(context) {
-                
+
                 @Override
                 protected void onAttachedToWindow() {
                     super.onAttachedToWindow();
@@ -1879,10 +1865,6 @@
             stickersTab.setUnderlineHeight(AndroidUtilities.getShadowHeight());
             stickersTab.setIndicatorColor(Theme.getColor(Theme.key_chat_emojiPanelStickerPackSelectorLine));
             stickersTab.setUnderlineColor(Theme.getColor(Theme.key_chat_emojiPanelShadowLine));
-<<<<<<< HEAD
-            stickersTab.setBackgroundColor(Theme.getColor(Theme.key_actionBarDefaultSubmenuBackground));
-            stickersContainer.addView(stickersTab, LayoutHelper.createFrame(LayoutHelper.MATCH_PARENT, 48, Gravity.LEFT | Gravity.TOP));
-=======
 
             if (parentView != null) {
                 stickersTabContainer = new FrameLayout(context) {
@@ -1899,7 +1881,7 @@
                         if (searchProgressOffset != 0) {
                             canvas.clipRect(0, searchProgressOffset, getMeasuredWidth(), getMeasuredHeight());
                         }
-                        paint.setColor(Theme.getColor(Theme.key_chat_emojiPanelBackground));
+                        paint.setColor(Theme.getColor(Theme.key_actionBarDefaultSubmenuBackground));
                         canvas.drawRect(0, 0, getMeasuredWidth(), AndroidUtilities.dp(48) + stickersTab.getExpandedOffset(), paint);
                         super.dispatchDraw(canvas);
                         stickersTab.drawOverlays(canvas);
@@ -1917,7 +1899,6 @@
             } else {
                 stickersContainer.addView(stickersTab, LayoutHelper.createFrame(LayoutHelper.MATCH_PARENT, 48, Gravity.LEFT | Gravity.TOP));
             }
->>>>>>> 368822d2
             updateStickerTabs();
             stickersTab.setDelegate(page -> {
                 if (firstTabUpdate) {
@@ -3265,9 +3246,6 @@
         SharedPreferences preferences = MessagesController.getEmojiSettings(currentAccount);
         featuredStickerSets.clear();
         ArrayList<TLRPC.StickerSetCovered> featured = mediaDataController.getFeaturedStickerSets();
-<<<<<<< HEAD
-        if (!NekoConfig.disableTrending && !featured.isEmpty() && (!BuildVars.DEBUG_PRIVATE_VERSION || (mediaDataController.getUnreadStickerSets().isEmpty() || preferences.getLong("featured_hidden", 0) == featured.get(0).set.id))) {
-=======
         for (int a = 0, N = featured.size(); a < N; a++) {
             TLRPC.StickerSetCovered set = featured.get(a);
             if (mediaDataController.isStickerPackInstalled(set.set.id)) {
@@ -3278,8 +3256,7 @@
         if (trendingAdapter != null) {
             trendingAdapter.notifyDataSetChanged();
         }
-        if (!featured.isEmpty() && (featuredStickerSets.isEmpty() || preferences.getLong("featured_hidden", 0) == featured.get(0).set.id)) {
->>>>>>> 368822d2
+        if (!NekoConfig.disableTrending && !featured.isEmpty() && (!BuildVars.DEBUG_PRIVATE_VERSION || featuredStickerSets.isEmpty() || preferences.getLong("featured_hidden", 0) == featured.get(0).set.id)) {
             final int id = mediaDataController.getUnreadStickerSets().isEmpty() ? 2 : 3;
             final StickerTabView trendingStickersTabView = stickersTab.addStickerIconTab(id, stickerIcons[id]);
             trendingStickersTabView.textView.setText(LocaleController.getString("FeaturedStickersShort", R.string.FeaturedStickersShort));
