--- conflicted
+++ resolved
@@ -37,10 +37,8 @@
 import org.telegram.messenger.LocaleController;
 import org.telegram.messenger.MediaController;
 import org.telegram.messenger.MessageObject;
-<<<<<<< HEAD
+import org.telegram.messenger.NotificationCenter;
 import org.telegram.messenger.MessagesController;
-=======
->>>>>>> 5d552752
 import org.telegram.messenger.NotificationCenter;
 import org.telegram.messenger.R;
 import org.telegram.messenger.SendMessagesHelper;
@@ -52,11 +50,8 @@
 import org.telegram.tgnet.TLRPC;
 import org.telegram.ui.ActionBar.BaseFragment;
 import org.telegram.ui.ActionBar.BottomSheet;
-<<<<<<< HEAD
-=======
 import org.telegram.ui.ActionBar.Theme;
 import org.telegram.ui.BasePermissionsActivity;
->>>>>>> 5d552752
 import org.telegram.ui.LaunchActivity;
 import org.telegram.ui.PhotoAlbumPickerActivity;
 import org.telegram.ui.PhotoCropActivity;
@@ -170,7 +165,6 @@
 
         if (hasAvatar && parentFragment instanceof ProfileActivity) {
 
-<<<<<<< HEAD
             builder.addItem(LocaleController.getString("Open", R.string.Open), R.drawable.baseline_visibility_24, __ -> {
 
                 TLRPC.User user = MessagesController.getInstance(currentAccount).getUser(UserConfig.getInstance(currentAccount).getClientUserId());
@@ -199,36 +193,9 @@
                 return Unit.INSTANCE;
             });
 
-=======
-        items.add(LocaleController.getString("ChooseTakePhoto", R.string.ChooseTakePhoto));
-        icons.add(R.drawable.menu_camera);
-        ids.add(ID_TAKE_PHOTO);
-
-        if (canSelectVideo) {
-            items.add(LocaleController.getString("ChooseRecordVideo", R.string.ChooseRecordVideo));
-            icons.add(R.drawable.msg_video);
-            ids.add(ID_RECORD_VIDEO);
-        }
-
-        items.add(LocaleController.getString("ChooseFromGallery", R.string.ChooseFromGallery));
-        icons.add(R.drawable.profile_photos);
-        ids.add(ID_UPLOAD_FROM_GALLERY);
-
-        if (searchAvailable) {
-            items.add(LocaleController.getString("ChooseFromSearch", R.string.ChooseFromSearch));
-            icons.add(R.drawable.menu_search);
-            ids.add(ID_SEARCH_WEB);
->>>>>>> 5d552752
         }
 
         if (hasAvatar) {
-<<<<<<< HEAD
-=======
-            items.add(LocaleController.getString("DeletePhoto", R.string.DeletePhoto));
-            icons.add(R.drawable.chats_delete);
-            ids.add(ID_REMOVE_PHOTO);
-        }
->>>>>>> 5d552752
 
             builder.addItem(LocaleController.getString("DeletePhoto", R.string.DeletePhoto), R.drawable.baseline_delete_24, true, __ -> {
                 onDeleteAvatar.run();
@@ -237,29 +204,6 @@
 
         }
 
-<<<<<<< HEAD
-=======
-        builder.setItems(items.toArray(new CharSequence[0]), iconsRes, (dialogInterface, i) -> {
-            int id = ids.get(i);
-            switch (id) {
-                case ID_TAKE_PHOTO:
-                    openCamera();
-                    break;
-                case ID_UPLOAD_FROM_GALLERY:
-                    openGallery();
-                    break;
-                case ID_SEARCH_WEB:
-                    openSearch();
-                    break;
-                case ID_REMOVE_PHOTO:
-                    onDeleteAvatar.run();
-                    break;
-                case ID_RECORD_VIDEO:
-                    openVideoCamera();
-                    break;
-            }
-        });
->>>>>>> 5d552752
         BottomSheet sheet = builder.create();
         sheet.setOnHideListener(onDismiss);
         parentFragment.showDialog(sheet);
