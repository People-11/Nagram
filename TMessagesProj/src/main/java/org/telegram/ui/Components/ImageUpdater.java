--- conflicted
+++ resolved
@@ -221,28 +221,13 @@
         if (parentFragment == null || parentFragment.getParentActivity() == null) {
             return;
         }
-<<<<<<< HEAD
-
-=======
+
         canceled = false;
         this.type = type;
->>>>>>> 3ccf875b
         if (useAttachMenu) {
             openAttachMenu(onDismiss);
             return;
         }
-<<<<<<< HEAD
-=======
-        BottomSheet.Builder builder = new BottomSheet.Builder(parentFragment.getParentActivity());
-
-        if (type == TYPE_SET_PHOTO_FOR_USER) {
-            builder.setTitle(LocaleController.formatString("SetPhotoFor", R.string.SetPhotoFor, user.first_name), true);
-        } else if (type == TYPE_SUGGEST_PHOTO_FOR_USER) {
-            builder.setTitle(LocaleController.formatString("SuggestPhotoFor", R.string.SuggestPhotoFor, user.first_name), true);
-        } else {
-            builder.setTitle(LocaleController.getString("ChoosePhoto", R.string.ChoosePhoto), true);
-        }
->>>>>>> 3ccf875b
 
         BottomBuilder builder = new BottomBuilder(parentFragment.getParentActivity());
 
