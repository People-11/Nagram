/*
 * This is the source code of Telegram for Android v. 5.x.x.
 * It is licensed under GNU GPL v. 2 or later.
 * You should have received a copy of the license in this archive (see LICENSE).
 *
 * Copyright Nikolai Kudashov, 2013-2018.
 */

package org.telegram.ui.Components;

import android.Manifest;
import android.app.Activity;
import android.app.Dialog;
import android.content.DialogInterface;
import android.content.Intent;
import android.content.pm.PackageManager;
import android.graphics.Bitmap;
import android.graphics.BitmapFactory;
import android.graphics.drawable.BitmapDrawable;
import android.graphics.drawable.Drawable;
import android.net.Uri;
import android.os.Build;
import android.os.Bundle;
import android.provider.MediaStore;
import android.view.View;

import androidx.core.content.FileProvider;
import androidx.exifinterface.media.ExifInterface;

import org.telegram.messenger.AndroidUtilities;
import org.telegram.messenger.BuildConfig;
import org.telegram.messenger.FileLoader;
import org.telegram.messenger.FileLog;
import org.telegram.messenger.ImageLoader;
import org.telegram.messenger.ImageLocation;
import org.telegram.messenger.ImageReceiver;
import org.telegram.messenger.LocaleController;
import org.telegram.messenger.MediaController;
import org.telegram.messenger.MessageObject;
import org.telegram.messenger.NotificationCenter;
import org.telegram.messenger.MessagesController;
import org.telegram.messenger.NotificationCenter;
import org.telegram.messenger.R;
import org.telegram.messenger.SendMessagesHelper;
import org.telegram.messenger.SharedConfig;
import org.telegram.messenger.UserConfig;
import org.telegram.messenger.Utilities;
import org.telegram.messenger.VideoEditedInfo;
import org.telegram.tgnet.ConnectionsManager;
import org.telegram.tgnet.TLRPC;
import org.telegram.ui.ActionBar.BaseFragment;
import org.telegram.ui.ActionBar.BottomSheet;
import org.telegram.ui.ActionBar.Theme;
import org.telegram.ui.BasePermissionsActivity;
import org.telegram.ui.LaunchActivity;
import org.telegram.ui.PhotoAlbumPickerActivity;
import org.telegram.ui.PhotoCropActivity;
import org.telegram.ui.PhotoPickerActivity;
import org.telegram.ui.PhotoViewer;
import org.telegram.ui.ProfileActivity;

import java.io.File;
import java.util.ArrayList;
import java.util.HashMap;

import kotlin.Unit;
import tw.nekomimi.nekogram.ui.BottomBuilder;

public class ImageUpdater implements NotificationCenter.NotificationCenterDelegate, PhotoCropActivity.PhotoEditActivityDelegate {
    private final static int ID_TAKE_PHOTO = 0,
            ID_UPLOAD_FROM_GALLERY = 1,
            ID_SEARCH_WEB = 2,
            ID_REMOVE_PHOTO = 3,
            ID_RECORD_VIDEO = 4;

    public BaseFragment parentFragment;
    private ImageUpdaterDelegate delegate;
    private ChatAttachAlert chatAttachAlert;

    private int currentAccount = UserConfig.selectedAccount;
    private ImageReceiver imageReceiver;
    public String currentPicturePath;
    private TLRPC.PhotoSize bigPhoto;
    private TLRPC.PhotoSize smallPhoto;
    private String uploadingImage;
    private String uploadingVideo;
    private String videoPath;
    private MessageObject convertingVideo;
    private File picturePath = null;
    private String finalPath;
    private boolean clearAfterUpdate;
    private boolean useAttachMenu;
    private boolean openWithFrontfaceCamera;

    private boolean searchAvailable = true;
    private boolean uploadAfterSelect = true;

    private TLRPC.InputFile uploadedPhoto;
    private TLRPC.InputFile uploadedVideo;
    private double videoTimestamp;

    private boolean canSelectVideo;
    private boolean forceDarkTheme;
    private boolean showingFromDialog;

    private final static int attach_photo = 0;

    public interface ImageUpdaterDelegate {
        void didUploadPhoto(TLRPC.InputFile photo, TLRPC.InputFile video, double videoStartTimestamp, String videoPath, TLRPC.PhotoSize bigSize, TLRPC.PhotoSize smallSize);

        default String getInitialSearchString() {
            return null;
        }

        default void onUploadProgressChanged(float progress) {

        }

        default void didStartUpload(boolean isVideo) {

        }
    }

    public boolean isUploadingImage() {
        return uploadingImage != null || uploadingVideo != null || convertingVideo != null;
    }

    public void clear() {
        if (uploadingImage != null || uploadingVideo != null || convertingVideo != null) {
            clearAfterUpdate = true;
        } else {
            parentFragment = null;
            delegate = null;
        }
        if (chatAttachAlert != null) {
            chatAttachAlert.dismissInternal();
            chatAttachAlert.onDestroy();
        }
    }

    public void setOpenWithFrontfaceCamera(boolean value) {
        openWithFrontfaceCamera = value;
    }

    public ImageUpdater(boolean allowVideo) {
        imageReceiver = new ImageReceiver(null);
        canSelectVideo = allowVideo && Build.VERSION.SDK_INT > 18;
    }

    public void setDelegate(ImageUpdaterDelegate imageUpdaterDelegate) {
        delegate = imageUpdaterDelegate;
    }

    public void openMenu(boolean hasAvatar, Runnable onDeleteAvatar, DialogInterface.OnDismissListener onDismiss) {
        if (parentFragment == null || parentFragment.getParentActivity() == null) {
            return;
        }

        if (useAttachMenu) {
            openAttachMenu(onDismiss);
            return;
        }

        BottomBuilder builder = new BottomBuilder(parentFragment.getParentActivity());

        if (hasAvatar && parentFragment instanceof ProfileActivity) {

<<<<<<< HEAD
            builder.addItem(LocaleController.getString("Open", R.string.Open), R.drawable.baseline_visibility_24, __ -> {

                TLRPC.User user = MessagesController.getInstance(currentAccount).getUser(UserConfig.getInstance(currentAccount).getClientUserId());
                if (user != null && user.photo != null && user.photo.photo_big != null) {
                    PhotoViewer.getInstance().setParentActivity(parentFragment.getParentActivity());
                    if (user.photo.dc_id != 0) {
                        user.photo.photo_big.dc_id = user.photo.dc_id;
                    }
                    PhotoViewer.getInstance().openPhoto(user.photo.photo_big, ((ProfileActivity) parentFragment).provider);
                }

                return Unit.INSTANCE;
            });
=======
        items.add(LocaleController.getString("ChooseTakePhoto", R.string.ChooseTakePhoto));
        icons.add(R.drawable.msg_camera);
        ids.add(ID_TAKE_PHOTO);
>>>>>>> 4a95c2fc

        }

<<<<<<< HEAD
        builder.addItem(LocaleController.getString("UploadImage", R.string.UploadImage), R.drawable.baseline_image_24, __ -> {
            openAttachMenu(onDismiss);
            return Unit.INSTANCE;
        });

        if (searchAvailable) {

            builder.addItem(LocaleController.getString("ChooseFromSearch", R.string.ChooseFromSearch), R.drawable.baseline_search_24, __ -> {
                openSearch();
                return Unit.INSTANCE;
            });

=======
        items.add(LocaleController.getString("ChooseFromGallery", R.string.ChooseFromGallery));
        icons.add(R.drawable.msg_photos);
        ids.add(ID_UPLOAD_FROM_GALLERY);

        if (searchAvailable) {
            items.add(LocaleController.getString("ChooseFromSearch", R.string.ChooseFromSearch));
            icons.add(R.drawable.msg_search);
            ids.add(ID_SEARCH_WEB);
>>>>>>> 4a95c2fc
        }

        if (hasAvatar) {
<<<<<<< HEAD

            builder.addItem(LocaleController.getString("DeletePhoto", R.string.DeletePhoto), R.drawable.baseline_delete_24, true, __ -> {
                onDeleteAvatar.run();
                return Unit.INSTANCE;
            });

        }

=======
            items.add(LocaleController.getString("DeletePhoto", R.string.DeletePhoto));
            icons.add(R.drawable.msg_delete);
            ids.add(ID_REMOVE_PHOTO);
        }

        int[] iconsRes = new int[icons.size()];
        for (int i = 0, N = icons.size(); i < N; i++) {
            iconsRes[i] = icons.get(i);
        }

        builder.setItems(items.toArray(new CharSequence[0]), iconsRes, (dialogInterface, i) -> {
            int id = ids.get(i);
            switch (id) {
                case ID_TAKE_PHOTO:
                    openCamera();
                    break;
                case ID_UPLOAD_FROM_GALLERY:
                    openGallery();
                    break;
                case ID_SEARCH_WEB:
                    openSearch();
                    break;
                case ID_REMOVE_PHOTO:
                    onDeleteAvatar.run();
                    break;
                case ID_RECORD_VIDEO:
                    openVideoCamera();
                    break;
            }
        });
>>>>>>> 4a95c2fc
        BottomSheet sheet = builder.create();
        sheet.setOnHideListener(onDismiss);
        parentFragment.showDialog(sheet);
    }

    public void setSearchAvailable(boolean value) {
        useAttachMenu = searchAvailable = value;
    }

    public void setSearchAvailable(boolean value, boolean useAttachMenu) {
        this.useAttachMenu = useAttachMenu;
        searchAvailable = value;
    }

    public void setUploadAfterSelect(boolean value) {
        uploadAfterSelect = value;
    }

    public void onResume() {
        if (chatAttachAlert != null) {
            chatAttachAlert.onResume();
        }
    }

    public void onPause() {
        if (chatAttachAlert != null) {
            chatAttachAlert.onPause();
        }
    }

    public boolean dismissDialogOnPause(Dialog dialog) {
        return dialog != chatAttachAlert;
    }

    public boolean dismissCurrentDialog(Dialog dialog) {
        if (chatAttachAlert != null && dialog == chatAttachAlert) {
            chatAttachAlert.getPhotoLayout().closeCamera(false);
            chatAttachAlert.dismissInternal();
            chatAttachAlert.getPhotoLayout().hideCamera(true);
            return true;
        }
        return false;
    }

    public void openSearch() {
        if (parentFragment == null) {
            return;
        }
        final HashMap<Object, Object> photos = new HashMap<>();
        final ArrayList<Object> order = new ArrayList<>();
        PhotoPickerActivity fragment = new PhotoPickerActivity(0, null, photos, order, 1, false, null, forceDarkTheme);
        fragment.setDelegate(new PhotoPickerActivity.PhotoPickerActivityDelegate() {

            private boolean sendPressed;

            @Override
            public void selectedPhotosChanged() {

            }

            private void sendSelectedPhotos(HashMap<Object, Object> photos, ArrayList<Object> order, boolean notify, int scheduleDate) {

            }

            @Override
            public void actionButtonPressed(boolean canceled, boolean notify, int scheduleDate) {
                if (photos.isEmpty() || delegate == null || sendPressed || canceled) {
                    return;
                }
                sendPressed = true;

                ArrayList<SendMessagesHelper.SendingMediaInfo> media = new ArrayList<>();
                for (int a = 0; a < order.size(); a++) {
                    Object object = photos.get(order.get(a));
                    SendMessagesHelper.SendingMediaInfo info = new SendMessagesHelper.SendingMediaInfo();
                    media.add(info);
                    if (object instanceof MediaController.SearchImage) {
                        MediaController.SearchImage searchImage = (MediaController.SearchImage) object;
                        if (searchImage.imagePath != null) {
                            info.path = searchImage.imagePath;
                        } else {
                            info.searchImage = searchImage;
                        }
                        info.videoEditedInfo = searchImage.editedInfo;
                        info.thumbPath = searchImage.thumbPath;
                        info.caption = searchImage.caption != null ? searchImage.caption.toString() : null;
                        info.entities = searchImage.entities;
                        info.masks = searchImage.stickers;
                        info.ttl = searchImage.ttl;
                    }
                }
                didSelectPhotos(media);
            }

            @Override
            public void onCaptionChanged(CharSequence caption) {

            }
        });
        fragment.setMaxSelectedPhotos(1, false);
        fragment.setInitialSearchString(delegate.getInitialSearchString());
        if (showingFromDialog) {
            parentFragment.showAsSheet(fragment);
        } else {
            parentFragment.presentFragment(fragment);
        }
    }

    private void openAttachMenu(DialogInterface.OnDismissListener onDismissListener) {
        if (parentFragment == null || parentFragment.getParentActivity() == null) {
            return;
        }
        createChatAttachView();
        chatAttachAlert.setOpenWithFrontFaceCamera(openWithFrontfaceCamera);
        chatAttachAlert.setMaxSelectedPhotos(1, false);
        chatAttachAlert.getPhotoLayout().loadGalleryPhotos();
        if (Build.VERSION.SDK_INT == 21 || Build.VERSION.SDK_INT == 22) {
            AndroidUtilities.hideKeyboard(parentFragment.getFragmentView().findFocus());
        }
        chatAttachAlert.init();
        chatAttachAlert.setOnHideListener(onDismissListener);
        parentFragment.showDialog(chatAttachAlert);
    }

    private void createChatAttachView() {
        if (parentFragment == null || parentFragment.getParentActivity() == null) {
            return;
        }
        if (chatAttachAlert == null) {
            chatAttachAlert = new ChatAttachAlert(parentFragment.getParentActivity(), parentFragment, forceDarkTheme, showingFromDialog);
            chatAttachAlert.setAvatarPicker(canSelectVideo ? 2 : 1, searchAvailable);
            chatAttachAlert.setDelegate(new ChatAttachAlert.ChatAttachViewDelegate() {

                @Override
                public void didPressedButton(int button, boolean arg, boolean notify, int scheduleDate, boolean forceDocument) {
                    if (parentFragment == null || parentFragment.getParentActivity() == null || chatAttachAlert == null) {
                        return;
                    }
                    if (button == 8 || button == 7) {
                        HashMap<Object, Object> photos = chatAttachAlert.getPhotoLayout().getSelectedPhotos();
                        ArrayList<Object> order = chatAttachAlert.getPhotoLayout().getSelectedPhotosOrder();

                        ArrayList<SendMessagesHelper.SendingMediaInfo> media = new ArrayList<>();
                        for (int a = 0; a < order.size(); a++) {
                            Object object = photos.get(order.get(a));
                            SendMessagesHelper.SendingMediaInfo info = new SendMessagesHelper.SendingMediaInfo();
                            media.add(info);
                            if (object instanceof MediaController.PhotoEntry) {
                                MediaController.PhotoEntry photoEntry = (MediaController.PhotoEntry) object;
                                if (photoEntry.imagePath != null) {
                                    info.path = photoEntry.imagePath;
                                } else {
                                    info.path = photoEntry.path;
                                }
                                info.thumbPath = photoEntry.thumbPath;
                                info.videoEditedInfo = photoEntry.editedInfo;
                                info.isVideo = photoEntry.isVideo;
                                info.caption = photoEntry.caption != null ? photoEntry.caption.toString() : null;
                                info.entities = photoEntry.entities;
                                info.masks = photoEntry.stickers;
                                info.ttl = photoEntry.ttl;
                            } else if (object instanceof MediaController.SearchImage) {
                                MediaController.SearchImage searchImage = (MediaController.SearchImage) object;
                                if (searchImage.imagePath != null) {
                                    info.path = searchImage.imagePath;
                                } else {
                                    info.searchImage = searchImage;
                                }
                                info.thumbPath = searchImage.thumbPath;
                                info.videoEditedInfo = searchImage.editedInfo;
                                info.caption = searchImage.caption != null ? searchImage.caption.toString() : null;
                                info.entities = searchImage.entities;
                                info.masks = searchImage.stickers;
                                info.ttl = searchImage.ttl;
                                if (searchImage.inlineResult != null && searchImage.type == 1) {
                                    info.inlineResult = searchImage.inlineResult;
                                    info.params = searchImage.params;
                                }

                                searchImage.date = (int) (System.currentTimeMillis() / 1000);
                            }
                        }
                        didSelectPhotos(media);

                        if (button != 8) {
                            chatAttachAlert.dismiss(true);
                        }
                        return;
                    } else {
                        chatAttachAlert.dismissWithButtonClick(button);
                    }
                    processSelectedAttach(button);
                }

                @Override
                public View getRevealView() {
                    return null;
                }

                @Override
                public void didSelectBot(TLRPC.User user) {

                }

                @Override
                public void onCameraOpened() {
                    AndroidUtilities.hideKeyboard(parentFragment.getFragmentView().findFocus());
                }

                @Override
                public boolean needEnterComment() {
                    return false;
                }

                @Override
                public void doOnIdle(Runnable runnable) {
                    runnable.run();
                }

                private void processSelectedAttach(int which) {
                    if (which == attach_photo) {
                        openCamera();
                    }
                }

                @Override
                public void openAvatarsSearch() {
                    openSearch();
                }
            });
        }
    }

    private void didSelectPhotos(ArrayList<SendMessagesHelper.SendingMediaInfo> photos) {
        if (!photos.isEmpty()) {
            SendMessagesHelper.SendingMediaInfo info = photos.get(0);
            Bitmap bitmap = null;
            MessageObject avatarObject = null;
            if (info.isVideo || info.videoEditedInfo != null) {
                TLRPC.TL_message message = new TLRPC.TL_message();
                message.id = 0;
                message.message = "";
                message.media = new TLRPC.TL_messageMediaEmpty();
                message.action = new TLRPC.TL_messageActionEmpty();
                message.dialog_id = 0;
                avatarObject = new MessageObject(UserConfig.selectedAccount, message, false, false);
                avatarObject.messageOwner.attachPath = new File(FileLoader.getDirectory(FileLoader.MEDIA_DIR_CACHE), SharedConfig.getLastLocalId() + "_avatar.mp4").getAbsolutePath();
                avatarObject.videoEditedInfo = info.videoEditedInfo;
                bitmap = ImageLoader.loadBitmap(info.thumbPath, null, 800, 800, true);
            } else if (info.path != null) {
                bitmap = ImageLoader.loadBitmap(info.path, null, 800, 800, true);
            } else if (info.searchImage != null) {
                if (info.searchImage.photo != null) {
                    TLRPC.PhotoSize photoSize = FileLoader.getClosestPhotoSizeWithSize(info.searchImage.photo.sizes, AndroidUtilities.getPhotoSize());
                    if (photoSize != null) {
                        File path = FileLoader.getInstance(currentAccount).getPathToAttach(photoSize, true);
                        finalPath = path.getAbsolutePath();
                        if (!path.exists()) {
                            path = FileLoader.getInstance(currentAccount).getPathToAttach(photoSize, false);
                            if (!path.exists()) {
                                path = null;
                            }
                        }
                        if (path != null) {
                            bitmap = ImageLoader.loadBitmap(path.getAbsolutePath(), null, 800, 800, true);
                        } else {
                            NotificationCenter.getInstance(currentAccount).addObserver(ImageUpdater.this, NotificationCenter.fileLoaded);
                            NotificationCenter.getInstance(currentAccount).addObserver(ImageUpdater.this, NotificationCenter.fileLoadFailed);
                            uploadingImage = FileLoader.getAttachFileName(photoSize.location);
                            imageReceiver.setImage(ImageLocation.getForPhoto(photoSize, info.searchImage.photo), null, null, "jpg", null, 1);
                        }
                    }
                } else if (info.searchImage.imageUrl != null) {
                    String md5 = Utilities.MD5(info.searchImage.imageUrl) + "." + ImageLoader.getHttpUrlExtension(info.searchImage.imageUrl, "jpg");
                    File cacheFile = new File(FileLoader.getDirectory(FileLoader.MEDIA_DIR_CACHE), md5);
                    finalPath = cacheFile.getAbsolutePath();
                    if (cacheFile.exists() && cacheFile.length() != 0) {
                        bitmap = ImageLoader.loadBitmap(cacheFile.getAbsolutePath(), null, 800, 800, true);
                    } else {
                        uploadingImage = info.searchImage.imageUrl;
                        NotificationCenter.getInstance(currentAccount).addObserver(ImageUpdater.this, NotificationCenter.httpFileDidLoad);
                        NotificationCenter.getInstance(currentAccount).addObserver(ImageUpdater.this, NotificationCenter.httpFileDidFailedLoad);
                        imageReceiver.setImage(info.searchImage.imageUrl, null, null, "jpg", 1);
                    }
                }
            }
            processBitmap(bitmap, avatarObject);
        }
    }

    public void openCamera() {
        if (parentFragment == null || parentFragment.getParentActivity() == null) {
            return;
        }
        try {
            if (Build.VERSION.SDK_INT >= 23 && parentFragment.getParentActivity().checkSelfPermission(Manifest.permission.CAMERA) != PackageManager.PERMISSION_GRANTED) {
                parentFragment.getParentActivity().requestPermissions(new String[]{Manifest.permission.CAMERA}, BasePermissionsActivity.REQUEST_CODE_OPEN_CAMERA);
                return;
            }
            Intent takePictureIntent = new Intent(MediaStore.ACTION_IMAGE_CAPTURE);
            File image = AndroidUtilities.generatePicturePath();
            if (image != null) {
                if (Build.VERSION.SDK_INT >= 24) {
                    takePictureIntent.putExtra(MediaStore.EXTRA_OUTPUT, FileProvider.getUriForFile(parentFragment.getParentActivity(), BuildConfig.APPLICATION_ID + ".provider", image));
                    takePictureIntent.addFlags(Intent.FLAG_GRANT_WRITE_URI_PERMISSION);
                    takePictureIntent.addFlags(Intent.FLAG_GRANT_READ_URI_PERMISSION);
                } else {
                    takePictureIntent.putExtra(MediaStore.EXTRA_OUTPUT, Uri.fromFile(image));
                }
                currentPicturePath = image.getAbsolutePath();
            }
            parentFragment.startActivityForResult(takePictureIntent, 13);
        } catch (Exception e) {
            FileLog.e(e);
        }
    }

    public void openVideoCamera() {
        if (parentFragment == null || parentFragment.getParentActivity() == null) {
            return;
        }
        try {
            if (Build.VERSION.SDK_INT >= 23 && parentFragment.getParentActivity().checkSelfPermission(Manifest.permission.CAMERA) != PackageManager.PERMISSION_GRANTED) {
                parentFragment.getParentActivity().requestPermissions(new String[]{Manifest.permission.CAMERA}, 19);
                return;
            }
            Intent takeVideoIntent = new Intent(MediaStore.ACTION_VIDEO_CAPTURE);
            File video = AndroidUtilities.generateVideoPath();
            if (video != null) {
                if (Build.VERSION.SDK_INT >= 24) {
                    takeVideoIntent.putExtra(MediaStore.EXTRA_OUTPUT, FileProvider.getUriForFile(parentFragment.getParentActivity(), BuildConfig.APPLICATION_ID + ".provider", video));
                    takeVideoIntent.addFlags(Intent.FLAG_GRANT_WRITE_URI_PERMISSION);
                    takeVideoIntent.addFlags(Intent.FLAG_GRANT_READ_URI_PERMISSION);
                } else if (Build.VERSION.SDK_INT >= 18) {
                    takeVideoIntent.putExtra(MediaStore.EXTRA_OUTPUT, Uri.fromFile(video));
                }
                takeVideoIntent.putExtra("android.intent.extras.CAMERA_FACING", 1);
                takeVideoIntent.putExtra("android.intent.extras.LENS_FACING_FRONT", 1);
                takeVideoIntent.putExtra("android.intent.extra.USE_FRONT_CAMERA", true);
                takeVideoIntent.putExtra(MediaStore.EXTRA_DURATION_LIMIT, 10);
                currentPicturePath = video.getAbsolutePath();
            }
            parentFragment.startActivityForResult(takeVideoIntent, 15);
        } catch (Exception e) {
            FileLog.e(e);
        }
    }

    public void onRequestPermissionsResultFragment(int requestCode, String[] permissions, int[] grantResults) {
        if (chatAttachAlert != null) {
            if (requestCode == 17) {
                chatAttachAlert.getPhotoLayout().checkCamera(false);
                chatAttachAlert.getPhotoLayout().checkStorage();
            } else if (requestCode == BasePermissionsActivity.REQUEST_CODE_EXTERNAL_STORAGE) {
                chatAttachAlert.getPhotoLayout().checkStorage();
            }
        }
    }

    public void openGallery() {
        if (parentFragment == null) {
            return;
        }
        if (Build.VERSION.SDK_INT >= 23 && parentFragment.getParentActivity() != null) {
            if (parentFragment.getParentActivity().checkSelfPermission(Manifest.permission.READ_EXTERNAL_STORAGE) != PackageManager.PERMISSION_GRANTED) {
                parentFragment.getParentActivity().requestPermissions(new String[]{Manifest.permission.READ_EXTERNAL_STORAGE}, BasePermissionsActivity.REQUEST_CODE_EXTERNAL_STORAGE_FOR_AVATAR);
                return;
            }
        }
        PhotoAlbumPickerActivity fragment = new PhotoAlbumPickerActivity(canSelectVideo ? PhotoAlbumPickerActivity.SELECT_TYPE_AVATAR_VIDEO : PhotoAlbumPickerActivity.SELECT_TYPE_AVATAR, false, false, null);
        fragment.setAllowSearchImages(searchAvailable);
        fragment.setDelegate(new PhotoAlbumPickerActivity.PhotoAlbumPickerActivityDelegate() {
            @Override
            public void didSelectPhotos(ArrayList<SendMessagesHelper.SendingMediaInfo> photos, boolean notify, int scheduleDate) {
                ImageUpdater.this.didSelectPhotos(photos);
            }

            @Override
            public void startPhotoSelectActivity() {
                try {
                    Intent photoPickerIntent = new Intent(Intent.ACTION_GET_CONTENT);
                    photoPickerIntent.setType("image/*");
                    parentFragment.startActivityForResult(photoPickerIntent, 14);
                } catch (Exception e) {
                    FileLog.e(e);
                }
            }
        });
        parentFragment.presentFragment(fragment);
    }

    private void startCrop(String path, Uri uri) {
        AndroidUtilities.runOnUIThread(() -> {
            try {
                LaunchActivity activity = (LaunchActivity) parentFragment.getParentActivity();
                if (activity == null) {
                    return;
                }
                Bundle args = new Bundle();
                if (path != null) {
                    args.putString("photoPath", path);
                } else if (uri != null) {
                    args.putParcelable("photoUri", uri);
                }
                PhotoCropActivity photoCropActivity = new PhotoCropActivity(args);
                photoCropActivity.setDelegate(this);
                activity.presentFragment(photoCropActivity);
            } catch (Exception e) {
                FileLog.e(e);
                Bitmap bitmap = ImageLoader.loadBitmap(path, uri, 800, 800, true);
                processBitmap(bitmap, null);
            }
        });
    }

    public void openPhotoForEdit(String path, String thumb, int orientation, boolean isVideo) {
        final ArrayList<Object> arrayList = new ArrayList<>();
        MediaController.PhotoEntry photoEntry = new MediaController.PhotoEntry(0, 0, 0, path, orientation, false, 0, 0, 0);
        photoEntry.isVideo = isVideo;
        photoEntry.thumbPath = thumb;
        arrayList.add(photoEntry);
        PhotoViewer.getInstance().setParentActivity(parentFragment.getParentActivity());
        PhotoViewer.getInstance().openPhotoForSelect(arrayList, 0, PhotoViewer.SELECT_TYPE_AVATAR, false, new PhotoViewer.EmptyPhotoViewerProvider() {
            @Override
            public void sendButtonPressed(int index, VideoEditedInfo videoEditedInfo, boolean notify, int scheduleDate, boolean forceDocument) {
                String path = null;
                MediaController.PhotoEntry photoEntry = (MediaController.PhotoEntry) arrayList.get(0);
                if (photoEntry.imagePath != null) {
                    path = photoEntry.imagePath;
                } else if (photoEntry.path != null) {
                    path = photoEntry.path;
                }
                MessageObject avatarObject = null;
                Bitmap bitmap;
                if (photoEntry.isVideo || photoEntry.editedInfo != null) {
                    TLRPC.TL_message message = new TLRPC.TL_message();
                    message.id = 0;
                    message.message = "";
                    message.media = new TLRPC.TL_messageMediaEmpty();
                    message.action = new TLRPC.TL_messageActionEmpty();
                    message.dialog_id = 0;
                    avatarObject = new MessageObject(UserConfig.selectedAccount, message, false, false);
                    avatarObject.messageOwner.attachPath = new File(FileLoader.getDirectory(FileLoader.MEDIA_DIR_CACHE), SharedConfig.getLastLocalId() + "_avatar.mp4").getAbsolutePath();
                    avatarObject.videoEditedInfo = photoEntry.editedInfo;
                    bitmap = ImageLoader.loadBitmap(photoEntry.thumbPath, null, 800, 800, true);
                } else {
                    bitmap = ImageLoader.loadBitmap(path, null, 800, 800, true);
                }
                processBitmap(bitmap, avatarObject);
            }

            @Override
            public boolean allowCaption() {
                return false;
            }

            @Override
            public boolean canScrollAway() {
                return false;
            }
        }, null);
    }

    public void onActivityResult(int requestCode, int resultCode, Intent data) {
        if (resultCode == Activity.RESULT_OK) {
            if (requestCode == 0 || requestCode == 2) {
                createChatAttachView();
                if (chatAttachAlert != null) {
                    chatAttachAlert.onActivityResultFragment(requestCode, data, currentPicturePath);
                }
                currentPicturePath = null;
            } else if (requestCode == 13) {
                parentFragment.getParentActivity().overridePendingTransition(R.anim.alpha_in, R.anim.alpha_out);
                PhotoViewer.getInstance().setParentActivity(parentFragment.getParentActivity());
                int orientation = 0;
                try {
                    ExifInterface ei = new ExifInterface(currentPicturePath);
                    int exif = ei.getAttributeInt(ExifInterface.TAG_ORIENTATION, ExifInterface.ORIENTATION_NORMAL);
                    switch (exif) {
                        case ExifInterface.ORIENTATION_ROTATE_90:
                            orientation = 90;
                            break;
                        case ExifInterface.ORIENTATION_ROTATE_180:
                            orientation = 180;
                            break;
                        case ExifInterface.ORIENTATION_ROTATE_270:
                            orientation = 270;
                            break;
                    }
                } catch (Exception e) {
                    FileLog.e(e);
                }
                openPhotoForEdit(currentPicturePath, null, orientation, false);
                AndroidUtilities.addMediaToGallery(currentPicturePath);
                currentPicturePath = null;
            } else if (requestCode == 14) {
                if (data == null || data.getData() == null) {
                    return;
                }
                startCrop(null, data.getData());
            } else if (requestCode == 15) {
                openPhotoForEdit(currentPicturePath, null, 0, true);
                AndroidUtilities.addMediaToGallery(currentPicturePath);
                currentPicturePath = null;
            }
        }
    }

    private void processBitmap(Bitmap bitmap, MessageObject avatarObject) {
        if (bitmap == null) {
            return;
        }
        uploadedVideo = null;
        uploadedPhoto = null;
        convertingVideo = null;
        videoPath = null;
        bigPhoto = ImageLoader.scaleAndSaveImage(bitmap, 800, 800, 80, false, 320, 320);
        smallPhoto = ImageLoader.scaleAndSaveImage(bitmap, 150, 150, 80, false, 150, 150);
        if (smallPhoto != null) {
            try {
                Bitmap b = BitmapFactory.decodeFile(FileLoader.getInstance(currentAccount).getPathToAttach(smallPhoto, true).getAbsolutePath());
                String key = smallPhoto.location.volume_id + "_" + smallPhoto.location.local_id + "@50_50";
                ImageLoader.getInstance().putImageToCache(new BitmapDrawable(b), key, true);
            } catch (Throwable ignore) {

            }
        }
        bitmap.recycle();
        if (bigPhoto != null) {
            UserConfig.getInstance(currentAccount).saveConfig(false);
            uploadingImage = FileLoader.getDirectory(FileLoader.MEDIA_DIR_CACHE) + "/" + bigPhoto.location.volume_id + "_" + bigPhoto.location.local_id + ".jpg";
            if (uploadAfterSelect) {
                if (avatarObject != null && avatarObject.videoEditedInfo != null) {
                    convertingVideo = avatarObject;
                    long startTime = avatarObject.videoEditedInfo.startTime < 0 ? 0 : avatarObject.videoEditedInfo.startTime;
                    videoTimestamp = (avatarObject.videoEditedInfo.avatarStartTime - startTime) / 1000000.0;
                    avatarObject.videoEditedInfo.shouldLimitFps = false;
                    NotificationCenter.getInstance(currentAccount).addObserver(ImageUpdater.this, NotificationCenter.filePreparingStarted);
                    NotificationCenter.getInstance(currentAccount).addObserver(ImageUpdater.this, NotificationCenter.filePreparingFailed);
                    NotificationCenter.getInstance(currentAccount).addObserver(ImageUpdater.this, NotificationCenter.fileNewChunkAvailable);
                    MediaController.getInstance().scheduleVideoConvert(avatarObject, true);
                    uploadingImage = null;
                    if (delegate != null) {
                        delegate.didStartUpload(true);
                    }
                } else {
                    if (delegate != null) {
                        delegate.didStartUpload(false);
                    }
                }
                NotificationCenter.getInstance(currentAccount).addObserver(ImageUpdater.this, NotificationCenter.fileUploaded);
                NotificationCenter.getInstance(currentAccount).addObserver(ImageUpdater.this, NotificationCenter.fileUploadProgressChanged);
                NotificationCenter.getInstance(currentAccount).addObserver(ImageUpdater.this, NotificationCenter.fileUploadFailed);
                if (uploadingImage != null) {
                    FileLoader.getInstance(currentAccount).uploadFile(uploadingImage, false, true, ConnectionsManager.FileTypePhoto);
                }
            }
            if (delegate != null) {
                delegate.didUploadPhoto(null, null, 0, null, bigPhoto, smallPhoto);
            }
        }
    }

    @Override
    public void didFinishEdit(Bitmap bitmap) {
        processBitmap(bitmap, null);
    }

    private void cleanup() {
        uploadingImage = null;
        uploadingVideo = null;
        videoPath = null;
        convertingVideo = null;
        if (clearAfterUpdate) {
            imageReceiver.setImageBitmap((Drawable) null);
            parentFragment = null;
            delegate = null;
        }
    }

    @Override
    public void didReceivedNotification(int id, int account, Object... args) {
        if (id == NotificationCenter.fileUploaded || id == NotificationCenter.fileUploadFailed) {
            String location = (String) args[0];
            if (location.equals(uploadingImage)) {
                uploadingImage = null;
                if (id == NotificationCenter.fileUploaded) {
                    uploadedPhoto = (TLRPC.InputFile) args[1];
                }
            } else if (location.equals(uploadingVideo)) {
                uploadingVideo = null;
                if (id == NotificationCenter.fileUploaded) {
                    uploadedVideo = (TLRPC.InputFile) args[1];
                }
            } else {
                return;
            }

            if (uploadingImage == null && uploadingVideo == null && convertingVideo == null) {
                NotificationCenter.getInstance(currentAccount).removeObserver(ImageUpdater.this, NotificationCenter.fileUploaded);
                NotificationCenter.getInstance(currentAccount).removeObserver(ImageUpdater.this, NotificationCenter.fileUploadProgressChanged);
                NotificationCenter.getInstance(currentAccount).removeObserver(ImageUpdater.this, NotificationCenter.fileUploadFailed);
                if (id == NotificationCenter.fileUploaded) {
                    if (delegate != null) {
                        delegate.didUploadPhoto(uploadedPhoto, uploadedVideo, videoTimestamp, videoPath, bigPhoto, smallPhoto);
                    }
                }
                cleanup();
            }
        } else if (id == NotificationCenter.fileUploadProgressChanged) {
            String location = (String) args[0];
            String path = convertingVideo != null ? uploadingVideo : uploadingImage;
            if (delegate != null && location.equals(path)) {
                Long loadedSize = (Long) args[1];
                Long totalSize = (Long) args[2];
                float progress = Math.min(1f, loadedSize / (float) totalSize);
                delegate.onUploadProgressChanged(progress);
            }
        } else if (id == NotificationCenter.fileLoaded || id == NotificationCenter.fileLoadFailed || id == NotificationCenter.httpFileDidLoad || id == NotificationCenter.httpFileDidFailedLoad) {
            String path = (String) args[0];
            if (path.equals(uploadingImage)) {
                NotificationCenter.getInstance(currentAccount).removeObserver(ImageUpdater.this, NotificationCenter.fileLoaded);
                NotificationCenter.getInstance(currentAccount).removeObserver(ImageUpdater.this, NotificationCenter.fileLoadFailed);
                NotificationCenter.getInstance(currentAccount).removeObserver(ImageUpdater.this, NotificationCenter.httpFileDidLoad);
                NotificationCenter.getInstance(currentAccount).removeObserver(ImageUpdater.this, NotificationCenter.httpFileDidFailedLoad);

                uploadingImage = null;
                if (id == NotificationCenter.fileLoaded || id == NotificationCenter.httpFileDidLoad) {
                    Bitmap bitmap = ImageLoader.loadBitmap(finalPath, null, 800, 800, true);
                    processBitmap(bitmap, null);
                } else {
                    imageReceiver.setImageBitmap((Drawable) null);
                }
            }
        } else if (id == NotificationCenter.filePreparingFailed) {
            MessageObject messageObject = (MessageObject) args[0];
            if (messageObject != convertingVideo || parentFragment == null) {
                return;
            }
            parentFragment.getSendMessagesHelper().stopVideoService(messageObject.messageOwner.attachPath);
            NotificationCenter.getInstance(currentAccount).removeObserver(ImageUpdater.this, NotificationCenter.filePreparingStarted);
            NotificationCenter.getInstance(currentAccount).removeObserver(ImageUpdater.this, NotificationCenter.filePreparingFailed);
            NotificationCenter.getInstance(currentAccount).removeObserver(ImageUpdater.this, NotificationCenter.fileNewChunkAvailable);
            cleanup();
        } else if (id == NotificationCenter.fileNewChunkAvailable) {
            MessageObject messageObject = (MessageObject) args[0];
            if (messageObject != convertingVideo || parentFragment == null) {
                return;
            }
            String finalPath = (String) args[1];
            long availableSize = (Long) args[2];
            long finalSize = (Long) args[3];
            parentFragment.getFileLoader().checkUploadNewDataAvailable(finalPath, false, availableSize, finalSize);
            if (finalSize != 0) {
                double lastFrameTimestamp = ((Long) args[5]) / 1000000.0;
                if (videoTimestamp > lastFrameTimestamp) {
                    videoTimestamp = lastFrameTimestamp;
                }

                Bitmap bitmap = SendMessagesHelper.createVideoThumbnailAtTime(finalPath, (long) (videoTimestamp * 1000), null, true);
                if (bitmap != null) {
                    File path = FileLoader.getInstance(currentAccount).getPathToAttach(smallPhoto, true);
                    if (path != null) {
                        path.delete();
                    }
                    path = FileLoader.getInstance(currentAccount).getPathToAttach(bigPhoto, true);
                    if (path != null) {
                        path.delete();
                    }
                    bigPhoto = ImageLoader.scaleAndSaveImage(bitmap, 800, 800, 80, false, 320, 320);
                    smallPhoto = ImageLoader.scaleAndSaveImage(bitmap, 150, 150, 80, false, 150, 150);
                    if (smallPhoto != null) {
                        try {
                            Bitmap b = BitmapFactory.decodeFile(FileLoader.getInstance(currentAccount).getPathToAttach(smallPhoto, true).getAbsolutePath());
                            String key = smallPhoto.location.volume_id + "_" + smallPhoto.location.local_id + "@50_50";
                            ImageLoader.getInstance().putImageToCache(new BitmapDrawable(b), key, true);
                        } catch (Throwable ignore) {

                        }
                    }
                }

                NotificationCenter.getInstance(currentAccount).removeObserver(ImageUpdater.this, NotificationCenter.filePreparingStarted);
                NotificationCenter.getInstance(currentAccount).removeObserver(ImageUpdater.this, NotificationCenter.filePreparingFailed);
                NotificationCenter.getInstance(currentAccount).removeObserver(ImageUpdater.this, NotificationCenter.fileNewChunkAvailable);
                parentFragment.getSendMessagesHelper().stopVideoService(messageObject.messageOwner.attachPath);
                uploadingVideo = videoPath = finalPath;
                convertingVideo = null;
            }
        } else if (id == NotificationCenter.filePreparingStarted) {
            MessageObject messageObject = (MessageObject) args[0];
            if (messageObject != convertingVideo || parentFragment == null) {
                return;
            }
            uploadingVideo = (String) args[1];
            parentFragment.getFileLoader().uploadFile(uploadingVideo, false, false, (int) convertingVideo.videoEditedInfo.estimatedSize, ConnectionsManager.FileTypeVideo, false);
        }
    }

    public void setForceDarkTheme(boolean forceDarkTheme) {
        this.forceDarkTheme = forceDarkTheme;
    }

    public void setShowingFromDialog(boolean b) {
        showingFromDialog = b;
    }
}<|MERGE_RESOLUTION|>--- conflicted
+++ resolved
@@ -165,7 +165,6 @@
 
         if (hasAvatar && parentFragment instanceof ProfileActivity) {
 
-<<<<<<< HEAD
             builder.addItem(LocaleController.getString("Open", R.string.Open), R.drawable.baseline_visibility_24, __ -> {
 
                 TLRPC.User user = MessagesController.getInstance(currentAccount).getUser(UserConfig.getInstance(currentAccount).getClientUserId());
@@ -179,15 +178,9 @@
 
                 return Unit.INSTANCE;
             });
-=======
-        items.add(LocaleController.getString("ChooseTakePhoto", R.string.ChooseTakePhoto));
-        icons.add(R.drawable.msg_camera);
-        ids.add(ID_TAKE_PHOTO);
->>>>>>> 4a95c2fc
-
-        }
-
-<<<<<<< HEAD
+
+        }
+
         builder.addItem(LocaleController.getString("UploadImage", R.string.UploadImage), R.drawable.baseline_image_24, __ -> {
             openAttachMenu(onDismiss);
             return Unit.INSTANCE;
@@ -200,20 +193,9 @@
                 return Unit.INSTANCE;
             });
 
-=======
-        items.add(LocaleController.getString("ChooseFromGallery", R.string.ChooseFromGallery));
-        icons.add(R.drawable.msg_photos);
-        ids.add(ID_UPLOAD_FROM_GALLERY);
-
-        if (searchAvailable) {
-            items.add(LocaleController.getString("ChooseFromSearch", R.string.ChooseFromSearch));
-            icons.add(R.drawable.msg_search);
-            ids.add(ID_SEARCH_WEB);
->>>>>>> 4a95c2fc
         }
 
         if (hasAvatar) {
-<<<<<<< HEAD
 
             builder.addItem(LocaleController.getString("DeletePhoto", R.string.DeletePhoto), R.drawable.baseline_delete_24, true, __ -> {
                 onDeleteAvatar.run();
@@ -222,38 +204,6 @@
 
         }
 
-=======
-            items.add(LocaleController.getString("DeletePhoto", R.string.DeletePhoto));
-            icons.add(R.drawable.msg_delete);
-            ids.add(ID_REMOVE_PHOTO);
-        }
-
-        int[] iconsRes = new int[icons.size()];
-        for (int i = 0, N = icons.size(); i < N; i++) {
-            iconsRes[i] = icons.get(i);
-        }
-
-        builder.setItems(items.toArray(new CharSequence[0]), iconsRes, (dialogInterface, i) -> {
-            int id = ids.get(i);
-            switch (id) {
-                case ID_TAKE_PHOTO:
-                    openCamera();
-                    break;
-                case ID_UPLOAD_FROM_GALLERY:
-                    openGallery();
-                    break;
-                case ID_SEARCH_WEB:
-                    openSearch();
-                    break;
-                case ID_REMOVE_PHOTO:
-                    onDeleteAvatar.run();
-                    break;
-                case ID_RECORD_VIDEO:
-                    openVideoCamera();
-                    break;
-            }
-        });
->>>>>>> 4a95c2fc
         BottomSheet sheet = builder.create();
         sheet.setOnHideListener(onDismiss);
         parentFragment.showDialog(sheet);
