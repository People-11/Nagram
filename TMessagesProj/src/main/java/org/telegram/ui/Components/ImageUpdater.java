--- conflicted
+++ resolved
@@ -264,46 +264,30 @@
         ArrayList<Integer> icons = new ArrayList<>();
         ArrayList<Integer> ids = new ArrayList<>();
 
-<<<<<<< HEAD
         if (hasAvatar && parentFragment instanceof ProfileActivity) {
-            items.add(LocaleController.getString("Open", R.string.Open));
+            items.add(LocaleController.getString(R.string.Open));
             icons.add(R.drawable.msg_view_file);
             ids.add(ID_OPEN_AVATAR);
-        }
-
-        items.add(LocaleController.getString("UploadImage", R.string.UploadImage));
-        icons.add(R.drawable.msg_photos);
-        ids.add(ID_UPLOAD_FROM_GALLERY);
-
-        items.add(LocaleController.getString("UploadImage", R.string.UploadImage));
-        icons.add(R.drawable.msg_photos);
-        ids.add(ID_OPEN_ATTACH);
-
-        items.add(LocaleController.getString("ChooseTakePhoto", R.string.ChooseTakePhoto));
-=======
-        items.add(LocaleController.getString(R.string.ChooseTakePhoto));
->>>>>>> 1e891826
-        icons.add(R.drawable.msg_camera);
-        ids.add(ID_TAKE_PHOTO);
-
-        if (canSelectVideo) {
-<<<<<<< HEAD
-            items.add(LocaleController.getString("ChooseRecordVideo", R.string.ChooseRecordVideo));
-            icons.add(R.drawable.msg_videocall);
-            ids.add(ID_RECORD_VIDEO);
-        }
-
-=======
-            items.add(LocaleController.getString(R.string.ChooseRecordVideo));
-            icons.add(R.drawable.msg_video);
-            ids.add(ID_RECORD_VIDEO);
         }
 
         items.add(LocaleController.getString(R.string.ChooseFromGallery));
         icons.add(R.drawable.msg_photos);
         ids.add(ID_UPLOAD_FROM_GALLERY);
 
->>>>>>> 1e891826
+        items.add(LocaleController.getString(R.string.ChooseFromGallery));
+        icons.add(R.drawable.msg_photos);
+        ids.add(ID_OPEN_ATTACH);
+
+        items.add(LocaleController.getString(R.string.ChooseTakePhoto));
+        icons.add(R.drawable.msg_camera);
+        ids.add(ID_TAKE_PHOTO);
+
+        if (canSelectVideo) {
+            items.add(LocaleController.getString(R.string.ChooseRecordVideo));
+            icons.add(R.drawable.msg_videocall);
+            ids.add(ID_RECORD_VIDEO);
+        }
+
         if (searchAvailable) {
             items.add(LocaleController.getString(R.string.ChooseFromSearch));
             icons.add(R.drawable.msg_search);
