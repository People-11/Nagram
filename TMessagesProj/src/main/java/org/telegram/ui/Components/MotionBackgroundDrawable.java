package org.telegram.ui.Components;

import android.annotation.SuppressLint;
import android.graphics.Bitmap;
import android.graphics.BitmapShader;
import android.graphics.BlendMode;
import android.graphics.Canvas;
import android.graphics.Color;
import android.graphics.ColorFilter;
import android.graphics.ComposeShader;
import android.graphics.Matrix;
import android.graphics.Paint;
import android.graphics.PixelFormat;
import android.graphics.PorterDuff;
import android.graphics.PorterDuffColorFilter;
import android.graphics.PorterDuffXfermode;
import android.graphics.Rect;
import android.graphics.RectF;
import android.graphics.Shader;
import android.graphics.drawable.Drawable;
import android.graphics.drawable.GradientDrawable;
import android.os.Build;
import android.os.SystemClock;
import android.view.View;

import androidx.core.graphics.ColorUtils;

import org.telegram.messenger.AndroidUtilities;
import org.telegram.messenger.FileLog;
import org.telegram.messenger.NotificationCenter;
import org.telegram.messenger.Utilities;

import java.lang.ref.WeakReference;

public class MotionBackgroundDrawable extends Drawable {

    private final static int ANIMATION_CACHE_BITMAPS_COUNT = 3;

    private static final boolean useLegacyBitmap = Build.VERSION.SDK_INT < 28;
    private static final boolean useSoftLight = Build.VERSION.SDK_INT >= 29;
    private static boolean errorWhileGenerateLegacyBitmap = false;
    private static float legacyBitmapScale = 0.7f;

    private int[] colors = new int[]{
            0xff426D57,
            0xffF7E48B,
            0xff87A284,
            0xffFDF6CA
    };

    private long lastUpdateTime;
    private WeakReference<View> parentView;

    private final CubicBezierInterpolator interpolator = new CubicBezierInterpolator(0.33, 0.0, 0.0, 1.0);

    private int translationY;

    private boolean isPreview;

    public float posAnimationProgress = 1.0f;
    private int phase;

    private RectF rect = new RectF();
    private Bitmap currentBitmap;
    private Bitmap gradientFromBitmap;
    private Bitmap[] gradientToBitmap = new Bitmap[ANIMATION_CACHE_BITMAPS_COUNT];
    private Paint paint = new Paint(Paint.FILTER_BITMAP_FLAG);
    private Paint paint2 = new Paint(Paint.FILTER_BITMAP_FLAG);
    private Paint paint3 = new Paint();
    private int intensity = 100;
    private Canvas gradientCanvas;
    private Canvas gradientFromCanvas;

    private boolean postInvalidateParent;

    private Bitmap patternBitmap;
    private BitmapShader bitmapShader;
    private BitmapShader gradientShader;
    private Matrix matrix;

    private boolean fastAnimation;

    private Canvas legacyCanvas;
    private Bitmap legacyBitmap;
    private Canvas legacyCanvas2;
    private Bitmap legacyBitmap2;
    private GradientDrawable gradientDrawable = new GradientDrawable();
    private boolean invalidateLegacy;

    private boolean rotationBack;

    private boolean rotatingPreview;

    private Runnable updateAnimationRunnable = () -> {
        updateAnimation(true);
    };

    private android.graphics.Rect patternBounds = new android.graphics.Rect();

    private ColorFilter patternColorFilter;
    private int roundRadius;
    private float patternAlpha = 1f;
    private float backgroundAlpha = 1f;
    private int alpha = 255;

    private ColorFilter legacyBitmapColorFilter;
    private int legacyBitmapColor;

    private boolean isIndeterminateAnimation;
    private Paint overrideBitmapPaint;

    public MotionBackgroundDrawable() {
        super();
        init();
    }

    public MotionBackgroundDrawable(int c1, int c2, int c3, int c4, boolean preview) {
        this(c1, c2, c3 ,c4, 0, preview);
    }

    public MotionBackgroundDrawable(int c1, int c2, int c3, int c4, int rotation, boolean preview) {
        super();
        isPreview = preview;
        setColors(c1, c2, c3, c4, rotation, false);
        init();
    }

    @SuppressLint("NewApi")
    private void init() {
        currentBitmap = Bitmap.createBitmap(60, 80, Bitmap.Config.ARGB_8888);
        for (int i = 0; i < ANIMATION_CACHE_BITMAPS_COUNT; i++) {
            gradientToBitmap[i] = Bitmap.createBitmap(60, 80, Bitmap.Config.ARGB_8888);
        }
        gradientCanvas = new Canvas(currentBitmap);

        gradientFromBitmap = Bitmap.createBitmap(60, 80, Bitmap.Config.ARGB_8888);
        gradientFromCanvas = new Canvas(gradientFromBitmap);

        Utilities.generateGradient(currentBitmap, true, phase, interpolator.getInterpolation(posAnimationProgress), currentBitmap.getWidth(), currentBitmap.getHeight(), currentBitmap.getRowBytes(), colors);
        if (useSoftLight) {
            paint2.setBlendMode(BlendMode.SOFT_LIGHT);
        }
    }

    public void setRoundRadius(int rad) {
        roundRadius = rad;
        matrix = new Matrix();
        bitmapShader = new BitmapShader(currentBitmap, Shader.TileMode.CLAMP, Shader.TileMode.CLAMP);
        paint.setShader(bitmapShader);
        invalidateParent();
    }

    public BitmapShader getBitmapShader() {
        return bitmapShader;
    }

    public Bitmap getBitmap() {
        return currentBitmap;
    }

    public int getIntensity() {
        return intensity;
    }

    public static boolean isDark(int color1, int color2, int color3, int color4) {
        int averageColor = AndroidUtilities.getAverageColor(color1, color2);
        if (color3 != 0) {
            averageColor = AndroidUtilities.getAverageColor(averageColor, color3);
        }
        if (color4 != 0) {
            averageColor = AndroidUtilities.getAverageColor(averageColor, color4);
        }
        float[] hsb = AndroidUtilities.RGBtoHSB(Color.red(averageColor), Color.green(averageColor), Color.blue(averageColor));
        return hsb[2] < 0.3f;
    }

    @Override
    public void setBounds(Rect bounds) {
        super.setBounds(bounds);
        patternBounds.set(bounds);
    }

    public void setPatternBounds(int left, int top, int right, int bottom) {
        patternBounds.set(left, top, right, bottom);
    }

    public static int getPatternColor(int color1, int color2, int color3, int color4) {
        if (isDark(color1, color2, color3, color4)) {
            return !useSoftLight ? 0x7fffffff : 0xffffffff;
        } else {
            if (!useSoftLight) {
                int averageColor = AndroidUtilities.getAverageColor(color3, AndroidUtilities.getAverageColor(color1, color2));
                if (color4 != 0) {
                    averageColor = AndroidUtilities.getAverageColor(color4, averageColor);
                }
                return (AndroidUtilities.getPatternColor(averageColor, true) & 0x00ffffff) | 0x64000000;
            } else {
                return 0xff000000;
            }
        }
    }

    public int getPatternColor() {
        return getPatternColor(colors[0], colors[1], colors[2], colors[3]);
    }

    public int getPhase() {
        return phase;
    }

    public void setPostInvalidateParent(boolean value) {
        postInvalidateParent = value;
    }

    public void rotatePreview(boolean back) {
        if (posAnimationProgress < 1.0f) {
            return;
        }
        rotatingPreview = true;
        posAnimationProgress = 0.0f;
        rotationBack = back;
        invalidateParent();
    }

    public void setPhase(int value) {
        phase = value;
        if (phase < 0) {
            phase = 0;
        } else if (phase > 7) {
            phase = 7;
        }
        Utilities.generateGradient(currentBitmap, true, phase, interpolator.getInterpolation(posAnimationProgress), currentBitmap.getWidth(), currentBitmap.getHeight(), currentBitmap.getRowBytes(), colors);
    }

    public void switchToNextPosition() {
        switchToNextPosition(false);
    }

    public void switchToNextPosition(boolean fast) {
        if (posAnimationProgress < 1.0f) {
            return;
        }
        rotatingPreview = false;
        rotationBack = false;
        fastAnimation = fast;
        posAnimationProgress = 0.0f;
        phase--;
        if (phase < 0) {
            phase = 7;
        }
        invalidateParent();
        gradientFromCanvas.drawBitmap(currentBitmap, 0, 0, null);
        generateNextGradient();
    }

    private void generateNextGradient() {
        if (useLegacyBitmap && intensity < 0) {
            try {
                if (legacyBitmap != null) {
                    if (legacyBitmap2 == null || legacyBitmap2.getHeight() != legacyBitmap.getHeight() || legacyBitmap2.getWidth() != legacyBitmap.getWidth()) {
                        if (legacyBitmap2 != null) {
                            legacyBitmap2.recycle();
                        }
                        legacyBitmap2 = Bitmap.createBitmap(legacyBitmap.getWidth(), legacyBitmap.getHeight(), Bitmap.Config.ARGB_8888);
                        legacyCanvas2 = new Canvas(legacyBitmap2);
                    } else {
                        legacyBitmap2.eraseColor(Color.TRANSPARENT);
                    }
                    legacyCanvas2.drawBitmap(legacyBitmap, 0, 0, null);
                }
            } catch (Exception e) {
                FileLog.e(e);
                if (legacyBitmap2 != null) {
                    legacyBitmap2.recycle();
                    legacyBitmap2 = null;
                }
            }

            Utilities.generateGradient(currentBitmap, true, phase, 1f, currentBitmap.getWidth(), currentBitmap.getHeight(), currentBitmap.getRowBytes(), colors);
            invalidateLegacy = true;
        }
        for (int i = 0; i < ANIMATION_CACHE_BITMAPS_COUNT; i++) {
            float p = (i + 1) / (float) ANIMATION_CACHE_BITMAPS_COUNT;
            Utilities.generateGradient(gradientToBitmap[i], true, phase, p, currentBitmap.getWidth(), currentBitmap.getHeight(), currentBitmap.getRowBytes(), colors);
        }
    }

    public void switchToPrevPosition(boolean fast) {
        if (posAnimationProgress < 1.0f) {
            return;
        }
        rotatingPreview = false;
        fastAnimation = fast;
        rotationBack = true;
        posAnimationProgress = 0.0f;
        invalidateParent();
        Utilities.generateGradient(gradientFromBitmap, true, phase, 0, currentBitmap.getWidth(), currentBitmap.getHeight(), currentBitmap.getRowBytes(), colors);
        generateNextGradient();
    }

    public int[] getColors() {
        return colors;
    }

    public void setParentView(View view) {
        parentView = new WeakReference<>(view);
    }

    public void setColors(int c1, int c2, int c3, int c4) {
        setColors(c1, c2, c3, c4, 0, true);
    }

    public void setColors(int c1, int c2, int c3, int c4, Bitmap bitmap) {
        colors[0] = c1;
        colors[1] = c2;
        colors[2] = c3;
        colors[3] = c4;
        Utilities.generateGradient(bitmap, true, phase, interpolator.getInterpolation(posAnimationProgress), currentBitmap.getWidth(), currentBitmap.getHeight(), currentBitmap.getRowBytes(), colors);
    }

    public void setColors(int c1, int c2, int c3, int c4, int rotation, boolean invalidate) {
        if (isPreview && c3 == 0 && c4 == 0) {
            gradientDrawable = new GradientDrawable(BackgroundGradientDrawable.getGradientOrientation(rotation), new int[]{c1, c2});
        } else {
            gradientDrawable = null;
        }
<<<<<<< HEAD
        if (colors[0] == c1 || colors[1] == c2 || colors[2] == c3 || colors[3] == c4) {
=======
        if (colors[0] == c1 && colors[1] == c2 && colors[2] == c3 && colors[3] == c4) {
>>>>>>> e3fcc75e
            return;
        }
        colors[0] = c1;
        colors[1] = c2;
        colors[2] = c3;
        colors[3] = c4;
        if (currentBitmap != null) {
            Utilities.generateGradient(currentBitmap, true, phase, interpolator.getInterpolation(posAnimationProgress), currentBitmap.getWidth(), currentBitmap.getHeight(), currentBitmap.getRowBytes(), colors);
            if (invalidate) {
                invalidateParent();
            }
        }
    }

    private void invalidateParent() {
        invalidateSelf();
        if (parentView != null && parentView.get() != null) {
            parentView.get().invalidate();
        }
        if (postInvalidateParent) {
            NotificationCenter.getGlobalInstance().postNotificationName(NotificationCenter.invalidateMotionBackground);
            updateAnimation(false);
            AndroidUtilities.cancelRunOnUIThread(updateAnimationRunnable);
            AndroidUtilities.runOnUIThread(updateAnimationRunnable, 16);
        }
    }

    public boolean hasPattern() {
        return patternBitmap != null;
    }

    @Override
    public int getIntrinsicWidth() {
        if (patternBitmap != null) {
            return patternBitmap.getWidth();
        }
        return super.getIntrinsicWidth();
    }

    @Override
    public int getIntrinsicHeight() {
        if (patternBitmap != null) {
            return patternBitmap.getHeight();
        }
        return super.getIntrinsicHeight();
    }

    public void setTranslationY(int y) {
        translationY = y;
    }

    public void setPatternBitmap(int intensity) {
        setPatternBitmap(intensity, patternBitmap);

    }

    @SuppressLint("NewApi")
    public void setPatternBitmap(int intensity, Bitmap bitmap) {
        this.intensity = intensity;
        patternBitmap = bitmap;
        invalidateLegacy = true;
        if (patternBitmap == null) {
            return;
        }
        if (useSoftLight) {
            if (intensity >= 0) {
                paint2.setBlendMode(BlendMode.SOFT_LIGHT);
            } else {
                paint2.setBlendMode(null);
            }
        }
        if (intensity < 0) {
            if (!useLegacyBitmap) {
                bitmapShader = new BitmapShader(currentBitmap, Shader.TileMode.CLAMP, Shader.TileMode.CLAMP);
                gradientShader = new BitmapShader(patternBitmap, Shader.TileMode.CLAMP, Shader.TileMode.CLAMP);
                paint2.setShader(new ComposeShader(bitmapShader, gradientShader, PorterDuff.Mode.DST_IN));
                matrix = new Matrix();
            } else {
                createLegacyBitmap();
                if (!errorWhileGenerateLegacyBitmap) {
                    paint2.setXfermode(new PorterDuffXfermode(PorterDuff.Mode.DST_IN));
                } else {
                    paint2.setXfermode(null);
                }
            }
        } else {
            if (!useLegacyBitmap) {

            } else {
                paint2.setXfermode(null);
            }
        }
    }

    public void setPatternColorFilter(int color) {
        patternColorFilter = new PorterDuffColorFilter(color, PorterDuff.Mode.SRC_IN);
        invalidateParent();
    }

    public void setPatternAlpha(float alpha) {
        this.patternAlpha = alpha;
        invalidateParent();
    }
    public void setBackgroundAlpha(float alpha) {
        this.backgroundAlpha = alpha;
        invalidateParent();
    }

    @Override
    public void setBounds(int left, int top, int right, int bottom) {
        super.setBounds(left, top, right, bottom);
        patternBounds.set(left, top, right, bottom);
        createLegacyBitmap();
    }

    private void createLegacyBitmap() {
        if (useLegacyBitmap && intensity < 0 && !errorWhileGenerateLegacyBitmap) {
            int w = (int) (patternBounds.width() * legacyBitmapScale);
            int h = (int) (patternBounds.height() * legacyBitmapScale);
            if (w > 0 && h > 0 && (legacyBitmap == null || legacyBitmap.getWidth() != w || legacyBitmap.getHeight() != h)) {
                if (legacyBitmap != null) {
                    legacyBitmap.recycle();
                }
                if (legacyBitmap2 != null) {
                    legacyBitmap2.recycle();
                    legacyBitmap2 = null;
                }
                try {
                    legacyBitmap = Bitmap.createBitmap(w, h, Bitmap.Config.ARGB_8888);
                    legacyCanvas = new Canvas(legacyBitmap);
                    invalidateLegacy = true;
                } catch (Exception e) {
                    if (legacyBitmap != null) {
                        legacyBitmap.recycle();
                        legacyBitmap = null;
                    }
                    FileLog.e(e);
                    errorWhileGenerateLegacyBitmap = true;
                    paint2.setXfermode(null);
                }
            }
        }
    }

    public void drawBackground(Canvas canvas) {
        android.graphics.Rect bounds = getBounds();
        canvas.save();
        float tr = patternBitmap != null ? bounds.top : translationY;
        int bitmapWidth = currentBitmap.getWidth();
        int bitmapHeight = currentBitmap.getHeight();
        float w = bounds.width();
        float h = bounds.height();
        float maxScale = Math.max(w / bitmapWidth, h / bitmapHeight);
        float width = bitmapWidth * maxScale;
        float height = bitmapHeight * maxScale;
        float x = (w - width) / 2;
        float y = (h - height) / 2;
        if (isPreview) {
            x += bounds.left;
            y += bounds.top;
            canvas.clipRect(bounds.left, bounds.top, bounds.right, bounds.bottom);
        }
        if (intensity < 0) {
            canvas.drawColor(ColorUtils.setAlphaComponent(Color.BLACK, (int) (alpha * backgroundAlpha)));
        } else {
            if (roundRadius != 0) {
                matrix.reset();
                matrix.setTranslate(x, y);
                float scaleW = (currentBitmap.getWidth() / (float) bounds.width());
                float scaleH = (currentBitmap.getHeight() / (float) bounds.height());
                float scale = 1.0f / Math.min(scaleW, scaleH);
                matrix.preScale(scale, scale);
                bitmapShader.setLocalMatrix(matrix);

                rect.set(bounds.left, bounds.top, bounds.right, bounds.bottom);
                int wasAlpha = paint.getAlpha();
                paint.setAlpha((int) (wasAlpha * backgroundAlpha));
                canvas.drawRoundRect(rect, roundRadius, roundRadius, paint);
                paint.setAlpha(wasAlpha);
            } else {
                canvas.translate(0, tr);
                if (gradientDrawable != null) {
                    gradientDrawable.setBounds((int) x, (int) y, (int) (x + width), (int) (y + height));
                    gradientDrawable.setAlpha((int) (255 * backgroundAlpha));
                    gradientDrawable.draw(canvas);
                } else {
                    rect.set(x, y, x + width, y + height);
                    Paint bitmapPaint = overrideBitmapPaint != null ? overrideBitmapPaint : paint;
                    int wasAlpha = bitmapPaint.getAlpha();
                    bitmapPaint.setAlpha((int) (wasAlpha * backgroundAlpha));
                    canvas.drawBitmap(currentBitmap, null, rect, bitmapPaint);
                    bitmapPaint.setAlpha(wasAlpha);
                }
            }
        }
        canvas.restore();

        updateAnimation(true);
    }
    public void drawPattern(Canvas canvas) {
        android.graphics.Rect bounds = getBounds();
        canvas.save();
        float tr = patternBitmap != null ? bounds.top : translationY;
        int bitmapWidth = currentBitmap.getWidth();
        int bitmapHeight = currentBitmap.getHeight();
        float w = bounds.width();
        float h = bounds.height();
        float maxScale = Math.max(w / bitmapWidth, h / bitmapHeight);
        float width = bitmapWidth * maxScale;
        float height = bitmapHeight * maxScale;
        float x = (w - width) / 2;
        float y = (h - height) / 2;
        if (isPreview) {
            x += bounds.left;
            y += bounds.top;
            canvas.clipRect(bounds.left, bounds.top, bounds.right, bounds.bottom);
        }
        if (intensity < 0) {
            if (patternBitmap != null) {
                if (useLegacyBitmap) {
                    if (errorWhileGenerateLegacyBitmap) {
                        bitmapWidth = patternBitmap.getWidth();
                        bitmapHeight = patternBitmap.getHeight();
                        maxScale = Math.max(w / bitmapWidth, h / bitmapHeight);
                        width = bitmapWidth * maxScale;
                        height = bitmapHeight * maxScale;
                        x = (w - width) / 2;
                        y = (h - height) / 2;
                        rect.set(x, y, x + width, y + height);

                        int averageColor = AndroidUtilities.getAverageColor(colors[2], AndroidUtilities.getAverageColor(colors[0], colors[1]));
                        if (colors[3] != 0) {
                            averageColor = AndroidUtilities.getAverageColor(colors[3], averageColor);
                        }
                        if (legacyBitmapColorFilter == null || averageColor != legacyBitmapColor) {
                            legacyBitmapColor = averageColor;
                            legacyBitmapColorFilter = new PorterDuffColorFilter(averageColor, PorterDuff.Mode.SRC_IN);
                        }
                        paint2.setColorFilter(legacyBitmapColorFilter);
                        paint2.setAlpha((int) ((Math.abs(intensity) / 100f) * alpha * patternAlpha));
                        canvas.translate(0, tr);
                        canvas.drawBitmap(patternBitmap, null, rect, paint2);
                    } else if (legacyBitmap != null) {
                        if (invalidateLegacy) {
                            rect.set(0, 0, legacyBitmap.getWidth(), legacyBitmap.getHeight());
                            int oldAlpha = paint.getAlpha();
                            paint.setAlpha(255);
                            legacyCanvas.drawBitmap(currentBitmap, null, rect, paint);
                            paint.setAlpha(oldAlpha);

                            bitmapWidth = patternBitmap.getWidth();
                            bitmapHeight = patternBitmap.getHeight();
                            maxScale = Math.max(w / bitmapWidth, h / bitmapHeight);
                            width = bitmapWidth * maxScale;
                            height = bitmapHeight * maxScale;
                            x = (w - width) / 2;
                            y = (h - height) / 2;
                            rect.set(x, y, x + width, y + height);

                            paint2.setColorFilter(null);
                            paint2.setAlpha((int) ((Math.abs(intensity) / 100f) * 255));
                            legacyCanvas.save();
                            legacyCanvas.scale(legacyBitmapScale, legacyBitmapScale);
                            legacyCanvas.drawBitmap(patternBitmap, null, rect, paint2);
                            legacyCanvas.restore();
                            invalidateLegacy = false;
                        }

                        rect.set(bounds.left, bounds.top, bounds.right, bounds.bottom);
                        if (legacyBitmap2 != null && posAnimationProgress != 1f) {
                            paint.setAlpha((int) (alpha * patternAlpha * (1f - posAnimationProgress)));
                            canvas.drawBitmap(legacyBitmap2, null, rect, paint);

                            paint.setAlpha((int) (alpha * patternAlpha * posAnimationProgress));
                            canvas.drawBitmap(legacyBitmap, null, rect, paint);
                            paint.setAlpha(alpha);
                        } else {
                            canvas.drawBitmap(legacyBitmap, null, rect, paint);
                        }
                    }
                } else {
                    if (matrix == null) {
                        matrix = new Matrix();
                    }
                    matrix.reset();
                    matrix.setTranslate(x, y + tr);
                    float scaleW = (currentBitmap.getWidth() / (float) bounds.width());
                    float scaleH = (currentBitmap.getHeight() / (float) bounds.height());
                    float scale = 1.0f / Math.min(scaleW, scaleH);
                    matrix.preScale(scale, scale);
                    bitmapShader.setLocalMatrix(matrix);

                    matrix.reset();
                    bitmapWidth = patternBitmap.getWidth();
                    bitmapHeight = patternBitmap.getHeight();
                    maxScale = Math.max(w / bitmapWidth, h / bitmapHeight);
                    width = bitmapWidth * maxScale;
                    height = bitmapHeight * maxScale;
                    x = (w - width) / 2;
                    y = (h - height) / 2;
                    matrix.setTranslate(x, y + tr);
                    matrix.preScale(maxScale, maxScale);
                    gradientShader.setLocalMatrix(matrix);
                    paint2.setColorFilter(null);
                    paint2.setAlpha((int) ((Math.abs(intensity) / 100f) * alpha * patternAlpha));
                    rect.set(bounds.left, bounds.top, bounds.right, bounds.bottom);
                    canvas.drawRoundRect(rect, roundRadius, roundRadius, paint2);
                }
            }
        } else {
            if (patternBitmap != null) {
                bitmapWidth = patternBitmap.getWidth();
                bitmapHeight = patternBitmap.getHeight();
                maxScale = Math.max(w / bitmapWidth, h / bitmapHeight);
                width = bitmapWidth * maxScale;
                height = bitmapHeight * maxScale;
                x = (w - width) / 2;
                y = (h - height) / 2;
                rect.set(x, y, x + width, y + height);

                paint2.setColorFilter(patternColorFilter);
                paint2.setAlpha((int) ((Math.abs(intensity) / 100f) * alpha * patternAlpha));
                canvas.drawBitmap(patternBitmap, null, rect, paint2);
            }
        }
        canvas.restore();

        updateAnimation(true);
    }

    @Override
    public void draw(Canvas canvas) {
        android.graphics.Rect bounds = getBounds();
        canvas.save();
        float tr = patternBitmap != null ? bounds.top : translationY;
        int bitmapWidth = currentBitmap.getWidth();
        int bitmapHeight = currentBitmap.getHeight();
        float w = bounds.width();
        float h = bounds.height();
        float maxScale = Math.max(w / bitmapWidth, h / bitmapHeight);
        float width = bitmapWidth * maxScale;
        float height = bitmapHeight * maxScale;
        float x = (w - width) / 2;
        float y = (h - height) / 2;
        if (isPreview) {
            x += bounds.left;
            y += bounds.top;
            canvas.clipRect(bounds.left, bounds.top, bounds.right, bounds.bottom);
        }
        if (intensity < 0) {
            canvas.drawColor(ColorUtils.setAlphaComponent(Color.BLACK, (int) (alpha * backgroundAlpha)));
            if (patternBitmap != null) {
                if (useLegacyBitmap) {
                    if (errorWhileGenerateLegacyBitmap) {
                        bitmapWidth = patternBitmap.getWidth();
                        bitmapHeight = patternBitmap.getHeight();
                        maxScale = Math.max(w / bitmapWidth, h / bitmapHeight);
                        width = bitmapWidth * maxScale;
                        height = bitmapHeight * maxScale;
                        x = (w - width) / 2;
                        y = (h - height) / 2;
                        rect.set(x, y, x + width, y + height);

                        int averageColor = AndroidUtilities.getAverageColor(colors[2], AndroidUtilities.getAverageColor(colors[0], colors[1]));
                        if (colors[3] != 0) {
                            averageColor = AndroidUtilities.getAverageColor(colors[3], averageColor);
                        }
                        if (legacyBitmapColorFilter == null || averageColor != legacyBitmapColor) {
                            legacyBitmapColor = averageColor;
                            legacyBitmapColorFilter = new PorterDuffColorFilter(averageColor, PorterDuff.Mode.SRC_IN);
                        }
                        paint2.setColorFilter(legacyBitmapColorFilter);
                        paint2.setAlpha((int) ((Math.abs(intensity) / 100f) * alpha * patternAlpha));
                        canvas.translate(0, tr);
                        canvas.drawBitmap(patternBitmap, null, rect, paint2);
                    } else if (legacyBitmap != null) {
                        if (invalidateLegacy) {
                            rect.set(0, 0, legacyBitmap.getWidth(), legacyBitmap.getHeight());
                            int oldAlpha = paint.getAlpha();
                            paint.setAlpha(255);
                            legacyCanvas.drawBitmap(currentBitmap, null, rect, paint);
                            paint.setAlpha(oldAlpha);

                            bitmapWidth = patternBitmap.getWidth();
                            bitmapHeight = patternBitmap.getHeight();
                            maxScale = Math.max(w / bitmapWidth, h / bitmapHeight);
                            width = bitmapWidth * maxScale;
                            height = bitmapHeight * maxScale;
                            x = (w - width) / 2;
                            y = (h - height) / 2;
                            rect.set(x, y, x + width, y + height);

                            paint2.setColorFilter(null);
                            paint2.setAlpha((int) ((Math.abs(intensity) / 100f) * 255));
                            legacyCanvas.save();
                            legacyCanvas.scale(legacyBitmapScale, legacyBitmapScale);
                            legacyCanvas.drawBitmap(patternBitmap, null, rect, paint2);
                            legacyCanvas.restore();
                            invalidateLegacy = false;
                        }

                        rect.set(bounds.left, bounds.top, bounds.right, bounds.bottom);
                        if (legacyBitmap2 != null && posAnimationProgress != 1f) {
                            paint.setAlpha((int) (alpha * patternAlpha * (1f - posAnimationProgress)));
                            canvas.drawBitmap(legacyBitmap2, null, rect, paint);

                            paint.setAlpha((int) (alpha * patternAlpha * posAnimationProgress));
                            canvas.drawBitmap(legacyBitmap, null, rect, paint);
                            paint.setAlpha(alpha);
                        } else {
                            canvas.drawBitmap(legacyBitmap, null, rect, paint);
                        }
                    }
                } else {
                    if (matrix == null) {
                        matrix = new Matrix();
                    }
                    matrix.reset();
                    matrix.setTranslate(x, y + tr);
                    float scaleW = (currentBitmap.getWidth() / (float) bounds.width());
                    float scaleH = (currentBitmap.getHeight() / (float) bounds.height());
                    float scale = 1.0f / Math.min(scaleW, scaleH);
                    matrix.preScale(scale, scale);
                    bitmapShader.setLocalMatrix(matrix);

                    matrix.reset();
                    bitmapWidth = patternBitmap.getWidth();
                    bitmapHeight = patternBitmap.getHeight();
                    maxScale = Math.max(w / bitmapWidth, h / bitmapHeight);
                    width = bitmapWidth * maxScale;
                    height = bitmapHeight * maxScale;
                    x = (w - width) / 2;
                    y = (h - height) / 2;
                    matrix.setTranslate(x, y + tr);
                    matrix.preScale(maxScale, maxScale);
                    gradientShader.setLocalMatrix(matrix);
                    paint2.setColorFilter(null);
                    paint2.setAlpha((int) ((Math.abs(intensity) / 100f) * alpha * patternAlpha));
                    rect.set(bounds.left, bounds.top, bounds.right, bounds.bottom);
                    canvas.drawRoundRect(rect, roundRadius, roundRadius, paint2);
                }
            }
        } else {
            if (roundRadius != 0) {
                matrix.reset();
                matrix.setTranslate(x, y);
                float scaleW = (currentBitmap.getWidth() / (float) bounds.width());
                float scaleH = (currentBitmap.getHeight() / (float) bounds.height());
                float scale = 1.0f / Math.min(scaleW, scaleH);
                matrix.preScale(scale, scale);
                bitmapShader.setLocalMatrix(matrix);

                rect.set(bounds.left, bounds.top, bounds.right, bounds.bottom);
                canvas.drawRoundRect(rect, roundRadius, roundRadius, paint);
            } else {
                canvas.translate(0, tr);
                if (gradientDrawable != null) {
                    gradientDrawable.setBounds((int) x, (int) y, (int) (x + width), (int) (y + height));
                    gradientDrawable.setAlpha((int) (255 * backgroundAlpha));
                    gradientDrawable.draw(canvas);
                } else {
                    rect.set(x, y, x + width, y + height);
                    Paint bitmapPaint = overrideBitmapPaint != null ? overrideBitmapPaint : paint;
                    int wasAlpha = bitmapPaint.getAlpha();
                    bitmapPaint.setAlpha((int) (wasAlpha * backgroundAlpha));
                    canvas.drawBitmap(currentBitmap, null, rect, bitmapPaint);
                    bitmapPaint.setAlpha(wasAlpha);
                }
            }

            if (patternBitmap != null) {
                bitmapWidth = patternBitmap.getWidth();
                bitmapHeight = patternBitmap.getHeight();
                maxScale = Math.max(w / bitmapWidth, h / bitmapHeight);
                width = bitmapWidth * maxScale;
                height = bitmapHeight * maxScale;
                x = (w - width) / 2;
                y = (h - height) / 2;
                rect.set(x, y, x + width, y + height);

                paint2.setColorFilter(patternColorFilter);
                paint2.setAlpha((int) ((Math.abs(intensity) / 100f) * alpha * patternAlpha));
                canvas.drawBitmap(patternBitmap, null, rect, paint2);
            }
        }
        canvas.restore();

        updateAnimation(true);
    }

    public void updateAnimation(boolean invalidate) {
        long newTime = SystemClock.elapsedRealtime();
        long dt = newTime - lastUpdateTime;
        if (dt > 20) {
            dt = 17;
        }
        lastUpdateTime = newTime;
        if (dt <= 1) {
            return;
        }

        if (isIndeterminateAnimation && posAnimationProgress == 1.0f) {
            posAnimationProgress = 0f;
        }
        if (posAnimationProgress < 1.0f) {
            float progress;
            boolean isNeedGenerateGradient = postInvalidateParent || rotatingPreview;
            if (isIndeterminateAnimation) {
                posAnimationProgress += dt / 12000f;
                if (posAnimationProgress >= 1.0f) {
                    posAnimationProgress = 0.0f;
                }
                float progressPerPhase = 1f / 8f;
                phase = (int) (posAnimationProgress / progressPerPhase);
                progress = 1f - (posAnimationProgress - phase * progressPerPhase) / progressPerPhase;
                isNeedGenerateGradient = true;
            } else {
                if (rotatingPreview) {
                    int stageBefore;
                    float progressBefore = interpolator.getInterpolation(posAnimationProgress);
                    if (progressBefore <= 0.25f) {
                        stageBefore = 0;
                    } else if (progressBefore <= 0.5f) {
                        stageBefore = 1;
                    } else if (progressBefore <= 0.75f) {
                        stageBefore = 2;
                    } else {
                        stageBefore = 3;
                    }
                    posAnimationProgress += dt / (rotationBack ? 1000.0f : 2000.0f);
                    if (posAnimationProgress > 1.0f) {
                        posAnimationProgress = 1.0f;
                    }
                    progress = interpolator.getInterpolation(posAnimationProgress);
                    if (stageBefore == 0 && progress > 0.25f ||
                            stageBefore == 1 && progress > 0.5f ||
                            stageBefore == 2 && progress > 0.75f) {
                        if (rotationBack) {
                            phase++;
                            if (phase > 7) {
                                phase = 0;
                            }
                        } else {
                            phase--;
                            if (phase < 0) {
                                phase = 7;
                            }
                        }
                    }
                    if (progress <= 0.25f) {
                        progress /= 0.25f;
                    } else if (progress <= 0.5f) {
                        progress = (progress - 0.25f) / 0.25f;
                    } else if (progress <= 0.75f) {
                        progress = (progress - 0.5f) / 0.25f;
                    } else {
                        progress = (progress - 0.75f) / 0.25f;
                    }
                    if (rotationBack) {
                        float prevProgress = progress;
                        progress = 1.0f - progress;
                        if (posAnimationProgress >= 1.0f) {
                            phase++;
                            if (phase > 7) {
                                phase = 0;
                            }
                            progress = 1.0f;
                        }
                    }
                } else {
                    posAnimationProgress += dt / (fastAnimation ? 300.0f : 500.0f);
                    if (posAnimationProgress > 1.0f) {
                        posAnimationProgress = 1.0f;
                    }
                    progress = interpolator.getInterpolation(posAnimationProgress);
                    if (rotationBack) {
                        progress = 1.0f - progress;
                        if (posAnimationProgress >= 1.0f) {
                            phase++;
                            if (phase > 7) {
                                phase = 0;
                            }
                            progress = 1.0f;
                        }
                    }
                }
            }

            if (isNeedGenerateGradient) {
                Utilities.generateGradient(currentBitmap, true, phase, progress, currentBitmap.getWidth(), currentBitmap.getHeight(), currentBitmap.getRowBytes(), colors);
                invalidateLegacy = true;
            } else {
                if (useLegacyBitmap && intensity < 0) {

                } else {
                    if (progress != 1f) {
                        float part = 1f / ANIMATION_CACHE_BITMAPS_COUNT;
                        int i = (int) (progress / part);
                        if (i == 0) {
                            gradientCanvas.drawBitmap(gradientFromBitmap, 0, 0, null);
                        } else {
                            gradientCanvas.drawBitmap(gradientToBitmap[i - 1], 0, 0, null);
                        }
                        float alpha = (progress - i * part) / part;
                        paint3.setAlpha((int) (255 * alpha));
                        gradientCanvas.drawBitmap(gradientToBitmap[i], 0, 0, paint3);
                    } else {
                        gradientCanvas.drawBitmap(gradientToBitmap[ANIMATION_CACHE_BITMAPS_COUNT - 1], 0, 0, paint3);
                    }
                }
            }
            if (invalidate) {
                invalidateParent();
            }
        }
    }

    @Override
    public void setAlpha(int alpha) {
        this.alpha = alpha;
        paint.setAlpha(alpha);
        paint2.setAlpha(alpha);
    }

    @Override
    public void setColorFilter(ColorFilter colorFilter) {

    }

    @Override
    public int getOpacity() {
        return PixelFormat.TRANSPARENT;
    }

    public boolean isOneColor() {
        return colors[0] == colors[1] && colors[0] == colors[2] && colors[0] == colors[3];
    }

    public void setIndeterminateAnimation(boolean isIndeterminateAnimation) {
        this.isIndeterminateAnimation = isIndeterminateAnimation;
    }

    public void setOverrideBitmapPaint(Paint overrideBitmapPaint) {
        this.overrideBitmapPaint = overrideBitmapPaint;
    }
}<|MERGE_RESOLUTION|>--- conflicted
+++ resolved
@@ -324,11 +324,7 @@
         } else {
             gradientDrawable = null;
         }
-<<<<<<< HEAD
-        if (colors[0] == c1 || colors[1] == c2 || colors[2] == c3 || colors[3] == c4) {
-=======
         if (colors[0] == c1 && colors[1] == c2 && colors[2] == c3 && colors[3] == c4) {
->>>>>>> e3fcc75e
             return;
         }
         colors[0] = c1;
