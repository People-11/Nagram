--- conflicted
+++ resolved
@@ -141,11 +141,8 @@
 
     public boolean canOpenPreview = false;
     private boolean isSoundPicker = false;
-<<<<<<< HEAD
     private boolean isEmojiPicker = false;
-=======
     public boolean isStoryLocationPicker = false;
->>>>>>> 702d37ce
     private ImageUpdater.AvatarFor setAvatarFor;
     public boolean pinnedToTop;
 
@@ -4080,9 +4077,6 @@
         enterCommentEventSent = false;
         setFocusable(false);
         ChatAttachAlert.AttachAlertLayout layoutToSet;
-<<<<<<< HEAD
-        if (isSoundPicker || isEmojiPicker) {
-=======
         if (isStoryLocationPicker) {
             if (locationLayout == null) {
                 layouts[5] = locationLayout = new ChatAttachAlertLocationLayout(this, getContext(), resourcesProvider);
@@ -4090,8 +4084,7 @@
             }
             selectedId = 5;
             layoutToSet = locationLayout;
-        } else if (isSoundPicker) {
->>>>>>> 702d37ce
+        } else if (isSoundPicker || isEmojiPicker) {
             openDocumentsLayout(false);
             layoutToSet = documentLayout;
             selectedId = 4;
@@ -4228,13 +4221,13 @@
         selectedTextView.setText(LocaleController.getString("ChoosePhotoOrVideo", R.string.ChoosePhotoOrVideo));
     }
 
-<<<<<<< HEAD
     public void setEmojiPicker() {
         isEmojiPicker = true;
         buttonsRecyclerView.setVisibility(View.GONE);
         shadow.setVisibility(View.GONE);
         selectedTextView.setText(LocaleController.getString("ChoosePhotoOrVideo", R.string.ChoosePhotoOrVideo));
-=======
+    }
+
     public boolean storyLocationPickerFileIsVideo;
     public File storyLocationPickerPhotoFile;
     public double[] storyLocationPickerLatLong;
@@ -4256,7 +4249,6 @@
         isStoryLocationPicker = true;
         buttonsRecyclerView.setVisibility(View.GONE);
         shadow.setVisibility(View.GONE);
->>>>>>> 702d37ce
     }
 
     public void setMaxSelectedPhotos(int value, boolean order) {
