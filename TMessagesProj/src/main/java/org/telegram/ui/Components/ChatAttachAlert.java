--- conflicted
+++ resolved
@@ -3142,9 +3142,8 @@
                 }
             }
             final boolean self = UserObject.isUserSelf(user);
-<<<<<<< HEAD
-            final long finalDialogId = dialogId;
             if (chatActivity != null) {
+                final long finalDialogId = dialogId;
                 options.add(R.drawable.ic_translate, getString(R.string.Translate), () -> {
                     if (messageSendPreview != null) {
                         messageSendPreview.dismiss(false);
@@ -3167,11 +3166,8 @@
 //                    return false;
 //                });
             }
-            if ((chatActivity != null && chatActivity.canScheduleMessage()) || currentAttachLayout.canScheduleMessages()) {
-=======
             if (editingMessageObject == null && ((chatActivity != null && chatActivity.canScheduleMessage()) || currentAttachLayout.canScheduleMessages())) {
                 final long finalDialogId = dialogId;
->>>>>>> fb2e5451
                 options.add(R.drawable.msg_calendar2, getString(self ? R.string.SetReminder : R.string.ScheduleMessage), () -> {
                     AlertsCreator.createScheduleDatePickerDialog(getContext(), finalDialogId, (notify, scheduleDate) -> {
                         final long effectId = messageSendPreview != null ? messageSendPreview.getSelectedEffect() : 0;
