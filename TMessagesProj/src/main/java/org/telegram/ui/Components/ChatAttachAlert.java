/*
 * This is the source code of Telegram for Android v. 5.x.x.
 * It is licensed under GNU GPL v. 2 or later.
 * You should have received a copy of the license in this archive (see LICENSE).
 *
 * Copyright Nikolai Kudashov, 2013-2018.
 */

package org.telegram.ui.Components;

import android.Manifest;
import android.animation.Animator;
import android.animation.AnimatorListenerAdapter;
import android.animation.AnimatorSet;
import android.animation.ObjectAnimator;
import android.animation.ValueAnimator;
import android.annotation.SuppressLint;
import android.content.Context;
import android.content.DialogInterface;
import android.content.Intent;
import android.content.pm.PackageManager;
import android.graphics.Canvas;
import android.graphics.Color;
import android.graphics.Outline;
import android.graphics.Paint;
import android.graphics.PorterDuff;
import android.graphics.PorterDuffColorFilter;
import android.graphics.Rect;
import android.graphics.RectF;
import android.graphics.drawable.ColorDrawable;
import android.graphics.drawable.Drawable;
import android.os.Build;
import android.os.Bundle;
import android.text.Editable;
import android.text.TextPaint;
import android.text.TextUtils;
import android.text.TextWatcher;
import android.text.style.ImageSpan;
import android.util.LongSparseArray;
import android.util.Property;
import android.util.TypedValue;
import android.view.Gravity;
import android.view.HapticFeedbackConstants;
import android.view.KeyEvent;
import android.view.MotionEvent;
import android.view.View;
import android.view.ViewGroup;
import android.view.ViewOutlineProvider;
import android.view.WindowManager;
import android.view.accessibility.AccessibilityNodeInfo;
import android.view.animation.DecelerateInterpolator;
import android.view.animation.OvershootInterpolator;
import android.widget.Button;
import android.widget.FrameLayout;
import android.widget.ImageView;
import android.widget.LinearLayout;
import android.widget.TextView;
import android.widget.Toast;

import androidx.annotation.Keep;
import androidx.annotation.NonNull;
import androidx.core.graphics.ColorUtils;
import androidx.dynamicanimation.animation.DynamicAnimation;
import androidx.dynamicanimation.animation.FloatValueHolder;
import androidx.dynamicanimation.animation.SpringAnimation;
import androidx.dynamicanimation.animation.SpringForce;
import androidx.recyclerview.widget.LinearLayoutManager;
import androidx.recyclerview.widget.RecyclerView;

import org.jetbrains.annotations.NotNull;
import org.telegram.messenger.AndroidUtilities;
import org.telegram.messenger.ChatObject;
import org.telegram.messenger.ContactsController;
import org.telegram.messenger.DocumentObject;
import org.telegram.messenger.Emoji;
import org.telegram.messenger.ImageLocation;
import org.telegram.messenger.LocaleController;
import org.telegram.messenger.MediaController;
import org.telegram.messenger.MediaDataController;
import org.telegram.messenger.MessageObject;
import org.telegram.messenger.MessagesController;
import org.telegram.messenger.NotificationCenter;
import org.telegram.messenger.R;
import org.telegram.messenger.SendMessagesHelper;
import org.telegram.messenger.SharedConfig;
import org.telegram.messenger.UserConfig;
import org.telegram.messenger.UserObject;
import org.telegram.tgnet.ConnectionsManager;
import org.telegram.tgnet.TLObject;
import org.telegram.tgnet.TLRPC;
import org.telegram.ui.ActionBar.ActionBar;
import org.telegram.ui.ActionBar.ActionBarMenuItem;
import org.telegram.ui.ActionBar.ActionBarMenuSubItem;
import org.telegram.ui.ActionBar.ActionBarPopupWindow;
import org.telegram.ui.ActionBar.AdjustPanLayoutHelper;
import org.telegram.ui.ActionBar.AlertDialog;
import org.telegram.ui.ActionBar.BaseFragment;
import org.telegram.ui.ActionBar.BottomSheet;
import org.telegram.ui.ActionBar.Theme;
import org.telegram.ui.ActionBar.ThemeDescription;
import org.telegram.ui.BasePermissionsActivity;
import org.telegram.ui.ChatActivity;
import org.telegram.ui.PassportActivity;
import org.telegram.ui.PhotoPickerActivity;
import org.telegram.ui.PhotoPickerSearchActivity;
import org.telegram.ui.PremiumPreviewFragment;

import java.util.ArrayList;
import java.util.HashMap;
import java.util.List;
import java.util.Locale;
import java.util.Locale;
import java.util.concurrent.atomic.AtomicBoolean;

import kotlin.Unit;
import tw.nekomimi.nekogram.NekoConfig;
import tw.nekomimi.nekogram.transtale.TranslateDb;
import tw.nekomimi.nekogram.transtale.Translator;
import tw.nekomimi.nekogram.transtale.TranslatorKt;
import tw.nekomimi.nekogram.utils.AlertUtil;
import tw.nekomimi.nekogram.utils.VibrateUtil;

import java.util.Objects;

public class ChatAttachAlert extends BottomSheet implements NotificationCenter.NotificationCenterDelegate, BottomSheet.BottomSheetDelegateInterface {

    public ChatActivity.ThemeDelegate parentThemeDelegate;

    private final NumberTextView captionLimitView;
    private int currentLimit;
    private int codepointCount;

    public boolean canOpenPreview = false;
    private boolean isSoundPicker = false;

    public void setCanOpenPreview(boolean canOpenPreview) {
        this.canOpenPreview = canOpenPreview;
        selectedArrowImageView.setVisibility(canOpenPreview && avatarPicker != 2 ? View.VISIBLE : View.GONE);
    }

    public float getClipLayoutBottom() {
        float alphaOffset = (frameLayout2.getMeasuredHeight() - AndroidUtilities.dp(84)) * (1f - frameLayout2.getAlpha());
        return frameLayout2.getMeasuredHeight() - alphaOffset;
    }

    public void showBotLayout(long id) {
        showBotLayout(id, null);
    }

    public void showBotLayout(long id, String startCommand) {
        if (botAttachLayouts.get(id) == null || !Objects.equals(startCommand, botAttachLayouts.get(id).getStartCommand()) || botAttachLayouts.get(id).needReload()) {
            if (baseFragment instanceof ChatActivity) {
                ChatAttachAlertBotWebViewLayout webViewLayout = new ChatAttachAlertBotWebViewLayout(this, getContext(), resourcesProvider);
                botAttachLayouts.put(id, webViewLayout);
                botAttachLayouts.get(id).setDelegate(new BotWebViewContainer.Delegate() {
                    private ValueAnimator botButtonAnimator;

                    @Override
                    public void onWebAppSetupClosingBehavior(boolean needConfirmation) {
                        webViewLayout.setNeedCloseConfirmation(needConfirmation);
                    }

                    @Override
                    public void onCloseRequested(Runnable callback) {
                        if (currentAttachLayout != webViewLayout) {
                            return;
                        }
                        ChatAttachAlert.this.setFocusable(false);
                        ChatAttachAlert.this.getWindow().setSoftInputMode(WindowManager.LayoutParams.SOFT_INPUT_ADJUST_NOTHING);

                        dismiss();
                        AndroidUtilities.runOnUIThread(() -> {
                            if (callback != null) {
                                callback.run();
                            }
                        }, 150);
                    }

                    @Override
                    public void onWebAppSetActionBarColor(String colorKey) {
                        int from = ((ColorDrawable) actionBar.getBackground()).getColor();
                        int to = getThemedColor(colorKey);

                        ValueAnimator animator = ValueAnimator.ofFloat(0, 1).setDuration(200);
                        animator.setInterpolator(CubicBezierInterpolator.DEFAULT);
                        animator.addUpdateListener(animation -> actionBar.setBackgroundColor(ColorUtils.blendARGB(from, to, (float) animation.getAnimatedValue())));
                        animator.start();
                    }

                    @Override
                    public void onWebAppSetBackgroundColor(int color) {
                        webViewLayout.setCustomBackground(color);
                    }

                    @Override
                    public void onWebAppOpenInvoice(String slug, TLObject response) {
                        Toast.makeText(getContext(), LocaleController.getString("nekoXPaymentRemovedToast", R.string.nekoXPaymentRemovedToast), Toast.LENGTH_LONG).show();
                    }

                    @Override
                    public void onWebAppExpand() {
                        if (currentAttachLayout != webViewLayout) {
                            return;
                        }

                        if (webViewLayout.canExpandByRequest()) {
                            webViewLayout.scrollToTop();
                        }
                    }

                    @Override
                    public void onSetupMainButton(boolean isVisible, boolean isActive, String text, int color, int textColor, boolean isProgressVisible) {
                        if (currentAttachLayout != webViewLayout || !webViewLayout.isBotButtonAvailable()) {
                            return;
                        }
                        botMainButtonTextView.setClickable(isActive);
                        botMainButtonTextView.setText(text);
                        botMainButtonTextView.setTextColor(textColor);
                        botMainButtonTextView.setBackground(BotWebViewContainer.getMainButtonRippleDrawable(color));
                        if (botButtonWasVisible != isVisible) {
                            botButtonWasVisible = isVisible;

                            if (botButtonAnimator != null) {
                                botButtonAnimator.cancel();
                            }
                            botButtonAnimator = ValueAnimator.ofFloat(isVisible ? 0 : 1, isVisible ? 1 : 0).setDuration(250);
                            botButtonAnimator.addUpdateListener(animation -> {
                                float value = (float) animation.getAnimatedValue();
                                buttonsRecyclerView.setAlpha(1f - value);
                                botMainButtonTextView.setAlpha(value);
                                botMainButtonOffsetY = value * AndroidUtilities.dp(36);
                                shadow.setTranslationY(botMainButtonOffsetY);
                                buttonsRecyclerView.setTranslationY(botMainButtonOffsetY);
                            });
                            botButtonAnimator.addListener(new AnimatorListenerAdapter() {
                                @Override
                                public void onAnimationStart(Animator animation) {
                                    if (isVisible) {
                                        botMainButtonTextView.setAlpha(0f);
                                        botMainButtonTextView.setVisibility(View.VISIBLE);

                                        int offsetY = AndroidUtilities.dp(36);
                                        for (int i = 0; i < botAttachLayouts.size(); i++) {
                                            botAttachLayouts.valueAt(i).setMeasureOffsetY(offsetY);
                                        }
                                    } else {
                                        buttonsRecyclerView.setAlpha(0f);
                                        buttonsRecyclerView.setVisibility(View.VISIBLE);
                                    }
                                }

                                @Override
                                public void onAnimationEnd(Animator animation) {
                                    if (!isVisible) {
                                        botMainButtonTextView.setVisibility(View.GONE);
                                    } else {
                                        buttonsRecyclerView.setVisibility(View.GONE);
                                    }

                                    int offsetY = isVisible ? AndroidUtilities.dp(36) : 0;
                                    for (int i = 0; i < botAttachLayouts.size(); i++) {
                                        botAttachLayouts.valueAt(i).setMeasureOffsetY(offsetY);
                                    }

                                    if (botButtonAnimator == animation) {
                                        botButtonAnimator = null;
                                    }
                                }
                            });
                            botButtonAnimator.start();
                        }
                        botProgressView.setProgressColor(textColor);
                        if (botButtonProgressWasVisible != isProgressVisible) {
                            botProgressView.animate().cancel();
                            if (isProgressVisible) {
                                botProgressView.setAlpha(0f);
                                botProgressView.setVisibility(View.VISIBLE);
                            }
                            botProgressView.animate().alpha(isProgressVisible ? 1f : 0f)
                                    .scaleX(isProgressVisible ? 1f : 0.1f)
                                    .scaleY(isProgressVisible ? 1f : 0.1f)
                                    .setDuration(250)
                                    .setListener(new AnimatorListenerAdapter() {
                                        @Override
                                        public void onAnimationEnd(Animator animation) {
                                            botButtonProgressWasVisible = isProgressVisible;
                                            if (!isProgressVisible) {
                                                botProgressView.setVisibility(View.GONE);
                                            }
                                        }
                                    }).start();
                        }
                    }

                    @Override
                    public void onSetBackButtonVisible(boolean visible) {
                        AndroidUtilities.updateImageViewImageAnimated(actionBar.getBackButton(), visible ? R.drawable.ic_ab_back : R.drawable.ic_close_white);
                    }
                });
                MessageObject replyingObject = ((ChatActivity) baseFragment).getChatActivityEnterView().getReplyingMessageObject();
                botAttachLayouts.get(id).requestWebView(currentAccount, ((ChatActivity) baseFragment).getDialogId(), id, false, replyingObject != null ? replyingObject.messageOwner.id : 0, startCommand);
            }
        }
        if (botAttachLayouts.get(id) != null) {
            botAttachLayouts.get(id).disallowSwipeOffsetAnimation();
            showLayout(botAttachLayouts.get(id), -id);
        }
    }

    public boolean checkCaption(CharSequence text) {
        if (baseFragment instanceof ChatActivity) {
            long dialogId = ((ChatActivity) baseFragment).getDialogId();
            return ChatActivityEnterView.checkPremiumAnimatedEmoji(currentAccount, dialogId, baseFragment, sizeNotifierFrameLayout, text);
        } else {
            return false;
        }
    }

    public interface ChatAttachViewDelegate {
        void didPressedButton(int button, boolean arg, boolean notify, int scheduleDate, boolean forceDocument);

        void onCameraOpened();

       default View getRevealView() {
            return null;
        }

        default void didSelectBot(TLRPC.User user) {

        }

        default boolean needEnterComment() {
            return false;
        }

        default void doOnIdle(Runnable runnable) {
            runnable.run();
        }
        default void openAvatarsSearch() {

        }
    }

    public float translationProgress = 0;
    public final Property<AttachAlertLayout, Float> ATTACH_ALERT_LAYOUT_TRANSLATION = new AnimationProperties.FloatProperty<AttachAlertLayout>("translation") {
        @Override
        public void setValue(AttachAlertLayout object, float value) {
            translationProgress = value;
            if (nextAttachLayout instanceof ChatAttachAlertPhotoLayoutPreview || currentAttachLayout instanceof ChatAttachAlertPhotoLayoutPreview) {
                int width = Math.max(nextAttachLayout.getWidth(), currentAttachLayout.getWidth());
                if (nextAttachLayout instanceof ChatAttachAlertPhotoLayoutPreview) {
                    currentAttachLayout.setTranslationX(value * -width);
                    nextAttachLayout.setTranslationX((1f - value) * width);
                } else {
                    currentAttachLayout.setTranslationX(value * width);
                    nextAttachLayout.setTranslationX(-width * (1f - value));
                }
            } else {
                if (value > 0.7f) {
                    float alpha = 1.0f - (1.0f - value) / 0.3f;
                    if (nextAttachLayout == locationLayout) {
                        currentAttachLayout.setAlpha(1.0f - alpha);
                        nextAttachLayout.setAlpha(1.0f);
                    } else {
                        nextAttachLayout.setAlpha(alpha);
                        nextAttachLayout.onHideShowProgress(alpha);
                    }
                } else {
                    if (nextAttachLayout == locationLayout) {
                        nextAttachLayout.setAlpha(0.0f);
                    }
                }
                if (nextAttachLayout == pollLayout || currentAttachLayout == pollLayout) {
                    updateSelectedPosition(nextAttachLayout == pollLayout ? 1 : 0);
                }
                nextAttachLayout.setTranslationY(AndroidUtilities.dp(78) * value);
                currentAttachLayout.onHideShowProgress(1.0f - Math.min(1.0f, value / 0.7f));
                currentAttachLayout.onContainerTranslationUpdated(currentPanTranslationY);
            }
            containerView.invalidate();
        }

        @Override
        public Float get(AttachAlertLayout object) {
            return translationProgress;
        }
    };

    public static class AttachAlertLayout extends FrameLayout {

        protected final Theme.ResourcesProvider resourcesProvider;
        protected ChatAttachAlert parentAlert;

        public AttachAlertLayout(ChatAttachAlert alert, Context context, Theme.ResourcesProvider resourcesProvider) {
            super(context);
            this.resourcesProvider = resourcesProvider;
            parentAlert = alert;
        }

        boolean onSheetKeyDown(int keyCode, KeyEvent event) {
            return false;
        }

        boolean onDismiss() {
            return false;
        }

        boolean onCustomMeasure(View view, int width, int height) {
            return false;
        }

        boolean onCustomLayout(View view, int left, int top, int right, int bottom) {
            return false;
        }

        boolean onContainerViewTouchEvent(MotionEvent event) {
            return false;
        }

        void onPreMeasure(int availableWidth, int availableHeight) {

        }

        void onMenuItemClick(int id) {

        }

        boolean hasCustomBackground() {
            return false;
        }

        int getCustomBackground() {
            return 0;
        }

        void onButtonsTranslationYUpdated() {

        }

        boolean canScheduleMessages() {
            return true;
        }

        void checkColors() {

        }

        ArrayList<ThemeDescription> getThemeDescriptions() {
            return null;
        }

        void onPause() {

        }

        void onResume() {

        }

        boolean onDismissWithTouchOutside() {
            return true;
        }

        boolean canDismissWithTouchOutside() {
            return true;
        }

        void onDismissWithButtonClick(int item) {

        }

        void onContainerTranslationUpdated(float currentPanTranslationY) {

        }

        void onHideShowProgress(float progress) {

        }

        void onOpenAnimationEnd() {

        }

        void onInit(boolean mediaEnabled) {

        }

        int getSelectedItemsCount() {
            return 0;
        }

        void onSelectedItemsCountChanged(int count) {

        }

        void applyCaption(CharSequence text) {

        }

        void onDestroy() {

        }

        void onHide() {

        }

        void onHidden() {

        }

        int getCurrentItemTop() {
            return 0;
        }

        int getFirstOffset() {
            return 0;
        }

        int getButtonsHideOffset() {
            return AndroidUtilities.dp(needsActionBar() != 0 ? 12 : 17);
        }

        int getListTopPadding() {
            return 0;
        }

        int needsActionBar() {
            return 0;
        }

        void sendSelectedItems(boolean notify, int scheduleDate) {

        }

        void onShow(AttachAlertLayout previousLayout) {

        }

        void onShown() {

        }

        void scrollToTop() {

        }

        boolean onBackPressed() {
            return false;
        }

        protected int getThemedColor(String key) {
            Integer color = resourcesProvider != null ? resourcesProvider.getColor(key) : null;
            return color != null ? color : Theme.getColor(key);
        }

        boolean shouldHideBottomButtons() {
            return true;
        }

        public void onPanTransitionStart(boolean keyboardVisible, int contentHeight) {
        }

        public void onPanTransitionEnd() {
        }
    }

    protected BaseFragment baseFragment;
    protected boolean inBubbleMode;
    private ActionBarPopupWindow sendPopupWindow;
    private ActionBarPopupWindow.ActionBarPopupWindowLayout sendPopupLayout;
    private ActionBarMenuSubItem[] itemCells;

    private View shadow;

    private ChatAttachAlertPhotoLayout photoLayout;
    private ChatAttachAlertContactsLayout contactsLayout;
    private ChatAttachAlertAudioLayout audioLayout;
    private ChatAttachAlertPollLayout pollLayout;
    private ChatAttachAlertLocationLayout locationLayout;
    private ChatAttachAlertDocumentLayout documentLayout;
    private ChatAttachAlertPhotoLayoutPreview photoPreviewLayout;
    private AttachAlertLayout[] layouts = new AttachAlertLayout[7];
    private LongSparseArray<ChatAttachAlertBotWebViewLayout> botAttachLayouts = new LongSparseArray<>();
    private AttachAlertLayout currentAttachLayout;
    private AttachAlertLayout nextAttachLayout;

    private FrameLayout frameLayout2;
    protected EditTextEmoji commentTextView;
    private FrameLayout writeButtonContainer;
    private ImageView writeButton;
    private Drawable writeButtonDrawable;
    private View selectedCountView;
    private TextPaint textPaint = new TextPaint(Paint.ANTI_ALIAS_FLAG);
    private RectF rect = new RectF();
    private Paint paint = new Paint(Paint.ANTI_ALIAS_FLAG);
    private AnimatorSet commentsAnimator;

    protected int avatarPicker;
    protected boolean avatarSearch;
    protected boolean typeButtonsAvailable;

    boolean sendButtonEnabled = true;
    private float sendButtonEnabledProgress = 1f;
    private ValueAnimator sendButtonColorAnimator;

    private long selectedId;

    protected float cornerRadius = 1.0f;

    protected ActionBar actionBar;
    private View actionBarShadow;
    private AnimatorSet actionBarAnimation;
    private AnimatorSet menuAnimator;
    protected ActionBarMenuItem selectedMenuItem;
    protected ActionBarMenuItem searchItem;
    protected ActionBarMenuItem doneItem;
    protected FrameLayout headerView;
    protected TextView selectedTextView;
    protected LinearLayout selectedView;
    protected ImageView selectedArrowImageView;
    protected LinearLayout mediaPreviewView;
    protected TextView mediaPreviewTextView;
    private float baseSelectedTextViewTranslationY;
    private boolean menuShowed;
    protected SizeNotifierFrameLayout sizeNotifierFrameLayout;
    private boolean openTransitionFinished;

    private Object viewChangeAnimator;

    private boolean enterCommentEventSent;

    protected RecyclerListView buttonsRecyclerView;
    private LinearLayoutManager buttonsLayoutManager;
    private ButtonsAdapter buttonsAdapter;

    private boolean botButtonProgressWasVisible = false;
    private RadialProgressView botProgressView;

    private boolean botButtonWasVisible = false;
    private TextView botMainButtonTextView;
    private float botMainButtonOffsetY;

    protected MessageObject editingMessageObject;

    private boolean buttonPressed;

    protected int currentAccount = UserConfig.selectedAccount;

    private boolean mediaEnabled = true;
    private boolean pollsEnabled = true;

    protected int maxSelectedPhotos = -1;
    protected boolean allowOrder = true;
    protected boolean openWithFrontFaceCamera;
    private float captionEditTextTopOffset;
    private float chatActivityEnterViewAnimateFromTop;
    private ValueAnimator topBackgroundAnimator;

    private int attachItemSize = AndroidUtilities.dp(85);

    private DecelerateInterpolator decelerateInterpolator = new DecelerateInterpolator();

    protected ChatAttachViewDelegate delegate;

    protected int[] scrollOffsetY = new int[2];
    private int previousScrollOffsetY;
    private float fromScrollY;
    private float toScrollY;

    protected boolean paused;

    private final Paint attachButtonPaint = new Paint(Paint.ANTI_ALIAS_FLAG);
    private float bottomPannelTranslation;
    private final boolean forceDarkTheme;
    private final boolean showingFromDialog;

    protected boolean captionLimitBulletinShown = false;

    private class AttachButton extends FrameLayout {

        private TextView textView;
        private RLottieImageView imageView;
        private boolean checked;
        private String backgroundKey;
        private String textKey;
        private float checkedState;
        private Animator checkAnimator;
        private int currentId;

        public AttachButton(Context context) {
            super(context);
            setWillNotDraw(false);
            setFocusable(true);

            imageView = new RLottieImageView(context) {
                @Override
                public void setScaleX(float scaleX) {
                    super.setScaleX(scaleX);
                    AttachButton.this.invalidate();
                }
            };
            imageView.setScaleType(ImageView.ScaleType.CENTER);
            addView(imageView, LayoutHelper.createFrame(32, 32, Gravity.CENTER_HORIZONTAL | Gravity.TOP, 0, 18, 0, 0));

            textView = new TextView(context);
            textView.setMaxLines(2);
            textView.setGravity(Gravity.CENTER_HORIZONTAL);
            textView.setEllipsize(TextUtils.TruncateAt.END);
            textView.setTextColor(getThemedColor(Theme.key_dialogTextGray2));
            textView.setTextSize(TypedValue.COMPLEX_UNIT_DIP, 12);
            textView.setLineSpacing(-AndroidUtilities.dp(2), 1.0f);
            textView.setImportantForAccessibility(IMPORTANT_FOR_ACCESSIBILITY_NO);
            addView(textView, LayoutHelper.createFrame(LayoutHelper.MATCH_PARENT, LayoutHelper.WRAP_CONTENT, Gravity.LEFT | Gravity.TOP, 0, 62, 0, 0));
        }

        @Override
        public void onInitializeAccessibilityNodeInfo(AccessibilityNodeInfo info) {
            super.onInitializeAccessibilityNodeInfo(info);
            info.setText(textView.getText());
            info.setEnabled(true);
            info.setSelected(checked);
        }

        void updateCheckedState(boolean animate) {
            if (checked == (currentId == selectedId)) {
                return;
            }
            checked = currentId == selectedId;
            if (checkAnimator != null) {
                checkAnimator.cancel();
            }
            if (animate) {
                if (checked) {
                    imageView.setProgress(0.0f);
                    imageView.playAnimation();
                }
                checkAnimator = ObjectAnimator.ofFloat(this, "checkedState", checked ? 1f : 0f);
                checkAnimator.setDuration(200);
                checkAnimator.start();
            } else {
                imageView.stopAnimation();
                imageView.setProgress(0.0f);
                setCheckedState(checked ? 1f : 0f);
            }
        }

        @Keep
        public void setCheckedState(float state) {
            checkedState = state;
            imageView.setScaleX(1.0f - 0.06f * state);
            imageView.setScaleY(1.0f - 0.06f * state);
            textView.setTextColor(ColorUtils.blendARGB(getThemedColor(Theme.key_dialogTextGray2), getThemedColor(textKey), checkedState));
            invalidate();
        }

        @Keep
        public float getCheckedState() {
            return checkedState;
        }

        @Override
        protected void onAttachedToWindow() {
            super.onAttachedToWindow();
            updateCheckedState(false);
        }

        @Override
        protected void onMeasure(int widthMeasureSpec, int heightMeasureSpec) {
            super.onMeasure(MeasureSpec.makeMeasureSpec(attachItemSize, MeasureSpec.EXACTLY), MeasureSpec.makeMeasureSpec(AndroidUtilities.dp(84), MeasureSpec.EXACTLY));
        }

        public void setTextAndIcon(int id, CharSequence text, RLottieDrawable drawable, String background, String textColor) {
            currentId = id;
            textView.setText(text);
            imageView.setAnimation(drawable);
            backgroundKey = background;
            textKey = textColor;
            textView.setTextColor(ColorUtils.blendARGB(getThemedColor(Theme.key_dialogTextGray2), getThemedColor(textKey), checkedState));
        }

        @Override
        protected void onDraw(Canvas canvas) {
            float scale = imageView.getScaleX() + 0.06f * checkedState;
            float radius = AndroidUtilities.dp(23) * scale;

            float cx = imageView.getLeft() + imageView.getMeasuredWidth() / 2f;
            float cy = imageView.getTop() + imageView.getMeasuredWidth() / 2f;

            attachButtonPaint.setColor(getThemedColor(backgroundKey));
            attachButtonPaint.setStyle(Paint.Style.STROKE);
            attachButtonPaint.setStrokeWidth(AndroidUtilities.dp(3) * scale);
            attachButtonPaint.setAlpha(Math.round(255f * checkedState));
            canvas.drawCircle(cx, cy, radius - 0.5f * attachButtonPaint.getStrokeWidth(), attachButtonPaint);

            attachButtonPaint.setAlpha(255);
            attachButtonPaint.setStyle(Paint.Style.FILL);
            canvas.drawCircle(cx, cy, radius - AndroidUtilities.dp(5) * checkedState, attachButtonPaint);
        }

        @Override
        public boolean hasOverlappingRendering() {
            return false;
        }
    }

    private class AttachBotButton extends FrameLayout {
        private BackupImageView imageView;
        private TextView nameTextView;
        private AvatarDrawable avatarDrawable = new AvatarDrawable();

        private TLRPC.User currentUser;
        private TLRPC.TL_attachMenuBot attachMenuBot;

        private float checkedState;
        private Boolean checked;
        private ValueAnimator checkAnimator;

        private int textColor;
        private int iconBackgroundColor;

        private View selector;

        public AttachBotButton(Context context) {
            super(context);

            setWillNotDraw(false);
            setFocusable(true);
            setFocusableInTouchMode(true);

            imageView = new BackupImageView(context) {
                {
                    imageReceiver.setDelegate((imageReceiver1, set, thumb, memCache) -> {
                        Drawable drawable = imageReceiver1.getDrawable();
                        if (drawable instanceof RLottieDrawable) {
                            ((RLottieDrawable) drawable).setCustomEndFrame(0);
                            ((RLottieDrawable) drawable).stop();
                            ((RLottieDrawable) drawable).setProgress(0, false);
                        }
                    });
                }

                @Override
                public void setScaleX(float scaleX) {
                    super.setScaleX(scaleX);
                    AttachBotButton.this.invalidate();
                }
            };
            imageView.setRoundRadius(AndroidUtilities.dp(25));
            addView(imageView, LayoutHelper.createFrame(46, 46, Gravity.TOP | Gravity.CENTER_HORIZONTAL, 0, 9, 0, 0));

            if (Build.VERSION.SDK_INT >= Build.VERSION_CODES.LOLLIPOP) {
                selector = new View(context);
                selector.setBackground(Theme.createSelectorDrawable(getThemedColor(Theme.key_dialogButtonSelector), 1, AndroidUtilities.dp(23)));
                addView(selector, LayoutHelper.createFrame(46, 46, Gravity.TOP | Gravity.CENTER_HORIZONTAL, 0, 9, 0, 0));
            }

            nameTextView = new TextView(context);
            nameTextView.setTextSize(TypedValue.COMPLEX_UNIT_DIP, 12);
            nameTextView.setGravity(Gravity.TOP | Gravity.CENTER_HORIZONTAL);
            nameTextView.setLines(1);
            nameTextView.setSingleLine(true);
            nameTextView.setEllipsize(TextUtils.TruncateAt.END);
            addView(nameTextView, LayoutHelper.createFrame(LayoutHelper.MATCH_PARENT, LayoutHelper.WRAP_CONTENT, Gravity.LEFT | Gravity.TOP, 6, 60, 6, 0));
        }

        @Override
        public void onInitializeAccessibilityNodeInfo(AccessibilityNodeInfo info) {
            super.onInitializeAccessibilityNodeInfo(info);
            info.setEnabled(true);
            if (selector != null && checked) {
                info.setCheckable(true);
                info.setChecked(true);
            }
        }

        @Override
        protected void onMeasure(int widthMeasureSpec, int heightMeasureSpec) {
            super.onMeasure(MeasureSpec.makeMeasureSpec(attachItemSize, MeasureSpec.EXACTLY), MeasureSpec.makeMeasureSpec(AndroidUtilities.dp(100), MeasureSpec.EXACTLY));
        }

        public void setCheckedState(float state) {
            checkedState = state;
            imageView.setScaleX(1.0f - 0.06f * state);
            imageView.setScaleY(1.0f - 0.06f * state);
            nameTextView.setTextColor(ColorUtils.blendARGB(getThemedColor(Theme.key_dialogTextGray2), textColor, checkedState));
            invalidate();
        }

        private void updateMargins() {
            MarginLayoutParams params = (MarginLayoutParams) nameTextView.getLayoutParams();
            params.topMargin = AndroidUtilities.dp(attachMenuBot != null ? 62 : 60);
            params = (MarginLayoutParams) imageView.getLayoutParams();
            params.topMargin = AndroidUtilities.dp(attachMenuBot != null ? 11 : 9);
        }

        @Override
        protected void onDraw(Canvas canvas) {
            if (attachMenuBot != null) {
                float imageScale = imageView.getScaleX();
                float scale = imageScale + 0.06f * checkedState;
                float radius = AndroidUtilities.dp(23) * scale;

                float cx = imageView.getLeft() + imageView.getMeasuredWidth() / 2f;
                float cy = imageView.getTop() + imageView.getMeasuredWidth() / 2f;

                attachButtonPaint.setColor(iconBackgroundColor);
                attachButtonPaint.setStyle(Paint.Style.STROKE);
                attachButtonPaint.setStrokeWidth(AndroidUtilities.dp(3) * scale);
                attachButtonPaint.setAlpha(Math.round(255f * checkedState));
                canvas.drawCircle(cx, cy, radius - 0.5f * attachButtonPaint.getStrokeWidth(), attachButtonPaint);

                attachButtonPaint.setAlpha(255);
                attachButtonPaint.setStyle(Paint.Style.FILL);
                canvas.drawCircle(cx, cy, radius - AndroidUtilities.dp(5) * checkedState, attachButtonPaint);
            }
        }

        @Override
        protected void onAttachedToWindow() {
            super.onAttachedToWindow();
            updateCheckedState(false);
        }

        void updateCheckedState(boolean animate) {
            boolean newChecked = attachMenuBot != null && -currentUser.id == selectedId;
            if (checked != null && checked == newChecked && animate) {
                return;
            }
            checked = newChecked;
            if (checkAnimator != null) {
                checkAnimator.cancel();
            }
            RLottieDrawable drawable = imageView.getImageReceiver().getLottieAnimation();
            if (animate) {
                if (checked && drawable != null) {
                    drawable.setAutoRepeat(0);
                    drawable.setCustomEndFrame(-1);
                    drawable.setProgress(0, false);
                    drawable.start();
                }

                checkAnimator = ValueAnimator.ofFloat(checked ? 0f : 1f, checked ? 1f : 0f);
                checkAnimator.addUpdateListener(animation -> setCheckedState((float) animation.getAnimatedValue()));
                checkAnimator.setDuration(200);
                checkAnimator.start();
            } else {
                if (drawable != null) {
                    drawable.stop();
                    drawable.setProgress(0, false);
                }
                setCheckedState(checked ? 1f : 0f);
            }
        }

        public void setUser(TLRPC.User user) {
            if (user == null) {
                return;
            }
            nameTextView.setTextColor(getThemedColor(Theme.key_dialogTextGray2));
            currentUser = user;
            nameTextView.setText(ContactsController.formatName(user.first_name, user.last_name));
            avatarDrawable.setInfo(user);
            imageView.setForUserOrChat(user, avatarDrawable);
            imageView.setSize(-1, -1);
            imageView.setColorFilter(null);
            attachMenuBot = null;
            selector.setVisibility(VISIBLE);
            updateMargins();
            setCheckedState(0f);
            invalidate();
        }

        public void setAttachBot(TLRPC.User user, TLRPC.TL_attachMenuBot bot) {
            if (user == null || bot == null) {
                return;
            }
            nameTextView.setTextColor(getThemedColor(Theme.key_dialogTextGray2));
            currentUser = user;
            nameTextView.setText(bot.short_name);
            avatarDrawable.setInfo(user);

            boolean animated = true;
            TLRPC.TL_attachMenuBotIcon icon = MediaDataController.getAnimatedAttachMenuBotIcon(bot);
            if (icon == null) {
                icon = MediaDataController.getStaticAttachMenuBotIcon(bot);
                animated = false;
            }
            if (icon != null) {
                textColor = getThemedColor(Theme.key_chat_attachContactText);
                iconBackgroundColor = getThemedColor(Theme.key_chat_attachContactBackground);

                for (TLRPC.TL_attachMenuBotIconColor color : icon.colors) {
                    switch (color.name) {
                        case MediaDataController.ATTACH_MENU_BOT_COLOR_LIGHT_ICON:
                            if (!Theme.getCurrentTheme().isDark()) {
                                iconBackgroundColor = color.color;
                            }
                            break;
                        case MediaDataController.ATTACH_MENU_BOT_COLOR_LIGHT_TEXT:
                            if (!Theme.getCurrentTheme().isDark()) {
                                textColor = color.color;
                            }
                            break;
                        case MediaDataController.ATTACH_MENU_BOT_COLOR_DARK_ICON:
                            if (Theme.getCurrentTheme().isDark()) {
                                iconBackgroundColor = color.color;
                            }
                            break;
                        case MediaDataController.ATTACH_MENU_BOT_COLOR_DARK_TEXT:
                            if (Theme.getCurrentTheme().isDark()) {
                                textColor = color.color;
                            }
                            break;
                    }
                }
                textColor = ColorUtils.setAlphaComponent(textColor, 0xFF);
                iconBackgroundColor = ColorUtils.setAlphaComponent(iconBackgroundColor, 0xFF);

                TLRPC.Document iconDoc = icon.icon;
                imageView.getImageReceiver().setAllowStartLottieAnimation(false);
                imageView.setImage(ImageLocation.getForDocument(iconDoc), String.valueOf(bot.bot_id), animated ? "tgs" : "svg", DocumentObject.getSvgThumb(iconDoc, Theme.key_windowBackgroundGray, 1f), bot);
            }

            imageView.setSize(AndroidUtilities.dp(28), AndroidUtilities.dp(28));
            imageView.setColorFilter(new PorterDuffColorFilter(getThemedColor(Theme.key_chat_attachContactIcon), PorterDuff.Mode.SRC_IN));
            attachMenuBot = bot;
            selector.setVisibility(GONE);
            updateMargins();
            setCheckedState(0f);
            invalidate();
        }
    }

    private ArrayList<android.graphics.Rect> exclusionRects = new ArrayList<>();
    private android.graphics.Rect exclustionRect = new Rect();

    float currentPanTranslationY;

    public ChatAttachAlert(Context context, final BaseFragment parentFragment, boolean forceDarkTheme, boolean showingFromDialog) {
        this(context, parentFragment, forceDarkTheme, showingFromDialog, null);
    }

    @SuppressLint("ClickableViewAccessibility")
    public ChatAttachAlert(Context context, final BaseFragment parentFragment, boolean forceDarkTheme, boolean showingFromDialog, Theme.ResourcesProvider resourcesProvider) {
        super(context, false, resourcesProvider);
        this.forceDarkTheme = forceDarkTheme;
        this.showingFromDialog = showingFromDialog;
        drawNavigationBar = true;
        inBubbleMode = parentFragment instanceof ChatActivity && parentFragment.isInBubbleMode();
        openInterpolator = new OvershootInterpolator(0.7f);
        baseFragment = parentFragment;
        useSmoothKeyboard = true;
        setDelegate(this);
        NotificationCenter.getInstance(currentAccount).addObserver(this, NotificationCenter.reloadInlineHints);
        NotificationCenter.getInstance(currentAccount).addObserver(this, NotificationCenter.attachMenuBotsDidLoad);
        NotificationCenter.getInstance(currentAccount).addObserver(this, NotificationCenter.currentUserPremiumStatusChanged);
        exclusionRects.add(exclustionRect);

        sizeNotifierFrameLayout = new SizeNotifierFrameLayout(context) {

            private Bulletin.Delegate bulletinDelegate = new Bulletin.Delegate() {
                @Override
                public int getBottomOffset(int tag) {
                    return getHeight() - frameLayout2.getTop();
                }
            };
            private int lastNotifyWidth;
            private RectF rect = new RectF();
            private boolean ignoreLayout;
            private float initialTranslationY;

            AdjustPanLayoutHelper adjustPanLayoutHelper = new AdjustPanLayoutHelper(this) {

                @Override
                protected void onTransitionStart(boolean keyboardVisible, int contentHeight) {
                    super.onTransitionStart(keyboardVisible, contentHeight);
                    if (previousScrollOffsetY > 0 && previousScrollOffsetY != scrollOffsetY[0] && keyboardVisible) {
                        fromScrollY = previousScrollOffsetY;
                        toScrollY = scrollOffsetY[0];
                    } else {
                        fromScrollY = -1;
                    }
                    invalidate();

                    if (currentAttachLayout instanceof ChatAttachAlertBotWebViewLayout) {
                        if (!botButtonWasVisible) {
                            if (keyboardVisible) {
                                shadow.setVisibility(GONE);
                                buttonsRecyclerView.setVisibility(GONE);
                            } else {
                                shadow.setVisibility(VISIBLE);
                                buttonsRecyclerView.setVisibility(VISIBLE);
                            }
                        }
                    }

                    currentAttachLayout.onPanTransitionStart(keyboardVisible, contentHeight);
                }

                @Override
                protected void onTransitionEnd() {
                    super.onTransitionEnd();
                    updateLayout(currentAttachLayout, false, 0);
                    previousScrollOffsetY = scrollOffsetY[0];
                    currentAttachLayout.onPanTransitionEnd();

                    if (currentAttachLayout instanceof ChatAttachAlertBotWebViewLayout) {
                        if (!botButtonWasVisible) {
                            int offsetY = keyboardVisible ? AndroidUtilities.dp(84) : 0;
                            for (int i = 0; i < botAttachLayouts.size(); i++) {
                                botAttachLayouts.valueAt(i).setMeasureOffsetY(offsetY);
                            }
                        }
                    }
                }

                @Override
                protected void onPanTranslationUpdate(float y, float progress, boolean keyboardVisible) {
                    currentPanTranslationY = y;
                    if (fromScrollY > 0) {
                        currentPanTranslationY += (fromScrollY - toScrollY) * (1f - progress);
                    }
                    actionBar.setTranslationY(currentPanTranslationY);
                    selectedMenuItem.setTranslationY(currentPanTranslationY);
                    searchItem.setTranslationY(currentPanTranslationY);
                    doneItem.setTranslationY(currentPanTranslationY);
                    actionBarShadow.setTranslationY(currentPanTranslationY);
                    updateSelectedPosition(0);

                    setCurrentPanTranslationY(currentPanTranslationY);
                    invalidate();
                    frameLayout2.invalidate();

                    if (currentAttachLayout != null) {
                        currentAttachLayout.onContainerTranslationUpdated(currentPanTranslationY);
                    }
                }

                @Override
                protected boolean heightAnimationEnabled() {
                    if (isDismissed() || !openTransitionFinished) {
                        return false;
                    }
                    return !commentTextView.isPopupVisible();
                }
            };

            @Override
            public boolean onInterceptTouchEvent(MotionEvent ev) {
                if (currentAttachLayout.onContainerViewTouchEvent(ev)) {
                    return true;
                }
                if (ev.getAction() == MotionEvent.ACTION_DOWN && scrollOffsetY[0] != 0 && ev.getY() < getCurrentTop() && actionBar.getAlpha() == 0.0f) {
                    onDismissWithTouchOutside();
                    return true;
                }
                return super.onInterceptTouchEvent(ev);
            }

            @Override
            public boolean onTouchEvent(MotionEvent event) {
                if (currentAttachLayout.onContainerViewTouchEvent(event)) {
                    return true;
                }
                return !isDismissed() && super.onTouchEvent(event);
            }

            @Override
            protected void onMeasure(int widthMeasureSpec, int heightMeasureSpec) {
                int totalHeight;
                if (getLayoutParams().height > 0) {
                    totalHeight = getLayoutParams().height;
                } else {
                    totalHeight = MeasureSpec.getSize(heightMeasureSpec);
                }
                if (Build.VERSION.SDK_INT >= 21 && !inBubbleMode) {
                    ignoreLayout = true;
                    setPadding(backgroundPaddingLeft, AndroidUtilities.statusBarHeight, backgroundPaddingLeft, 0);
                    ignoreLayout = false;
                }
                int availableHeight = totalHeight - getPaddingTop();
                int availableWidth = MeasureSpec.getSize(widthMeasureSpec) - backgroundPaddingLeft * 2;

                if (AndroidUtilities.isTablet()) {
                    selectedMenuItem.setAdditionalYOffset(-AndroidUtilities.dp(3));
                } else if (AndroidUtilities.displaySize.x > AndroidUtilities.displaySize.y) {
                    selectedMenuItem.setAdditionalYOffset(0);
                } else {
                    selectedMenuItem.setAdditionalYOffset(-AndroidUtilities.dp(3));
                }

                LayoutParams layoutParams = (LayoutParams) actionBarShadow.getLayoutParams();
                layoutParams.topMargin = ActionBar.getCurrentActionBarHeight();

                layoutParams = (LayoutParams) doneItem.getLayoutParams();
                layoutParams.height = ActionBar.getCurrentActionBarHeight();

                ignoreLayout = true;
                int newSize = (int) (availableWidth / Math.min(4.5f, buttonsAdapter.getItemCount()));
                if (attachItemSize != newSize) {
                    attachItemSize = newSize;
                    AndroidUtilities.runOnUIThread(() -> buttonsAdapter.notifyDataSetChanged());
                }
                ignoreLayout = false;
                onMeasureInternal(widthMeasureSpec, MeasureSpec.makeMeasureSpec(totalHeight, MeasureSpec.EXACTLY));
            }

            private void onMeasureInternal(int widthMeasureSpec, int heightMeasureSpec) {
                int widthSize = MeasureSpec.getSize(widthMeasureSpec);
                int heightSize = MeasureSpec.getSize(heightMeasureSpec);

                setMeasuredDimension(widthSize, heightSize);
                widthSize -= backgroundPaddingLeft * 2;

                int keyboardSize = SharedConfig.smoothKeyboard ? 0 : measureKeyboardHeight();
                if (!commentTextView.isWaitingForKeyboardOpen() && keyboardSize <= AndroidUtilities.dp(20) && !commentTextView.isPopupShowing() && !commentTextView.isAnimatePopupClosing()) {
                    ignoreLayout = true;
                    commentTextView.hideEmojiView();
                    ignoreLayout = false;
                }

                if (keyboardSize <= AndroidUtilities.dp(20)) {
                    int paddingBottom;
                    if (SharedConfig.smoothKeyboard && keyboardVisible) {
                        paddingBottom = 0;
                    } else {
                        paddingBottom = commentTextView.getEmojiPadding();
                    }
                    if (!AndroidUtilities.isInMultiwindow) {
                        heightSize -= paddingBottom;
                        heightMeasureSpec = MeasureSpec.makeMeasureSpec(heightSize, MeasureSpec.EXACTLY);
                    }
                    ignoreLayout = true;
                    currentAttachLayout.onPreMeasure(widthSize, heightSize);
                    if (nextAttachLayout != null) {
                        nextAttachLayout.onPreMeasure(widthSize, heightSize);
                    }
                    ignoreLayout = false;
                }

                int childCount = getChildCount();
                for (int i = 0; i < childCount; i++) {
                    View child = getChildAt(i);
                    if (child == null || child.getVisibility() == GONE) {
                        continue;
                    }
                    if (commentTextView != null && commentTextView.isPopupView(child)) {
                        if (inBubbleMode) {
                            child.measure(MeasureSpec.makeMeasureSpec(widthSize, MeasureSpec.EXACTLY), MeasureSpec.makeMeasureSpec(heightSize + getPaddingTop(), MeasureSpec.EXACTLY));
                        } else if (AndroidUtilities.isInMultiwindow || AndroidUtilities.isTablet()) {
                            if (AndroidUtilities.isTablet()) {
                                child.measure(MeasureSpec.makeMeasureSpec(widthSize, MeasureSpec.EXACTLY), MeasureSpec.makeMeasureSpec(Math.min(AndroidUtilities.dp(AndroidUtilities.isTablet() ? 200 : 320), heightSize - AndroidUtilities.statusBarHeight + getPaddingTop()), MeasureSpec.EXACTLY));
                            } else {
                                child.measure(MeasureSpec.makeMeasureSpec(widthSize, MeasureSpec.EXACTLY), MeasureSpec.makeMeasureSpec(heightSize - AndroidUtilities.statusBarHeight + getPaddingTop(), MeasureSpec.EXACTLY));
                            }
                        } else {
                            child.measure(MeasureSpec.makeMeasureSpec(widthSize, MeasureSpec.EXACTLY), MeasureSpec.makeMeasureSpec(child.getLayoutParams().height, MeasureSpec.EXACTLY));
                        }
                    } else {
                        measureChildWithMargins(child, widthMeasureSpec, 0, heightMeasureSpec, 0);
                    }
                }
            }

            @Override
            protected void onLayout(boolean changed, int l, int t, int r, int b) {
                if (lastNotifyWidth != r - l) {
                    lastNotifyWidth = r - l;
                    if (sendPopupWindow != null && sendPopupWindow.isShowing()) {
                        sendPopupWindow.dismiss();
                    }
                }
                final int count = getChildCount();

                if (Build.VERSION.SDK_INT >= 29) {
                    exclustionRect.set(l, t, r, b);
                    setSystemGestureExclusionRects(exclusionRects);
                }

                int keyboardSize = measureKeyboardHeight();
                int paddingBottom = getPaddingBottom();
                if (SharedConfig.smoothKeyboard && keyboardVisible) {
                    paddingBottom += 0;
                } else {
                    paddingBottom += keyboardSize <= AndroidUtilities.dp(20) && !AndroidUtilities.isInMultiwindow && !AndroidUtilities.isTablet() ? commentTextView.getEmojiPadding() : 0;
                }
                setBottomClip(paddingBottom);

                for (int i = 0; i < count; i++) {
                    final View child = getChildAt(i);
                    if (child.getVisibility() == GONE) {
                        continue;
                    }
                    final LayoutParams lp = (LayoutParams) child.getLayoutParams();

                    final int width = child.getMeasuredWidth();
                    final int height = child.getMeasuredHeight();

                    int childLeft;
                    int childTop;

                    int gravity = lp.gravity;
                    if (gravity == -1) {
                        gravity = Gravity.TOP | Gravity.LEFT;
                    }

                    final int absoluteGravity = gravity & Gravity.HORIZONTAL_GRAVITY_MASK;
                    final int verticalGravity = gravity & Gravity.VERTICAL_GRAVITY_MASK;

                    switch (absoluteGravity & Gravity.HORIZONTAL_GRAVITY_MASK) {
                        case Gravity.CENTER_HORIZONTAL:
                            childLeft = (r - l - width) / 2 + lp.leftMargin - lp.rightMargin;
                            break;
                        case Gravity.RIGHT:
                            childLeft = (r - l) - width - lp.rightMargin - getPaddingRight() - backgroundPaddingLeft;
                            break;
                        case Gravity.LEFT:
                        default:
                            childLeft = lp.leftMargin + getPaddingLeft();
                    }

                    switch (verticalGravity) {
                        case Gravity.TOP:
                            childTop = lp.topMargin + getPaddingTop();
                            break;
                        case Gravity.CENTER_VERTICAL:
                            childTop = ((b - paddingBottom) - t - height) / 2 + lp.topMargin - lp.bottomMargin;
                            break;
                        case Gravity.BOTTOM:
                            childTop = ((b - paddingBottom) - t) - height - lp.bottomMargin;
                            break;
                        default:
                            childTop = lp.topMargin;
                    }

                    if (commentTextView != null && commentTextView.isPopupView(child)) {
                        if (AndroidUtilities.isTablet()) {
                            childTop = getMeasuredHeight() - child.getMeasuredHeight();
                        } else {
                            childTop = getMeasuredHeight() + keyboardSize - child.getMeasuredHeight();
                        }
                    }
                    child.layout(childLeft, childTop, childLeft + width, childTop + height);
                }

                notifyHeightChanged();
                updateLayout(currentAttachLayout, false, 0);
                updateLayout(nextAttachLayout, false, 0);
            }

            @Override
            public void requestLayout() {
                if (ignoreLayout) {
                    return;
                }
                super.requestLayout();
            }

            private void drawChildBackground(Canvas canvas, View child) {
                if (child instanceof AttachAlertLayout) {
                    canvas.save();
                    canvas.translate(0, currentPanTranslationY);
                    int viewAlpha = (int) (255 * child.getAlpha());
                    AttachAlertLayout layout = (AttachAlertLayout) child;
                    int actionBarType = layout.needsActionBar();

                    int offset = AndroidUtilities.dp(13) + (headerView != null ? AndroidUtilities.dp(headerView.getAlpha() * 26) : 0);
                    int top = getScrollOffsetY(0) - backgroundPaddingTop - offset;
                    if (currentSheetAnimationType == 1 || viewChangeAnimator != null) {
                        top += child.getTranslationY();
                    }
                    int y = top + AndroidUtilities.dp(20);

                    int height = getMeasuredHeight() + AndroidUtilities.dp(45) + backgroundPaddingTop;
                    float rad = 1.0f;

                    int h = (actionBarType != 0 ? ActionBar.getCurrentActionBarHeight() : backgroundPaddingTop);
                    if (actionBarType == 2) {
                        if (top < h) {
                            rad = Math.max(0, 1.0f - (h - top) / (float) backgroundPaddingTop);
                        }
                    } else if (top + backgroundPaddingTop < h) {
                        float toMove = offset;
                        if (layout == locationLayout) {
                            toMove += AndroidUtilities.dp(11);
                        } else if (layout == pollLayout) {
                            toMove -= AndroidUtilities.dp(3);
                        } else {
                            toMove += AndroidUtilities.dp(4);
                        }
                        float moveProgress = Math.min(1.0f, (h - top - backgroundPaddingTop) / toMove);
                        float availableToMove = h - toMove;

                        int diff = (int) (availableToMove * moveProgress);
                        top -= diff;
                        y -= diff;
                        height += diff;
                        rad = 1.0f - moveProgress;
                    }

                    if (Build.VERSION.SDK_INT >= 21 && !inBubbleMode) {
                        top += AndroidUtilities.statusBarHeight;
                        y += AndroidUtilities.statusBarHeight;
                        height -= AndroidUtilities.statusBarHeight;
                    }

                    int backgroundColor = currentAttachLayout.hasCustomBackground() ? currentAttachLayout.getCustomBackground() : getThemedColor(forceDarkTheme ? Theme.key_voipgroup_listViewBackground : Theme.key_dialogBackground);
                    shadowDrawable.setAlpha(viewAlpha);
                    shadowDrawable.setBounds(0, top, getMeasuredWidth(), height);
                    shadowDrawable.draw(canvas);
                    if (actionBarType == 2) {
                        Theme.dialogs_onlineCirclePaint.setColor(backgroundColor);
                        Theme.dialogs_onlineCirclePaint.setAlpha(viewAlpha);
                        rect.set(backgroundPaddingLeft, backgroundPaddingTop + top, getMeasuredWidth() - backgroundPaddingLeft, backgroundPaddingTop + top + AndroidUtilities.dp(24));
                        canvas.save();
                        canvas.clipRect(rect.left, rect.top, rect.right, rect.top + rect.height() / 2);
                        canvas.drawRoundRect(rect, AndroidUtilities.dp(12) * rad, AndroidUtilities.dp(12) * rad, Theme.dialogs_onlineCirclePaint);
                        canvas.restore();
                    }

                    if (rad != 1.0f && actionBarType != 2) {
                        Theme.dialogs_onlineCirclePaint.setColor(backgroundColor);
                        Theme.dialogs_onlineCirclePaint.setAlpha(viewAlpha);
                        rect.set(backgroundPaddingLeft, backgroundPaddingTop + top, getMeasuredWidth() - backgroundPaddingLeft, backgroundPaddingTop + top + AndroidUtilities.dp(24));
                        canvas.save();
                        canvas.clipRect(rect.left, rect.top, rect.right, rect.top + rect.height() / 2);
                        canvas.drawRoundRect(rect, AndroidUtilities.dp(12) * rad, AndroidUtilities.dp(12) * rad, Theme.dialogs_onlineCirclePaint);
                        canvas.restore();
                    }

                    if ((headerView == null || headerView.getAlpha() != 1.0f) && rad != 0) {
                        int w = AndroidUtilities.dp(36);
                        rect.set((getMeasuredWidth() - w) / 2, y, (getMeasuredWidth() + w) / 2, y + AndroidUtilities.dp(4));
                        int color;
                        float alphaProgress;
                        if (actionBarType == 2) {
                            color = 0x20000000;
                            alphaProgress = rad;
                        } else {
                            color = getThemedColor(Theme.key_sheet_scrollUp);
                            alphaProgress = headerView == null ? 1.0f : 1.0f - headerView.getAlpha();
                        }
                        int alpha = Color.alpha(color);
                        Theme.dialogs_onlineCirclePaint.setColor(color);
                        Theme.dialogs_onlineCirclePaint.setAlpha((int) (alpha * alphaProgress * rad * child.getAlpha()));
                        canvas.drawRoundRect(rect, AndroidUtilities.dp(2), AndroidUtilities.dp(2), Theme.dialogs_onlineCirclePaint);
                    }
                    canvas.restore();
                }
            }

            @Override
            protected boolean drawChild(Canvas canvas, View child, long drawingTime) {
                if (child instanceof AttachAlertLayout && child.getAlpha() > 0.0f) {
                    canvas.save();
                    canvas.translate(0, currentPanTranslationY);
                    int viewAlpha = (int) (255 * child.getAlpha());
                    AttachAlertLayout layout = (AttachAlertLayout) child;
                    int actionBarType = layout.needsActionBar();

                    int offset = AndroidUtilities.dp(13) + (headerView != null ? AndroidUtilities.dp(headerView.getAlpha() * 26) : 0);
                    int top = getScrollOffsetY(layout == currentAttachLayout ? 0 : 1) - backgroundPaddingTop - offset;
                    if (currentSheetAnimationType == 1 || viewChangeAnimator != null) {
                        top += child.getTranslationY();
                    }
                    int y = top + AndroidUtilities.dp(20);

                    int height = getMeasuredHeight() + AndroidUtilities.dp(45) + backgroundPaddingTop;
                    float rad = 1.0f;

                    int h = (actionBarType != 0 ? ActionBar.getCurrentActionBarHeight() : backgroundPaddingTop);
                    if (actionBarType == 2) {
                        if (top < h) {
                            rad = Math.max(0, 1.0f - (h - top) / (float) backgroundPaddingTop);
                        }
                    } else if (top + backgroundPaddingTop < h) {
                        float toMove = offset;
                        if (layout == locationLayout) {
                            toMove += AndroidUtilities.dp(11);
                        } else if (layout == pollLayout) {
                            toMove -= AndroidUtilities.dp(3);
                        } else {
                            toMove += AndroidUtilities.dp(4);
                        }
                        float moveProgress = Math.min(1.0f, (h - top - backgroundPaddingTop) / toMove);
                        float availableToMove = h - toMove;

                        int diff = (int) (availableToMove * moveProgress);
                        top -= diff;
                        y -= diff;
                        height += diff;
                        rad = 1.0f - moveProgress;
                    }

                    if (Build.VERSION.SDK_INT >= 21 && !inBubbleMode) {
                        top += AndroidUtilities.statusBarHeight;
                        y += AndroidUtilities.statusBarHeight;
                        height -= AndroidUtilities.statusBarHeight;
                    }

                    int backgroundColor = currentAttachLayout.hasCustomBackground() ? currentAttachLayout.getCustomBackground() : getThemedColor(forceDarkTheme ? Theme.key_voipgroup_listViewBackground : Theme.key_dialogBackground);
                    boolean drawBackground = !(currentAttachLayout == photoPreviewLayout || nextAttachLayout == photoPreviewLayout || (currentAttachLayout == photoLayout && nextAttachLayout == null));
                    if (drawBackground) {
                        shadowDrawable.setAlpha(viewAlpha);
                        shadowDrawable.setBounds(0, top, getMeasuredWidth(), height);
                        shadowDrawable.draw(canvas);
                        if (actionBarType == 2) {
                            Theme.dialogs_onlineCirclePaint.setColor(backgroundColor);
                            Theme.dialogs_onlineCirclePaint.setAlpha(viewAlpha);
                            rect.set(backgroundPaddingLeft, backgroundPaddingTop + top, getMeasuredWidth() - backgroundPaddingLeft, backgroundPaddingTop + top + AndroidUtilities.dp(24));
                            canvas.save();
                            canvas.clipRect(rect.left, rect.top, rect.right, rect.top + rect.height() / 2);
                            canvas.drawRoundRect(rect, AndroidUtilities.dp(12) * rad, AndroidUtilities.dp(12) * rad, Theme.dialogs_onlineCirclePaint);
                            canvas.restore();
                        }
                    }

                    boolean clip = !drawBackground && (headerView != null && headerView.getAlpha() > .9f) && (currentAttachLayout instanceof ChatAttachAlertPhotoLayoutPreview || nextAttachLayout instanceof ChatAttachAlertPhotoLayoutPreview) && (viewChangeAnimator instanceof SpringAnimation && ((SpringAnimation) viewChangeAnimator).isRunning());
                    if (clip) {
                        canvas.save();
                        int finalMove;
                        if (AndroidUtilities.isTablet()) {
                            finalMove = 16;
                        } else if (AndroidUtilities.displaySize.x > AndroidUtilities.displaySize.y) {
                            finalMove = 6;
                        } else {
                            finalMove = 12;
                        }
                        int clipTop = (int) (baseSelectedTextViewTranslationY + AndroidUtilities.statusBarHeight + headerView.getHeight() + AndroidUtilities.dp(finalMove * headerView.getAlpha()));
                        canvas.clipRect(backgroundPaddingLeft, clipTop, getMeasuredWidth() - backgroundPaddingLeft, getMeasuredHeight());
                    }
                    boolean result = super.drawChild(canvas, child, drawingTime);
                    if (clip) {
                        canvas.restore();
                    }

                    if (drawBackground) {
                        if (rad != 1.0f && actionBarType != 2) {
                            Theme.dialogs_onlineCirclePaint.setColor(backgroundColor);
                            Theme.dialogs_onlineCirclePaint.setAlpha(viewAlpha);
                            rect.set(backgroundPaddingLeft, backgroundPaddingTop + top, getMeasuredWidth() - backgroundPaddingLeft, backgroundPaddingTop + top + AndroidUtilities.dp(24));
                            canvas.save();
                            canvas.clipRect(rect.left, rect.top, rect.right, rect.top + rect.height() / 2);
                            canvas.drawRoundRect(rect, AndroidUtilities.dp(12) * rad, AndroidUtilities.dp(12) * rad, Theme.dialogs_onlineCirclePaint);
                            canvas.restore();
                        }

                        if ((headerView == null || headerView.getAlpha() != 1.0f) && rad != 0) {
                            int w = AndroidUtilities.dp(36);
                            rect.set((getMeasuredWidth() - w) / 2, y, (getMeasuredWidth() + w) / 2, y + AndroidUtilities.dp(4));
                            int color;
                            float alphaProgress;
                            if (actionBarType == 2) {
                                color = 0x20000000;
                                alphaProgress = rad;
                            } else {
                                color = getThemedColor(Theme.key_sheet_scrollUp);
                                alphaProgress = headerView == null ? 1.0f : 1.0f - headerView.getAlpha();
                            }
                            int alpha = Color.alpha(color);
                            Theme.dialogs_onlineCirclePaint.setColor(color);
                            Theme.dialogs_onlineCirclePaint.setAlpha((int) (alpha * alphaProgress * rad * child.getAlpha()));
                            canvas.drawRoundRect(rect, AndroidUtilities.dp(2), AndroidUtilities.dp(2), Theme.dialogs_onlineCirclePaint);
                        }
                    }
                    canvas.restore();
                    return result;
                }
                return super.drawChild(canvas, child, drawingTime);
            }

            @Override
            protected void onDraw(Canvas canvas) {
                if (inBubbleMode) {
                    return;
                }
                int color1 = currentAttachLayout.hasCustomBackground() ? currentAttachLayout.getCustomBackground() : getThemedColor(forceDarkTheme ? Theme.key_voipgroup_listViewBackground : Theme.key_dialogBackground);
                int finalColor = Color.argb((int) (255 * actionBar.getAlpha()), Color.red(color1), Color.green(color1), Color.blue(color1));
                Theme.dialogs_onlineCirclePaint.setColor(finalColor);
                canvas.drawRect(backgroundPaddingLeft, currentPanTranslationY, getMeasuredWidth() - backgroundPaddingLeft, AndroidUtilities.statusBarHeight + currentPanTranslationY, Theme.dialogs_onlineCirclePaint);
            }

            private int getCurrentTop() {
                int y = scrollOffsetY[0] - backgroundPaddingTop * 2 - (AndroidUtilities.dp(13) + (headerView != null ? AndroidUtilities.dp(headerView.getAlpha() * 26) : 0)) + AndroidUtilities.dp(20);
                if (Build.VERSION.SDK_INT >= 21 && !inBubbleMode) {
                    y += AndroidUtilities.statusBarHeight;
                }
                return y;
            }

            @Override
            protected void dispatchDraw(Canvas canvas) {
                canvas.save();
                canvas.clipRect(0, getPaddingTop() + currentPanTranslationY, getMeasuredWidth(), getMeasuredHeight() + currentPanTranslationY - getPaddingBottom());
                if (currentAttachLayout == photoPreviewLayout || nextAttachLayout == photoPreviewLayout || (currentAttachLayout == photoLayout && nextAttachLayout == null)) {
                    drawChildBackground(canvas, currentAttachLayout);
                }
                super.dispatchDraw(canvas);
                canvas.restore();
            }

            @Override
            public void setTranslationY(float translationY) {
                translationY += currentPanTranslationY;
                if (currentSheetAnimationType == 0) {
                    initialTranslationY = translationY;
                }
                if (currentSheetAnimationType == 1) {
                    if (translationY < 0) {
                        currentAttachLayout.setTranslationY(translationY);
                        if (avatarPicker != 0) {
                            headerView.setTranslationY(baseSelectedTextViewTranslationY + translationY - currentPanTranslationY);
                        }
                        translationY = 0;
                        buttonsRecyclerView.setTranslationY(0);
                    } else {
                        currentAttachLayout.setTranslationY(0);
                        buttonsRecyclerView.setTranslationY(-translationY + buttonsRecyclerView.getMeasuredHeight() * (translationY / initialTranslationY));
                    }
                    containerView.invalidate();
                }
                super.setTranslationY(translationY - currentPanTranslationY);
                if (currentSheetAnimationType != 1) {
                    currentAttachLayout.onContainerTranslationUpdated(currentPanTranslationY);
                }
            }

            @Override
            protected void onAttachedToWindow() {
                super.onAttachedToWindow();
                adjustPanLayoutHelper.setResizableView(this);
                adjustPanLayoutHelper.onAttach();
                commentTextView.setAdjustPanLayoutHelper(adjustPanLayoutHelper);
                Bulletin.addDelegate(this, bulletinDelegate);
            }

            @Override
            protected void onDetachedFromWindow() {
                super.onDetachedFromWindow();
                adjustPanLayoutHelper.onDetach();
                Bulletin.removeDelegate(this);
            }
        };
        sizeNotifierFrameLayout.setDelegate(new SizeNotifierFrameLayout.SizeNotifierFrameLayoutDelegate() {
            @Override
            public void onSizeChanged(int keyboardHeight, boolean isWidthGreater) {
                if (currentAttachLayout == photoPreviewLayout) {
                    currentAttachLayout.invalidate();
                }
            }
        });
        containerView = sizeNotifierFrameLayout;
        containerView.setWillNotDraw(false);
        containerView.setClipChildren(false);
        containerView.setClipToPadding(false);
        containerView.setPadding(backgroundPaddingLeft, 0, backgroundPaddingLeft, 0);

        actionBar = new ActionBar(context, resourcesProvider) {
            @Override
            public void setAlpha(float alpha) {
                float oldAlpha = getAlpha();
                super.setAlpha(alpha);
                if (oldAlpha != alpha) {
                    containerView.invalidate();
                    if (frameLayout2 != null && buttonsRecyclerView != null) {
                        if (frameLayout2.getTag() == null) {
                            if (currentAttachLayout == null || currentAttachLayout.shouldHideBottomButtons()) {
                                buttonsRecyclerView.setAlpha(1.0f - alpha);
                                shadow.setAlpha(1.0f - alpha);
                                buttonsRecyclerView.setTranslationY(AndroidUtilities.dp(44) * alpha);
                            }
                            frameLayout2.setTranslationY(AndroidUtilities.dp(48) * alpha);
                            shadow.setTranslationY(AndroidUtilities.dp(84) * alpha + botMainButtonOffsetY);
                        } else if (currentAttachLayout == null) {
                            float value = alpha == 0.0f ? 1.0f : 0.0f;
                            if (buttonsRecyclerView.getAlpha() != value) {
                                buttonsRecyclerView.setAlpha(value);
                            }
                        }
                    }
                }
            }
        };
        actionBar.setBackgroundColor(getThemedColor(Theme.key_dialogBackground));
        actionBar.setBackButtonImage(R.drawable.ic_ab_back);
        actionBar.setItemsColor(getThemedColor(Theme.key_dialogTextBlack), false);
        actionBar.setItemsBackgroundColor(getThemedColor(Theme.key_dialogButtonSelector), false);
        actionBar.setTitleColor(getThemedColor(Theme.key_dialogTextBlack));
        actionBar.setOccupyStatusBar(false);
        actionBar.setAlpha(0.0f);
        actionBar.setActionBarMenuOnItemClick(new ActionBar.ActionBarMenuOnItemClick() {
            @Override
            public void onItemClick(int id) {
                if (id == -1) {
                    if (currentAttachLayout.onBackPressed()) {
                        return;
                    }
                    dismiss();
                } else {
                    currentAttachLayout.onMenuItemClick(id);
                }
            }
        });

        selectedMenuItem = new ActionBarMenuItem(context, null, 0, getThemedColor(Theme.key_dialogTextBlack), false, resourcesProvider);
        selectedMenuItem.setLongClickEnabled(false);
        selectedMenuItem.setIcon(R.drawable.ic_ab_other);
        selectedMenuItem.setContentDescription(LocaleController.getString("AccDescrMoreOptions", R.string.AccDescrMoreOptions));
        selectedMenuItem.setVisibility(View.INVISIBLE);
        selectedMenuItem.setAlpha(0.0f);
        selectedMenuItem.setSubMenuOpenSide(2);
        selectedMenuItem.setDelegate(id -> actionBar.getActionBarMenuOnItemClick().onItemClick(id));
        selectedMenuItem.setAdditionalYOffset(AndroidUtilities.dp(72));
        selectedMenuItem.setTranslationX(AndroidUtilities.dp(6));
        selectedMenuItem.setBackgroundDrawable(Theme.createSelectorDrawable(getThemedColor(Theme.key_dialogButtonSelector), 6));
        selectedMenuItem.setOnClickListener(v -> selectedMenuItem.toggleSubMenu());

        doneItem = new ActionBarMenuItem(context, null, 0, getThemedColor(Theme.key_windowBackgroundWhiteBlueHeader), true, resourcesProvider);
        doneItem.setLongClickEnabled(false);
        doneItem.setText(LocaleController.getString("Create", R.string.Create).toUpperCase());
        doneItem.setVisibility(View.INVISIBLE);
        doneItem.setAlpha(0.0f);
        doneItem.setTranslationX(-AndroidUtilities.dp(12));
        doneItem.setBackgroundDrawable(Theme.createSelectorDrawable(getThemedColor(Theme.key_dialogButtonSelector), 3));
        doneItem.setOnClickListener(v -> currentAttachLayout.onMenuItemClick(40));

        searchItem = new ActionBarMenuItem(context, null, 0, getThemedColor(Theme.key_dialogTextBlack), false, resourcesProvider);
        searchItem.setLongClickEnabled(false);
        searchItem.setIcon(R.drawable.ic_ab_search);
        searchItem.setContentDescription(LocaleController.getString("Search", R.string.Search));
        searchItem.setVisibility(View.INVISIBLE);
        searchItem.setAlpha(0.0f);
        searchItem.setTranslationX(-AndroidUtilities.dp(42));
        searchItem.setBackgroundDrawable(Theme.createSelectorDrawable(getThemedColor(Theme.key_dialogButtonSelector), 6));
        searchItem.setOnClickListener(v -> {
            if (avatarPicker != 0) {
                delegate.openAvatarsSearch();
                dismiss();
                return;
            }
            final HashMap<Object, Object> photos = new HashMap<>();
            final ArrayList<Object> order = new ArrayList<>();
            PhotoPickerSearchActivity fragment = new PhotoPickerSearchActivity(photos, order, 0, true, (ChatActivity) baseFragment);
            fragment.setDelegate(new PhotoPickerActivity.PhotoPickerActivityDelegate() {

                private boolean sendPressed;

                @Override
                public void selectedPhotosChanged() {

                }

                @Override
                public void actionButtonPressed(boolean canceled, boolean notify, int scheduleDate) {
                    if (canceled) {
                        return;
                    }
                    if (photos.isEmpty() || sendPressed) {
                        return;
                    }
                    sendPressed = true;

                    ArrayList<SendMessagesHelper.SendingMediaInfo> media = new ArrayList<>();
                    for (int a = 0; a < order.size(); a++) {
                        Object object = photos.get(order.get(a));
                        SendMessagesHelper.SendingMediaInfo info = new SendMessagesHelper.SendingMediaInfo();
                        media.add(info);
                        MediaController.SearchImage searchImage = (MediaController.SearchImage) object;
                        if (searchImage.imagePath != null) {
                            info.path = searchImage.imagePath;
                        } else {
                            info.searchImage = searchImage;
                        }
                        info.thumbPath = searchImage.thumbPath;
                        info.videoEditedInfo = searchImage.editedInfo;
                        info.caption = searchImage.caption != null ? searchImage.caption.toString() : null;
                        info.entities = searchImage.entities;
                        info.masks = searchImage.stickers;
                        info.ttl = searchImage.ttl;
                        if (searchImage.inlineResult != null && searchImage.type == 1) {
                            info.inlineResult = searchImage.inlineResult;
                            info.params = searchImage.params;
                        }

                        searchImage.date = (int) (System.currentTimeMillis() / 1000);
                    }
                    ((ChatActivity) baseFragment).didSelectSearchPhotos(media, notify, scheduleDate);
                }

                @Override
                public void onCaptionChanged(CharSequence text) {

                }
            });
            fragment.setMaxSelectedPhotos(maxSelectedPhotos, allowOrder);
            if (showingFromDialog) {
                baseFragment.showAsSheet(fragment);
            } else {
                baseFragment.presentFragment(fragment);
            }
            dismiss();
        });

        headerView = new FrameLayout(context) {
            @Override
            public void setAlpha(float alpha) {
                super.setAlpha(alpha);
                updateSelectedPosition(0);
                containerView.invalidate();
            }

            @Override
            public boolean onTouchEvent(MotionEvent event) {
                if (headerView.getVisibility() != View.VISIBLE) {
                    return false;
                }
                return super.onTouchEvent(event);
            }

            @Override
            public boolean onInterceptTouchEvent(MotionEvent event) {
                if (headerView.getVisibility() != View.VISIBLE) {
                    return false;
                }
                return super.onInterceptTouchEvent(event);
            }
        };
        headerView.setOnClickListener(e -> {
            this.updatePhotoPreview(currentAttachLayout != photoPreviewLayout);
        });
        headerView.setAlpha(0.0f);
        headerView.setVisibility(View.INVISIBLE);

        selectedView = new LinearLayout(context);
        selectedView.setOrientation(LinearLayout.HORIZONTAL);
        selectedView.setGravity(Gravity.CENTER_VERTICAL);

        selectedTextView = new TextView(context);
        selectedTextView.setTextColor(getThemedColor(Theme.key_dialogTextBlack));
        selectedTextView.setTextSize(TypedValue.COMPLEX_UNIT_DIP, 16);
        selectedTextView.setTypeface(AndroidUtilities.getTypeface("fonts/rmedium.ttf"));
        selectedTextView.setGravity(Gravity.LEFT | Gravity.CENTER_VERTICAL);
        selectedView.addView(selectedTextView, LayoutHelper.createLinear(LayoutHelper.WRAP_CONTENT, LayoutHelper.WRAP_CONTENT, Gravity.CENTER_VERTICAL));

        selectedArrowImageView = new ImageView(context);
        Drawable arrowRight = getContext().getResources().getDrawable(R.drawable.attach_arrow_right).mutate();
        arrowRight.setColorFilter(new PorterDuffColorFilter(getThemedColor(Theme.key_dialogTextBlack), PorterDuff.Mode.MULTIPLY));
        selectedArrowImageView.setImageDrawable(arrowRight);
        selectedArrowImageView.setVisibility(View.GONE);
        selectedView.addView(selectedArrowImageView, LayoutHelper.createLinear(LayoutHelper.WRAP_CONTENT, LayoutHelper.WRAP_CONTENT, Gravity.CENTER_VERTICAL, 4, 1, 0, 0));
        selectedView.setAlpha(1);
        headerView.addView(selectedView, LayoutHelper.createFrame(LayoutHelper.WRAP_CONTENT, LayoutHelper.MATCH_PARENT));

        mediaPreviewView = new LinearLayout(context);
        mediaPreviewView.setOrientation(LinearLayout.HORIZONTAL);
        mediaPreviewView.setGravity(Gravity.CENTER_VERTICAL);

        ImageView arrowView = new ImageView(context);
        Drawable arrowLeft = getContext().getResources().getDrawable(R.drawable.attach_arrow_left).mutate();
        arrowLeft.setColorFilter(new PorterDuffColorFilter(getThemedColor(Theme.key_dialogTextBlack), PorterDuff.Mode.MULTIPLY));
        arrowView.setImageDrawable(arrowLeft);

        mediaPreviewView.addView(arrowView, LayoutHelper.createLinear(LayoutHelper.WRAP_CONTENT, LayoutHelper.WRAP_CONTENT, Gravity.CENTER_VERTICAL, 0, 1, 4, 0));

        mediaPreviewTextView = new TextView(context);
        mediaPreviewTextView.setTextColor(getThemedColor(Theme.key_dialogTextBlack));
        mediaPreviewTextView.setTextSize(TypedValue.COMPLEX_UNIT_DIP, 16);
        mediaPreviewTextView.setTypeface(AndroidUtilities.getTypeface("fonts/rmedium.ttf"));
        mediaPreviewTextView.setGravity(Gravity.LEFT | Gravity.CENTER_VERTICAL);
        mediaPreviewTextView.setText(LocaleController.getString("AttachMediaPreview", R.string.AttachMediaPreview));
        mediaPreviewView.setAlpha(0);

        mediaPreviewView.addView(mediaPreviewTextView, LayoutHelper.createLinear(LayoutHelper.WRAP_CONTENT, LayoutHelper.WRAP_CONTENT, Gravity.CENTER_VERTICAL));

        headerView.addView(mediaPreviewView, LayoutHelper.createFrame(LayoutHelper.WRAP_CONTENT, LayoutHelper.MATCH_PARENT));

        layouts[0] = photoLayout = new ChatAttachAlertPhotoLayout(this, context, forceDarkTheme, resourcesProvider);
        photoLayout.setTranslationX(0);
        currentAttachLayout = photoLayout;
        selectedId = 1;

        containerView.addView(photoLayout, LayoutHelper.createFrame(LayoutHelper.MATCH_PARENT, LayoutHelper.MATCH_PARENT));

        containerView.addView(headerView, LayoutHelper.createFrame(LayoutHelper.MATCH_PARENT, LayoutHelper.WRAP_CONTENT, Gravity.TOP | Gravity.LEFT, 23, 0, 48, 0));
        containerView.addView(actionBar, LayoutHelper.createFrame(LayoutHelper.MATCH_PARENT, LayoutHelper.WRAP_CONTENT));
        containerView.addView(selectedMenuItem, LayoutHelper.createFrame(48, 48, Gravity.TOP | Gravity.RIGHT));
        containerView.addView(searchItem, LayoutHelper.createFrame(48, 48, Gravity.TOP | Gravity.RIGHT));
        containerView.addView(doneItem, LayoutHelper.createFrame(LayoutHelper.WRAP_CONTENT, 48, Gravity.TOP | Gravity.RIGHT));

        actionBarShadow = new View(context);
        actionBarShadow.setAlpha(0.0f);
        actionBarShadow.setBackgroundColor(getThemedColor(Theme.key_dialogShadowLine));
        containerView.addView(actionBarShadow, LayoutHelper.createFrame(LayoutHelper.MATCH_PARENT, 1));

        shadow = new View(context);
        shadow.setBackgroundResource(R.drawable.attach_shadow);
        shadow.getBackground().setColorFilter(new PorterDuffColorFilter(0xff000000, PorterDuff.Mode.SRC_IN));
        containerView.addView(shadow, LayoutHelper.createFrame(LayoutHelper.MATCH_PARENT, 2, Gravity.BOTTOM | Gravity.LEFT, 0, 0, 0, 84));

        buttonsRecyclerView = new RecyclerListView(context) {
            @Override
            public void setTranslationY(float translationY) {
                super.setTranslationY(translationY);
                currentAttachLayout.onButtonsTranslationYUpdated();
            }
        };
        buttonsRecyclerView.setAdapter(buttonsAdapter = new ButtonsAdapter(context));
        buttonsRecyclerView.setLayoutManager(buttonsLayoutManager = new LinearLayoutManager(context, LinearLayoutManager.HORIZONTAL, false));
        buttonsRecyclerView.setVerticalScrollBarEnabled(false);
        buttonsRecyclerView.setHorizontalScrollBarEnabled(false);
        buttonsRecyclerView.setItemAnimator(null);
        buttonsRecyclerView.setLayoutAnimation(null);
        buttonsRecyclerView.setGlowColor(getThemedColor(Theme.key_dialogScrollGlow));
        buttonsRecyclerView.setBackgroundColor(getThemedColor(Theme.key_dialogBackground));
        buttonsRecyclerView.setImportantForAccessibility(View.IMPORTANT_FOR_ACCESSIBILITY_YES);
        containerView.addView(buttonsRecyclerView, LayoutHelper.createFrame(LayoutHelper.MATCH_PARENT, 84, Gravity.BOTTOM | Gravity.LEFT));
        buttonsRecyclerView.setOnItemClickListener((view, position) -> {
            if (baseFragment.getParentActivity() == null) {
                return;
            }
            if (view instanceof AttachButton) {
                int num = (Integer) view.getTag();
                if (num == 1) {
                    showLayout(photoLayout);
                } else if (num == 3) {
                    if (Build.VERSION.SDK_INT >= 23 && baseFragment.getParentActivity().checkSelfPermission(Manifest.permission.READ_EXTERNAL_STORAGE) != PackageManager.PERMISSION_GRANTED) {
                        baseFragment.getParentActivity().requestPermissions(new String[]{Manifest.permission.READ_EXTERNAL_STORAGE}, BasePermissionsActivity.REQUEST_CODE_EXTERNAL_STORAGE);
                        return;
                    }
                    openAudioLayout(true);
                } else if (num == 4) {
                    if (Build.VERSION.SDK_INT >= 23 && baseFragment.getParentActivity().checkSelfPermission(Manifest.permission.READ_EXTERNAL_STORAGE) != PackageManager.PERMISSION_GRANTED) {
                        baseFragment.getParentActivity().requestPermissions(new String[]{Manifest.permission.READ_EXTERNAL_STORAGE}, BasePermissionsActivity.REQUEST_CODE_EXTERNAL_STORAGE);
                        return;
                    }
                    openDocumentsLayout(true);
                } else if (num == 5) {
                    if (Build.VERSION.SDK_INT >= 23) {
                        if (baseFragment.getParentActivity().checkSelfPermission(Manifest.permission.READ_CONTACTS) != PackageManager.PERMISSION_GRANTED) {
                            baseFragment.getParentActivity().requestPermissions(new String[]{Manifest.permission.READ_CONTACTS}, BasePermissionsActivity.REQUEST_CODE_ATTACH_CONTACT);
                            return;
                        }
                    }
                    openContactsLayout();
                } else if (num == 6) {
                    if (!AndroidUtilities.isMapsInstalled(baseFragment)) {
                        return;
                    }
                    if (locationLayout == null) {
                        layouts[5] = locationLayout = new ChatAttachAlertLocationLayout(this, getContext(), resourcesProvider);
                        locationLayout.setDelegate((location, live, notify, scheduleDate) -> ((ChatActivity) baseFragment).didSelectLocation(location, live, notify, scheduleDate));
                    }
                    showLayout(locationLayout);
                } else if (num == 9) {
                    if (pollLayout == null) {
                        layouts[1] = pollLayout = new ChatAttachAlertPollLayout(this, getContext(), resourcesProvider);
                        pollLayout.setDelegate((poll, params, notify, scheduleDate) -> ((ChatActivity) baseFragment).sendPoll(poll, params, notify, scheduleDate));
                    }
                    showLayout(pollLayout);
                } else {
                    delegate.didPressedButton((Integer) view.getTag(), true, true, 0, false);
                }
                int left = view.getLeft();
                int right = view.getRight();
                int extra = AndroidUtilities.dp(10);
                if (left - extra < 0) {
                    buttonsRecyclerView.smoothScrollBy(left - extra, 0);
                } else if (right + extra > buttonsRecyclerView.getMeasuredWidth()) {
                    buttonsRecyclerView.smoothScrollBy(right + extra - buttonsRecyclerView.getMeasuredWidth(), 0);
                }
            } else if (view instanceof AttachBotButton) {
                AttachBotButton button = (AttachBotButton) view;
                if (button.attachMenuBot != null) {
                    showBotLayout(button.attachMenuBot.bot_id);
                } else {
                    delegate.didSelectBot(button.currentUser);
                    dismiss();
                }
            }

            if (view.getX() + view.getWidth() >= buttonsRecyclerView.getMeasuredWidth() - AndroidUtilities.dp(32)) {
                buttonsRecyclerView.smoothScrollBy((int) (view.getWidth() * 1.5f), 0);
            }
        });
        buttonsRecyclerView.setOnItemLongClickListener((view, position) -> {
            if (view instanceof AttachBotButton) {
                AttachBotButton button = (AttachBotButton) view;
                if (baseFragment == null || button.currentUser == null) {
                    return false;
                }
                onLongClickBotButton(button.attachMenuBot, button.currentUser);
                return true;
            }
            return false;
        });

        botMainButtonTextView = new TextView(context);
        botMainButtonTextView.setVisibility(View.GONE);
        botMainButtonTextView.setAlpha(0f);
        botMainButtonTextView.setSingleLine();
        botMainButtonTextView.setGravity(Gravity.CENTER);
        botMainButtonTextView.setTypeface(AndroidUtilities.getTypeface("fonts/rmedium.ttf"));
        int padding = AndroidUtilities.dp(16);
        botMainButtonTextView.setPadding(padding, 0, padding, 0);
        botMainButtonTextView.setTextSize(TypedValue.COMPLEX_UNIT_DIP, 14);
        botMainButtonTextView.setOnClickListener(v -> {
            if (selectedId < 0) {
                ChatAttachAlertBotWebViewLayout webViewLayout = botAttachLayouts.get(-selectedId);
                if (webViewLayout != null) {
                    webViewLayout.getWebViewContainer().onMainButtonPressed();
                }
            }
        });
        containerView.addView(botMainButtonTextView, LayoutHelper.createFrame(LayoutHelper.MATCH_PARENT, 48, Gravity.BOTTOM | Gravity.LEFT));

        botProgressView = new RadialProgressView(context);
        botProgressView.setSize(AndroidUtilities.dp(18));
        botProgressView.setAlpha(0f);
        botProgressView.setScaleX(0.1f);
        botProgressView.setScaleY(0.1f);
        botProgressView.setVisibility(View.GONE);
        containerView.addView(botProgressView, LayoutHelper.createFrame(28, 28, Gravity.BOTTOM | Gravity.RIGHT, 0, 0, 10, 10));

        frameLayout2 = new FrameLayout(context) {

            private final Paint p = new Paint();
            private int color;

            @Override
            public void setAlpha(float alpha) {
                super.setAlpha(alpha);
                invalidate();
            }

            @Override
            protected void onDraw(Canvas canvas) {
                if (chatActivityEnterViewAnimateFromTop != 0 && chatActivityEnterViewAnimateFromTop != frameLayout2.getTop() + chatActivityEnterViewAnimateFromTop) {
                    if (topBackgroundAnimator != null) {
                        topBackgroundAnimator.cancel();
                    }
                    captionEditTextTopOffset = chatActivityEnterViewAnimateFromTop - (frameLayout2.getTop() + captionEditTextTopOffset);
                    topBackgroundAnimator = ValueAnimator.ofFloat(captionEditTextTopOffset, 0);
                    topBackgroundAnimator.addUpdateListener(valueAnimator -> {
                        captionEditTextTopOffset = (float) valueAnimator.getAnimatedValue();
                        frameLayout2.invalidate();
                        invalidate();
                    });
                    topBackgroundAnimator.setInterpolator(CubicBezierInterpolator.DEFAULT);
                    topBackgroundAnimator.setDuration(200);
                    topBackgroundAnimator.start();
                    chatActivityEnterViewAnimateFromTop = 0;
                }

                float alphaOffset = (frameLayout2.getMeasuredHeight() - AndroidUtilities.dp(84)) * (1f - getAlpha());
                shadow.setTranslationY(-(frameLayout2.getMeasuredHeight() - AndroidUtilities.dp(84)) + captionEditTextTopOffset + currentPanTranslationY + bottomPannelTranslation + alphaOffset + botMainButtonOffsetY);

                int newColor = currentAttachLayout.hasCustomBackground() ? currentAttachLayout.getCustomBackground() : getThemedColor(forceDarkTheme ? Theme.key_voipgroup_listViewBackground : Theme.key_dialogBackground);
                if (color != newColor) {
                    color = newColor;
                    p.setColor(color);
                }
                canvas.drawRect(0, captionEditTextTopOffset, getMeasuredWidth(), getMeasuredHeight(), p);
            }

            @Override
            protected void dispatchDraw(Canvas canvas) {
                canvas.save();
                canvas.clipRect(0, captionEditTextTopOffset, getMeasuredWidth(), getMeasuredHeight());
                super.dispatchDraw(canvas);
                canvas.restore();
            }
        };

        frameLayout2.setWillNotDraw(false);
        frameLayout2.setVisibility(View.INVISIBLE);
        frameLayout2.setAlpha(0.0f);
        containerView.addView(frameLayout2, LayoutHelper.createFrame(LayoutHelper.MATCH_PARENT, LayoutHelper.WRAP_CONTENT, Gravity.LEFT | Gravity.BOTTOM));
        frameLayout2.setOnTouchListener((v, event) -> true);

        captionLimitView = new NumberTextView(context);
        captionLimitView.setVisibility(View.GONE);
        captionLimitView.setTextSize(15);
        captionLimitView.setTextColor(getThemedColor(Theme.key_windowBackgroundWhiteGrayText));
        captionLimitView.setTypeface(AndroidUtilities.getTypeface("fonts/rmedium.ttf"));
        captionLimitView.setCenterAlign(true);
        frameLayout2.addView(captionLimitView, LayoutHelper.createFrame(56, 20, Gravity.BOTTOM | Gravity.RIGHT, 3, 0, 14, 78));

        currentLimit = MessagesController.getInstance(UserConfig.selectedAccount).getCaptionMaxLengthLimit();

        commentTextView = new EditTextEmoji(context, sizeNotifierFrameLayout, null, EditTextEmoji.STYLE_DIALOG, true, resourcesProvider) {

            private boolean shouldAnimateEditTextWithBounds;
            private int messageEditTextPredrawHeigth;
            private int messageEditTextPredrawScrollY;
            private ValueAnimator messageEditTextAnimator;

            @Override
            public boolean onInterceptTouchEvent(MotionEvent ev) {
                if (!enterCommentEventSent) {
                    if (ev.getX() > commentTextView.getEditText().getLeft() && ev.getX() < commentTextView.getEditText().getRight()
                            && ev.getY() > commentTextView.getEditText().getTop() && ev.getY() < commentTextView.getEditText().getBottom()) {
                        makeFocusable(commentTextView.getEditText(), true);
                    } else {
                        makeFocusable(commentTextView.getEditText(), false);
                    }
                }
                return super.onInterceptTouchEvent(ev);
            }

            @Override
            protected void dispatchDraw(Canvas canvas) {
                if (shouldAnimateEditTextWithBounds) {
                    EditTextCaption editText = commentTextView.getEditText();
                    float dy = (messageEditTextPredrawHeigth - editText.getMeasuredHeight()) + (messageEditTextPredrawScrollY - editText.getScrollY());
                    editText.setOffsetY(editText.getOffsetY() - dy);
                    ValueAnimator a = ValueAnimator.ofFloat(editText.getOffsetY(), 0);
                    a.addUpdateListener(animation -> editText.setOffsetY((float) animation.getAnimatedValue()));
                    if (messageEditTextAnimator != null) {
                        messageEditTextAnimator.cancel();
                    }
                    messageEditTextAnimator = a;
                    a.setDuration(200);
                    a.setInterpolator(CubicBezierInterpolator.DEFAULT);
                    a.start();
                    shouldAnimateEditTextWithBounds = false;
                }
                super.dispatchDraw(canvas);
            }

            @Override
            protected void onLineCountChanged(int oldLineCount, int newLineCount) {
                if (!TextUtils.isEmpty(getEditText().getText())) {
                    shouldAnimateEditTextWithBounds = true;
                    messageEditTextPredrawHeigth = getEditText().getMeasuredHeight();
                    messageEditTextPredrawScrollY = getEditText().getScrollY();
                    invalidate();
                } else {
                    getEditText().animate().cancel();
                    getEditText().setOffsetY(0);
                    shouldAnimateEditTextWithBounds = false;
                }
                chatActivityEnterViewAnimateFromTop = frameLayout2.getTop() + captionEditTextTopOffset;
                frameLayout2.invalidate();
            }

            @Override
            protected void bottomPanelTranslationY(float translation) {
                bottomPannelTranslation = translation;
                //     buttonsRecyclerView.setTranslationY(translation);
                frameLayout2.setTranslationY(translation);
                writeButtonContainer.setTranslationY(translation);
                selectedCountView.setTranslationY(translation);
                frameLayout2.invalidate();
                updateLayout(currentAttachLayout, true, 0);
            }

            @Override
            protected void closeParent() {
                ChatAttachAlert.super.dismiss();
            }
        };
        commentTextView.setHint(LocaleController.getString("AddCaption", R.string.AddCaption));
        commentTextView.onResume();
        commentTextView.getEditText().addTextChangedListener(new TextWatcher() {

            private boolean processChange;

            @Override
            public void beforeTextChanged(CharSequence charSequence, int i, int i2, int i3) {

            }

            @Override
            public void onTextChanged(CharSequence charSequence, int start, int before, int count) {
                if ((count - before) >= 1) {
                    processChange = true;
                }
            }

            @Override
            public void afterTextChanged(Editable editable) {
                if (processChange) {
                    ImageSpan[] spans = editable.getSpans(0, editable.length(), ImageSpan.class);
                    for (int i = 0; i < spans.length; i++) {
                        editable.removeSpan(spans[i]);
                    }
                    Emoji.replaceEmoji(editable, commentTextView.getEditText().getPaint().getFontMetricsInt(), AndroidUtilities.dp(20), false);
                    processChange = false;
                }
                int beforeLimit;
                codepointCount = Character.codePointCount(editable, 0, editable.length());
                boolean sendButtonEnabledLocal = true;
                if (currentLimit > 0 && (beforeLimit = currentLimit - codepointCount) <= 100) {
                    if (beforeLimit < -9999) {
                        beforeLimit = -9999;
                    }
                    captionLimitView.setNumber(beforeLimit, captionLimitView.getVisibility() == View.VISIBLE);
                    if (captionLimitView.getVisibility() != View.VISIBLE) {
                        captionLimitView.setVisibility(View.VISIBLE);
                        captionLimitView.setAlpha(0);
                        captionLimitView.setScaleX(0.5f);
                        captionLimitView.setScaleY(0.5f);
                    }
                    captionLimitView.animate().setListener(null).cancel();
                    captionLimitView.animate().alpha(1f).scaleX(1f).scaleY(1f).setDuration(100).start();
                    if (beforeLimit < 0) {
                        sendButtonEnabledLocal = false;
                        captionLimitView.setTextColor(getThemedColor(Theme.key_windowBackgroundWhiteRedText));
                    } else {
                        captionLimitView.setTextColor(getThemedColor(Theme.key_windowBackgroundWhiteGrayText));
                    }
                } else {
                    captionLimitView.animate().alpha(0).scaleX(0.5f).scaleY(0.5f).setDuration(100).setListener(new AnimatorListenerAdapter() {
                        @Override
                        public void onAnimationEnd(Animator animation) {
                            captionLimitView.setVisibility(View.GONE);
                        }
                    });
                }

                if (sendButtonEnabled != sendButtonEnabledLocal) {
                    sendButtonEnabled = sendButtonEnabledLocal;
                    if (sendButtonColorAnimator != null) {
                        sendButtonColorAnimator.cancel();
                    }
                    sendButtonColorAnimator = ValueAnimator.ofFloat(sendButtonEnabled ? 0 : 1f, sendButtonEnabled ? 1f : 0);
                    sendButtonColorAnimator.addUpdateListener(valueAnimator -> {
                        sendButtonEnabledProgress = (float) valueAnimator.getAnimatedValue();
                        int color = getThemedColor(Theme.key_dialogFloatingIcon);
                        int defaultAlpha = Color.alpha(color);
                        writeButton.setColorFilter(new PorterDuffColorFilter(ColorUtils.setAlphaComponent(color, (int) (defaultAlpha * (0.58f + 0.42f * sendButtonEnabledProgress))), PorterDuff.Mode.MULTIPLY));
                        selectedCountView.invalidate();

                    });
                    sendButtonColorAnimator.setDuration(150).start();
                }

//                if (!captionLimitBulletinShown && !MessagesController.getInstance(currentAccount).premiumLocked && !UserConfig.getInstance(currentAccount).isPremium() && codepointCount > MessagesController.getInstance(currentAccount).captionLengthLimitDefault && codepointCount < MessagesController.getInstance(currentAccount).captionLengthLimitPremium) {
//                    captionLimitBulletinShown = true;
//                    showCaptionLimitBulletin(parentFragment);
//                }
            }
        });
        frameLayout2.addView(commentTextView, LayoutHelper.createFrame(LayoutHelper.MATCH_PARENT, LayoutHelper.WRAP_CONTENT, Gravity.BOTTOM | Gravity.LEFT, 0, 0, 84, 0));
        frameLayout2.setClipChildren(false);
        commentTextView.setClipChildren(false);

        writeButtonContainer = new FrameLayout(context) {
            @Override
            public void onInitializeAccessibilityNodeInfo(AccessibilityNodeInfo info) {
                super.onInitializeAccessibilityNodeInfo(info);
                if (currentAttachLayout == photoLayout) {
                    info.setText(LocaleController.formatPluralString("AccDescrSendPhotos", photoLayout.getSelectedItemsCount()));
                } else if (currentAttachLayout == documentLayout) {
                    info.setText(LocaleController.formatPluralString("AccDescrSendFiles", documentLayout.getSelectedItemsCount()));
                } else if (currentAttachLayout == audioLayout) {
                    info.setText(LocaleController.formatPluralString("AccDescrSendAudio", audioLayout.getSelectedItemsCount()));
                }
                info.setClassName(Button.class.getName());
                info.setLongClickable(true);
                info.setClickable(true);
            }
        };
        writeButtonContainer.setFocusable(true);
        writeButtonContainer.setFocusableInTouchMode(true);
        writeButtonContainer.setVisibility(View.INVISIBLE);
        writeButtonContainer.setScaleX(0.2f);
        writeButtonContainer.setScaleY(0.2f);
        writeButtonContainer.setAlpha(0.0f);
        containerView.addView(writeButtonContainer, LayoutHelper.createFrame(60, 60, Gravity.RIGHT | Gravity.BOTTOM, 0, 0, 6, 10));

        writeButton = new ImageView(context);
        writeButtonDrawable = Theme.createSimpleSelectorCircleDrawable(AndroidUtilities.dp(56), getThemedColor(Theme.key_dialogFloatingButton), getThemedColor(Build.VERSION.SDK_INT >= 21 ? Theme.key_dialogFloatingButtonPressed : Theme.key_dialogFloatingButton));
        if (Build.VERSION.SDK_INT < 21) {
            Drawable shadowDrawable = context.getResources().getDrawable(R.drawable.floating_shadow_profile).mutate();
            shadowDrawable.setColorFilter(new PorterDuffColorFilter(0xff000000, PorterDuff.Mode.SRC_IN));
            CombinedDrawable combinedDrawable = new CombinedDrawable(shadowDrawable, writeButtonDrawable, 0, 0);
            combinedDrawable.setIconSize(AndroidUtilities.dp(56), AndroidUtilities.dp(56));
            writeButtonDrawable = combinedDrawable;
        }
        writeButton.setBackgroundDrawable(writeButtonDrawable);
        writeButton.setImageResource(R.drawable.attach_send);
        writeButton.setColorFilter(new PorterDuffColorFilter(getThemedColor(Theme.key_dialogFloatingIcon), PorterDuff.Mode.SRC_IN));
        writeButton.setImportantForAccessibility(View.IMPORTANT_FOR_ACCESSIBILITY_NO);
        writeButton.setScaleType(ImageView.ScaleType.CENTER);
        if (Build.VERSION.SDK_INT >= 21) {
            writeButton.setOutlineProvider(new ViewOutlineProvider() {
                @SuppressLint("NewApi")
                @Override
                public void getOutline(View view, Outline outline) {
                    outline.setOval(0, 0, AndroidUtilities.dp(56), AndroidUtilities.dp(56));
                }
            });
        }
        writeButtonContainer.addView(writeButton, LayoutHelper.createFrame(Build.VERSION.SDK_INT >= 21 ? 56 : 60, Build.VERSION.SDK_INT >= 21 ? 56 : 60, Gravity.LEFT | Gravity.TOP, Build.VERSION.SDK_INT >= 21 ? 2 : 0, 0, 0, 0));
        writeButton.setOnClickListener(v -> {
            if (currentLimit - codepointCount < 0) {
<<<<<<< HEAD
                AndroidUtilities.shakeView(captionLimitView, 2, 0);
                VibrateUtil.vibrate();
=======
                AndroidUtilities.shakeView(captionLimitView);
                try {
                    captionLimitView.performHapticFeedback(HapticFeedbackConstants.KEYBOARD_TAP, HapticFeedbackConstants.FLAG_IGNORE_GLOBAL_SETTING);
                } catch (Exception ignored) {}

                if (!MessagesController.getInstance(currentAccount).premiumLocked && MessagesController.getInstance(currentAccount).captionLengthLimitPremium > codepointCount) {
                    showCaptionLimitBulletin(parentFragment);
                }
>>>>>>> 8c043db2
                return;
            }
            if (editingMessageObject == null && baseFragment instanceof ChatActivity && ((ChatActivity) baseFragment).isInScheduleMode()) {
                AlertsCreator.createScheduleDatePickerDialog(getContext(), ((ChatActivity) baseFragment).getDialogId(), (notify, scheduleDate) -> {
                    if (currentAttachLayout == photoLayout || currentAttachLayout == photoPreviewLayout) {
                        sendPressed(notify, scheduleDate);
                    } else {
                        currentAttachLayout.sendSelectedItems(notify, scheduleDate);
                        allowPassConfirmationAlert = true;
                        dismiss();
                    }
                }, resourcesProvider);
            } else {
                if (currentAttachLayout == photoLayout || currentAttachLayout == photoPreviewLayout) {
                    sendPressed(true, 0);
                } else {
                    currentAttachLayout.sendSelectedItems(true, 0);
                    allowPassConfirmationAlert = true;
                    dismiss();
                }
            }
        });
        writeButton.setOnLongClickListener(view -> {
            if (!(baseFragment instanceof ChatActivity) || editingMessageObject != null || currentLimit - codepointCount < 0) {
                return false;
            }
            ChatActivity chatActivity = (ChatActivity) baseFragment;
            TLRPC.Chat chat = chatActivity.getCurrentChat();
            TLRPC.User user = chatActivity.getCurrentUser();
            if (chatActivity.isInScheduleMode()) {
                return false;
            }

            sendPopupLayout = new ActionBarPopupWindow.ActionBarPopupWindowLayout(getContext(), resourcesProvider);
            sendPopupLayout.setAnimationEnabled(false);
            sendPopupLayout.setOnTouchListener(new View.OnTouchListener() {

                private Rect popupRect = new Rect();

                @Override
                public boolean onTouch(View v, MotionEvent event) {
                    if (event.getActionMasked() == MotionEvent.ACTION_DOWN) {
                        if (sendPopupWindow != null && sendPopupWindow.isShowing()) {
                            v.getHitRect(popupRect);
                            if (!popupRect.contains((int) event.getX(), (int) event.getY())) {
                                sendPopupWindow.dismiss();
                            }
                        }
                    }
                    return false;
                }
            });
            sendPopupLayout.setDispatchKeyEventListener(keyEvent -> {
                if (keyEvent.getKeyCode() == KeyEvent.KEYCODE_BACK && keyEvent.getRepeatCount() == 0 && sendPopupWindow != null && sendPopupWindow.isShowing()) {
                    sendPopupWindow.dismiss();
                }
            });
            sendPopupLayout.setShownFromBottom(false);

            itemCells = new ActionBarMenuSubItem[3];
            int i = 0;
            for (int a = 0; a < 3; a++) {
                if (a == 1) {
                    if (!chatActivity.canScheduleMessage() || !currentAttachLayout.canScheduleMessages()) {
                        continue;
                    }
                } else if (a == 2 && UserObject.isUserSelf(user)) {
                    continue;
                }
                int num = a;
                itemCells[a] = new ActionBarMenuSubItem(getContext(), a == 0, a == 1, resourcesProvider);
                if (num == 0) {
                    itemCells[a].setTextAndIcon(LocaleController.getString("Translate", R.string.Translate), R.drawable.ic_translate);
                } else if (num == 1) {
                    if (UserObject.isUserSelf(user)) {
                        itemCells[a].setTextAndIcon(LocaleController.getString("SetReminder", R.string.SetReminder), R.drawable.msg_schedule);
                    } else {
                        itemCells[a].setTextAndIcon(LocaleController.getString("ScheduleMessage", R.string.ScheduleMessage), R.drawable.msg_schedule);
                    }
                } else if (num == 2) {
                    itemCells[a].setTextAndIcon(LocaleController.getString("SendWithoutSound", R.string.SendWithoutSound), R.drawable.input_notify_off);
                }
                itemCells[a].setMinimumWidth(AndroidUtilities.dp(196));

                sendPopupLayout.addView(itemCells[a], LayoutHelper.createLinear(LayoutHelper.MATCH_PARENT, 48));

                long chatId = chat == null ? -1 : chat.id;
                itemCells[a].setOnClickListener(v -> {
                    if (sendPopupWindow != null && sendPopupWindow.isShowing()) {
                        sendPopupWindow.dismiss();
                    }
                    if (num == 0) {
                        translateComment(parentFragment.getParentActivity(), TranslateDb.getChatLanguage(chatId, TranslatorKt.getCode2Locale(NekoConfig.translateInputLang.String())));
                    } else if (num == 1) {
                        AlertsCreator.createScheduleDatePickerDialog(getContext(), chatActivity.getDialogId(), (notify, scheduleDate) -> {
                            if (currentAttachLayout == photoLayout || currentAttachLayout == photoPreviewLayout) {
                                sendPressed(notify, scheduleDate);
                            } else {
                                currentAttachLayout.sendSelectedItems(notify, scheduleDate);
                                dismiss();
                            }
                        }, resourcesProvider);
                    } else if (num == 2) {
                        if (currentAttachLayout == photoLayout || currentAttachLayout == photoPreviewLayout) {
                            sendPressed(false, 0);
                        } else {
                            currentAttachLayout.sendSelectedItems(false, 0);
                            dismiss();
                        }
                    }
                });

                itemCells[a].setOnLongClickListener(v -> {
                    if (num == 0) {
                        Translator.showTargetLangSelect(itemCells[num], true, (locale) -> {
                            if (sendPopupWindow != null && sendPopupWindow.isShowing()) {
                                sendPopupWindow.dismiss();
                            }
                            translateComment(parentFragment.getParentActivity(), locale);
                            TranslateDb.saveChatLanguage(chatId, locale);
                            return Unit.INSTANCE;
                        });
                        return true;
                    }
                    return false;
                });
                i++;
            }
            sendPopupLayout.setupRadialSelectors(getThemedColor(Theme.key_dialogButtonSelector));

            sendPopupWindow = new ActionBarPopupWindow(sendPopupLayout, LayoutHelper.WRAP_CONTENT, LayoutHelper.WRAP_CONTENT);
            sendPopupWindow.setAnimationEnabled(false);
            sendPopupWindow.setAnimationStyle(R.style.PopupContextAnimation2);
            sendPopupWindow.setOutsideTouchable(true);
            sendPopupWindow.setClippingEnabled(true);
            sendPopupWindow.setInputMethodMode(ActionBarPopupWindow.INPUT_METHOD_NOT_NEEDED);
            sendPopupWindow.setSoftInputMode(WindowManager.LayoutParams.SOFT_INPUT_STATE_UNSPECIFIED);
            sendPopupWindow.getContentView().setFocusableInTouchMode(true);

            sendPopupLayout.measure(View.MeasureSpec.makeMeasureSpec(AndroidUtilities.dp(1000), View.MeasureSpec.AT_MOST), View.MeasureSpec.makeMeasureSpec(AndroidUtilities.dp(1000), View.MeasureSpec.AT_MOST));
            sendPopupWindow.setFocusable(true);
            int[] location = new int[2];
            view.getLocationInWindow(location);
            sendPopupWindow.showAtLocation(view, Gravity.LEFT | Gravity.TOP, location[0] + view.getMeasuredWidth() - sendPopupLayout.getMeasuredWidth() + AndroidUtilities.dp(8), location[1] - sendPopupLayout.getMeasuredHeight() - AndroidUtilities.dp(2));
            sendPopupWindow.dimBehind();
            if (!NekoConfig.disableVibration.Bool()) {
                view.performHapticFeedback(HapticFeedbackConstants.KEYBOARD_TAP, HapticFeedbackConstants.FLAG_IGNORE_GLOBAL_SETTING);
            }

            return false;
        });

        textPaint.setTextSize(AndroidUtilities.dp(12));
        textPaint.setTypeface(AndroidUtilities.getTypeface("fonts/rmedium.ttf"));

        selectedCountView = new View(context) {
            @Override
            protected void onDraw(Canvas canvas) {
                String text = String.format("%d", Math.max(1, currentAttachLayout.getSelectedItemsCount()));
                int textSize = (int) Math.ceil(textPaint.measureText(text));
                int size = Math.max(AndroidUtilities.dp(16) + textSize, AndroidUtilities.dp(24));
                int cx = getMeasuredWidth() / 2;

                int color = getThemedColor(Theme.key_dialogRoundCheckBoxCheck);
                textPaint.setColor(ColorUtils.setAlphaComponent(color, (int) (Color.alpha(color) * (0.58 + 0.42 * sendButtonEnabledProgress))));
                paint.setColor(getThemedColor(Theme.key_dialogBackground));
                rect.set(cx - size / 2, 0, cx + size / 2, getMeasuredHeight());
                canvas.drawRoundRect(rect, AndroidUtilities.dp(12), AndroidUtilities.dp(12), paint);

                paint.setColor(getThemedColor(Theme.key_dialogRoundCheckBox));
                rect.set(cx - size / 2 + AndroidUtilities.dp(2), AndroidUtilities.dp(2), cx + size / 2 - AndroidUtilities.dp(2), getMeasuredHeight() - AndroidUtilities.dp(2));
                canvas.drawRoundRect(rect, AndroidUtilities.dp(10), AndroidUtilities.dp(10), paint);

                canvas.drawText(text, cx - textSize / 2, AndroidUtilities.dp(16.2f), textPaint);
            }
        };
        selectedCountView.setAlpha(0.0f);
        selectedCountView.setScaleX(0.2f);
        selectedCountView.setScaleY(0.2f);
        containerView.addView(selectedCountView, LayoutHelper.createFrame(42, 24, Gravity.RIGHT | Gravity.BOTTOM, 0, 0, -8, 9));

        if (forceDarkTheme) {
            checkColors();
            navBarColorKey = null;
        }
    }

    private void showCaptionLimitBulletin(BaseFragment parentFragment) {
        if (!(parentFragment instanceof ChatActivity) || !ChatObject.isChannelAndNotMegaGroup(((ChatActivity) parentFragment).getCurrentChat())) {
            return;
        }

        BulletinFactory.of(sizeNotifierFrameLayout, resourcesProvider).createCaptionLimitBulletin(MessagesController.getInstance(currentAccount).captionLengthLimitPremium, ()->{
            dismiss(true);
            if (parentFragment != null) {
                parentFragment.presentFragment(new PremiumPreviewFragment("caption_limit"));
            }
        }).show();
    }

    @Override
    protected void onCreate(Bundle savedInstanceState) {
        super.onCreate(savedInstanceState);
        if (baseFragment != null) {
            AndroidUtilities.setLightStatusBar(getWindow(), baseFragment.isLightStatusBar());
        }
    }

    private boolean isLightStatusBar() {
        int color = getThemedColor(forceDarkTheme ? Theme.key_voipgroup_listViewBackground : Theme.key_dialogBackground);
        return ColorUtils.calculateLuminance(color) > 0.7f;
    }

    public void onLongClickBotButton(TLRPC.TL_attachMenuBot attachMenuBot, TLRPC.User currentUser) {
        String botName = attachMenuBot != null ? attachMenuBot.short_name : UserObject.getUserName(currentUser);
        new AlertDialog.Builder(getContext())
                .setTitle(LocaleController.getString(R.string.BotRemoveFromMenuTitle))
                .setMessage(AndroidUtilities.replaceTags(attachMenuBot != null ? LocaleController.formatString("BotRemoveFromMenu", R.string.BotRemoveFromMenu, botName) : LocaleController.formatString("BotRemoveInlineFromMenu", R.string.BotRemoveInlineFromMenu, botName)))
                .setPositiveButton(LocaleController.getString("OK", R.string.OK), (dialogInterface, i) -> {
                    if (attachMenuBot != null) {
                        TLRPC.TL_messages_toggleBotInAttachMenu req = new TLRPC.TL_messages_toggleBotInAttachMenu();
                        req.bot = MessagesController.getInstance(currentAccount).getInputUser(currentUser);
                        req.enabled = false;
                        ConnectionsManager.getInstance(currentAccount).sendRequest(req, (response, error) -> AndroidUtilities.runOnUIThread(() -> {
                            MediaDataController.getInstance(currentAccount).loadAttachMenuBots(false, true);
                            if (currentAttachLayout == botAttachLayouts.get(attachMenuBot.bot_id)) {
                                showLayout(photoLayout);
                            }
                        }), ConnectionsManager.RequestFlagInvokeAfter | ConnectionsManager.RequestFlagFailOnServerErrors);
                    } else {
                        MediaDataController.getInstance(currentAccount).removeInline(currentUser.id);
                    }
                })
                .setNegativeButton(LocaleController.getString("Cancel", R.string.Cancel), null)
                .show();
    }

    @Override
    protected boolean shouldOverlayCameraViewOverNavBar() {
        return currentAttachLayout == photoLayout && photoLayout.cameraExpanded;
    }

    private void translateComment(Context ctx, Locale target) {


        TranslateDb db = TranslateDb.forLocale(target);
        String origin = commentTextView.getText().toString();

        if (db.contains(origin)) {

            String translated = db.query(origin);
            commentTextView.getEditText().setText(translated);

            return;

        }

        Translator.translate(target, origin, new Translator.Companion.TranslateCallBack() {

            final AtomicBoolean cancel = new AtomicBoolean();
            AlertDialog status = AlertUtil.showProgress(ctx);

            {

                status.setOnCancelListener((__) -> {
                    cancel.set(true);
                });

                status.show();

            }

            @Override
            public void onSuccess(@NotNull String translation) {
                status.dismiss();
                commentTextView.getEditText().setText(translation);
            }

            @Override
            public void onFailed(boolean unsupported, @NotNull String message) {
                status.dismiss();
                AlertUtil.showTransFailedDialog(ctx, unsupported, message, () -> {
                    status = AlertUtil.showProgress(ctx);
                    status.show();
                    Translator.translate(origin, this);
                });
            }

        });

    }

    @Override
    public void show() {
        super.show();
        buttonPressed = false;
        if (baseFragment instanceof ChatActivity) {
            ChatActivity chatActivity = (ChatActivity) baseFragment;
            calcMandatoryInsets = chatActivity.isKeyboardVisible();
        }
        openTransitionFinished = false;
        if (Build.VERSION.SDK_INT >= 30) {
            navBarColorKey = null;
            navBarColor = ColorUtils.setAlphaComponent(getThemedColor(Theme.key_windowBackgroundGray), 0);
            AndroidUtilities.setNavigationBarColor(getWindow(), navBarColor, false);
            AndroidUtilities.setLightNavigationBar(getWindow(), AndroidUtilities.computePerceivedBrightness(navBarColor) > 0.721);
        }
    }

    public void setEditingMessageObject(MessageObject messageObject) {
        if (editingMessageObject == messageObject) {
            return;
        }
        editingMessageObject = messageObject;
        if (editingMessageObject != null) {
            maxSelectedPhotos = 1;
            allowOrder = false;
        } else {
            maxSelectedPhotos = -1;
            allowOrder = true;
        }
        buttonsAdapter.notifyDataSetChanged();
    }

    public MessageObject getEditingMessageObject() {
        return editingMessageObject;
    }

    protected void applyCaption() {
        if (commentTextView.length() <= 0) {
            return;
        }
        currentAttachLayout.applyCaption(commentTextView.getText());
    }

    private void sendPressed(boolean notify, int scheduleDate) {
        if (buttonPressed) {
            return;
        }
        if (baseFragment instanceof ChatActivity) {
            ChatActivity chatActivity = (ChatActivity) baseFragment;
            TLRPC.Chat chat = chatActivity.getCurrentChat();
            TLRPC.User user = chatActivity.getCurrentUser();
            if (user != null || ChatObject.isChannel(chat) && chat.megagroup || !ChatObject.isChannel(chat)) {
                MessagesController.getNotificationsSettings(currentAccount).edit().putBoolean("silent_" + chatActivity.getDialogId(), !notify).apply();
            }
        }
        if (checkCaption(commentTextView.getText())) {
            return;
        }
        applyCaption();
        buttonPressed = true;
        delegate.didPressedButton(7, true, notify, scheduleDate, false);
    }

    private void showLayout(AttachAlertLayout layout) {
        long newId = selectedId;
        if (layout == photoLayout) {
            newId = 1;
        } else if (layout == audioLayout) {
            newId = 3;
        } else if (layout == documentLayout) {
            newId = 4;
        } else if (layout == contactsLayout) {
            newId = 5;
        } else if (layout == locationLayout) {
            newId = 6;
        } else if (layout == pollLayout) {
            newId = 9;
        }
        showLayout(layout, newId);
    }

    private void showLayout(AttachAlertLayout layout, long newId) {
        if (viewChangeAnimator != null || commentsAnimator != null) {
            return;
        }
        if (currentAttachLayout == layout) {
            currentAttachLayout.scrollToTop();
            return;
        }

        botButtonWasVisible = false;
        botButtonProgressWasVisible = false;
        botMainButtonOffsetY = 0;
        botMainButtonTextView.setVisibility(View.GONE);
        botProgressView.setAlpha(0f);
        botProgressView.setScaleX(0.1f);
        botProgressView.setScaleY(0.1f);
        botProgressView.setVisibility(View.GONE);
        buttonsRecyclerView.setAlpha(1f);
        buttonsRecyclerView.setTranslationY(botMainButtonOffsetY);
        for (int i = 0; i < botAttachLayouts.size(); i++) {
            botAttachLayouts.valueAt(i).setMeasureOffsetY(0);
        }

        selectedId = newId;
        int count = buttonsRecyclerView.getChildCount();
        for (int a = 0; a < count; a++) {
            View child = buttonsRecyclerView.getChildAt(a);
            if (child instanceof AttachButton) {
                AttachButton attachButton = (AttachButton) child;
                attachButton.updateCheckedState(true);
            } else if (child instanceof AttachBotButton) {
                AttachBotButton attachButton = (AttachBotButton) child;
                attachButton.updateCheckedState(true);
            }
        }
        int t = currentAttachLayout.getFirstOffset() - AndroidUtilities.dp(11) - scrollOffsetY[0];
        nextAttachLayout = layout;
        if (Build.VERSION.SDK_INT >= 20) {
            container.setLayerType(View.LAYER_TYPE_HARDWARE, null);
        }
        actionBar.setVisibility(nextAttachLayout.needsActionBar() != 0 ? View.VISIBLE : View.INVISIBLE);
        actionBarShadow.setVisibility(actionBar.getVisibility());
        if (actionBar.isSearchFieldVisible()) {
            actionBar.closeSearchField();
        }
        currentAttachLayout.onHide();
        if (nextAttachLayout == photoLayout) {
            photoLayout.setCheckCameraWhenShown(true);
        }
        nextAttachLayout.onShow(currentAttachLayout);
        nextAttachLayout.setVisibility(View.VISIBLE);

        if (layout.getParent() != null) {
            containerView.removeView(nextAttachLayout);
        }
        int index = containerView.indexOfChild(currentAttachLayout);
        if (nextAttachLayout.getParent() != containerView) {
            containerView.addView(nextAttachLayout, nextAttachLayout == locationLayout ? index : index + 1, LayoutHelper.createFrame(LayoutHelper.MATCH_PARENT, LayoutHelper.MATCH_PARENT));
        }

        Runnable onEnd = () -> {
            if (Build.VERSION.SDK_INT >= 20) {
                container.setLayerType(View.LAYER_TYPE_NONE, null);
            }
            viewChangeAnimator = null;
            if ((currentAttachLayout != photoLayout && nextAttachLayout != photoPreviewLayout) && (currentAttachLayout != nextAttachLayout && currentAttachLayout != photoPreviewLayout)) {
                containerView.removeView(currentAttachLayout);
            }
            currentAttachLayout.setVisibility(View.GONE);
            currentAttachLayout.onHidden();
            nextAttachLayout.onShown();
            currentAttachLayout = nextAttachLayout;
            nextAttachLayout = null;
            scrollOffsetY[0] = scrollOffsetY[1];
        };

        if (!(currentAttachLayout instanceof ChatAttachAlertPhotoLayoutPreview || nextAttachLayout instanceof ChatAttachAlertPhotoLayoutPreview)) {
            AnimatorSet animator = new AnimatorSet();
            nextAttachLayout.setAlpha(0.0f);
            nextAttachLayout.setTranslationY(AndroidUtilities.dp(78));
            animator.playTogether(
                    ObjectAnimator.ofFloat(currentAttachLayout, View.TRANSLATION_Y, AndroidUtilities.dp(78) + t),
                    ObjectAnimator.ofFloat(currentAttachLayout, ATTACH_ALERT_LAYOUT_TRANSLATION, 0.0f, 1.0f),
                    ObjectAnimator.ofFloat(actionBar, View.ALPHA, actionBar.getAlpha(), 0f)
            );
            animator.setDuration(180);
            animator.setStartDelay(20);
            animator.setInterpolator(CubicBezierInterpolator.DEFAULT);
            animator.addListener(new AnimatorListenerAdapter() {
                @Override
                public void onAnimationEnd(Animator animation) {
                    currentAttachLayout.setAlpha(0.0f);
                    SpringAnimation springAnimation = new SpringAnimation(nextAttachLayout, DynamicAnimation.TRANSLATION_Y, 0);
                    springAnimation.getSpring().setDampingRatio(0.75f);
                    springAnimation.getSpring().setStiffness(500.0f);
                    springAnimation.addUpdateListener((animation12, value, velocity) -> {
                        if (nextAttachLayout == pollLayout) {
                            updateSelectedPosition(1);
                        }
                        nextAttachLayout.onContainerTranslationUpdated(currentPanTranslationY);
                        containerView.invalidate();
                    });
                    springAnimation.addEndListener((animation1, canceled, value, velocity) -> {
                        onEnd.run();
                    });
                    viewChangeAnimator = springAnimation;
                    springAnimation.start();
                }
            });
            viewChangeAnimator = animator;
            animator.start();
        } else {
            int width = Math.max(nextAttachLayout.getWidth(), currentAttachLayout.getWidth());
            if (nextAttachLayout instanceof ChatAttachAlertPhotoLayoutPreview) {
                nextAttachLayout.setTranslationX(width);
                if (currentAttachLayout instanceof ChatAttachAlertPhotoLayout) {
                    ChatAttachAlertPhotoLayout photoLayout = (ChatAttachAlertPhotoLayout) currentAttachLayout;
                    if (photoLayout.cameraView != null) {
                        photoLayout.cameraView.setVisibility(View.INVISIBLE);
                        photoLayout.cameraIcon.setVisibility(View.INVISIBLE);
                        photoLayout.cameraCell.setVisibility(View.VISIBLE);
                    }
                }
            } else {
                currentAttachLayout.setTranslationX(-width);
                if (nextAttachLayout == photoLayout) {
                    ChatAttachAlertPhotoLayout photoLayout = (ChatAttachAlertPhotoLayout) nextAttachLayout;
                    if (photoLayout.cameraView != null) {
                        photoLayout.cameraView.setVisibility(View.VISIBLE);
                        photoLayout.cameraIcon.setVisibility(View.VISIBLE);
                    }
                }
            }
            nextAttachLayout.setAlpha(1);
            currentAttachLayout.setAlpha(1);
            ATTACH_ALERT_LAYOUT_TRANSLATION.set(currentAttachLayout, 0.0f);
            AndroidUtilities.runOnUIThread(() -> {
                float fromActionBarAlpha = actionBar.getAlpha();
                boolean showActionBar = nextAttachLayout.getCurrentItemTop() <= layout.getButtonsHideOffset();
                float toActionBarAlpha = showActionBar ? 1f : 0f;
                SpringAnimation springAnimation = new SpringAnimation(new FloatValueHolder(0));
                springAnimation.addUpdateListener((animation, value, velocity) -> {
                    float f = value / 500f;
                    ATTACH_ALERT_LAYOUT_TRANSLATION.set(currentAttachLayout, f);
                    actionBar.setAlpha(AndroidUtilities.lerp(fromActionBarAlpha, toActionBarAlpha, f));
                    updateLayout(currentAttachLayout, false, 0);
                    updateLayout(nextAttachLayout, false, 0);
                    float mediaPreviewAlpha = nextAttachLayout instanceof ChatAttachAlertPhotoLayoutPreview && !showActionBar ? f : 1f - f;
                    mediaPreviewView.setAlpha(mediaPreviewAlpha);
                    selectedView.setAlpha(1f - mediaPreviewAlpha);
                    selectedView.setTranslationX(mediaPreviewAlpha * -AndroidUtilities.dp(16));
                    mediaPreviewView.setTranslationX((1f - mediaPreviewAlpha) * AndroidUtilities.dp(16));
                });
                springAnimation.addEndListener((animation, canceled, value, velocity) -> {
                    currentAttachLayout.onHideShowProgress(1f);
                    nextAttachLayout.onHideShowProgress(1f);
                    currentAttachLayout.onContainerTranslationUpdated(currentPanTranslationY);
                    nextAttachLayout.onContainerTranslationUpdated(currentPanTranslationY);
                    containerView.invalidate();
                    actionBar.setTag(showActionBar ? 1 : null);
                    onEnd.run();
                });
                springAnimation.setSpring(new SpringForce(500f));
                springAnimation.getSpring().setDampingRatio(1f);
                springAnimation.getSpring().setStiffness(1000.0f);
                springAnimation.start();

                viewChangeAnimator = springAnimation;
            });
        }
    }

    public void updatePhotoPreview(boolean show) {
        if (show) {
            if (!canOpenPreview) {
                return;
            }
            if (photoPreviewLayout == null) {
                photoPreviewLayout = new ChatAttachAlertPhotoLayoutPreview(this, getContext(), parentThemeDelegate);
                photoPreviewLayout.bringToFront();
            }
            showLayout(currentAttachLayout == photoPreviewLayout ? photoLayout : photoPreviewLayout);
        } else {
            showLayout(photoLayout);
        }
    }

    public void onRequestPermissionsResultFragment(int requestCode, String[] permissions, int[] grantResults) {
        if (requestCode == BasePermissionsActivity.REQUEST_CODE_ATTACH_CONTACT && grantResults != null && grantResults.length > 0 && grantResults[0] == PackageManager.PERMISSION_GRANTED) {
            openContactsLayout();
        } else if (requestCode == 30 && locationLayout != null && currentAttachLayout == locationLayout && isShowing()) {
            locationLayout.openShareLiveLocation();
        }
    }

    private void openContactsLayout() {
        if (contactsLayout == null) {
            layouts[2] = contactsLayout = new ChatAttachAlertContactsLayout(this, getContext(), resourcesProvider);
            contactsLayout.setDelegate((user, notify, scheduleDate) -> ((ChatActivity) baseFragment).sendContact(user, notify, scheduleDate));
        }
        showLayout(contactsLayout);
    }

    private void openAudioLayout(boolean show) {
        if (audioLayout == null) {
            layouts[3] = audioLayout = new ChatAttachAlertAudioLayout(this, getContext(), resourcesProvider);
            audioLayout.setDelegate((audios, caption, notify, scheduleDate) -> ((ChatActivity) baseFragment).sendAudio(audios, caption, notify, scheduleDate));
        }
        if (baseFragment instanceof ChatActivity) {
            ChatActivity chatActivity = (ChatActivity) baseFragment;
            TLRPC.Chat currentChat = chatActivity.getCurrentChat();
            audioLayout.setMaxSelectedFiles(currentChat != null && !ChatObject.hasAdminRights(currentChat) && currentChat.slowmode_enabled || editingMessageObject != null ? 1 : -1);
        }
        if (show) {
            showLayout(audioLayout);
        }
    }

    private void openDocumentsLayout(boolean show) {
        if (documentLayout == null) {
            int type = isSoundPicker ? ChatAttachAlertDocumentLayout.TYPE_RINGTONE : ChatAttachAlertDocumentLayout.TYPE_DEFAULT;
            layouts[4] = documentLayout = new ChatAttachAlertDocumentLayout(this, getContext(), type, resourcesProvider);
            documentLayout.setDelegate(new ChatAttachAlertDocumentLayout.DocumentSelectActivityDelegate() {
                @Override
                public void didSelectFiles(ArrayList<String> files, String caption, ArrayList<MessageObject> fmessages, boolean notify, int scheduleDate) {
                    if (baseFragment instanceof ChatAttachAlertDocumentLayout.DocumentSelectActivityDelegate) {
                        ((ChatAttachAlertDocumentLayout.DocumentSelectActivityDelegate) baseFragment).didSelectFiles(files, caption, fmessages, notify, scheduleDate);
                    } else if (baseFragment instanceof PassportActivity) {
                        ((PassportActivity) baseFragment).didSelectFiles(files, caption, notify, scheduleDate);
                    }
                }

                @Override
                public void didSelectPhotos(ArrayList<SendMessagesHelper.SendingMediaInfo> photos, boolean notify, int scheduleDate) {
                    if (baseFragment instanceof ChatActivity) {
                        ((ChatActivity) baseFragment).didSelectPhotos(photos, notify, scheduleDate);
                    } else if (baseFragment instanceof PassportActivity) {
                        ((PassportActivity) baseFragment).didSelectPhotos(photos, notify, scheduleDate);
                    }
                }

                @Override
                public void startDocumentSelectActivity() {
                    if (baseFragment instanceof ChatAttachAlertDocumentLayout.DocumentSelectActivityDelegate) {
                        ((ChatAttachAlertDocumentLayout.DocumentSelectActivityDelegate) baseFragment).startDocumentSelectActivity();
                    } else if (baseFragment instanceof PassportActivity) {
                        ((PassportActivity) baseFragment).startDocumentSelectActivity();
                    }
                }

                @Override
                public void startMusicSelectActivity() {
                    openAudioLayout(true);
                }
            });
        }
        if (baseFragment instanceof ChatActivity) {
            ChatActivity chatActivity = (ChatActivity) baseFragment;
            TLRPC.Chat currentChat = chatActivity.getCurrentChat();
            documentLayout.setMaxSelectedFiles(currentChat != null && !ChatObject.hasAdminRights(currentChat) && currentChat.slowmode_enabled || editingMessageObject != null ? 1 : -1);
        } else {
            documentLayout.setMaxSelectedFiles(maxSelectedPhotos);
            documentLayout.setCanSelectOnlyImageFiles(!isSoundPicker);
        }
        documentLayout.isSoundPicker = isSoundPicker;
        if (show) {
            showLayout(documentLayout);
        }
    }

    private boolean showCommentTextView(boolean show, boolean animated) {
        if (show == (frameLayout2.getTag() != null)) {
            return false;
        }
        if (commentsAnimator != null) {
            commentsAnimator.cancel();
        }
        frameLayout2.setTag(show ? 1 : null);
        if (commentTextView.getEditText().isFocused()) {
            AndroidUtilities.hideKeyboard(commentTextView.getEditText());
        }
        commentTextView.hidePopup(true);
        if (show) {
            if (!isSoundPicker) {
                frameLayout2.setVisibility(View.VISIBLE);
            }
            writeButtonContainer.setVisibility(View.VISIBLE);
            if (!typeButtonsAvailable && !isSoundPicker) {
                shadow.setVisibility(View.VISIBLE);
            }
        } else if (typeButtonsAvailable) {
            buttonsRecyclerView.setVisibility(View.VISIBLE);
        }
        if (animated) {
            commentsAnimator = new AnimatorSet();
            ArrayList<Animator> animators = new ArrayList<>();
            animators.add(ObjectAnimator.ofFloat(frameLayout2, View.ALPHA, show ? 1.0f : 0.0f));
            animators.add(ObjectAnimator.ofFloat(writeButtonContainer, View.SCALE_X, show ? 1.0f : 0.2f));
            animators.add(ObjectAnimator.ofFloat(writeButtonContainer, View.SCALE_Y, show ? 1.0f : 0.2f));
            animators.add(ObjectAnimator.ofFloat(writeButtonContainer, View.ALPHA, show ? 1.0f : 0.0f));
            animators.add(ObjectAnimator.ofFloat(selectedCountView, View.SCALE_X, show ? 1.0f : 0.2f));
            animators.add(ObjectAnimator.ofFloat(selectedCountView, View.SCALE_Y, show ? 1.0f : 0.2f));
            animators.add(ObjectAnimator.ofFloat(selectedCountView, View.ALPHA, show ? 1.0f : 0.0f));
            if (actionBar.getTag() != null) {
                animators.add(ObjectAnimator.ofFloat(frameLayout2, View.TRANSLATION_Y, show ? 0.0f : AndroidUtilities.dp(48)));
                animators.add(ObjectAnimator.ofFloat(shadow, View.TRANSLATION_Y, show ? AndroidUtilities.dp(36) : AndroidUtilities.dp(48 + 36)));
                animators.add(ObjectAnimator.ofFloat(shadow, View.ALPHA, show ? 1.0f : 0.0f));
            } else if (typeButtonsAvailable) {
                animators.add(ObjectAnimator.ofFloat(buttonsRecyclerView, View.TRANSLATION_Y, show ? AndroidUtilities.dp(36) : 0));
                animators.add(ObjectAnimator.ofFloat(shadow, View.TRANSLATION_Y, show ? AndroidUtilities.dp(36) : 0));
            } else if (!isSoundPicker) {
                shadow.setTranslationY(AndroidUtilities.dp(36) + botMainButtonOffsetY);
                animators.add(ObjectAnimator.ofFloat(shadow, View.ALPHA, show ? 1.0f : 0.0f));
            }

            commentsAnimator.playTogether(animators);
            commentsAnimator.setInterpolator(new DecelerateInterpolator());
            commentsAnimator.setDuration(180);
            commentsAnimator.addListener(new AnimatorListenerAdapter() {
                @Override
                public void onAnimationEnd(Animator animation) {
                    if (animation.equals(commentsAnimator)) {
                        if (!show) {
                            if (!isSoundPicker) {
                                frameLayout2.setVisibility(View.INVISIBLE);
                            }
                            writeButtonContainer.setVisibility(View.INVISIBLE);
                            if (!typeButtonsAvailable && !isSoundPicker) {
                                shadow.setVisibility(View.INVISIBLE);
                            }
                        } else if (typeButtonsAvailable) {
                            if (currentAttachLayout == null || currentAttachLayout.shouldHideBottomButtons()) {
                                buttonsRecyclerView.setVisibility(View.INVISIBLE);
                            }
                        }
                        commentsAnimator = null;
                    }
                }

                @Override
                public void onAnimationCancel(Animator animation) {
                    if (animation.equals(commentsAnimator)) {
                        commentsAnimator = null;
                    }
                }
            });
            commentsAnimator.start();
        } else {
            frameLayout2.setAlpha(show ? 1.0f : 0.0f);
            writeButtonContainer.setScaleX(show ? 1.0f : 0.2f);
            writeButtonContainer.setScaleY(show ? 1.0f : 0.2f);
            writeButtonContainer.setAlpha(show ? 1.0f : 0.0f);
            selectedCountView.setScaleX(show ? 1.0f : 0.2f);
            selectedCountView.setScaleY(show ? 1.0f : 0.2f);
            selectedCountView.setAlpha(show ? 1.0f : 0.0f);
            if (actionBar.getTag() != null) {
                frameLayout2.setTranslationY(show ? 0.0f : AndroidUtilities.dp(48));
                shadow.setTranslationY((show ? AndroidUtilities.dp(36) : AndroidUtilities.dp(48 + 36)) + botMainButtonOffsetY);
                shadow.setAlpha(show ? 1.0f : 0.0f);
            } else if (typeButtonsAvailable) {
                if (currentAttachLayout == null || currentAttachLayout.shouldHideBottomButtons()) {
                    buttonsRecyclerView.setTranslationY(show ? AndroidUtilities.dp(36) : 0);
                }
                shadow.setTranslationY((show ? AndroidUtilities.dp(36) : 0) + botMainButtonOffsetY);
            } else {
                shadow.setTranslationY(AndroidUtilities.dp(36) + botMainButtonOffsetY);
                shadow.setAlpha(show ? 1.0f : 0.0f);
            }
            if (!show) {
                frameLayout2.setVisibility(View.INVISIBLE);
                writeButtonContainer.setVisibility(View.INVISIBLE);
                if (!typeButtonsAvailable) {
                    shadow.setVisibility(View.INVISIBLE);
                }
            }
        }
        return true;
    }

    private final Property<ChatAttachAlert, Float> ATTACH_ALERT_PROGRESS = new AnimationProperties.FloatProperty<ChatAttachAlert>("openProgress") {

        private float openProgress;

        @Override
        public void setValue(ChatAttachAlert object, float value) {
            for (int a = 0, N = buttonsRecyclerView.getChildCount(); a < N; a++) {
                float startTime = 32.0f * (3 - a);
                View child = buttonsRecyclerView.getChildAt(a);
                float scale;
                if (value > startTime) {
                    float elapsedTime = value - startTime;
                    if (elapsedTime <= 200.0f) {
                        scale = 1.1f * CubicBezierInterpolator.EASE_OUT.getInterpolation(elapsedTime / 200.0f);
                        child.setAlpha(CubicBezierInterpolator.EASE_BOTH.getInterpolation(elapsedTime / 200.0f));
                    } else {
                        child.setAlpha(1.0f);
                        elapsedTime -= 200.0f;
                        if (elapsedTime <= 100.0f) {
                            scale = 1.1f - 0.1f * CubicBezierInterpolator.EASE_IN.getInterpolation(elapsedTime / 100.0f);
                        } else {
                            scale = 1.0f;
                        }
                    }
                } else {
                    scale = 0;
                }
                if (child instanceof AttachButton) {
                    AttachButton attachButton = (AttachButton) child;
                    attachButton.textView.setScaleX(scale);
                    attachButton.textView.setScaleY(scale);
                    attachButton.imageView.setScaleX(scale);
                    attachButton.imageView.setScaleY(scale);
                } else if (child instanceof AttachBotButton) {
                    AttachBotButton attachButton = (AttachBotButton) child;
                    attachButton.nameTextView.setScaleX(scale);
                    attachButton.nameTextView.setScaleY(scale);
                    attachButton.imageView.setScaleX(scale);
                    attachButton.imageView.setScaleY(scale);
                }
            }
        }

        @Override
        public Float get(ChatAttachAlert object) {
            return openProgress;
        }
    };

    @Override
    protected void cancelSheetAnimation() {
        if (currentSheetAnimation != null) {
            currentSheetAnimation.cancel();
            if (appearSpringAnimation != null) {
                appearSpringAnimation.cancel();
            }
            if (buttonsAnimation != null) {
                buttonsAnimation.cancel();
            }
            currentSheetAnimation = null;
            currentSheetAnimationType = 0;
        }
    }

    private SpringAnimation appearSpringAnimation;
    private AnimatorSet buttonsAnimation;

    @Override
    protected boolean onCustomOpenAnimation() {
        photoLayout.setTranslationX(0);
        mediaPreviewView.setAlpha(0);
        selectedView.setAlpha(1);

        int fromTranslationY = super.containerView.getMeasuredHeight();
        super.containerView.setTranslationY(fromTranslationY);

        buttonsAnimation = new AnimatorSet();
        buttonsAnimation.playTogether(ObjectAnimator.ofFloat(this, ATTACH_ALERT_PROGRESS, 0.0f, 400.0f));
        buttonsAnimation.setDuration(400);
        buttonsAnimation.setStartDelay(20);
        ATTACH_ALERT_PROGRESS.set(this, 0.0f);
        buttonsAnimation.start();

        if (navigationBarAnimation != null) {
            navigationBarAnimation.cancel();
        }
        navigationBarAnimation = ValueAnimator.ofFloat(navigationBarAlpha, 1f);
        navigationBarAnimation.addUpdateListener(a -> {
            navigationBarAlpha = (float) a.getAnimatedValue();
            if (container != null) {
                container.invalidate();
            }
        });

        if (appearSpringAnimation != null) {
            appearSpringAnimation.cancel();
        }
        appearSpringAnimation = new SpringAnimation(super.containerView, DynamicAnimation.TRANSLATION_Y, 0);
        appearSpringAnimation.getSpring().setDampingRatio(0.75f);
        appearSpringAnimation.getSpring().setStiffness(350.0f);
        appearSpringAnimation.start();

        if (Build.VERSION.SDK_INT >= 20 && useHardwareLayer) {
            container.setLayerType(View.LAYER_TYPE_HARDWARE, null);
        }
        currentSheetAnimationType = 1;
        currentSheetAnimation = new AnimatorSet();
        currentSheetAnimation.playTogether(
                ObjectAnimator.ofInt(backDrawable, AnimationProperties.COLOR_DRAWABLE_ALPHA, dimBehind ? dimBehindAlpha : 0)
        );
        currentSheetAnimation.setDuration(400);
        currentSheetAnimation.setStartDelay(20);
        currentSheetAnimation.setInterpolator(openInterpolator);
        BottomSheetDelegateInterface delegate = super.delegate;
        final Runnable onAnimationEnd = () -> {
            currentSheetAnimation = null;
            appearSpringAnimation = null;
            currentSheetAnimationType = 0;
            if (delegate != null) {
                delegate.onOpenAnimationEnd();
            }
            if (useHardwareLayer) {
                container.setLayerType(View.LAYER_TYPE_NONE, null);
            }

            if (isFullscreen) {
                WindowManager.LayoutParams params = getWindow().getAttributes();
                params.flags &= ~WindowManager.LayoutParams.FLAG_FULLSCREEN;
                getWindow().setAttributes(params);
            }
            NotificationCenter.getGlobalInstance().postNotificationName(NotificationCenter.startAllHeavyOperations, 512);
        };
        appearSpringAnimation.addEndListener((animation, cancelled, value, velocity) -> {
            if (currentSheetAnimation != null && !currentSheetAnimation.isRunning()) {
                onAnimationEnd.run();
            }
        });
        currentSheetAnimation.addListener(new AnimatorListenerAdapter() {
            @Override
            public void onAnimationEnd(Animator animation) {
                if (currentSheetAnimation != null && currentSheetAnimation.equals(animation)) {
                    if (appearSpringAnimation != null && !appearSpringAnimation.isRunning()) {
                        onAnimationEnd.run();
                    }
                }
            }

            @Override
            public void onAnimationCancel(Animator animation) {
                if (currentSheetAnimation != null && currentSheetAnimation.equals(animation)) {
                    currentSheetAnimation = null;
                    currentSheetAnimationType = 0;
                }
            }
        });
        NotificationCenter.getGlobalInstance().postNotificationName(NotificationCenter.stopAllHeavyOperations, 512);
        currentSheetAnimation.start();

//        AndroidUtilities.runOnUIThread(() -> {
//            if (currentSheetAnimation != null) {
//                // closes keyboard so navigation bar buttons can be accessible
//                ChatAttachAlert.this.delegate.needEnterComment();
//            }
//        }, 75);
        ValueAnimator navigationBarAnimator = ValueAnimator.ofFloat(0, 1);
        setNavBarAlpha(0);
        navigationBarAnimator.addUpdateListener(a -> {
            setNavBarAlpha((float) a.getAnimatedValue());
        });
        navigationBarAnimator.setStartDelay(25);
        navigationBarAnimator.setDuration(200);
        navigationBarAnimator.setInterpolator(CubicBezierInterpolator.DEFAULT);
        navigationBarAnimator.start();

        return true;
    }

    private void setNavBarAlpha(float alpha) {
        navBarColor = ColorUtils.setAlphaComponent(getThemedColor(Theme.key_windowBackgroundGray), Math.min(255, Math.max(0, (int) (255 * alpha))));
        AndroidUtilities.setNavigationBarColor(getWindow(), navBarColor, false);
        AndroidUtilities.setLightNavigationBar(getWindow(), AndroidUtilities.computePerceivedBrightness(navBarColor) > 0.721);
        getContainer().invalidate();
    }

    @Override
    protected boolean onContainerTouchEvent(MotionEvent event) {
        return currentAttachLayout.onContainerViewTouchEvent(event);
    }

    protected void makeFocusable(EditTextBoldCursor editText, boolean showKeyboard) {
        if (delegate == null) {
            return;
        }
        if (!enterCommentEventSent) {
            boolean keyboardVisible = delegate.needEnterComment();
            enterCommentEventSent = true;
            AndroidUtilities.runOnUIThread(() -> {
                setFocusable(true);
                editText.requestFocus();
                if (showKeyboard) {
                    AndroidUtilities.runOnUIThread(() -> AndroidUtilities.showKeyboard(editText));
                }
            }, keyboardVisible ? 200 : 0);
        }
    }

    private void applyAttachButtonColors(View view) {
        if (view instanceof AttachButton) {
            AttachButton button = (AttachButton) view;
            button.textView.setTextColor(ColorUtils.blendARGB(getThemedColor(Theme.key_dialogTextGray2), getThemedColor(button.textKey), button.checkedState));
        } else if (view instanceof AttachBotButton) {
            AttachBotButton button = (AttachBotButton) view;
            button.nameTextView.setTextColor(ColorUtils.blendARGB(getThemedColor(Theme.key_dialogTextGray2), button.textColor, button.checkedState));
        }
    }

    @Override
    public ArrayList<ThemeDescription> getThemeDescriptions() {
        ArrayList<ThemeDescription> descriptions = new ArrayList<>();
        for (int a = 0; a < layouts.length; a++) {
            if (layouts[a] != null) {
                ArrayList<ThemeDescription> arrayList = layouts[a].getThemeDescriptions();
                if (arrayList != null) {
                    descriptions.addAll(arrayList);
                }
            }
        }
        descriptions.add(new ThemeDescription(container, 0, null, null, null, null, Theme.key_dialogBackgroundGray));
        return descriptions;
    }

    public void checkColors() {
        if (buttonsRecyclerView == null) {
            return;
        }
        int count = buttonsRecyclerView.getChildCount();
        for (int a = 0; a < count; a++) {
            applyAttachButtonColors(buttonsRecyclerView.getChildAt(a));
        }
        selectedTextView.setTextColor(forceDarkTheme ? getThemedColor(Theme.key_voipgroup_actionBarItems) : getThemedColor(Theme.key_dialogTextBlack));
        mediaPreviewTextView.setTextColor(forceDarkTheme ? getThemedColor(Theme.key_voipgroup_actionBarItems) : getThemedColor(Theme.key_dialogTextBlack));

        doneItem.getTextView().setTextColor(getThemedColor(Theme.key_windowBackgroundWhiteBlueHeader));

        selectedMenuItem.setIconColor(forceDarkTheme ? getThemedColor(Theme.key_voipgroup_actionBarItems) : getThemedColor(Theme.key_dialogTextBlack));
        Theme.setDrawableColor(selectedMenuItem.getBackground(), forceDarkTheme ? getThemedColor(Theme.key_voipgroup_actionBarItemsSelector) : getThemedColor(Theme.key_dialogButtonSelector));
        selectedMenuItem.setPopupItemsColor(getThemedColor(Theme.key_actionBarDefaultSubmenuItem), false);
        selectedMenuItem.setPopupItemsColor(getThemedColor(Theme.key_actionBarDefaultSubmenuItem), true);
        selectedMenuItem.redrawPopup(getThemedColor(Theme.key_actionBarDefaultSubmenuBackground));

        searchItem.setIconColor(forceDarkTheme ? getThemedColor(Theme.key_voipgroup_actionBarItems) : getThemedColor(Theme.key_dialogTextBlack));
        Theme.setDrawableColor(searchItem.getBackground(), forceDarkTheme ? getThemedColor(Theme.key_voipgroup_actionBarItemsSelector) : getThemedColor(Theme.key_dialogButtonSelector));

        commentTextView.updateColors();

        if (sendPopupLayout != null) {
            for (int a = 0; a < itemCells.length; a++) {
                if (itemCells[a] != null) {
                    itemCells[a].setColors(getThemedColor(Theme.key_actionBarDefaultSubmenuItem), getThemedColor(Theme.key_actionBarDefaultSubmenuItemIcon));
                    itemCells[a].setSelectorColor(forceDarkTheme ? getThemedColor(Theme.key_voipgroup_actionBarItemsSelector) : getThemedColor(Theme.key_dialogButtonSelector));
                }
            }
            sendPopupLayout.setBackgroundColor(getThemedColor(Theme.key_actionBarDefaultSubmenuBackground));
            if (sendPopupWindow != null && sendPopupWindow.isShowing()) {
                sendPopupLayout.invalidate();
            }
        }

        Theme.setSelectorDrawableColor(writeButtonDrawable, getThemedColor(Theme.key_dialogFloatingButton), false);
        Theme.setSelectorDrawableColor(writeButtonDrawable, getThemedColor(Build.VERSION.SDK_INT >= 21 ? Theme.key_dialogFloatingButtonPressed : Theme.key_dialogFloatingButton), true);
        writeButton.setColorFilter(new PorterDuffColorFilter(getThemedColor(Theme.key_dialogFloatingIcon), PorterDuff.Mode.SRC_IN));

        actionBarShadow.setBackgroundColor(getThemedColor(Theme.key_dialogShadowLine));

        buttonsRecyclerView.setGlowColor(getThemedColor(Theme.key_dialogScrollGlow));
        buttonsRecyclerView.setBackgroundColor(getThemedColor(forceDarkTheme ? Theme.key_voipgroup_listViewBackground : Theme.key_dialogBackground));

        frameLayout2.setBackgroundColor(getThemedColor(forceDarkTheme ? Theme.key_voipgroup_listViewBackground : Theme.key_dialogBackground));

        selectedCountView.invalidate();

        actionBar.setBackgroundColor(forceDarkTheme ? getThemedColor(Theme.key_voipgroup_actionBar) : getThemedColor(Theme.key_dialogBackground));
        actionBar.setItemsColor(forceDarkTheme ? getThemedColor(Theme.key_voipgroup_actionBarItems) : getThemedColor(Theme.key_dialogTextBlack), false);
        actionBar.setItemsBackgroundColor(forceDarkTheme ? getThemedColor(Theme.key_voipgroup_actionBarItemsSelector) : getThemedColor(Theme.key_dialogButtonSelector), false);
        actionBar.setTitleColor(forceDarkTheme ? getThemedColor(Theme.key_voipgroup_actionBarItems) : getThemedColor(Theme.key_dialogTextBlack));

        Theme.setDrawableColor(shadowDrawable, getThemedColor(forceDarkTheme ? Theme.key_voipgroup_listViewBackground : Theme.key_dialogBackground));

        containerView.invalidate();

        for (int a = 0; a < layouts.length; a++) {
            if (layouts[a] != null) {
                layouts[a].checkColors();
            }
        }
    }

    @Override
    protected boolean onCustomMeasure(View view, int width, int height) {
        if (photoLayout.onCustomMeasure(view, width, height)) {
            return true;
        }
        return false;
    }

    @Override
    protected boolean onCustomLayout(View view, int left, int top, int right, int bottom) {
        if (photoLayout.onCustomLayout(view, left, top, right, bottom)) {
            return true;
        }
        return false;
    }

    public void onPause() {
        for (int a = 0; a < layouts.length; a++) {
            if (layouts[a] != null) {
                layouts[a].onPause();
            }
        }
        paused = true;
    }

    public void onResume() {
        paused = false;
        for (int a = 0; a < layouts.length; a++) {
            if (layouts[a] != null) {
                layouts[a].onResume();
            }
        }
        if (isShowing()) {
            delegate.needEnterComment();
        }
    }

    public void onActivityResultFragment(int requestCode, Intent data, String currentPicturePath) {
        photoLayout.onActivityResultFragment(requestCode, data, currentPicturePath);
    }

    @Override
    public void didReceivedNotification(int id, int account, Object... args) {
        if (id == NotificationCenter.reloadInlineHints || id == NotificationCenter.attachMenuBotsDidLoad) {
            if (buttonsAdapter != null) {
                buttonsAdapter.notifyDataSetChanged();
            }
        } else if (id == NotificationCenter.currentUserPremiumStatusChanged) {
            currentLimit = MessagesController.getInstance(UserConfig.selectedAccount).getCaptionMaxLengthLimit();
        }
    }

    private int getScrollOffsetY(int idx) {
        if (nextAttachLayout != null && (currentAttachLayout instanceof ChatAttachAlertPhotoLayoutPreview || nextAttachLayout instanceof ChatAttachAlertPhotoLayoutPreview)) {
            return AndroidUtilities.lerp(scrollOffsetY[0], scrollOffsetY[1], translationProgress);
        } else {
            return scrollOffsetY[idx];
        }
    }

    private void updateSelectedPosition(int idx) {
        float moveProgress;
        AttachAlertLayout layout = idx == 0 ? currentAttachLayout : nextAttachLayout;
        int scrollOffset = getScrollOffsetY(idx);
        int t = scrollOffset - backgroundPaddingTop;
        float toMove;
        if (layout == pollLayout) {
            t -= AndroidUtilities.dp(13);
            toMove = AndroidUtilities.dp(11);
        } else {
            t -= AndroidUtilities.dp(39);
            toMove = AndroidUtilities.dp(43);
        }
        if (t + backgroundPaddingTop < ActionBar.getCurrentActionBarHeight()) {
            moveProgress = Math.min(1.0f, (ActionBar.getCurrentActionBarHeight() - t - backgroundPaddingTop) / toMove);
            cornerRadius = 1.0f - moveProgress;
        } else {
            moveProgress = 0.0f;
            cornerRadius = 1.0f;
        }

        int finalMove;
        if (AndroidUtilities.isTablet()) {
            finalMove = 16;
        } else if (AndroidUtilities.displaySize.x > AndroidUtilities.displaySize.y) {
            finalMove = 6;
        } else {
            finalMove = 12;
        }

        float offset = actionBar.getAlpha() != 0 ? 0.0f : AndroidUtilities.dp(26 * (1.0f - headerView.getAlpha()));
        if (menuShowed && avatarPicker == 0) {
            selectedMenuItem.setTranslationY(scrollOffset - AndroidUtilities.dp(37 + finalMove * moveProgress) + offset + currentPanTranslationY);
        } else {
            selectedMenuItem.setTranslationY(ActionBar.getCurrentActionBarHeight() - AndroidUtilities.dp(4) - AndroidUtilities.dp(37 + finalMove) + currentPanTranslationY);
        }
        searchItem.setTranslationY(ActionBar.getCurrentActionBarHeight() - AndroidUtilities.dp(4) - AndroidUtilities.dp(37 + finalMove) + currentPanTranslationY);
        headerView.setTranslationY(baseSelectedTextViewTranslationY = scrollOffset - AndroidUtilities.dp(25 + finalMove * moveProgress) + offset + currentPanTranslationY);
        if (pollLayout != null && layout == pollLayout) {
            if (AndroidUtilities.isTablet()) {
                finalMove = 63;
            } else if (AndroidUtilities.displaySize.x > AndroidUtilities.displaySize.y) {
                finalMove = 53;
            } else {
                finalMove = 59;
            }
            doneItem.setTranslationY(Math.max(0, pollLayout.getTranslationY() + scrollOffset - AndroidUtilities.dp(7 + finalMove * moveProgress)) + currentPanTranslationY);
        }
    }

    private void updateActionBarVisibility(boolean show, boolean animated) {
        if (show && actionBar.getTag() == null || !show && actionBar.getTag() != null) {
            actionBar.setTag(show ? 1 : null);
            if (actionBarAnimation != null) {
                actionBarAnimation.cancel();
                actionBarAnimation = null;
            }
            boolean needsSearchItem = avatarSearch || currentAttachLayout == photoLayout && !menuShowed && baseFragment instanceof ChatActivity && ((ChatActivity) baseFragment).allowSendGifs();
            boolean needMoreItem = avatarPicker != 0 || !menuShowed && currentAttachLayout == photoLayout && mediaEnabled;
            if (show) {
                if (needsSearchItem) {
                    searchItem.setVisibility(View.VISIBLE);
                }
                if (needMoreItem) {
                    selectedMenuItem.setVisibility(View.VISIBLE);
                }
            } else if (typeButtonsAvailable && frameLayout2.getTag() == null) {
                buttonsRecyclerView.setVisibility(View.VISIBLE);
            }

            if (getWindow() != null && baseFragment != null) {
                if (show) {
                    AndroidUtilities.setLightStatusBar(getWindow(), isLightStatusBar());
                } else {
                    AndroidUtilities.setLightStatusBar(getWindow(), baseFragment.isLightStatusBar());
                }
            }
            if (animated) {
                actionBarAnimation = new AnimatorSet();
                actionBarAnimation.setDuration((long) (180 * Math.abs((show ? 1.0f : 0.0f) - actionBar.getAlpha())));
                ArrayList<Animator> animators = new ArrayList<>();
                animators.add(ObjectAnimator.ofFloat(actionBar, View.ALPHA, show ? 1.0f : 0.0f));
                animators.add(ObjectAnimator.ofFloat(actionBarShadow, View.ALPHA, show ? 1.0f : 0.0f));
                if (needsSearchItem) {
                    animators.add(ObjectAnimator.ofFloat(searchItem, View.ALPHA, show ? 1.0f : 0.0f));
                }
                if (needMoreItem) {
                    animators.add(ObjectAnimator.ofFloat(selectedMenuItem, View.ALPHA, show ? 1.0f : 0.0f));
                }
                actionBarAnimation.playTogether(animators);
                actionBarAnimation.addListener(new AnimatorListenerAdapter() {
                    @Override
                    public void onAnimationEnd(Animator animation) {
                        if (actionBarAnimation != null) {
                            if (show) {
                                if (typeButtonsAvailable && (currentAttachLayout == null || currentAttachLayout.shouldHideBottomButtons())) {
                                    buttonsRecyclerView.setVisibility(View.INVISIBLE);
                                }
                            } else {
                                searchItem.setVisibility(View.INVISIBLE);
                                if (avatarPicker != 0 || !menuShowed) {
                                    selectedMenuItem.setVisibility(View.INVISIBLE);
                                }
                            }
                        }
                    }

                    @Override
                    public void onAnimationCancel(Animator animation) {
                        actionBarAnimation = null;
                    }
                });
                actionBarAnimation.start();
            } else {
                if (show) {
                    if (typeButtonsAvailable && (currentAttachLayout == null || currentAttachLayout.shouldHideBottomButtons())) {
                        buttonsRecyclerView.setVisibility(View.INVISIBLE);
                    }
                }
                actionBar.setAlpha(show ? 1.0f : 0.0f);
                actionBarShadow.setAlpha(show ? 1.0f : 0.0f);
                if (needsSearchItem) {
                    searchItem.setAlpha(show ? 1.0f : 0.0f);
                }
                if (needMoreItem) {
                    selectedMenuItem.setAlpha(show ? 1.0f : 0.0f);
                }
                if (!show) {
                    searchItem.setVisibility(View.INVISIBLE);
                    if (avatarPicker != 0 || !menuShowed) {
                        selectedMenuItem.setVisibility(View.INVISIBLE);
                    }
                }
            }
        }
    }

    @SuppressLint("NewApi")
    protected void updateLayout(AttachAlertLayout layout, boolean animated, int dy) {
        if (layout == null) {
            return;
        }
        int newOffset = layout.getCurrentItemTop();
        if (newOffset == Integer.MAX_VALUE) {
            return;
        }
        boolean show = layout == currentAttachLayout && newOffset <= layout.getButtonsHideOffset();
        if (currentAttachLayout != photoPreviewLayout && keyboardVisible && animated && !(currentAttachLayout instanceof ChatAttachAlertBotWebViewLayout)) {
            animated = false;
        }
        if (layout == currentAttachLayout) {
            updateActionBarVisibility(show, animated);
        }
        FrameLayout.LayoutParams layoutParams = (FrameLayout.LayoutParams) layout.getLayoutParams();
        newOffset += (layoutParams == null ? 0 : layoutParams.topMargin) - AndroidUtilities.dp(11);
        int idx = currentAttachLayout == layout ? 0 : 1;
        boolean previewAnimationIsRunning = (currentAttachLayout instanceof ChatAttachAlertPhotoLayoutPreview || nextAttachLayout instanceof ChatAttachAlertPhotoLayoutPreview) && (viewChangeAnimator instanceof SpringAnimation && ((SpringAnimation) viewChangeAnimator).isRunning());
        if (scrollOffsetY[idx] != newOffset || previewAnimationIsRunning) {
            previousScrollOffsetY = scrollOffsetY[idx];
            scrollOffsetY[idx] = newOffset;
            updateSelectedPosition(idx);
            containerView.invalidate();
        } else if (dy != 0) {
            previousScrollOffsetY = scrollOffsetY[idx];
        }
    }

    @Override
    protected boolean canDismissWithSwipe() {
        return false;
    }

    public void updateCountButton(int animated) {
        if (viewChangeAnimator != null) {
            return;
        }
        int count = currentAttachLayout.getSelectedItemsCount();

        if (count == 0) {
            selectedCountView.setPivotX(0);
            selectedCountView.setPivotY(0);
            showCommentTextView(false, animated != 0);
        } else {
            selectedCountView.invalidate();
            if (!showCommentTextView(true, animated != 0) && animated != 0) {
                selectedCountView.setPivotX(AndroidUtilities.dp(21));
                selectedCountView.setPivotY(AndroidUtilities.dp(12));
                AnimatorSet animatorSet = new AnimatorSet();
                animatorSet.playTogether(
                        ObjectAnimator.ofFloat(selectedCountView, View.SCALE_X, animated == 1 ? 1.1f : 0.9f, 1.0f),
                        ObjectAnimator.ofFloat(selectedCountView, View.SCALE_Y, animated == 1 ? 1.1f : 0.9f, 1.0f));
                animatorSet.setInterpolator(new OvershootInterpolator());
                animatorSet.setDuration(180);
                animatorSet.start();
            } else {
                selectedCountView.setPivotX(0);
                selectedCountView.setPivotY(0);
            }
        }
        currentAttachLayout.onSelectedItemsCountChanged(count);

        if (currentAttachLayout == photoLayout && ((baseFragment instanceof ChatActivity) || avatarPicker != 0) && (count == 0 && menuShowed || (count != 0 || avatarPicker != 0) && !menuShowed)) {
            menuShowed = count != 0 || avatarPicker != 0;
            if (menuAnimator != null) {
                menuAnimator.cancel();
                menuAnimator = null;
            }
            boolean needsSearchItem = actionBar.getTag() != null && baseFragment instanceof ChatActivity && ((ChatActivity) baseFragment).allowSendGifs();
            if (menuShowed) {
                if (avatarPicker == 0) {
                    selectedMenuItem.setVisibility(View.VISIBLE);
                }
                headerView.setVisibility(View.VISIBLE);
            } else {
                if (actionBar.getTag() != null) {
                    searchItem.setVisibility(View.VISIBLE);
                }
            }
            if (animated == 0) {
                if (actionBar.getTag() == null && avatarPicker == 0) {
                    selectedMenuItem.setAlpha(menuShowed ? 1.0f : 0.0f);
                }
                headerView.setAlpha(menuShowed ? 1.0f : 0.0f);
                if (needsSearchItem) {
                    searchItem.setAlpha(menuShowed ? 0.0f : 1.0f);
                }
                if (menuShowed) {
                    searchItem.setVisibility(View.INVISIBLE);
                }
            } else {
                menuAnimator = new AnimatorSet();
                ArrayList<Animator> animators = new ArrayList<>();
                if (actionBar.getTag() == null && avatarPicker == 0) {
                    animators.add(ObjectAnimator.ofFloat(selectedMenuItem, View.ALPHA, menuShowed ? 1.0f : 0.0f));
                }
                animators.add(ObjectAnimator.ofFloat(headerView, View.ALPHA, menuShowed ? 1.0f : 0.0f));
                if (needsSearchItem) {
                    animators.add(ObjectAnimator.ofFloat(searchItem, View.ALPHA, menuShowed ? 0.0f : 1.0f));
                }
                menuAnimator.playTogether(animators);
                menuAnimator.addListener(new AnimatorListenerAdapter() {
                    @Override
                    public void onAnimationEnd(Animator animation) {
                        menuAnimator = null;
                        if (!menuShowed) {
                            if (actionBar.getTag() == null && avatarPicker == 0) {
                                selectedMenuItem.setVisibility(View.INVISIBLE);
                            }
                            headerView.setVisibility(View.INVISIBLE);
                        } else {
                            searchItem.setVisibility(View.INVISIBLE);
                        }
                    }
                });
                menuAnimator.setDuration(180);
                menuAnimator.start();
            }
        }
    }

    public void setDelegate(ChatAttachViewDelegate chatAttachViewDelegate) {
        delegate = chatAttachViewDelegate;
    }

    public void init() {
        if (baseFragment == null) {
            return;
        }

        botButtonWasVisible = false;
        botButtonProgressWasVisible = false;
        botMainButtonOffsetY = 0;
        botMainButtonTextView.setVisibility(View.GONE);
        botProgressView.setAlpha(0f);
        botProgressView.setScaleX(0.1f);
        botProgressView.setScaleY(0.1f);
        botProgressView.setVisibility(View.GONE);
        buttonsRecyclerView.setAlpha(1f);
        buttonsRecyclerView.setTranslationY(0);
        for (int i = 0; i < botAttachLayouts.size(); i++) {
            botAttachLayouts.valueAt(i).setMeasureOffsetY(0);
        }
        shadow.setAlpha(1f);
        shadow.setTranslationY(0);

        if (baseFragment instanceof ChatActivity && avatarPicker != 2) {
            TLRPC.Chat chat = ((ChatActivity) baseFragment).getCurrentChat();
            TLRPC.User user = ((ChatActivity) baseFragment).getCurrentUser();
            if (chat != null) {
                mediaEnabled = ChatObject.canSendMedia(chat);
                pollsEnabled = ChatObject.canSendPolls(chat);
            } else {
                pollsEnabled = user != null && user.bot;
            }
        } else {
            commentTextView.setVisibility(View.INVISIBLE);
        }
        photoLayout.onInit(mediaEnabled);
        commentTextView.hidePopup(true);
        enterCommentEventSent = false;
        setFocusable(false);
        ChatAttachAlert.AttachAlertLayout layoutToSet;
        if (isSoundPicker) {
            openDocumentsLayout(false);
            layoutToSet = documentLayout;
            selectedId = 4;
        } else if (editingMessageObject != null && (editingMessageObject.isMusic() || (editingMessageObject.isDocument() && !editingMessageObject.isGif()))) {
            if (editingMessageObject.isMusic()) {
                openAudioLayout(false);
                layoutToSet = audioLayout;
                selectedId = 3;
            } else {
                openDocumentsLayout(false);
                layoutToSet = documentLayout;
                selectedId = 4;
            }
            typeButtonsAvailable = !editingMessageObject.hasValidGroupId();
        } else {
            layoutToSet = photoLayout;
            typeButtonsAvailable = avatarPicker == 0;
            selectedId = 1;
        }
        buttonsRecyclerView.setVisibility(typeButtonsAvailable ? View.VISIBLE : View.GONE);
        shadow.setVisibility(typeButtonsAvailable ? View.VISIBLE : View.INVISIBLE);
        if (currentAttachLayout != layoutToSet) {
            if (actionBar.isSearchFieldVisible()) {
                actionBar.closeSearchField();
            }
            containerView.removeView(currentAttachLayout);
            currentAttachLayout.onHide();
            currentAttachLayout.setVisibility(View.GONE);
            currentAttachLayout.onHidden();
            AttachAlertLayout previousLayout = currentAttachLayout;
            currentAttachLayout = layoutToSet;
            setAllowNestedScroll(true);
            if (currentAttachLayout.getParent() == null) {
                containerView.addView(currentAttachLayout, 0, LayoutHelper.createFrame(LayoutHelper.MATCH_PARENT, LayoutHelper.MATCH_PARENT));
            }
            layoutToSet.setAlpha(1.0f);
            layoutToSet.setVisibility(View.VISIBLE);
            layoutToSet.onShow(null);
            layoutToSet.onShown();
            actionBar.setVisibility(layoutToSet.needsActionBar() != 0 ? View.VISIBLE : View.INVISIBLE);
            actionBarShadow.setVisibility(actionBar.getVisibility());
        }
        if (currentAttachLayout != photoLayout) {
            photoLayout.setCheckCameraWhenShown(true);
        }
        updateCountButton(0);

        buttonsAdapter.notifyDataSetChanged();
        commentTextView.setText("");
        buttonsLayoutManager.scrollToPositionWithOffset(0, 1000000);
    }

    public void onDestroy() {
        for (int a = 0; a < layouts.length; a++) {
            if (layouts[a] != null) {
                layouts[a].onDestroy();
            }
        }
        NotificationCenter.getInstance(currentAccount).removeObserver(this, NotificationCenter.reloadInlineHints);
        NotificationCenter.getInstance(currentAccount).removeObserver(this, NotificationCenter.attachMenuBotsDidLoad);
        NotificationCenter.getInstance(currentAccount).removeObserver(this, NotificationCenter.currentUserPremiumStatusChanged);
        baseFragment = null;
        if (commentTextView != null) {
            commentTextView.onDestroy();
        }
    }

    @Override
    public void onOpenAnimationEnd() {
        MediaController.AlbumEntry albumEntry;
        if (baseFragment instanceof ChatActivity) {
            albumEntry = MediaController.allMediaAlbumEntry;
        } else {
            albumEntry = MediaController.allPhotosAlbumEntry;
        }
        if (Build.VERSION.SDK_INT <= 19 && albumEntry == null) {
            MediaController.loadGalleryPhotosAlbums(0);
        }
        currentAttachLayout.onOpenAnimationEnd();
        AndroidUtilities.makeAccessibilityAnnouncement(LocaleController.getString("AccDescrAttachButton", R.string.AccDescrAttachButton));
        openTransitionFinished = true;
    }

    @Override
    public void onOpenAnimationStart() {

    }

    @Override
    public boolean canDismiss() {
        return true;
    }

    @Override
    public void setAllowDrawContent(boolean value) {
        super.setAllowDrawContent(value);
        currentAttachLayout.onContainerTranslationUpdated(currentPanTranslationY);
    }

    public void setAvatarPicker(int type, boolean search) {
        avatarPicker = type;
        avatarSearch = search;
        if (avatarPicker != 0) {
            typeButtonsAvailable = false;
            if (currentAttachLayout == null) {
                buttonsRecyclerView.setVisibility(View.GONE);
                shadow.setVisibility(View.GONE);
            }
            if (avatarPicker == 2) {
                selectedTextView.setText(LocaleController.getString("ChoosePhotoOrVideo", R.string.ChoosePhotoOrVideo));
            } else {
                selectedTextView.setText(LocaleController.getString("ChoosePhoto", R.string.ChoosePhoto));
            }
        } else {
            typeButtonsAvailable = true;
        }
    }

    public void setSoundPicker() {
        isSoundPicker = true;
        buttonsRecyclerView.setVisibility(View.GONE);
        shadow.setVisibility(View.GONE);
        selectedTextView.setText(LocaleController.getString("ChoosePhotoOrVideo", R.string.ChoosePhotoOrVideo));
    }

    public void setMaxSelectedPhotos(int value, boolean order) {
        if (editingMessageObject != null) {
            return;
        }
        maxSelectedPhotos = value;
        allowOrder = order;
    }

    public void setOpenWithFrontFaceCamera(boolean value) {
        openWithFrontFaceCamera = value;
    }

    public ChatAttachAlertPhotoLayout getPhotoLayout() {
        return photoLayout;
    }

    private class ButtonsAdapter extends RecyclerListView.SelectionAdapter {
        private final static int VIEW_TYPE_BUTTON = 0, VIEW_TYPE_BOT_BUTTON = 1;

        private Context mContext;
        private int galleryButton;

        private int attachBotsStartRow;
        private int attachBotsEndRow;
        private List<TLRPC.TL_attachMenuBot> attachMenuBots = new ArrayList<>();

        private int documentButton;
        private int musicButton;
        private int pollButton;
        private int contactButton;
        private int locationButton;
        private int buttonsCount;

        public ButtonsAdapter(Context context) {
            mContext = context;
        }

        @NonNull
        @Override
        public RecyclerView.ViewHolder onCreateViewHolder(@NonNull ViewGroup parent, int viewType) {
            View view;
            switch (viewType) {
                case VIEW_TYPE_BUTTON:
                    view = new AttachButton(mContext);
                    break;
                case VIEW_TYPE_BOT_BUTTON:
                default:
                    view = new AttachBotButton(mContext);
                    break;
            }
            view.setImportantForAccessibility(View.IMPORTANT_FOR_ACCESSIBILITY_YES);
            view.setFocusable(true);
            return new RecyclerListView.Holder(view);
        }

        @Override
        public void onBindViewHolder(RecyclerView.ViewHolder holder, int position) {
            switch (holder.getItemViewType()) {
                case VIEW_TYPE_BUTTON:
                    AttachButton attachButton = (AttachButton) holder.itemView;
                    if (position == galleryButton) {
                        attachButton.setTextAndIcon(1, LocaleController.getString("ChatGallery", R.string.ChatGallery), Theme.chat_attachButtonDrawables[0], Theme.key_chat_attachGalleryBackground, Theme.key_chat_attachGalleryText);
                        attachButton.setTag(1);
                    } else if (position == documentButton) {
                        attachButton.setTextAndIcon(4, LocaleController.getString("ChatDocument", R.string.ChatDocument), Theme.chat_attachButtonDrawables[2], Theme.key_chat_attachFileBackground, Theme.key_chat_attachFileText);
                        attachButton.setTag(4);
                    } else if (position == locationButton) {
                        attachButton.setTextAndIcon(6, LocaleController.getString("ChatLocation", R.string.ChatLocation), Theme.chat_attachButtonDrawables[4], Theme.key_chat_attachLocationBackground, Theme.key_chat_attachLocationText);
                        attachButton.setTag(6);
                    } else if (position == musicButton) {
                        attachButton.setTextAndIcon(3, LocaleController.getString("AttachMusic", R.string.AttachMusic), Theme.chat_attachButtonDrawables[1], Theme.key_chat_attachAudioBackground, Theme.key_chat_attachAudioText);
                        attachButton.setTag(3);
                    } else if (position == pollButton) {
                        attachButton.setTextAndIcon(9, LocaleController.getString("Poll", R.string.Poll), Theme.chat_attachButtonDrawables[5], Theme.key_chat_attachPollBackground, Theme.key_chat_attachPollText);
                        attachButton.setTag(9);
                    } else if (position == contactButton) {
                        attachButton.setTextAndIcon(5, LocaleController.getString("AttachContact", R.string.AttachContact), Theme.chat_attachButtonDrawables[3], Theme.key_chat_attachContactBackground, Theme.key_chat_attachContactText);
                        attachButton.setTag(5);
                    }
                    break;
                case VIEW_TYPE_BOT_BUTTON:
                    AttachBotButton child = (AttachBotButton) holder.itemView;
                    if (position >= attachBotsStartRow && position < attachBotsEndRow) {
                        position -= attachBotsStartRow;
                        child.setTag(position);
                        TLRPC.TL_attachMenuBot bot = attachMenuBots.get(position);
                        child.setAttachBot(MessagesController.getInstance(currentAccount).getUser(bot.bot_id), bot);
                        break;
                    }

                    position -= buttonsCount;
                    child.setTag(position);
                    child.setUser(MessagesController.getInstance(currentAccount).getUser(MediaDataController.getInstance(currentAccount).inlineBots.get(position).peer.user_id));
                    break;
            }
        }

        @Override
        public void onViewAttachedToWindow(RecyclerView.ViewHolder holder) {
            applyAttachButtonColors(holder.itemView);
        }

        @Override
        public boolean isEnabled(RecyclerView.ViewHolder holder) {
            return false;
        }

        @Override
        public int getItemCount() {
            int count = buttonsCount;
            if (editingMessageObject == null && baseFragment instanceof ChatActivity) {
                count += MediaDataController.getInstance(currentAccount).inlineBots.size();
            }
            return count;
        }

        @Override
        public void notifyDataSetChanged() {
            buttonsCount = 0;
            galleryButton = -1;
            documentButton = -1;
            musicButton = -1;
            pollButton = -1;
            contactButton = -1;
            locationButton = -1;
            attachBotsStartRow = -1;
            attachBotsEndRow = -1;
            if (!(baseFragment instanceof ChatActivity)) {
                galleryButton = buttonsCount++;
                documentButton = buttonsCount++;
            } else if (editingMessageObject != null) {
                if ((editingMessageObject.isMusic() || editingMessageObject.isDocument()) && editingMessageObject.hasValidGroupId()) {
                    if (editingMessageObject.isMusic()) {
                        musicButton = buttonsCount++;
                    } else {
                        documentButton = buttonsCount++;
                    }
                } else {
                    galleryButton = buttonsCount++;
                    documentButton = buttonsCount++;
                    musicButton = buttonsCount++;
                }
            } else {
                if (mediaEnabled) {
                    galleryButton = buttonsCount++;

                    if (baseFragment instanceof ChatActivity && !((ChatActivity) baseFragment).isInScheduleMode() && !((ChatActivity) baseFragment).isSecretChat()) {
                        ChatActivity chatActivity = (ChatActivity) baseFragment;

                        attachBotsStartRow = buttonsCount;
                        attachMenuBots.clear();
                        for (TLRPC.TL_attachMenuBot bot : MediaDataController.getInstance(currentAccount).getAttachMenuBots().bots) {
                            if (MediaDataController.canShowAttachMenuBot(bot, chatActivity.getCurrentChat() != null ? chatActivity.getCurrentChat() : chatActivity.getCurrentUser())) {
                                attachMenuBots.add(bot);
                            }
                        }

                        buttonsCount += attachMenuBots.size();
                        attachBotsEndRow = buttonsCount;
                    }

                    documentButton = buttonsCount++;
                }
                locationButton = buttonsCount++;
                if (pollsEnabled) {
                    pollButton = buttonsCount++;
                } else {
                    contactButton = buttonsCount++;
                }
                if (mediaEnabled) {
                    musicButton = buttonsCount++;
                }
                TLRPC.User user = baseFragment instanceof ChatActivity ? ((ChatActivity) baseFragment).getCurrentUser() : null;
                if (user != null && user.bot) {
                    contactButton = buttonsCount++;
                }
            }
            super.notifyDataSetChanged();
        }

        public int getButtonsCount() {
            return buttonsCount;
        }

        @Override
        public int getItemViewType(int position) {
            if (position < buttonsCount) {
                if (position >= attachBotsStartRow && position < attachBotsEndRow) {
                    return VIEW_TYPE_BOT_BUTTON;
                }
                return VIEW_TYPE_BUTTON;
            }
            return VIEW_TYPE_BOT_BUTTON;
        }
    }

    @Override
    public void dismissInternal() {
        if (delegate != null) {
            delegate.doOnIdle(this::removeFromRoot);
        } else {
            removeFromRoot();
        }
    }

    private void removeFromRoot() {
        if (containerView != null) {
            containerView.setVisibility(View.INVISIBLE);
        }
        if (actionBar.isSearchFieldVisible()) {
            actionBar.closeSearchField();
        }
        contactsLayout = null;
        audioLayout = null;
        pollLayout = null;
        locationLayout = null;
        documentLayout = null;
        for (int a = 1; a < layouts.length; a++) {
            if (layouts[a] == null) {
                continue;
            }
            layouts[a].onDestroy();
            containerView.removeView(layouts[a]);
            layouts[a] = null;
        }
        updateActionBarVisibility(false, false);
        super.dismissInternal();
    }

    @Override
    public void onBackPressed() {
        if (actionBar.isSearchFieldVisible()) {
            actionBar.closeSearchField();
            return;
        }
        if (currentAttachLayout.onBackPressed()) {
            return;
        }
        if (commentTextView != null && commentTextView.isPopupShowing()) {
            commentTextView.hidePopup(true);
            return;
        }
        super.onBackPressed();
    }

    @Override
    public void dismissWithButtonClick(int item) {
        super.dismissWithButtonClick(item);
        currentAttachLayout.onDismissWithButtonClick(item);
    }

    @Override
    protected boolean canDismissWithTouchOutside() {
        return currentAttachLayout.canDismissWithTouchOutside();
    }

    @Override
    protected void onDismissWithTouchOutside() {
        if (currentAttachLayout.onDismissWithTouchOutside()) {
            dismiss();
        }
    }

    private boolean confirmationAlertShown = false;
    protected boolean allowPassConfirmationAlert = false;

    public void dismiss(boolean passConfirmationAlert) {
        if (passConfirmationAlert) {
            this.allowPassConfirmationAlert = passConfirmationAlert;
        }
        this.dismiss();
    }

    @Override
    public void dismiss() {
        if (currentAttachLayout.onDismiss() || isDismissed()) {
            return;
        }
        if (commentTextView != null) {
            AndroidUtilities.hideKeyboard(commentTextView.getEditText());
        }
        botAttachLayouts.clear();
        if (!allowPassConfirmationAlert && baseFragment != null && currentAttachLayout.getSelectedItemsCount() > 0) {
            if (confirmationAlertShown) {
                return;
            }
            confirmationAlertShown = true;
            AlertDialog dialog =
                    new AlertDialog.Builder(baseFragment.getParentActivity(), parentThemeDelegate)
                            .setTitle(LocaleController.getString("DiscardSelectionAlertTitle", R.string.DiscardSelectionAlertTitle))
                            .setMessage(LocaleController.getString("DiscardSelectionAlertMessage", R.string.DiscardSelectionAlertMessage))
                            .setPositiveButton(LocaleController.getString("PassportDiscard", R.string.PassportDiscard), (dialogInterface, i) -> {
                                allowPassConfirmationAlert = true;
                                dismiss();
                            })
                            .setNegativeButton(LocaleController.getString("Cancel", R.string.Cancel), null)
                            .setOnCancelListener(di -> {
                                if (appearSpringAnimation != null) {
                                    appearSpringAnimation.cancel();
                                }
                                appearSpringAnimation = new SpringAnimation(super.containerView, DynamicAnimation.TRANSLATION_Y, 0);
                                appearSpringAnimation.getSpring().setDampingRatio(1.5f);
                                appearSpringAnimation.getSpring().setStiffness(1500.0f);
                                appearSpringAnimation.start();
                            })
                            .setOnPreDismissListener(di -> {
                                confirmationAlertShown = false;
                            })
                            .create();
            dialog.show();
            TextView button = (TextView) dialog.getButton(DialogInterface.BUTTON_POSITIVE);
            if (button != null) {
                button.setTextColor(getThemedColor(Theme.key_dialogTextRed2));
            }
            return;
        }
        if (commentTextView != null) {
            AndroidUtilities.hideKeyboard(commentTextView.getEditText());
        }
        if (!allowPassConfirmationAlert && baseFragment != null && currentAttachLayout.getSelectedItemsCount() > 0) {
            if (confirmationAlertShown) {
                return;
            }
            confirmationAlertShown = true;
            AlertDialog dialog =
                new AlertDialog.Builder(baseFragment.getParentActivity(), parentThemeDelegate)
                    .setTitle(LocaleController.getString("DiscardSelectionAlertTitle", R.string.DiscardSelectionAlertTitle))
                    .setMessage(LocaleController.getString("DiscardSelectionAlertMessage", R.string.DiscardSelectionAlertMessage))
                    .setPositiveButton(LocaleController.getString("PassportDiscard", R.string.PassportDiscard), (dialogInterface, i) -> {
                        allowPassConfirmationAlert = true;
                        dismiss();
                    })
                    .setNegativeButton(LocaleController.getString("Cancel", R.string.Cancel), null)
                    .setOnCancelListener(di -> {
                        if (appearSpringAnimation != null) {
                            appearSpringAnimation.cancel();
                        }
                        appearSpringAnimation = new SpringAnimation(super.containerView, DynamicAnimation.TRANSLATION_Y, 0);
                        appearSpringAnimation.getSpring().setDampingRatio(1.5f);
                        appearSpringAnimation.getSpring().setStiffness(1500.0f);
                        appearSpringAnimation.start();
                    })
                    .setOnPreDismissListener(di -> {
                        confirmationAlertShown = false;
                    })
                    .create();
            dialog.show();
            TextView button = (TextView) dialog.getButton(DialogInterface.BUTTON_POSITIVE);
            if (button != null) {
                button.setTextColor(getThemedColor(Theme.key_dialogTextRed2));
            }
            return;
        }
        for (int a = 0; a < layouts.length; a++) {
            if (layouts[a] != null && currentAttachLayout != layouts[a]) {
                layouts[a].onDismiss();
            }
        }
        AndroidUtilities.setNavigationBarColor(getWindow(), ColorUtils.setAlphaComponent(getThemedColor(Theme.key_windowBackgroundGray), 0), true, tcolor -> {
            navBarColorKey = null;
            navBarColor = tcolor;
            containerView.invalidate();
        });
        if (baseFragment != null) {
            AndroidUtilities.setLightStatusBar(getWindow(), baseFragment.isLightStatusBar());
        }
        captionLimitBulletinShown = false;
        super.dismiss();
        allowPassConfirmationAlert = false;
    }

    @Override
    public boolean onKeyDown(int keyCode, KeyEvent event) {
        if (currentAttachLayout.onSheetKeyDown(keyCode, event)) {
            return true;
        }
        return super.onKeyDown(keyCode, event);
    }

    @Override
    public void setAllowNestedScroll(boolean allowNestedScroll) {
        this.allowNestedScroll = allowNestedScroll;
    }

    public BaseFragment getBaseFragment() {
        return baseFragment;
    }

    public EditTextEmoji getCommentTextView() {
        return commentTextView;
    }

    public ChatAttachAlertDocumentLayout getDocumentLayout() {
        return documentLayout;
    }
}<|MERGE_RESOLUTION|>--- conflicted
+++ resolved
@@ -2296,10 +2296,6 @@
         writeButtonContainer.addView(writeButton, LayoutHelper.createFrame(Build.VERSION.SDK_INT >= 21 ? 56 : 60, Build.VERSION.SDK_INT >= 21 ? 56 : 60, Gravity.LEFT | Gravity.TOP, Build.VERSION.SDK_INT >= 21 ? 2 : 0, 0, 0, 0));
         writeButton.setOnClickListener(v -> {
             if (currentLimit - codepointCount < 0) {
-<<<<<<< HEAD
-                AndroidUtilities.shakeView(captionLimitView, 2, 0);
-                VibrateUtil.vibrate();
-=======
                 AndroidUtilities.shakeView(captionLimitView);
                 try {
                     captionLimitView.performHapticFeedback(HapticFeedbackConstants.KEYBOARD_TAP, HapticFeedbackConstants.FLAG_IGNORE_GLOBAL_SETTING);
@@ -2308,7 +2304,6 @@
                 if (!MessagesController.getInstance(currentAccount).premiumLocked && MessagesController.getInstance(currentAccount).captionLengthLimitPremium > codepointCount) {
                     showCaptionLimitBulletin(parentFragment);
                 }
->>>>>>> 8c043db2
                 return;
             }
             if (editingMessageObject == null && baseFragment instanceof ChatActivity && ((ChatActivity) baseFragment).isInScheduleMode()) {
