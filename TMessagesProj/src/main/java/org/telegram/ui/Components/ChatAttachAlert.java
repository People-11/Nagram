/*
 * This is the source code of Telegram for Android v. 5.x.x.
 * It is licensed under GNU GPL v. 2 or later.
 * You should have received a copy of the license in this archive (see LICENSE).
 *
 * Copyright Nikolai Kudashov, 2013-2018.
 */

package org.telegram.ui.Components;

import static org.telegram.messenger.AndroidUtilities.dp;
import static org.telegram.messenger.LocaleController.formatPluralString;
import static org.telegram.messenger.LocaleController.getString;

import android.Manifest;
import android.animation.Animator;
import android.animation.AnimatorListenerAdapter;
import android.animation.AnimatorSet;
import android.animation.ObjectAnimator;
import android.animation.ValueAnimator;
import android.annotation.SuppressLint;
import android.app.Activity;
import android.content.Context;
import android.content.ContextWrapper;
import android.content.DialogInterface;
import android.content.Intent;
import android.content.pm.PackageManager;
import android.graphics.Bitmap;
import android.graphics.Canvas;
import android.graphics.Color;
import android.graphics.Paint;
import android.graphics.Path;
import android.graphics.PorterDuff;
import android.graphics.PorterDuffColorFilter;
import android.graphics.Rect;
import android.graphics.RectF;
import android.graphics.drawable.ColorDrawable;
import android.graphics.drawable.Drawable;
import android.media.MediaMetadataRetriever;
import android.os.Build;
import android.os.Bundle;
import android.text.Editable;
import android.text.SpannableStringBuilder;
import android.text.TextPaint;
import android.text.TextUtils;
import android.text.TextWatcher;
import android.text.style.ImageSpan;
import android.util.LongSparseArray;
import android.util.Property;
import android.util.TypedValue;
import android.view.ActionMode;
import android.view.Gravity;
import android.view.HapticFeedbackConstants;
import android.view.KeyEvent;
import android.view.Menu;
import android.view.MotionEvent;
import android.view.View;
import android.view.ViewGroup;
import android.view.WindowManager;
import android.view.accessibility.AccessibilityNodeInfo;
import android.view.animation.DecelerateInterpolator;
import android.view.animation.OvershootInterpolator;
import android.webkit.MimeTypeMap;
import android.widget.Button;
import android.widget.FrameLayout;
import android.widget.ImageView;
import android.widget.LinearLayout;
import android.widget.TextView;
import android.widget.Toast;

import androidx.annotation.Keep;
import androidx.annotation.NonNull;
import androidx.annotation.Nullable;
import androidx.core.graphics.ColorUtils;
import androidx.dynamicanimation.animation.DynamicAnimation;
import androidx.dynamicanimation.animation.FloatValueHolder;
import androidx.dynamicanimation.animation.SpringAnimation;
import androidx.dynamicanimation.animation.SpringForce;
import androidx.recyclerview.widget.LinearLayoutManager;
import androidx.recyclerview.widget.RecyclerView;

import org.jetbrains.annotations.NotNull;
import org.telegram.messenger.AndroidUtilities;
import org.telegram.messenger.AnimationNotificationsLocker;
import org.telegram.messenger.ChatObject;
import org.telegram.messenger.ContactsController;
import org.telegram.messenger.DialogObject;
import org.telegram.messenger.DocumentObject;
import org.telegram.messenger.Emoji;
import org.telegram.messenger.FileLog;
import org.telegram.messenger.ImageLocation;
import org.telegram.messenger.LocaleController;
import org.telegram.messenger.MediaController;
import org.telegram.messenger.MediaDataController;
import org.telegram.messenger.MessageObject;
import org.telegram.messenger.MessagesController;
import org.telegram.messenger.NotificationCenter;
import org.telegram.messenger.R;
import org.telegram.messenger.SendMessagesHelper;
import org.telegram.messenger.UserConfig;
import org.telegram.messenger.UserObject;
import org.telegram.messenger.Utilities;
import org.telegram.messenger.VideoEditedInfo;
import org.telegram.tgnet.ConnectionsManager;
import org.telegram.tgnet.TLObject;
import org.telegram.tgnet.TLRPC;
import org.telegram.ui.ActionBar.ActionBar;
import org.telegram.ui.ActionBar.ActionBarMenuItem;
import org.telegram.ui.ActionBar.ActionBarMenuSubItem;
import org.telegram.ui.ActionBar.AdjustPanLayoutHelper;
import org.telegram.ui.ActionBar.AlertDialog;
import org.telegram.ui.ActionBar.BaseFragment;
import org.telegram.ui.ActionBar.BottomSheet;
import org.telegram.ui.ActionBar.INavigationLayout;
import org.telegram.ui.ActionBar.Theme;
import org.telegram.ui.ActionBar.ThemeDescription;
import org.telegram.ui.BasePermissionsActivity;
import org.telegram.ui.Business.ChatAttachAlertQuickRepliesLayout;
import org.telegram.ui.Business.QuickRepliesController;
import org.telegram.ui.ChatActivity;
import org.telegram.ui.DialogsActivity;
import org.telegram.ui.GradientClip;
import org.telegram.ui.LaunchActivity;
import org.telegram.ui.MessageSendPreview;
import org.telegram.ui.PassportActivity;
import org.telegram.ui.PaymentFormActivity;
import org.telegram.ui.PhotoPickerActivity;
import org.telegram.ui.PhotoPickerSearchActivity;
import org.telegram.ui.PhotoViewer;
import org.telegram.ui.PremiumPreviewFragment;
import org.telegram.ui.Stars.StarsController;
import org.telegram.ui.Stars.StarsIntroActivity;
import org.telegram.ui.Stories.recorder.StoryEntry;
import org.telegram.ui.WebAppDisclaimerAlert;
import org.telegram.ui.web.BotWebViewContainer;
import org.telegram.ui.bots.BotWebViewMenuContainer;
import org.telegram.ui.bots.ChatAttachAlertBotWebViewLayout;

import java.io.File;
import java.io.FileOutputStream;
import java.io.IOException;
import java.util.ArrayList;
import java.util.HashMap;
import java.util.List;
import java.util.Locale;
import java.util.Locale;
import java.util.concurrent.atomic.AtomicBoolean;

import kotlin.Unit;
import tw.nekomimi.nekogram.NekoConfig;
import tw.nekomimi.nekogram.transtale.TranslateDb;
import tw.nekomimi.nekogram.transtale.Translator;
import tw.nekomimi.nekogram.transtale.TranslatorKt;
import tw.nekomimi.nekogram.utils.AlertUtil;
import tw.nekomimi.nekogram.utils.VibrateUtil;

import java.util.Objects;

public class ChatAttachAlert extends BottomSheet implements NotificationCenter.NotificationCenterDelegate, BottomSheet.BottomSheetDelegateInterface {

    public ChatActivity.ThemeDelegate parentThemeDelegate;

    private final NumberTextView captionLimitView;
    private final NumberTextView topCaptionLimitView;
    public boolean forUser;
    public boolean isPhotoPicker;
    public boolean isStickerMode;
    public Utilities.Callback2<String, TLRPC.InputDocument> customStickerHandler;
    private int currentLimit;
    private int codepointCount;

    public boolean canOpenPreview = false;
    private boolean isSoundPicker = false;
    private boolean isEmojiPicker = false;
    public boolean isStoryLocationPicker = false;
    public boolean isBizLocationPicker = false;
    public boolean isStoryAudioPicker = false;
    private ImageUpdater.AvatarFor setAvatarFor;
    public boolean pinnedToTop;

    private PasscodeView passcodeView;
    private ChatAttachRestrictedLayout restrictedLayout;
    public ImageUpdater parentImageUpdater;
    public boolean destroyed;
    public boolean allowEnterCaption;
    private ChatAttachAlertDocumentLayout.DocumentSelectActivityDelegate documentsDelegate;
    public long dialogId;
    private boolean overrideBackgroundColor;

    public boolean captionAbove;

    public TLRPC.Chat getChat() {
        if (baseFragment instanceof ChatActivity) {
            return ((ChatActivity) baseFragment).getCurrentChat();
        } else {
            return MessagesController.getInstance(currentAccount).getChat(-dialogId);
        }
    }
    public void setCanOpenPreview(boolean canOpenPreview) {
        this.canOpenPreview = canOpenPreview;
        selectedArrowImageView.setVisibility(canOpenPreview && avatarPicker != 2 ? View.VISIBLE : View.GONE);
    }

    public float getClipLayoutBottom() {
        float alphaOffset = (frameLayout2.getMeasuredHeight() - dp(84)) * (1f - frameLayout2.getAlpha());
        return frameLayout2.getMeasuredHeight() - alphaOffset;
    }

    public void showBotLayout(long id, boolean animated) {
        showBotLayout(id, null, false, animated);
    }

    public void showBotLayout(long id, String startCommand, boolean justAdded, boolean animated) {
        if (botAttachLayouts.get(id) == null || !Objects.equals(startCommand, botAttachLayouts.get(id).getStartCommand()) || botAttachLayouts.get(id).needReload()) {
            if (baseFragment instanceof ChatActivity) {
                ChatAttachAlertBotWebViewLayout webViewLayout = new ChatAttachAlertBotWebViewLayout(this, getContext(), resourcesProvider);
                botAttachLayouts.put(id, webViewLayout);
                botAttachLayouts.get(id).setDelegate(new BotWebViewContainer.Delegate() {
                    private ValueAnimator botButtonAnimator;

                    @Override
                    public void onWebAppSetupClosingBehavior(boolean needConfirmation) {
                        webViewLayout.setNeedCloseConfirmation(needConfirmation);
                    }

                    @Override
                    public void onWebAppSwipingBehavior(boolean allowSwipes) {
                        webViewLayout.setAllowSwipes(allowSwipes);
                    }

                    @Override
                    public void onCloseRequested(Runnable callback) {
                        if (currentAttachLayout != webViewLayout) {
                            return;
                        }
                        ChatAttachAlert.this.setFocusable(false);
                        ChatAttachAlert.this.getWindow().setSoftInputMode(WindowManager.LayoutParams.SOFT_INPUT_ADJUST_NOTHING);

                        dismiss();
                        AndroidUtilities.runOnUIThread(() -> {
                            if (callback != null) {
                                callback.run();
                            }
                        }, 150);
                    }

                    @Override
                    public void onWebAppSetActionBarColor(int colorKey, int color, boolean isOverrideColor) {
                        int from = ((ColorDrawable) actionBar.getBackground()).getColor();
                        int to = color;

                        BotWebViewMenuContainer.ActionBarColorsAnimating actionBarColorsAnimating = new BotWebViewMenuContainer.ActionBarColorsAnimating();
                        actionBarColorsAnimating.setFrom(overrideBackgroundColor ? from : 0, resourcesProvider);
                        overrideBackgroundColor = isOverrideColor;
                       // actionBarIsLight = ColorUtils.calculateLuminance(color) < 0.5f;
                        actionBarColorsAnimating.setTo(overrideBackgroundColor ? to : 0, resourcesProvider);

                        ValueAnimator animator = ValueAnimator.ofFloat(0, 1).setDuration(200);
                        animator.setInterpolator(CubicBezierInterpolator.DEFAULT);
                        animator.addUpdateListener(animation -> {
                            float progress = (float) animation.getAnimatedValue();
                            actionBar.setBackgroundColor(ColorUtils.blendARGB(from, to, progress));
                            webViewLayout.setCustomActionBarBackground(ColorUtils.blendARGB(from, to, progress));
                            currentAttachLayout.invalidate();
                            sizeNotifierFrameLayout.invalidate();
                            actionBarColorsAnimating.updateActionBar(actionBar, progress);
                        });
                        animator.start();
                    }

                    @Override
                    public void onWebAppSetBackgroundColor(int color) {
                        webViewLayout.setCustomBackground(color);
                    }

                    @Override
                    public void onWebAppOpenInvoice(TLRPC.InputInvoice inputInvoice, String slug, TLObject response) {
                        BaseFragment parentFragment = baseFragment;
                        PaymentFormActivity paymentFormActivity = null;
                        if (response instanceof TLRPC.TL_payments_paymentFormStars) {
                            final AlertDialog progressDialog = new AlertDialog(getContext(), AlertDialog.ALERT_TYPE_SPINNER);
                            progressDialog.showDelayed(150);
                            StarsController.getInstance(currentAccount).openPaymentForm(null, inputInvoice, (TLRPC.TL_payments_paymentFormStars) response, () -> {
                                progressDialog.dismiss();
                            }, status -> {
                                webViewLayout.getWebViewContainer().onInvoiceStatusUpdate(slug, status);
                            });
                            AndroidUtilities.hideKeyboard(webViewLayout);
                            return;
                        } else if (response instanceof TLRPC.PaymentForm) {
                            TLRPC.PaymentForm form = (TLRPC.PaymentForm) response;
                            MessagesController.getInstance(currentAccount).putUsers(form.users, false);
                            paymentFormActivity = new PaymentFormActivity(form, slug, parentFragment);
                        } else if (response instanceof TLRPC.PaymentReceipt) {
                            paymentFormActivity = new PaymentFormActivity((TLRPC.PaymentReceipt) response);
                        }

                        if (paymentFormActivity != null) {
                            webViewLayout.scrollToTop();

                            AndroidUtilities.hideKeyboard(webViewLayout);
                            OverlayActionBarLayoutDialog overlayActionBarLayoutDialog = new OverlayActionBarLayoutDialog(parentFragment.getParentActivity(), resourcesProvider);
                            overlayActionBarLayoutDialog.show();
                            paymentFormActivity.setPaymentFormCallback(status -> {
                                if (status != PaymentFormActivity.InvoiceStatus.PENDING) {
                                    overlayActionBarLayoutDialog.dismiss();
                                }

                                webViewLayout.getWebViewContainer().onInvoiceStatusUpdate(slug, status.name().toLowerCase(Locale.ROOT));
                            });
                            paymentFormActivity.setResourcesProvider(resourcesProvider);
                            overlayActionBarLayoutDialog.addFragment(paymentFormActivity);
                        }
                    }

                    @Override
                    public void onWebAppExpand() {
                        if (currentAttachLayout != webViewLayout) {
                            return;
                        }

                        if (webViewLayout.canExpandByRequest()) {
                            webViewLayout.scrollToTop();
                        }
                    }

                    @Override
                    public void onWebAppSwitchInlineQuery(TLRPC.User botUser, String query, List<String> chatTypes) {
                        if (chatTypes.isEmpty()) {
                            if (baseFragment instanceof ChatActivity) {
                                ((ChatActivity) baseFragment).getChatActivityEnterView().setFieldText("@" + UserObject.getPublicUsername(botUser) + " " + query);
                            }
                            dismiss(true);
                        } else {
                            Bundle args = new Bundle();
                            args.putInt("dialogsType", DialogsActivity.DIALOGS_TYPE_START_ATTACH_BOT);
                            args.putBoolean("onlySelect", true);

                            args.putBoolean("allowGroups", chatTypes.contains("groups"));
                            args.putBoolean("allowLegacyGroups", chatTypes.contains("groups"));
                            args.putBoolean("allowMegagroups", chatTypes.contains("groups"));
                            args.putBoolean("allowUsers", chatTypes.contains("users"));
                            args.putBoolean("allowChannels", chatTypes.contains("channels"));
                            args.putBoolean("allowBots", chatTypes.contains("bots"));

                            DialogsActivity dialogsActivity = new DialogsActivity(args);
                            OverlayActionBarLayoutDialog overlayActionBarLayoutDialog = new OverlayActionBarLayoutDialog(getContext(), resourcesProvider);
                            dialogsActivity.setDelegate((fragment, dids, message1, param, notify, scheduleDate, topicsFragment) -> {
                                long did = dids.get(0).dialogId;

                                Bundle args1 = new Bundle();
                                args1.putBoolean("scrollToTopOnResume", true);
                                if (DialogObject.isEncryptedDialog(did)) {
                                    args1.putInt("enc_id", DialogObject.getEncryptedChatId(did));
                                } else if (DialogObject.isUserDialog(did)) {
                                    args1.putLong("user_id", did);
                                } else {
                                    args1.putLong("chat_id", -did);
                                }
                                args1.putString("start_text", "@" + UserObject.getPublicUsername(botUser) + " " + query);

                                BaseFragment lastFragment = baseFragment;
                                if (MessagesController.getInstance(currentAccount).checkCanOpenChat(args1, lastFragment)) {
                                    overlayActionBarLayoutDialog.dismiss();
                                    dismiss(true);

                                    lastFragment.presentFragment(new INavigationLayout.NavigationParams(new ChatActivity(args1)).setRemoveLast(true));
                                }
                                return true;
                            });
                            overlayActionBarLayoutDialog.show();
                            overlayActionBarLayoutDialog.addFragment(dialogsActivity);
                        }
                    }

                    @Override
                    public void onSetupSecondaryButton(boolean isVisible, boolean isActive, String text, int color, int textColor, boolean isProgressVisible, boolean hasShineEffect, String position) {

                    }

                    @Override
                    public void onSetupMainButton(boolean isVisible, boolean isActive, String text, int color, int textColor, boolean isProgressVisible, boolean hasShineEffect) {
                        if (currentAttachLayout != webViewLayout || !webViewLayout.isBotButtonAvailable() && startCommand == null) {
                            return;
                        }
                        botMainButtonTextView.setClickable(isActive);
                        botMainButtonTextView.setText(text);
                        botMainButtonTextView.setTextColor(textColor);
                        botMainButtonTextView.setBackground(BotWebViewContainer.getMainButtonRippleDrawable(color));
                        if (botButtonWasVisible != isVisible) {
                            botButtonWasVisible = isVisible;

                            if (botButtonAnimator != null) {
                                botButtonAnimator.cancel();
                            }
                            botButtonAnimator = ValueAnimator.ofFloat(isVisible ? 0 : 1, isVisible ? 1 : 0).setDuration(250);
                            botButtonAnimator.addUpdateListener(animation -> {
                                float value = (float) animation.getAnimatedValue();
                                buttonsRecyclerView.setAlpha(1f - value);
                                botMainButtonTextView.setAlpha(value);
                                botMainButtonOffsetY = value * dp(36);
                                shadow.setTranslationY(botMainButtonOffsetY);
                                buttonsRecyclerView.setTranslationY(botMainButtonOffsetY);
                            });
                            botButtonAnimator.addListener(new AnimatorListenerAdapter() {
                                @Override
                                public void onAnimationStart(Animator animation) {
                                    if (isVisible) {
                                        botMainButtonTextView.setAlpha(0f);
                                        botMainButtonTextView.setVisibility(View.VISIBLE);

                                        int offsetY = dp(36);
                                        for (int i = 0; i < botAttachLayouts.size(); i++) {
                                            botAttachLayouts.valueAt(i).setMeasureOffsetY(offsetY);
                                        }
                                    } else {
                                        buttonsRecyclerView.setAlpha(0f);
                                        buttonsRecyclerView.setVisibility(View.VISIBLE);
                                    }
                                }

                                @Override
                                public void onAnimationEnd(Animator animation) {
                                    if (!isVisible) {
                                        botMainButtonTextView.setVisibility(View.GONE);
                                    } else {
                                        buttonsRecyclerView.setVisibility(View.GONE);
                                    }

                                    int offsetY = isVisible ? dp(36) : 0;
                                    for (int i = 0; i < botAttachLayouts.size(); i++) {
                                        botAttachLayouts.valueAt(i).setMeasureOffsetY(offsetY);
                                    }

                                    if (botButtonAnimator == animation) {
                                        botButtonAnimator = null;
                                    }
                                }
                            });
                            botButtonAnimator.start();
                        }
                        botProgressView.setProgressColor(textColor);
                        if (botButtonProgressWasVisible != isProgressVisible) {
                            botProgressView.animate().cancel();
                            if (isProgressVisible) {
                                botProgressView.setAlpha(0f);
                                botProgressView.setVisibility(View.VISIBLE);
                            }
                            botProgressView.animate().alpha(isProgressVisible ? 1f : 0f)
                                    .scaleX(isProgressVisible ? 1f : 0.1f)
                                    .scaleY(isProgressVisible ? 1f : 0.1f)
                                    .setDuration(250)
                                    .setListener(new AnimatorListenerAdapter() {
                                        @Override
                                        public void onAnimationEnd(Animator animation) {
                                            botButtonProgressWasVisible = isProgressVisible;
                                            if (!isProgressVisible) {
                                                botProgressView.setVisibility(View.GONE);
                                            }
                                        }
                                    }).start();
                        }
                    }

                    @Override
                    public void onSetBackButtonVisible(boolean visible) {
                        AndroidUtilities.updateImageViewImageAnimated(actionBar.getBackButton(), visible ? R.drawable.ic_ab_back : R.drawable.ic_close_white);
                    }

                    @Override
                    public void onSetSettingsButtonVisible(boolean visible) {
                        if (webViewLayout.settingsItem != null) {
                            webViewLayout.settingsItem.setVisibility(visible ? View.VISIBLE : View.GONE);
                        }
                    }

                    @Override
                    public boolean isClipboardAvailable() {
                        return MediaDataController.getInstance(currentAccount).botInAttachMenu(id);
                    }
                });
                MessageObject replyingObject = ((ChatActivity) baseFragment).getChatActivityEnterView().getReplyingMessageObject();
                botAttachLayouts.get(id).requestWebView(currentAccount, ((ChatActivity) baseFragment).getDialogId(), id, false, replyingObject != null ? replyingObject.messageOwner.id : 0, startCommand);
            }
        }
        if (botAttachLayouts.get(id) != null) {
            botAttachLayouts.get(id).disallowSwipeOffsetAnimation();
            showLayout(botAttachLayouts.get(id), -id, animated);

            if (justAdded) {
                botAttachLayouts.get(id).showJustAddedBulletin();
            }
        }
    }

    public boolean checkCaption(CharSequence text) {
        if (baseFragment instanceof ChatActivity) {
            long dialogId = ((ChatActivity) baseFragment).getDialogId();
            return ChatActivityEnterView.checkPremiumAnimatedEmoji(currentAccount, dialogId, baseFragment, sizeNotifierFrameLayout, text);
        } else {
            return false;
        }
    }

    public void avatarFor(ImageUpdater.AvatarFor avatarFor) {
        setAvatarFor = avatarFor;
    }

    public ImageUpdater.AvatarFor getAvatarFor() {
        return setAvatarFor;
    }

    public void setImageUpdater(ImageUpdater imageUpdater) {
        parentImageUpdater = imageUpdater;
    }

    public void setupPhotoPicker(String title) {
        avatarPicker = 1;
        isPhotoPicker = true;
        avatarSearch = false;
        typeButtonsAvailable = false;
        videosEnabled = false;
        buttonsRecyclerView.setVisibility(View.GONE);
        shadow.setVisibility(View.GONE);
        selectedTextView.setText(title);
        if (photoLayout != null) {
            photoLayout.updateAvatarPicker();
        }
    }

    public void presentFragment(PhotoPickerActivity fragment) {
        if (baseFragment != null) {
            baseFragment.presentFragment(fragment);
        } else {
            BaseFragment lastFragment = LaunchActivity.getLastFragment();
            if (lastFragment != null) {
                lastFragment.presentFragment(fragment);
            }
        }
    }

    public void setDialogId(long dialogId) {
        this.dialogId = dialogId;
    }

    public interface ChatAttachViewDelegate {
        default boolean selectItemOnClicking() {
            return false;
        }

        void didPressedButton(int button, boolean arg, boolean notify, int scheduleDate, long effectId, boolean invertMedia, boolean forceDocument);

        default void onCameraOpened() {
        }

       default View getRevealView() {
            return null;
        }

        default void didSelectBot(TLRPC.User user) {

        }

        default boolean needEnterComment() {
            return false;
        }

        default void doOnIdle(Runnable runnable) {
            runnable.run();
        }
        default void openAvatarsSearch() {

        }

        default void onWallpaperSelected(Object object) {

        }

        default void sendAudio(ArrayList<MessageObject> audios, CharSequence caption, boolean notify, int scheduleDate, long effectId, boolean invertMedia) {

        }
    }

    public float translationProgress = 0;
    public final Property<AttachAlertLayout, Float> ATTACH_ALERT_LAYOUT_TRANSLATION = new AnimationProperties.FloatProperty<AttachAlertLayout>("translation") {
        @Override
        public void setValue(AttachAlertLayout object, float value) {
            translationProgress = value;
            if (nextAttachLayout == null) {
                return;
            }
            if (nextAttachLayout instanceof ChatAttachAlertPhotoLayoutPreview || currentAttachLayout instanceof ChatAttachAlertPhotoLayoutPreview) {
                int width = Math.max(nextAttachLayout.getWidth(), currentAttachLayout.getWidth());
                if (nextAttachLayout instanceof ChatAttachAlertPhotoLayoutPreview) {
                    currentAttachLayout.setTranslationX(value * -width);
                    nextAttachLayout.setTranslationX((1f - value) * width);
                } else {
                    currentAttachLayout.setTranslationX(value * width);
                    nextAttachLayout.setTranslationX(-width * (1f - value));
                }
            } else {
                nextAttachLayout.setAlpha(value);
                nextAttachLayout.onHideShowProgress(value);
                if (nextAttachLayout == pollLayout || currentAttachLayout == pollLayout) {
                    updateSelectedPosition(nextAttachLayout == pollLayout ? 1 : 0);
                }
                nextAttachLayout.setTranslationY(dp(78) * value);
                currentAttachLayout.onHideShowProgress(1.0f - Math.min(1.0f, value / 0.7f));
                currentAttachLayout.onContainerTranslationUpdated(currentPanTranslationY);
            }
            if (viewChangeAnimator != null) {
                updateSelectedPosition(1);
            }
            containerView.invalidate();
        }

        @Override
        public Float get(AttachAlertLayout object) {
            return translationProgress;
        }
    };

    public static class AttachAlertLayout extends FrameLayout {

        protected final Theme.ResourcesProvider resourcesProvider;
        protected ChatAttachAlert parentAlert;

        public AttachAlertLayout(ChatAttachAlert alert, Context context, Theme.ResourcesProvider resourcesProvider) {
            super(context);
            this.resourcesProvider = resourcesProvider;
            parentAlert = alert;
        }

        public boolean onSheetKeyDown(int keyCode, KeyEvent event) {
            return false;
        }

        public boolean onDismiss() {
            return false;
        }

        public boolean onCustomMeasure(View view, int width, int height) {
            return false;
        }

        public boolean onCustomLayout(View view, int left, int top, int right, int bottom) {
            return false;
        }

        public boolean onContainerViewTouchEvent(MotionEvent event) {
            return false;
        }

        public void onPreMeasure(int availableWidth, int availableHeight) {

        }

        public void onMenuItemClick(int id) {

        }

        public boolean hasCustomBackground() {
            return false;
        }

        public int getCustomBackground() {
            return 0;
        }

        public boolean hasCustomActionBarBackground() {
            return false;
        }

        public int getCustomActionBarBackground() {
            return 0;
        }


        public void onButtonsTranslationYUpdated() {

        }

        public boolean canScheduleMessages() {
            return true;
        }

        public void checkColors() {

        }

        public ArrayList<ThemeDescription> getThemeDescriptions() {
            return null;
        }

        public void onPause() {

        }

        public void onResume() {

        }

        public boolean onDismissWithTouchOutside() {
            return true;
        }

        public boolean canDismissWithTouchOutside() {
            return true;
        }

        public void onDismissWithButtonClick(int item) {

        }

        public void onContainerTranslationUpdated(float currentPanTranslationY) {

        }

        public void onHideShowProgress(float progress) {

        }

        public void onOpenAnimationEnd() {

        }

        public void onInit(boolean hasVideo, boolean hasPhoto, boolean hasDocuments) {

        }

        public int getSelectedItemsCount() {
            return 0;
        }

        public void onSelectedItemsCountChanged(int count) {

        }

        public void applyCaption(CharSequence text) {

        }

        public void onDestroy() {

        }

        public void onHide() {

        }

        public void onHidden() {

        }

        public int getCurrentItemTop() {
            return 0;
        }

        public int getFirstOffset() {
            return 0;
        }

        public int getButtonsHideOffset() {
            return dp(needsActionBar() != 0 ? 12 : 17);
        }

        public int getListTopPadding() {
            return 0;
        }

        public int needsActionBar() {
            return 0;
        }

        public void sendSelectedItems(boolean notify, int scheduleDate, long effectId, boolean invertMedia) {

        }

        public void onShow(AttachAlertLayout previousLayout) {

        }

        public void onShown() {

        }

        public void scrollToTop() {

        }

        public boolean onBackPressed() {
            return false;
        }

        public int getThemedColor(int key) {
            return Theme.getColor(key, resourcesProvider);
        }

        public boolean shouldHideBottomButtons() {
            return true;
        }

        public void onPanTransitionStart(boolean keyboardVisible, int contentHeight) {
        }

        public void onPanTransitionEnd() {
        }
    }

    @Nullable
    public final BaseFragment baseFragment;
    public boolean inBubbleMode;
    private MessageSendPreview messageSendPreview;

    private View shadow;

    private ChatAttachAlertPhotoLayout photoLayout;
    private ChatAttachAlertContactsLayout contactsLayout;
    private ChatAttachAlertAudioLayout audioLayout;
    private ChatAttachAlertPollLayout pollLayout;
    private ChatAttachAlertLocationLayout locationLayout;
    private ChatAttachAlertDocumentLayout documentLayout;
    private ChatAttachAlertPhotoLayoutPreview photoPreviewLayout;
    public ChatAttachAlertColorsLayout colorsLayout;
    private ChatAttachAlertQuickRepliesLayout quickRepliesLayout;
    private AttachAlertLayout[] layouts = new AttachAlertLayout[8];
    private LongSparseArray<ChatAttachAlertBotWebViewLayout> botAttachLayouts = new LongSparseArray<>();
    private AttachAlertLayout currentAttachLayout;
    private AttachAlertLayout nextAttachLayout;

    private FrameLayout captionContainer;
    private FrameLayout frameLayout2;
    public EditTextEmoji commentTextView;
    public FrameLayout moveCaptionButton;
    public ImageView moveCaptionButtonIcon;
    private int[] commentTextViewLocation = new int[2];
    private FrameLayout writeButtonContainer;
    private ChatActivityEnterView.SendButton writeButton;
    private Drawable writeButtonDrawable;
    private View selectedCountView;
    private TextPaint textPaint = new TextPaint(Paint.ANTI_ALIAS_FLAG);
    private RectF rect = new RectF();
    private Paint paint = new Paint(Paint.ANTI_ALIAS_FLAG);
    private AnimatorSet commentsAnimator;

    public FrameLayout topCommentContainer;
    public EditTextEmoji topCommentTextView;
    public ImageView topCommentMoveButton;

    protected int avatarPicker;
    protected boolean avatarSearch;
    protected Utilities.Callback0Return<PhotoViewer.PlaceProviderObject> avatarWithBulletin;
    protected boolean typeButtonsAvailable;

    private boolean stories;
    public boolean storyMediaPicker;

    boolean sendButtonEnabled = true;
    private float sendButtonEnabledProgress = 1f;
    private ValueAnimator sendButtonColorAnimator;

    private long selectedId;

    protected float cornerRadius = 1.0f;

    public ActionBar actionBar;
    private View actionBarShadow;
    private AnimatorSet actionBarAnimation;
    private AnimatorSet menuAnimator;
    protected ActionBarMenuItem selectedMenuItem;
    @Nullable
    protected ActionBarMenuItem searchItem;
    protected ActionBarMenuItem doneItem;
    protected FrameLayout headerView;
    protected TextView selectedTextView;
    protected ActionBarMenuItem optionsItem;
    protected LinearLayout selectedView;
    protected ImageView selectedArrowImageView;
    protected LinearLayout mediaPreviewView;
    protected TextView mediaPreviewTextView;
    private float baseSelectedTextViewTranslationY;
    private boolean menuShowed;
    public SizeNotifierFrameLayout sizeNotifierFrameLayout;
    private boolean openTransitionFinished;

    private Object viewChangeAnimator;

    private boolean enterCommentEventSent;

    protected RecyclerListView buttonsRecyclerView;
    private LinearLayoutManager buttonsLayoutManager;
    private ButtonsAdapter buttonsAdapter;

    private boolean botButtonProgressWasVisible = false;
    private RadialProgressView botProgressView;

    private boolean botButtonWasVisible = false;
    private TextView botMainButtonTextView;
    private float botMainButtonOffsetY;

    private int editType;
    protected MessageObject editingMessageObject;

    private boolean buttonPressed;

    public final int currentAccount = UserConfig.selectedAccount;

    private boolean documentsEnabled = true;
    private boolean photosEnabled = true;
    private boolean videosEnabled = true;
    private boolean musicEnabled = true;
    private boolean pollsEnabled = true;
    private boolean plainTextEnabled = true;

    protected int maxSelectedPhotos = -1;
    protected boolean allowOrder = true;
    protected boolean openWithFrontFaceCamera;
    private float captionEditTextTopOffset;
    private float chatActivityEnterViewAnimateFromTop;
    private ValueAnimator topBackgroundAnimator;

    private int attachItemSize = dp(85);

    private DecelerateInterpolator decelerateInterpolator = new DecelerateInterpolator();

    protected ChatAttachViewDelegate delegate;

    public int[] scrollOffsetY = new int[2];
    private int previousScrollOffsetY;
    private float fromScrollY;
    private float toScrollY;

    protected boolean paused;

    private final Paint attachButtonPaint = new Paint(Paint.ANTI_ALIAS_FLAG);
    private float bottomPannelTranslation;
    private final boolean forceDarkTheme;
    private final boolean showingFromDialog;

    protected boolean captionLimitBulletinShown = false;

    private class AttachButton extends FrameLayout {

        private TextView textView;
        private RLottieImageView imageView;
        private boolean checked;
        private int backgroundKey;
        private int textKey;
        private float checkedState;
        private Animator checkAnimator;
        private int currentId;

        public AttachButton(Context context) {
            super(context);
            setWillNotDraw(false);
            setFocusable(true);

            imageView = new RLottieImageView(context) {
                @Override
                public void setScaleX(float scaleX) {
                    super.setScaleX(scaleX);
                    AttachButton.this.invalidate();
                }
            };
            imageView.setScaleType(ImageView.ScaleType.CENTER);
            addView(imageView, LayoutHelper.createFrame(32, 32, Gravity.CENTER_HORIZONTAL | Gravity.TOP, 0, 18, 0, 0));

            textView = new TextView(context);
            textView.setMaxLines(2);
            textView.setGravity(Gravity.CENTER_HORIZONTAL);
            textView.setEllipsize(TextUtils.TruncateAt.END);
            textView.setTextColor(getThemedColor(Theme.key_dialogTextGray2));
            textView.setTextSize(TypedValue.COMPLEX_UNIT_DIP, 12);
            textView.setLineSpacing(-dp(2), 1.0f);
            textView.setImportantForAccessibility(IMPORTANT_FOR_ACCESSIBILITY_NO);
            addView(textView, LayoutHelper.createFrame(LayoutHelper.MATCH_PARENT, LayoutHelper.WRAP_CONTENT, Gravity.LEFT | Gravity.TOP, 0, 62, 0, 0));
        }

        @Override
        public void onInitializeAccessibilityNodeInfo(AccessibilityNodeInfo info) {
            super.onInitializeAccessibilityNodeInfo(info);
            info.setText(textView.getText());
            info.setEnabled(true);
            info.setSelected(checked);
        }

        void updateCheckedState(boolean animate) {
            if (checked == (currentId == selectedId)) {
                return;
            }
            checked = currentId == selectedId;
            if (checkAnimator != null) {
                checkAnimator.cancel();
            }
            if (animate) {
                if (checked) {
                    imageView.setProgress(0.0f);
                    imageView.playAnimation();
                }
                checkAnimator = ObjectAnimator.ofFloat(this, "checkedState", checked ? 1f : 0f);
                checkAnimator.setDuration(200);
                checkAnimator.start();
            } else {
                imageView.stopAnimation();
                imageView.setProgress(0.0f);
                setCheckedState(checked ? 1f : 0f);
            }
        }

        @Keep
        public void setCheckedState(float state) {
            checkedState = state;
            imageView.setScaleX(1.0f - 0.06f * state);
            imageView.setScaleY(1.0f - 0.06f * state);
            textView.setTextColor(ColorUtils.blendARGB(getThemedColor(Theme.key_dialogTextGray2), getThemedColor(textKey), checkedState));
            invalidate();
        }

        @Keep
        public float getCheckedState() {
            return checkedState;
        }

        @Override
        protected void onAttachedToWindow() {
            super.onAttachedToWindow();
            updateCheckedState(false);
        }

        @Override
        protected void onMeasure(int widthMeasureSpec, int heightMeasureSpec) {
            super.onMeasure(MeasureSpec.makeMeasureSpec(attachItemSize, MeasureSpec.EXACTLY), MeasureSpec.makeMeasureSpec(dp(84), MeasureSpec.EXACTLY));
        }

        public void setTextAndIcon(int id, CharSequence text, RLottieDrawable drawable, int background, int textColor) {
            currentId = id;
            textView.setText(text);
            imageView.setAnimation(drawable);
            backgroundKey = background;
            textKey = textColor;
            textView.setTextColor(ColorUtils.blendARGB(getThemedColor(Theme.key_dialogTextGray2), getThemedColor(textKey), checkedState));
        }

        public void setTextAndIcon(int id, CharSequence text, Drawable drawable, int background, int textColor) {
            currentId = id;
            textView.setText(text);
            imageView.setImageDrawable(drawable);
            backgroundKey = background;
            textKey = textColor;
            textView.setTextColor(ColorUtils.blendARGB(getThemedColor(Theme.key_dialogTextGray2), getThemedColor(textKey), checkedState));
        }

        @Override
        protected void onDraw(Canvas canvas) {
            float scale = imageView.getScaleX() + 0.06f * checkedState;
            float radius = dp(23) * scale;

            float cx = imageView.getLeft() + imageView.getMeasuredWidth() / 2f;
            float cy = imageView.getTop() + imageView.getMeasuredWidth() / 2f;

            attachButtonPaint.setColor(getThemedColor(backgroundKey));
            attachButtonPaint.setStyle(Paint.Style.STROKE);
            attachButtonPaint.setStrokeWidth(dp(3) * scale);
            attachButtonPaint.setAlpha(Math.round(255f * checkedState));
            canvas.drawCircle(cx, cy, radius - 0.5f * attachButtonPaint.getStrokeWidth(), attachButtonPaint);

            attachButtonPaint.setAlpha(255);
            attachButtonPaint.setStyle(Paint.Style.FILL);
            canvas.drawCircle(cx, cy, radius - dp(5) * checkedState, attachButtonPaint);
        }

        @Override
        public boolean hasOverlappingRendering() {
            return false;
        }
    }

    private class AttachBotButton extends FrameLayout {
        private BackupImageView imageView;
        private TextView nameTextView;
        private AvatarDrawable avatarDrawable = new AvatarDrawable();

        private TLRPC.User currentUser;
        private TLRPC.TL_attachMenuBot attachMenuBot;

        private float checkedState;
        private Boolean checked;
        private ValueAnimator checkAnimator;

        private int textColor;
        private int iconBackgroundColor;

        private View selector;

        public AttachBotButton(Context context) {
            super(context);

            setWillNotDraw(false);
            setFocusable(true);
            setFocusableInTouchMode(true);

            imageView = new BackupImageView(context) {
                {
                    imageReceiver.setDelegate((imageReceiver1, set, thumb, memCache) -> {
                        Drawable drawable = imageReceiver1.getDrawable();
                        if (drawable instanceof RLottieDrawable) {
                            ((RLottieDrawable) drawable).setCustomEndFrame(0);
                            ((RLottieDrawable) drawable).stop();
                            ((RLottieDrawable) drawable).setProgress(0, false);
                        }
                    });
                }

                @Override
                public void setScaleX(float scaleX) {
                    super.setScaleX(scaleX);
                    AttachBotButton.this.invalidate();
                }
            };
            imageView.setRoundRadius(dp(25));
            addView(imageView, LayoutHelper.createFrame(46, 46, Gravity.TOP | Gravity.CENTER_HORIZONTAL, 0, 9, 0, 0));

            if (Build.VERSION.SDK_INT >= Build.VERSION_CODES.LOLLIPOP) {
                selector = new View(context);
                selector.setBackground(Theme.createSelectorDrawable(getThemedColor(Theme.key_dialogButtonSelector), 1, dp(23)));
                addView(selector, LayoutHelper.createFrame(46, 46, Gravity.TOP | Gravity.CENTER_HORIZONTAL, 0, 9, 0, 0));
            }

            nameTextView = new TextView(context);
            nameTextView.setTextSize(TypedValue.COMPLEX_UNIT_DIP, 12);
            nameTextView.setGravity(Gravity.TOP | Gravity.CENTER_HORIZONTAL);
            nameTextView.setLines(1);
            nameTextView.setSingleLine(true);
            nameTextView.setEllipsize(TextUtils.TruncateAt.END);
            addView(nameTextView, LayoutHelper.createFrame(LayoutHelper.MATCH_PARENT, LayoutHelper.WRAP_CONTENT, Gravity.LEFT | Gravity.TOP, 6, 60, 6, 0));
        }

        @Override
        public void onInitializeAccessibilityNodeInfo(AccessibilityNodeInfo info) {
            super.onInitializeAccessibilityNodeInfo(info);
            info.setEnabled(true);
            if (selector != null && checked) {
                info.setCheckable(true);
                info.setChecked(true);
            }
        }

        @Override
        protected void onMeasure(int widthMeasureSpec, int heightMeasureSpec) {
            super.onMeasure(MeasureSpec.makeMeasureSpec(attachItemSize, MeasureSpec.EXACTLY), MeasureSpec.makeMeasureSpec(dp(100), MeasureSpec.EXACTLY));
        }

        public void setCheckedState(float state) {
            checkedState = state;
            imageView.setScaleX(1.0f - 0.06f * state);
            imageView.setScaleY(1.0f - 0.06f * state);
            nameTextView.setTextColor(ColorUtils.blendARGB(getThemedColor(Theme.key_dialogTextGray2), textColor, checkedState));
            invalidate();
        }

        private void updateMargins() {
            MarginLayoutParams params = (MarginLayoutParams) nameTextView.getLayoutParams();
            params.topMargin = dp(attachMenuBot != null ? 62 : 60);
            params = (MarginLayoutParams) imageView.getLayoutParams();
            params.topMargin = dp(attachMenuBot != null ? 11 : 9);
        }

        @Override
        protected void onDraw(Canvas canvas) {
            if (attachMenuBot != null) {
                float imageScale = imageView.getScaleX();
                float scale = imageScale + 0.06f * checkedState;
                float radius = dp(23) * scale;

                float cx = imageView.getLeft() + imageView.getMeasuredWidth() / 2f;
                float cy = imageView.getTop() + imageView.getMeasuredWidth() / 2f;

                attachButtonPaint.setColor(iconBackgroundColor);
                attachButtonPaint.setStyle(Paint.Style.STROKE);
                attachButtonPaint.setStrokeWidth(dp(3) * scale);
                attachButtonPaint.setAlpha(Math.round(255f * checkedState));
                canvas.drawCircle(cx, cy, radius - 0.5f * attachButtonPaint.getStrokeWidth(), attachButtonPaint);

                attachButtonPaint.setAlpha(255);
                attachButtonPaint.setStyle(Paint.Style.FILL);
                canvas.drawCircle(cx, cy, radius - dp(5) * checkedState, attachButtonPaint);
            }
        }

        @Override
        protected void onAttachedToWindow() {
            super.onAttachedToWindow();
            updateCheckedState(false);
        }

        void updateCheckedState(boolean animate) {
            boolean newChecked = attachMenuBot != null && -currentUser.id == selectedId;
            if (checked != null && checked == newChecked && animate) {
                return;
            }
            checked = newChecked;
            if (checkAnimator != null) {
                checkAnimator.cancel();
            }
            RLottieDrawable drawable = imageView.getImageReceiver().getLottieAnimation();
            if (animate) {
                if (checked && drawable != null) {
                    drawable.setAutoRepeat(0);
                    drawable.setCustomEndFrame(-1);
                    drawable.setProgress(0, false);
                    drawable.start();
                }

                checkAnimator = ValueAnimator.ofFloat(checked ? 0f : 1f, checked ? 1f : 0f);
                checkAnimator.addUpdateListener(animation -> setCheckedState((float) animation.getAnimatedValue()));
                checkAnimator.setDuration(200);
                checkAnimator.start();
            } else {
                if (drawable != null) {
                    drawable.stop();
                    drawable.setProgress(0, false);
                }
                setCheckedState(checked ? 1f : 0f);
            }
        }

        public void setUser(TLRPC.User user) {
            if (user == null) {
                return;
            }
            nameTextView.setTextColor(getThemedColor(Theme.key_dialogTextGray2));
            currentUser = user;
            nameTextView.setText(ContactsController.formatName(user.first_name, user.last_name));
            avatarDrawable.setInfo(currentAccount, user);
            imageView.setForUserOrChat(user, avatarDrawable);
            imageView.setSize(-1, -1);
            imageView.setColorFilter(null);
            attachMenuBot = null;
            selector.setVisibility(VISIBLE);
            updateMargins();
            setCheckedState(0f);
            invalidate();
        }

        public void setAttachBot(TLRPC.User user, TLRPC.TL_attachMenuBot bot) {
            if (user == null || bot == null) {
                return;
            }
            nameTextView.setTextColor(getThemedColor(Theme.key_dialogTextGray2));
            currentUser = user;
            nameTextView.setText(bot.short_name);
            avatarDrawable.setInfo(currentAccount, user);

            boolean animated = true;
            TLRPC.TL_attachMenuBotIcon icon = MediaDataController.getAnimatedAttachMenuBotIcon(bot);
            if (icon == null) {
                icon = MediaDataController.getStaticAttachMenuBotIcon(bot);
                animated = false;
            }
            if (icon != null) {
                textColor = getThemedColor(Theme.key_chat_attachContactText);
                iconBackgroundColor = getThemedColor(Theme.key_chat_attachContactBackground);

                for (TLRPC.TL_attachMenuBotIconColor color : icon.colors) {
                    switch (color.name) {
                        case MediaDataController.ATTACH_MENU_BOT_COLOR_LIGHT_ICON:
                            if (!Theme.getCurrentTheme().isDark()) {
                                iconBackgroundColor = color.color;
                            }
                            break;
                        case MediaDataController.ATTACH_MENU_BOT_COLOR_LIGHT_TEXT:
                            if (!Theme.getCurrentTheme().isDark()) {
                                textColor = color.color;
                            }
                            break;
                        case MediaDataController.ATTACH_MENU_BOT_COLOR_DARK_ICON:
                            if (Theme.getCurrentTheme().isDark()) {
                                iconBackgroundColor = color.color;
                            }
                            break;
                        case MediaDataController.ATTACH_MENU_BOT_COLOR_DARK_TEXT:
                            if (Theme.getCurrentTheme().isDark()) {
                                textColor = color.color;
                            }
                            break;
                    }
                }
                textColor = ColorUtils.setAlphaComponent(textColor, 0xFF);
                iconBackgroundColor = ColorUtils.setAlphaComponent(iconBackgroundColor, 0xFF);

                TLRPC.Document iconDoc = icon.icon;
                imageView.getImageReceiver().setAllowStartLottieAnimation(false);
                imageView.setImage(ImageLocation.getForDocument(iconDoc), String.valueOf(bot.bot_id), animated ? "tgs" : "svg", DocumentObject.getSvgThumb(iconDoc, Theme.key_windowBackgroundGray, 1f), bot);
            }

            imageView.setSize(dp(28), dp(28));
            imageView.setColorFilter(new PorterDuffColorFilter(getThemedColor(Theme.key_chat_attachIcon), PorterDuff.Mode.SRC_IN));
            attachMenuBot = bot;
            selector.setVisibility(GONE);
            updateMargins();
            setCheckedState(0f);
            invalidate();
        }
    }

    private ArrayList<android.graphics.Rect> exclusionRects = new ArrayList<>();
    private android.graphics.Rect exclustionRect = new Rect();

    float currentPanTranslationY;

    public ChatAttachAlert(Context context, final BaseFragment parentFragment, boolean forceDarkTheme, boolean showingFromDialog) {
        this(context, parentFragment, forceDarkTheme, showingFromDialog, true, null);
    }

    @SuppressLint("ClickableViewAccessibility")
    public ChatAttachAlert(Context context, final @Nullable BaseFragment parentFragment, boolean forceDarkTheme, boolean showingFromDialog, boolean needCamera, Theme.ResourcesProvider resourcesProvider) {
        super(context, false, resourcesProvider);
        if (parentFragment instanceof ChatActivity) {
            setImageReceiverNumLevel(0, 4);
        }
        this.forceDarkTheme = forceDarkTheme;
        this.showingFromDialog = showingFromDialog;
        drawNavigationBar = true;
        inBubbleMode = parentFragment instanceof ChatActivity && parentFragment.isInBubbleMode();
        openInterpolator = new OvershootInterpolator(0.7f);
        baseFragment = parentFragment;
        useSmoothKeyboard = true;
        setDelegate(this);
        NotificationCenter.getInstance(currentAccount).addObserver(this, NotificationCenter.reloadInlineHints);
        NotificationCenter.getInstance(currentAccount).addObserver(this, NotificationCenter.attachMenuBotsDidLoad);
        NotificationCenter.getInstance(currentAccount).addObserver(this, NotificationCenter.currentUserPremiumStatusChanged);
        NotificationCenter.getInstance(currentAccount).addObserver(this, NotificationCenter.quickRepliesUpdated);
        exclusionRects.add(exclustionRect);

        sizeNotifierFrameLayout = new SizeNotifierFrameLayout(context) {

            private Bulletin.Delegate bulletinDelegate = new Bulletin.Delegate() {
                @Override
                public int getBottomOffset(int tag) {
                    return getHeight() - frameLayout2.getTop() + dp(52);
                }
            };
            private int lastNotifyWidth;
            private RectF rect = new RectF();
            private boolean ignoreLayout;
            private float initialTranslationY;

            AdjustPanLayoutHelper adjustPanLayoutHelper = new AdjustPanLayoutHelper(this) {

                @Override
                protected void onTransitionStart(boolean keyboardVisible, int contentHeight) {
                    super.onTransitionStart(keyboardVisible, contentHeight);
                    if (previousScrollOffsetY > 0 && previousScrollOffsetY != scrollOffsetY[0] && keyboardVisible) {
                        fromScrollY = previousScrollOffsetY;
                        toScrollY = scrollOffsetY[0];
                    } else {
                        fromScrollY = -1;
                    }
                    invalidate();

                    if (currentAttachLayout instanceof ChatAttachAlertBotWebViewLayout) {
                        if (!botButtonWasVisible) {
                            if (keyboardVisible) {
                                shadow.setVisibility(GONE);
                                buttonsRecyclerView.setVisibility(GONE);
                            } else {
                                shadow.setVisibility(VISIBLE);
                                buttonsRecyclerView.setVisibility(VISIBLE);
                            }
                        }
                    }

                    currentAttachLayout.onPanTransitionStart(keyboardVisible, contentHeight);
                }

                @Override
                protected void onTransitionEnd() {
                    super.onTransitionEnd();
                    updateLayout(currentAttachLayout, false, 0);
                    previousScrollOffsetY = scrollOffsetY[0];
                    currentAttachLayout.onPanTransitionEnd();

                    if (currentAttachLayout instanceof ChatAttachAlertBotWebViewLayout) {
                        if (!botButtonWasVisible) {
                            int offsetY = keyboardVisible ? dp(84) : 0;
                            for (int i = 0; i < botAttachLayouts.size(); i++) {
                                botAttachLayouts.valueAt(i).setMeasureOffsetY(offsetY);
                            }
                        }
                    }
                }

                @Override
                protected void onPanTranslationUpdate(float y, float progress, boolean keyboardVisible) {
                    currentPanTranslationY = y;
                    if (fromScrollY > 0) {
                        currentPanTranslationY += (fromScrollY - toScrollY) * (1f - progress);
                    }
                    actionBar.setTranslationY(currentPanTranslationY);
                    selectedMenuItem.setTranslationY(currentPanTranslationY);
                    if (searchItem != null) {
                        searchItem.setTranslationY(currentPanTranslationY);
                    }
                    doneItem.setTranslationY(currentPanTranslationY);
                    actionBarShadow.setTranslationY(currentPanTranslationY + topCommentContainer.getMeasuredHeight() * topCommentContainer.getAlpha());
                    updateSelectedPosition(0);

                    setCurrentPanTranslationY(currentPanTranslationY);
                    invalidate();
                    frameLayout2.invalidate();

                    updateCommentTextViewPosition();

                    if (currentAttachLayout != null) {
                        currentAttachLayout.onContainerTranslationUpdated(currentPanTranslationY);
                    }
                }

                @Override
                protected boolean heightAnimationEnabled() {
                    if (isDismissed() || !openTransitionFinished) {
                        return false;
                    }
                    return currentAttachLayout != pollLayout && !getCommentView().isPopupVisible() || currentAttachLayout == pollLayout && !pollLayout.isPopupVisible();
                }
            };

            @Override
            public boolean onInterceptTouchEvent(MotionEvent ev) {
                if (currentAttachLayout.onContainerViewTouchEvent(ev)) {
                    return true;
                }
                if (ev.getAction() == MotionEvent.ACTION_DOWN && scrollOffsetY[0] != 0 && ev.getY() < getCurrentTop() && actionBar.getAlpha() == 0.0f) {
                    onDismissWithTouchOutside();
                    return true;
                }
                return super.onInterceptTouchEvent(ev);
            }

            @Override
            public boolean onTouchEvent(MotionEvent event) {
                if (currentAttachLayout.onContainerViewTouchEvent(event)) {
                    return true;
                }
                return !isDismissed() && super.onTouchEvent(event);
            }

            @Override
            protected void onMeasure(int widthMeasureSpec, int heightMeasureSpec) {
                int totalHeight;
                if (getLayoutParams().height > 0) {
                    totalHeight = getLayoutParams().height;
                } else {
                    totalHeight = MeasureSpec.getSize(heightMeasureSpec);
                }
                if (Build.VERSION.SDK_INT >= 21 && !inBubbleMode) {
                    ignoreLayout = true;
                    setPadding(backgroundPaddingLeft, AndroidUtilities.statusBarHeight, backgroundPaddingLeft, 0);
                    ignoreLayout = false;
                }
                int availableHeight = totalHeight - getPaddingTop();
                int availableWidth = MeasureSpec.getSize(widthMeasureSpec) - backgroundPaddingLeft * 2;

                if (AndroidUtilities.isTablet()) {
                    selectedMenuItem.setAdditionalYOffset(-dp(3));
                } else if (AndroidUtilities.displaySize.x > AndroidUtilities.displaySize.y) {
                    selectedMenuItem.setAdditionalYOffset(0);
                } else {
                    selectedMenuItem.setAdditionalYOffset(-dp(3));
                }

                LayoutParams layoutParams = (LayoutParams) actionBarShadow.getLayoutParams();
                layoutParams.topMargin = ActionBar.getCurrentActionBarHeight();

                layoutParams = (LayoutParams) doneItem.getLayoutParams();
                layoutParams.height = ActionBar.getCurrentActionBarHeight();

                ignoreLayout = true;
                int newSize = (int) (availableWidth / Math.min(4.5f, buttonsAdapter.getItemCount()));
                if (attachItemSize != newSize) {
                    attachItemSize = newSize;
                    AndroidUtilities.runOnUIThread(() -> buttonsAdapter.notifyDataSetChanged());
                }
                ignoreLayout = false;
                onMeasureInternal(widthMeasureSpec, MeasureSpec.makeMeasureSpec(totalHeight, MeasureSpec.EXACTLY));
            }

            private void onMeasureInternal(int widthMeasureSpec, int heightMeasureSpec) {
                int widthSize = MeasureSpec.getSize(widthMeasureSpec);
                int heightSize = MeasureSpec.getSize(heightMeasureSpec);

                setMeasuredDimension(widthSize, heightSize);
                widthSize -= backgroundPaddingLeft * 2;

                int keyboardSize = 0;
                if (!commentTextView.isWaitingForKeyboardOpen() && keyboardSize <= AndroidUtilities.dp(20) && !commentTextView.isPopupShowing() && !commentTextView.isAnimatePopupClosing()) {
                    ignoreLayout = true;
                    commentTextView.hideEmojiView();
                    ignoreLayout = false;
                }
                if (!topCommentTextView.isWaitingForKeyboardOpen() && keyboardSize <= AndroidUtilities.dp(20) && !topCommentTextView.isPopupShowing() && !topCommentTextView.isAnimatePopupClosing()) {
                    ignoreLayout = true;
                    topCommentTextView.hideEmojiView();
                    ignoreLayout = false;
                }

                if (pollLayout != null && keyboardSize <= dp(20) && !pollLayout.isWaitingForKeyboardOpen() && !pollLayout.isPopupShowing() && !pollLayout.isAnimatePopupClosing() && !pollLayout.isEmojiSearchOpened) {
                    ignoreLayout = true;
                    pollLayout.hideEmojiView();
                    ignoreLayout = false;
                }

                if (keyboardSize <= dp(20)) {
                    int paddingBottom;
                    if (keyboardVisible) {
                        paddingBottom = 0;
                        if (currentAttachLayout == pollLayout && pollLayout.emojiView != null && pollLayout.isEmojiSearchOpened) {
                            paddingBottom += dp(120);
                        }
                    } else {
                        if (currentAttachLayout == pollLayout && pollLayout.emojiView != null) {
                            paddingBottom = pollLayout.getEmojiPadding();
                        } else if (captionAbove) {
                            paddingBottom = topCommentTextView.getEmojiPadding();
                        } else {
                            paddingBottom = commentTextView.getEmojiPadding();
                        }
                    }
                    if (!AndroidUtilities.isInMultiwindow) {
                        heightSize -= paddingBottom;
                        heightMeasureSpec = MeasureSpec.makeMeasureSpec(heightSize, MeasureSpec.EXACTLY);
                    }
                    ignoreLayout = true;
                    currentAttachLayout.onPreMeasure(widthSize, heightSize);
                    if (nextAttachLayout != null) {
                        nextAttachLayout.onPreMeasure(widthSize, heightSize);
                    }
                    ignoreLayout = false;
                }

                int childCount = getChildCount();
                for (int i = 0; i < childCount; i++) {
                    View child = getChildAt(i);
                    if (child == null || child.getVisibility() == GONE) {
                        continue;
                    }
                    if (commentTextView != null && commentTextView.isPopupView(child) || topCommentTextView != null && topCommentTextView.isPopupView(child) || pollLayout != null && child == pollLayout.emojiView) {
                        if (inBubbleMode) {
                            child.measure(MeasureSpec.makeMeasureSpec(widthSize, MeasureSpec.EXACTLY), MeasureSpec.makeMeasureSpec(heightSize + getPaddingTop(), MeasureSpec.EXACTLY));
                        } else if (AndroidUtilities.isInMultiwindow || AndroidUtilities.isTablet()) {
                            if (AndroidUtilities.isTablet()) {
                                child.measure(MeasureSpec.makeMeasureSpec(widthSize, MeasureSpec.EXACTLY), MeasureSpec.makeMeasureSpec(Math.min(dp(AndroidUtilities.isTablet() ? 200 : 320), heightSize - AndroidUtilities.statusBarHeight + getPaddingTop()), MeasureSpec.EXACTLY));
                            } else {
                                child.measure(MeasureSpec.makeMeasureSpec(widthSize, MeasureSpec.EXACTLY), MeasureSpec.makeMeasureSpec(heightSize - AndroidUtilities.statusBarHeight + getPaddingTop(), MeasureSpec.EXACTLY));
                            }
                        } else {
                            child.measure(MeasureSpec.makeMeasureSpec(widthSize, MeasureSpec.EXACTLY), MeasureSpec.makeMeasureSpec(child.getLayoutParams().height, MeasureSpec.EXACTLY));
                        }
                    } else {
                        measureChildWithMargins(child, widthMeasureSpec, 0, heightMeasureSpec, 0);
                    }
                }
            }

            @Override
            protected void onLayout(boolean changed, int l, int t, int r, int b) {
                if (lastNotifyWidth != r - l) {
                    lastNotifyWidth = r - l;
                    if (messageSendPreview != null && messageSendPreview.isShowing()) {
                        messageSendPreview.dismiss();
                    }
                }
                final int count = getChildCount();

                if (Build.VERSION.SDK_INT >= 29) {
                    exclustionRect.set(l, t, r, b);
                    setSystemGestureExclusionRects(exclusionRects);
                }

                int keyboardSize = measureKeyboardHeight();
                int paddingBottom = getPaddingBottom();
                if (!keyboardVisible) {
                    if (pollLayout != null && currentAttachLayout == pollLayout && pollLayout.emojiView != null) {
                        if (keyboardSize <= dp(20) && !AndroidUtilities.isInMultiwindow && !AndroidUtilities.isTablet()) {
                            paddingBottom += pollLayout.getEmojiPadding();
                        }
                    } else {
                        paddingBottom += keyboardSize <= dp(20) && !AndroidUtilities.isInMultiwindow && !AndroidUtilities.isTablet() ? getCommentView().getEmojiPadding() : 0;
                    }
                }
                setBottomClip(paddingBottom);

                for (int i = 0; i < count; i++) {
                    final View child = getChildAt(i);
                    if (child.getVisibility() == GONE) {
                        continue;
                    }
                    final LayoutParams lp = (LayoutParams) child.getLayoutParams();

                    final int width = child.getMeasuredWidth();
                    final int height = child.getMeasuredHeight();

                    int childLeft;
                    int childTop;

                    int gravity = lp.gravity;
                    if (gravity == -1) {
                        gravity = Gravity.TOP | Gravity.LEFT;
                    }

                    final int absoluteGravity = gravity & Gravity.HORIZONTAL_GRAVITY_MASK;
                    final int verticalGravity = gravity & Gravity.VERTICAL_GRAVITY_MASK;

                    switch (absoluteGravity & Gravity.HORIZONTAL_GRAVITY_MASK) {
                        case Gravity.CENTER_HORIZONTAL:
                            childLeft = (r - l - width) / 2 + lp.leftMargin - lp.rightMargin;
                            break;
                        case Gravity.RIGHT:
                            childLeft = (r - l) - width - lp.rightMargin - getPaddingRight() - backgroundPaddingLeft;
                            break;
                        case Gravity.LEFT:
                        default:
                            childLeft = lp.leftMargin + getPaddingLeft();
                    }

                    switch (verticalGravity) {
                        case Gravity.TOP:
                            childTop = lp.topMargin + getPaddingTop();
                            break;
                        case Gravity.CENTER_VERTICAL:
                            childTop = ((b - paddingBottom) - t - height) / 2 + lp.topMargin - lp.bottomMargin;
                            break;
                        case Gravity.BOTTOM:
                            childTop = ((b - paddingBottom) - t) - height - lp.bottomMargin;
                            break;
                        default:
                            childTop = lp.topMargin;
                    }

                    if (commentTextView != null && commentTextView.isPopupView(child) || topCommentTextView != null && topCommentTextView.isPopupView(child) || pollLayout != null && child == pollLayout.emojiView) {
                        if (AndroidUtilities.isTablet()) {
                            childTop = getMeasuredHeight() - child.getMeasuredHeight();
                        } else {
                            childTop = getMeasuredHeight() + keyboardSize - child.getMeasuredHeight();
                        }
                    } else if (child == mentionContainer) {
                        if (captionAbove) {
                            childTop = AndroidUtilities.statusBarHeight + ActionBar.getCurrentActionBarHeight();
                        }
                    }
                    child.layout(childLeft, childTop, childLeft + width, childTop + height);
                }

                notifyHeightChanged();
                updateLayout(currentAttachLayout, false, 0);
                updateLayout(nextAttachLayout, false, 0);
                if (captionAbove) {
                    updateCommentTextViewPosition();
                }
            }

            @Override
            public void requestLayout() {
                if (ignoreLayout) {
                    return;
                }
                super.requestLayout();
            }

            private float getY(View child) {
                if (child instanceof AttachAlertLayout) {
                    AttachAlertLayout layout = (AttachAlertLayout) child;
                    int actionBarType = layout.needsActionBar();

                    int offset = dp(13) + (int) ((headerView != null ? headerView.getAlpha() : 0f) * dp(26)) + (int) (topCommentContainer != null ? topCommentContainer.getAlpha() * topCommentContainer.getMeasuredHeight() : 0);
                    int top = getScrollOffsetY(0) - backgroundPaddingTop - offset;
                    if (currentSheetAnimationType == 1 || viewChangeAnimator != null) {
                        top += child.getTranslationY();
                    }
                    int y = top + dp(20);
                    int h = (actionBarType != 0 ? ActionBar.getCurrentActionBarHeight() : backgroundPaddingTop);
                    if (actionBarType != 2 && top + backgroundPaddingTop < h) {
                        float toMove = offset;
                        if (layout == locationLayout) {
                            toMove += dp(11);
                        } else if (layout == pollLayout) {
                            toMove -= dp(3);
                        } else {
                            toMove += dp(4);
                        }
                        float availableToMove = h - toMove + AndroidUtilities.statusBarHeight;
                        y -= (int) (availableToMove * actionBar.getAlpha());
                    }
                    if (Build.VERSION.SDK_INT >= 21 && !inBubbleMode) {
                        y += AndroidUtilities.statusBarHeight;
                    }
                    return y;
                }
                return 0;
            }

            private void drawChildBackground(Canvas canvas, View child) {
                if (child instanceof AttachAlertLayout) {
                    canvas.save();
                    canvas.translate(0, currentPanTranslationY);
                    int viewAlpha = (int) (255 * child.getAlpha());
                    AttachAlertLayout layout = (AttachAlertLayout) child;
                    int actionBarType = layout.needsActionBar();

                    int offset = dp(13) + (int) ((headerView != null ? headerView.getAlpha() : 0f) * dp(26)) + (int) (topCommentContainer != null ? topCommentContainer.getAlpha() * topCommentContainer.getMeasuredHeight() : 0);
                    int top = getScrollOffsetY(0) - backgroundPaddingTop - offset;
                    if (currentSheetAnimationType == 1 || viewChangeAnimator != null) {
                        top += child.getTranslationY();
                    }
                    int y = top + dp(20);

                    int height = getMeasuredHeight() + dp(45) + backgroundPaddingTop;
                    float rad = 1.0f;

                    int h = (actionBarType != 0 ? ActionBar.getCurrentActionBarHeight() : backgroundPaddingTop);
                    if (actionBarType == 2) {
                        if (top < h) {
                            rad = Math.max(0, 1.0f - (h - top) / (float) backgroundPaddingTop);
                        }
                    } else {
                        float toMove = offset;
                        if (layout == locationLayout) {
                            toMove += dp(11);
                        } else if (layout == pollLayout) {
                            toMove -= dp(3);
                        } else {
                            toMove += dp(4);
                        }
                        float moveProgress = actionBar.getAlpha();
                        float availableToMove = h - toMove + AndroidUtilities.statusBarHeight;

                        int diff = (int) (availableToMove * moveProgress);
                        top -= diff;
                        y -= diff;
                        height += diff;
                        rad = 1.0f - moveProgress;
                    }

                    if (Build.VERSION.SDK_INT >= 21 && !inBubbleMode) {
                        top += AndroidUtilities.statusBarHeight;
                        y += AndroidUtilities.statusBarHeight;
                        height -= AndroidUtilities.statusBarHeight;
                    }

                    int backgroundColor = currentAttachLayout.hasCustomBackground() ? currentAttachLayout.getCustomBackground() : getThemedColor(forceDarkTheme ? Theme.key_voipgroup_listViewBackground : Theme.key_dialogBackground);
                    shadowDrawable.setAlpha(viewAlpha);
                    shadowDrawable.setBounds(0, top, getMeasuredWidth(), getMeasuredHeight() + dp(45) + backgroundPaddingTop);
                    shadowDrawable.draw(canvas);
                    if (actionBarType == 2) {
                        Theme.dialogs_onlineCirclePaint.setColor(backgroundColor);
                        Theme.dialogs_onlineCirclePaint.setAlpha(viewAlpha);
                        rect.set(backgroundPaddingLeft, backgroundPaddingTop + top, getMeasuredWidth() - backgroundPaddingLeft, backgroundPaddingTop + top + dp(24));
                        canvas.save();
                        canvas.clipRect(rect.left, rect.top, rect.right, rect.top + rect.height() / 2);
                        canvas.drawRoundRect(rect, dp(12) * rad, dp(12) * rad, Theme.dialogs_onlineCirclePaint);
                        canvas.restore();
                    }

                    if ((rad != 1.0f && actionBarType != 2) || currentAttachLayout.hasCustomActionBarBackground()) {
                        Theme.dialogs_onlineCirclePaint.setColor(currentAttachLayout.hasCustomActionBarBackground() ? currentAttachLayout.getCustomActionBarBackground() : backgroundColor);
                        Theme.dialogs_onlineCirclePaint.setAlpha(viewAlpha);
                        rect.set(backgroundPaddingLeft, backgroundPaddingTop + top, getMeasuredWidth() - backgroundPaddingLeft, backgroundPaddingTop + top + dp(24));
                        canvas.save();
                        canvas.clipRect(rect.left, rect.top, rect.right, rect.top + rect.height() / 2);
                        canvas.drawRoundRect(rect, dp(12) * rad, dp(12) * rad, Theme.dialogs_onlineCirclePaint);
                        canvas.restore();
                    }

                    if (currentAttachLayout.hasCustomActionBarBackground()) {
                        Theme.dialogs_onlineCirclePaint.setColor(currentAttachLayout.getCustomActionBarBackground());
                        Theme.dialogs_onlineCirclePaint.setAlpha(viewAlpha);
                        int top2 = getScrollOffsetY(0);
                        if (Build.VERSION.SDK_INT >= 21 && !inBubbleMode) {
                            top2 += AndroidUtilities.statusBarHeight;
                        }
                        rect.set(backgroundPaddingLeft, (backgroundPaddingTop + top + dp(12)) * (rad), getMeasuredWidth() - backgroundPaddingLeft, top2 + dp(12));
                        canvas.save();
                        canvas.drawRect(rect, Theme.dialogs_onlineCirclePaint);
                        canvas.restore();
                    }

                    if ((headerView == null || headerView.getAlpha() != 1.0f) && rad != 0) {
                        int w = dp(36);
                        rect.set((getMeasuredWidth() - w) / 2, y, (getMeasuredWidth() + w) / 2, y + dp(4));
                        int color;
                        float alphaProgress;
                        if (actionBarType == 2) {
                            color = 0x20000000;
                            alphaProgress = rad;
                        } else if (currentAttachLayout.hasCustomActionBarBackground()) {
                            int actionBarColor = currentAttachLayout.getCustomActionBarBackground();
                            int blendColor = ColorUtils.calculateLuminance(actionBarColor) < 0.5f ? Color.WHITE : Color.BLACK;
                            color = ColorUtils.blendARGB(actionBarColor, blendColor, 0.5f);
                            alphaProgress = headerView == null ? 1.0f : 1.0f - headerView.getAlpha();
                        } else {
                            color = getThemedColor(Theme.key_sheet_scrollUp);
                            alphaProgress = headerView == null ? 1.0f : 1.0f - headerView.getAlpha();
                        }
                        int alpha = Color.alpha(color);
                        Theme.dialogs_onlineCirclePaint.setColor(color);
                        Theme.dialogs_onlineCirclePaint.setAlpha((int) (alpha * alphaProgress * rad * child.getAlpha()));
                        canvas.drawRoundRect(rect, dp(2), dp(2), Theme.dialogs_onlineCirclePaint);
                    }
                    canvas.restore();
                }
            }

            @Override
            protected boolean drawChild(Canvas canvas, View child, long drawingTime) {
                if (child instanceof AttachAlertLayout && child.getAlpha() > 0.0f) {
                    canvas.save();
                    canvas.translate(0, currentPanTranslationY);
                    int viewAlpha = (int) (255 * child.getAlpha());
                    AttachAlertLayout layout = (AttachAlertLayout) child;
                    int actionBarType = layout.needsActionBar();

                    int offset = dp(13) + (headerView != null ? dp(headerView.getAlpha() * 26) : 0) + (int) (topCommentContainer != null ? topCommentContainer.getAlpha() * topCommentContainer.getMeasuredHeight() : 0);
                    int top = getScrollOffsetY(layout == currentAttachLayout ? 0 : 1) - backgroundPaddingTop - offset;
                    if (currentSheetAnimationType == 1 || viewChangeAnimator != null) {
                        top += child.getTranslationY();
                    }
                    int y = top + dp(20);

                    int height = getMeasuredHeight() + dp(45) + backgroundPaddingTop;
                    float rad = 1.0f;

                    int h = (actionBarType != 0 ? ActionBar.getCurrentActionBarHeight() : backgroundPaddingTop);
                    if (actionBarType == 2) {
                        if (top < h) {
                            rad = Math.max(0, 1.0f - (h - top) / (float) backgroundPaddingTop);
                        }
                    } else if (top + backgroundPaddingTop < h) {
                        float toMove = offset;
                        if (layout == locationLayout) {
                            toMove += dp(11);
                        } else if (layout == pollLayout) {
                            toMove -= dp(3);
                        } else {
                            toMove += dp(4);
                        }
                        float moveProgress = Math.min(1.0f, (h - top - backgroundPaddingTop) / toMove);
                        float availableToMove = h - toMove;

                        int diff = (int) (availableToMove * moveProgress);
                        top -= diff;
                        y -= diff;
                        height += diff;
                        rad = 1.0f - moveProgress;
                    }

                    if (Build.VERSION.SDK_INT >= 21 && !inBubbleMode) {
                        top += AndroidUtilities.statusBarHeight;
                        y += AndroidUtilities.statusBarHeight;
                        height -= AndroidUtilities.statusBarHeight;
                    }

                    int backgroundColor = currentAttachLayout.hasCustomBackground() ? currentAttachLayout.getCustomBackground() : getThemedColor(forceDarkTheme ? Theme.key_voipgroup_listViewBackground : Theme.key_dialogBackground);
                    boolean drawBackground = !(currentAttachLayout == photoPreviewLayout || nextAttachLayout == photoPreviewLayout || (currentAttachLayout == photoLayout && nextAttachLayout == null));
                    if (drawBackground) {
                        shadowDrawable.setAlpha(viewAlpha);
                        shadowDrawable.setBounds(0, top, getMeasuredWidth(), height);
                        shadowDrawable.draw(canvas);
                        if (actionBarType == 2) {
                            Theme.dialogs_onlineCirclePaint.setColor(backgroundColor);
                            Theme.dialogs_onlineCirclePaint.setAlpha(viewAlpha);
                            rect.set(backgroundPaddingLeft, backgroundPaddingTop + top, getMeasuredWidth() - backgroundPaddingLeft, backgroundPaddingTop + top + dp(24));
                            canvas.save();
                            canvas.clipRect(rect.left, rect.top, rect.right, rect.top + rect.height() / 2);
                            canvas.drawRoundRect(rect, dp(12) * rad, dp(12) * rad, Theme.dialogs_onlineCirclePaint);
                            canvas.restore();
                        }
                    }

                    boolean result;
                    if (child != contactsLayout && child != quickRepliesLayout && child != audioLayout) {
                        canvas.save();
                        canvas.clipRect(backgroundPaddingLeft, actionBar.getY() + actionBar.getMeasuredHeight() - currentPanTranslationY, getMeasuredWidth() - backgroundPaddingLeft, getMeasuredHeight());
                        result = super.drawChild(canvas, child, drawingTime);
                        canvas.restore();
                    } else {
                        result = super.drawChild(canvas, child, drawingTime);
                    }

                    if (drawBackground) {
                        if (rad != 1.0f && actionBarType != 2) {
                            Theme.dialogs_onlineCirclePaint.setColor(backgroundColor);
                            Theme.dialogs_onlineCirclePaint.setAlpha(viewAlpha);
                            rect.set(backgroundPaddingLeft, backgroundPaddingTop + top, getMeasuredWidth() - backgroundPaddingLeft, backgroundPaddingTop + top + dp(24));
                            canvas.save();
                            canvas.clipRect(rect.left, rect.top, rect.right, rect.top + rect.height() / 2);
                            canvas.drawRoundRect(rect, dp(12) * rad, dp(12) * rad, Theme.dialogs_onlineCirclePaint);
                            canvas.restore();
                        }

                        if ((headerView == null || headerView.getAlpha() != 1.0f) && rad != 0) {
                            int w = dp(36);
                            rect.set((getMeasuredWidth() - w) / 2, y, (getMeasuredWidth() + w) / 2, y + dp(4));
                            int color;
                            float alphaProgress;
                            if (actionBarType == 2) {
                                color = 0x20000000;
                                alphaProgress = rad;
                            } else {
                                color = getThemedColor(Theme.key_sheet_scrollUp);
                                alphaProgress = headerView == null ? 1.0f : 1.0f - headerView.getAlpha();
                            }
                            int alpha = Color.alpha(color);
                            Theme.dialogs_onlineCirclePaint.setColor(color);
                            Theme.dialogs_onlineCirclePaint.setAlpha((int) (alpha * alphaProgress * rad * child.getAlpha()));
                            canvas.drawRoundRect(rect, dp(2), dp(2), Theme.dialogs_onlineCirclePaint);
                        }
                    }
                    canvas.restore();
                    return result;
                } else if (child == actionBar) {
                    final float alpha = actionBar.getAlpha();
                    if (alpha <= 0) {
                        return false;
                    }
                    if (alpha >= 1) {
                        return super.drawChild(canvas, child, drawingTime);
                    }
                    canvas.save();
                    canvas.clipRect(actionBar.getX(), getY(currentAttachLayout), actionBar.getX() + actionBar.getWidth(), actionBar.getY() + actionBar.getHeight());
                    boolean result = super.drawChild(canvas, child, drawingTime);
                    canvas.restore();
                    return result;
                }
                return super.drawChild(canvas, child, drawingTime);
            }

            @Override
            protected void onDraw(Canvas canvas) {
                if (inBubbleMode) {
                    return;
                }
            }

            private int getCurrentTop() {
                int y = scrollOffsetY[0] - backgroundPaddingTop * 2 - (dp(13) + (headerView != null ? dp(headerView.getAlpha() * 26) : 0)) - (int) (topCommentContainer != null ? topCommentContainer.getAlpha() * topCommentContainer.getMeasuredHeight() : 0) + dp(20);
                if (Build.VERSION.SDK_INT >= 21 && !inBubbleMode) {
                    y += AndroidUtilities.statusBarHeight;
                }
                return y;
            }

            @Override
            protected void dispatchDraw(Canvas canvas) {
                canvas.save();
//                canvas.clipRect(0, getPaddingTop() + currentPanTranslationY, getMeasuredWidth(), getMeasuredHeight() + currentPanTranslationY - getPaddingBottom());
                if (currentAttachLayout == photoPreviewLayout || nextAttachLayout == photoPreviewLayout || (currentAttachLayout == photoLayout && nextAttachLayout == null)) {
                    drawChildBackground(canvas, currentAttachLayout);
                }
                super.dispatchDraw(canvas);
                canvas.restore();
            }

            @Override
            public void setTranslationY(float translationY) {
                translationY += currentPanTranslationY;
                if (currentSheetAnimationType == 0) {
                    initialTranslationY = translationY;
                }
                if (currentSheetAnimationType == 1) {
                    if (translationY < 0) {
                        currentAttachLayout.setTranslationY(translationY);
                        if (avatarPicker != 0 || storyMediaPicker) {
                            headerView.setTranslationY(baseSelectedTextViewTranslationY + translationY - currentPanTranslationY);
                        }
                        translationY = 0;
                        buttonsRecyclerView.setTranslationY(0);
                    } else {
                        currentAttachLayout.setTranslationY(0);
                        buttonsRecyclerView.setTranslationY(-translationY + buttonsRecyclerView.getMeasuredHeight() * (translationY / initialTranslationY));
                    }
                    containerView.invalidate();
                }
                super.setTranslationY(translationY - currentPanTranslationY);
                if (currentSheetAnimationType != 1) {
                    currentAttachLayout.onContainerTranslationUpdated(currentPanTranslationY);
                }
            }

            @Override
            protected void onAttachedToWindow() {
                super.onAttachedToWindow();
                adjustPanLayoutHelper.setResizableView(this);
                adjustPanLayoutHelper.onAttach();
                commentTextView.setAdjustPanLayoutHelper(adjustPanLayoutHelper);
                topCommentTextView.setAdjustPanLayoutHelper(adjustPanLayoutHelper);
                //   Bulletin.addDelegate(this, bulletinDelegate);
            }

            @Override
            protected void onDetachedFromWindow() {
                super.onDetachedFromWindow();
                adjustPanLayoutHelper.onDetach();
                //  Bulletin.removeDelegate(this);
            }
        };
        sizeNotifierFrameLayout.setDelegate(new SizeNotifierFrameLayout.SizeNotifierFrameLayoutDelegate() {
            @Override
            public void onSizeChanged(int keyboardHeight, boolean isWidthGreater) {
                if (currentAttachLayout == photoPreviewLayout) {
                    currentAttachLayout.invalidate();
                }
            }
        });
        containerView = sizeNotifierFrameLayout;
        containerView.setWillNotDraw(false);
        containerView.setClipChildren(false);
        containerView.setClipToPadding(false);
        containerView.setPadding(backgroundPaddingLeft, 0, backgroundPaddingLeft, 0);

        actionBar = new ActionBar(context, resourcesProvider) {
            @Override
            public void setAlpha(float alpha) {
                float oldAlpha = getAlpha();
                super.setAlpha(alpha);
                if (oldAlpha != alpha) {
                    containerView.invalidate();
                    if (frameLayout2 != null && buttonsRecyclerView != null) {
                        if (frameLayout2.getTag() == null) {
                            if (currentAttachLayout == null || currentAttachLayout.shouldHideBottomButtons()) {
                                buttonsRecyclerView.setAlpha(1.0f - alpha);
                                shadow.setAlpha(1.0f - alpha);
                                buttonsRecyclerView.setTranslationY(dp(44) * alpha);
                            }
                            frameLayout2.setTranslationY(dp(48) * alpha);
                            shadow.setTranslationY(dp(84) * alpha + botMainButtonOffsetY);
                        } else if (currentAttachLayout == null) {
                            float value = alpha == 0.0f ? 1.0f : 0.0f;
                            if (buttonsRecyclerView.getAlpha() != value) {
                                buttonsRecyclerView.setAlpha(value);
                            }
                        }
                    }
                }
            }
        };
        actionBar.setBackgroundColor(getThemedColor(Theme.key_dialogBackground));
        actionBar.setBackButtonImage(R.drawable.ic_ab_back);
        actionBar.setItemsColor(getThemedColor(Theme.key_dialogTextBlack), false);
        actionBar.setItemsBackgroundColor(getThemedColor(Theme.key_dialogButtonSelector), false);
        actionBar.setTitleColor(getThemedColor(Theme.key_dialogTextBlack));
        actionBar.setOccupyStatusBar(false);
        actionBar.setAlpha(0.0f);
        actionBar.setActionBarMenuOnItemClick(new ActionBar.ActionBarMenuOnItemClick() {
            @Override
            public void onItemClick(int id) {
                if (id == -1) {
                    if (currentAttachLayout.onBackPressed()) {
                        return;
                    }
                    dismiss();
                } else {
                    currentAttachLayout.onMenuItemClick(id);
                }
            }
        });

        selectedMenuItem = new ActionBarMenuItem(context, null, 0, getThemedColor(Theme.key_dialogTextBlack), false, resourcesProvider);
        selectedMenuItem.setLongClickEnabled(false);
        selectedMenuItem.setIcon(R.drawable.ic_ab_other);
        selectedMenuItem.setContentDescription(getString(R.string.AccDescrMoreOptions));
        selectedMenuItem.setVisibility(View.INVISIBLE);
        selectedMenuItem.setAlpha(0.0f);
        selectedMenuItem.setScaleX(0.6f);
        selectedMenuItem.setScaleY(0.6f);
        selectedMenuItem.setSubMenuOpenSide(2);
        selectedMenuItem.setDelegate(id -> actionBar.getActionBarMenuOnItemClick().onItemClick(id));
        selectedMenuItem.setAdditionalYOffset(dp(72));
        selectedMenuItem.setTranslationX(dp(6));
        selectedMenuItem.setBackgroundDrawable(Theme.createSelectorDrawable(getThemedColor(Theme.key_dialogButtonSelector), 6));
        selectedMenuItem.setOnClickListener(v -> selectedMenuItem.toggleSubMenu());

        doneItem = new ActionBarMenuItem(context, null, 0, getThemedColor(Theme.key_windowBackgroundWhiteBlueHeader), true, resourcesProvider);
        doneItem.setLongClickEnabled(false);
        doneItem.setText(getString(R.string.Create).toUpperCase());
        doneItem.setVisibility(View.INVISIBLE);
        doneItem.setAlpha(0.0f);
        doneItem.setTranslationX(-dp(12));
        doneItem.setBackgroundDrawable(Theme.createSelectorDrawable(getThemedColor(Theme.key_dialogButtonSelector), 3));
        doneItem.setOnClickListener(v -> currentAttachLayout.onMenuItemClick(40));

        if (baseFragment != null) {
            searchItem = new ActionBarMenuItem(context, null, 0, getThemedColor(Theme.key_dialogTextBlack), false, resourcesProvider);
            searchItem.setLongClickEnabled(false);
            searchItem.setIcon(R.drawable.ic_ab_search);
            searchItem.setContentDescription(getString(R.string.Search));
            searchItem.setVisibility(View.INVISIBLE);
            searchItem.setAlpha(0.0f);
            searchItem.setTranslationX(-dp(42));
            searchItem.setBackgroundDrawable(Theme.createSelectorDrawable(getThemedColor(Theme.key_dialogButtonSelector), 6));
            searchItem.setOnClickListener(v -> {
                if (avatarPicker != 0) {
                    delegate.openAvatarsSearch();
                    dismiss();
                    return;
                }
                final HashMap<Object, Object> photos = new HashMap<>();
                final ArrayList<Object> order = new ArrayList<>();
                PhotoPickerSearchActivity fragment = new PhotoPickerSearchActivity(photos, order, 0, true, (ChatActivity) baseFragment);
                fragment.setDelegate(new PhotoPickerActivity.PhotoPickerActivityDelegate() {

                    private boolean sendPressed;

                    @Override
                    public void selectedPhotosChanged() {

                    }

                    @Override
                    public void actionButtonPressed(boolean canceled, boolean notify, int scheduleDate) {
                        if (canceled) {
                            return;
                        }
                        if (photos.isEmpty() || sendPressed) {
                            return;
                        }
                        sendPressed = true;

                        ArrayList<SendMessagesHelper.SendingMediaInfo> media = new ArrayList<>();
                        for (int a = 0; a < order.size(); a++) {
                            Object object = photos.get(order.get(a));
                            SendMessagesHelper.SendingMediaInfo info = new SendMessagesHelper.SendingMediaInfo();
                            media.add(info);
                            MediaController.SearchImage searchImage = (MediaController.SearchImage) object;
                            if (searchImage.imagePath != null) {
                                info.path = searchImage.imagePath;
                            } else {
                                info.searchImage = searchImage;
                            }
                            info.thumbPath = searchImage.thumbPath;
                            info.videoEditedInfo = searchImage.editedInfo;
                            info.caption = searchImage.caption != null ? searchImage.caption.toString() : null;
                            info.entities = searchImage.entities;
                            info.masks = searchImage.stickers;
                            info.ttl = searchImage.ttl;
                            if (searchImage.inlineResult != null && searchImage.type == 1) {
                                info.inlineResult = searchImage.inlineResult;
                                info.params = searchImage.params;
                            }

                            searchImage.date = (int) (System.currentTimeMillis() / 1000);
                        }
                        ((ChatActivity) baseFragment).didSelectSearchPhotos(media, notify, scheduleDate);
                    }

                    @Override
                    public void onCaptionChanged(CharSequence text) {

                    }
                });
                fragment.setMaxSelectedPhotos(maxSelectedPhotos, allowOrder);
                if (showingFromDialog) {
                    baseFragment.showAsSheet(fragment);
                } else {
                    baseFragment.presentFragment(fragment);
                }
                dismiss();
            });
        }

        optionsItem = new ActionBarMenuItem(context, null, 0, getThemedColor(Theme.key_dialogTextBlack), false, resourcesProvider);
        optionsItem.setLongClickEnabled(false);
        optionsItem.setIcon(R.drawable.ic_ab_other);
        optionsItem.setContentDescription(getString(R.string.AccDescrMoreOptions));
        optionsItem.setVisibility(View.GONE);
        optionsItem.setBackground(Theme.createSelectorDrawable(getThemedColor(Theme.key_dialogButtonSelector), Theme.RIPPLE_MASK_CIRCLE_TO_BOUND_EDGE));
        optionsItem.addSubItem(1, R.drawable.msg_addbot, getString(R.string.StickerCreateEmpty)).setOnClickListener(v -> {
            optionsItem.toggleSubMenu();
            PhotoViewer.getInstance().setParentActivity(baseFragment, resourcesProvider);
            PhotoViewer.getInstance().setParentAlert(this);
            PhotoViewer.getInstance().setMaxSelectedPhotos(maxSelectedPhotos, allowOrder);
            if (!delegate.needEnterComment()) {
                AndroidUtilities.hideKeyboard(baseFragment.getFragmentView().findFocus());
                AndroidUtilities.hideKeyboard(getContainer().findFocus());
            }
            File file = StoryEntry.makeCacheFile(currentAccount, "webp");
            int w = AndroidUtilities.displaySize.x, h = AndroidUtilities.displaySize.y;
            if (w > 1080 || h > 1080) {
                float scale = Math.min(w, h) / 1080f;
                w = (int) (w * scale);
                h = (int) (h * scale);
            }
            Bitmap b = Bitmap.createBitmap(w, h, Bitmap.Config.ARGB_8888);
            try {
                b.compress(Bitmap.CompressFormat.WEBP, 100, new FileOutputStream(file));
            } catch (Throwable e) {
                FileLog.e(e);
            }
            b.recycle();

            ArrayList<Object> arrayList = new ArrayList<>();
            final MediaController.PhotoEntry entry = new MediaController.PhotoEntry(0, 0, 0, file.getAbsolutePath(), 0, false, 0, 0, 0);
            arrayList.add(entry);
            PhotoViewer.getInstance().openPhotoForSelect(arrayList, 0, PhotoViewer.SELECT_TYPE_STICKER, false, new PhotoViewer.EmptyPhotoViewerProvider() {
                @Override
                public boolean allowCaption() {
                    return false;
                }
                @Override
                public void sendButtonPressed(int index, VideoEditedInfo videoEditedInfo, boolean notify, int scheduleDate, boolean forceDocument) {
                    sent = true;
                    if (delegate == null) {
                        return;
                    }
                    entry.editedInfo = videoEditedInfo;
                    ChatAttachAlertPhotoLayout.selectedPhotosOrder.clear();
                    ChatAttachAlertPhotoLayout.selectedPhotos.clear();
                    ChatAttachAlertPhotoLayout.selectedPhotosOrder.add(0);
                    ChatAttachAlertPhotoLayout.selectedPhotos.put(0, entry);
                    delegate.didPressedButton(7, true, notify, scheduleDate, 0, isCaptionAbove(), forceDocument);
                }
            }, baseFragment instanceof ChatActivity ? (ChatActivity) baseFragment : null);
            if (isStickerMode) {
                PhotoViewer.getInstance().enableStickerMode(null, true, customStickerHandler);
            }
        });
        optionsItem.setMenuYOffset(dp(-12));
        optionsItem.setAdditionalXOffset(dp(12));
        optionsItem.setOnClickListener(v -> {
            optionsItem.toggleSubMenu();
        });

        headerView = new FrameLayout(context) {
            @Override
            public void setAlpha(float alpha) {
                super.setAlpha(alpha);
                updateSelectedPosition(0);
                containerView.invalidate();
            }

            @Override
            public boolean onTouchEvent(MotionEvent event) {
                if (headerView.getVisibility() != View.VISIBLE) {
                    return false;
                }
                return super.onTouchEvent(event);
            }

            @Override
            public boolean onInterceptTouchEvent(MotionEvent event) {
                if (headerView.getVisibility() != View.VISIBLE) {
                    return false;
                }
                return super.onInterceptTouchEvent(event);
            }
        };
        headerView.setOnClickListener(e -> {
            this.updatePhotoPreview(currentAttachLayout != photoPreviewLayout);
        });
        headerView.setAlpha(0.0f);
        headerView.setVisibility(View.INVISIBLE);

        selectedView = new LinearLayout(context);
        selectedView.setOrientation(LinearLayout.HORIZONTAL);
        selectedView.setGravity(Gravity.CENTER_VERTICAL);

        selectedTextView = new TextView(context);
        selectedTextView.setTextColor(getThemedColor(Theme.key_dialogTextBlack));
        selectedTextView.setTextSize(TypedValue.COMPLEX_UNIT_DIP, 16);
        selectedTextView.setTypeface(AndroidUtilities.bold());
        selectedTextView.setGravity(Gravity.LEFT | Gravity.CENTER_VERTICAL);
        selectedTextView.setMaxLines(1);
        selectedTextView.setEllipsize(TextUtils.TruncateAt.END);
        selectedView.addView(selectedTextView, LayoutHelper.createLinear(LayoutHelper.WRAP_CONTENT, LayoutHelper.WRAP_CONTENT, Gravity.CENTER_VERTICAL));

        selectedArrowImageView = new ImageView(context);
        Drawable arrowRight = getContext().getResources().getDrawable(R.drawable.attach_arrow_right).mutate();
        arrowRight.setColorFilter(new PorterDuffColorFilter(getThemedColor(Theme.key_dialogTextBlack), PorterDuff.Mode.MULTIPLY));
        selectedArrowImageView.setImageDrawable(arrowRight);
        selectedArrowImageView.setVisibility(View.GONE);
        selectedView.addView(selectedArrowImageView, LayoutHelper.createLinear(LayoutHelper.WRAP_CONTENT, LayoutHelper.WRAP_CONTENT, Gravity.CENTER_VERTICAL, 4, 1, 0, 0));
        selectedView.setAlpha(1);
        headerView.addView(selectedView, LayoutHelper.createFrame(LayoutHelper.WRAP_CONTENT, LayoutHelper.MATCH_PARENT));

        mediaPreviewView = new LinearLayout(context);
        mediaPreviewView.setOrientation(LinearLayout.HORIZONTAL);
        mediaPreviewView.setGravity(Gravity.CENTER_VERTICAL);

        ImageView arrowView = new ImageView(context);
        Drawable arrowLeft = getContext().getResources().getDrawable(R.drawable.attach_arrow_left).mutate();
        arrowLeft.setColorFilter(new PorterDuffColorFilter(getThemedColor(Theme.key_dialogTextBlack), PorterDuff.Mode.MULTIPLY));
        arrowView.setImageDrawable(arrowLeft);

        mediaPreviewView.addView(arrowView, LayoutHelper.createLinear(LayoutHelper.WRAP_CONTENT, LayoutHelper.WRAP_CONTENT, Gravity.CENTER_VERTICAL, 0, 1, 4, 0));

        mediaPreviewTextView = new TextView(context);
        mediaPreviewTextView.setTextColor(getThemedColor(Theme.key_dialogTextBlack));
        mediaPreviewTextView.setTextSize(TypedValue.COMPLEX_UNIT_DIP, 16);
        mediaPreviewTextView.setTypeface(AndroidUtilities.bold());
        mediaPreviewTextView.setGravity(Gravity.LEFT | Gravity.CENTER_VERTICAL);
        mediaPreviewTextView.setText(getString("AttachMediaPreview", R.string.AttachMediaPreview));
        mediaPreviewView.setAlpha(0);

        mediaPreviewView.addView(mediaPreviewTextView, LayoutHelper.createLinear(LayoutHelper.WRAP_CONTENT, LayoutHelper.WRAP_CONTENT, Gravity.CENTER_VERTICAL));

        headerView.addView(mediaPreviewView, LayoutHelper.createFrame(LayoutHelper.WRAP_CONTENT, LayoutHelper.MATCH_PARENT));

        layouts[0] = photoLayout = new ChatAttachAlertPhotoLayout(this, context, forceDarkTheme, needCamera, resourcesProvider);
        photoLayout.setTranslationX(0);
        currentAttachLayout = photoLayout;
        selectedId = 1;

        containerView.addView(photoLayout, LayoutHelper.createFrame(LayoutHelper.MATCH_PARENT, LayoutHelper.MATCH_PARENT));

        containerView.addView(headerView, LayoutHelper.createFrame(LayoutHelper.MATCH_PARENT, LayoutHelper.WRAP_CONTENT, Gravity.TOP | Gravity.LEFT, 23, 0, 12, 0));
        topCommentContainer = new FrameLayout(context) {
            private final Paint backgroundPaint = new Paint(Paint.ANTI_ALIAS_FLAG);
            private final Paint backgroundPaint2 = new Paint(Paint.ANTI_ALIAS_FLAG);
            private final Path path = new Path();
            private final GradientClip clip = new GradientClip();
            @Override
            protected void dispatchDraw(@NonNull Canvas canvas) {
                final float r = dp(20);
                AndroidUtilities.rectTmp.set(getPaddingLeft(), getPaddingTop(), getWidth() - getPaddingRight(), getHeight() - getPaddingBottom());
                path.rewind();
                path.addRoundRect(AndroidUtilities.rectTmp, r, r, Path.Direction.CW);
                canvas.save();
                canvas.clipRect(0, 0, getWidth(), getHeight() * getAlpha());
                backgroundPaint.setColor(getThemedColor(Theme.key_dialogBackground));
                canvas.drawRect(0, 0, getWidth(), getHeight(), backgroundPaint);
                canvas.clipPath(path);
                backgroundPaint2.setColor(getThemedColor(Theme.key_graySection));
                canvas.drawPaint(backgroundPaint2);
                canvas.saveLayerAlpha(AndroidUtilities.rectTmp, 0xFF, Canvas.ALL_SAVE_FLAG);
                super.dispatchDraw(canvas);
                AndroidUtilities.rectTmp.set(getPaddingLeft(), getPaddingTop(), getWidth() - getPaddingRight(), getPaddingTop() + dp(6));
                clip.draw(canvas, AndroidUtilities.rectTmp, GradientClip.TOP, 1.0f);
                AndroidUtilities.rectTmp.set(getPaddingLeft(), getHeight() - getPaddingBottom() - dp(6), getWidth() - getPaddingRight(), getHeight() - getPaddingBottom());
                clip.draw(canvas, AndroidUtilities.rectTmp, GradientClip.BOTTOM, 1.0f);
                canvas.restore();
                canvas.restore();
            }
        };
        containerView.addView(topCommentContainer, LayoutHelper.createFrame(LayoutHelper.MATCH_PARENT, LayoutHelper.WRAP_CONTENT, Gravity.TOP | Gravity.FILL_HORIZONTAL));
        containerView.addView(actionBar, LayoutHelper.createFrame(LayoutHelper.MATCH_PARENT, LayoutHelper.WRAP_CONTENT));
        containerView.addView(selectedMenuItem, LayoutHelper.createFrame(48, 48, Gravity.TOP | Gravity.RIGHT));
        if (searchItem != null) {
            containerView.addView(searchItem, LayoutHelper.createFrame(48, 48, Gravity.TOP | Gravity.RIGHT));
        }
        if (optionsItem != null) {
            headerView.addView(optionsItem, LayoutHelper.createFrame(32, 32, Gravity.CENTER_VERTICAL | Gravity.RIGHT, 0, 0, 0, 8));
        }
        containerView.addView(doneItem, LayoutHelper.createFrame(LayoutHelper.WRAP_CONTENT, 48, Gravity.TOP | Gravity.RIGHT));

        actionBarShadow = new View(context);
        actionBarShadow.setAlpha(0.0f);
        actionBarShadow.setBackgroundColor(getThemedColor(Theme.key_dialogShadowLine));
        containerView.addView(actionBarShadow, LayoutHelper.createFrame(LayoutHelper.MATCH_PARENT, 1));

        shadow = new View(context);
        shadow.setBackgroundResource(R.drawable.attach_shadow);
        shadow.getBackground().setColorFilter(new PorterDuffColorFilter(0xff000000, PorterDuff.Mode.SRC_IN));
        containerView.addView(shadow, LayoutHelper.createFrame(LayoutHelper.MATCH_PARENT, 2, Gravity.BOTTOM | Gravity.LEFT, 0, 0, 0, 84));

        buttonsRecyclerView = new RecyclerListView(context) {
            @Override
            public void setTranslationY(float translationY) {
                super.setTranslationY(translationY);
                currentAttachLayout.onButtonsTranslationYUpdated();
            }
        };
        buttonsRecyclerView.setAdapter(buttonsAdapter = new ButtonsAdapter(context));
        buttonsRecyclerView.setLayoutManager(buttonsLayoutManager = new LinearLayoutManager(context, LinearLayoutManager.HORIZONTAL, false));
        buttonsRecyclerView.setVerticalScrollBarEnabled(false);
        buttonsRecyclerView.setHorizontalScrollBarEnabled(false);
        buttonsRecyclerView.setItemAnimator(null);
        buttonsRecyclerView.setLayoutAnimation(null);
        buttonsRecyclerView.setGlowColor(getThemedColor(Theme.key_dialogScrollGlow));
        buttonsRecyclerView.setBackgroundColor(getThemedColor(Theme.key_dialogBackground));
        buttonsRecyclerView.setImportantForAccessibility(View.IMPORTANT_FOR_ACCESSIBILITY_YES);
        containerView.addView(buttonsRecyclerView, LayoutHelper.createFrame(LayoutHelper.MATCH_PARENT, 84, Gravity.BOTTOM | Gravity.LEFT));
        buttonsRecyclerView.setOnItemClickListener((view, position) -> {
            BaseFragment lastFragment = baseFragment;
            if (lastFragment == null) {
                lastFragment = LaunchActivity.getLastFragment();
            }
            if (lastFragment == null || lastFragment.getParentActivity() == null) {
                return;
            }
            if (view instanceof AttachButton) {
                final Activity activity = lastFragment.getParentActivity();
                int num = view.getTag() instanceof Integer ? (Integer) view.getTag() : -1;
                if (num == 1) {
                    if (!photosEnabled && !videosEnabled && checkCanRemoveRestrictionsByBoosts()) {
                        return;
                    }
                    if (!photosEnabled && !videosEnabled) {
                        showLayout(restrictedLayout = new ChatAttachRestrictedLayout(1, this, getContext(), resourcesProvider));
                    }
                    showLayout(photoLayout);
                } else if (num == 3) {
                    if (!musicEnabled && checkCanRemoveRestrictionsByBoosts()) {
                        return;
                    }
                    if (Build.VERSION.SDK_INT >= 33) {
                        if (activity.checkSelfPermission(Manifest.permission.READ_MEDIA_AUDIO) != PackageManager.PERMISSION_GRANTED) {
                            activity.requestPermissions(new String[]{Manifest.permission.READ_MEDIA_AUDIO}, BasePermissionsActivity.REQUEST_CODE_EXTERNAL_STORAGE);
                            return;
                        }
                    } else if (Build.VERSION.SDK_INT >= 23 && activity.checkSelfPermission(Manifest.permission.READ_EXTERNAL_STORAGE) != PackageManager.PERMISSION_GRANTED) {
                        AndroidUtilities.findActivity(getContext()).requestPermissions(new String[]{Manifest.permission.READ_EXTERNAL_STORAGE}, BasePermissionsActivity.REQUEST_CODE_EXTERNAL_STORAGE);
                        return;
                    }
                    openAudioLayout(true);
                } else if (num == 4) {
                    if (!documentsEnabled && checkCanRemoveRestrictionsByBoosts()) {
                        return;
                    }
                    if (Build.VERSION.SDK_INT >= 33) {
                        if (activity.checkSelfPermission(Manifest.permission.READ_MEDIA_IMAGES) != PackageManager.PERMISSION_GRANTED ||
                                activity.checkSelfPermission(Manifest.permission.READ_MEDIA_VIDEO) != PackageManager.PERMISSION_GRANTED) {
                            activity.requestPermissions(new String[]{Manifest.permission.READ_MEDIA_IMAGES, Manifest.permission.READ_MEDIA_VIDEO}, BasePermissionsActivity.REQUEST_CODE_EXTERNAL_STORAGE);
                            return;
                        }
                    } else if (Build.VERSION.SDK_INT >= 23 && activity.checkSelfPermission(Manifest.permission.READ_EXTERNAL_STORAGE) != PackageManager.PERMISSION_GRANTED) {
                        AndroidUtilities.findActivity(getContext()).requestPermissions(new String[]{Manifest.permission.READ_EXTERNAL_STORAGE}, BasePermissionsActivity.REQUEST_CODE_EXTERNAL_STORAGE);
                        return;
                    }
                    openDocumentsLayout(true);
                } else if (num == 5) {
                    if (!plainTextEnabled && checkCanRemoveRestrictionsByBoosts()) {
                        return;
                    }
                    if (Build.VERSION.SDK_INT >= 23 && plainTextEnabled) {
                        if (getContext().checkSelfPermission(Manifest.permission.READ_CONTACTS) != PackageManager.PERMISSION_GRANTED) {
                            AndroidUtilities.findActivity(getContext()).requestPermissions(new String[]{Manifest.permission.READ_CONTACTS}, BasePermissionsActivity.REQUEST_CODE_ATTACH_CONTACT);
                            return;
                        }
                    }
                    openContactsLayout();
                } else if (num == 6) {
                    if (!plainTextEnabled && checkCanRemoveRestrictionsByBoosts()) {
                        return;
                    }
                    if (!AndroidUtilities.isMapsInstalled(baseFragment)) {
                        return;
                    }
                    if (!plainTextEnabled) {
                        restrictedLayout = new ChatAttachRestrictedLayout(6, this, getContext(), resourcesProvider);
                        showLayout(restrictedLayout);
                    } else {
                        if (locationLayout == null) {
                            layouts[5] = locationLayout = new ChatAttachAlertLocationLayout(this, getContext(), resourcesProvider);
                            locationLayout.setDelegate((location, live, notify, scheduleDate) -> ((ChatActivity) baseFragment).didSelectLocation(location, live, notify, scheduleDate));
                        }
                        showLayout(locationLayout);
                    }
                } else if (num == 9) {
                    if (!pollsEnabled && checkCanRemoveRestrictionsByBoosts()) {
                        return;
                    }
                    if (!pollsEnabled) {
                        restrictedLayout = new ChatAttachRestrictedLayout(9, this, getContext(), resourcesProvider);
                        showLayout(restrictedLayout);
                    } else {
                        if (pollLayout == null) {
                            layouts[1] = pollLayout = new ChatAttachAlertPollLayout(this, getContext(), resourcesProvider);
                            pollLayout.setDelegate((poll, params, notify, scheduleDate) -> ((ChatActivity) baseFragment).sendPoll(poll, params, notify, scheduleDate));
                        }
                        showLayout(pollLayout);
                    }
                } else if (num == 11) {
                    openQuickRepliesLayout();
                } else if (view.getTag() instanceof Integer) {
                    delegate.didPressedButton((Integer) view.getTag(), true, true, 0, 0, isCaptionAbove(), false);
                }
                int left = view.getLeft();
                int right = view.getRight();
                int extra = dp(10);
                if (left - extra < 0) {
                    buttonsRecyclerView.smoothScrollBy(left - extra, 0);
                } else if (right + extra > buttonsRecyclerView.getMeasuredWidth()) {
                    buttonsRecyclerView.smoothScrollBy(right + extra - buttonsRecyclerView.getMeasuredWidth(), 0);
                }
            } else if (view instanceof AttachBotButton) {
                AttachBotButton button = (AttachBotButton) view;
                if (button.attachMenuBot != null) {
                    if (button.attachMenuBot.inactive) {
                        WebAppDisclaimerAlert.show(getContext(), (allowSendMessage) -> {
                            TLRPC.TL_messages_toggleBotInAttachMenu botRequest = new TLRPC.TL_messages_toggleBotInAttachMenu();
                            botRequest.bot = MessagesController.getInstance(currentAccount).getInputUser(button.attachMenuBot.bot_id);
                            botRequest.enabled = true;
                            botRequest.write_allowed = true;
                            ConnectionsManager.getInstance(currentAccount).sendRequest(botRequest, (response2, error2) -> AndroidUtilities.runOnUIThread(() -> {
                                button.attachMenuBot.inactive = button.attachMenuBot.side_menu_disclaimer_needed = false;
                                showBotLayout(button.attachMenuBot.bot_id, true);
                                MediaDataController.getInstance(currentAccount).updateAttachMenuBotsInCache();
                            }), ConnectionsManager.RequestFlagInvokeAfter | ConnectionsManager.RequestFlagFailOnServerErrors);
                        }, null, null);
                    } else {
                        showBotLayout(button.attachMenuBot.bot_id, true);
                    }
                } else {
                    delegate.didSelectBot(button.currentUser);
                    dismiss();
                }
            }

            if (view.getX() + view.getWidth() >= buttonsRecyclerView.getMeasuredWidth() - dp(32)) {
                buttonsRecyclerView.smoothScrollBy((int) (view.getWidth() * 1.5f), 0);
            }
        });
        buttonsRecyclerView.setOnItemLongClickListener((view, position) -> {
            if (view instanceof AttachBotButton) {
                AttachBotButton button = (AttachBotButton) view;
                if (destroyed || button.currentUser == null) {
                    return false;
                }
                onLongClickBotButton(button.attachMenuBot, button.currentUser);
                return true;
            }
            return false;
        });

        botMainButtonTextView = new TextView(context);
        botMainButtonTextView.setVisibility(View.GONE);
        botMainButtonTextView.setAlpha(0f);
        botMainButtonTextView.setSingleLine();
        botMainButtonTextView.setGravity(Gravity.CENTER);
        botMainButtonTextView.setTypeface(AndroidUtilities.bold());
        int padding = dp(16);
        botMainButtonTextView.setPadding(padding, 0, padding, 0);
        botMainButtonTextView.setTextSize(TypedValue.COMPLEX_UNIT_DIP, 14);
        botMainButtonTextView.setOnClickListener(v -> {
            if (selectedId < 0) {
                ChatAttachAlertBotWebViewLayout webViewLayout = botAttachLayouts.get(-selectedId);
                if (webViewLayout != null) {
                    webViewLayout.getWebViewContainer().onMainButtonPressed();
                }
            }
        });
        containerView.addView(botMainButtonTextView, LayoutHelper.createFrame(LayoutHelper.MATCH_PARENT, 48, Gravity.BOTTOM | Gravity.LEFT));

        botProgressView = new RadialProgressView(context);
        botProgressView.setSize(dp(18));
        botProgressView.setAlpha(0f);
        botProgressView.setScaleX(0.1f);
        botProgressView.setScaleY(0.1f);
        botProgressView.setVisibility(View.GONE);
        containerView.addView(botProgressView, LayoutHelper.createFrame(28, 28, Gravity.BOTTOM | Gravity.RIGHT, 0, 0, 10, 10));

        moveCaptionButton = new FrameLayout(context);
        ScaleStateListAnimator.apply(moveCaptionButton, .20f, 1.5f);
        Drawable shadowDrawable = getContext().getResources().getDrawable(R.drawable.popup_fixed_alert3).mutate();
        Rect shadowDrawablePadding = new Rect();
        shadowDrawable.getPadding(shadowDrawablePadding);
        shadowDrawable.setColorFilter(new PorterDuffColorFilter(getThemedColor(Theme.key_windowBackgroundWhite), PorterDuff.Mode.SRC_IN));
        moveCaptionButton.setBackground(shadowDrawable);
        moveCaptionButton.setAlpha(0.0f);
        moveCaptionButtonIcon = new ImageView(context);
        moveCaptionButtonIcon.setScaleType(ImageView.ScaleType.CENTER);
        moveCaptionButtonIcon.setColorFilter(new PorterDuffColorFilter(getThemedColor(Theme.key_windowBackgroundWhiteGrayText2), PorterDuff.Mode.SRC_IN));
        moveCaptionButtonIcon.setImageResource(R.drawable.menu_link_above);
        moveCaptionButton.addView(moveCaptionButtonIcon, LayoutHelper.createFrame(LayoutHelper.MATCH_PARENT, LayoutHelper.MATCH_PARENT, Gravity.FILL));
        FrameLayout.LayoutParams moveCaptionButtonLayoutParams = LayoutHelper.createFrame(38, 32, Gravity.BOTTOM | Gravity.LEFT);
        moveCaptionButtonLayoutParams.width += shadowDrawablePadding.left + shadowDrawablePadding.right;
        moveCaptionButtonLayoutParams.height += shadowDrawablePadding.top + shadowDrawablePadding.bottom;
        moveCaptionButtonLayoutParams.leftMargin = dp(10) - shadowDrawablePadding.left;
        moveCaptionButtonLayoutParams.bottomMargin = dp(10) - shadowDrawablePadding.bottom;
        containerView.addView(moveCaptionButton, moveCaptionButtonLayoutParams);
        moveCaptionButton.setOnClickListener(v -> {
            if (moveCaptionButton.getAlpha() < 1.0f) return;
            if (!captionAbove) {
                toggleCaptionAbove();
            }
        });

        frameLayout2 = new FrameLayout(context) {

            private final Paint p = new Paint();
            private int color;

            @Override
            public void setAlpha(float alpha) {
                super.setAlpha(alpha);
                invalidate();
            }

            @Override
            protected void onDraw(Canvas canvas) {
                if (captionContainer.getAlpha() <= 0) {
                    return;
                }
                if (chatActivityEnterViewAnimateFromTop != 0 && chatActivityEnterViewAnimateFromTop != frameLayout2.getTop() + chatActivityEnterViewAnimateFromTop) {
                    if (topBackgroundAnimator != null) {
                        topBackgroundAnimator.cancel();
                    }
                    captionEditTextTopOffset = chatActivityEnterViewAnimateFromTop - (frameLayout2.getTop() + captionEditTextTopOffset);
                    topBackgroundAnimator = ValueAnimator.ofFloat(captionEditTextTopOffset, 0);
                    topBackgroundAnimator.addUpdateListener(valueAnimator -> {
                        captionEditTextTopOffset = (float) valueAnimator.getAnimatedValue();
                        frameLayout2.invalidate();
                        invalidate();
                    });
                    topBackgroundAnimator.setInterpolator(CubicBezierInterpolator.DEFAULT);
                    topBackgroundAnimator.setDuration(200);
                    topBackgroundAnimator.start();
                    chatActivityEnterViewAnimateFromTop = 0;
                }

                float alphaOffset = (frameLayout2.getMeasuredHeight() - dp(84)) * (1f - getAlpha());
                shadow.setTranslationY(-(frameLayout2.getMeasuredHeight() - dp(84)) + captionEditTextTopOffset + currentPanTranslationY + bottomPannelTranslation + alphaOffset + botMainButtonOffsetY + captionContainer.getTranslationY());

                int newColor = currentAttachLayout.hasCustomBackground() ? currentAttachLayout.getCustomBackground() : getThemedColor(forceDarkTheme ? Theme.key_voipgroup_listViewBackground : Theme.key_dialogBackground);
                if (color != newColor) {
                    color = newColor;
                    p.setColor(color);
                }
                canvas.drawRect(0, captionEditTextTopOffset + captionContainer.getTranslationY(), getMeasuredWidth(), getMeasuredHeight(), p);
            }

            @Override
            protected void dispatchDraw(Canvas canvas) {
                canvas.save();
                canvas.clipRect(0, captionEditTextTopOffset, getMeasuredWidth(), getMeasuredHeight());
                super.dispatchDraw(canvas);
                canvas.restore();
            }
        };

        captionContainer = new FrameLayout(context);
        frameLayout2.addView(captionContainer, LayoutHelper.createFrame(LayoutHelper.MATCH_PARENT, LayoutHelper.MATCH_PARENT, Gravity.FILL));

        frameLayout2.setWillNotDraw(false);
        frameLayout2.setVisibility(View.INVISIBLE);
        frameLayout2.setAlpha(0.0f);
        containerView.addView(frameLayout2, LayoutHelper.createFrame(LayoutHelper.MATCH_PARENT, LayoutHelper.WRAP_CONTENT, Gravity.LEFT | Gravity.BOTTOM));
        frameLayout2.setOnTouchListener((v, event) -> true);

        captionLimitView = new NumberTextView(context);
        captionLimitView.setVisibility(View.GONE);
        captionLimitView.setTextSize(15);
        captionLimitView.setTextColor(getThemedColor(Theme.key_windowBackgroundWhiteGrayText));
        captionLimitView.setTypeface(AndroidUtilities.bold());
        captionLimitView.setCenterAlign(true);
        captionContainer.addView(captionLimitView, LayoutHelper.createFrame(56, 20, Gravity.BOTTOM | Gravity.RIGHT, 3, 0, 14, 78));

        currentLimit = MessagesController.getInstance(UserConfig.selectedAccount).getCaptionMaxLengthLimit();

        commentTextView = new EditTextEmoji(context, sizeNotifierFrameLayout, null, EditTextEmoji.STYLE_DIALOG, true, resourcesProvider) {

            private boolean shouldAnimateEditTextWithBounds;
            private int messageEditTextPredrawHeigth;
            private int messageEditTextPredrawScrollY;
            private ValueAnimator messageEditTextAnimator;

            @Override
            public boolean onInterceptTouchEvent(MotionEvent ev) {
                if (!enterCommentEventSent) {
                    if (ev.getX() > commentTextView.getEditText().getLeft() && ev.getX() < commentTextView.getEditText().getRight()
                            && ev.getY() > commentTextView.getEditText().getTop() && ev.getY() < commentTextView.getEditText().getBottom()) {
                        makeFocusable(commentTextView.getEditText(), true);
                    } else {
                        makeFocusable(commentTextView.getEditText(), false);
                    }
                }
                return super.onInterceptTouchEvent(ev);
            }

            @Override
            protected void dispatchDraw(Canvas canvas) {
                if (shouldAnimateEditTextWithBounds) {
                    EditTextCaption editText = commentTextView.getEditText();
                    float dy = (messageEditTextPredrawHeigth - editText.getMeasuredHeight()) + (messageEditTextPredrawScrollY - editText.getScrollY());
                    editText.setOffsetY(editText.getOffsetY() - dy);
                    ValueAnimator a = ValueAnimator.ofFloat(editText.getOffsetY(), 0);
                    a.addUpdateListener(animation -> {
                        editText.setOffsetY((float) animation.getAnimatedValue());
                        updateCommentTextViewPosition();
                        if (currentAttachLayout == photoLayout) {
                            photoLayout.onContainerTranslationUpdated(currentPanTranslationY);
                        }
                    });
                    if (messageEditTextAnimator != null) {
                        messageEditTextAnimator.cancel();
                    }
                    messageEditTextAnimator = a;
                    a.setDuration(200);
                    a.setInterpolator(CubicBezierInterpolator.DEFAULT);
                    a.start();
                    shouldAnimateEditTextWithBounds = false;
                }
                super.dispatchDraw(canvas);
            }

            @Override
            protected void onLineCountChanged(int oldLineCount, int newLineCount) {
                if (!TextUtils.isEmpty(getEditText().getText())) {
                    shouldAnimateEditTextWithBounds = true;
                    messageEditTextPredrawHeigth = getEditText().getMeasuredHeight();
                    messageEditTextPredrawScrollY = getEditText().getScrollY();
                    invalidate();
                } else {
                    getEditText().animate().cancel();
                    getEditText().setOffsetY(0);
                    shouldAnimateEditTextWithBounds = false;
                }
                chatActivityEnterViewAnimateFromTop = frameLayout2.getTop() + captionEditTextTopOffset;
                frameLayout2.invalidate();
                updateCommentTextViewPosition();
            }

            @Override
            protected void bottomPanelTranslationY(float translation) {
                bottomPannelTranslation = translation;
                frameLayout2.setTranslationY(translation);
                moveCaptionButton.setTranslationY(bottomPannelTranslation - commentTextView.getHeight() + captionContainer.getTranslationY());
                writeButtonContainer.setTranslationY(translation);
                frameLayout2.invalidate();
                updateLayout(currentAttachLayout, true, 0);
            }

            @Override
            protected void closeParent() {
                ChatAttachAlert.super.dismiss();
            }

            @Override
            protected void onLayout(boolean changed, int left, int top, int right, int bottom) {
                super.onLayout(changed, left, top, right, bottom);
                updateCommentTextViewPosition();
            }

            @Override
            protected void extendActionMode(ActionMode actionMode, Menu menu) {
                if (baseFragment instanceof ChatActivity) {
                    ChatActivity.fillActionModeMenu(menu, ((ChatActivity) baseFragment).getCurrentEncryptedChat(), true);
                }
                super.extendActionMode(actionMode, menu);
            }
        };
        commentTextView.setHint(getString("AddCaption", R.string.AddCaption));
        commentTextView.onResume();
        commentTextView.getEditText().addTextChangedListener(new TextWatcher() {

            private boolean processChange;
            private boolean wasEmpty;

            @Override
            public void beforeTextChanged(CharSequence charSequence, int i, int i2, int i3) {

            }

            @Override
            public void onTextChanged(CharSequence charSequence, int start, int before, int count) {
                if ((count - before) >= 1) {
                    processChange = true;
                }
                if (mentionContainer == null) {
                    createMentionsContainer();
                }
                if (mentionContainer.getAdapter() != null) {
                    mentionContainer.setReversed(false);
                    mentionContainer.getAdapter().searchUsernameOrHashtag(charSequence, commentTextView.getEditText().getSelectionStart(), null, false, false);
                    updateCommentTextViewPosition();
                }
            }

            @Override
            public void afterTextChanged(Editable editable) {
                if (wasEmpty != TextUtils.isEmpty(editable)) {
                    if (currentAttachLayout != null) {
                        currentAttachLayout.onSelectedItemsCountChanged(currentAttachLayout.getSelectedItemsCount());
                    }
                    wasEmpty = !wasEmpty;
                }
                if (processChange) {
                    ImageSpan[] spans = editable.getSpans(0, editable.length(), ImageSpan.class);
                    for (int i = 0; i < spans.length; i++) {
                        editable.removeSpan(spans[i]);
                    }
                    Emoji.replaceEmoji(editable, commentTextView.getEditText().getPaint().getFontMetricsInt(), false);
                    processChange = false;
                }
                int beforeLimit;
                codepointCount = Character.codePointCount(editable, 0, editable.length());
                boolean sendButtonEnabledLocal = true;
                if (currentLimit > 0 && (beforeLimit = currentLimit - codepointCount) <= 100) {
                    if (beforeLimit < -9999) {
                        beforeLimit = -9999;
                    }
                    captionLimitView.setNumber(beforeLimit, captionLimitView.getVisibility() == View.VISIBLE);
                    if (captionLimitView.getVisibility() != View.VISIBLE) {
                        captionLimitView.setVisibility(View.VISIBLE);
                        captionLimitView.setAlpha(0);
                        captionLimitView.setScaleX(0.5f);
                        captionLimitView.setScaleY(0.5f);
                    }
                    captionLimitView.animate().setListener(null).cancel();
                    captionLimitView.animate().alpha(1f).scaleX(1f).scaleY(1f).setDuration(100).start();
                    if (beforeLimit < 0) {
                        sendButtonEnabledLocal = false;
                        captionLimitView.setTextColor(getThemedColor(Theme.key_text_RedRegular));
                    } else {
                        captionLimitView.setTextColor(getThemedColor(Theme.key_windowBackgroundWhiteGrayText));
                    }
                    topCaptionLimitView.setNumber(beforeLimit, false);
                    topCaptionLimitView.setAlpha(1.0f);
                } else {
                    captionLimitView.animate().alpha(0).scaleX(0.5f).scaleY(0.5f).setDuration(100).setListener(new AnimatorListenerAdapter() {
                        @Override
                        public void onAnimationEnd(Animator animation) {
                            captionLimitView.setVisibility(View.GONE);
                        }
                    });
                    topCaptionLimitView.setAlpha(0.0f);
                }

                if (sendButtonEnabled != sendButtonEnabledLocal) {
                    sendButtonEnabled = sendButtonEnabledLocal;
                    writeButton.invalidate();
                }

//                if (!captionLimitBulletinShown && !MessagesController.getInstance(currentAccount).premiumFeaturesBlocked() && !UserConfig.getInstance(currentAccount).isPremium() && codepointCount > MessagesController.getInstance(currentAccount).captionLengthLimitDefault && codepointCount < MessagesController.getInstance(currentAccount).captionLengthLimitPremium) {
//                    captionLimitBulletinShown = true;
//                    showCaptionLimitBulletin(parentFragment);
//                }
            }
        });
        captionContainer.addView(commentTextView, LayoutHelper.createFrame(LayoutHelper.MATCH_PARENT, LayoutHelper.WRAP_CONTENT, Gravity.BOTTOM | Gravity.LEFT, 0, 0, 84, 0));
        captionContainer.setClipChildren(false);
        frameLayout2.setClipChildren(false);
        commentTextView.setClipChildren(false);

        topCommentContainer.setPadding(dp(10), dp(2), dp(10), dp(10));
        topCommentContainer.setWillNotDraw(false);
        topCommentTextView = new EditTextEmoji(context, sizeNotifierFrameLayout, null, EditTextEmoji.STYLE_DIALOG, true, resourcesProvider) {
            @Override
            public boolean onInterceptTouchEvent(MotionEvent ev) {
                if (!enterCommentEventSent) {
                    if (ev.getX() > topCommentTextView.getEditText().getLeft() && ev.getX() < topCommentTextView.getEditText().getRight()
                            && ev.getY() > topCommentTextView.getEditText().getTop() && ev.getY() < topCommentTextView.getEditText().getBottom()) {
                        makeFocusable(topCommentTextView.getEditText(), true);
                    } else {
                        makeFocusable(topCommentTextView.getEditText(), false);
                    }
                }
                return super.onInterceptTouchEvent(ev);
            }

            @Override
            protected void onLineCountChanged(int oldLineCount, int newLineCount) {
                super.onLineCountChanged(oldLineCount, newLineCount);
                updatedTopCaptionHeight();
            }

            @Override
            protected void onLayout(boolean changed, int left, int top, int right, int bottom) {
                super.onLayout(changed, left, top, right, bottom);
                updatedTopCaptionHeight();
            }

            @Override
            protected void extendActionMode(ActionMode actionMode, Menu menu) {
                if (baseFragment instanceof ChatActivity) {
                    ChatActivity.fillActionModeMenu(menu, ((ChatActivity) baseFragment).getCurrentEncryptedChat(), true);
                }
                super.extendActionMode(actionMode, menu);
            }
        };
        topCommentTextView.getEditText().addTextChangedListener(new TextWatcher() {

            private boolean processChange;
            private boolean wasEmpty;

            @Override
            public void beforeTextChanged(CharSequence charSequence, int i, int i2, int i3) {

            }

            @Override
            public void onTextChanged(CharSequence charSequence, int start, int before, int count) {
                if ((count - before) >= 1) {
                    processChange = true;
                }
                if (mentionContainer == null) {
                    createMentionsContainer();
                }
                if (mentionContainer.getAdapter() != null) {
                    mentionContainer.setReversed(true);
                    mentionContainer.getAdapter().searchUsernameOrHashtag(charSequence, topCommentTextView.getEditText().getSelectionStart(), null, false, false);
                    updateCommentTextViewPosition();
                }
            }

            @Override
            public void afterTextChanged(Editable editable) {
                if (wasEmpty != TextUtils.isEmpty(editable)) {
                    if (currentAttachLayout != null) {
                        currentAttachLayout.onSelectedItemsCountChanged(currentAttachLayout.getSelectedItemsCount());
                    }
                    wasEmpty = !wasEmpty;
                }
                if (processChange) {
                    ImageSpan[] spans = editable.getSpans(0, editable.length(), ImageSpan.class);
                    for (int i = 0; i < spans.length; i++) {
                        editable.removeSpan(spans[i]);
                    }
                    Emoji.replaceEmoji(editable, topCommentTextView.getEditText().getPaint().getFontMetricsInt(), false);
                    processChange = false;
                }
                int beforeLimit;
                codepointCount = Character.codePointCount(editable, 0, editable.length());
                boolean sendButtonEnabledLocal = true;
                if (currentLimit > 0 && (beforeLimit = currentLimit - codepointCount) <= 100) {
                    if (beforeLimit < -9999) {
                        beforeLimit = -9999;
                    }
                    topCaptionLimitView.setNumber(beforeLimit, topCaptionLimitView.getVisibility() == View.VISIBLE);
                    if (topCaptionLimitView.getVisibility() != View.VISIBLE) {
                        topCaptionLimitView.setVisibility(View.VISIBLE);
                        topCaptionLimitView.setAlpha(0);
                        topCaptionLimitView.setScaleX(0.5f);
                        topCaptionLimitView.setScaleY(0.5f);
                    }
                    topCaptionLimitView.animate().setListener(null).cancel();
                    topCaptionLimitView.animate().alpha(1f).scaleX(1f).scaleY(1f).setDuration(100).start();
                    if (beforeLimit < 0) {
                        sendButtonEnabledLocal = false;
                        topCaptionLimitView.setTextColor(getThemedColor(Theme.key_text_RedRegular));
                    } else {
                        topCaptionLimitView.setTextColor(getThemedColor(Theme.key_windowBackgroundWhiteGrayText));
                    }
                    captionLimitView.setNumber(beforeLimit, false);
                    captionLimitView.setAlpha(1.0f);
                } else {
                    topCaptionLimitView.animate().alpha(0).scaleX(0.5f).scaleY(0.5f).setDuration(100).setListener(new AnimatorListenerAdapter() {
                        @Override
                        public void onAnimationEnd(Animator animation) {
                            topCaptionLimitView.setVisibility(View.GONE);
                        }
                    });
                    captionLimitView.setAlpha(0.0f);
                }

                if (sendButtonEnabled != sendButtonEnabledLocal) {
                    sendButtonEnabled = sendButtonEnabledLocal;
                    writeButton.invalidate();
                }

                if (!captionLimitBulletinShown && !MessagesController.getInstance(currentAccount).premiumFeaturesBlocked() && !UserConfig.getInstance(currentAccount).isPremium() && codepointCount > MessagesController.getInstance(currentAccount).captionLengthLimitDefault && codepointCount < MessagesController.getInstance(currentAccount).captionLengthLimitPremium) {
                    captionLimitBulletinShown = true;
                    showCaptionLimitBulletin(parentFragment);
                }
            }
        });
        topCommentTextView.getEditText().setPadding(0, dp(9), 0, dp(9));
        topCommentTextView.getEditText().setLayoutParams(LayoutHelper.createFrame(LayoutHelper.MATCH_PARENT, LayoutHelper.MATCH_PARENT, Gravity.LEFT | Gravity.CENTER_VERTICAL, 48, 0, 36, 0));
        topCommentTextView.getEditText().setTextSize(TypedValue.COMPLEX_UNIT_DIP, 17);
        topCommentTextView.getEmojiButton().setLayoutParams(LayoutHelper.createFrame(40, 40, Gravity.BOTTOM | Gravity.LEFT, 0, 0, 0, 0));
        topCommentTextView.setHint(getString("AddCaption", R.string.AddCaption));
        topCommentContainer.addView(topCommentTextView, LayoutHelper.createFrame(LayoutHelper.MATCH_PARENT, LayoutHelper.WRAP_CONTENT, Gravity.FILL));
        topCommentContainer.setAlpha(0.0f);
        topCommentContainer.setVisibility(View.GONE);

        topCaptionLimitView = new NumberTextView(context);
        topCaptionLimitView.setVisibility(View.GONE);
        topCaptionLimitView.setTextSize(12);
        topCaptionLimitView.setTextColor(getThemedColor(Theme.key_windowBackgroundWhiteGrayText));
        topCaptionLimitView.setTypeface(AndroidUtilities.bold());
        topCaptionLimitView.setCenterAlign(true);
        topCommentTextView.addView(topCaptionLimitView, LayoutHelper.createFrame(46, 20, Gravity.BOTTOM | Gravity.RIGHT, 3, 0, 0, 40));

        topCommentMoveButton = new ImageView(context);
        topCommentMoveButton.setScaleType(ImageView.ScaleType.CENTER);
        topCommentMoveButton.setImageResource(R.drawable.menu_link_below);
        topCommentMoveButton.setColorFilter(new PorterDuffColorFilter(getThemedColor(Theme.key_chat_messagePanelIcons), PorterDuff.Mode.SRC_IN));
        topCommentTextView.addView(topCommentMoveButton, LayoutHelper.createFrame(40, 40, Gravity.BOTTOM | Gravity.RIGHT, 0, 0, 2, 0));
        topCommentMoveButton.setOnClickListener(v -> {
            if (captionAbove) {
                toggleCaptionAbove();
            }
        });

        writeButtonContainer = new FrameLayout(context) {
            @Override
            public void onInitializeAccessibilityNodeInfo(AccessibilityNodeInfo info) {
                super.onInitializeAccessibilityNodeInfo(info);
                if (currentAttachLayout == photoLayout) {
                    info.setText(LocaleController.formatPluralString("AccDescrSendPhotos", photoLayout.getSelectedItemsCount()));
                } else if (currentAttachLayout == documentLayout) {
                    info.setText(LocaleController.formatPluralString("AccDescrSendFiles", documentLayout.getSelectedItemsCount()));
                } else if (currentAttachLayout == audioLayout) {
                    info.setText(LocaleController.formatPluralString("AccDescrSendAudio", audioLayout.getSelectedItemsCount()));
                }
                info.setClassName(Button.class.getName());
                info.setLongClickable(true);
                info.setClickable(true);
            }
        };
        writeButtonContainer.setFocusable(true);
        writeButtonContainer.setFocusableInTouchMode(true);
        writeButtonContainer.setVisibility(View.INVISIBLE);
        writeButtonContainer.setScaleX(0.2f);
        writeButtonContainer.setScaleY(0.2f);
        writeButtonContainer.setAlpha(0.0f);
        containerView.addView(writeButtonContainer, LayoutHelper.createFrame(60, 60, Gravity.RIGHT | Gravity.BOTTOM, 0, 0, 6, 10));

        writeButton = new ChatActivityEnterView.SendButton(context, R.drawable.attach_send, resourcesProvider) {
            @Override
            public boolean isOpen() {
                return true;
            }

            @Override
            public boolean isInScheduleMode() {
                return super.isInScheduleMode();
            }

            @Override
            public boolean isInactive() {
                return !sendButtonEnabled;
            }

            @Override
            public boolean shouldDrawBackground() {
                return true;
            }

            @Override
            public int getFillColor() {
                return getThemedColor(Theme.key_dialogFloatingButton);
            }
        };
        writeButton.center = true;
        writeButton.setImportantForAccessibility(View.IMPORTANT_FOR_ACCESSIBILITY_NO);
        writeButtonContainer.addView(writeButton, LayoutHelper.createFrame(64, 64, Gravity.LEFT | Gravity.TOP, -4, -4, 0, 0));
        writeButton.setOnClickListener(v -> {
            if (currentLimit - codepointCount < 0) {
                AndroidUtilities.shakeView(captionLimitView);
                AndroidUtilities.shakeView(topCaptionLimitView);
                try {
                    writeButton.performHapticFeedback(HapticFeedbackConstants.KEYBOARD_TAP, HapticFeedbackConstants.FLAG_IGNORE_GLOBAL_SETTING);
                } catch (Exception ignored) {}

                if (!MessagesController.getInstance(currentAccount).premiumFeaturesBlocked() && MessagesController.getInstance(currentAccount).captionLengthLimitPremium > codepointCount) {
                    showCaptionLimitBulletin(parentFragment);
                }
                return;
            }
            if (editingMessageObject == null && baseFragment instanceof ChatActivity && ((ChatActivity) baseFragment).isInScheduleMode()) {
                AlertsCreator.createScheduleDatePickerDialog(getContext(), ((ChatActivity) baseFragment).getDialogId(), (notify, scheduleDate) -> {
                    if (currentAttachLayout == photoLayout || currentAttachLayout == photoPreviewLayout) {
                        sendPressed(notify, scheduleDate, 0, isCaptionAbove());
                    } else {
                        currentAttachLayout.sendSelectedItems(notify, scheduleDate, 0, isCaptionAbove());
                        allowPassConfirmationAlert = true;
                        dismiss();
                    }
                }, resourcesProvider);
            } else {
                if (currentAttachLayout == photoLayout || currentAttachLayout == photoPreviewLayout) {
                    sendPressed(true, 0, 0, isCaptionAbove());
                } else {
                    currentAttachLayout.sendSelectedItems(true, 0, 0, isCaptionAbove());
                    allowPassConfirmationAlert = true;
                    dismiss();
                }
            }
        });
        writeButton.setOnLongClickListener(view -> {
            if ((dialogId == 0 && !(baseFragment instanceof ChatActivity)) || currentLimit - codepointCount < 0) {
                return false;
            }
            ChatActivity chatActivity = null;
            TLRPC.User user = null;
            long dialogId = this.dialogId;
            MessageObject replyMessage = null;
            MessageObject replyTopMessage = null;
            if (baseFragment instanceof ChatActivity) {
                chatActivity = (ChatActivity) baseFragment;
                TLRPC.Chat chat = chatActivity.getCurrentChat();
                user = chatActivity.getCurrentUser();
                replyMessage = chatActivity.getReplyMessage();
                replyTopMessage = chatActivity.getReplyTopMessage();
                if (chatActivity.isInScheduleMode() || chatActivity.getChatMode() == ChatActivity.MODE_QUICK_REPLIES) {
                    return false;
                }
                dialogId = chatActivity.getDialogId();
            } else {
                user = MessagesController.getInstance(currentAccount).getUser(dialogId);
            }

            if (messageSendPreview != null) {
                messageSendPreview.dismiss();
            }
            messageSendPreview = new MessageSendPreview(context, resourcesProvider);
            messageSendPreview.setSendButton(writeButton, false, v -> {
                final long effectId = messageSendPreview != null ? messageSendPreview.getSelectedEffect() : 0;
                forceKeyboardOnDismiss();
                if (messageSendPreview != null) {
                    messageSendPreview.dismiss(true);
                    messageSendPreview = null;
                }
                if (currentLimit - codepointCount < 0) {
                    AndroidUtilities.shakeView(captionLimitView);
                    AndroidUtilities.shakeView(topCaptionLimitView);
                    try {
                        writeButton.performHapticFeedback(HapticFeedbackConstants.KEYBOARD_TAP, HapticFeedbackConstants.FLAG_IGNORE_GLOBAL_SETTING);
                    } catch (Exception ignored) {}
                    if (!MessagesController.getInstance(currentAccount).premiumFeaturesBlocked() && MessagesController.getInstance(currentAccount).captionLengthLimitPremium > codepointCount) {
                        showCaptionLimitBulletin(parentFragment);
                    }
                    return;
                }
                if (editingMessageObject == null && baseFragment instanceof ChatActivity && ((ChatActivity) baseFragment).isInScheduleMode()) {
                    AlertsCreator.createScheduleDatePickerDialog(getContext(), ((ChatActivity) baseFragment).getDialogId(), (notify, scheduleDate) -> {
                        if (currentAttachLayout == photoLayout || currentAttachLayout == photoPreviewLayout) {
                            sendPressed(notify, scheduleDate, effectId, isCaptionAbove());
                        } else {
                            currentAttachLayout.sendSelectedItems(notify, scheduleDate, effectId, isCaptionAbove());
                            allowPassConfirmationAlert = true;
                            dismiss();
                        }
                    }, resourcesProvider);
                } else {
                    if (currentAttachLayout == photoLayout || currentAttachLayout == photoPreviewLayout) {
                        sendPressed(true, 0, effectId, isCaptionAbove());
                    } else {
                        currentAttachLayout.sendSelectedItems(true, 0, effectId, isCaptionAbove());
                        allowPassConfirmationAlert = true;
                        dismiss();
                    }
                }
                setCaptionAbove(false, false);
            });

            boolean hasMessageToEffect = false;
            MessageObject messageWithCaption = null;

            boolean canHaveStars = false;
            ArrayList<MessageObject> messageObjects = new ArrayList<>();
            int id = 0;
            if (currentAttachLayout == photoLayout || currentAttachLayout == photoPreviewLayout) {
                HashMap<Object, Object> selectedPhotos = photoLayout.getSelectedPhotos();
                ArrayList<Object> selectedPhotosOrder = photoLayout.getSelectedPhotosOrder();
                if (!selectedPhotos.isEmpty()) {
                    final int albumsCount = (int) Math.ceil(selectedPhotos.size() / 10f);
                    for (int i = 0; i < albumsCount; ++i) {
                        int count = Math.min(10, selectedPhotos.size() - (i * 10));
                        long group_id = Utilities.random.nextLong();
                        for (int a = 0; a < count; a++) {
                            if (i * 10 + a >= selectedPhotosOrder.size()) {
                                continue;
                            }
                            MediaController.PhotoEntry photoEntry = (MediaController.PhotoEntry) selectedPhotos.get(selectedPhotosOrder.get(i * 10 + a));
                            TLRPC.TL_message msg = new TLRPC.TL_message();
                            msg.id = id++;
                            msg.out = true;
                            msg.from_id = MessagesController.getInstance(currentAccount).getPeer(UserConfig.getInstance(currentAccount).getClientUserId());
                            msg.peer_id = MessagesController.getInstance(currentAccount).getPeer(dialogId);
                            if (!photoEntry.isVideo && photoEntry.imagePath != null) {
                                msg.attachPath = photoEntry.imagePath;
                            } else if (photoEntry.path != null) {
                                msg.attachPath = photoEntry.path;
                            }
                            if (count > 0) {
                                msg.grouped_id = group_id;
                            }
                            int w = photoEntry.width;
                            int h = photoEntry.height;
                            int orientation = photoEntry.orientation;
                            if (photoEntry.isVideo) {
                                if (photoEntry.videoOrientation == -1) {
                                    MediaMetadataRetriever retriever = null;
                                    try {
                                        retriever = new MediaMetadataRetriever();
                                        retriever.setDataSource(photoEntry.path);
                                        photoEntry.videoOrientation = Integer.parseInt(retriever.extractMetadata(MediaMetadataRetriever.METADATA_KEY_VIDEO_ROTATION));
                                    } catch (Exception e) {
                                        photoEntry.videoOrientation = 0;
                                        FileLog.e(e);
                                    } finally {
                                        if (retriever != null) {
                                            try {
                                                retriever.release();
                                            } catch (IOException e) {
                                                FileLog.e(e);
                                            }
                                        }
                                    }
                                }
                                orientation = photoEntry.videoOrientation;
                            }
                            if (orientation / 90 % 2 != 0) {
                                int _w = w;
                                w = h;
                                h = _w;
                            }
                            if (photoEntry.isVideo) {
                                msg.media = new TLRPC.TL_messageMediaDocument();
                                msg.media.document = new TLRPC.TL_document();
                                msg.media.document.mime_type = MimeTypeMap.getSingleton().getExtensionFromMimeType(msg.attachPath);
                                TLRPC.TL_documentAttributeVideo attr = new TLRPC.TL_documentAttributeVideo();
                                attr.w = w;
                                attr.h = h;
                                attr.duration = photoEntry.duration;
                                msg.media.document.attributes.add(attr);
                            } else {
                                msg.media = new TLRPC.TL_messageMediaPhoto();
                                msg.media.photo = new TLRPC.TL_photo();
                                TLRPC.TL_photoSize photoSize = new TLRPC.TL_photoSize();
                                photoSize.w = w;
                                photoSize.h = h;
                                photoSize.location = new TLRPC.TL_fileLocationToBeDeprecated();
                                msg.media.photo.sizes.add(photoSize);
                            }
                            msg.media.spoiler = photoEntry.hasSpoiler;
                            msg.message = photoEntry.caption == null ? "" : photoEntry.caption.toString();
                            if (TextUtils.isEmpty(msg.message) && i == 0 && a == 0) {
                                CharSequence[] message = new CharSequence[]{ getCommentView().getText() };
                                MessageObject.addLinks(true, message[0]);
                                msg.entities = MediaDataController.getInstance(currentAccount).getEntities(message, true);
                                msg.message = message[0].toString();
                            }
                            if (i == 0 && replyMessage != null && !replyMessage.isTopicMainMessage) {
                                TLRPC.TL_messageReplyHeader reply_to = new TLRPC.TL_messageReplyHeader();
                                if (replyTopMessage != null) {
                                    reply_to.flags |= 2;
                                    reply_to.reply_to_top_id = replyTopMessage.getId();
                                }
                                reply_to.flags |= 16;
                                reply_to.reply_to_msg_id = replyMessage.getId();
                                msg.reply_to = reply_to;
                            }
                            MessageObject messageObject = new MessageObject(currentAccount, msg, true, false);
                            if (i == 0 && replyMessage != null && !replyMessage.isTopicMainMessage) {
                                messageObject.replyMessageObject = replyMessage;
                            }
                            messageObject.sendPreviewEntry = photoEntry;
                            messageObject.sendPreview = true;
                            messageObject.notime = true;
                            messageObject.isOutOwnerCached = true;
                            hasMessageToEffect = true;
                            messageObjects.add(messageObject);
                            if (messageWithCaption == null && !TextUtils.isEmpty(msg.message)) {
                                messageWithCaption = messageObject;
                            }
                            canHaveStars = true;
                        }
                    }
                }
            } else {
                if (currentAttachLayout == contactsLayout) {
                    if (!TextUtils.isEmpty(getCommentView().getText())) {
                        hasMessageToEffect = true;
                        TLRPC.TL_message msg = new TLRPC.TL_message();
                        msg.id = id++;
                        msg.out = true;
                        msg.from_id = MessagesController.getInstance(currentAccount).getPeer(UserConfig.getInstance(currentAccount).getClientUserId());
                        msg.peer_id = MessagesController.getInstance(currentAccount).getPeer(dialogId);
                        CharSequence[] message = new CharSequence[]{ getCommentView().getText() };
                        MessageObject.addLinks(true, message[0]);
                        msg.entities = MediaDataController.getInstance(currentAccount).getEntities(message, true);
                        msg.message = message[0].toString();
                        MessageObject messageObject = new MessageObject(currentAccount, msg, true, false);
                        messageObject.sendPreview = true;
                        messageObject.notime = true;
                        messageObject.isOutOwnerCached = true;
                        messageObjects.add(messageObject);
                    }
                    ArrayList<TLRPC.User> users = contactsLayout.getSelected();
                    for (int i = 0; i < users.size(); ++i) {
                        TLRPC.User contact = users.get(i);
                        hasMessageToEffect = true;
                        TLRPC.TL_message msg = new TLRPC.TL_message();
                        msg.id = id++;
                        msg.out = true;
                        msg.from_id = MessagesController.getInstance(currentAccount).getPeer(UserConfig.getInstance(currentAccount).getClientUserId());
                        msg.peer_id = MessagesController.getInstance(currentAccount).getPeer(dialogId);
                        msg.media = new TLRPC.TL_messageMediaContact();
                        msg.media.phone_number = contact.phone;
                        msg.media.first_name = contact.first_name;
                        msg.media.last_name = contact.last_name;
                        if (!contact.restriction_reason.isEmpty() && contact.restriction_reason.get(0).text.startsWith("BEGIN:VCARD")) {
                            msg.media.vcard = contact.restriction_reason.get(0).text;
                        } else {
                            msg.media.vcard = "";
                        }
                        msg.media.user_id = contact.id;
                        MessageObject messageObject = new MessageObject(currentAccount, msg, true, false);
                        messageObject.sendPreview = true;
                        messageObject.notime = true;
                        messageObject.isOutOwnerCached = true;
                        messageObjects.add(messageObject);
                    }
                } else if (currentAttachLayout == documentLayout) {
                    for (int i = 0; i < documentLayout.selectedFilesOrder.size(); ++i) {
                        final String path = documentLayout.selectedFilesOrder.get(i);
                        if (path == null) continue;
                        int index = path.lastIndexOf(File.separator);
                        String filename = index < 0 ? path : path.substring(index + 1);
                        if (TextUtils.isEmpty(filename)) continue;
                        TLRPC.TL_message msg = new TLRPC.TL_message();
                        msg.id = id++;
                        msg.out = true;
                        msg.from_id = MessagesController.getInstance(currentAccount).getPeer(UserConfig.getInstance(currentAccount).getClientUserId());
                        msg.peer_id = MessagesController.getInstance(currentAccount).getPeer(dialogId);
                        msg.media = new TLRPC.TL_messageMediaDocument();
                        msg.attachPath = path;
                        msg.media.document = new TLRPC.TL_document();
                        msg.media.document.file_name = filename;
                        msg.media.document.size = new File(path).length();
                        if (TextUtils.isEmpty(msg.message) && i == 0) {
                            CharSequence[] message = new CharSequence[]{ getCommentView().getText() };
                            msg.entities = MediaDataController.getInstance(currentAccount).getEntities(message, true);
                            msg.message = message[0].toString();
                        }
                        MessageObject messageObject = new MessageObject(currentAccount, msg, true, false);
                        messageObject.attachPathExists = true;
                        messageObject.sendPreview = true;
                        messageObject.notime = true;
                        messageObject.isOutOwnerCached = true;
                        messageObjects.add(messageObject);
                        hasMessageToEffect = true;
                        if (i == 0 && messageWithCaption == null && !TextUtils.isEmpty(msg.message)) {
                            messageWithCaption = messageObject;
                        }
                    }
                } else if (currentAttachLayout == audioLayout) {
                    hasMessageToEffect = true;
                    messageObjects.addAll(audioLayout.getSelected());
                    if (!messageObjects.isEmpty()) {
                        MessageObject firstMessageObject = messageObjects.get(0);
                        CharSequence[] message = new CharSequence[]{ getCommentView().getText() };
                        MessageObject.addLinks(true, message[0]);
                        firstMessageObject.messageOwner.entities = MediaDataController.getInstance(currentAccount).getEntities(message, true);
                        firstMessageObject.messageOwner.message = message[0].toString();
                        if (!TextUtils.isEmpty(firstMessageObject.messageOwner.message)) {
                            messageWithCaption = firstMessageObject;
                            firstMessageObject.generateCaption();
                        }
                    }
                    if (messageObjects.size() > 1) {
                        for (int i = 0; i < Math.ceil(messageObjects.size() / 10f); ++i) {
                            int count = Math.min(10, messageObjects.size() - (i * 10));
                            long group_id = Utilities.random.nextLong();
                            for (int a = 0; a < count; a++) {
                                final int j = i * 10 + a;
                                if (j >= messageObjects.size()) {
                                    continue;
                                }
                                messageObjects.get(j).messageOwner.grouped_id = group_id;
                            }
                        }
                    }
                }
            }

            if (messageObjects.isEmpty()) {
                return false;
            }

            ItemOptions options = ItemOptions.makeOptions(containerView, resourcesProvider, writeButton);
            if (messageWithCaption != null && (currentAttachLayout == photoLayout || currentAttachLayout == photoPreviewLayout)) {
                MessagePreviewView.ToggleButton button = new MessagePreviewView.ToggleButton(
                    context,
                    R.raw.position_below, getString(R.string.CaptionAbove),
                    R.raw.position_above, getString(R.string.CaptionBelow),
                    resourcesProvider
                );
                final MessageObject msg = messageWithCaption;
                button.setState(!(msg.messageOwner.invert_media = captionAbove), false);
                button.setOnClickListener(v -> {
                    setCaptionAbove(!captionAbove);
                    msg.messageOwner.invert_media = captionAbove;
                    button.setState(!captionAbove, true);
                    messageSendPreview.changeMessage(msg);
                    if (photoLayout != null && photoLayout.captionItem != null) {
                        photoLayout.captionItem.setState(!captionAbove, true);
                    }
                    messageSendPreview.scrollTo(!captionAbove);
                });
                options.addView(button);
                if (editingMessageObject == null) {
                    options.addGap();
                }
            }
            final boolean self = UserObject.isUserSelf(user);
            if (chatActivity != null) {
                final long finalDialogId = dialogId;
                options.add(R.drawable.ic_translate, getString(R.string.Translate), () -> {
                    if (messageSendPreview != null) {
                        messageSendPreview.dismiss(false);
                    }
                    translateComment(parentFragment.getParentActivity(), TranslateDb.getChatLanguage(finalDialogId, TranslatorKt.getCode2Locale(NekoConfig.translateInputLang.String())));
                });
                // TODO: nekox
//                itemCells[a].setOnLongClickListener(v -> {
//                    if (num == 0) {
//                        Translator.showTargetLangSelect(itemCells[num], true, (locale) -> {
//                            if (sendPopupWindow != null && sendPopupWindow.isShowing()) {
//                                sendPopupWindow.dismiss();
//                            }
//                            translateComment(parentFragment.getParentActivity(), locale);
//                            TranslateDb.saveChatLanguage(finalDialogId, locale);
//                            return Unit.INSTANCE;
//                        });
//                        return true;
//                    }
//                    return false;
//                });
            }
            if (editingMessageObject == null && ((chatActivity != null && chatActivity.canScheduleMessage()) || currentAttachLayout.canScheduleMessages())) {
                final long finalDialogId = dialogId;
                options.add(R.drawable.msg_calendar2, getString(self ? R.string.SetReminder : R.string.ScheduleMessage), () -> {
                    AlertsCreator.createScheduleDatePickerDialog(getContext(), finalDialogId, (notify, scheduleDate) -> {
                        final long effectId = messageSendPreview != null ? messageSendPreview.getSelectedEffect() : 0;
                        if (messageSendPreview != null) {
                            messageSendPreview.dismiss(true);
                            messageSendPreview = null;
                        }
                        if (currentAttachLayout == photoLayout || currentAttachLayout == photoPreviewLayout) {
                            sendPressed(notify, scheduleDate, effectId, isCaptionAbove());
                        } else {
                            currentAttachLayout.sendSelectedItems(notify, scheduleDate, effectId, isCaptionAbove());
                            dismiss();
                        }
                    }, resourcesProvider);
                });
            }
            if (editingMessageObject == null && !self) {
                options.add(R.drawable.input_notify_off, getString(R.string.SendWithoutSound), () -> {
                    final long effectId = messageSendPreview != null ? messageSendPreview.getSelectedEffect() : 0;
                    if (messageSendPreview != null) {
                        messageSendPreview.dismiss(true);
                        messageSendPreview = null;
                    }
                    if (currentAttachLayout == photoLayout || currentAttachLayout == photoPreviewLayout) {
                        sendPressed(false, 0, effectId, isCaptionAbove());
                    } else {
                        currentAttachLayout.sendSelectedItems(false, 0, effectId, isCaptionAbove());
                        dismiss();
                    }
                });
            }
            if (editingMessageObject == null && canHaveStars && chatActivity != null && ChatObject.isChannelAndNotMegaGroup(chatActivity.getCurrentChat()) && chatActivity.getCurrentChatInfo() != null && chatActivity.getCurrentChatInfo().paid_media_allowed) {
                ActionBarMenuSubItem item = options.add(R.drawable.menu_feature_paid, getString(R.string.PaidMediaButton), null).getLast();
                item.setOnClickListener(v -> {
                    if (photoLayout == null) return;
                    StarsIntroActivity.showMediaPriceSheet(context, photoLayout.getStarsPrice(), true, (amount, done) -> {
                        done.run();
                        photoLayout.setStarsPrice(amount);
                        if (amount != null && amount > 0) {
                            item.setText(getString(R.string.PaidMediaPriceButton));
                            item.setSubtext(formatPluralString("Stars", (int) (long) amount));
                            messageSendPreview.setStars(amount);
                        } else {
                            item.setText(getString(R.string.PaidMediaButton));
                            item.setSubtext(null);
                            messageSendPreview.setStars(0);
                        }
                    }, resourcesProvider);
                });
                long amount = photoLayout.getStarsPrice();
                if (amount > 0) {
                    item.setText(getString(R.string.PaidMediaPriceButton));
                    item.setSubtext(formatPluralString("Stars", (int) amount));
                } else {
                    item.setText(getString(R.string.PaidMediaButton));
                    item.setSubtext(null);
                }
                messageSendPreview.setStars(amount);
            }
            options.setupSelectors();
            messageSendPreview.setItemOptions(options);

            messageSendPreview.setMessageObjects(messageObjects);
            if (editingMessageObject == null && dialogId >= 0 && hasMessageToEffect) {
                messageSendPreview.allowEffectSelector(parentFragment);
            }

            messageSendPreview.show();

<<<<<<< HEAD
            if (!NekoConfig.disableVibration.Bool()) {
                view.performHapticFeedback(HapticFeedbackConstants.KEYBOARD_TAP, HapticFeedbackConstants.FLAG_IGNORE_GLOBAL_SETTING);
            }
=======
            try {
                view.performHapticFeedback(HapticFeedbackConstants.KEYBOARD_TAP, HapticFeedbackConstants.FLAG_IGNORE_GLOBAL_SETTING);
            } catch (Exception ignored) {}
>>>>>>> eee720ef

            return true;
        });

        textPaint.setTextSize(dp(12));
        textPaint.setTypeface(AndroidUtilities.bold());

        selectedCountView = new View(context) {
            @Override
            protected void onDraw(Canvas canvas) {
                String text = String.format("%d", Math.max(1, currentAttachLayout.getSelectedItemsCount()));
                int textSize = (int) Math.ceil(textPaint.measureText(text));
                int size = Math.max(dp(16) + textSize, dp(24));
                int cx = getMeasuredWidth() / 2;

                int color = getThemedColor(Theme.key_dialogRoundCheckBoxCheck);
                textPaint.setColor(ColorUtils.setAlphaComponent(color, (int) (Color.alpha(color) * (0.58 + 0.42 * sendButtonEnabledProgress))));
                paint.setColor(getThemedColor(Theme.key_dialogBackground));
                rect.set(cx - size / 2, 0, cx + size / 2, getMeasuredHeight());
                canvas.drawRoundRect(rect, dp(12), dp(12), paint);

                paint.setColor(getThemedColor(Theme.key_chat_attachCheckBoxBackground));
                rect.set(cx - size / 2 + dp(2), dp(2), cx + size / 2 - dp(2), getMeasuredHeight() - dp(2));
                canvas.drawRoundRect(rect, dp(10), dp(10), paint);

                canvas.drawText(text, cx - textSize / 2, dp(16.2f), textPaint);
            }
        };
        selectedCountView.setAlpha(0.0f);
        selectedCountView.setScaleX(0.2f);
        selectedCountView.setScaleY(0.2f);
//        containerView.addView(selectedCountView, LayoutHelper.createFrame(42, 24, Gravity.RIGHT | Gravity.BOTTOM, 0, 0, -8, 9));

        if (forceDarkTheme) {
            checkColors();
            navBarColorKey = -1;
        }

        passcodeView = new PasscodeView(context);
        containerView.addView(passcodeView, LayoutHelper.createFrame(LayoutHelper.MATCH_PARENT, LayoutHelper.MATCH_PARENT));
    }

    public boolean hasCaption() {
        if (photoLayout == null) {
            return false;
        }
        boolean hasCaption = false;
        HashMap<Object, Object> selectedPhotos = photoLayout.getSelectedPhotos();
        ArrayList<Object> selectedPhotosOrder = photoLayout.getSelectedPhotosOrder();
        if (!selectedPhotos.isEmpty()) {
            for (int i = 0; i < Math.ceil(selectedPhotos.size() / 10f); ++i) {
                int count = Math.min(10, selectedPhotos.size() - (i * 10));
                long group_id = Utilities.random.nextLong();
                for (int a = 0; a < count; a++) {
                    if (i * 10 + a >= selectedPhotosOrder.size()) {
                        continue;
                    }
                    MediaController.PhotoEntry photoEntry = (MediaController.PhotoEntry) selectedPhotos.get(selectedPhotosOrder.get(i * 10 + a));
                    CharSequence caption = photoEntry.caption == null ? "" : photoEntry.caption.toString();
                    if (getCommentView() != null && TextUtils.isEmpty(caption) && a == 0) {
                        caption = getCommentView().getText().toString();
                    }
                    if (!TextUtils.isEmpty(caption)) {
                        if (hasCaption) return false;
                        hasCaption = true;
                    }
                }
            }
        }
        return hasCaption;
    }

    public boolean isCaptionAbove() {
        return captionAbove && (currentAttachLayout == photoLayout || currentAttachLayout == photoPreviewLayout);
    }

    @Override
    protected void onStart() {
        super.onStart();

        Context context = getContext();
        if (context instanceof ContextWrapper && !(context instanceof LaunchActivity)) {
            context = ((ContextWrapper) context).getBaseContext();
        }
        if (context instanceof LaunchActivity) {
            ((LaunchActivity) context).addOverlayPasscodeView(passcodeView);
        }
    }

    @Override
    protected void onStop() {
        super.onStop();

        Context context = getContext();
        if (context instanceof ContextWrapper && !(context instanceof LaunchActivity)) {
            context = ((ContextWrapper) context).getBaseContext();
        }
        if (context instanceof LaunchActivity) {
            ((LaunchActivity) context).removeOverlayPasscodeView(passcodeView);
        }
    }

    public void updateCommentTextViewPosition() {
        commentTextView.getLocationOnScreen(commentTextViewLocation);
        if (mentionContainer != null) {
            float y;
            final boolean above = (currentAttachLayout == photoLayout || currentAttachLayout == photoPreviewLayout) && captionAbove;
            if (above) {
                y = topCommentContainer.getY() - mentionContainer.getTop() + topCommentContainer.getMeasuredHeight() * topCommentContainer.getAlpha();
            } else {
                y = -commentTextView.getHeight();
            }
            if (Math.abs(mentionContainer.getTranslationY() - y) > 0.5f) {
                mentionContainer.setTranslationY(y);
                mentionContainer.invalidate();
                if (photoLayout != null) {
                    photoLayout.checkCameraViewPosition();
                }
            }
        }
        if (moveCaptionButton != null) {
            moveCaptionButton.setTranslationY(bottomPannelTranslation - commentTextView.getHeight() + captionContainer.getTranslationY());
        }
    }

    public int getCommentTextViewTop() {
        return commentTextViewLocation[1];
    }

    private void showCaptionLimitBulletin(BaseFragment parentFragment) {
        if (!(parentFragment instanceof ChatActivity) || !ChatObject.isChannelAndNotMegaGroup(((ChatActivity) parentFragment).getCurrentChat())) {
            return;
        }

        BulletinFactory.of(sizeNotifierFrameLayout, resourcesProvider).createCaptionLimitBulletin(MessagesController.getInstance(currentAccount).captionLengthLimitPremium, () -> {
            dismiss(true);
            if (parentFragment != null) {
                parentFragment.presentFragment(new PremiumPreviewFragment("caption_limit"));
            }
        }).show();
    }

    @Override
    protected void onCreate(Bundle savedInstanceState) {
        super.onCreate(savedInstanceState);
        if (baseFragment != null) {
            AndroidUtilities.setLightStatusBar(getWindow(), baseFragment.isLightStatusBar());
        }
    }

    private boolean isLightStatusBar() {
        int color = getThemedColor(forceDarkTheme ? Theme.key_voipgroup_listViewBackground : Theme.key_dialogBackground);
        return ColorUtils.calculateLuminance(color) > 0.7f;
    }

    public void onLongClickBotButton(TLRPC.TL_attachMenuBot attachMenuBot, TLRPC.User currentUser) {
        String botName = attachMenuBot != null ? attachMenuBot.short_name : UserObject.getUserName(currentUser);
        String description;
        TLRPC.TL_attachMenuBot currentBot = null;
        for (TLRPC.TL_attachMenuBot bot : MediaDataController.getInstance(currentAccount).getAttachMenuBots().bots) {
            if (bot.bot_id == currentUser.id) {
                currentBot = bot;
                break;
            }
        }
        description = LocaleController.formatString("BotRemoveFromMenu", R.string.BotRemoveFromMenu, botName);
        new AlertDialog.Builder(getContext())
                .setTitle(getString(R.string.BotRemoveFromMenuTitle))
                .setMessage(AndroidUtilities.replaceTags(attachMenuBot != null ? description : LocaleController.formatString("BotRemoveInlineFromMenu", R.string.BotRemoveInlineFromMenu, botName)))
                .setPositiveButton(getString("OK", R.string.OK), (dialogInterface, i) -> {
                    if (attachMenuBot != null) {
                        TLRPC.TL_messages_toggleBotInAttachMenu req = new TLRPC.TL_messages_toggleBotInAttachMenu();
                        req.bot = MessagesController.getInstance(currentAccount).getInputUser(currentUser);
                        req.enabled = false;
                        ConnectionsManager.getInstance(currentAccount).sendRequest(req, (response, error) -> AndroidUtilities.runOnUIThread(() -> {
                            MediaDataController.getInstance(currentAccount).loadAttachMenuBots(false, true);
                            if (currentAttachLayout == botAttachLayouts.get(attachMenuBot.bot_id)) {
                                showLayout(photoLayout);
                            }
                        }), ConnectionsManager.RequestFlagInvokeAfter | ConnectionsManager.RequestFlagFailOnServerErrors);
                    } else {
                        MediaDataController.getInstance(currentAccount).removeInline(currentUser.id);
                    }
                })
                .setNegativeButton(getString("Cancel", R.string.Cancel), null)
                .show();
    }

    @Override
    protected boolean shouldOverlayCameraViewOverNavBar() {
        return currentAttachLayout == photoLayout && photoLayout.cameraExpanded;
    }

    private void translateComment(Context ctx, Locale target) {


        TranslateDb db = TranslateDb.forLocale(target);
        String origin = commentTextView.getText().toString();

        if (db.contains(origin)) {

            String translated = db.query(origin);
            commentTextView.getEditText().setText(translated);

            return;

        }

        Translator.translate(target, origin, new Translator.Companion.TranslateCallBack() {

            final AtomicBoolean cancel = new AtomicBoolean();
            AlertDialog status = AlertUtil.showProgress(ctx);

            {

                status.setOnCancelListener((__) -> {
                    cancel.set(true);
                });

                status.show();

            }

            @Override
            public void onSuccess(@NotNull String translation) {
                status.dismiss();
                commentTextView.getEditText().setText(translation);
            }

            @Override
            public void onFailed(boolean unsupported, @NotNull String message) {
                status.dismiss();
                AlertUtil.showTransFailedDialog(ctx, unsupported, message, () -> {
                    status = AlertUtil.showProgress(ctx);
                    status.show();
                    Translator.translate(origin, this);
                });
            }

        });

    }

    @Override
    public void show() {
        super.show();
        buttonPressed = false;
        if (baseFragment instanceof ChatActivity) {
            ChatActivity chatActivity = (ChatActivity) baseFragment;
            calcMandatoryInsets = chatActivity.isKeyboardVisible();
        }
        openTransitionFinished = false;
        if (Build.VERSION.SDK_INT >= 30) {
            navBarColorKey = -1;
            navBarColor = ColorUtils.setAlphaComponent(getThemedColor(Theme.key_windowBackgroundGray), 0);
            AndroidUtilities.setNavigationBarColor(getWindow(), navBarColor, false);
            AndroidUtilities.setLightNavigationBar(getWindow(), AndroidUtilities.computePerceivedBrightness(navBarColor) > 0.721);
        }
    }

    public static final int EDITMEDIA_TYPE_ANY = -1;
    public static final int EDITMEDIA_TYPE_PHOTOVIDEO = 0;
    public static final int EDITMEDIA_TYPE_FILE = 1;
    public static final int EDITMEDIA_TYPE_MUSIC = 2;

    public void setEditingMessageObject(int type, MessageObject messageObject) {
        if (messageObject != null) {
            if (photoLayout != null) {
                photoLayout.clearSelectedPhotos();
            }
        }
        if (editingMessageObject == messageObject && editType == type) {
            return;
        }
        editingMessageObject = messageObject;
        if (editingMessageObject != null && editingMessageObject.hasValidGroupId()) {
            if (editingMessageObject.isMusic())
                type = EDITMEDIA_TYPE_MUSIC;
            else if (editingMessageObject.isDocument())
                type = EDITMEDIA_TYPE_FILE;
            else
                type = EDITMEDIA_TYPE_PHOTOVIDEO;
        }
        editType = type;
        if (editingMessageObject != null) {
            maxSelectedPhotos = 1;
            allowOrder = false;
        } else {
            maxSelectedPhotos = -1;
            allowOrder = true;
        }
        buttonsAdapter.notifyDataSetChanged();
        updateCountButton(0);
    }

    public MessageObject getEditingMessageObject() {
        return editingMessageObject;
    }

    protected void applyCaption() {
        if (getCommentView().length() <= 0) {
            return;
        }
        currentAttachLayout.applyCaption(getCommentView().getText());
    }

    private void sendPressed(boolean notify, int scheduleDate, long effectId, boolean invertMedia) {
        if (buttonPressed) {
            return;
        }
        if (baseFragment instanceof ChatActivity) {
            ChatActivity chatActivity = (ChatActivity) baseFragment;
            TLRPC.Chat chat = chatActivity.getCurrentChat();
            TLRPC.User user = chatActivity.getCurrentUser();
            if (user != null || ChatObject.isChannel(chat) && chat.megagroup || !ChatObject.isChannel(chat)) {
                MessagesController.getNotificationsSettings(currentAccount).edit().putBoolean("silent_" + chatActivity.getDialogId(), !notify).apply();
            }
        }
        if (checkCaption(getCommentView().getText())) {
            return;
        }
        applyCaption();
        buttonPressed = true;

        delegate.didPressedButton(7, true, notify, scheduleDate, effectId, invertMedia, false);
    }

    public void showLayout(AttachAlertLayout layout) {
        long newId = selectedId;
        if (layout == restrictedLayout) {
            newId = restrictedLayout.id;
        } else if (layout == photoLayout) {
            newId = 1;
        } else if (layout == audioLayout) {
            newId = 3;
        } else if (layout == documentLayout) {
            newId = 4;
        } else if (layout == contactsLayout) {
            newId = 5;
        } else if (layout == locationLayout) {
            newId = 6;
        } else if (layout == pollLayout) {
            newId = 9;
        } else if (layout == colorsLayout) {
            newId = 10;
        } else if (layout == quickRepliesLayout) {
            newId = 11;
        }
        showLayout(layout, newId);
    }

    private void showLayout(AttachAlertLayout layout, long newId) {
        showLayout(layout, newId, true);
    }

    private void showLayout(AttachAlertLayout layout, long newId, boolean animated) {
        if (viewChangeAnimator != null || commentsAnimator != null) {
            return;
        }
        if (currentAttachLayout == layout) {
            currentAttachLayout.scrollToTop();
            return;
        }

        botButtonWasVisible = false;
        botButtonProgressWasVisible = false;
        botMainButtonOffsetY = 0;
        botMainButtonTextView.setVisibility(View.GONE);
        botProgressView.setAlpha(0f);
        botProgressView.setScaleX(0.1f);
        botProgressView.setScaleY(0.1f);
        botProgressView.setVisibility(View.GONE);
        buttonsRecyclerView.setAlpha(1f);
        buttonsRecyclerView.setTranslationY(botMainButtonOffsetY);
        for (int i = 0; i < botAttachLayouts.size(); i++) {
            botAttachLayouts.valueAt(i).setMeasureOffsetY(0);
        }

        selectedId = newId;
        int count = buttonsRecyclerView.getChildCount();
        for (int a = 0; a < count; a++) {
            View child = buttonsRecyclerView.getChildAt(a);
            if (child instanceof AttachButton) {
                AttachButton attachButton = (AttachButton) child;
                attachButton.updateCheckedState(true);
            } else if (child instanceof AttachBotButton) {
                AttachBotButton attachButton = (AttachBotButton) child;
                attachButton.updateCheckedState(true);
            }
        }
        int t = currentAttachLayout.getFirstOffset() - dp(11) - scrollOffsetY[0];
        nextAttachLayout = layout;
        if (Build.VERSION.SDK_INT >= 20) {
            container.setLayerType(View.LAYER_TYPE_HARDWARE, null);
        }
        actionBar.setVisibility(nextAttachLayout.needsActionBar() != 0 ? View.VISIBLE : View.INVISIBLE);
        actionBarShadow.setVisibility(actionBar.getVisibility());
        if (actionBar.isSearchFieldVisible()) {
            actionBar.closeSearchField();
        }
        currentAttachLayout.onHide();
        if (nextAttachLayout == photoLayout) {
            photoLayout.setCheckCameraWhenShown(true);
        }
        nextAttachLayout.onShow(currentAttachLayout);
        nextAttachLayout.setVisibility(View.VISIBLE);

        if (layout.getParent() != null) {
            containerView.removeView(nextAttachLayout);
        }
        int index = containerView.indexOfChild(currentAttachLayout);
        if (nextAttachLayout.getParent() != containerView) {
            containerView.addView(nextAttachLayout, nextAttachLayout == locationLayout ? index : index + 1, LayoutHelper.createFrame(LayoutHelper.MATCH_PARENT, LayoutHelper.MATCH_PARENT));
        }

        Runnable onEnd = () -> {
            if (Build.VERSION.SDK_INT >= 20) {
                container.setLayerType(View.LAYER_TYPE_NONE, null);
            }
            viewChangeAnimator = null;
            if ((currentAttachLayout != photoLayout && nextAttachLayout != photoPreviewLayout) && (currentAttachLayout != nextAttachLayout && currentAttachLayout != photoPreviewLayout)) {
                containerView.removeView(currentAttachLayout);
            }
            currentAttachLayout.setVisibility(View.GONE);
            currentAttachLayout.onHidden();
            nextAttachLayout.onShown();
            currentAttachLayout = nextAttachLayout;
            nextAttachLayout = null;
            scrollOffsetY[0] = scrollOffsetY[1];

            setCaptionAbove(captionAbove, false);
        };

        if (!(currentAttachLayout instanceof ChatAttachAlertPhotoLayoutPreview || nextAttachLayout instanceof ChatAttachAlertPhotoLayoutPreview)) {
            if (animated) {
                AnimatorSet animator = new AnimatorSet();
                nextAttachLayout.setAlpha(0.0f);
                nextAttachLayout.setTranslationY(dp(78));
                animator.playTogether(
                        ObjectAnimator.ofFloat(currentAttachLayout, View.TRANSLATION_Y, dp(78) + t),
                        ObjectAnimator.ofFloat(currentAttachLayout, ATTACH_ALERT_LAYOUT_TRANSLATION, 0.0f, 1.0f),
                        ObjectAnimator.ofFloat(actionBar, View.ALPHA, actionBar.getAlpha(), 0f)
                );
                animator.setDuration(180);
//                animator.setStartDelay(20);
                animator.setInterpolator(CubicBezierInterpolator.DEFAULT);
                animator.addListener(new AnimatorListenerAdapter() {
                    @Override
                    public void onAnimationEnd(Animator animation) {
                        currentAttachLayout.setAlpha(0.0f);
                        currentAttachLayout.setTranslationY(dp(78) + t);
                        ATTACH_ALERT_LAYOUT_TRANSLATION.set(currentAttachLayout, 1.0f);
                        actionBar.setAlpha(0f);
                        SpringAnimation springAnimation = new SpringAnimation(nextAttachLayout, DynamicAnimation.TRANSLATION_Y, 0);
                        springAnimation.getSpring().setDampingRatio(0.75f);
                        springAnimation.getSpring().setStiffness(500.0f);
                        springAnimation.addUpdateListener((animation12, value, velocity) -> {
                            if (nextAttachLayout == pollLayout || (isPhotoPicker && viewChangeAnimator != null)) {
                                updateSelectedPosition(1);
                            }
                            nextAttachLayout.onContainerTranslationUpdated(currentPanTranslationY);
                            containerView.invalidate();
                        });
                        springAnimation.addEndListener((animation1, canceled, value, velocity) -> {
                            nextAttachLayout.setTranslationY(0);
                            nextAttachLayout.onContainerTranslationUpdated(currentPanTranslationY);
                            containerView.invalidate();
                            onEnd.run();
                            updateSelectedPosition(0);
                        });
                        viewChangeAnimator = springAnimation;
                        springAnimation.start();
                    }
                });
                viewChangeAnimator = animator;
                ATTACH_ALERT_LAYOUT_TRANSLATION.set(currentAttachLayout, 0f);
                animator.start();
            } else {
                currentAttachLayout.setAlpha(0.0f);
                onEnd.run();
                updateSelectedPosition(0);
                containerView.invalidate();
            }
        } else {
            int width = Math.max(nextAttachLayout.getWidth(), currentAttachLayout.getWidth());
            if (nextAttachLayout instanceof ChatAttachAlertPhotoLayoutPreview) {
                nextAttachLayout.setTranslationX(width);
                if (currentAttachLayout instanceof ChatAttachAlertPhotoLayout) {
                    ChatAttachAlertPhotoLayout photoLayout = (ChatAttachAlertPhotoLayout) currentAttachLayout;
                    if (photoLayout.cameraView != null) {
                        photoLayout.cameraView.setVisibility(View.INVISIBLE);
                        photoLayout.cameraIcon.setVisibility(View.INVISIBLE);
                        photoLayout.cameraCell.setVisibility(View.VISIBLE);
                    }
                }
            } else {
                currentAttachLayout.setTranslationX(-width);
                if (nextAttachLayout == photoLayout) {
                    ChatAttachAlertPhotoLayout photoLayout = (ChatAttachAlertPhotoLayout) nextAttachLayout;
                    if (photoLayout.cameraView != null) {
                        photoLayout.cameraView.setVisibility(View.VISIBLE);
                        photoLayout.cameraIcon.setVisibility(View.VISIBLE);
                    }
                }
            }
            nextAttachLayout.setAlpha(1);
            currentAttachLayout.setAlpha(1);
            if (animated) {
                ATTACH_ALERT_LAYOUT_TRANSLATION.set(currentAttachLayout, 0.0f);
                AndroidUtilities.runOnUIThread(() -> {
                    boolean showActionBar = nextAttachLayout.getCurrentItemTop() <= layout.getButtonsHideOffset();
                    float fromActionBarAlpha = actionBar.getAlpha();
                    float toActionBarAlpha = showActionBar ? 1f : 0f;
                    SpringAnimation springAnimation = new SpringAnimation(new FloatValueHolder(0));
                    springAnimation.addUpdateListener((animation, value, velocity) -> {
                        float f = value / 500f;
                        ATTACH_ALERT_LAYOUT_TRANSLATION.set(currentAttachLayout, f);
                        actionBar.setAlpha(AndroidUtilities.lerp(fromActionBarAlpha, toActionBarAlpha, f));
                        updateLayout(currentAttachLayout, false, 0);
                        updateLayout(nextAttachLayout, false, 0);
                        float mediaPreviewAlpha = nextAttachLayout instanceof ChatAttachAlertPhotoLayoutPreview && !showActionBar ? f : 1f - f;
                        mediaPreviewAlpha = Utilities.clamp(mediaPreviewAlpha, 1, 0);
                        mediaPreviewView.setAlpha(mediaPreviewAlpha);
                        selectedView.setAlpha(1f - mediaPreviewAlpha);
                        selectedView.setTranslationX(mediaPreviewAlpha * -dp(16));
                        mediaPreviewView.setTranslationX((1f - mediaPreviewAlpha) * dp(16));
                    });
                    springAnimation.addEndListener((animation, canceled, value, velocity) -> {
                        currentAttachLayout.onHideShowProgress(1f);
                        nextAttachLayout.onHideShowProgress(1f);
                        currentAttachLayout.onContainerTranslationUpdated(currentPanTranslationY);
                        nextAttachLayout.onContainerTranslationUpdated(currentPanTranslationY);
                        containerView.invalidate();
                        actionBar.setTag(showActionBar ? 1 : null);
                        onEnd.run();
                    });
                    springAnimation.setSpring(new SpringForce(500f));
                    springAnimation.getSpring().setDampingRatio(1f);
                    springAnimation.getSpring().setStiffness(1000.0f);
                    springAnimation.start();

                    viewChangeAnimator = springAnimation;
                });
            } else {
                boolean showActionBar = nextAttachLayout.getCurrentItemTop() <= layout.getButtonsHideOffset();
                currentAttachLayout.onHideShowProgress(1f);
                nextAttachLayout.onHideShowProgress(1f);
                currentAttachLayout.onContainerTranslationUpdated(currentPanTranslationY);
                nextAttachLayout.onContainerTranslationUpdated(currentPanTranslationY);
                containerView.invalidate();
                ATTACH_ALERT_LAYOUT_TRANSLATION.set(currentAttachLayout, 1.0f);
                actionBar.setTag(showActionBar ? 1 : null);
                onEnd.run();
            }
        }
    }

    public AttachAlertLayout getCurrentAttachLayout() {
        return currentAttachLayout;
    }

    public ChatAttachAlertPhotoLayoutPreview getPhotoPreviewLayout() {
        return photoPreviewLayout;
    }

    public void updatePhotoPreview(boolean show) {
        if (show) {
            if (!canOpenPreview) {
                return;
            }
            if (photoPreviewLayout == null) {
                photoPreviewLayout = new ChatAttachAlertPhotoLayoutPreview(this, getContext(), (parentThemeDelegate != null ? parentThemeDelegate : resourcesProvider));
                photoPreviewLayout.bringToFront();
            }
            showLayout(currentAttachLayout == photoPreviewLayout ? photoLayout : photoPreviewLayout);
        } else {
            showLayout(photoLayout);
        }
    }

    public void onRequestPermissionsResultFragment(int requestCode, String[] permissions, int[] grantResults) {
        if (requestCode == BasePermissionsActivity.REQUEST_CODE_ATTACH_CONTACT && grantResults != null && grantResults.length > 0 && grantResults[0] == PackageManager.PERMISSION_GRANTED) {
            openContactsLayout();
        } else if (requestCode == 30 && locationLayout != null && currentAttachLayout == locationLayout && isShowing()) {
            locationLayout.openShareLiveLocation();
        }
    }

    private void openContactsLayout() {
        if (!plainTextEnabled) {
            restrictedLayout = new ChatAttachRestrictedLayout(5, this, getContext(), resourcesProvider);
            showLayout(restrictedLayout);
        }
        if (contactsLayout == null) {
            layouts[2] = contactsLayout = new ChatAttachAlertContactsLayout(this, getContext(), resourcesProvider);
            contactsLayout.setDelegate(new ChatAttachAlertContactsLayout.PhonebookShareAlertDelegate() {
                @Override
                public void didSelectContact(TLRPC.User user, boolean notify, int scheduleDate, long effectId, boolean invertMedia) {
                    ((ChatActivity) baseFragment).sendContact(user, notify, scheduleDate, effectId, invertMedia);
                }

                @Override
                public void didSelectContacts(ArrayList<TLRPC.User> users, String caption, boolean notify, int scheduleDate, long effectId, boolean invertMedia) {
                    ((ChatActivity) baseFragment).sendContacts(users, caption, notify, scheduleDate, effectId, invertMedia);
                }
            });
        }
        if (baseFragment instanceof ChatActivity) {
            ChatActivity chatActivity = (ChatActivity) baseFragment;
            TLRPC.Chat currentChat = chatActivity.getCurrentChat();
            contactsLayout.setMultipleSelectionAllowed(!(currentChat != null && !ChatObject.hasAdminRights(currentChat) && currentChat.slowmode_enabled));
        }
        showLayout(contactsLayout);
    }

    private void openQuickRepliesLayout() {
        if (quickRepliesLayout == null) {
            layouts[7] = quickRepliesLayout = new ChatAttachAlertQuickRepliesLayout(this, getContext(), resourcesProvider);
        }
        showLayout(quickRepliesLayout);
    }

    public boolean checkCanRemoveRestrictionsByBoosts() {
        return (baseFragment instanceof ChatActivity) && ((ChatActivity) baseFragment).checkCanRemoveRestrictionsByBoosts();
    }

    private void openAudioLayout(boolean show) {
        if (!musicEnabled) {
            if (show) {
                restrictedLayout = new ChatAttachRestrictedLayout(3, this, getContext(), resourcesProvider);
                showLayout(restrictedLayout);
            }
        }
        if (audioLayout == null) {
            layouts[3] = audioLayout = new ChatAttachAlertAudioLayout(this, getContext(), resourcesProvider);
            audioLayout.setDelegate((audios, caption, notify, scheduleDate, effectId, invertMedia) -> {
                if (baseFragment != null && baseFragment instanceof ChatActivity) {
                    ((ChatActivity) baseFragment).sendAudio(audios, caption, notify, scheduleDate, effectId, invertMedia);
                } else if (delegate != null) {
                    delegate.sendAudio(audios, caption, notify, scheduleDate, effectId, invertMedia);
                }
            });
        }
        if (baseFragment instanceof ChatActivity) {
            ChatActivity chatActivity = (ChatActivity) baseFragment;
            TLRPC.Chat currentChat = chatActivity.getCurrentChat();
            audioLayout.setMaxSelectedFiles(currentChat != null && !ChatObject.hasAdminRights(currentChat) && currentChat.slowmode_enabled || editingMessageObject != null ? 1 : -1);
        }
        if (show) {
            showLayout(audioLayout);
        }
    }

    public void openColorsLayout() {
        if (colorsLayout == null) {
            colorsLayout = new ChatAttachAlertColorsLayout(this, getContext(), resourcesProvider);
            colorsLayout.setDelegate((wallpaper -> {
                if (delegate != null) {
                    delegate.onWallpaperSelected(wallpaper);
                }
            }));
        }
        showLayout(colorsLayout);
    }

    private void openDocumentsLayout(boolean show) {
        if (!documentsEnabled) {
            if (show) {
                restrictedLayout = new ChatAttachRestrictedLayout(4, this, getContext(), resourcesProvider);
                showLayout(restrictedLayout);
            }
        }
        if (documentLayout == null) {
            int type = isEmojiPicker ? ChatAttachAlertDocumentLayout.TYPE_EMOJI : isSoundPicker ? ChatAttachAlertDocumentLayout.TYPE_RINGTONE : ChatAttachAlertDocumentLayout.TYPE_DEFAULT;
            layouts[4] = documentLayout = new ChatAttachAlertDocumentLayout(this, getContext(), type, resourcesProvider);
            documentLayout.setDelegate(new ChatAttachAlertDocumentLayout.DocumentSelectActivityDelegate() {
                @Override
                public void didSelectFiles(ArrayList<String> files, String caption, ArrayList<MessageObject> fmessages, boolean notify, int scheduleDate, long effectId, boolean invertMedia) {
                    if (documentsDelegate != null) {
                        documentsDelegate.didSelectFiles(files, caption, fmessages, notify, scheduleDate, effectId, invertMedia);
                    } else if (baseFragment instanceof ChatAttachAlertDocumentLayout.DocumentSelectActivityDelegate) {
                        ((ChatAttachAlertDocumentLayout.DocumentSelectActivityDelegate) baseFragment).didSelectFiles(files, caption, fmessages, notify, scheduleDate, effectId, invertMedia);
                    } else if (baseFragment instanceof PassportActivity) {
                        ((PassportActivity) baseFragment).didSelectFiles(files, caption, notify, scheduleDate, effectId, invertMedia);
                    }
                }

                @Override
                public void didSelectPhotos(ArrayList<SendMessagesHelper.SendingMediaInfo> photos, boolean notify, int scheduleDate) {
                    if (documentsDelegate != null) {
                        documentsDelegate.didSelectPhotos(photos, notify, scheduleDate);
                    } else if (baseFragment instanceof ChatActivity) {
                        ((ChatActivity) baseFragment).didSelectPhotos(photos, notify, scheduleDate);
                    } else if (baseFragment instanceof PassportActivity) {
                        ((PassportActivity) baseFragment).didSelectPhotos(photos, notify, scheduleDate);
                    }
                }

                @Override
                public void startDocumentSelectActivity() {
                    if (documentsDelegate != null) {
                        documentsDelegate.startDocumentSelectActivity();
                    } else if (baseFragment instanceof ChatAttachAlertDocumentLayout.DocumentSelectActivityDelegate) {
                        ((ChatAttachAlertDocumentLayout.DocumentSelectActivityDelegate) baseFragment).startDocumentSelectActivity();
                    } else if (baseFragment instanceof PassportActivity) {
                        ((PassportActivity) baseFragment).startDocumentSelectActivity();
                    }
                }

                @Override
                public void startMusicSelectActivity() {
                    openAudioLayout(true);
                }
            });
        }
        if (baseFragment instanceof ChatActivity) {
            ChatActivity chatActivity = (ChatActivity) baseFragment;
            TLRPC.Chat currentChat = chatActivity.getCurrentChat();
            documentLayout.setMaxSelectedFiles(currentChat != null && !ChatObject.hasAdminRights(currentChat) && currentChat.slowmode_enabled || editingMessageObject != null ? 1 : -1);
        } else {
            documentLayout.setMaxSelectedFiles(maxSelectedPhotos);
            documentLayout.setCanSelectOnlyImageFiles(!isSoundPicker && !isEmojiPicker && !allowEnterCaption);
        }
        documentLayout.isSoundPicker = isSoundPicker;
        documentLayout.isEmojiPicker = isEmojiPicker;
        if (show) {
            showLayout(documentLayout);
        }
    }

    private boolean showCommentTextView(boolean show, boolean animated) {
        if (show == (frameLayout2.getTag() != null)) {
            return false;
        }
        if (commentsAnimator != null) {
            commentsAnimator.cancel();
        }
        frameLayout2.setTag(show ? 1 : null);
        if (commentTextView.getEditText().isFocused()) {
            AndroidUtilities.hideKeyboard(commentTextView.getEditText());
        }
        commentTextView.hidePopup(true);
        topCommentTextView.hidePopup(true);
        if (show) {
            if (!isSoundPicker && !isEmojiPicker) {
                frameLayout2.setVisibility(View.VISIBLE);
            }
            writeButtonContainer.setVisibility(View.VISIBLE);
            if (!typeButtonsAvailable && !isSoundPicker && !isEmojiPicker) {
                shadow.setVisibility(View.VISIBLE);
            }
        } else if (typeButtonsAvailable) {
            buttonsRecyclerView.setVisibility(View.VISIBLE);
        }
        final boolean allowAbove = (currentAttachLayout == photoLayout || currentAttachLayout == photoPreviewLayout);
        final boolean above = allowAbove && captionAbove;
        if (animated) {
            commentsAnimator = new AnimatorSet();
            if (above) {
                topCommentContainer.setVisibility(View.VISIBLE);
            }
            ArrayList<Animator> animators = new ArrayList<>();
            animators.add(ObjectAnimator.ofFloat(frameLayout2, View.ALPHA, show ? 1.0f : 0.0f));
            animators.add(ObjectAnimator.ofFloat(captionContainer, View.ALPHA, show && !above ? 1.0f : 0.0f));
            if (show && !above) {
                captionContainer.setVisibility(View.VISIBLE);
                animators.add(ObjectAnimator.ofFloat(captionContainer, View.TRANSLATION_Y, 0));
            }
            moveCaptionButton.setVisibility(View.VISIBLE);
            animators.add(ObjectAnimator.ofFloat(moveCaptionButton, View.ALPHA, show && allowAbove && !above ? 1.0f : 0.0f));
            animators.add(ObjectAnimator.ofFloat(topCommentContainer, View.ALPHA, show && above ? 1.0f : 0.0f));
            animators.add(ObjectAnimator.ofFloat(writeButtonContainer, View.SCALE_X, show ? 1.0f : 0.2f));
            animators.add(ObjectAnimator.ofFloat(writeButtonContainer, View.SCALE_Y, show ? 1.0f : 0.2f));
            animators.add(ObjectAnimator.ofFloat(writeButtonContainer, View.ALPHA, show ? 1.0f : 0.0f));
            animators.add(ObjectAnimator.ofFloat(writeButton, View.SCALE_X, show ? 1.0f : 0.2f));
            animators.add(ObjectAnimator.ofFloat(writeButton, View.SCALE_Y, show ? 1.0f : 0.2f));
            animators.add(ObjectAnimator.ofFloat(writeButton, View.ALPHA, show ? 1.0f : 0.0f));
            if (actionBar.getTag() != null) {
                animators.add(ObjectAnimator.ofFloat(frameLayout2, View.TRANSLATION_Y, show ? 0.0f : dp(48)));
                animators.add(ObjectAnimator.ofFloat(shadow, View.TRANSLATION_Y, show ? dp(36) : dp(48 + 36)));
                animators.add(ObjectAnimator.ofFloat(shadow, View.ALPHA, show ? 1.0f : 0.0f));
            } else if (typeButtonsAvailable) {
                animators.add(ObjectAnimator.ofFloat(buttonsRecyclerView, View.TRANSLATION_Y, show ? dp(84) : 0));
                animators.add(ObjectAnimator.ofFloat(shadow, View.TRANSLATION_Y, show ? dp(36) : 0));
            } else if (!isSoundPicker && !isEmojiPicker) {
                shadow.setTranslationY(dp(36) + botMainButtonOffsetY);
                animators.add(ObjectAnimator.ofFloat(shadow, View.ALPHA, show ? 1.0f : 0.0f));
            }

            if (above) {
                ValueAnimator va = ValueAnimator.ofFloat(0, 1);
                va.addUpdateListener(a -> {
                    updatedTopCaptionHeight();
                });
                animators.add(va);
            }
            commentsAnimator.playTogether(animators);
            commentsAnimator.setInterpolator(new DecelerateInterpolator());
            commentsAnimator.setDuration(180);
            commentsAnimator.addListener(new AnimatorListenerAdapter() {
                @Override
                public void onAnimationEnd(Animator animation) {
                    if (animation.equals(commentsAnimator)) {
                        if (!show) {
                            if (!isSoundPicker && !isEmojiPicker) {
                                frameLayout2.setVisibility(View.INVISIBLE);
                            }
                            writeButtonContainer.setVisibility(View.INVISIBLE);
                            if (!typeButtonsAvailable && !isSoundPicker && !isEmojiPicker) {
                                shadow.setVisibility(View.INVISIBLE);
                            }
                        } else if (typeButtonsAvailable) {
                            if (currentAttachLayout == null || currentAttachLayout.shouldHideBottomButtons()) {
                                buttonsRecyclerView.setVisibility(View.INVISIBLE);
                            }
                        }
                        moveCaptionButton.setTranslationY(bottomPannelTranslation - commentTextView.getHeight() + captionContainer.getTranslationY());
                        if (above) {
                            updatedTopCaptionHeight();
                            topCommentContainer.setVisibility(show ? View.VISIBLE : View.GONE);
                        }
                        commentsAnimator = null;
                    }
                }

                @Override
                public void onAnimationCancel(Animator animation) {
                    if (animation.equals(commentsAnimator)) {
                        commentsAnimator = null;
                    }
                }
            });
            commentsAnimator.start();
        } else {
            frameLayout2.setAlpha(show ? 1.0f : 0.0f);
            captionContainer.setAlpha(show && above ? 1.0f : 0.0f);
            if (show && !above) {
                captionContainer.setVisibility(View.VISIBLE);
                captionContainer.setTranslationY(0);
            }
            moveCaptionButton.setAlpha(show && allowAbove && !above ? 1.0f : 0.0f);
            moveCaptionButton.setVisibility(show && allowAbove && !above ? View.VISIBLE : View.GONE);
            moveCaptionButton.setTranslationY(bottomPannelTranslation - commentTextView.getHeight() + captionContainer.getTranslationY());
            writeButtonContainer.setScaleX(show ? 1.0f : 0.2f);
            writeButtonContainer.setScaleY(show ? 1.0f : 0.2f);
            writeButtonContainer.setAlpha(show ? 1.0f : 0.0f);
            topCommentContainer.setVisibility(show && above ? View.VISIBLE : View.GONE);
            topCommentContainer.setAlpha(show && above ? 1.0f : 0.0f);
            writeButton.setScaleX(show ? 1.0f : 0.2f);
            writeButton.setScaleY(show ? 1.0f : 0.2f);
            writeButton.setAlpha(show ? 1.0f : 0.0f);
            if (actionBar.getTag() != null) {
                frameLayout2.setTranslationY(show ? 0.0f : dp(48));
                shadow.setTranslationY((show ? dp(36) : dp(48 + 36)) + botMainButtonOffsetY);
                shadow.setAlpha(show ? 1.0f : 0.0f);
            } else if (typeButtonsAvailable) {
                if (currentAttachLayout == null || currentAttachLayout.shouldHideBottomButtons()) {
                    buttonsRecyclerView.setTranslationY(show ? dp(84) : 0);
                }
                shadow.setTranslationY((show ? dp(36) : 0) + botMainButtonOffsetY);
            } else {
                shadow.setTranslationY(dp(36) + botMainButtonOffsetY);
                shadow.setAlpha(show ? 1.0f : 0.0f);
            }
            if (!show) {
                frameLayout2.setVisibility(View.INVISIBLE);
                writeButtonContainer.setVisibility(View.INVISIBLE);
                if (!typeButtonsAvailable) {
                    shadow.setVisibility(View.INVISIBLE);
                }
            }
            actionBarShadow.setTranslationY(currentPanTranslationY + topCommentContainer.getMeasuredHeight() * topCommentContainer.getAlpha());
            if (above) {
                updatedTopCaptionHeight();
            }
        }
        writeButton.setCount(show ? Math.max(1, currentAttachLayout.getSelectedItemsCount()) : 0, animated);
        return true;
    }

    private final Property<ChatAttachAlert, Float> ATTACH_ALERT_PROGRESS = new AnimationProperties.FloatProperty<ChatAttachAlert>("openProgress") {

        private float openProgress;

        @Override
        public void setValue(ChatAttachAlert object, float value) {
            for (int a = 0, N = buttonsRecyclerView.getChildCount(); a < N; a++) {
                float startTime = 32.0f * (3 - a);
                View child = buttonsRecyclerView.getChildAt(a);
                float scale;
                if (value > startTime) {
                    float elapsedTime = value - startTime;
                    if (elapsedTime <= 200.0f) {
                        scale = 1.1f * CubicBezierInterpolator.EASE_OUT.getInterpolation(elapsedTime / 200.0f);
                        child.setAlpha(CubicBezierInterpolator.EASE_BOTH.getInterpolation(elapsedTime / 200.0f));
                    } else {
                        child.setAlpha(1.0f);
                        elapsedTime -= 200.0f;
                        if (elapsedTime <= 100.0f) {
                            scale = 1.1f - 0.1f * CubicBezierInterpolator.EASE_IN.getInterpolation(elapsedTime / 100.0f);
                        } else {
                            scale = 1.0f;
                        }
                    }
                } else {
                    scale = 0;
                }
                if (child instanceof AttachButton) {
                    AttachButton attachButton = (AttachButton) child;
                    attachButton.textView.setScaleX(scale);
                    attachButton.textView.setScaleY(scale);
                    attachButton.imageView.setScaleX(scale);
                    attachButton.imageView.setScaleY(scale);
                } else if (child instanceof AttachBotButton) {
                    AttachBotButton attachButton = (AttachBotButton) child;
                    attachButton.nameTextView.setScaleX(scale);
                    attachButton.nameTextView.setScaleY(scale);
                    attachButton.imageView.setScaleX(scale);
                    attachButton.imageView.setScaleY(scale);
                }
            }
        }

        @Override
        public Float get(ChatAttachAlert object) {
            return openProgress;
        }
    };

    @Override
    protected void cancelSheetAnimation() {
        if (currentSheetAnimation != null) {
            currentSheetAnimation.cancel();
            if (appearSpringAnimation != null) {
                appearSpringAnimation.cancel();
            }
            if (buttonsAnimation != null) {
                buttonsAnimation.cancel();
            }
            currentSheetAnimation = null;
            currentSheetAnimationType = 0;
        }
    }

    private SpringAnimation appearSpringAnimation;
    private AnimatorSet buttonsAnimation;

    @Override
    protected boolean onCustomOpenAnimation() {
        photoLayout.setTranslationX(0);
        mediaPreviewView.setAlpha(0);
        selectedView.setAlpha(1);

        int fromTranslationY = super.containerView.getMeasuredHeight();
        super.containerView.setTranslationY(fromTranslationY);

        buttonsAnimation = new AnimatorSet();
        buttonsAnimation.playTogether(ObjectAnimator.ofFloat(this, ATTACH_ALERT_PROGRESS, 0.0f, 400.0f));
        buttonsAnimation.setDuration(400);
        buttonsAnimation.setStartDelay(20);
        ATTACH_ALERT_PROGRESS.set(this, 0.0f);
        buttonsAnimation.start();

        if (navigationBarAnimation != null) {
            navigationBarAnimation.cancel();
        }
        navigationBarAnimation = ValueAnimator.ofFloat(navigationBarAlpha, 1f);
        navigationBarAnimation.addUpdateListener(a -> {
            navigationBarAlpha = (float) a.getAnimatedValue();
            if (container != null) {
                container.invalidate();
            }
        });

        if (appearSpringAnimation != null) {
            appearSpringAnimation.cancel();
        }
        appearSpringAnimation = new SpringAnimation(super.containerView, DynamicAnimation.TRANSLATION_Y, 0);
        if (editingMessageObject != null) {
            appearSpringAnimation.getSpring().setDampingRatio(0.75f);
            appearSpringAnimation.getSpring().setStiffness(350.0f);
        } else {
            appearSpringAnimation.getSpring().setDampingRatio(0.75f);
            appearSpringAnimation.getSpring().setStiffness(350.0f);
        }
        appearSpringAnimation.start();

        if (Build.VERSION.SDK_INT >= 20 && useHardwareLayer) {
            container.setLayerType(View.LAYER_TYPE_HARDWARE, null);
        }
        currentSheetAnimationType = 1;
        currentSheetAnimation = new AnimatorSet();
        currentSheetAnimation.playTogether(
                ObjectAnimator.ofInt(backDrawable, AnimationProperties.COLOR_DRAWABLE_ALPHA, dimBehind ? dimBehindAlpha : 0)
        );
        currentSheetAnimation.setDuration(400);
        currentSheetAnimation.setStartDelay(20);
        currentSheetAnimation.setInterpolator(openInterpolator);
        AnimationNotificationsLocker locker = new AnimationNotificationsLocker();
        BottomSheetDelegateInterface delegate = super.delegate;
        final Runnable onAnimationEnd = () -> {
            currentSheetAnimation = null;
            appearSpringAnimation = null;
            locker.unlock();
            currentSheetAnimationType = 0;
            if (delegate != null) {
                delegate.onOpenAnimationEnd();
            }
            if (useHardwareLayer) {
                container.setLayerType(View.LAYER_TYPE_NONE, null);
            }

            if (isFullscreen) {
                WindowManager.LayoutParams params = getWindow().getAttributes();
                params.flags &= ~WindowManager.LayoutParams.FLAG_FULLSCREEN;
                getWindow().setAttributes(params);
            }
            NotificationCenter.getGlobalInstance().postNotificationName(NotificationCenter.startAllHeavyOperations, 512);
        };
        appearSpringAnimation.addEndListener((animation, cancelled, value, velocity) -> {
            if (currentSheetAnimation != null && !currentSheetAnimation.isRunning()) {
                onAnimationEnd.run();
            }
        });
        currentSheetAnimation.addListener(new AnimatorListenerAdapter() {
            @Override
            public void onAnimationEnd(Animator animation) {
                if (currentSheetAnimation != null && currentSheetAnimation.equals(animation)) {
                    if (appearSpringAnimation != null && !appearSpringAnimation.isRunning()) {
                        onAnimationEnd.run();
                    }
                }
            }

            @Override
            public void onAnimationCancel(Animator animation) {
                if (currentSheetAnimation != null && currentSheetAnimation.equals(animation)) {
                    currentSheetAnimation = null;
                    currentSheetAnimationType = 0;
                }
            }
        });
        locker.lock();
        NotificationCenter.getGlobalInstance().postNotificationName(NotificationCenter.stopAllHeavyOperations, 512);
        currentSheetAnimation.start();

//        AndroidUtilities.runOnUIThread(() -> {
//            if (currentSheetAnimation != null) {
//                // closes keyboard so navigation bar buttons can be accessible
//                ChatAttachAlert.this.delegate.needEnterComment();
//            }
//        }, 75);
        ValueAnimator navigationBarAnimator = ValueAnimator.ofFloat(0, 1);
        setNavBarAlpha(0);
        navigationBarAnimator.addUpdateListener(a -> {
            setNavBarAlpha((float) a.getAnimatedValue());
        });
        navigationBarAnimator.setStartDelay(25);
        navigationBarAnimator.setDuration(200);
        navigationBarAnimator.setInterpolator(CubicBezierInterpolator.DEFAULT);
        navigationBarAnimator.start();

        return true;
    }

    private void setNavBarAlpha(float alpha) {
        navBarColor = ColorUtils.setAlphaComponent(getThemedColor(Theme.key_windowBackgroundGray), Math.min(255, Math.max(0, (int) (255 * alpha))));
        AndroidUtilities.setNavigationBarColor(getWindow(), navBarColor, false);
        AndroidUtilities.setLightNavigationBar(getWindow(), AndroidUtilities.computePerceivedBrightness(navBarColor) > 0.721);
        getContainer().invalidate();
    }

    @Override
    protected boolean onContainerTouchEvent(MotionEvent event) {
        return currentAttachLayout.onContainerViewTouchEvent(event);
    }

    public void makeFocusable(EditTextBoldCursor editText, boolean showKeyboard) {
        if (delegate == null) {
            return;
        }
        if (!enterCommentEventSent) {
            boolean keyboardVisible = delegate.needEnterComment();
            enterCommentEventSent = true;
            AndroidUtilities.runOnUIThread(() -> {
                setFocusable(true);
                editText.requestFocus();
                if (showKeyboard) {
                    AndroidUtilities.runOnUIThread(() -> AndroidUtilities.showKeyboard(editText));
                }
            }, keyboardVisible ? 200 : 0);
        }
    }

    private void applyAttachButtonColors(View view) {
        if (view instanceof AttachButton) {
            AttachButton button = (AttachButton) view;
            button.textView.setTextColor(ColorUtils.blendARGB(getThemedColor(Theme.key_dialogTextGray2), getThemedColor(button.textKey), button.checkedState));
        } else if (view instanceof AttachBotButton) {
            AttachBotButton button = (AttachBotButton) view;
            button.nameTextView.setTextColor(ColorUtils.blendARGB(getThemedColor(Theme.key_dialogTextGray2), button.textColor, button.checkedState));
        }
    }

    @Override
    public ArrayList<ThemeDescription> getThemeDescriptions() {
        ArrayList<ThemeDescription> descriptions = new ArrayList<>();
        for (int a = 0; a < layouts.length; a++) {
            if (layouts[a] != null) {
                ArrayList<ThemeDescription> arrayList = layouts[a].getThemeDescriptions();
                if (arrayList != null) {
                    descriptions.addAll(arrayList);
                }
            }
        }
        descriptions.add(new ThemeDescription(container, 0, null, null, null, null, Theme.key_dialogBackgroundGray));
        return descriptions;
    }

    public void checkColors() {
        if (buttonsRecyclerView == null) {
            return;
        }
        int count = buttonsRecyclerView.getChildCount();
        for (int a = 0; a < count; a++) {
            applyAttachButtonColors(buttonsRecyclerView.getChildAt(a));
        }
        selectedTextView.setTextColor(forceDarkTheme ? getThemedColor(Theme.key_voipgroup_actionBarItems) : getThemedColor(Theme.key_dialogTextBlack));
        mediaPreviewTextView.setTextColor(forceDarkTheme ? getThemedColor(Theme.key_voipgroup_actionBarItems) : getThemedColor(Theme.key_dialogTextBlack));

        doneItem.getTextView().setTextColor(getThemedColor(Theme.key_windowBackgroundWhiteBlueHeader));

        selectedMenuItem.setIconColor(forceDarkTheme ? getThemedColor(Theme.key_voipgroup_actionBarItems) : getThemedColor(Theme.key_dialogTextBlack));
        Theme.setDrawableColor(selectedMenuItem.getBackground(), forceDarkTheme ? getThemedColor(Theme.key_voipgroup_actionBarItemsSelector) : getThemedColor(Theme.key_dialogButtonSelector));
        selectedMenuItem.setPopupItemsColor(getThemedColor(Theme.key_actionBarDefaultSubmenuItem), false);
        selectedMenuItem.setPopupItemsColor(getThemedColor(Theme.key_actionBarDefaultSubmenuItem), true);
        selectedMenuItem.redrawPopup(getThemedColor(Theme.key_actionBarDefaultSubmenuBackground));

        if (searchItem != null) {
            searchItem.setIconColor(forceDarkTheme ? getThemedColor(Theme.key_voipgroup_actionBarItems) : getThemedColor(Theme.key_dialogTextBlack));
            Theme.setDrawableColor(searchItem.getBackground(), forceDarkTheme ? getThemedColor(Theme.key_voipgroup_actionBarItemsSelector) : getThemedColor(Theme.key_dialogButtonSelector));
        }

        commentTextView.updateColors();

        actionBarShadow.setBackgroundColor(getThemedColor(Theme.key_dialogShadowLine));

        buttonsRecyclerView.setGlowColor(getThemedColor(Theme.key_dialogScrollGlow));
        buttonsRecyclerView.setBackgroundColor(getThemedColor(forceDarkTheme ? Theme.key_voipgroup_listViewBackground : Theme.key_dialogBackground));

        captionContainer.setBackgroundColor(getThemedColor(forceDarkTheme ? Theme.key_voipgroup_listViewBackground : Theme.key_dialogBackground));
        topCommentContainer.setBackgroundColor(getThemedColor(Theme.key_dialogBackground));

        actionBar.setBackgroundColor(forceDarkTheme ? getThemedColor(Theme.key_voipgroup_actionBar) : getThemedColor(Theme.key_dialogBackground));
        actionBar.setItemsColor(forceDarkTheme ? getThemedColor(Theme.key_voipgroup_actionBarItems) : getThemedColor(Theme.key_dialogTextBlack), false);
        actionBar.setItemsBackgroundColor(forceDarkTheme ? getThemedColor(Theme.key_voipgroup_actionBarItemsSelector) : getThemedColor(Theme.key_dialogButtonSelector), false);
        actionBar.setTitleColor(forceDarkTheme ? getThemedColor(Theme.key_voipgroup_actionBarItems) : getThemedColor(Theme.key_dialogTextBlack));

        Theme.setDrawableColor(shadowDrawable, getThemedColor(forceDarkTheme ? Theme.key_voipgroup_listViewBackground : Theme.key_dialogBackground));

        containerView.invalidate();

        for (int a = 0; a < layouts.length; a++) {
            if (layouts[a] != null) {
                layouts[a].checkColors();
            }
        }

        if (Build.VERSION.SDK_INT >= 30) {
            navBarColorKey = -1;
            navBarColor = getThemedColor(Theme.key_dialogBackgroundGray);
            AndroidUtilities.setNavigationBarColor(getWindow(), getThemedColor(Theme.key_dialogBackground), false);
            AndroidUtilities.setLightNavigationBar(getWindow(), AndroidUtilities.computePerceivedBrightness(navBarColor) > 0.721);
        } else {
            fixNavigationBar(getThemedColor(Theme.key_dialogBackground));
        }
    }

    @Override
    protected boolean onCustomMeasure(View view, int width, int height) {
        if (photoLayout.onCustomMeasure(view, width, height)) {
            return true;
        }
        return false;
    }

    @Override
    protected boolean onCustomLayout(View view, int left, int top, int right, int bottom) {
        if (photoLayout.onCustomLayout(view, left, top, right, bottom)) {
            return true;
        }
        return false;
    }

    public void onPause() {
        for (int a = 0; a < layouts.length; a++) {
            if (layouts[a] != null) {
                layouts[a].onPause();
            }
        }
        paused = true;
    }

    public void onResume() {
        paused = false;
        for (int a = 0; a < layouts.length; a++) {
            if (layouts[a] != null) {
                layouts[a].onResume();
            }
        }
        if (isShowing()) {
            delegate.needEnterComment();
        }
    }

    public void onActivityResultFragment(int requestCode, Intent data, String currentPicturePath) {
        photoLayout.onActivityResultFragment(requestCode, data, currentPicturePath);
    }

    @Override
    public void didReceivedNotification(int id, int account, Object... args) {
        if (id == NotificationCenter.reloadInlineHints || id == NotificationCenter.attachMenuBotsDidLoad || id == NotificationCenter.quickRepliesUpdated) {
            if (buttonsAdapter != null) {
                buttonsAdapter.notifyDataSetChanged();
            }
        } else if (id == NotificationCenter.currentUserPremiumStatusChanged) {
            currentLimit = MessagesController.getInstance(UserConfig.selectedAccount).getCaptionMaxLengthLimit();
        }
    }

    private int getScrollOffsetY(int idx) {
        if (nextAttachLayout != null && (currentAttachLayout instanceof ChatAttachAlertPhotoLayoutPreview || nextAttachLayout instanceof ChatAttachAlertPhotoLayoutPreview)) {
            return AndroidUtilities.lerp(scrollOffsetY[0], scrollOffsetY[1], translationProgress);
        } else {
            return scrollOffsetY[idx];
        }
    }

    private void updateSelectedPosition(int idx) {
        float moveProgress;
        AttachAlertLayout layout = idx == 0 ? currentAttachLayout : nextAttachLayout;
        if (layout == null || layout.getVisibility() != View.VISIBLE) {
            return;
        }
        int scrollOffset = getScrollOffsetY(idx);
        int t = scrollOffset - backgroundPaddingTop;
        float toMove;
        if (layout == pollLayout) {
            t -= dp(13);
            toMove = dp(11);
        } else {
            t -= dp(39);
            toMove = dp(43);
        }
        if (t + backgroundPaddingTop < ActionBar.getCurrentActionBarHeight()) {
            moveProgress = Math.min(1.0f, (ActionBar.getCurrentActionBarHeight() - t - backgroundPaddingTop) / toMove);
            cornerRadius = 1.0f - moveProgress;
        } else {
            moveProgress = 0.0f;
            cornerRadius = 1.0f;
        }

        int finalMove;
        if (AndroidUtilities.isTablet()) {
            finalMove = 16;
        } else if (AndroidUtilities.displaySize.x > AndroidUtilities.displaySize.y) {
            finalMove = 6;
        } else {
            finalMove = 12;
        }

        float offset = actionBar.getAlpha() != 0 ? 0.0f : dp(26 * (1.0f - headerView.getAlpha()));
        if (menuShowed && avatarPicker == 0 && !storyMediaPicker) {
            selectedMenuItem.setTranslationY(Math.max(ActionBar.getCurrentActionBarHeight() - dp(4) - dp(37 + finalMove), scrollOffset - dp(37 + finalMove * moveProgress) + offset - topCommentContainer.getMeasuredHeight() * topCommentContainer.getAlpha()) + currentPanTranslationY);
        } else {
            selectedMenuItem.setTranslationY(ActionBar.getCurrentActionBarHeight() - dp(4) - dp(37 + finalMove) + currentPanTranslationY);
        }
        float swapOffset = 0;
        if (isPhotoPicker && openTransitionFinished) {
            if (nextAttachLayout != null && currentAttachLayout != null) {
                swapOffset = Math.min(nextAttachLayout.getTranslationY(), currentAttachLayout.getTranslationY());
            } else if (nextAttachLayout != null) {
                swapOffset = nextAttachLayout.getTranslationY();
            }
        }
        if (searchItem != null) {
            searchItem.setTranslationY(ActionBar.getCurrentActionBarHeight() - dp(4) - dp(37 + finalMove) + currentPanTranslationY);
        }
        baseSelectedTextViewTranslationY = scrollOffset - dp(25 + finalMove * moveProgress) + offset + currentPanTranslationY + swapOffset - topCommentContainer.getMeasuredHeight() * topCommentContainer.getAlpha();
        headerView.setTranslationY(Math.max(currentPanTranslationY, baseSelectedTextViewTranslationY));
        topCommentContainer.setTranslationY(Math.max(ActionBar.getCurrentActionBarHeight() + currentPanTranslationY, baseSelectedTextViewTranslationY + dp(26) * headerView.getAlpha() + dp(8)));
        if (captionAbove) {
            updateCommentTextViewPosition();
        }
        if (pollLayout != null && layout == pollLayout) {
            if (AndroidUtilities.isTablet()) {
                finalMove = 63;
            } else if (AndroidUtilities.displaySize.x > AndroidUtilities.displaySize.y) {
                finalMove = 53;
            } else {
                finalMove = 59;
            }
            doneItem.setTranslationY(Math.max(0, pollLayout.getTranslationY() + scrollOffset - dp(7 + finalMove * moveProgress)) + currentPanTranslationY);
        }
    }

    private void updateActionBarVisibility(boolean show, boolean animated) {
        if (show && actionBar.getTag() == null || !show && actionBar.getTag() != null) {
            actionBar.setTag(show ? 1 : null);
            if (actionBarAnimation != null) {
                actionBarAnimation.cancel();
                actionBarAnimation = null;
            }

            boolean needsSearchItem = searchItem != null && false && (avatarSearch || currentAttachLayout == photoLayout && !menuShowed && baseFragment instanceof ChatActivity && ((ChatActivity) baseFragment).allowSendGifs() && ((ChatActivity) baseFragment).allowSendPhotos());
            boolean needMoreItem = !isPhotoPicker && !storyMediaPicker && (avatarPicker != 0 || !menuShowed) && currentAttachLayout == photoLayout && (photosEnabled || videosEnabled);
            if (currentAttachLayout == restrictedLayout) {
                needsSearchItem = false;
                needMoreItem = false;
            }
            if (show) {
                if (needsSearchItem) {
                    searchItem.setVisibility(View.VISIBLE);
                }
                if (needMoreItem) {
                    selectedMenuItem.setVisibility(View.VISIBLE);
                    selectedMenuItem.setClickable(true);
                }
            } else if (typeButtonsAvailable && frameLayout2.getTag() == null) {
                buttonsRecyclerView.setVisibility(View.VISIBLE);
            }

            if (getWindow() != null && baseFragment != null) {
                if (show) {
                    AndroidUtilities.setLightStatusBar(getWindow(), isLightStatusBar());
                } else {
                    AndroidUtilities.setLightStatusBar(getWindow(), baseFragment.isLightStatusBar());
                }
            }
            if (animated) {
                actionBarAnimation = new AnimatorSet();
                actionBarAnimation.setDuration((long) (180 * Math.abs((show ? 1.0f : 0.0f) - actionBar.getAlpha())));
                ArrayList<Animator> animators = new ArrayList<>();
                animators.add(ObjectAnimator.ofFloat(actionBar, View.ALPHA, show ? 1.0f : 0.0f));
                animators.add(ObjectAnimator.ofFloat(actionBarShadow, View.ALPHA, show ? 1.0f : 0.0f));
                if (needsSearchItem) {
                    animators.add(ObjectAnimator.ofFloat(searchItem, View.ALPHA, show ? 1.0f : 0.0f));
                }
                if (needMoreItem) {
                    animators.add(ObjectAnimator.ofFloat(selectedMenuItem, View.ALPHA, show ? 1.0f : 0.0f));
                    animators.add(ObjectAnimator.ofFloat(selectedMenuItem, View.SCALE_X, show ? 1.0f : 0.6f));
                    animators.add(ObjectAnimator.ofFloat(selectedMenuItem, View.SCALE_Y, show ? 1.0f : 0.6f));
                }
                actionBarAnimation.playTogether(animators);
                actionBarAnimation.addListener(new AnimatorListenerAdapter() {
                    @Override
                    public void onAnimationEnd(Animator animation) {
                        if (actionBarAnimation != null) {
                            if (show) {
                                if (typeButtonsAvailable && (currentAttachLayout == null || currentAttachLayout.shouldHideBottomButtons())) {
                                    buttonsRecyclerView.setVisibility(View.INVISIBLE);
                                }
                            } else {
                                if (searchItem != null) {
                                    searchItem.setVisibility(View.INVISIBLE);
                                }
                                if (avatarPicker != 0 || !menuShowed) {
                                    selectedMenuItem.setVisibility(View.INVISIBLE);
                                }
                            }
                        }
                    }

                    @Override
                    public void onAnimationCancel(Animator animation) {
                        actionBarAnimation = null;
                    }
                });
                actionBarAnimation.setInterpolator(CubicBezierInterpolator.EASE_OUT_QUINT);
                actionBarAnimation.setDuration(380);
                actionBarAnimation.start();
            } else {
                if (show) {
                    if (typeButtonsAvailable && (currentAttachLayout == null || currentAttachLayout.shouldHideBottomButtons())) {
                        buttonsRecyclerView.setVisibility(View.INVISIBLE);
                    }
                }
                actionBar.setAlpha(show ? 1.0f : 0.0f);
                actionBarShadow.setAlpha(show ? 1.0f : 0.0f);
                if (needsSearchItem) {
                    searchItem.setAlpha(show ? 1.0f : 0.0f);
                }
                if (needMoreItem) {
                    selectedMenuItem.setAlpha(show ? 1.0f : 0.0f);
                    selectedMenuItem.setScaleX(show ? 1.0f : 0.6f);
                    selectedMenuItem.setScaleY(show ? 1.0f : 0.6f);
                }
                if (!show) {
                    if (searchItem != null) {
                        searchItem.setVisibility(View.INVISIBLE);
                    }
                    if (avatarPicker != 0 || !menuShowed) {
                        selectedMenuItem.setVisibility(View.INVISIBLE);
                    }
                }
            }
        }
    }

    @SuppressLint("NewApi")
    public void updateLayout(AttachAlertLayout layout, boolean animated, int dy) {
        if (layout == null) {
            return;
        }
        int newOffset = layout.getCurrentItemTop();
        if (newOffset == Integer.MAX_VALUE) {
            return;
        }
        boolean show = layout == currentAttachLayout && newOffset <= layout.getButtonsHideOffset();
        pinnedToTop = show;
        if (currentAttachLayout != photoPreviewLayout && keyboardVisible && animated && !(currentAttachLayout instanceof ChatAttachAlertBotWebViewLayout)) {
            animated = false;
        }
        if (layout == currentAttachLayout) {
            updateActionBarVisibility(show, true);
        }
        FrameLayout.LayoutParams layoutParams = (FrameLayout.LayoutParams) layout.getLayoutParams();
        newOffset += (layoutParams == null ? 0 : layoutParams.topMargin) - dp(11);
        int idx = currentAttachLayout == layout ? 0 : 1;
        boolean previewAnimationIsRunning = (currentAttachLayout instanceof ChatAttachAlertPhotoLayoutPreview || nextAttachLayout instanceof ChatAttachAlertPhotoLayoutPreview) && (viewChangeAnimator instanceof SpringAnimation && ((SpringAnimation) viewChangeAnimator).isRunning());
        if (scrollOffsetY[idx] != newOffset || previewAnimationIsRunning) {
            previousScrollOffsetY = scrollOffsetY[idx];
            scrollOffsetY[idx] = newOffset;
            updateSelectedPosition(idx);
            containerView.invalidate();
        } else if (dy != 0) {
            previousScrollOffsetY = scrollOffsetY[idx];
        }
    }

    @Override
    protected boolean canDismissWithSwipe() {
        return false;
    }

    public void updateCountButton(int animated) {
        if (viewChangeAnimator != null) {
            return;
        }
        int count = currentAttachLayout.getSelectedItemsCount();

        if (count == 0) {
            writeButton.setCount(0, animated != 0);
            showCommentTextView(false, animated != 0);
        } else {
            if (!showCommentTextView(true, animated != 0) && animated != 0) {
                writeButton.setCount(count, true);
                writeButton.bounceCount();
            } else {
                writeButton.setCount(count, animated != 0);
                writeButton.bounceCount();
            }
        }
        currentAttachLayout.onSelectedItemsCountChanged(count);

//        if (editingMessageObject != null) {
//            menuShowed = count > 0 && currentAttachLayout == photoLayout;
//            selectedTextView.setText(LocaleController.getString(R.string.ChoosePhotoOrVideo));
//            headerView.setAlpha(currentAttachLayout == photoLayout ? 1f : 0f);
//            headerView.setVisibility(currentAttachLayout == photoLayout ? View.VISIBLE : View.INVISIBLE);
//            selectedMenuItem.setVisibility(View.VISIBLE);
//            selectedMenuItem.setClickable(count > 0);
//            selectedMenuItem.animate().alpha(count > 0 ? 1f : 0f).scaleX(count > 0 ? 1f : .6f).scaleY(count > 0 ? 1f : .6f).setInterpolator(CubicBezierInterpolator.EASE_OUT_QUINT).setDuration(320).start();
//        } else
        if (currentAttachLayout == photoLayout && ((baseFragment instanceof ChatActivity) || avatarPicker != 0 || storyMediaPicker) && (count == 0 && menuShowed || (count != 0 || avatarPicker != 0 || storyMediaPicker) && !menuShowed)) {
            menuShowed = count != 0 || avatarPicker != 0 || storyMediaPicker;
            if (menuAnimator != null) {
                menuAnimator.cancel();
                menuAnimator = null;
            }
            boolean needsSearchItem = avatarPicker != 0 && searchItem != null && actionBar.getTag() != null && baseFragment instanceof ChatActivity && ((ChatActivity) baseFragment).allowSendGifs();
            if (menuShowed) {
                if (avatarPicker == 0 && !storyMediaPicker) {
                    selectedMenuItem.setVisibility(View.VISIBLE);
                    selectedMenuItem.setClickable(true);
                }
                headerView.setVisibility(View.VISIBLE);
            } else {
                if (actionBar.getTag() != null && searchItem != null) {
                    searchItem.setVisibility(View.VISIBLE);
                }
            }
            if (animated == 0) {
                if (actionBar.getTag() == null && avatarPicker == 0 && !storyMediaPicker) {
                    selectedMenuItem.setAlpha(menuShowed ? 1.0f : 0.0f);
                    selectedMenuItem.setScaleX(menuShowed ? 1.0f : 0.6f);
                    selectedMenuItem.setScaleY(menuShowed ? 1.0f : 0.6f);
                }
                headerView.setAlpha(menuShowed ? 1.0f : 0.0f);
                if (needsSearchItem) {
                    searchItem.setAlpha(menuShowed ? 0.0f : 1.0f);
                }
                if (menuShowed && searchItem != null) {
                    searchItem.setVisibility(View.INVISIBLE);
                }
            } else {
                menuAnimator = new AnimatorSet();
                ArrayList<Animator> animators = new ArrayList<>();
                if (actionBar.getTag() == null && avatarPicker == 0 && !storyMediaPicker) {
                    animators.add(ObjectAnimator.ofFloat(selectedMenuItem, View.ALPHA, menuShowed ? 1.0f : 0.0f));
                    animators.add(ObjectAnimator.ofFloat(selectedMenuItem, View.SCALE_X, menuShowed ? 1.0f : 0.6f));
                    animators.add(ObjectAnimator.ofFloat(selectedMenuItem, View.SCALE_Y, menuShowed ? 1.0f : 0.6f));
                }
                animators.add(ObjectAnimator.ofFloat(headerView, View.ALPHA, menuShowed ? 1.0f : 0.0f));
                if (needsSearchItem) {
                    animators.add(ObjectAnimator.ofFloat(searchItem, View.ALPHA, menuShowed ? 0.0f : 1.0f));
                }
                menuAnimator.playTogether(animators);
                menuAnimator.addListener(new AnimatorListenerAdapter() {
                    @Override
                    public void onAnimationEnd(Animator animation) {
                        menuAnimator = null;
                        if (!menuShowed) {
                            if (actionBar.getTag() == null && avatarPicker == 0 && !storyMediaPicker) {
                                selectedMenuItem.setVisibility(View.INVISIBLE);
                            }
                            headerView.setVisibility(View.INVISIBLE);
                        } else if (searchItem != null) {
                            searchItem.setVisibility(View.INVISIBLE);
                        }
                    }
                });
                menuAnimator.setDuration(180);
                menuAnimator.start();
            }
        }
    }

    public void setDelegate(ChatAttachViewDelegate chatAttachViewDelegate) {
        delegate = chatAttachViewDelegate;
    }

    public void init() {
        botButtonWasVisible = false;
        botButtonProgressWasVisible = false;
        botMainButtonOffsetY = 0;
        botMainButtonTextView.setVisibility(View.GONE);
        botProgressView.setAlpha(0f);
        botProgressView.setScaleX(0.1f);
        botProgressView.setScaleY(0.1f);
        botProgressView.setVisibility(View.GONE);
        buttonsRecyclerView.setAlpha(1f);
        buttonsRecyclerView.setTranslationY(0);
        for (int i = 0; i < botAttachLayouts.size(); i++) {
            botAttachLayouts.valueAt(i).setMeasureOffsetY(0);
        }
        shadow.setAlpha(1f);
        shadow.setTranslationY(0);

        TLRPC.Chat chat = null;
        TLRPC.User user = null;
        if (avatarPicker != 2) {
            if (baseFragment instanceof ChatActivity) {
                chat = ((ChatActivity) baseFragment).getCurrentChat();
                user = ((ChatActivity) baseFragment).getCurrentUser();
            } else if (dialogId >= 0) {
                user = MessagesController.getInstance(currentAccount).getUser(dialogId);
            } else if (dialogId < 0) {
                chat = MessagesController.getInstance(currentAccount).getChat(-dialogId);
            }
        }

        if (baseFragment instanceof ChatActivity && avatarPicker != 2 || (chat != null || user != null)) {
            if (chat != null) {
                // mediaEnabled = ChatObject.canSendMedia(chat);
                photosEnabled = ChatObject.canSendPhoto(chat);
                videosEnabled = ChatObject.canSendVideo(chat);
                musicEnabled = ChatObject.canSendMusic(chat);
                pollsEnabled = ChatObject.canSendPolls(chat);
                plainTextEnabled = ChatObject.canSendPlain(chat);
                documentsEnabled = ChatObject.canSendDocument(chat);
            } else {
                pollsEnabled = user != null && user.bot;
            }
        }
        if (!(baseFragment instanceof ChatActivity && avatarPicker != 2)) {
            commentTextView.setVisibility(allowEnterCaption ? View.VISIBLE : View.INVISIBLE);
        }
        photoLayout.onInit(videosEnabled, photosEnabled, documentsEnabled);
        commentTextView.hidePopup(true);
        topCommentTextView.hidePopup(true);
        enterCommentEventSent = false;
        setFocusable(false);
        ChatAttachAlert.AttachAlertLayout layoutToSet;
        if (isStoryLocationPicker || isBizLocationPicker) {
            if (locationLayout == null) {
                layouts[5] = locationLayout = new ChatAttachAlertLocationLayout(this, getContext(), resourcesProvider);
                locationLayout.setDelegate((location, live, notify, scheduleDate) -> ((ChatActivity) baseFragment).didSelectLocation(location, live, notify, scheduleDate));
            }
            selectedId = 5;
            layoutToSet = locationLayout;
        } else if (isStoryAudioPicker) {
            openAudioLayout(false);
            layoutToSet = audioLayout;
            selectedId = 3;
        } else if (isSoundPicker || isEmojiPicker) {
            openDocumentsLayout(false);
            layoutToSet = documentLayout;
            selectedId = 4;
        } else if (editingMessageObject != null) {
            if (editType == EDITMEDIA_TYPE_ANY) {
                typeButtonsAvailable = true;
                if (editingMessageObject.isMusic()) {
                    openAudioLayout(false);
                    layoutToSet = audioLayout;
                    selectedId = 3;
                } else if (editingMessageObject.isDocument()) {
                    openDocumentsLayout(false);
                    layoutToSet = documentLayout;
                    selectedId = 4;
                } else {
                    layoutToSet = photoLayout;
                    selectedId = 1;
                }
            } else {
                if (editType == EDITMEDIA_TYPE_MUSIC) {
                    openAudioLayout(false);
                    layoutToSet = audioLayout;
                    selectedId = 3;
                } else if (editType == EDITMEDIA_TYPE_FILE) {
                    openDocumentsLayout(false);
                    layoutToSet = documentLayout;
                    selectedId = 4;
                } else {
                    layoutToSet = photoLayout;
                    selectedId = 1;
                }
                typeButtonsAvailable = false;
            }
        } else {
            layoutToSet = photoLayout;
            typeButtonsAvailable = avatarPicker == 0 && !storyMediaPicker;
            selectedId = 1;
        }
        buttonsRecyclerView.setVisibility(typeButtonsAvailable ? View.VISIBLE : View.GONE);
        shadow.setVisibility(typeButtonsAvailable ? View.VISIBLE : View.INVISIBLE);
        if (currentAttachLayout != layoutToSet) {
            if (actionBar.isSearchFieldVisible()) {
                actionBar.closeSearchField();
            }
            containerView.removeView(currentAttachLayout);
            currentAttachLayout.onHide();
            currentAttachLayout.setVisibility(View.GONE);
            currentAttachLayout.onHidden();
            currentAttachLayout = layoutToSet;
            setAllowNestedScroll(true);
            if (currentAttachLayout.getParent() == null) {
                containerView.addView(currentAttachLayout, 0, LayoutHelper.createFrame(LayoutHelper.MATCH_PARENT, LayoutHelper.MATCH_PARENT));
            }
            layoutToSet.setAlpha(1.0f);
            layoutToSet.setVisibility(View.VISIBLE);
            layoutToSet.onShow(null);
            layoutToSet.onShown();
            actionBar.setVisibility(layoutToSet.needsActionBar() != 0 ? View.VISIBLE : View.INVISIBLE);
            actionBarShadow.setVisibility(actionBar.getVisibility());

            setCaptionAbove(captionAbove, false);
        }
        if (currentAttachLayout != photoLayout) {
            photoLayout.setCheckCameraWhenShown(true);
        }
        updateCountButton(0);

        buttonsAdapter.notifyDataSetChanged();
        getCommentView().setText("");
        buttonsLayoutManager.scrollToPositionWithOffset(0, 1000000);
    }

    public void onDestroy() {
        for (int a = 0; a < layouts.length; a++) {
            if (layouts[a] != null) {
                layouts[a].onDestroy();
            }
        }
        NotificationCenter.getInstance(currentAccount).removeObserver(this, NotificationCenter.reloadInlineHints);
        NotificationCenter.getInstance(currentAccount).removeObserver(this, NotificationCenter.attachMenuBotsDidLoad);
        NotificationCenter.getInstance(currentAccount).removeObserver(this, NotificationCenter.currentUserPremiumStatusChanged);
        NotificationCenter.getInstance(currentAccount).removeObserver(this, NotificationCenter.quickRepliesUpdated);
        destroyed = true;
        if (commentTextView != null) {
            commentTextView.onDestroy();
        }
        if (topCommentTextView != null) {
            topCommentTextView.onDestroy();
        }
    }

    @Override
    public void onOpenAnimationEnd() {
        MediaController.AlbumEntry albumEntry;
        if (baseFragment instanceof ChatActivity) {
            albumEntry = MediaController.allMediaAlbumEntry;
        } else {
            albumEntry = MediaController.allPhotosAlbumEntry;
        }
        if (Build.VERSION.SDK_INT <= 19 && albumEntry == null) {
            MediaController.loadGalleryPhotosAlbums(0);
        }
        currentAttachLayout.onOpenAnimationEnd();
        AndroidUtilities.makeAccessibilityAnnouncement(getString("AccDescrAttachButton", R.string.AccDescrAttachButton));
        openTransitionFinished = true;
        if (!videosEnabled && !photosEnabled) {
            checkCanRemoveRestrictionsByBoosts();
        }
    }

    @Override
    public void onOpenAnimationStart() {
        sent = false;
    }

    @Override
    public boolean canDismiss() {
        return true;
    }

    private boolean allowDrawContent = true;
    public boolean sent = false;
    @Override
    public void setAllowDrawContent(boolean value) {
        super.setAllowDrawContent(value);
        currentAttachLayout.onContainerTranslationUpdated(currentPanTranslationY);
        if (allowDrawContent != value) {
            allowDrawContent = value;
            if (currentAttachLayout == photoLayout && photoLayout != null && !photoLayout.cameraExpanded) {
                photoLayout.pauseCamera(!allowDrawContent || sent);
            }
        }
    }

    public void setStories(boolean value) {
        stories = value;
    }

    public void setAvatarPicker(int type, boolean search, Utilities.Callback0Return<PhotoViewer.PlaceProviderObject> withBulletinClosingAnimation) {
        avatarPicker = type;
        avatarSearch = search;
        avatarWithBulletin = withBulletinClosingAnimation;
        if (avatarPicker != 0) {
            typeButtonsAvailable = false;
            if (currentAttachLayout == null || currentAttachLayout == photoLayout) {
                buttonsRecyclerView.setVisibility(View.GONE);
                shadow.setVisibility(View.GONE);
            }
            if (avatarPicker == 2) {
                selectedTextView.setText(getString(R.string.ChoosePhotoOrVideo));
            } else {
                selectedTextView.setText(getString(R.string.ChoosePhoto));
            }
        } else {
            typeButtonsAvailable = true;
        }
        if (photoLayout != null) {
            photoLayout.updateAvatarPicker();
        }
    }

    public void setStoryMediaPicker() {
        storyMediaPicker = true;
        typeButtonsAvailable = false;
        selectedTextView.setText(getString(R.string.ChoosePhotoOrVideo));
    }

    public void enableStickerMode(Utilities.Callback2<String, TLRPC.InputDocument> customStickerHandler) {
        selectedTextView.setText(getString(R.string.ChoosePhotoForSticker));
        typeButtonsAvailable = false;
        buttonsRecyclerView.setVisibility(View.GONE);
        shadow.setVisibility(View.GONE);
        avatarPicker = 1;
        isPhotoPicker = true;
        isStickerMode = true;
        this.customStickerHandler = customStickerHandler;
        if (optionsItem != null) {
            selectedTextView.setTranslationY(-dp(8));
            optionsItem.setVisibility(View.VISIBLE);
            optionsItem.setClickable(true);
            optionsItem.setAlpha(1f);
            optionsItem.setScaleX(1f);
            optionsItem.setScaleY(1f);
        }
    }

    public void enableDefaultMode() {
        typeButtonsAvailable = true;
        buttonsRecyclerView.setVisibility(View.VISIBLE);
        shadow.setVisibility(View.VISIBLE);
        avatarPicker = 0;
        isPhotoPicker = false;
        isStickerMode = false;
        customStickerHandler = null;
        if (optionsItem != null) {
            selectedTextView.setTranslationY(0);
            optionsItem.setVisibility(View.GONE);
        }
    }

    public TextView getSelectedTextView() {
        return selectedTextView;
    }

    public void setSoundPicker() {
        isSoundPicker = true;
        buttonsRecyclerView.setVisibility(View.GONE);
        shadow.setVisibility(View.GONE);
        selectedTextView.setText(getString(R.string.ChoosePhotoOrVideo));
    }

    public void setEmojiPicker() {
        isEmojiPicker = true;
        buttonsRecyclerView.setVisibility(View.GONE);
        shadow.setVisibility(View.GONE);
        selectedTextView.setText(LocaleController.getString("ChoosePhotoOrVideo", R.string.ChoosePhotoOrVideo));
    }

    public boolean storyLocationPickerFileIsVideo;
    public File storyLocationPickerPhotoFile;
    public double[] storyLocationPickerLatLong;

    public void setBusinessLocationPicker() {
        isBizLocationPicker = true;
        buttonsRecyclerView.setVisibility(View.GONE);
        shadow.setVisibility(View.GONE);
    }

    public void setStoryLocationPicker() {
        isStoryLocationPicker = true;
        buttonsRecyclerView.setVisibility(View.GONE);
        shadow.setVisibility(View.GONE);
    }

    public void setStoryLocationPicker(boolean isVideo, File photo) {
        storyLocationPickerFileIsVideo = isVideo;
        storyLocationPickerPhotoFile = photo;
        isStoryLocationPicker = true;
        buttonsRecyclerView.setVisibility(View.GONE);
        shadow.setVisibility(View.GONE);
    }

    public void setStoryLocationPicker(double lat, double lon) {
        storyLocationPickerLatLong = new double[]{lat, lon};
        isStoryLocationPicker = true;
        buttonsRecyclerView.setVisibility(View.GONE);
        shadow.setVisibility(View.GONE);
    }

    public void setStoryAudioPicker() {
        isStoryAudioPicker = true;
    }

    public void setMaxSelectedPhotos(int value, boolean order) {
        if (editingMessageObject != null) {
            return;
        }
        maxSelectedPhotos = value;
        allowOrder = order;
    }

    public void setOpenWithFrontFaceCamera(boolean value) {
        openWithFrontFaceCamera = value;
    }

    public ChatAttachAlertPhotoLayout getPhotoLayout() {
        return photoLayout;
    }

    public ChatAttachAlertLocationLayout getLocationLayout() {
        return locationLayout;
    }

    private class ButtonsAdapter extends RecyclerListView.SelectionAdapter {
        private final static int VIEW_TYPE_BUTTON = 0, VIEW_TYPE_BOT_BUTTON = 1;

        private Context mContext;
        private int galleryButton;

        private int attachBotsStartRow;
        private int attachBotsEndRow;
        private List<TLRPC.TL_attachMenuBot> attachMenuBots = new ArrayList<>();

        private int documentButton;
        private int musicButton;
        private int pollButton;
        private int contactButton;
        private int quickRepliesButton;
        private int locationButton;
        private int buttonsCount;

        public ButtonsAdapter(Context context) {
            mContext = context;
        }

        @NonNull
        @Override
        public RecyclerView.ViewHolder onCreateViewHolder(@NonNull ViewGroup parent, int viewType) {
            View view;
            switch (viewType) {
                case VIEW_TYPE_BUTTON:
                    view = new AttachButton(mContext);
                    break;
                case VIEW_TYPE_BOT_BUTTON:
                default:
                    view = new AttachBotButton(mContext);
                    break;
            }
            view.setImportantForAccessibility(View.IMPORTANT_FOR_ACCESSIBILITY_YES);
            view.setFocusable(true);
            return new RecyclerListView.Holder(view);
        }

        @Override
        public void onBindViewHolder(RecyclerView.ViewHolder holder, int position) {
            switch (holder.getItemViewType()) {
                case VIEW_TYPE_BUTTON:
                    AttachButton attachButton = (AttachButton) holder.itemView;
                    if (position == galleryButton) {
                        attachButton.setTextAndIcon(1, getString("ChatGallery", R.string.ChatGallery), Theme.chat_attachButtonDrawables[0], Theme.key_chat_attachGalleryBackground, Theme.key_chat_attachGalleryText);
                        attachButton.setTag(1);
                    } else if (position == documentButton) {
                        attachButton.setTextAndIcon(4, getString("ChatDocument", R.string.ChatDocument), Theme.chat_attachButtonDrawables[2], Theme.key_chat_attachFileBackground, Theme.key_chat_attachFileText);
                        attachButton.setTag(4);
                    } else if (position == locationButton) {
                        attachButton.setTextAndIcon(6, getString("ChatLocation", R.string.ChatLocation), Theme.chat_attachButtonDrawables[4], Theme.key_chat_attachLocationBackground, Theme.key_chat_attachLocationText);
                        attachButton.setTag(6);
                    } else if (position == musicButton) {
                        attachButton.setTextAndIcon(3, getString("AttachMusic", R.string.AttachMusic), Theme.chat_attachButtonDrawables[1], Theme.key_chat_attachAudioBackground, Theme.key_chat_attachAudioText);
                        attachButton.setTag(3);
                    } else if (position == pollButton) {
                        attachButton.setTextAndIcon(9, getString("Poll", R.string.Poll), Theme.chat_attachButtonDrawables[5], Theme.key_chat_attachPollBackground, Theme.key_chat_attachPollText);
                        attachButton.setTag(9);
                    } else if (position == contactButton) {
                        attachButton.setTextAndIcon(5, getString("AttachContact", R.string.AttachContact), Theme.chat_attachButtonDrawables[3], Theme.key_chat_attachContactBackground, Theme.key_chat_attachContactText);
                        attachButton.setTag(5);
                    } else if (position == quickRepliesButton) {
                        attachButton.setTextAndIcon(11, getString(R.string.AttachQuickReplies), getContext().getResources().getDrawable(R.drawable.ic_ab_reply).mutate(), Theme.key_chat_attachContactBackground, Theme.key_chat_attachContactText);
                        attachButton.setTag(11);
                    }
                    break;
                case VIEW_TYPE_BOT_BUTTON:
                    AttachBotButton child = (AttachBotButton) holder.itemView;
                    if (position >= attachBotsStartRow && position < attachBotsEndRow) {
                        position -= attachBotsStartRow;
                        child.setTag(position);
                        TLRPC.TL_attachMenuBot bot = attachMenuBots.get(position);
                        child.setAttachBot(MessagesController.getInstance(currentAccount).getUser(bot.bot_id), bot);
                        break;
                    }

                    position -= buttonsCount;
                    child.setTag(position);
                    child.setUser(MessagesController.getInstance(currentAccount).getUser(MediaDataController.getInstance(currentAccount).inlineBots.get(position).peer.user_id));
                    break;
            }
        }

        @Override
        public void onViewAttachedToWindow(RecyclerView.ViewHolder holder) {
            applyAttachButtonColors(holder.itemView);
        }

        @Override
        public boolean isEnabled(RecyclerView.ViewHolder holder) {
            return false;
        }

        @Override
        public int getItemCount() {
            int count = buttonsCount;
            if (editingMessageObject == null && baseFragment instanceof ChatActivity) {
                count += MediaDataController.getInstance(currentAccount).inlineBots.size();
            }
            return count;
        }

        @Override
        public void notifyDataSetChanged() {
            buttonsCount = 0;
            galleryButton = -1;
            documentButton = -1;
            musicButton = -1;
            pollButton = -1;
            contactButton = -1;
            quickRepliesButton = -1;
            locationButton = -1;
            attachBotsStartRow = -1;
            attachBotsEndRow = -1;
            if (!(baseFragment instanceof ChatActivity)) {
                galleryButton = buttonsCount++;
                documentButton = buttonsCount++;
                if (allowEnterCaption) {
                    musicButton = buttonsCount++;
                }
            } else if (editingMessageObject != null) {
                if (editType == EDITMEDIA_TYPE_ANY) {
                    galleryButton = buttonsCount++;
                    documentButton = buttonsCount++;
                    musicButton = buttonsCount++;
                } else {
                    if (editType == EDITMEDIA_TYPE_PHOTOVIDEO) {
                        galleryButton = buttonsCount++;
                    }
                    if (editType == EDITMEDIA_TYPE_FILE) {
                        documentButton = buttonsCount++;
                    }
                    if (editType == EDITMEDIA_TYPE_MUSIC) {
                        musicButton = buttonsCount++;
                    }
                }
            } else {
                galleryButton = buttonsCount++;
                if (photosEnabled || videosEnabled) {
                    if (baseFragment instanceof ChatActivity && !((ChatActivity) baseFragment).isInScheduleMode() && !((ChatActivity) baseFragment).isSecretChat() && ((ChatActivity) baseFragment).getChatMode() != ChatActivity.MODE_QUICK_REPLIES) {
                        ChatActivity chatActivity = (ChatActivity) baseFragment;

                        attachBotsStartRow = buttonsCount;
                        attachMenuBots.clear();
                        for (TLRPC.TL_attachMenuBot bot : MediaDataController.getInstance(currentAccount).getAttachMenuBots().bots) {
                            if (bot.show_in_attach_menu && MediaDataController.canShowAttachMenuBot(bot, chatActivity.getCurrentChat() != null ? chatActivity.getCurrentChat() : chatActivity.getCurrentUser())) {
                                attachMenuBots.add(bot);
                            }
                        }

                        buttonsCount += attachMenuBots.size();
                        attachBotsEndRow = buttonsCount;
                    }
                }
                documentButton = buttonsCount++;

                if (plainTextEnabled) {
                    locationButton = buttonsCount++;
                }

                if (pollsEnabled) {
                    pollButton = buttonsCount++;
                }
                if (plainTextEnabled) {
                    contactButton = buttonsCount++;
                }
                TLRPC.User user = baseFragment instanceof ChatActivity ? ((ChatActivity) baseFragment).getCurrentUser() : null;
                if (baseFragment instanceof ChatActivity && ((ChatActivity) baseFragment).getChatMode() == 0 && user != null && !user.bot && QuickRepliesController.getInstance(currentAccount).hasReplies()) {
                    quickRepliesButton = buttonsCount++;
                }
                musicButton = buttonsCount++;
            }
            super.notifyDataSetChanged();
        }

        public int getButtonsCount() {
            return buttonsCount;
        }

        @Override
        public int getItemViewType(int position) {
            if (position < buttonsCount) {
                if (position >= attachBotsStartRow && position < attachBotsEndRow) {
                    return VIEW_TYPE_BOT_BUTTON;
                }
                return VIEW_TYPE_BUTTON;
            }
            return VIEW_TYPE_BOT_BUTTON;
        }
    }

    @Override
    public void dismissInternal() {
        if (delegate != null) {
            delegate.doOnIdle(this::removeFromRoot);
        } else {
            removeFromRoot();
        }
    }

    private void removeFromRoot() {
        if (containerView != null) {
            containerView.setVisibility(View.INVISIBLE);
        }
        if (actionBar.isSearchFieldVisible()) {
            actionBar.closeSearchField();
        }
        contactsLayout = null;
        quickRepliesLayout = null;
        audioLayout = null;
        pollLayout = null;
        locationLayout = null;
        documentLayout = null;
        for (int a = 1; a < layouts.length; a++) {
            if (layouts[a] == null) {
                continue;
            }
            layouts[a].onDestroy();
            containerView.removeView(layouts[a]);
            layouts[a] = null;
        }
        updateActionBarVisibility(false, false);
        super.dismissInternal();
    }

    @Override
    public void onBackPressed() {
        if (passcodeView.getVisibility() == View.VISIBLE) {
            if (getOwnerActivity() != null) {
                getOwnerActivity().finish();
            }
            return;
        }
        if (actionBar.isSearchFieldVisible()) {
            actionBar.closeSearchField();
            return;
        }
        if (currentAttachLayout.onBackPressed()) {
            return;
        }
        if (getCommentView() != null && getCommentView().isPopupShowing()) {
            getCommentView().hidePopup(true);
            return;
        }
        super.onBackPressed();
    }

    public EditTextEmoji getCommentView() {
        return captionAbove && (currentAttachLayout == photoLayout || currentAttachLayout == photoPreviewLayout) ? topCommentTextView : commentTextView;
    }

    @Override
    public void dismissWithButtonClick(int item) {
        super.dismissWithButtonClick(item);
        currentAttachLayout.onDismissWithButtonClick(item);
    }

    @Override
    protected boolean canDismissWithTouchOutside() {
        return currentAttachLayout.canDismissWithTouchOutside();
    }

    @Override
    protected void onDismissWithTouchOutside() {
        if (currentAttachLayout.onDismissWithTouchOutside()) {
            dismiss();
        }
    }

    private boolean confirmationAlertShown = false;
    protected boolean allowPassConfirmationAlert = false;

    public void dismiss(boolean passConfirmationAlert) {
        if (passConfirmationAlert) {
            this.allowPassConfirmationAlert = passConfirmationAlert;
        }
        this.dismiss();
    }

    @Override
    public void dismiss() {
        if (currentAttachLayout.onDismiss() || isDismissed()) {
            return;
        }
        if (commentTextView != null) {
            AndroidUtilities.hideKeyboard(commentTextView.getEditText());
        }
        if (topCommentTextView != null) {
            AndroidUtilities.hideKeyboard(topCommentTextView.getEditText());
        }
        botAttachLayouts.clear();
        BaseFragment baseFragment = this.baseFragment;
        if (baseFragment == null) {
            baseFragment = LaunchActivity.getLastFragment();
        }
        if (!allowPassConfirmationAlert && baseFragment != null && currentAttachLayout.getSelectedItemsCount() > 0 && !isPhotoPicker) {
            if (confirmationAlertShown) {
                return;
            }
            confirmationAlertShown = true;
            AlertDialog dialog =
                new AlertDialog.Builder(baseFragment.getParentActivity(), resourcesProvider)
                    .setTitle(getString(R.string.DiscardSelectionAlertTitle))
                    .setMessage(getString(R.string.DiscardSelectionAlertMessage))
                    .setPositiveButton(getString(R.string.Discard), (dialogInterface, i) -> {
                        allowPassConfirmationAlert = true;
                        dismiss();
                    })
                    .setNegativeButton(getString(R.string.Cancel), null)
                    .setOnCancelListener(di -> {
                        if (appearSpringAnimation != null) {
                            appearSpringAnimation.cancel();
                        }
                        appearSpringAnimation = new SpringAnimation(super.containerView, DynamicAnimation.TRANSLATION_Y, 0);
                        appearSpringAnimation.getSpring().setDampingRatio(1.5f);
                        appearSpringAnimation.getSpring().setStiffness(1500.0f);
                        appearSpringAnimation.start();
                    })
                    .setOnPreDismissListener(di -> {
                        confirmationAlertShown = false;
                    })
                    .create();
            dialog.show();
            TextView button = (TextView) dialog.getButton(DialogInterface.BUTTON_POSITIVE);
            if (button != null) {
                button.setTextColor(getThemedColor(Theme.key_text_RedBold));
            }
            return;
        }
        if (commentTextView != null) {
            AndroidUtilities.hideKeyboard(commentTextView.getEditText());
        }
        if (!allowPassConfirmationAlert && baseFragment != null && currentAttachLayout.getSelectedItemsCount() > 0) {
            if (confirmationAlertShown) {
                return;
            }
            confirmationAlertShown = true;
            AlertDialog dialog =
                new AlertDialog.Builder(baseFragment.getParentActivity(), parentThemeDelegate)
                    .setTitle(LocaleController.getString("DiscardSelectionAlertTitle", R.string.DiscardSelectionAlertTitle))
                    .setMessage(LocaleController.getString("DiscardSelectionAlertMessage", R.string.DiscardSelectionAlertMessage))
                    .setPositiveButton(LocaleController.getString("PassportDiscard", R.string.PassportDiscard), (dialogInterface, i) -> {
                        allowPassConfirmationAlert = true;
                        dismiss();
                    })
                    .setNegativeButton(LocaleController.getString("Cancel", R.string.Cancel), null)
                    .setOnCancelListener(di -> {
                        if (appearSpringAnimation != null) {
                            appearSpringAnimation.cancel();
                        }
                        appearSpringAnimation = new SpringAnimation(super.containerView, DynamicAnimation.TRANSLATION_Y, 0);
                        appearSpringAnimation.getSpring().setDampingRatio(1.5f);
                        appearSpringAnimation.getSpring().setStiffness(1500.0f);
                        appearSpringAnimation.start();
                    })
                    .setOnPreDismissListener(di -> {
                        confirmationAlertShown = false;
                    })
                    .create();
            dialog.show();
            TextView button = (TextView) dialog.getButton(DialogInterface.BUTTON_POSITIVE);
            if (button != null) {
                button.setTextColor(getThemedColor(Theme.key_dialogTextRed));
            }
            return;
        }
        for (int a = 0; a < layouts.length; a++) {
            if (layouts[a] != null && currentAttachLayout != layouts[a]) {
                layouts[a].onDismiss();
            }
        }
        AndroidUtilities.setNavigationBarColor(getWindow(), ColorUtils.setAlphaComponent(getThemedColor(Theme.key_windowBackgroundGray), 0), true, tcolor -> {
            navBarColorKey = -1;
            navBarColor = tcolor;
            containerView.invalidate();
        });
        if (baseFragment != null) {
            AndroidUtilities.setLightStatusBar(getWindow(), baseFragment.isLightStatusBar());
        }
        captionLimitBulletinShown = false;
        super.dismiss();
        allowPassConfirmationAlert = false;
    }

    @Override
    public boolean onKeyDown(int keyCode, KeyEvent event) {
        if (currentAttachLayout.onSheetKeyDown(keyCode, event)) {
            return true;
        }
        return super.onKeyDown(keyCode, event);
    }

    @Override
    public void setAllowNestedScroll(boolean allowNestedScroll) {
        this.allowNestedScroll = allowNestedScroll;
    }

    public BaseFragment getBaseFragment() {
        return baseFragment;
    }

    public EditTextEmoji getCommentTextView() {
        return commentTextView;
    }

    public ChatAttachAlertDocumentLayout getDocumentLayout() {
        return documentLayout;
    }

    public void setAllowEnterCaption(boolean allowEnterCaption) {
        this.allowEnterCaption = allowEnterCaption;
    }

    public void setDocumentsDelegate(ChatAttachAlertDocumentLayout.DocumentSelectActivityDelegate documentsDelegate) {
        this.documentsDelegate = documentsDelegate;
    }

    private void replaceWithText(int start, int len, CharSequence text, boolean parseEmoji) {
        if (getCommentView() == null) {
            return;
        }
        try {
            SpannableStringBuilder builder = new SpannableStringBuilder(getCommentView().getText());
            builder.replace(start, start + len, text);
            if (parseEmoji) {
                Emoji.replaceEmoji(builder, getCommentView().getEditText().getPaint().getFontMetricsInt(), false);
            }
            getCommentView().setText(builder);
            getCommentView().setSelection(start + text.length());
        } catch (Exception e) {
            FileLog.e(e);
        }
    }

    public MentionsContainerView mentionContainer;
    private void createMentionsContainer() {
        mentionContainer = new MentionsContainerView(getContext(), UserConfig.getInstance(currentAccount).getClientUserId(), 0, LaunchActivity.getLastFragment(), null, resourcesProvider) {
            @Override
            protected void onScrolled(boolean atTop, boolean atBottom) {
                if (photoLayout != null) {
                    photoLayout.checkCameraViewPosition();
                }
            }

            @Override
            protected void onAnimationScroll() {
                if (photoLayout != null) {
                    photoLayout.checkCameraViewPosition();
                }
            }
        };
        mentionContainer.withDelegate(new MentionsContainerView.Delegate() {
            @Override
            public void replaceText(int start, int len, CharSequence replacingString, boolean allowShort) {
                replaceWithText(start, len, replacingString, allowShort);
            }
            @Override
            public Paint.FontMetricsInt getFontMetrics() {
                return commentTextView.getEditText().getPaint().getFontMetricsInt();
            }
        });
        containerView.addView(mentionContainer, containerView.indexOfChild(frameLayout2), LayoutHelper.createFrame(LayoutHelper.MATCH_PARENT, LayoutHelper.MATCH_PARENT, Gravity.LEFT | Gravity.BOTTOM));
        setupMentionContainer(mentionContainer);
        updateCommentTextViewPosition();
    }

    protected void setupMentionContainer(MentionsContainerView mentionContainer) {
        mentionContainer.getAdapter().setAllowStickers(false);
        mentionContainer.getAdapter().setAllowBots(false);
        mentionContainer.getAdapter().setAllowChats(false);
        mentionContainer.getAdapter().setSearchInDailogs(true);
        if (baseFragment instanceof ChatActivity) {
            ChatActivity chatActivity = (ChatActivity) baseFragment;
            mentionContainer.getAdapter().setUserOrChat(chatActivity.getCurrentUser(), chatActivity.getCurrentChat());
            mentionContainer.getAdapter().setChatInfo(chatActivity.getCurrentChatInfo());
            mentionContainer.getAdapter().setNeedUsernames(chatActivity.getCurrentChat() != null);
        } else {
            mentionContainer.getAdapter().setChatInfo(null);
            mentionContainer.getAdapter().setNeedUsernames(false);
        }
        mentionContainer.getAdapter().setNeedBotContext(false);
    }

    public void setCaptionAbove(boolean above) {
        setCaptionAbove(above, true);
    }
    public void setCaptionAbove(boolean above, boolean animated) {
        final EditTextEmoji fromView = getCommentView();
        captionAbove = above;
        final EditTextEmoji toView = getCommentView();

        final boolean allowCaption = (frameLayout2.getTag() != null);
        final boolean allowCaptionAbove = currentAttachLayout == photoLayout || currentAttachLayout == photoPreviewLayout;
        final boolean showAbove = captionAbove && allowCaptionAbove;
        if (animated) {
            topCommentContainer.setVisibility(allowCaption ? View.VISIBLE : View.GONE);
            topCommentContainer.animate()
                .alpha(showAbove && allowCaption ? 1.0f : 0.0f)
                .setDuration(320)
                .setInterpolator(CubicBezierInterpolator.EASE_OUT_QUINT)
                .setUpdateListener(a -> {
                    updatedTopCaptionHeight();
                })
                .withEndAction(() -> {
                    if (!(showAbove && allowCaption)) {
                        topCommentContainer.setVisibility(View.GONE);
                    }
                    updatedTopCaptionHeight();
                })
                .start();

            captionContainer.setVisibility(View.VISIBLE);
            if (moveCaptionButton != null) {
                moveCaptionButton.setVisibility(View.VISIBLE);
            }
            captionContainer.animate()
                .translationY(!showAbove && allowCaption ? 0 : captionContainer.getMeasuredHeight())
                .alpha(!showAbove && allowCaption ? 1.0f : 0.0f)
                .setDuration(320)
                .setInterpolator(CubicBezierInterpolator.EASE_OUT_QUINT)
                .setUpdateListener(a -> {
                    if (moveCaptionButton != null) {
                        moveCaptionButton.setTranslationY(bottomPannelTranslation - commentTextView.getHeight() + captionContainer.getTranslationY());
                        moveCaptionButton.setAlpha(captionContainer.getAlpha());
                    }
                    frameLayout2.invalidate();
                })
                .withEndAction(() -> {
                    if (showAbove || !allowCaption) {
                        captionContainer.setVisibility(View.GONE);
                        if (moveCaptionButton != null) {
                            moveCaptionButton.setVisibility(View.GONE);
                        }
                    }
                })
                .start();
        } else {
            topCommentContainer.setVisibility(showAbove && allowCaption ? View.VISIBLE : View.GONE);
            topCommentContainer.setAlpha(showAbove && allowCaption ? 1.0f : 0.0f);
            updatedTopCaptionHeight();

            captionContainer.setAlpha(!showAbove && allowCaption ? 1.0f : 0.0f);
            captionContainer.setTranslationY(!showAbove && allowCaption ? 0 : captionContainer.getMeasuredHeight());
            captionContainer.setVisibility(!showAbove && allowCaption ? View.VISIBLE : View.GONE);
            moveCaptionButton.setAlpha(!showAbove && allowCaption ? 1.0f : 0.0f);
            moveCaptionButton.setVisibility(!showAbove && allowCaption ? View.VISIBLE : View.GONE);
        }

        if (fromView != toView) {
            fromView.hidePopup(true);
            toView.setText(AnimatedEmojiSpan.cloneSpans(fromView.getText()));
            toView.getEditText().setAllowTextEntitiesIntersection(fromView.getEditText().getAllowTextEntitiesIntersection());
            if (fromView.getEditText().isFocused()) {
                toView.getEditText().requestFocus();
                toView.getEditText().setSelection(
                        fromView.getEditText().getSelectionStart(),
                        fromView.getEditText().getSelectionEnd()
                );
            }
        }
    }

    private void updatedTopCaptionHeight() {
        actionBarShadow.setTranslationY(currentPanTranslationY + topCommentContainer.getMeasuredHeight() * topCommentContainer.getAlpha());
        updateSelectedPosition(0);
        sizeNotifierFrameLayout.invalidate();
        topCommentContainer.invalidate();
        if (photoLayout != null) {
            photoLayout.checkCameraViewPosition();
            if (photoLayout.gridView != null && photoLayout.gridView.getFastScroll() != null) {
                photoLayout.gridView.getFastScroll().topOffset = captionAbove ? (int) (topCommentContainer.getMeasuredHeight() * topCommentContainer.getAlpha()) : 0;
                photoLayout.gridView.getFastScroll().invalidate();
            }
        }
        updateCommentTextViewPosition();
    }

    private void toggleCaptionAbove() {
        setCaptionAbove(!captionAbove);
    }
}<|MERGE_RESOLUTION|>--- conflicted
+++ resolved
@@ -3481,15 +3481,11 @@
 
             messageSendPreview.show();
 
-<<<<<<< HEAD
             if (!NekoConfig.disableVibration.Bool()) {
-                view.performHapticFeedback(HapticFeedbackConstants.KEYBOARD_TAP, HapticFeedbackConstants.FLAG_IGNORE_GLOBAL_SETTING);
-            }
-=======
-            try {
-                view.performHapticFeedback(HapticFeedbackConstants.KEYBOARD_TAP, HapticFeedbackConstants.FLAG_IGNORE_GLOBAL_SETTING);
-            } catch (Exception ignored) {}
->>>>>>> eee720ef
+                try {
+                    view.performHapticFeedback(HapticFeedbackConstants.KEYBOARD_TAP, HapticFeedbackConstants.FLAG_IGNORE_GLOBAL_SETTING);
+                } catch (Exception ignored) {}
+            }
 
             return true;
         });
