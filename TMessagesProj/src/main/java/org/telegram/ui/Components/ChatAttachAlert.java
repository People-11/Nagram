/*
 * This is the source code of Telegram for Android v. 5.x.x.
 * It is licensed under GNU GPL v. 2 or later.
 * You should have received a copy of the license in this archive (see LICENSE).
 *
 * Copyright Nikolai Kudashov, 2013-2018.
 */

package org.telegram.ui.Components;

import android.Manifest;
import android.animation.Animator;
import android.animation.AnimatorListenerAdapter;
import android.animation.AnimatorSet;
import android.animation.ObjectAnimator;
import android.animation.ValueAnimator;
import android.annotation.SuppressLint;
import android.content.Context;
import android.content.Intent;
import android.content.pm.PackageManager;
import android.graphics.Canvas;
import android.graphics.Color;
import android.graphics.Outline;
import android.graphics.Paint;
import android.graphics.PorterDuff;
import android.graphics.PorterDuffColorFilter;
import android.graphics.Rect;
import android.graphics.RectF;
import android.graphics.drawable.Drawable;
import android.os.Build;
import android.text.InputFilter;
import android.text.TextPaint;
import android.text.TextUtils;
import android.util.Property;
import android.util.TypedValue;
import android.view.Gravity;
import android.view.HapticFeedbackConstants;
import android.view.KeyEvent;
import android.view.MotionEvent;
import android.view.View;
import android.view.ViewGroup;
import android.view.ViewOutlineProvider;
import android.view.WindowManager;
import android.view.accessibility.AccessibilityNodeInfo;
import android.view.animation.DecelerateInterpolator;
import android.view.animation.OvershootInterpolator;
import android.widget.Button;
import android.widget.FrameLayout;
import android.widget.ImageView;
import android.widget.TextView;

import androidx.annotation.Keep;
import androidx.core.graphics.ColorUtils;
import androidx.dynamicanimation.animation.DynamicAnimation;
import androidx.dynamicanimation.animation.SpringAnimation;
import androidx.recyclerview.widget.LinearLayoutManager;
import androidx.recyclerview.widget.RecyclerView;

import org.jetbrains.annotations.NotNull;
import org.telegram.messenger.AndroidUtilities;
import org.telegram.messenger.ChatObject;
import org.telegram.messenger.ContactsController;
import org.telegram.messenger.ImageLocation;
import org.telegram.messenger.LocaleController;
import org.telegram.messenger.MediaController;
import org.telegram.messenger.MediaDataController;
import org.telegram.messenger.MessageObject;
import org.telegram.messenger.MessagesController;
import org.telegram.messenger.NotificationCenter;
import org.telegram.messenger.R;
import org.telegram.messenger.SendMessagesHelper;
import org.telegram.messenger.SharedConfig;
import org.telegram.messenger.UserConfig;
import org.telegram.messenger.UserObject;
import org.telegram.tgnet.TLRPC;
import org.telegram.ui.ActionBar.ActionBar;
import org.telegram.ui.ActionBar.ActionBarMenuItem;
import org.telegram.ui.ActionBar.ActionBarMenuSubItem;
import org.telegram.ui.ActionBar.ActionBarPopupWindow;
import org.telegram.ui.ActionBar.AdjustPanLayoutHelper;
import org.telegram.ui.ActionBar.AlertDialog;
import org.telegram.ui.ActionBar.BaseFragment;
import org.telegram.ui.ActionBar.BottomSheet;
import org.telegram.ui.ActionBar.Theme;
import org.telegram.ui.ActionBar.ThemeDescription;
import org.telegram.ui.ChatActivity;
import org.telegram.ui.PassportActivity;
import org.telegram.ui.PhotoPickerActivity;
import org.telegram.ui.PhotoPickerSearchActivity;

import java.util.ArrayList;
import java.util.HashMap;
import java.util.Locale;
import java.util.concurrent.atomic.AtomicBoolean;

import kotlin.Unit;
import tw.nekomimi.nekogram.NekoConfig;
import tw.nekomimi.nekogram.transtale.TranslateDb;
import tw.nekomimi.nekogram.transtale.Translator;
import tw.nekomimi.nekogram.transtale.TranslatorKt;
import tw.nekomimi.nekogram.utils.AlertUtil;

public class ChatAttachAlert extends BottomSheet implements NotificationCenter.NotificationCenterDelegate, BottomSheet.BottomSheetDelegateInterface {

    public interface ChatAttachViewDelegate {
        void didPressedButton(int button, boolean arg, boolean notify, int scheduleDate);

        View getRevealView();

        void didSelectBot(TLRPC.User user);

        void onCameraOpened();
<<<<<<< HEAD

        void needEnterComment();

=======
        boolean needEnterComment();
>>>>>>> 4992f231
        void doOnIdle(Runnable runnable);
        default void openAvatarsSearch() {

        }
    }

    public float translationProgress;
    public final Property<AttachAlertLayout, Float> ATTACH_ALERT_LAYOUT_TRANSLATION = new AnimationProperties.FloatProperty<AttachAlertLayout>("translation") {
        @Override
        public void setValue(AttachAlertLayout object, float value) {
            if (value > 0.7f) {
                float alpha = 1.0f - (1.0f - value) / 0.3f;
                if (nextAttachLayout == locationLayout) {
                    currentAttachLayout.setAlpha(1.0f - alpha);
                    nextAttachLayout.setAlpha(1.0f);
                } else {
                    nextAttachLayout.setAlpha(alpha);
                    nextAttachLayout.onHideShowProgress(alpha);
                }
            } else {
                if (nextAttachLayout == locationLayout) {
                    nextAttachLayout.setAlpha(0.0f);
                }
            }
            if (nextAttachLayout == pollLayout || currentAttachLayout == pollLayout) {
                updateSelectedPosition(nextAttachLayout == pollLayout ? 1 : 0);
            }
            nextAttachLayout.setTranslationY(AndroidUtilities.dp(78) * value);
            currentAttachLayout.onHideShowProgress(1.0f - Math.min(1.0f, value / 0.7f));
            currentAttachLayout.onContainerTranslationUpdated(currentPanTranslationY);
            containerView.invalidate();
        }

        @Override
        public Float get(AttachAlertLayout object) {
            return translationProgress;
        }
    };

    public static class AttachAlertLayout extends FrameLayout {

        protected ChatAttachAlert parentAlert;

        public AttachAlertLayout(ChatAttachAlert alert, Context context) {
            super(context);
            parentAlert = alert;
        }

        boolean onSheetKeyDown(int keyCode, KeyEvent event) {
            return false;
        }

        boolean onDismiss() {
            return false;
        }

        boolean onCustomMeasure(View view, int width, int height) {
            return false;
        }

        boolean onCustomLayout(View view, int left, int top, int right, int bottom) {
            return false;
        }

        boolean onContainerViewTouchEvent(MotionEvent event) {
            return false;
        }

        void onPreMeasure(int availableWidth, int availableHeight) {

        }

        void onMenuItemClick(int id) {

        }

        void onButtonsTranslationYUpdated() {

        }

        boolean canScheduleMessages() {
            return true;
        }

        void checkColors() {

        }

        ArrayList<ThemeDescription> getThemeDescriptions() {
            return null;
        }

        void onPause() {

        }

        void onResume() {

        }

        boolean canDismissWithTouchOutside() {
            return true;
        }

        void onDismissWithButtonClick(int item) {

        }

        void onContainerTranslationUpdated(float currentPanTranslationY) {

        }

        void onHideShowProgress(float progress) {

        }

        void onOpenAnimationEnd() {

        }

        void onInit(boolean mediaEnabled) {

        }

        int getSelectedItemsCount() {
            return 0;
        }

        void onSelectedItemsCountChanged(int count) {

        }

        void applyCaption(String text) {

        }

        void onDestroy() {

        }

        void onHide() {

        }

        void onHidden() {

        }

        int getCurrentItemTop() {
            return 0;
        }

        int getFirstOffset() {
            return 0;
        }

        int getButtonsHideOffset() {
            return AndroidUtilities.dp(needsActionBar() != 0 ? 12 : 17);
        }

        int getListTopPadding() {
            return 0;
        }

        int needsActionBar() {
            return 0;
        }

        void sendSelectedItems(boolean notify, int scheduleDate) {

        }

        void onShow() {

        }

        void onShown() {

        }

        void scrollToTop() {

        }

        boolean onBackPressed() {
            return false;
        }
    }

    protected BaseFragment baseFragment;
    protected boolean inBubbleMode;
    private ActionBarPopupWindow sendPopupWindow;
    private ActionBarPopupWindow.ActionBarPopupWindowLayout sendPopupLayout;
    private ActionBarMenuSubItem[] itemCells;

    private View shadow;

    private ChatAttachAlertPhotoLayout photoLayout;
    private ChatAttachAlertContactsLayout contactsLayout;
    private ChatAttachAlertAudioLayout audioLayout;
    private ChatAttachAlertPollLayout pollLayout;
    private ChatAttachAlertLocationLayout locationLayout;
    private ChatAttachAlertDocumentLayout documentLayout;
    private AttachAlertLayout[] layouts = new AttachAlertLayout[6];
    private AttachAlertLayout currentAttachLayout;
    private AttachAlertLayout nextAttachLayout;

    private FrameLayout frameLayout2;
    protected EditTextEmoji commentTextView;
    private FrameLayout writeButtonContainer;
    private ImageView writeButton;
    private Drawable writeButtonDrawable;
    private View selectedCountView;
    private TextPaint textPaint = new TextPaint(Paint.ANTI_ALIAS_FLAG);
    private RectF rect = new RectF();
    private Paint paint = new Paint(Paint.ANTI_ALIAS_FLAG);
    private AnimatorSet commentsAnimator;

    protected int avatarPicker;
    protected boolean avatarSearch;

    private int selectedId;

    protected float cornerRadius = 1.0f;

    protected ActionBar actionBar;
    private View actionBarShadow;
    private AnimatorSet actionBarAnimation;
    private AnimatorSet menuAnimator;
    protected ActionBarMenuItem selectedMenuItem;
    protected ActionBarMenuItem searchItem;
    protected ActionBarMenuItem doneItem;
    protected TextView selectedTextView;
    private float baseSelectedTextViewTranslationY;
    private boolean menuShowed;
    protected SizeNotifierFrameLayout sizeNotifierFrameLayout;

    private Object viewChangeAnimator;

    private boolean enterCommentEventSent;

    protected RecyclerListView buttonsRecyclerView;
    private LinearLayoutManager buttonsLayoutManager;
    private ButtonsAdapter buttonsAdapter;

    protected MessageObject editingMessageObject;

    private boolean buttonPressed;

    protected int currentAccount = UserConfig.selectedAccount;

    private boolean mediaEnabled = true;
    private boolean pollsEnabled = true;

    protected int maxSelectedPhotos = -1;
    protected boolean allowOrder = true;
    protected boolean openWithFrontFaceCamera;
    private float captionEditTextTopOffset;
    private float chatActivityEnterViewAnimateFromTop;
    private ValueAnimator topBackgroundAnimator;

    private int attachItemSize = AndroidUtilities.dp(85);

    private DecelerateInterpolator decelerateInterpolator = new DecelerateInterpolator();

    protected ChatAttachViewDelegate delegate;

    protected int[] scrollOffsetY = new int[2];
    private int previousScrollOffsetY;
    private float fromScrollY;
    private float toScrollY;

    protected boolean paused;

    private Paint attachButtonPaint = new Paint(Paint.ANTI_ALIAS_FLAG);
    private float bottomPannelTranslation;

    private class AttachButton extends FrameLayout {

        private TextView textView;
        private RLottieImageView imageView;
        private boolean checked;
        private String backgroundKey;
        private String textKey;
        private float checkedState;
        private Animator checkAnimator;
        private int currentId;

        public AttachButton(Context context) {
            super(context);
            setWillNotDraw(false);

            imageView = new RLottieImageView(context) {
                @Override
                public void setScaleX(float scaleX) {
                    super.setScaleX(scaleX);
                    AttachButton.this.invalidate();
                }
            };
            imageView.setScaleType(ImageView.ScaleType.CENTER);
            addView(imageView, LayoutHelper.createFrame(32, 32, Gravity.CENTER_HORIZONTAL | Gravity.TOP, 0, 18, 0, 0));

            textView = new TextView(context);
            textView.setMaxLines(2);
            textView.setGravity(Gravity.CENTER_HORIZONTAL);
            textView.setEllipsize(TextUtils.TruncateAt.END);
            textView.setTextColor(Theme.getColor(Theme.key_dialogTextGray2));
            textView.setTextSize(TypedValue.COMPLEX_UNIT_DIP, 12);
            textView.setLineSpacing(-AndroidUtilities.dp(2), 1.0f);
            addView(textView, LayoutHelper.createFrame(LayoutHelper.MATCH_PARENT, LayoutHelper.WRAP_CONTENT, Gravity.LEFT | Gravity.TOP, 0, 62, 0, 0));
        }

        void updateCheckedState(boolean animate) {
            if (checked == (currentId == selectedId)) {
                return;
            }
            checked = currentId == selectedId;
            if (checkAnimator != null) {
                checkAnimator.cancel();
            }
            if (animate) {
                if (checked) {
                    imageView.setProgress(0.0f);
                    imageView.playAnimation();
                }
                checkAnimator = ObjectAnimator.ofFloat(this, "checkedState", checked ? 1f : 0f);
                checkAnimator.setDuration(200);
                checkAnimator.start();
            } else {
                imageView.stopAnimation();
                imageView.setProgress(0.0f);
                setCheckedState(checked ? 1f : 0f);
            }
        }

        @Keep
        public void setCheckedState(float state) {
            checkedState = state;
            imageView.setScaleX(1.0f - 0.06f * state);
            imageView.setScaleY(1.0f - 0.06f * state);
            textView.setTextColor(ColorUtils.blendARGB(Theme.getColor(Theme.key_dialogTextGray2), Theme.getColor(textKey), checkedState));
            invalidate();
        }

        @Keep
        public float getCheckedState() {
            return checkedState;
        }

        @Override
        protected void onAttachedToWindow() {
            super.onAttachedToWindow();
            updateCheckedState(false);
        }

        @Override
        protected void onMeasure(int widthMeasureSpec, int heightMeasureSpec) {
            super.onMeasure(MeasureSpec.makeMeasureSpec(attachItemSize, MeasureSpec.EXACTLY), MeasureSpec.makeMeasureSpec(AndroidUtilities.dp(84), MeasureSpec.EXACTLY));
        }

        public void setTextAndIcon(int id, CharSequence text, RLottieDrawable drawable, String background, String textColor) {
            currentId = id;
            textView.setText(text);
            imageView.setAnimation(drawable);
            backgroundKey = background;
            textKey = textColor;
            textView.setTextColor(ColorUtils.blendARGB(Theme.getColor(Theme.key_dialogTextGray2), Theme.getColor(textKey), checkedState));
        }

        @Override
        protected void onDraw(Canvas canvas) {
            float scale = imageView.getScaleX() + 0.06f * checkedState;
            float radius = AndroidUtilities.dp(23) * scale;

            float cx = imageView.getLeft() + imageView.getMeasuredWidth() / 2;
            float cy = imageView.getTop() + imageView.getMeasuredWidth() / 2;

            attachButtonPaint.setColor(Theme.getColor(backgroundKey));
            attachButtonPaint.setStyle(Paint.Style.STROKE);
            attachButtonPaint.setStrokeWidth(AndroidUtilities.dp(3) * scale);
            attachButtonPaint.setAlpha(Math.round(255f * checkedState));
            canvas.drawCircle(cx, cy, radius - 0.5f * attachButtonPaint.getStrokeWidth(), attachButtonPaint);

            attachButtonPaint.setAlpha(255);
            attachButtonPaint.setStyle(Paint.Style.FILL);
            canvas.drawCircle(cx, cy, radius - AndroidUtilities.dp(5) * checkedState, attachButtonPaint);
        }

        @Override
        public boolean hasOverlappingRendering() {
            return false;
        }
    }

    private class AttachBotButton extends FrameLayout {

        private BackupImageView imageView;
        private TextView nameTextView;
        private AvatarDrawable avatarDrawable = new AvatarDrawable();

        private TLRPC.User currentUser;

        public AttachBotButton(Context context) {
            super(context);

            imageView = new BackupImageView(context);
            imageView.setRoundRadius(AndroidUtilities.dp(25));
            addView(imageView, LayoutHelper.createFrame(46, 46, Gravity.TOP | Gravity.CENTER_HORIZONTAL, 0, 9, 0, 0));

            if (Build.VERSION.SDK_INT >= 21) {
                View selector = new View(context);
                selector.setBackgroundDrawable(Theme.createSelectorDrawable(Theme.getColor(Theme.key_dialogButtonSelector), 1, AndroidUtilities.dp(23)));
                addView(selector, LayoutHelper.createFrame(46, 46, Gravity.TOP | Gravity.CENTER_HORIZONTAL, 0, 9, 0, 0));
            }

            nameTextView = new TextView(context);
            nameTextView.setTextSize(TypedValue.COMPLEX_UNIT_DIP, 12);
            nameTextView.setGravity(Gravity.TOP | Gravity.CENTER_HORIZONTAL);
            nameTextView.setLines(1);
            nameTextView.setSingleLine(true);
            nameTextView.setEllipsize(TextUtils.TruncateAt.END);
            addView(nameTextView, LayoutHelper.createFrame(LayoutHelper.MATCH_PARENT, LayoutHelper.WRAP_CONTENT, Gravity.LEFT | Gravity.TOP, 6, 60, 6, 0));
        }

        @Override
        protected void onMeasure(int widthMeasureSpec, int heightMeasureSpec) {
            super.onMeasure(MeasureSpec.makeMeasureSpec(attachItemSize, MeasureSpec.EXACTLY), MeasureSpec.makeMeasureSpec(AndroidUtilities.dp(100), MeasureSpec.EXACTLY));
        }

        public void setUser(TLRPC.User user) {
            if (user == null) {
                return;
            }
            nameTextView.setTextColor(Theme.getColor(Theme.key_dialogTextGray2));
            currentUser = user;
            nameTextView.setText(ContactsController.formatName(user.first_name, user.last_name));
            avatarDrawable.setInfo(user);
            imageView.setImage(ImageLocation.getForUser(user, false), "50_50", avatarDrawable, user);
            requestLayout();
        }
    }

    private ArrayList<android.graphics.Rect> exclusionRects = new ArrayList<>();
    private android.graphics.Rect exclustionRect = new Rect();

    float currentPanTranslationY;

    @SuppressLint("ClickableViewAccessibility")
    public ChatAttachAlert(Context context, final BaseFragment parentFragment) {
        super(context, false);
        drawNavigationBar = true;
        inBubbleMode = parentFragment instanceof ChatActivity && parentFragment.isInBubbleMode();
        openInterpolator = new OvershootInterpolator(0.7f);
        baseFragment = parentFragment;
        useSmoothKeyboard = true;
        setDelegate(this);
        NotificationCenter.getInstance(currentAccount).addObserver(this, NotificationCenter.reloadInlineHints);
        exclusionRects.add(exclustionRect);

        sizeNotifierFrameLayout = new SizeNotifierFrameLayout(context) {

            private int lastNotifyWidth;
            private RectF rect = new RectF();
            private boolean ignoreLayout;
            private float initialTranslationY;

            AdjustPanLayoutHelper adjustPanLayoutHelper = new AdjustPanLayoutHelper(this) {

                @Override
                protected void onTransitionStart(boolean keyboardVisible) {
                    super.onTransitionStart(keyboardVisible);
                    if (previousScrollOffsetY > 0 && previousScrollOffsetY != scrollOffsetY[0] && keyboardVisible) {
                        fromScrollY = previousScrollOffsetY;
                        toScrollY = scrollOffsetY[0];
                    } else {
                        fromScrollY = -1;
                    }
                    invalidate();
                }

                @Override
                protected void onTransitionEnd() {
                    super.onTransitionEnd();
                    updateLayout(currentAttachLayout, false, 0);
                    previousScrollOffsetY = scrollOffsetY[0];
                }

                @Override
                protected void onPanTranslationUpdate(float y, float progress, boolean keyboardVisible) {
                    currentPanTranslationY = y;
                    if (fromScrollY > 0) {
                        currentPanTranslationY += (fromScrollY - toScrollY) * (1f - progress);
                    }
                    actionBar.setTranslationY(currentPanTranslationY);
                    selectedMenuItem.setTranslationY(currentPanTranslationY);
                    searchItem.setTranslationY(currentPanTranslationY);
                    doneItem.setTranslationY(currentPanTranslationY);
                    actionBarShadow.setTranslationY(currentPanTranslationY);
                    updateSelectedPosition(0);

                    setCurrentPanTranslationY(currentPanTranslationY);
                    invalidate();
                    frameLayout2.invalidate();

                    if (currentAttachLayout != null) {
                        currentAttachLayout.onContainerTranslationUpdated(currentPanTranslationY);
                    }
                }

                @Override
                protected boolean heightAnimationEnabled() {
                    if (isDismissed()) {
                        return false;
                    }
                    return !commentTextView.isPopupVisible();
                }
            };

            @Override
            public boolean onInterceptTouchEvent(MotionEvent ev) {
                if (currentAttachLayout.onContainerViewTouchEvent(ev)) {
                    return true;
                }
                if (ev.getAction() == MotionEvent.ACTION_DOWN && scrollOffsetY[0] != 0 && ev.getY() < scrollOffsetY[0] && actionBar.getAlpha() == 0.0f) {
                    dismiss();
                    return true;
                }
                return super.onInterceptTouchEvent(ev);
            }

            @Override
            public boolean onTouchEvent(MotionEvent event) {
                if (currentAttachLayout.onContainerViewTouchEvent(event)) {
                    return true;
                }
                return !isDismissed() && super.onTouchEvent(event);
            }

            @Override
            protected void onMeasure(int widthMeasureSpec, int heightMeasureSpec) {
                int totalHeight;
                if (getLayoutParams().height > 0) {
                    totalHeight = getLayoutParams().height;
                } else {
                    totalHeight = MeasureSpec.getSize(heightMeasureSpec);
                }
                if (Build.VERSION.SDK_INT >= 21 && !inBubbleMode) {
                    ignoreLayout = true;
                    setPadding(backgroundPaddingLeft, AndroidUtilities.statusBarHeight, backgroundPaddingLeft, 0);
                    ignoreLayout = false;
                }
                int availableHeight = totalHeight - getPaddingTop();
                int availableWidth = MeasureSpec.getSize(widthMeasureSpec) - backgroundPaddingLeft * 2;

                if (AndroidUtilities.isTablet()) {
                    selectedMenuItem.setAdditionalYOffset(-AndroidUtilities.dp(3));
                } else if (AndroidUtilities.displaySize.x > AndroidUtilities.displaySize.y) {
                    selectedMenuItem.setAdditionalYOffset(0);
                } else {
                    selectedMenuItem.setAdditionalYOffset(-AndroidUtilities.dp(3));
                }

                LayoutParams layoutParams = (LayoutParams) actionBarShadow.getLayoutParams();
                layoutParams.topMargin = ActionBar.getCurrentActionBarHeight();

                layoutParams = (LayoutParams) doneItem.getLayoutParams();
                layoutParams.height = ActionBar.getCurrentActionBarHeight();

                ignoreLayout = true;
                int newSize = (int) (availableWidth / Math.min(4.5f, buttonsAdapter.getItemCount()));
                if (attachItemSize != newSize) {
                    attachItemSize = newSize;
                    AndroidUtilities.runOnUIThread(() -> buttonsAdapter.notifyDataSetChanged());
                }
                ignoreLayout = false;
                onMeasureInternal(widthMeasureSpec, MeasureSpec.makeMeasureSpec(totalHeight, MeasureSpec.EXACTLY));
            }

            private void onMeasureInternal(int widthMeasureSpec, int heightMeasureSpec) {
                int widthSize = MeasureSpec.getSize(widthMeasureSpec);
                int heightSize = MeasureSpec.getSize(heightMeasureSpec);

                setMeasuredDimension(widthSize, heightSize);
                widthSize -= backgroundPaddingLeft * 2;

                int keyboardSize = SharedConfig.smoothKeyboard ? 0 : measureKeyboardHeight();
                if (!commentTextView.isWaitingForKeyboardOpen() && keyboardSize <= AndroidUtilities.dp(20) && !commentTextView.isPopupShowing() && !commentTextView.isAnimatePopupClosing()) {
                    ignoreLayout = true;
                    commentTextView.hideEmojiView();
                    ignoreLayout = false;
                }

                if (keyboardSize <= AndroidUtilities.dp(20)) {
                    int paddingBottom;
                    if (SharedConfig.smoothKeyboard && keyboardVisible) {
                        paddingBottom = 0;
                    } else {
                        paddingBottom = commentTextView.getEmojiPadding();
                    }
                    if (!AndroidUtilities.isInMultiwindow) {
                        heightSize -= paddingBottom;
                        heightMeasureSpec = MeasureSpec.makeMeasureSpec(heightSize, MeasureSpec.EXACTLY);
                    }
                    ignoreLayout = true;
                    currentAttachLayout.onPreMeasure(widthSize, heightSize);
                    if (nextAttachLayout != null) {
                        nextAttachLayout.onPreMeasure(widthSize, heightSize);
                    }
                    ignoreLayout = false;
                }

                int childCount = getChildCount();
                for (int i = 0; i < childCount; i++) {
                    View child = getChildAt(i);
                    if (child == null || child.getVisibility() == GONE) {
                        continue;
                    }
                    if (commentTextView != null && commentTextView.isPopupView(child)) {
                        if (inBubbleMode) {
                            child.measure(MeasureSpec.makeMeasureSpec(widthSize, MeasureSpec.EXACTLY), MeasureSpec.makeMeasureSpec(heightSize + getPaddingTop(), MeasureSpec.EXACTLY));
                        } else if (AndroidUtilities.isInMultiwindow || AndroidUtilities.isTablet()) {
                            if (AndroidUtilities.isTablet()) {
                                child.measure(MeasureSpec.makeMeasureSpec(widthSize, MeasureSpec.EXACTLY), MeasureSpec.makeMeasureSpec(Math.min(AndroidUtilities.dp(AndroidUtilities.isTablet() ? 200 : 320), heightSize - AndroidUtilities.statusBarHeight + getPaddingTop()), MeasureSpec.EXACTLY));
                            } else {
                                child.measure(MeasureSpec.makeMeasureSpec(widthSize, MeasureSpec.EXACTLY), MeasureSpec.makeMeasureSpec(heightSize - AndroidUtilities.statusBarHeight + getPaddingTop(), MeasureSpec.EXACTLY));
                            }
                        } else {
                            child.measure(MeasureSpec.makeMeasureSpec(widthSize, MeasureSpec.EXACTLY), MeasureSpec.makeMeasureSpec(child.getLayoutParams().height, MeasureSpec.EXACTLY));
                        }
                    } else {
//                        if (child == currentAttachLayout || child == nextAttachLayout) {
//                            measureChildWithMargins(child, widthMeasureSpec, 0, MeasureSpec.makeMeasureSpec(getMeasuredHeight(), MeasureSpec.EXACTLY), 0);
//                        } else {
                            measureChildWithMargins(child, widthMeasureSpec, 0, heightMeasureSpec, 0);
//                        }

                    }
                }
            }

            @Override
            protected void onLayout(boolean changed, int l, int t, int r, int b) {
                if (lastNotifyWidth != r - l) {
                    lastNotifyWidth = r - l;
                    if (sendPopupWindow != null && sendPopupWindow.isShowing()) {
                        sendPopupWindow.dismiss();
                    }
                }
                final int count = getChildCount();

                if (Build.VERSION.SDK_INT >= 29) {
                    exclustionRect.set(l, t, r, b);
                    setSystemGestureExclusionRects(exclusionRects);
                }

                int keyboardSize = measureKeyboardHeight();
                int paddingBottom;
                if (SharedConfig.smoothKeyboard && keyboardVisible) {
                    paddingBottom = 0;
                } else {
                    paddingBottom = keyboardSize <= AndroidUtilities.dp(20) && !AndroidUtilities.isInMultiwindow && !AndroidUtilities.isTablet() ? commentTextView.getEmojiPadding() : 0;
                }
                setBottomClip(paddingBottom);

                for (int i = 0; i < count; i++) {
                    final View child = getChildAt(i);
                    if (child.getVisibility() == GONE) {
                        continue;
                    }
                    final LayoutParams lp = (LayoutParams) child.getLayoutParams();

                    final int width = child.getMeasuredWidth();
                    final int height = child.getMeasuredHeight();

                    int childLeft;
                    int childTop;

                    int gravity = lp.gravity;
                    if (gravity == -1) {
                        gravity = Gravity.TOP | Gravity.LEFT;
                    }

                    final int absoluteGravity = gravity & Gravity.HORIZONTAL_GRAVITY_MASK;
                    final int verticalGravity = gravity & Gravity.VERTICAL_GRAVITY_MASK;

                    switch (absoluteGravity & Gravity.HORIZONTAL_GRAVITY_MASK) {
                        case Gravity.CENTER_HORIZONTAL:
                            childLeft = (r - l - width) / 2 + lp.leftMargin - lp.rightMargin;
                            break;
                        case Gravity.RIGHT:
                            childLeft = (r - l) - width - lp.rightMargin - getPaddingRight() - backgroundPaddingLeft;
                            break;
                        case Gravity.LEFT:
                        default:
                            childLeft = lp.leftMargin + getPaddingLeft();
                    }

                    switch (verticalGravity) {
                        case Gravity.TOP:
                            childTop = lp.topMargin + getPaddingTop();
                            break;
                        case Gravity.CENTER_VERTICAL:
                            childTop = ((b - paddingBottom) - t - height) / 2 + lp.topMargin - lp.bottomMargin;
                            break;
                        case Gravity.BOTTOM:
                            childTop = ((b - paddingBottom) - t) - height - lp.bottomMargin;
                            break;
                        default:
                            childTop = lp.topMargin;
                    }

                    if (commentTextView != null && commentTextView.isPopupView(child)) {
                        if (AndroidUtilities.isTablet()) {
                            childTop = getMeasuredHeight() - child.getMeasuredHeight();
                        } else {
                            childTop = getMeasuredHeight() + keyboardSize - child.getMeasuredHeight();
                        }
                    }
                    child.layout(childLeft, childTop, childLeft + width, childTop + height);
                }

                notifyHeightChanged();
                updateLayout(currentAttachLayout, false, 0);
                updateLayout(nextAttachLayout, false, 0);
            }

            @Override
            public void requestLayout() {
                if (ignoreLayout) {
                    return;
                }
                super.requestLayout();
            }

            @Override
            protected boolean drawChild(Canvas canvas, View child, long drawingTime) {
                if (child instanceof AttachAlertLayout && child.getAlpha() > 0.0f) {
                    canvas.save();
                    canvas.translate(0, currentPanTranslationY);
                    int viewAlpha = (int) (255 * child.getAlpha());
                    AttachAlertLayout layout = (AttachAlertLayout) child;
                    int actionBarType = layout.needsActionBar();

                    int offset = AndroidUtilities.dp(13) + (selectedTextView != null ? AndroidUtilities.dp(selectedTextView.getAlpha() * 26) : 0);
                    int top = scrollOffsetY[layout == currentAttachLayout ? 0 : 1] - backgroundPaddingTop - offset;
                    if (currentSheetAnimationType == 1 || viewChangeAnimator != null) {
                        top += child.getTranslationY();
                    }
                    int y = top + AndroidUtilities.dp(20);

                    int height = getMeasuredHeight() + AndroidUtilities.dp(45) + backgroundPaddingTop;
                    float rad = 1.0f;

                    int h = (actionBarType != 0 ? ActionBar.getCurrentActionBarHeight() : backgroundPaddingTop);
                    if (actionBarType == 2) {
                        if (top < h) {
                            rad = Math.max(0, 1.0f - (h - top) / (float) backgroundPaddingTop);
                        }
                    } else if (top + backgroundPaddingTop < h) {
                        float toMove = offset;
                        if (layout == locationLayout) {
                            toMove += AndroidUtilities.dp(11);
                        } else if (layout == pollLayout) {
                            toMove -= AndroidUtilities.dp(3);
                        } else {
                            toMove += AndroidUtilities.dp(4);
                        }
                        float moveProgress = Math.min(1.0f, (h - top - backgroundPaddingTop) / toMove);
                        float availableToMove = h - toMove;

                        int diff = (int) (availableToMove * moveProgress);
                        top -= diff;
                        y -= diff;
                        height += diff;
                        rad = 1.0f - moveProgress;
                    }

                    if (Build.VERSION.SDK_INT >= 21 && !inBubbleMode) {
                        top += AndroidUtilities.statusBarHeight;
                        y += AndroidUtilities.statusBarHeight;
                        height -= AndroidUtilities.statusBarHeight;
                    }

                    shadowDrawable.setAlpha(viewAlpha);
                    shadowDrawable.setBounds(0, top, getMeasuredWidth(), height);
                    shadowDrawable.draw(canvas);
                    if (actionBarType == 2) {
                        Theme.dialogs_onlineCirclePaint.setColor(Theme.getColor(Theme.key_dialogBackground));
                        Theme.dialogs_onlineCirclePaint.setAlpha(viewAlpha);
                        rect.set(backgroundPaddingLeft, backgroundPaddingTop + top, getMeasuredWidth() - backgroundPaddingLeft, backgroundPaddingTop + top + AndroidUtilities.dp(24));
                        canvas.save();
                        canvas.clipRect(rect.left, rect.top, rect.right, rect.top + rect.height() / 2);
                        canvas.drawRoundRect(rect, AndroidUtilities.dp(12) * rad, AndroidUtilities.dp(12) * rad, Theme.dialogs_onlineCirclePaint);
                        canvas.restore();
                    }

                    boolean result = super.drawChild(canvas, child, drawingTime);

                    if (rad != 1.0f && actionBarType != 2) {
                        Theme.dialogs_onlineCirclePaint.setColor(Theme.getColor(Theme.key_dialogBackground));
                        Theme.dialogs_onlineCirclePaint.setAlpha(viewAlpha);
                        rect.set(backgroundPaddingLeft, backgroundPaddingTop + top, getMeasuredWidth() - backgroundPaddingLeft, backgroundPaddingTop + top + AndroidUtilities.dp(24));
                        canvas.save();
                        canvas.clipRect(rect.left, rect.top, rect.right, rect.top + rect.height() / 2);
                        canvas.drawRoundRect(rect, AndroidUtilities.dp(12) * rad, AndroidUtilities.dp(12) * rad, Theme.dialogs_onlineCirclePaint);
                        canvas.restore();
                    }

                    if ((selectedTextView == null || selectedTextView.getAlpha() != 1.0f) && rad != 0) {
                        int w = AndroidUtilities.dp(36);
                        rect.set((getMeasuredWidth() - w) / 2, y, (getMeasuredWidth() + w) / 2, y + AndroidUtilities.dp(4));
                        int color;
                        float alphaProgress;
                        if (actionBarType == 2) {
                            color = 0x20000000;
                            alphaProgress = rad;
                        } else {
                            color = Theme.getColor(Theme.key_sheet_scrollUp);
                            alphaProgress = selectedTextView == null ? 1.0f : 1.0f - selectedTextView.getAlpha();
                        }
                        int alpha = Color.alpha(color);
                        Theme.dialogs_onlineCirclePaint.setColor(color);
                        Theme.dialogs_onlineCirclePaint.setAlpha((int) (alpha * alphaProgress * rad * child.getAlpha()));
                        canvas.drawRoundRect(rect, AndroidUtilities.dp(2), AndroidUtilities.dp(2), Theme.dialogs_onlineCirclePaint);
                    }
                    canvas.restore();
                    return result;
                }
                return super.drawChild(canvas, child, drawingTime);
            }

            @Override
            protected void onDraw(Canvas canvas) {
                if (inBubbleMode) {
                    return;
                }
                int color1 = Theme.getColor(Theme.key_dialogBackground);
                int finalColor = Color.argb((int) (255 * actionBar.getAlpha()), (int) (Color.red(color1) * 0.8f), (int) (Color.green(color1) * 0.8f), (int) (Color.blue(color1) * 0.8f));
                Theme.dialogs_onlineCirclePaint.setColor(finalColor);
                canvas.drawRect(backgroundPaddingLeft, currentPanTranslationY, getMeasuredWidth() - backgroundPaddingLeft, AndroidUtilities.statusBarHeight + currentPanTranslationY, Theme.dialogs_onlineCirclePaint);
            }

            @Override
            protected void dispatchDraw(Canvas canvas) {
                canvas.save();
                canvas.clipRect(0, getPaddingTop() + currentPanTranslationY, getMeasuredWidth(), getMeasuredHeight() + currentPanTranslationY);
                super.dispatchDraw(canvas);
                canvas.restore();
            }

            @Override
            public void setTranslationY(float translationY) {
                translationY += currentPanTranslationY;
                if (currentSheetAnimationType == 0) {
                    initialTranslationY = translationY;
                }
                if (currentSheetAnimationType == 1) {
                    if (translationY < 0) {
                        currentAttachLayout.setTranslationY(translationY);
                        if (avatarPicker != 0) {
                            selectedTextView.setTranslationY(baseSelectedTextViewTranslationY + translationY - currentPanTranslationY);
                        }
                        translationY = 0;
                        buttonsRecyclerView.setTranslationY(0);
                    } else {
                        currentAttachLayout.setTranslationY(0);
                        buttonsRecyclerView.setTranslationY(-translationY + buttonsRecyclerView.getMeasuredHeight() * (translationY / initialTranslationY));
                    }
                    containerView.invalidate();
                }
                super.setTranslationY(translationY - currentPanTranslationY);
                if (currentSheetAnimationType != 1) {
                    currentAttachLayout.onContainerTranslationUpdated(currentPanTranslationY);
                }
            }

            @Override
            protected void onAttachedToWindow() {
                super.onAttachedToWindow();
                adjustPanLayoutHelper.setResizableView(this);
                adjustPanLayoutHelper.onAttach();
                commentTextView.setAdjustPanLayoutHelper(adjustPanLayoutHelper);
            }

            @Override
            protected void onDetachedFromWindow() {
                super.onDetachedFromWindow();
                adjustPanLayoutHelper.onDetach();
            }
        };
        containerView = sizeNotifierFrameLayout;
        containerView.setWillNotDraw(false);
        containerView.setClipChildren(false);
        containerView.setPadding(backgroundPaddingLeft, 0, backgroundPaddingLeft, 0);

        actionBar = new ActionBar(context) {
            @Override
            public void setAlpha(float alpha) {
                super.setAlpha(alpha);
                containerView.invalidate();
                if (frameLayout2 != null && buttonsRecyclerView != null) {
                    if (frameLayout2.getTag() == null) {
                        buttonsRecyclerView.setAlpha(1.0f - alpha);
                        shadow.setAlpha(1.0f - alpha);
                        buttonsRecyclerView.setTranslationY(AndroidUtilities.dp(44) * alpha);
                        frameLayout2.setTranslationY(AndroidUtilities.dp(48) * alpha);
                        shadow.setTranslationY(AndroidUtilities.dp(84) * alpha);
                    } else {
                        float value = alpha == 0.0f ? 1.0f : 0.0f;
                        if (buttonsRecyclerView.getAlpha() != value) {
                            buttonsRecyclerView.setAlpha(value);
                        }
                    }
                }
            }
        };
        actionBar.setBackgroundColor(Theme.getColor(Theme.key_dialogBackground));
        actionBar.setBackButtonImage(R.drawable.ic_ab_back);
        actionBar.setItemsColor(Theme.getColor(Theme.key_dialogTextBlack), false);
        actionBar.setItemsBackgroundColor(Theme.getColor(Theme.key_dialogButtonSelector), false);
        actionBar.setTitleColor(Theme.getColor(Theme.key_dialogTextBlack));
        actionBar.setOccupyStatusBar(false);
        actionBar.setAlpha(0.0f);
        actionBar.setActionBarMenuOnItemClick(new ActionBar.ActionBarMenuOnItemClick() {
            @Override
            public void onItemClick(int id) {
                if (id == -1) {
                    if (currentAttachLayout.onBackPressed()) {
                        return;
                    }
                    dismiss();
                } else {
                    currentAttachLayout.onMenuItemClick(id);
                }
            }
        });

        selectedMenuItem = new ActionBarMenuItem(context, null, 0, Theme.getColor(Theme.key_dialogTextBlack));
        selectedMenuItem.setLongClickEnabled(false);
        selectedMenuItem.setIcon(R.drawable.ic_ab_other);
        selectedMenuItem.setContentDescription(LocaleController.getString("AccDescrMoreOptions", R.string.AccDescrMoreOptions));
        selectedMenuItem.setVisibility(View.INVISIBLE);
        selectedMenuItem.setAlpha(0.0f);
        selectedMenuItem.setSubMenuOpenSide(2);
        selectedMenuItem.setDelegate(id -> actionBar.getActionBarMenuOnItemClick().onItemClick(id));
        selectedMenuItem.setAdditionalYOffset(AndroidUtilities.dp(72));
        selectedMenuItem.setTranslationX(AndroidUtilities.dp(6));
        selectedMenuItem.setBackgroundDrawable(Theme.createSelectorDrawable(Theme.getColor(Theme.key_dialogButtonSelector), 6));
        selectedMenuItem.setOnClickListener(v -> selectedMenuItem.toggleSubMenu());

        doneItem = new ActionBarMenuItem(context, null, 0, Theme.getColor(Theme.key_windowBackgroundWhiteBlueHeader), true);
        doneItem.setLongClickEnabled(false);
        doneItem.setText(LocaleController.getString("Create", R.string.Create).toUpperCase());
        doneItem.setVisibility(View.INVISIBLE);
        doneItem.setAlpha(0.0f);
        doneItem.setTranslationX(-AndroidUtilities.dp(12));
        doneItem.setBackgroundDrawable(Theme.createSelectorDrawable(Theme.getColor(Theme.key_dialogButtonSelector), 3));
        doneItem.setOnClickListener(v -> currentAttachLayout.onMenuItemClick(40));

        searchItem = new ActionBarMenuItem(context, null, 0, Theme.getColor(Theme.key_dialogTextBlack));
        searchItem.setLongClickEnabled(false);
        searchItem.setIcon(R.drawable.ic_ab_search);
        searchItem.setContentDescription(LocaleController.getString("Search", R.string.Search));
        searchItem.setVisibility(View.INVISIBLE);
        searchItem.setAlpha(0.0f);
        searchItem.setTranslationX(-AndroidUtilities.dp(42));
        searchItem.setBackgroundDrawable(Theme.createSelectorDrawable(Theme.getColor(Theme.key_dialogButtonSelector), 6));
        searchItem.setOnClickListener(v -> {
            if (avatarPicker != 0) {
                delegate.openAvatarsSearch();
                dismiss();
                return;
            }
            final HashMap<Object, Object> photos = new HashMap<>();
            final ArrayList<Object> order = new ArrayList<>();
            PhotoPickerSearchActivity fragment = new PhotoPickerSearchActivity(photos, order, 0, true, (ChatActivity) baseFragment);
            fragment.setDelegate(new PhotoPickerActivity.PhotoPickerActivityDelegate() {

                private boolean sendPressed;

                @Override
                public void selectedPhotosChanged() {

                }

                @Override
                public void actionButtonPressed(boolean canceled, boolean notify, int scheduleDate) {
                    if (canceled) {
                        return;
                    }
                    if (photos.isEmpty() || sendPressed) {
                        return;
                    }
                    sendPressed = true;

                    ArrayList<SendMessagesHelper.SendingMediaInfo> media = new ArrayList<>();
                    for (int a = 0; a < order.size(); a++) {
                        Object object = photos.get(order.get(a));
                        SendMessagesHelper.SendingMediaInfo info = new SendMessagesHelper.SendingMediaInfo();
                        media.add(info);
                        MediaController.SearchImage searchImage = (MediaController.SearchImage) object;
                        if (searchImage.imagePath != null) {
                            info.path = searchImage.imagePath;
                        } else {
                            info.searchImage = searchImage;
                        }
                        info.thumbPath = searchImage.thumbPath;
                        info.videoEditedInfo = searchImage.editedInfo;
                        info.caption = searchImage.caption != null ? searchImage.caption.toString() : null;
                        info.entities = searchImage.entities;
                        info.masks = searchImage.stickers;
                        info.ttl = searchImage.ttl;
                        if (searchImage.inlineResult != null && searchImage.type == 1) {
                            info.inlineResult = searchImage.inlineResult;
                            info.params = searchImage.params;
                        }

                        searchImage.date = (int) (System.currentTimeMillis() / 1000);
                    }
                    ((ChatActivity) baseFragment).didSelectSearchPhotos(media, notify, scheduleDate);
                }

                @Override
                public void onCaptionChanged(CharSequence text) {

                }
            });
            fragment.setMaxSelectedPhotos(maxSelectedPhotos, allowOrder);
            baseFragment.presentFragment(fragment);
            dismiss();
        });

        selectedTextView = new TextView(context) {
            @Override
            public void setAlpha(float alpha) {
                super.setAlpha(alpha);
                updateSelectedPosition(0);
                containerView.invalidate();
            }

            @Override
            public void setTranslationY(float translationY) {
                super.setTranslationY(translationY);
            }
        };
        selectedTextView.setTextColor(Theme.getColor(Theme.key_dialogTextBlack));
        selectedTextView.setTextSize(TypedValue.COMPLEX_UNIT_DIP, 16);
        selectedTextView.setTypeface(AndroidUtilities.getTypeface("fonts/rmedium.ttf"));
        selectedTextView.setGravity(Gravity.LEFT | Gravity.TOP);
        selectedTextView.setVisibility(View.INVISIBLE);
        selectedTextView.setAlpha(0.0f);

        layouts[0] = photoLayout = new ChatAttachAlertPhotoLayout(this, context);
        currentAttachLayout = photoLayout;
        selectedId = 1;
        containerView.addView(photoLayout, LayoutHelper.createFrame(LayoutHelper.MATCH_PARENT, LayoutHelper.MATCH_PARENT));

        containerView.addView(selectedTextView, LayoutHelper.createFrame(LayoutHelper.MATCH_PARENT, LayoutHelper.WRAP_CONTENT, Gravity.TOP | Gravity.LEFT, 23, 0, 48, 0));
        containerView.addView(actionBar, LayoutHelper.createFrame(LayoutHelper.MATCH_PARENT, LayoutHelper.WRAP_CONTENT));
        containerView.addView(selectedMenuItem, LayoutHelper.createFrame(48, 48, Gravity.TOP | Gravity.RIGHT));
        containerView.addView(searchItem, LayoutHelper.createFrame(48, 48, Gravity.TOP | Gravity.RIGHT));
        containerView.addView(doneItem, LayoutHelper.createFrame(LayoutHelper.WRAP_CONTENT, 48, Gravity.TOP | Gravity.RIGHT));

        actionBarShadow = new View(context);
        actionBarShadow.setAlpha(0.0f);
        actionBarShadow.setBackgroundColor(Theme.getColor(Theme.key_dialogShadowLine));
        containerView.addView(actionBarShadow, LayoutHelper.createFrame(LayoutHelper.MATCH_PARENT, 1));

        shadow = new View(context);
        shadow.setBackgroundResource(R.drawable.attach_shadow);
        shadow.getBackground().setColorFilter(new PorterDuffColorFilter(0xff000000, PorterDuff.Mode.SRC_IN));
        containerView.addView(shadow, LayoutHelper.createFrame(LayoutHelper.MATCH_PARENT, 2, Gravity.BOTTOM | Gravity.LEFT, 0, 0, 0, 84));

        buttonsRecyclerView = new RecyclerListView(context) {
            @Override
            public void setTranslationY(float translationY) {
                super.setTranslationY(translationY);
                currentAttachLayout.onButtonsTranslationYUpdated();
            }
        };
        buttonsRecyclerView.setAdapter(buttonsAdapter = new ButtonsAdapter(context));
        buttonsRecyclerView.setLayoutManager(buttonsLayoutManager = new LinearLayoutManager(context, LinearLayoutManager.HORIZONTAL, false));
        buttonsRecyclerView.setVerticalScrollBarEnabled(false);
        buttonsRecyclerView.setHorizontalScrollBarEnabled(false);
        buttonsRecyclerView.setItemAnimator(null);
        buttonsRecyclerView.setLayoutAnimation(null);
        buttonsRecyclerView.setGlowColor(Theme.getColor(Theme.key_dialogScrollGlow));
        buttonsRecyclerView.setBackgroundColor(Theme.getColor(Theme.key_dialogBackground));
        containerView.addView(buttonsRecyclerView, LayoutHelper.createFrame(LayoutHelper.MATCH_PARENT, 84, Gravity.BOTTOM | Gravity.LEFT));
        buttonsRecyclerView.setOnItemClickListener((view, position) -> {
            if (baseFragment.getParentActivity() == null) {
                return;
            }
            if (view instanceof AttachButton) {
                int num = (Integer) view.getTag();
                if (num == 1) {
                    showLayout(photoLayout);
                } else if (num == 3) {
                    if (Build.VERSION.SDK_INT >= 23 && baseFragment.getParentActivity().checkSelfPermission(Manifest.permission.READ_EXTERNAL_STORAGE) != PackageManager.PERMISSION_GRANTED) {
                        baseFragment.getParentActivity().requestPermissions(new String[]{Manifest.permission.READ_EXTERNAL_STORAGE}, 4);
                        return;
                    }
                    openAudioLayout();
                } else if (num == 4) {
                    if (Build.VERSION.SDK_INT >= 23 && baseFragment.getParentActivity().checkSelfPermission(Manifest.permission.READ_EXTERNAL_STORAGE) != PackageManager.PERMISSION_GRANTED) {
                        baseFragment.getParentActivity().requestPermissions(new String[]{Manifest.permission.READ_EXTERNAL_STORAGE}, 4);
                        return;
                    }
                    openDocumentsLayout();
                } else if (num == 5) {
                    if (Build.VERSION.SDK_INT >= 23) {
                        if (baseFragment.getParentActivity().checkSelfPermission(Manifest.permission.READ_CONTACTS) != PackageManager.PERMISSION_GRANTED) {
                            baseFragment.getParentActivity().requestPermissions(new String[]{Manifest.permission.READ_CONTACTS}, 5);
                            return;
                        }
                    }
                    openContactsLayout();
                } else if (num == 6) {
                    if (!AndroidUtilities.isGoogleMapsInstalled(baseFragment)) {
                        return;
                    }
                    if (locationLayout == null) {
                        layouts[5] = locationLayout = new ChatAttachAlertLocationLayout(this, getContext());
                        locationLayout.setDelegate((location, live, notify, scheduleDate) -> ((ChatActivity) baseFragment).didSelectLocation(location, live, notify, scheduleDate));
                    }
                    showLayout(locationLayout);
                } else if (num == 9) {
                    if (pollLayout == null) {
                        layouts[1] = pollLayout = new ChatAttachAlertPollLayout(this, getContext());
                        pollLayout.setDelegate((poll, params, notify, scheduleDate) -> ((ChatActivity) baseFragment).sendPoll(poll, params, notify, scheduleDate));
                    }
                    showLayout(pollLayout);
                } else {
                    delegate.didPressedButton((Integer) view.getTag(), true, true, 0);
                }
                int left = view.getLeft();
                int right = view.getRight();
                int extra = AndroidUtilities.dp(10);
                if (left - extra < 0) {
                    buttonsRecyclerView.smoothScrollBy(left - extra, 0);
                } else if (right + extra > buttonsRecyclerView.getMeasuredWidth()) {
                    buttonsRecyclerView.smoothScrollBy(right + extra - buttonsRecyclerView.getMeasuredWidth(), 0);
                }
            } else if (view instanceof AttachBotButton) {
                AttachBotButton button = (AttachBotButton) view;
                delegate.didSelectBot(button.currentUser);
                dismiss();
            }
        });
        buttonsRecyclerView.setOnItemLongClickListener((view, position) -> {
            if (view instanceof AttachBotButton) {
                AttachBotButton button = (AttachBotButton) view;
                if (baseFragment == null || button.currentUser == null) {
                    return false;
                }
                AlertDialog.Builder builder = new AlertDialog.Builder(getContext());
                builder.setTitle(LocaleController.getString("AppName", R.string.AppName));
                builder.setMessage(LocaleController.formatString("ChatHintsDelete", R.string.ChatHintsDelete, ContactsController.formatName(button.currentUser.first_name, button.currentUser.last_name)));
                builder.setPositiveButton(LocaleController.getString("OK", R.string.OK), (dialogInterface, i) -> MediaDataController.getInstance(currentAccount).removeInline(button.currentUser.id));
                builder.setNegativeButton(LocaleController.getString("Cancel", R.string.Cancel), null);
                builder.show();
                return true;
            }
            return false;
        });

        frameLayout2 = new FrameLayout(context) {

            private final Paint p = new Paint();
            private int color;

            @Override
            public void setAlpha(float alpha) {
                super.setAlpha(alpha);
                invalidate();
            }

            @Override
            protected void onDraw(Canvas canvas) {
                if (chatActivityEnterViewAnimateFromTop != 0 && chatActivityEnterViewAnimateFromTop != frameLayout2.getTop() + chatActivityEnterViewAnimateFromTop) {
                    if (topBackgroundAnimator != null) {
                        topBackgroundAnimator.cancel();
                    }
                    captionEditTextTopOffset = chatActivityEnterViewAnimateFromTop - (frameLayout2.getTop() + captionEditTextTopOffset);
                    topBackgroundAnimator = ValueAnimator.ofFloat(captionEditTextTopOffset, 0);
                    topBackgroundAnimator.addUpdateListener(valueAnimator -> {
                        captionEditTextTopOffset = (float) valueAnimator.getAnimatedValue();
                        frameLayout2.invalidate();
                        invalidate();
                    });
                    topBackgroundAnimator.setInterpolator(CubicBezierInterpolator.DEFAULT);
                    topBackgroundAnimator.setDuration(200);
                    topBackgroundAnimator.start();
                    chatActivityEnterViewAnimateFromTop = 0;
                }

                float alphaOffset = (frameLayout2.getMeasuredHeight() - AndroidUtilities.dp(84)) * (1f - getAlpha());
                shadow.setTranslationY(-(frameLayout2.getMeasuredHeight() - AndroidUtilities.dp(84)) + captionEditTextTopOffset + currentPanTranslationY + bottomPannelTranslation + alphaOffset);

                int newColor = Theme.getColor(Theme.key_dialogBackground);
                if (color != newColor) {
                    color = newColor;
                    p.setColor(color);
                }
                canvas.drawRect(0, captionEditTextTopOffset, getMeasuredWidth(), getMeasuredHeight(), p);
            }

            @Override
            protected void dispatchDraw(Canvas canvas) {
                canvas.save();
                canvas.clipRect(0, captionEditTextTopOffset, getMeasuredWidth(), getMeasuredHeight());
                super.dispatchDraw(canvas);
                canvas.restore();
            }
        };

        frameLayout2.setWillNotDraw(false);
        frameLayout2.setVisibility(View.INVISIBLE);
        frameLayout2.setAlpha(0.0f);
        containerView.addView(frameLayout2, LayoutHelper.createFrame(LayoutHelper.MATCH_PARENT, LayoutHelper.WRAP_CONTENT, Gravity.LEFT | Gravity.BOTTOM));
        frameLayout2.setOnTouchListener((v, event) -> true);

        commentTextView = new EditTextEmoji(context, sizeNotifierFrameLayout, null, EditTextEmoji.STYLE_DIALOG) {

            private boolean shouldAnimateEditTextWithBounds;
            private int messageEditTextPredrawHeigth;
            private int messageEditTextPredrawScrollY;
            private ValueAnimator messageEditTextAnimator;

            @Override
            public boolean onInterceptTouchEvent(MotionEvent ev) {
                if (!enterCommentEventSent) {
                    if (ev.getX() > commentTextView.getEditText().getLeft() && ev.getX() < commentTextView.getEditText().getRight()
                            && ev.getY() > commentTextView.getEditText().getTop() && ev.getY() < commentTextView.getEditText().getBottom()) {
                        makeFocusable(commentTextView.getEditText(), true);
                    } else {
                        makeFocusable(commentTextView.getEditText(), false);
                    }

                }
                return super.onInterceptTouchEvent(ev);
            }

            @Override
            protected void dispatchDraw(Canvas canvas) {
                if (shouldAnimateEditTextWithBounds) {
                    EditTextCaption editText = commentTextView.getEditText();
                    float dy = (messageEditTextPredrawHeigth - editText.getMeasuredHeight()) + (messageEditTextPredrawScrollY - editText.getScrollY());
                    editText.setOffsetY(editText.getOffsetY() - dy);
                    ValueAnimator a = ValueAnimator.ofFloat(editText.getOffsetY(), 0);
                    a.addUpdateListener(animation -> editText.setOffsetY((float) animation.getAnimatedValue()));
                    if (messageEditTextAnimator != null) {
                        messageEditTextAnimator.cancel();
                    }
                    messageEditTextAnimator = a;
                    a.setDuration(200);
                    a.setInterpolator(CubicBezierInterpolator.DEFAULT);
                    a.start();
                    shouldAnimateEditTextWithBounds = false;
                }
                super.dispatchDraw(canvas);
            }

            @Override
            protected void onLineCountChanged(int oldLineCount, int newLineCount) {
                if (!TextUtils.isEmpty(getEditText().getText())) {
                    shouldAnimateEditTextWithBounds = true;
                    messageEditTextPredrawHeigth = getEditText().getMeasuredHeight();
                    messageEditTextPredrawScrollY = getEditText().getScrollY();
                    invalidate();
                } else {
                    getEditText().animate().cancel();
                    getEditText().setOffsetY(0);
                    shouldAnimateEditTextWithBounds = false;
                }
                chatActivityEnterViewAnimateFromTop = frameLayout2.getTop() + captionEditTextTopOffset;
                frameLayout2.invalidate();
            }

            @Override
            protected void bottomPanelTranslationY(float translation) {
                bottomPannelTranslation = translation;
           //     buttonsRecyclerView.setTranslationY(translation);
                frameLayout2.setTranslationY(translation);
                writeButtonContainer.setTranslationY(translation);
                selectedCountView.setTranslationY(translation);
                frameLayout2.invalidate();
                updateLayout(currentAttachLayout,true, 0);
            }
        };
        InputFilter[] inputFilters = new InputFilter[1];
        inputFilters[0] = new InputFilter.LengthFilter(MessagesController.getInstance(UserConfig.selectedAccount).maxCaptionLength);
        commentTextView.setFilters(inputFilters);
        commentTextView.setHint(LocaleController.getString("AddCaption", R.string.AddCaption));
        commentTextView.onResume();
        frameLayout2.addView(commentTextView, LayoutHelper.createFrame(LayoutHelper.MATCH_PARENT, LayoutHelper.WRAP_CONTENT, Gravity.BOTTOM | Gravity.LEFT, 0, 0, 84, 0));
        frameLayout2.setClipChildren(false);
        commentTextView.setClipChildren(false);

        writeButtonContainer = new FrameLayout(context) {
            @Override
            public void onInitializeAccessibilityNodeInfo(AccessibilityNodeInfo info) {
                super.onInitializeAccessibilityNodeInfo(info);
                if (currentAttachLayout == photoLayout) {
                    info.setText(LocaleController.formatPluralString("AccDescrSendPhotos", photoLayout.getSelectedItemsCount()));
                } else if (currentAttachLayout == documentLayout) {
                    info.setText(LocaleController.formatPluralString("AccDescrSendFiles", documentLayout.getSelectedItemsCount()));
                } else if (currentAttachLayout == audioLayout) {
                    info.setText(LocaleController.formatPluralString("AccDescrSendAudio", audioLayout.getSelectedItemsCount()));
                }
                info.setClassName(Button.class.getName());
                info.setLongClickable(true);
                info.setClickable(true);
            }
        };
        writeButtonContainer.setFocusable(true);
        writeButtonContainer.setFocusableInTouchMode(true);
        writeButtonContainer.setVisibility(View.INVISIBLE);
        writeButtonContainer.setScaleX(0.2f);
        writeButtonContainer.setScaleY(0.2f);
        writeButtonContainer.setAlpha(0.0f);
        containerView.addView(writeButtonContainer, LayoutHelper.createFrame(60, 60, Gravity.RIGHT | Gravity.BOTTOM, 0, 0, 6, 10));

        writeButton = new ImageView(context);
        writeButtonDrawable = Theme.createSimpleSelectorCircleDrawable(AndroidUtilities.dp(56), Theme.getColor(Theme.key_dialogFloatingButton), Theme.getColor(Build.VERSION.SDK_INT >= 21 ? Theme.key_dialogFloatingButtonPressed : Theme.key_dialogFloatingButton));
        if (Build.VERSION.SDK_INT < 21) {
            Drawable shadowDrawable = context.getResources().getDrawable(R.drawable.floating_shadow_profile).mutate();
            shadowDrawable.setColorFilter(new PorterDuffColorFilter(0xff000000, PorterDuff.Mode.SRC_IN));
            CombinedDrawable combinedDrawable = new CombinedDrawable(shadowDrawable, writeButtonDrawable, 0, 0);
            combinedDrawable.setIconSize(AndroidUtilities.dp(56), AndroidUtilities.dp(56));
            writeButtonDrawable = combinedDrawable;
        }
        writeButton.setBackgroundDrawable(writeButtonDrawable);
        writeButton.setImageResource(R.drawable.attach_send);
        writeButton.setColorFilter(new PorterDuffColorFilter(Theme.getColor(Theme.key_dialogFloatingIcon), PorterDuff.Mode.SRC_IN));
        writeButton.setImportantForAccessibility(View.IMPORTANT_FOR_ACCESSIBILITY_NO);
        writeButton.setScaleType(ImageView.ScaleType.CENTER);
        if (Build.VERSION.SDK_INT >= 21) {
            writeButton.setOutlineProvider(new ViewOutlineProvider() {
                @SuppressLint("NewApi")
                @Override
                public void getOutline(View view, Outline outline) {
                    outline.setOval(0, 0, AndroidUtilities.dp(56), AndroidUtilities.dp(56));
                }
            });
        }
        writeButtonContainer.addView(writeButton, LayoutHelper.createFrame(Build.VERSION.SDK_INT >= 21 ? 56 : 60, Build.VERSION.SDK_INT >= 21 ? 56 : 60, Gravity.LEFT | Gravity.TOP, Build.VERSION.SDK_INT >= 21 ? 2 : 0, 0, 0, 0));
        writeButton.setOnClickListener(v -> {
            if (editingMessageObject == null && baseFragment instanceof ChatActivity && ((ChatActivity) baseFragment).isInScheduleMode()) {
                AlertsCreator.createScheduleDatePickerDialog(getContext(), ((ChatActivity) baseFragment).getDialogId(), (notify, scheduleDate) -> {
                    if (currentAttachLayout == photoLayout) {
                        sendPressed(notify, scheduleDate);
                    } else {
                        currentAttachLayout.sendSelectedItems(notify, scheduleDate);
                        dismiss();
                    }
                });
            } else {
                if (currentAttachLayout == photoLayout) {
                    sendPressed(true, 0);
                } else {
                    currentAttachLayout.sendSelectedItems(true, 0);
                    dismiss();
                }
            }
        });
        writeButton.setOnLongClickListener(view -> {
            if (!(baseFragment instanceof ChatActivity) || editingMessageObject != null) {
                return false;
            }
            ChatActivity chatActivity = (ChatActivity) baseFragment;
            TLRPC.Chat chat = chatActivity.getCurrentChat();
            TLRPC.User user = chatActivity.getCurrentUser();
            if (chatActivity.isInScheduleMode()) {
                return false;
            }

            sendPopupLayout = new ActionBarPopupWindow.ActionBarPopupWindowLayout(getContext());
            sendPopupLayout.setAnimationEnabled(false);
            sendPopupLayout.setOnTouchListener(new View.OnTouchListener() {

                private android.graphics.Rect popupRect = new android.graphics.Rect();

                @Override
                public boolean onTouch(View v, MotionEvent event) {
                    if (event.getActionMasked() == MotionEvent.ACTION_DOWN) {
                        if (sendPopupWindow != null && sendPopupWindow.isShowing()) {
                            v.getHitRect(popupRect);
                            if (!popupRect.contains((int) event.getX(), (int) event.getY())) {
                                sendPopupWindow.dismiss();
                            }
                        }
                    }
                    return false;
                }
            });
            sendPopupLayout.setDispatchKeyEventListener(keyEvent -> {
                if (keyEvent.getKeyCode() == KeyEvent.KEYCODE_BACK && keyEvent.getRepeatCount() == 0 && sendPopupWindow != null && sendPopupWindow.isShowing()) {
                    sendPopupWindow.dismiss();
                }
            });
            sendPopupLayout.setShowedFromBotton(false);

            itemCells = new ActionBarMenuSubItem[3];
            int i = 0;
<<<<<<< HEAD
            for (int a = 0; a < 3; a++) {
                if (a == 1) {
                    if (!currentAttachLayout.canScheduleMessages()) {
=======
            for (int a = 0; a < 2; a++) {
                if (a == 0) {
                    if (!chatActivity.canScheduleMessage() || !currentAttachLayout.canScheduleMessages()) {
>>>>>>> 4992f231
                        continue;
                    }
                } else if (a == 2 && UserObject.isUserSelf(user)) {
                    continue;
                }
                int num = a;
                itemCells[a] = new ActionBarMenuSubItem(getContext());
                if (num == 0) {
                    itemCells[a].setTextAndIcon(LocaleController.getString("Translate", R.string.Translate), R.drawable.ic_translate);
                } else if (num == 1) {
                    if (UserObject.isUserSelf(user)) {
                        itemCells[a].setTextAndIcon(LocaleController.getString("SetReminder", R.string.SetReminder), R.drawable.baseline_date_range_24);
                    } else {
                        itemCells[a].setTextAndIcon(LocaleController.getString("ScheduleMessage", R.string.ScheduleMessage), R.drawable.baseline_date_range_24);
                    }
                } else if (num == 2) {
                    itemCells[a].setTextAndIcon(LocaleController.getString("SendWithoutSound", R.string.SendWithoutSound), R.drawable.input_notify_off);
                }
                itemCells[a].setMinimumWidth(AndroidUtilities.dp(196));

                sendPopupLayout.addView(itemCells[a], LayoutHelper.createLinear(LayoutHelper.MATCH_PARENT, 48));

                int chatId = chat == null ? -1 : chat.id;
                itemCells[a].setOnClickListener(v -> {
                    if (sendPopupWindow != null && sendPopupWindow.isShowing()) {
                        sendPopupWindow.dismiss();
                    }
                    if (num == 0) {
                        translateComment(parentFragment.getParentActivity(), TranslateDb.getChatLanguage(chatId, TranslatorKt.getCode2Locale(NekoConfig.translateInputLang)));
                    } else if (num == 1) {
                        AlertsCreator.createScheduleDatePickerDialog(getContext(), chatActivity.getDialogId(), (notify, scheduleDate) -> {
                            if (currentAttachLayout == photoLayout) {
                                sendPressed(notify, scheduleDate);
                            } else {
                                currentAttachLayout.sendSelectedItems(notify, scheduleDate);
                                dismiss();
                            }
                        });
                    } else if (num == 2) {
                        if (currentAttachLayout == photoLayout) {
                            sendPressed(false, 0);
                        } else {
                            currentAttachLayout.sendSelectedItems(false, 0);
                            dismiss();
                        }
                    }
                });

                itemCells[a].setOnLongClickListener(v -> {
                    if (num == 0) {
                        Translator.showTargetLangSelect(itemCells[num], true, (locale) -> {
                            if (sendPopupWindow != null && sendPopupWindow.isShowing()) {
                                sendPopupWindow.dismiss();
                            }
                            translateComment(parentFragment.getParentActivity(), locale);
                            TranslateDb.saveChatLanguage(chatId, locale);
                            return Unit.INSTANCE;
                        });
                        return true;
                    }
                    return false;
                });
                i++;
            }
            sendPopupLayout.setupRadialSelectors(Theme.getColor(Theme.key_dialogButtonSelector));

            sendPopupWindow = new ActionBarPopupWindow(sendPopupLayout, LayoutHelper.WRAP_CONTENT, LayoutHelper.WRAP_CONTENT);
            sendPopupWindow.setAnimationEnabled(false);
            sendPopupWindow.setAnimationStyle(R.style.PopupContextAnimation2);
            sendPopupWindow.setOutsideTouchable(true);
            sendPopupWindow.setClippingEnabled(true);
            sendPopupWindow.setInputMethodMode(ActionBarPopupWindow.INPUT_METHOD_NOT_NEEDED);
            sendPopupWindow.setSoftInputMode(WindowManager.LayoutParams.SOFT_INPUT_STATE_UNSPECIFIED);
            sendPopupWindow.getContentView().setFocusableInTouchMode(true);

            sendPopupLayout.measure(View.MeasureSpec.makeMeasureSpec(AndroidUtilities.dp(1000), View.MeasureSpec.AT_MOST), View.MeasureSpec.makeMeasureSpec(AndroidUtilities.dp(1000), View.MeasureSpec.AT_MOST));
            sendPopupWindow.setFocusable(true);
            int[] location = new int[2];
            view.getLocationInWindow(location);
            sendPopupWindow.showAtLocation(view, Gravity.LEFT | Gravity.TOP, location[0] + view.getMeasuredWidth() - sendPopupLayout.getMeasuredWidth() + AndroidUtilities.dp(8), location[1] - sendPopupLayout.getMeasuredHeight() - AndroidUtilities.dp(2));
            sendPopupWindow.dimBehind();
            if (!NekoConfig.disableVibration) {
                view.performHapticFeedback(HapticFeedbackConstants.KEYBOARD_TAP, HapticFeedbackConstants.FLAG_IGNORE_GLOBAL_SETTING);
            }

            return false;
        });

        textPaint.setTextSize(AndroidUtilities.dp(12));
        textPaint.setTypeface(AndroidUtilities.getTypeface("fonts/rmedium.ttf"));

        selectedCountView = new View(context) {
            @Override
            protected void onDraw(Canvas canvas) {
                String text = String.format("%d", Math.max(1, currentAttachLayout.getSelectedItemsCount()));
                int textSize = (int) Math.ceil(textPaint.measureText(text));
                int size = Math.max(AndroidUtilities.dp(16) + textSize, AndroidUtilities.dp(24));
                int cx = getMeasuredWidth() / 2;
                int cy = getMeasuredHeight() / 2;

                textPaint.setColor(Theme.getColor(Theme.key_dialogRoundCheckBoxCheck));
                paint.setColor(Theme.getColor(Theme.key_dialogBackground));
                rect.set(cx - size / 2, 0, cx + size / 2, getMeasuredHeight());
                canvas.drawRoundRect(rect, AndroidUtilities.dp(12), AndroidUtilities.dp(12), paint);

                paint.setColor(Theme.getColor(Theme.key_dialogRoundCheckBox));
                rect.set(cx - size / 2 + AndroidUtilities.dp(2), AndroidUtilities.dp(2), cx + size / 2 - AndroidUtilities.dp(2), getMeasuredHeight() - AndroidUtilities.dp(2));
                canvas.drawRoundRect(rect, AndroidUtilities.dp(10), AndroidUtilities.dp(10), paint);

                canvas.drawText(text, cx - textSize / 2, AndroidUtilities.dp(16.2f), textPaint);
            }
        };
        selectedCountView.setAlpha(0.0f);
        selectedCountView.setScaleX(0.2f);
        selectedCountView.setScaleY(0.2f);
        containerView.addView(selectedCountView, LayoutHelper.createFrame(42, 24, Gravity.RIGHT | Gravity.BOTTOM, 0, 0, -8, 9));
    }

    private void translateComment(Context ctx, Locale target) {


        TranslateDb db = TranslateDb.forLocale(target);
        String origin = commentTextView.getText().toString();

        if (db.contains(origin)) {

            String translated = db.query(origin);
            commentTextView.getEditText().setText(translated);

            return;

        }

        Translator.translate(target, origin, new Translator.Companion.TranslateCallBack() {

            final AtomicBoolean cancel = new AtomicBoolean();
            AlertDialog status = AlertUtil.showProgress(ctx);

            {

                status.setOnCancelListener((__) -> {
                    cancel.set(true);
                });

                status.show();

            }

            @Override
            public void onSuccess(@NotNull String translation) {
                status.dismiss();
                commentTextView.getEditText().setText(translation);
            }

            @Override
            public void onFailed(boolean unsupported, @NotNull String message) {
                status.dismiss();
                AlertUtil.showTransFailedDialog(ctx, unsupported, message, () -> {
                    status = AlertUtil.showProgress(ctx);
                    status.show();
                    Translator.translate(origin, this);
                });
            }

        });

    }

    @Override
    public void show() {
        super.show();
        buttonPressed = false;
        if (baseFragment instanceof ChatActivity) {
            ChatActivity chatActivity = (ChatActivity) baseFragment;
            calcMandatoryInsets = chatActivity.isKeyboardVisible();
        }
    }

    public void setEditingMessageObject(MessageObject messageObject) {
        if (editingMessageObject == messageObject) {
            return;
        }
        editingMessageObject = messageObject;
        if (editingMessageObject != null) {
            maxSelectedPhotos = 1;
            allowOrder = false;
        } else {
            maxSelectedPhotos = -1;
            allowOrder = true;
        }
        buttonsAdapter.notifyDataSetChanged();
    }

    public MessageObject getEditingMessageObject() {
        return editingMessageObject;
    }

    protected void applyCaption() {
        if (commentTextView.length() <= 0) {
            return;
        }
        currentAttachLayout.applyCaption(commentTextView.getText().toString());
    }

    private void sendPressed(boolean notify, int scheduleDate) {
        if (buttonPressed) {
            return;
        }
        if (baseFragment instanceof ChatActivity) {
            ChatActivity chatActivity = (ChatActivity) baseFragment;
            TLRPC.Chat chat = chatActivity.getCurrentChat();
            TLRPC.User user = chatActivity.getCurrentUser();
            if (user != null || ChatObject.isChannel(chat) && chat.megagroup || !ChatObject.isChannel(chat)) {
                MessagesController.getNotificationsSettings(currentAccount).edit().putBoolean("silent_" + chatActivity.getDialogId(), !notify).apply();
            }
        }
        applyCaption();
        buttonPressed = true;
        delegate.didPressedButton(7, true, notify, scheduleDate);
    }

    private void showLayout(AttachAlertLayout layout) {
        if (viewChangeAnimator != null || commentsAnimator != null) {
            return;
        }
        if (currentAttachLayout == layout) {
            currentAttachLayout.scrollToTop();
            return;
        }
        if (layout == photoLayout) {
            selectedId = 1;
        } else if (layout == audioLayout) {
            selectedId = 3;
        } else if (layout == documentLayout) {
            selectedId = 4;
        } else if (layout == contactsLayout) {
            selectedId = 5;
        } else if (layout == locationLayout) {
            selectedId = 6;
        } else if (layout == pollLayout) {
            selectedId = 9;
        }
        int count = buttonsRecyclerView.getChildCount();
        for (int a = 0; a < count; a++) {
            View child = buttonsRecyclerView.getChildAt(a);
            if (child instanceof AttachButton) {
                AttachButton attachButton = (AttachButton) child;
                attachButton.updateCheckedState(true);
            }
        }
        int t = currentAttachLayout.getFirstOffset() - AndroidUtilities.dp(11) - scrollOffsetY[0];
        nextAttachLayout = layout;
        if (Build.VERSION.SDK_INT >= 20) {
            container.setLayerType(View.LAYER_TYPE_HARDWARE, null);
        }
        actionBar.setVisibility(nextAttachLayout.needsActionBar() != 0 ? View.VISIBLE : View.INVISIBLE);
        actionBarShadow.setVisibility(actionBar.getVisibility());
        if (actionBar.isSearchFieldVisible()) {
            actionBar.closeSearchField();
        }
        currentAttachLayout.onHide();
        nextAttachLayout.onShow();
        nextAttachLayout.setVisibility(View.VISIBLE);
        nextAttachLayout.setAlpha(0.0f);

        if (layout.getParent() != null) {
            containerView.removeView(nextAttachLayout);
        }
        int index = containerView.indexOfChild(currentAttachLayout);
        containerView.addView(nextAttachLayout, nextAttachLayout == locationLayout ? index : index + 1, LayoutHelper.createFrame(LayoutHelper.MATCH_PARENT, LayoutHelper.MATCH_PARENT));

        nextAttachLayout.setTranslationY(AndroidUtilities.dp(78));
        AnimatorSet animator = new AnimatorSet();
        animator.playTogether(ObjectAnimator.ofFloat(currentAttachLayout, View.TRANSLATION_Y, AndroidUtilities.dp(78) + t),
                ObjectAnimator.ofFloat(currentAttachLayout, ATTACH_ALERT_LAYOUT_TRANSLATION, 0.0f, 1.0f));
        animator.setInterpolator(CubicBezierInterpolator.DEFAULT);
        animator.setDuration(180);
        animator.setStartDelay(20);
        animator.addListener(new AnimatorListenerAdapter() {
            @Override
            public void onAnimationEnd(Animator animation) {
                currentAttachLayout.setAlpha(0.0f);
                SpringAnimation springAnimation = new SpringAnimation(nextAttachLayout, DynamicAnimation.TRANSLATION_Y, 0);
                springAnimation.getSpring().setDampingRatio(0.7f);
                springAnimation.getSpring().setStiffness(400.0f);
                springAnimation.addUpdateListener((animation12, value, velocity) -> {
                    if (nextAttachLayout == pollLayout) {
                        updateSelectedPosition(1);
                    }
                    nextAttachLayout.onContainerTranslationUpdated(currentPanTranslationY);
                    containerView.invalidate();
                });
                springAnimation.addEndListener((animation1, canceled, value, velocity) -> {
                    if (Build.VERSION.SDK_INT >= 20) {
                        container.setLayerType(View.LAYER_TYPE_NONE, null);
                    }
                    viewChangeAnimator = null;
                    containerView.removeView(currentAttachLayout);
                    currentAttachLayout.setVisibility(View.GONE);
                    currentAttachLayout.onHidden();
                    nextAttachLayout.onShown();
                    currentAttachLayout = nextAttachLayout;
                    nextAttachLayout = null;
                    scrollOffsetY[0] = scrollOffsetY[1];
                });
                viewChangeAnimator = springAnimation;
                springAnimation.start();
            }
        });
        viewChangeAnimator = animator;
        animator.start();
    }

    public void onRequestPermissionsResultFragment(int requestCode, String[] permissions, int[] grantResults) {
        if (requestCode == 5 && grantResults != null && grantResults.length > 0 && grantResults[0] == PackageManager.PERMISSION_GRANTED) {
            openContactsLayout();
        }
    }

    private void openContactsLayout() {
        if (contactsLayout == null) {
            layouts[2] = contactsLayout = new ChatAttachAlertContactsLayout(this, getContext());
            contactsLayout.setDelegate((user, notify, scheduleDate) -> ((ChatActivity) baseFragment).sendContact(user, notify, scheduleDate));
        }
        showLayout(contactsLayout);
    }

    private void openAudioLayout() {
        if (audioLayout == null) {
            layouts[3] = audioLayout = new ChatAttachAlertAudioLayout(this, getContext());
            audioLayout.setDelegate((audios, caption, notify, scheduleDate) -> ((ChatActivity) baseFragment).sendAudio(audios, caption, notify, scheduleDate));
        }
        if (baseFragment instanceof ChatActivity) {
            ChatActivity chatActivity = (ChatActivity) baseFragment;
            TLRPC.Chat currentChat = chatActivity.getCurrentChat();
            audioLayout.setMaxSelectedFiles(currentChat != null && !ChatObject.hasAdminRights(currentChat) && currentChat.slowmode_enabled || editingMessageObject != null ? 1 : -1);
        }
        showLayout(audioLayout);
    }

    private void openDocumentsLayout() {
        if (documentLayout == null) {
            layouts[4] = documentLayout = new ChatAttachAlertDocumentLayout(this, getContext(), false);
            documentLayout.setDelegate(new ChatAttachAlertDocumentLayout.DocumentSelectActivityDelegate() {
                @Override
                public void didSelectFiles(ArrayList<String> files, String caption, boolean notify, int scheduleDate) {
                    if (baseFragment instanceof ChatActivity) {
                        ((ChatActivity) baseFragment).didSelectFiles(files, caption, notify, scheduleDate);
                    } else if (baseFragment instanceof PassportActivity) {
                        ((PassportActivity) baseFragment).didSelectFiles(files, caption, notify, scheduleDate);
                    }
                }

                @Override
                public void didSelectPhotos(ArrayList<SendMessagesHelper.SendingMediaInfo> photos, boolean notify, int scheduleDate) {
                    if (baseFragment instanceof ChatActivity) {
                        ((ChatActivity) baseFragment).didSelectPhotos(photos, notify, scheduleDate);
                    } else if (baseFragment instanceof PassportActivity) {
                        ((PassportActivity) baseFragment).didSelectPhotos(photos, notify, scheduleDate);
                    }
                }

                @Override
                public void startDocumentSelectActivity() {
                    if (baseFragment instanceof ChatActivity) {
                        ((ChatActivity) baseFragment).startDocumentSelectActivity();
                    } else if (baseFragment instanceof PassportActivity) {
                        ((PassportActivity) baseFragment).startDocumentSelectActivity();
                    }
                }

                @Override
                public void startMusicSelectActivity() {
                    openAudioLayout();
                }
            });
        }
        if (baseFragment instanceof ChatActivity) {
            ChatActivity chatActivity = (ChatActivity) baseFragment;
            TLRPC.Chat currentChat = chatActivity.getCurrentChat();
            documentLayout.setMaxSelectedFiles(currentChat != null && !ChatObject.hasAdminRights(currentChat) && currentChat.slowmode_enabled || editingMessageObject != null ? 1 : -1);
        } else {
            documentLayout.setMaxSelectedFiles(maxSelectedPhotos);
            documentLayout.setCanSelectOnlyImageFiles(true);
        }
        showLayout(documentLayout);
    }

    private boolean showCommentTextView(boolean show, boolean animated) {
        if (show == (frameLayout2.getTag() != null)) {
            return false;
        }
        if (commentsAnimator != null) {
            commentsAnimator.cancel();
        }
        frameLayout2.setTag(show ? 1 : null);
        if (commentTextView.getEditText().isFocused()) {
            AndroidUtilities.hideKeyboard(commentTextView.getEditText());
        }
        commentTextView.hidePopup(true);
        if (show) {
            frameLayout2.setVisibility(View.VISIBLE);
            writeButtonContainer.setVisibility(View.VISIBLE);
        } else {
            buttonsRecyclerView.setVisibility(View.VISIBLE);
        }
        if (animated) {
            commentsAnimator = new AnimatorSet();
            ArrayList<Animator> animators = new ArrayList<>();
            animators.add(ObjectAnimator.ofFloat(frameLayout2, View.ALPHA, show ? 1.0f : 0.0f));
            animators.add(ObjectAnimator.ofFloat(writeButtonContainer, View.SCALE_X, show ? 1.0f : 0.2f));
            animators.add(ObjectAnimator.ofFloat(writeButtonContainer, View.SCALE_Y, show ? 1.0f : 0.2f));
            animators.add(ObjectAnimator.ofFloat(writeButtonContainer, View.ALPHA, show ? 1.0f : 0.0f));
            animators.add(ObjectAnimator.ofFloat(selectedCountView, View.SCALE_X, show ? 1.0f : 0.2f));
            animators.add(ObjectAnimator.ofFloat(selectedCountView, View.SCALE_Y, show ? 1.0f : 0.2f));
            animators.add(ObjectAnimator.ofFloat(selectedCountView, View.ALPHA, show ? 1.0f : 0.0f));
            if (actionBar.getTag() != null) {
                animators.add(ObjectAnimator.ofFloat(frameLayout2, View.TRANSLATION_Y, show ? 0.0f : AndroidUtilities.dp(48)));
                animators.add(ObjectAnimator.ofFloat(shadow, View.TRANSLATION_Y, show ? AndroidUtilities.dp(36) : AndroidUtilities.dp(48 + 36)));
                animators.add(ObjectAnimator.ofFloat(shadow, View.ALPHA, show ? 1.0f : 0.0f));
            } else {
                animators.add(ObjectAnimator.ofFloat(buttonsRecyclerView, View.TRANSLATION_Y, show ? AndroidUtilities.dp(36) : 0));
                animators.add(ObjectAnimator.ofFloat(shadow, View.TRANSLATION_Y, show ? AndroidUtilities.dp(36) : 0));
            }

            commentsAnimator.playTogether(animators);
            commentsAnimator.setInterpolator(new DecelerateInterpolator());
            commentsAnimator.setDuration(180);
            commentsAnimator.addListener(new AnimatorListenerAdapter() {
                @Override
                public void onAnimationEnd(Animator animation) {
                    if (animation.equals(commentsAnimator)) {
                        if (!show) {
                            frameLayout2.setVisibility(View.INVISIBLE);
                            writeButtonContainer.setVisibility(View.INVISIBLE);
                        } else {
                            buttonsRecyclerView.setVisibility(View.INVISIBLE);
                        }
                        commentsAnimator = null;
                    }
                }

                @Override
                public void onAnimationCancel(Animator animation) {
                    if (animation.equals(commentsAnimator)) {
                        commentsAnimator = null;
                    }
                }
            });
            commentsAnimator.start();
        } else {
            frameLayout2.setAlpha(show ? 1.0f : 0.0f);
            writeButtonContainer.setScaleX(show ? 1.0f : 0.2f);
            writeButtonContainer.setScaleY(show ? 1.0f : 0.2f);
            writeButtonContainer.setAlpha(show ? 1.0f : 0.0f);
            selectedCountView.setScaleX(show ? 1.0f : 0.2f);
            selectedCountView.setScaleY(show ? 1.0f : 0.2f);
            selectedCountView.setAlpha(show ? 1.0f : 0.0f);
            if (actionBar.getTag() != null) {
                frameLayout2.setTranslationY(show ? 0.0f : AndroidUtilities.dp(48));
                shadow.setTranslationY(show ? AndroidUtilities.dp(36) : AndroidUtilities.dp(48 + 36));
                shadow.setAlpha(show ? 1.0f : 0.0f);
            } else {
                buttonsRecyclerView.setTranslationY(show ? AndroidUtilities.dp(36) : 0);
                shadow.setTranslationY(show ? AndroidUtilities.dp(36) : 0);
            }
            if (!show) {
                frameLayout2.setVisibility(View.INVISIBLE);
                writeButtonContainer.setVisibility(View.INVISIBLE);
            }
        }
        return true;
    }

    private final Property<ChatAttachAlert, Float> ATTACH_ALERT_PROGRESS = new AnimationProperties.FloatProperty<ChatAttachAlert>("openProgress") {

        private float openProgress;

        @Override
        public void setValue(ChatAttachAlert object, float value) {
            for (int a = 0, N = buttonsRecyclerView.getChildCount(); a < N; a++) {
                float startTime = 32.0f * (3 - a);
                View child = buttonsRecyclerView.getChildAt(a);
                float scale;
                if (value > startTime) {
                    float elapsedTime = value - startTime;
                    if (elapsedTime <= 200.0f) {
                        scale = 1.1f * CubicBezierInterpolator.EASE_OUT.getInterpolation(elapsedTime / 200.0f);
                        child.setAlpha(CubicBezierInterpolator.EASE_BOTH.getInterpolation(elapsedTime / 200.0f));
                    } else {
                        child.setAlpha(1.0f);
                        elapsedTime -= 200.0f;
                        if (elapsedTime <= 100.0f) {
                            scale = 1.1f - 0.1f * CubicBezierInterpolator.EASE_IN.getInterpolation(elapsedTime / 100.0f);
                        } else {
                            scale = 1.0f;
                        }
                    }
                } else {
                    scale = 0;
                }
                if (child instanceof AttachButton) {
                    AttachButton attachButton = (AttachButton) child;
                    attachButton.textView.setScaleX(scale);
                    attachButton.textView.setScaleY(scale);
                    attachButton.imageView.setScaleX(scale);
                    attachButton.imageView.setScaleY(scale);
                } else if (child instanceof AttachBotButton) {
                    AttachBotButton attachButton = (AttachBotButton) child;
                    attachButton.nameTextView.setScaleX(scale);
                    attachButton.nameTextView.setScaleY(scale);
                    attachButton.imageView.setScaleX(scale);
                    attachButton.imageView.setScaleY(scale);
                }
            }
        }

        @Override
        public Float get(ChatAttachAlert object) {
            return openProgress;
        }
    };

    @Override
    protected boolean onCustomOpenAnimation() {
        AnimatorSet animatorSet = new AnimatorSet();
        animatorSet.playTogether(
                ObjectAnimator.ofFloat(this, ATTACH_ALERT_PROGRESS, 0.0f, 400.0f));
        animatorSet.setDuration(400);
        animatorSet.setStartDelay(20);
        animatorSet.start();
        return false;
    }

    @Override
    protected boolean onContainerTouchEvent(MotionEvent event) {
        return currentAttachLayout.onContainerViewTouchEvent(event);
    }

    protected void makeFocusable(EditTextBoldCursor editText, boolean showKeyboard) {
        if (!enterCommentEventSent) {
            boolean keyboardVisible = delegate.needEnterComment();
            enterCommentEventSent = true;
            AndroidUtilities.runOnUIThread(() -> {
                setFocusable(true);
                editText.requestFocus();
                if (showKeyboard) {
                    AndroidUtilities.runOnUIThread(() -> {
                        AndroidUtilities.showKeyboard(editText);
                    });
                }
            }, keyboardVisible ? 200 : 0);
        }
    }

    private void applyAttachButtonColors(View view) {
        if (view instanceof AttachButton) {
            AttachButton button = (AttachButton) view;
            button.textView.setTextColor(ColorUtils.blendARGB(Theme.getColor(Theme.key_dialogTextGray2), Theme.getColor(button.textKey), button.checkedState));
        } else if (view instanceof AttachBotButton) {
            AttachBotButton button = (AttachBotButton) view;
            button.nameTextView.setTextColor(Theme.getColor(Theme.key_dialogTextGray2));
        }
    }

    @Override
    public ArrayList<ThemeDescription> getThemeDescriptions() {
        ArrayList<ThemeDescription> descriptions = new ArrayList<>();
        for (int a = 0; a < layouts.length; a++) {
            if (layouts[a] != null) {
                ArrayList<ThemeDescription> arrayList = layouts[a].getThemeDescriptions();
                if (arrayList != null) {
                    descriptions.addAll(arrayList);
                }
            }
        }
        descriptions.add(new ThemeDescription(container, 0, null, null, null, null, Theme.key_dialogBackgroundGray));
        return descriptions;
    }

    public void checkColors() {
        if (buttonsRecyclerView == null) {
            return;
        }
        int count = buttonsRecyclerView.getChildCount();
        for (int a = 0; a < count; a++) {
            applyAttachButtonColors(buttonsRecyclerView.getChildAt(a));
        }
        selectedTextView.setTextColor(Theme.getColor(Theme.key_dialogTextBlack));

        doneItem.getTextView().setTextColor(Theme.getColor(Theme.key_windowBackgroundWhiteBlueHeader));

        selectedMenuItem.setIconColor(Theme.getColor(Theme.key_dialogTextBlack));
        Theme.setDrawableColor(selectedMenuItem.getBackground(), Theme.getColor(Theme.key_dialogButtonSelector));
        selectedMenuItem.setPopupItemsColor(Theme.getColor(Theme.key_actionBarDefaultSubmenuItem), false);
        selectedMenuItem.setPopupItemsColor(Theme.getColor(Theme.key_actionBarDefaultSubmenuItem), true);
        selectedMenuItem.redrawPopup(Theme.getColor(Theme.key_actionBarDefaultSubmenuBackground));

        searchItem.setIconColor(Theme.getColor(Theme.key_dialogTextBlack));
        Theme.setDrawableColor(searchItem.getBackground(), Theme.getColor(Theme.key_dialogButtonSelector));

        commentTextView.updateColors();

        if (sendPopupLayout != null) {
            for (int a = 0; a < itemCells.length; a++) {
                if (itemCells[a] != null) {
                    itemCells[a].setColors(Theme.getColor(Theme.key_actionBarDefaultSubmenuItem), Theme.getColor(Theme.key_actionBarDefaultSubmenuItemIcon));
                    itemCells[a].setSelectorColor(Theme.getColor(Theme.key_dialogButtonSelector));
                }
            }
            sendPopupLayout.setBackgroundColor(Theme.getColor(Theme.key_actionBarDefaultSubmenuBackground));
            if (sendPopupWindow != null && sendPopupWindow.isShowing()) {
                sendPopupLayout.invalidate();
            }
        }

        Theme.setSelectorDrawableColor(writeButtonDrawable, Theme.getColor(Theme.key_dialogFloatingButton), false);
        Theme.setSelectorDrawableColor(writeButtonDrawable, Theme.getColor(Build.VERSION.SDK_INT >= 21 ? Theme.key_dialogFloatingButtonPressed : Theme.key_dialogFloatingButton), true);
        writeButton.setColorFilter(new PorterDuffColorFilter(Theme.getColor(Theme.key_dialogFloatingIcon), PorterDuff.Mode.SRC_IN));

        actionBarShadow.setBackgroundColor(Theme.getColor(Theme.key_dialogShadowLine));

        buttonsRecyclerView.setGlowColor(Theme.getColor(Theme.key_dialogScrollGlow));
        buttonsRecyclerView.setBackgroundColor(Theme.getColor(Theme.key_dialogBackground));

        frameLayout2.setBackgroundColor(Theme.getColor(Theme.key_dialogBackground));

        selectedCountView.invalidate();

        actionBar.setBackgroundColor(Theme.getColor(Theme.key_dialogBackground));
        actionBar.setItemsColor(Theme.getColor(Theme.key_dialogTextBlack), false);
        actionBar.setItemsBackgroundColor(Theme.getColor(Theme.key_dialogButtonSelector), false);
        actionBar.setTitleColor(Theme.getColor(Theme.key_dialogTextBlack));

        Theme.setDrawableColor(shadowDrawable, Theme.getColor(Theme.key_dialogBackground));

        containerView.invalidate();

        for (int a = 0; a < layouts.length; a++) {
            if (layouts[a] != null) {
                layouts[a].checkColors();
            }
        }
    }

    @Override
    protected boolean onCustomMeasure(View view, int width, int height) {
        if (photoLayout.onCustomMeasure(view, width, height)) {
            return true;
        }
        return false;
    }

    @Override
    protected boolean onCustomLayout(View view, int left, int top, int right, int bottom) {
        if (photoLayout.onCustomLayout(view, left, top, right, bottom)) {
            return true;
        }
        return false;
    }

    public void onPause() {
        for (int a = 0; a < layouts.length; a++) {
            if (layouts[a] != null) {
                layouts[a].onPause();
            }
        }
        paused = true;
    }

    public void onResume() {
        paused = false;
        for (int a = 0; a < layouts.length; a++) {
            if (layouts[a] != null) {
                layouts[a].onResume();
            }
        }
        if (isShowing()) {
            delegate.needEnterComment();
        }
    }

    public void onActivityResultFragment(int requestCode, Intent data, String currentPicturePath) {
        photoLayout.onActivityResultFragment(requestCode, data, currentPicturePath);
    }

    @Override
    public void didReceivedNotification(int id, int account, Object... args) {
        if (id == NotificationCenter.reloadInlineHints) {
            if (buttonsAdapter != null) {
                buttonsAdapter.notifyDataSetChanged();
            }
        }
    }

    private void updateSelectedPosition(int idx) {
        float moveProgress;
        AttachAlertLayout layout = idx == 0 ? currentAttachLayout : nextAttachLayout;
        int t = scrollOffsetY[idx] - backgroundPaddingTop;
        float toMove;
        if (layout == pollLayout) {
            t -= AndroidUtilities.dp(13);
            toMove = AndroidUtilities.dp(11);
        } else {
            t -= AndroidUtilities.dp(39);
            toMove = AndroidUtilities.dp(43);
        }
        if (t + backgroundPaddingTop < ActionBar.getCurrentActionBarHeight()) {
            moveProgress = Math.min(1.0f, (ActionBar.getCurrentActionBarHeight() - t - backgroundPaddingTop) / toMove);
            cornerRadius = 1.0f - moveProgress;
        } else {
            moveProgress = 0.0f;
            cornerRadius = 1.0f;
        }

        int finalMove;
        if (AndroidUtilities.isTablet()) {
            finalMove = 16;
        } else if (AndroidUtilities.displaySize.x > AndroidUtilities.displaySize.y) {
            finalMove = 6;
        } else {
            finalMove = 12;
        }

        float offset = actionBar.getAlpha() != 0 ? 0.0f : AndroidUtilities.dp(26 * (1.0f - selectedTextView.getAlpha()));
        if (menuShowed && avatarPicker == 0) {
            selectedMenuItem.setTranslationY(scrollOffsetY[idx] - AndroidUtilities.dp(37 + finalMove * moveProgress) + offset + currentPanTranslationY);
        } else {
            selectedMenuItem.setTranslationY(ActionBar.getCurrentActionBarHeight() - AndroidUtilities.dp(4) - AndroidUtilities.dp(37 + finalMove) + currentPanTranslationY);
        }
        searchItem.setTranslationY(ActionBar.getCurrentActionBarHeight() - AndroidUtilities.dp(4) - AndroidUtilities.dp(37 + finalMove) + currentPanTranslationY);
        selectedTextView.setTranslationY(baseSelectedTextViewTranslationY = scrollOffsetY[idx] - AndroidUtilities.dp(25 + finalMove * moveProgress) + offset + currentPanTranslationY);
        if (pollLayout != null && layout == pollLayout) {
            if (AndroidUtilities.isTablet()) {
                finalMove = 63;
            } else if (AndroidUtilities.displaySize.x > AndroidUtilities.displaySize.y) {
                finalMove = 53;
            } else {
                finalMove = 59;
            }
            doneItem.setTranslationY(Math.max(0, pollLayout.getTranslationY() + scrollOffsetY[idx] - AndroidUtilities.dp(7 + finalMove * moveProgress)) + currentPanTranslationY);
        }
    }

    @SuppressLint("NewApi")
    protected void updateLayout(AttachAlertLayout layout, boolean animated, int dy) {
        if (layout == null) {
            return;
        }
        int newOffset = layout.getCurrentItemTop();
        if (newOffset == Integer.MAX_VALUE) {
            return;
        }
        boolean show = layout == currentAttachLayout && newOffset <= layout.getButtonsHideOffset();
        if (keyboardVisible && animated) {
            animated = false;
        }
        if (show && actionBar.getTag() == null || !show && actionBar.getTag() != null) {
            actionBar.setTag(show ? 1 : null);
            if (actionBarAnimation != null) {
                actionBarAnimation.cancel();
                actionBarAnimation = null;
            }
            boolean needsSearchItem = avatarSearch || currentAttachLayout == photoLayout && !menuShowed && baseFragment instanceof ChatActivity && ((ChatActivity) baseFragment).allowSendGifs();
            if (show) {
                if (needsSearchItem) {
                    searchItem.setVisibility(View.VISIBLE);
                }
                if (avatarPicker != 0 || !menuShowed && currentAttachLayout == photoLayout) {
                    selectedMenuItem.setVisibility(View.VISIBLE);
                }
            } else if (avatarPicker == 0) {
                buttonsRecyclerView.setVisibility(View.VISIBLE);
            }
            if (animated) {
                actionBarAnimation = new AnimatorSet();
                actionBarAnimation.setDuration(180);
                ArrayList<Animator> animators = new ArrayList<>();
                animators.add(ObjectAnimator.ofFloat(actionBar, View.ALPHA, show ? 1.0f : 0.0f));
                animators.add(ObjectAnimator.ofFloat(actionBarShadow, View.ALPHA, show ? 1.0f : 0.0f));
                if (needsSearchItem) {
                    animators.add(ObjectAnimator.ofFloat(searchItem, View.ALPHA, show ? 1.0f : 0.0f));
                }
                if (avatarPicker != 0 || !menuShowed && currentAttachLayout == photoLayout) {
                    animators.add(ObjectAnimator.ofFloat(selectedMenuItem, View.ALPHA, show ? 1.0f : 0.0f));
                }
                actionBarAnimation.playTogether(animators);
                actionBarAnimation.addListener(new AnimatorListenerAdapter() {
                    @Override
                    public void onAnimationEnd(Animator animation) {
                        if (actionBarAnimation != null) {
                            if (show) {
                                if (avatarPicker == 0) {
                                    buttonsRecyclerView.setVisibility(View.INVISIBLE);
                                }
                            } else {
                                searchItem.setVisibility(View.INVISIBLE);
                                if (avatarPicker != 0 || !menuShowed) {
                                    selectedMenuItem.setVisibility(View.INVISIBLE);
                                }
                            }
                        }
                    }

                    @Override
                    public void onAnimationCancel(Animator animation) {
                        actionBarAnimation = null;
                    }
                });
                actionBarAnimation.start();
            } else {
                if (show) {
                    if (avatarPicker == 0) {
                        buttonsRecyclerView.setVisibility(View.INVISIBLE);
                    }
                }
                actionBar.setAlpha(show ? 1.0f : 0.0f);
                actionBarShadow.setAlpha(show ? 1.0f : 0.0f);
                if (needsSearchItem) {
                    searchItem.setAlpha(show ? 1.0f : 0.0f);
                }
                if (avatarPicker != 0 || !menuShowed && currentAttachLayout == photoLayout) {
                    selectedMenuItem.setAlpha(show ? 1.0f : 0.0f);
                }
                if (!show) {
                    searchItem.setVisibility(View.INVISIBLE);
                    if (avatarPicker != 0 || !menuShowed) {
                        selectedMenuItem.setVisibility(View.INVISIBLE);
                    }
                }
            }
        }
        FrameLayout.LayoutParams layoutParams = (FrameLayout.LayoutParams) layout.getLayoutParams();
        newOffset += layoutParams.topMargin - AndroidUtilities.dp(11);
        int idx = currentAttachLayout == layout ? 0 : 1;
        if (scrollOffsetY[idx] != newOffset) {
            previousScrollOffsetY = scrollOffsetY[idx];
            scrollOffsetY[idx] = newOffset;
            updateSelectedPosition(idx);
            containerView.invalidate();
        } else if (dy != 0) {
            previousScrollOffsetY = scrollOffsetY[idx];
        }
    }

    @Override
    protected boolean canDismissWithSwipe() {
        return false;
    }

    public void updateCountButton(int animated) {
        if (viewChangeAnimator != null) {
            return;
        }
        int count = currentAttachLayout.getSelectedItemsCount();

        if (count == 0) {
            selectedCountView.setPivotX(0);
            selectedCountView.setPivotY(0);
            showCommentTextView(false, animated != 0);
        } else {
            selectedCountView.invalidate();
            if (!showCommentTextView(true, animated != 0) && animated != 0) {
                selectedCountView.setPivotX(AndroidUtilities.dp(21));
                selectedCountView.setPivotY(AndroidUtilities.dp(12));
                AnimatorSet animatorSet = new AnimatorSet();
                animatorSet.playTogether(
                        ObjectAnimator.ofFloat(selectedCountView, View.SCALE_X, animated == 1 ? 1.1f : 0.9f, 1.0f),
                        ObjectAnimator.ofFloat(selectedCountView, View.SCALE_Y, animated == 1 ? 1.1f : 0.9f, 1.0f));
                animatorSet.setInterpolator(new OvershootInterpolator());
                animatorSet.setDuration(180);
                animatorSet.start();
            } else {
                selectedCountView.setPivotX(0);
                selectedCountView.setPivotY(0);
            }
        }
        currentAttachLayout.onSelectedItemsCountChanged(count);

        if (currentAttachLayout == photoLayout && ((baseFragment instanceof ChatActivity) || avatarPicker != 0) && (count == 0 && menuShowed || (count != 0 || avatarPicker != 0) && !menuShowed)) {
            menuShowed = count != 0 || avatarPicker != 0;
            if (menuAnimator != null) {
                menuAnimator.cancel();
                menuAnimator = null;
            }
            boolean needsSearchItem = actionBar.getTag() != null && baseFragment instanceof ChatActivity && ((ChatActivity) baseFragment).allowSendGifs();
            if (menuShowed) {
                if (avatarPicker == 0) {
                    selectedMenuItem.setVisibility(View.VISIBLE);
                }
                selectedTextView.setVisibility(View.VISIBLE);
            } else {
                if (actionBar.getTag() != null) {
                    searchItem.setVisibility(View.VISIBLE);
                }
            }
            if (animated == 0) {
                if (actionBar.getTag() == null && avatarPicker == 0) {
                    selectedMenuItem.setAlpha(menuShowed ? 1.0f : 0.0f);
                }
                selectedTextView.setAlpha(menuShowed ? 1.0f : 0.0f);
                if (needsSearchItem) {
                    searchItem.setAlpha(menuShowed ? 0.0f : 1.0f);
                }
                if (menuShowed) {
                    searchItem.setVisibility(View.INVISIBLE);
                }
            } else {
                menuAnimator = new AnimatorSet();
                ArrayList<Animator> animators = new ArrayList<>();
                if (actionBar.getTag() == null && avatarPicker == 0) {
                    animators.add(ObjectAnimator.ofFloat(selectedMenuItem, View.ALPHA, menuShowed ? 1.0f : 0.0f));
                }
                animators.add(ObjectAnimator.ofFloat(selectedTextView, View.ALPHA, menuShowed ? 1.0f : 0.0f));
                if (needsSearchItem) {
                    animators.add(ObjectAnimator.ofFloat(searchItem, View.ALPHA, menuShowed ? 0.0f : 1.0f));
                }
                menuAnimator.playTogether(animators);
                menuAnimator.addListener(new AnimatorListenerAdapter() {
                    @Override
                    public void onAnimationEnd(Animator animation) {
                        menuAnimator = null;
                        if (!menuShowed) {
                            if (actionBar.getTag() == null && avatarPicker == 0) {
                                selectedMenuItem.setVisibility(View.INVISIBLE);
                            }
                            selectedTextView.setVisibility(View.INVISIBLE);
                        } else {
                            searchItem.setVisibility(View.INVISIBLE);
                        }
                    }
                });
                menuAnimator.setDuration(180);
                menuAnimator.start();
            }
        }
    }

    public void setDelegate(ChatAttachViewDelegate chatAttachViewDelegate) {
        delegate = chatAttachViewDelegate;
    }

    public void init() {
        if (baseFragment == null) {
            return;
        }
        if (baseFragment instanceof ChatActivity) {
            TLRPC.Chat chat = ((ChatActivity) baseFragment).getCurrentChat();
            TLRPC.User user = ((ChatActivity) baseFragment).getCurrentUser();
            if (chat != null) {
                mediaEnabled = ChatObject.canSendMedia(chat);
                pollsEnabled = ChatObject.canSendPolls(chat);
            } else {
                pollsEnabled = user != null && user.bot;
            }
        } else {
            commentTextView.setVisibility(View.INVISIBLE);
        }
        photoLayout.onInit(mediaEnabled);
        commentTextView.hidePopup(true);
        enterCommentEventSent = false;
        setFocusable(false);
        if (currentAttachLayout != photoLayout) {
            if (actionBar.isSearchFieldVisible()) {
                actionBar.closeSearchField();
            }
            containerView.removeView(currentAttachLayout);
            currentAttachLayout.onHide();
            currentAttachLayout.setVisibility(View.GONE);
            currentAttachLayout.onHidden();
            currentAttachLayout = photoLayout;
            setAllowNestedScroll(true);
            if (currentAttachLayout.getParent() == null) {
                containerView.addView(currentAttachLayout, 0, LayoutHelper.createFrame(LayoutHelper.MATCH_PARENT, LayoutHelper.MATCH_PARENT));
            }
            selectedId = 1;
            photoLayout.setAlpha(1.0f);
            photoLayout.setVisibility(View.VISIBLE);
            photoLayout.onShow();
            photoLayout.onShown();
            actionBar.setVisibility(View.VISIBLE);
            actionBarShadow.setVisibility(View.VISIBLE);
        }
        updateCountButton(0);

        buttonsAdapter.notifyDataSetChanged();
        commentTextView.setText("");
        buttonsLayoutManager.scrollToPositionWithOffset(0, 1000000);
    }

    public void onDestroy() {
        for (int a = 0; a < layouts.length; a++) {
            if (layouts[a] != null) {
                layouts[a].onDestroy();
            }
        }
        NotificationCenter.getInstance(currentAccount).removeObserver(this, NotificationCenter.reloadInlineHints);
        baseFragment = null;
        if (commentTextView != null) {
            commentTextView.onDestroy();
        }
    }

    @Override
    public void onOpenAnimationEnd() {
        MediaController.AlbumEntry albumEntry;
        if (baseFragment instanceof ChatActivity) {
            albumEntry = MediaController.allMediaAlbumEntry;
        } else {
            albumEntry = MediaController.allPhotosAlbumEntry;
        }
        if (Build.VERSION.SDK_INT <= 19 && albumEntry == null) {
            MediaController.loadGalleryPhotosAlbums(0);
        }
        currentAttachLayout.onOpenAnimationEnd();
        AndroidUtilities.makeAccessibilityAnnouncement(LocaleController.getString("AccDescrAttachButton", R.string.AccDescrAttachButton));
    }

    @Override
    public void onOpenAnimationStart() {

    }

    @Override
    public boolean canDismiss() {
        return true;
    }

    @Override
    public void setAllowDrawContent(boolean value) {
        super.setAllowDrawContent(value);
        currentAttachLayout.onContainerTranslationUpdated(currentPanTranslationY);
    }

    public void setAvatarPicker(int type, boolean search) {
        avatarPicker = type;
        avatarSearch = search;
        if (avatarPicker != 0) {
            buttonsRecyclerView.setVisibility(View.GONE);
            shadow.setVisibility(View.GONE);
            if (avatarPicker == 2) {
                selectedTextView.setText(LocaleController.getString("ChoosePhotoOrVideo", R.string.ChoosePhotoOrVideo));
            } else {
                selectedTextView.setText(LocaleController.getString("ChoosePhoto", R.string.ChoosePhoto));
            }
        }
    }

    public void setMaxSelectedPhotos(int value, boolean order) {
        if (editingMessageObject != null) {
            return;
        }
        maxSelectedPhotos = value;
        allowOrder = order;
    }

    public void setOpenWithFrontFaceCamera(boolean value) {
        openWithFrontFaceCamera = value;
    }

    public ChatAttachAlertPhotoLayout getPhotoLayout() {
        return photoLayout;
    }

    private class ButtonsAdapter extends RecyclerListView.SelectionAdapter {

        private Context mContext;
        private int galleryButton;
        private int documentButton;
        private int musicButton;
        private int pollButton;
        private int contactButton;
        private int locationButton;
        private int buttonsCount;

        public ButtonsAdapter(Context context) {
            mContext = context;
        }

        @Override
        public RecyclerView.ViewHolder onCreateViewHolder(ViewGroup parent, int viewType) {
            View view;
            switch (viewType) {
                case 0:
                    view = new AttachButton(mContext);
                    break;
                case 1:
                default:
                    view = new AttachBotButton(mContext);
                    break;
            }
            return new RecyclerListView.Holder(view);
        }

        @Override
        public void onBindViewHolder(RecyclerView.ViewHolder holder, int position) {
            switch (holder.getItemViewType()) {
                case 0:
                    AttachButton attachButton = (AttachButton) holder.itemView;
                    if (position == galleryButton) {
                        attachButton.setTextAndIcon(1, LocaleController.getString("ChatGallery", R.string.ChatGallery), Theme.chat_attachButtonDrawables[0], Theme.key_chat_attachGalleryBackground, Theme.key_chat_attachGalleryText);
                        attachButton.setTag(1);
                    } else if (position == documentButton) {
                        attachButton.setTextAndIcon(4, LocaleController.getString("ChatDocument", R.string.ChatDocument), Theme.chat_attachButtonDrawables[2], Theme.key_chat_attachFileBackground, Theme.key_chat_attachFileText);
                        attachButton.setTag(4);
                    } else if (position == locationButton) {
                        attachButton.setTextAndIcon(6, LocaleController.getString("ChatLocation", R.string.ChatLocation), Theme.chat_attachButtonDrawables[4], Theme.key_chat_attachLocationBackground, Theme.key_chat_attachLocationText);
                        attachButton.setTag(6);
                    } else if (position == musicButton) {
                        attachButton.setTextAndIcon(3, LocaleController.getString("AttachMusic", R.string.AttachMusic), Theme.chat_attachButtonDrawables[1], Theme.key_chat_attachAudioBackground, Theme.key_chat_attachAudioText);
                        attachButton.setTag(3);
                    } else if (position == pollButton) {
                        attachButton.setTextAndIcon(9, LocaleController.getString("Poll", R.string.Poll), Theme.chat_attachButtonDrawables[5], Theme.key_chat_attachPollBackground, Theme.key_chat_attachPollText);
                        attachButton.setTag(9);
                    } else if (position == contactButton) {
                        attachButton.setTextAndIcon(5, LocaleController.getString("AttachContact", R.string.AttachContact), Theme.chat_attachButtonDrawables[3], Theme.key_chat_attachContactBackground, Theme.key_chat_attachContactText);
                        attachButton.setTag(5);
                    }
                    break;
                case 1:
                    position -= buttonsCount;
                    AttachBotButton child = (AttachBotButton) holder.itemView;
                    child.setTag(position);
                    child.setUser(MessagesController.getInstance(currentAccount).getUser(MediaDataController.getInstance(currentAccount).inlineBots.get(position).peer.user_id));
                    break;
            }
        }

        @Override
        public void onViewAttachedToWindow(RecyclerView.ViewHolder holder) {
            applyAttachButtonColors(holder.itemView);
        }

        @Override
        public boolean isEnabled(RecyclerView.ViewHolder holder) {
            return false;
        }

        @Override
        public int getItemCount() {
            int count = buttonsCount;
            if (editingMessageObject == null && baseFragment instanceof ChatActivity) {
                count += MediaDataController.getInstance(currentAccount).inlineBots.size();
            }
            return count;
        }

        @Override
        public void notifyDataSetChanged() {
            buttonsCount = 0;
            galleryButton = -1;
            documentButton = -1;
            musicButton = -1;
            pollButton = -1;
            contactButton = -1;
            locationButton = -1;
            if (!(baseFragment instanceof ChatActivity)) {
                galleryButton = buttonsCount++;
                documentButton = buttonsCount++;
            } else if (editingMessageObject != null) {
                galleryButton = buttonsCount++;
                documentButton = buttonsCount++;
                musicButton = buttonsCount++;
            } else {
                if (mediaEnabled) {
                    galleryButton = buttonsCount++;
                    documentButton = buttonsCount++;
                }
                locationButton = buttonsCount++;
                if (pollsEnabled) {
                    pollButton = buttonsCount++;
                } else {
                    contactButton = buttonsCount++;
                }
                if (mediaEnabled) {
                    musicButton = buttonsCount++;
                }
                TLRPC.User user = baseFragment instanceof ChatActivity ? ((ChatActivity) baseFragment).getCurrentUser() : null;
                if (user != null && user.bot) {
                    contactButton = buttonsCount++;
                }
            }
            super.notifyDataSetChanged();
        }

        public int getButtonsCount() {
            return buttonsCount;
        }

        @Override
        public int getItemViewType(int position) {
            if (position < buttonsCount) {
                return 0;
            }
            return 1;
        }
    }

    @Override
    public void dismissInternal() {
        delegate.doOnIdle(this::removeFromRoot);
    }

    private void removeFromRoot() {
        if (containerView != null) {
            containerView.setVisibility(View.INVISIBLE);
        }
        if (actionBar.isSearchFieldVisible()) {
            actionBar.closeSearchField();
        }
        contactsLayout = null;
        audioLayout = null;
        pollLayout = null;
        locationLayout = null;
        documentLayout = null;
        for (int a = 1; a < layouts.length; a++) {
            if (layouts[a] == null) {
                continue;
            }
            layouts[a].onDestroy();
            containerView.removeView(layouts[a]);
            layouts[a] = null;
        }
        super.dismissInternal();
    }

    @Override
    public void onBackPressed() {
        if (actionBar.isSearchFieldVisible()) {
            actionBar.closeSearchField();
            return;
        }
        if (currentAttachLayout.onBackPressed()) {
            return;
        }
        if (commentTextView != null && commentTextView.isPopupShowing()) {
            commentTextView.hidePopup(true);
            return;
        }
        super.onBackPressed();
    }

    @Override
    public void dismissWithButtonClick(int item) {
        super.dismissWithButtonClick(item);
        currentAttachLayout.onDismissWithButtonClick(item);
    }

    @Override
    protected boolean canDismissWithTouchOutside() {
        return currentAttachLayout.canDismissWithTouchOutside();
    }

    @Override
    public void dismiss() {
        if (currentAttachLayout.onDismiss()) {
            return;
        }
        for (int a = 0; a < layouts.length; a++) {
            if (layouts[a] != null && currentAttachLayout != layouts[a]) {
                layouts[a].onDismiss();
            }
        }
        if (commentTextView != null) {
            AndroidUtilities.hideKeyboard(commentTextView.getEditText());
        }
        super.dismiss();
    }

    @Override
    public boolean onKeyDown(int keyCode, KeyEvent event) {
        if (currentAttachLayout.onSheetKeyDown(keyCode, event)) {
            return true;
        }
        return super.onKeyDown(keyCode, event);
    }

    @Override
    public void setAllowNestedScroll(boolean allowNestedScroll) {
        this.allowNestedScroll = allowNestedScroll;
    }
}<|MERGE_RESOLUTION|>--- conflicted
+++ resolved
@@ -110,13 +110,8 @@
         void didSelectBot(TLRPC.User user);
 
         void onCameraOpened();
-<<<<<<< HEAD
-
-        void needEnterComment();
-
-=======
+
         boolean needEnterComment();
->>>>>>> 4992f231
         void doOnIdle(Runnable runnable);
         default void openAvatarsSearch() {
 
@@ -1522,15 +1517,9 @@
 
             itemCells = new ActionBarMenuSubItem[3];
             int i = 0;
-<<<<<<< HEAD
             for (int a = 0; a < 3; a++) {
                 if (a == 1) {
-                    if (!currentAttachLayout.canScheduleMessages()) {
-=======
-            for (int a = 0; a < 2; a++) {
-                if (a == 0) {
                     if (!chatActivity.canScheduleMessage() || !currentAttachLayout.canScheduleMessages()) {
->>>>>>> 4992f231
                         continue;
                     }
                 } else if (a == 2 && UserObject.isUserSelf(user)) {
