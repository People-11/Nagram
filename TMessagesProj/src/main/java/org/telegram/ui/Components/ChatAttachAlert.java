/*
 * This is the source code of Telegram for Android v. 5.x.x.
 * It is licensed under GNU GPL v. 2 or later.
 * You should have received a copy of the license in this archive (see LICENSE).
 *
 * Copyright Nikolai Kudashov, 2013-2018.
 */

package org.telegram.ui.Components;

import android.Manifest;
import android.animation.Animator;
import android.animation.AnimatorListenerAdapter;
import android.animation.AnimatorSet;
import android.animation.ObjectAnimator;
import android.animation.ValueAnimator;
import android.annotation.SuppressLint;
import android.content.Context;
import android.content.ContextWrapper;
import android.content.DialogInterface;
import android.content.Intent;
import android.content.pm.PackageManager;
import android.graphics.Canvas;
import android.graphics.Color;
import android.graphics.Outline;
import android.graphics.Paint;
import android.graphics.PorterDuff;
import android.graphics.PorterDuffColorFilter;
import android.graphics.Rect;
import android.graphics.RectF;
import android.graphics.drawable.ColorDrawable;
import android.graphics.drawable.Drawable;
import android.os.Build;
import android.os.Bundle;
import android.text.Editable;
import android.text.TextPaint;
import android.text.TextUtils;
import android.text.TextWatcher;
import android.text.style.ImageSpan;
import android.util.LongSparseArray;
import android.util.Property;
import android.util.TypedValue;
import android.view.Gravity;
import android.view.HapticFeedbackConstants;
import android.view.KeyEvent;
import android.view.MotionEvent;
import android.view.View;
import android.view.ViewGroup;
import android.view.ViewOutlineProvider;
import android.view.WindowManager;
import android.view.accessibility.AccessibilityNodeInfo;
import android.view.animation.DecelerateInterpolator;
import android.view.animation.OvershootInterpolator;
import android.widget.Button;
import android.widget.FrameLayout;
import android.widget.ImageView;
import android.widget.LinearLayout;
import android.widget.TextView;
import android.widget.Toast;

import androidx.annotation.Keep;
import androidx.annotation.NonNull;
import androidx.annotation.Nullable;
import androidx.core.graphics.ColorUtils;
import androidx.dynamicanimation.animation.DynamicAnimation;
import androidx.dynamicanimation.animation.FloatValueHolder;
import androidx.dynamicanimation.animation.SpringAnimation;
import androidx.dynamicanimation.animation.SpringForce;
import androidx.recyclerview.widget.LinearLayoutManager;
import androidx.recyclerview.widget.RecyclerView;

import org.jetbrains.annotations.NotNull;
import org.telegram.messenger.AndroidUtilities;
import org.telegram.messenger.ChatObject;
import org.telegram.messenger.ContactsController;
import org.telegram.messenger.DialogObject;
import org.telegram.messenger.DocumentObject;
import org.telegram.messenger.Emoji;
import org.telegram.messenger.ImageLocation;
import org.telegram.messenger.LocaleController;
import org.telegram.messenger.MediaController;
import org.telegram.messenger.MediaDataController;
import org.telegram.messenger.MessageObject;
import org.telegram.messenger.MessagesController;
import org.telegram.messenger.NotificationCenter;
import org.telegram.messenger.R;
import org.telegram.messenger.SendMessagesHelper;
import org.telegram.messenger.UserConfig;
import org.telegram.messenger.UserObject;
import org.telegram.tgnet.ConnectionsManager;
import org.telegram.tgnet.TLObject;
import org.telegram.tgnet.TLRPC;
import org.telegram.ui.ActionBar.ActionBar;
import org.telegram.ui.ActionBar.ActionBarMenuItem;
import org.telegram.ui.ActionBar.ActionBarMenuSubItem;
import org.telegram.ui.ActionBar.ActionBarPopupWindow;
import org.telegram.ui.ActionBar.AdjustPanLayoutHelper;
import org.telegram.ui.ActionBar.AlertDialog;
import org.telegram.ui.ActionBar.BaseFragment;
import org.telegram.ui.ActionBar.BottomSheet;
import org.telegram.ui.ActionBar.INavigationLayout;
import org.telegram.ui.ActionBar.Theme;
import org.telegram.ui.ActionBar.ThemeDescription;
import org.telegram.ui.BasePermissionsActivity;
import org.telegram.ui.ChatActivity;
import org.telegram.ui.DialogsActivity;
import org.telegram.ui.LaunchActivity;
import org.telegram.ui.PassportActivity;
import org.telegram.ui.PhotoPickerActivity;
import org.telegram.ui.PhotoPickerSearchActivity;
import org.telegram.ui.PremiumPreviewFragment;

import java.util.ArrayList;
import java.util.HashMap;
import java.util.List;
import java.util.Locale;
import java.util.Locale;
import java.util.concurrent.atomic.AtomicBoolean;

import kotlin.Unit;
import tw.nekomimi.nekogram.NekoConfig;
import tw.nekomimi.nekogram.transtale.TranslateDb;
import tw.nekomimi.nekogram.transtale.Translator;
import tw.nekomimi.nekogram.transtale.TranslatorKt;
import tw.nekomimi.nekogram.utils.AlertUtil;
import tw.nekomimi.nekogram.utils.VibrateUtil;

import java.util.Objects;

public class ChatAttachAlert extends BottomSheet implements NotificationCenter.NotificationCenterDelegate, BottomSheet.BottomSheetDelegateInterface {

    public ChatActivity.ThemeDelegate parentThemeDelegate;

    private final NumberTextView captionLimitView;
    public boolean forUser;
    public boolean isPhotoPicker;
    private int currentLimit;
    private int codepointCount;

    public boolean canOpenPreview = false;
    private boolean isSoundPicker = false;
    private boolean isEmojiPicker = false;
    private ImageUpdater.AvatarFor setAvatarFor;
    public boolean pinnedToTop;

    private PasscodeView passcodeView;
    private ChatAttachRestrictedLayout restrictedLayout;
    public ImageUpdater parentImageUpdater;
    public boolean destroyed;
    public boolean allowEnterCaption;
    private ChatAttachAlertDocumentLayout.DocumentSelectActivityDelegate documentsDelegate;
    private long dialogId;

    public void setCanOpenPreview(boolean canOpenPreview) {
        this.canOpenPreview = canOpenPreview;
        selectedArrowImageView.setVisibility(canOpenPreview && avatarPicker != 2 ? View.VISIBLE : View.GONE);
    }

    public float getClipLayoutBottom() {
        float alphaOffset = (frameLayout2.getMeasuredHeight() - AndroidUtilities.dp(84)) * (1f - frameLayout2.getAlpha());
        return frameLayout2.getMeasuredHeight() - alphaOffset;
    }

    public void showBotLayout(long id) {
        showBotLayout(id, null);
    }

    public void showBotLayout(long id, String startCommand) {
        if (botAttachLayouts.get(id) == null || !Objects.equals(startCommand, botAttachLayouts.get(id).getStartCommand()) || botAttachLayouts.get(id).needReload()) {
            if (baseFragment instanceof ChatActivity) {
                ChatAttachAlertBotWebViewLayout webViewLayout = new ChatAttachAlertBotWebViewLayout(this, getContext(), resourcesProvider);
                botAttachLayouts.put(id, webViewLayout);
                botAttachLayouts.get(id).setDelegate(new BotWebViewContainer.Delegate() {
                    private ValueAnimator botButtonAnimator;

                    @Override
                    public void onWebAppSetupClosingBehavior(boolean needConfirmation) {
                        webViewLayout.setNeedCloseConfirmation(needConfirmation);
                    }

                    @Override
                    public void onCloseRequested(Runnable callback) {
                        if (currentAttachLayout != webViewLayout) {
                            return;
                        }
                        ChatAttachAlert.this.setFocusable(false);
                        ChatAttachAlert.this.getWindow().setSoftInputMode(WindowManager.LayoutParams.SOFT_INPUT_ADJUST_NOTHING);

                        dismiss();
                        AndroidUtilities.runOnUIThread(() -> {
                            if (callback != null) {
                                callback.run();
                            }
                        }, 150);
                    }

                    @Override
                    public void onWebAppSetActionBarColor(int colorKey) {
                        int from = ((ColorDrawable) actionBar.getBackground()).getColor();
                        int to = getThemedColor(colorKey);

                        ValueAnimator animator = ValueAnimator.ofFloat(0, 1).setDuration(200);
                        animator.setInterpolator(CubicBezierInterpolator.DEFAULT);
                        animator.addUpdateListener(animation -> actionBar.setBackgroundColor(ColorUtils.blendARGB(from, to, (float) animation.getAnimatedValue())));
                        animator.start();
                    }

                    @Override
                    public void onWebAppSetBackgroundColor(int color) {
                        webViewLayout.setCustomBackground(color);
                    }

                    @Override
                    public void onWebAppOpenInvoice(String slug, TLObject response) {
                        Toast.makeText(getContext(), LocaleController.getString("nekoXPaymentRemovedToast", R.string.nekoXPaymentRemovedToast), Toast.LENGTH_LONG).show();
                    }

                    @Override
                    public void onWebAppExpand() {
                        if (currentAttachLayout != webViewLayout) {
                            return;
                        }

                        if (webViewLayout.canExpandByRequest()) {
                            webViewLayout.scrollToTop();
                        }
                    }

                    @Override
                    public void onWebAppSwitchInlineQuery(TLRPC.User botUser, String query, List<String> chatTypes) {
                        if (chatTypes.isEmpty()) {
                            if (baseFragment instanceof ChatActivity) {
                                ((ChatActivity) baseFragment).getChatActivityEnterView().setFieldText("@" + UserObject.getPublicUsername(botUser) + " " + query);
                            }
                            dismiss(true);
                        } else {
                            Bundle args = new Bundle();
                            args.putInt("dialogsType", DialogsActivity.DIALOGS_TYPE_START_ATTACH_BOT);
                            args.putBoolean("onlySelect", true);

                            args.putBoolean("allowGroups", chatTypes.contains("groups"));
                            args.putBoolean("allowLegacyGroups", chatTypes.contains("groups"));
                            args.putBoolean("allowMegagroups", chatTypes.contains("groups"));
                            args.putBoolean("allowUsers", chatTypes.contains("users"));
                            args.putBoolean("allowChannels", chatTypes.contains("channels"));
                            args.putBoolean("allowBots", chatTypes.contains("bots"));

                            DialogsActivity dialogsActivity = new DialogsActivity(args);
                            OverlayActionBarLayoutDialog overlayActionBarLayoutDialog = new OverlayActionBarLayoutDialog(getContext(), resourcesProvider);
                            dialogsActivity.setDelegate((fragment, dids, message1, param, topicsFragment) -> {
                                long did = dids.get(0).dialogId;

                                Bundle args1 = new Bundle();
                                args1.putBoolean("scrollToTopOnResume", true);
                                if (DialogObject.isEncryptedDialog(did)) {
                                    args1.putInt("enc_id", DialogObject.getEncryptedChatId(did));
                                } else if (DialogObject.isUserDialog(did)) {
                                    args1.putLong("user_id", did);
                                } else {
                                    args1.putLong("chat_id", -did);
                                }
                                args1.putString("inline_query_input", "@" + UserObject.getPublicUsername(botUser) + " " + query);

                                BaseFragment lastFragment = baseFragment;
                                if (MessagesController.getInstance(currentAccount).checkCanOpenChat(args1, lastFragment)) {
                                    overlayActionBarLayoutDialog.dismiss();
                                    dismiss(true);

                                    lastFragment.presentFragment(new INavigationLayout.NavigationParams(new ChatActivity(args1)).setRemoveLast(true));
                                }
                                return true;
                            });
                            overlayActionBarLayoutDialog.show();
                            overlayActionBarLayoutDialog.addFragment(dialogsActivity);
                        }
                    }

                    @Override
                    public void onSetupMainButton(boolean isVisible, boolean isActive, String text, int color, int textColor, boolean isProgressVisible) {
                        if (currentAttachLayout != webViewLayout || !webViewLayout.isBotButtonAvailable() && startCommand == null) {
                            return;
                        }
                        botMainButtonTextView.setClickable(isActive);
                        botMainButtonTextView.setText(text);
                        botMainButtonTextView.setTextColor(textColor);
                        botMainButtonTextView.setBackground(BotWebViewContainer.getMainButtonRippleDrawable(color));
                        if (botButtonWasVisible != isVisible) {
                            botButtonWasVisible = isVisible;

                            if (botButtonAnimator != null) {
                                botButtonAnimator.cancel();
                            }
                            botButtonAnimator = ValueAnimator.ofFloat(isVisible ? 0 : 1, isVisible ? 1 : 0).setDuration(250);
                            botButtonAnimator.addUpdateListener(animation -> {
                                float value = (float) animation.getAnimatedValue();
                                buttonsRecyclerView.setAlpha(1f - value);
                                botMainButtonTextView.setAlpha(value);
                                botMainButtonOffsetY = value * AndroidUtilities.dp(36);
                                shadow.setTranslationY(botMainButtonOffsetY);
                                buttonsRecyclerView.setTranslationY(botMainButtonOffsetY);
                            });
                            botButtonAnimator.addListener(new AnimatorListenerAdapter() {
                                @Override
                                public void onAnimationStart(Animator animation) {
                                    if (isVisible) {
                                        botMainButtonTextView.setAlpha(0f);
                                        botMainButtonTextView.setVisibility(View.VISIBLE);

                                        int offsetY = AndroidUtilities.dp(36);
                                        for (int i = 0; i < botAttachLayouts.size(); i++) {
                                            botAttachLayouts.valueAt(i).setMeasureOffsetY(offsetY);
                                        }
                                    } else {
                                        buttonsRecyclerView.setAlpha(0f);
                                        buttonsRecyclerView.setVisibility(View.VISIBLE);
                                    }
                                }

                                @Override
                                public void onAnimationEnd(Animator animation) {
                                    if (!isVisible) {
                                        botMainButtonTextView.setVisibility(View.GONE);
                                    } else {
                                        buttonsRecyclerView.setVisibility(View.GONE);
                                    }

                                    int offsetY = isVisible ? AndroidUtilities.dp(36) : 0;
                                    for (int i = 0; i < botAttachLayouts.size(); i++) {
                                        botAttachLayouts.valueAt(i).setMeasureOffsetY(offsetY);
                                    }

                                    if (botButtonAnimator == animation) {
                                        botButtonAnimator = null;
                                    }
                                }
                            });
                            botButtonAnimator.start();
                        }
                        botProgressView.setProgressColor(textColor);
                        if (botButtonProgressWasVisible != isProgressVisible) {
                            botProgressView.animate().cancel();
                            if (isProgressVisible) {
                                botProgressView.setAlpha(0f);
                                botProgressView.setVisibility(View.VISIBLE);
                            }
                            botProgressView.animate().alpha(isProgressVisible ? 1f : 0f)
                                    .scaleX(isProgressVisible ? 1f : 0.1f)
                                    .scaleY(isProgressVisible ? 1f : 0.1f)
                                    .setDuration(250)
                                    .setListener(new AnimatorListenerAdapter() {
                                        @Override
                                        public void onAnimationEnd(Animator animation) {
                                            botButtonProgressWasVisible = isProgressVisible;
                                            if (!isProgressVisible) {
                                                botProgressView.setVisibility(View.GONE);
                                            }
                                        }
                                    }).start();
                        }
                    }

                    @Override
                    public void onSetBackButtonVisible(boolean visible) {
                        AndroidUtilities.updateImageViewImageAnimated(actionBar.getBackButton(), visible ? R.drawable.ic_ab_back : R.drawable.ic_close_white);
                    }

                    @Override
                    public boolean isClipboardAvailable() {
                        return true;
                    }
                });
                MessageObject replyingObject = ((ChatActivity) baseFragment).getChatActivityEnterView().getReplyingMessageObject();
                botAttachLayouts.get(id).requestWebView(currentAccount, ((ChatActivity) baseFragment).getDialogId(), id, false, replyingObject != null ? replyingObject.messageOwner.id : 0, startCommand);
            }
        }
        if (botAttachLayouts.get(id) != null) {
            botAttachLayouts.get(id).disallowSwipeOffsetAnimation();
            showLayout(botAttachLayouts.get(id), -id);
        }
    }

    public boolean checkCaption(CharSequence text) {
        if (baseFragment instanceof ChatActivity) {
            long dialogId = ((ChatActivity) baseFragment).getDialogId();
            return ChatActivityEnterView.checkPremiumAnimatedEmoji(currentAccount, dialogId, baseFragment, sizeNotifierFrameLayout, text);
        } else {
            return false;
        }
    }

    public void avatarFor(ImageUpdater.AvatarFor avatarFor) {
        setAvatarFor = avatarFor;
    }

    public ImageUpdater.AvatarFor getAvatarFor() {
        return setAvatarFor;
    }

    public void setImageUpdater(ImageUpdater imageUpdater) {
        parentImageUpdater = imageUpdater;
    }

    public void setupPhotoPicker(String title) {
        avatarPicker = 1;
        isPhotoPicker = true;
        avatarSearch = false;
        typeButtonsAvailable = false;
        videosEnabled = false;
        buttonsRecyclerView.setVisibility(View.GONE);
        shadow.setVisibility(View.GONE);
        selectedTextView.setText(title);
        if (photoLayout != null) {
            photoLayout.updateAvatarPicker();
        }
    }

    public void presentFragment(PhotoPickerActivity fragment) {
        if (baseFragment != null) {
            baseFragment.presentFragment(fragment);
        } else {
            BaseFragment lastFragment = LaunchActivity.getLastFragment();
            if (lastFragment != null) {
                lastFragment.presentFragment(fragment);
            }
        }
    }

    public void setDialogId(long dialogId) {
        this.dialogId = dialogId;
    }

    public interface ChatAttachViewDelegate {
        void didPressedButton(int button, boolean arg, boolean notify, int scheduleDate, boolean forceDocument);

        default void onCameraOpened() {
        }

       default View getRevealView() {
            return null;
        }

        default void didSelectBot(TLRPC.User user) {

        }

        default boolean needEnterComment() {
            return false;
        }

        default void doOnIdle(Runnable runnable) {
            runnable.run();
        }
        default void openAvatarsSearch() {

        }

        default void onWallpaperSelected(Object object) {

        }

        default void sendAudio(ArrayList<MessageObject> audios, CharSequence caption, boolean notify, int scheduleDate) {

        }
    }

    public float translationProgress = 0;
    public final Property<AttachAlertLayout, Float> ATTACH_ALERT_LAYOUT_TRANSLATION = new AnimationProperties.FloatProperty<AttachAlertLayout>("translation") {
        @Override
        public void setValue(AttachAlertLayout object, float value) {
            translationProgress = value;
            if (nextAttachLayout == null) {
                return;
            }
            if (nextAttachLayout instanceof ChatAttachAlertPhotoLayoutPreview || currentAttachLayout instanceof ChatAttachAlertPhotoLayoutPreview) {
                int width = Math.max(nextAttachLayout.getWidth(), currentAttachLayout.getWidth());
                if (nextAttachLayout instanceof ChatAttachAlertPhotoLayoutPreview) {
                    currentAttachLayout.setTranslationX(value * -width);
                    nextAttachLayout.setTranslationX((1f - value) * width);
                } else {
                    currentAttachLayout.setTranslationX(value * width);
                    nextAttachLayout.setTranslationX(-width * (1f - value));
                }
            } else {
                if (value > 0.7f) {
                    float alpha = 1.0f - (1.0f - value) / 0.3f;
                    if (nextAttachLayout == locationLayout) {
                        currentAttachLayout.setAlpha(1.0f - alpha);
                        nextAttachLayout.setAlpha(1.0f);
                    } else {
                        nextAttachLayout.setAlpha(alpha);
                        nextAttachLayout.onHideShowProgress(alpha);
                    }
                } else {
                    if (nextAttachLayout == locationLayout) {
                        nextAttachLayout.setAlpha(0.0f);
                    }
                }
                if (nextAttachLayout == pollLayout || currentAttachLayout == pollLayout) {
                    updateSelectedPosition(nextAttachLayout == pollLayout ? 1 : 0);
                }
                nextAttachLayout.setTranslationY(AndroidUtilities.dp(78) * value);
                currentAttachLayout.onHideShowProgress(1.0f - Math.min(1.0f, value / 0.7f));
                currentAttachLayout.onContainerTranslationUpdated(currentPanTranslationY);
            }
            if (viewChangeAnimator != null) {
                updateSelectedPosition(1);
            }
            containerView.invalidate();
        }

        @Override
        public Float get(AttachAlertLayout object) {
            return translationProgress;
        }
    };

    public static class AttachAlertLayout extends FrameLayout {

        protected final Theme.ResourcesProvider resourcesProvider;
        protected ChatAttachAlert parentAlert;

        public AttachAlertLayout(ChatAttachAlert alert, Context context, Theme.ResourcesProvider resourcesProvider) {
            super(context);
            this.resourcesProvider = resourcesProvider;
            parentAlert = alert;
        }

        boolean onSheetKeyDown(int keyCode, KeyEvent event) {
            return false;
        }

        boolean onDismiss() {
            return false;
        }

        boolean onCustomMeasure(View view, int width, int height) {
            return false;
        }

        boolean onCustomLayout(View view, int left, int top, int right, int bottom) {
            return false;
        }

        boolean onContainerViewTouchEvent(MotionEvent event) {
            return false;
        }

        void onPreMeasure(int availableWidth, int availableHeight) {

        }

        void onMenuItemClick(int id) {

        }

        boolean hasCustomBackground() {
            return false;
        }

        int getCustomBackground() {
            return 0;
        }

        void onButtonsTranslationYUpdated() {

        }

        boolean canScheduleMessages() {
            return true;
        }

        void checkColors() {

        }

        ArrayList<ThemeDescription> getThemeDescriptions() {
            return null;
        }

        void onPause() {

        }

        void onResume() {

        }

        boolean onDismissWithTouchOutside() {
            return true;
        }

        boolean canDismissWithTouchOutside() {
            return true;
        }

        void onDismissWithButtonClick(int item) {

        }

        void onContainerTranslationUpdated(float currentPanTranslationY) {

        }

        void onHideShowProgress(float progress) {

        }

        void onOpenAnimationEnd() {

        }

        void onInit(boolean hasVideo, boolean hasPhoto, boolean hasDocuments) {

        }

        int getSelectedItemsCount() {
            return 0;
        }

        void onSelectedItemsCountChanged(int count) {

        }

        void applyCaption(CharSequence text) {

        }

        void onDestroy() {

        }

        void onHide() {

        }

        void onHidden() {

        }

        int getCurrentItemTop() {
            return 0;
        }

        int getFirstOffset() {
            return 0;
        }

        int getButtonsHideOffset() {
            return AndroidUtilities.dp(needsActionBar() != 0 ? 12 : 17);
        }

        int getListTopPadding() {
            return 0;
        }

        int needsActionBar() {
            return 0;
        }

        void sendSelectedItems(boolean notify, int scheduleDate) {

        }

        void onShow(AttachAlertLayout previousLayout) {

        }

        void onShown() {

        }

        void scrollToTop() {

        }

        boolean onBackPressed() {
            return false;
        }

        protected int getThemedColor(int key) {
            return Theme.getColor(key, resourcesProvider);
        }

        boolean shouldHideBottomButtons() {
            return true;
        }

        public void onPanTransitionStart(boolean keyboardVisible, int contentHeight) {
        }

        public void onPanTransitionEnd() {
        }
    }

    @Nullable
    final BaseFragment baseFragment;
    protected boolean inBubbleMode;
    private ActionBarPopupWindow sendPopupWindow;
    private ActionBarPopupWindow.ActionBarPopupWindowLayout sendPopupLayout;
    private ActionBarMenuSubItem[] itemCells;

    private View shadow;

    private ChatAttachAlertPhotoLayout photoLayout;
    private ChatAttachAlertContactsLayout contactsLayout;
    private ChatAttachAlertAudioLayout audioLayout;
    private ChatAttachAlertPollLayout pollLayout;
    private ChatAttachAlertLocationLayout locationLayout;
    private ChatAttachAlertDocumentLayout documentLayout;
    private ChatAttachAlertPhotoLayoutPreview photoPreviewLayout;
    public ChatAttachAlertColorsLayout colorsLayout;
    private AttachAlertLayout[] layouts = new AttachAlertLayout[7];
    private LongSparseArray<ChatAttachAlertBotWebViewLayout> botAttachLayouts = new LongSparseArray<>();
    private AttachAlertLayout currentAttachLayout;
    private AttachAlertLayout nextAttachLayout;

    private FrameLayout frameLayout2;
    protected EditTextEmoji commentTextView;
    private int[] commentTextViewLocation = new int[2];
    private FrameLayout writeButtonContainer;
    private ImageView writeButton;
    private Drawable writeButtonDrawable;
    private View selectedCountView;
    private TextPaint textPaint = new TextPaint(Paint.ANTI_ALIAS_FLAG);
    private RectF rect = new RectF();
    private Paint paint = new Paint(Paint.ANTI_ALIAS_FLAG);
    private AnimatorSet commentsAnimator;

    protected int avatarPicker;
    protected boolean avatarSearch;
    protected boolean typeButtonsAvailable;

    private boolean stories;

    boolean sendButtonEnabled = true;
    private float sendButtonEnabledProgress = 1f;
    private ValueAnimator sendButtonColorAnimator;

    private long selectedId;

    protected float cornerRadius = 1.0f;

    protected ActionBar actionBar;
    private View actionBarShadow;
    private AnimatorSet actionBarAnimation;
    private AnimatorSet menuAnimator;
    protected ActionBarMenuItem selectedMenuItem;
    @Nullable
    protected ActionBarMenuItem searchItem;
    protected ActionBarMenuItem doneItem;
    protected FrameLayout headerView;
    protected TextView selectedTextView;
    protected LinearLayout selectedView;
    protected ImageView selectedArrowImageView;
    protected LinearLayout mediaPreviewView;
    protected TextView mediaPreviewTextView;
    private float baseSelectedTextViewTranslationY;
    private boolean menuShowed;
    public SizeNotifierFrameLayout sizeNotifierFrameLayout;
    private boolean openTransitionFinished;

    private Object viewChangeAnimator;

    private boolean enterCommentEventSent;

    protected RecyclerListView buttonsRecyclerView;
    private LinearLayoutManager buttonsLayoutManager;
    private ButtonsAdapter buttonsAdapter;

    private boolean botButtonProgressWasVisible = false;
    private RadialProgressView botProgressView;

    private boolean botButtonWasVisible = false;
    private TextView botMainButtonTextView;
    private float botMainButtonOffsetY;

    protected MessageObject editingMessageObject;

    private boolean buttonPressed;

    protected int currentAccount = UserConfig.selectedAccount;

    private boolean documentsEnabled = true;
    private boolean photosEnabled = true;
    private boolean videosEnabled = true;
    private boolean musicEnabled = true;
    private boolean pollsEnabled = true;
    private boolean plainTextEnabled = true;

    protected int maxSelectedPhotos = -1;
    protected boolean allowOrder = true;
    protected boolean openWithFrontFaceCamera;
    private float captionEditTextTopOffset;
    private float chatActivityEnterViewAnimateFromTop;
    private ValueAnimator topBackgroundAnimator;

    private int attachItemSize = AndroidUtilities.dp(85);

    private DecelerateInterpolator decelerateInterpolator = new DecelerateInterpolator();

    protected ChatAttachViewDelegate delegate;

    protected int[] scrollOffsetY = new int[2];
    private int previousScrollOffsetY;
    private float fromScrollY;
    private float toScrollY;

    protected boolean paused;

    private final Paint attachButtonPaint = new Paint(Paint.ANTI_ALIAS_FLAG);
    private float bottomPannelTranslation;
    private final boolean forceDarkTheme;
    private final boolean showingFromDialog;

    protected boolean captionLimitBulletinShown = false;

    private class AttachButton extends FrameLayout {

        private TextView textView;
        private RLottieImageView imageView;
        private boolean checked;
        private int backgroundKey;
        private int textKey;
        private float checkedState;
        private Animator checkAnimator;
        private int currentId;

        public AttachButton(Context context) {
            super(context);
            setWillNotDraw(false);
            setFocusable(true);

            imageView = new RLottieImageView(context) {
                @Override
                public void setScaleX(float scaleX) {
                    super.setScaleX(scaleX);
                    AttachButton.this.invalidate();
                }
            };
            imageView.setScaleType(ImageView.ScaleType.CENTER);
            addView(imageView, LayoutHelper.createFrame(32, 32, Gravity.CENTER_HORIZONTAL | Gravity.TOP, 0, 18, 0, 0));

            textView = new TextView(context);
            textView.setMaxLines(2);
            textView.setGravity(Gravity.CENTER_HORIZONTAL);
            textView.setEllipsize(TextUtils.TruncateAt.END);
            textView.setTextColor(getThemedColor(Theme.key_dialogTextGray2));
            textView.setTextSize(TypedValue.COMPLEX_UNIT_DIP, 12);
            textView.setLineSpacing(-AndroidUtilities.dp(2), 1.0f);
            textView.setImportantForAccessibility(IMPORTANT_FOR_ACCESSIBILITY_NO);
            addView(textView, LayoutHelper.createFrame(LayoutHelper.MATCH_PARENT, LayoutHelper.WRAP_CONTENT, Gravity.LEFT | Gravity.TOP, 0, 62, 0, 0));
        }

        @Override
        public void onInitializeAccessibilityNodeInfo(AccessibilityNodeInfo info) {
            super.onInitializeAccessibilityNodeInfo(info);
            info.setText(textView.getText());
            info.setEnabled(true);
            info.setSelected(checked);
        }

        void updateCheckedState(boolean animate) {
            if (checked == (currentId == selectedId)) {
                return;
            }
            checked = currentId == selectedId;
            if (checkAnimator != null) {
                checkAnimator.cancel();
            }
            if (animate) {
                if (checked) {
                    imageView.setProgress(0.0f);
                    imageView.playAnimation();
                }
                checkAnimator = ObjectAnimator.ofFloat(this, "checkedState", checked ? 1f : 0f);
                checkAnimator.setDuration(200);
                checkAnimator.start();
            } else {
                imageView.stopAnimation();
                imageView.setProgress(0.0f);
                setCheckedState(checked ? 1f : 0f);
            }
        }

        @Keep
        public void setCheckedState(float state) {
            checkedState = state;
            imageView.setScaleX(1.0f - 0.06f * state);
            imageView.setScaleY(1.0f - 0.06f * state);
            textView.setTextColor(ColorUtils.blendARGB(getThemedColor(Theme.key_dialogTextGray2), getThemedColor(textKey), checkedState));
            invalidate();
        }

        @Keep
        public float getCheckedState() {
            return checkedState;
        }

        @Override
        protected void onAttachedToWindow() {
            super.onAttachedToWindow();
            updateCheckedState(false);
        }

        @Override
        protected void onMeasure(int widthMeasureSpec, int heightMeasureSpec) {
            super.onMeasure(MeasureSpec.makeMeasureSpec(attachItemSize, MeasureSpec.EXACTLY), MeasureSpec.makeMeasureSpec(AndroidUtilities.dp(84), MeasureSpec.EXACTLY));
        }

        public void setTextAndIcon(int id, CharSequence text, RLottieDrawable drawable, int background, int textColor) {
            currentId = id;
            textView.setText(text);
            imageView.setAnimation(drawable);
            backgroundKey = background;
            textKey = textColor;
            textView.setTextColor(ColorUtils.blendARGB(getThemedColor(Theme.key_dialogTextGray2), getThemedColor(textKey), checkedState));
        }

        @Override
        protected void onDraw(Canvas canvas) {
            float scale = imageView.getScaleX() + 0.06f * checkedState;
            float radius = AndroidUtilities.dp(23) * scale;

            float cx = imageView.getLeft() + imageView.getMeasuredWidth() / 2f;
            float cy = imageView.getTop() + imageView.getMeasuredWidth() / 2f;

            attachButtonPaint.setColor(getThemedColor(backgroundKey));
            attachButtonPaint.setStyle(Paint.Style.STROKE);
            attachButtonPaint.setStrokeWidth(AndroidUtilities.dp(3) * scale);
            attachButtonPaint.setAlpha(Math.round(255f * checkedState));
            canvas.drawCircle(cx, cy, radius - 0.5f * attachButtonPaint.getStrokeWidth(), attachButtonPaint);

            attachButtonPaint.setAlpha(255);
            attachButtonPaint.setStyle(Paint.Style.FILL);
            canvas.drawCircle(cx, cy, radius - AndroidUtilities.dp(5) * checkedState, attachButtonPaint);
        }

        @Override
        public boolean hasOverlappingRendering() {
            return false;
        }
    }

    private class AttachBotButton extends FrameLayout {
        private BackupImageView imageView;
        private TextView nameTextView;
        private AvatarDrawable avatarDrawable = new AvatarDrawable();

        private TLRPC.User currentUser;
        private TLRPC.TL_attachMenuBot attachMenuBot;

        private float checkedState;
        private Boolean checked;
        private ValueAnimator checkAnimator;

        private int textColor;
        private int iconBackgroundColor;

        private View selector;

        public AttachBotButton(Context context) {
            super(context);

            setWillNotDraw(false);
            setFocusable(true);
            setFocusableInTouchMode(true);

            imageView = new BackupImageView(context) {
                {
                    imageReceiver.setDelegate((imageReceiver1, set, thumb, memCache) -> {
                        Drawable drawable = imageReceiver1.getDrawable();
                        if (drawable instanceof RLottieDrawable) {
                            ((RLottieDrawable) drawable).setCustomEndFrame(0);
                            ((RLottieDrawable) drawable).stop();
                            ((RLottieDrawable) drawable).setProgress(0, false);
                        }
                    });
                }

                @Override
                public void setScaleX(float scaleX) {
                    super.setScaleX(scaleX);
                    AttachBotButton.this.invalidate();
                }
            };
            imageView.setRoundRadius(AndroidUtilities.dp(25));
            addView(imageView, LayoutHelper.createFrame(46, 46, Gravity.TOP | Gravity.CENTER_HORIZONTAL, 0, 9, 0, 0));

            if (Build.VERSION.SDK_INT >= Build.VERSION_CODES.LOLLIPOP) {
                selector = new View(context);
                selector.setBackground(Theme.createSelectorDrawable(getThemedColor(Theme.key_dialogButtonSelector), 1, AndroidUtilities.dp(23)));
                addView(selector, LayoutHelper.createFrame(46, 46, Gravity.TOP | Gravity.CENTER_HORIZONTAL, 0, 9, 0, 0));
            }

            nameTextView = new TextView(context);
            nameTextView.setTextSize(TypedValue.COMPLEX_UNIT_DIP, 12);
            nameTextView.setGravity(Gravity.TOP | Gravity.CENTER_HORIZONTAL);
            nameTextView.setLines(1);
            nameTextView.setSingleLine(true);
            nameTextView.setEllipsize(TextUtils.TruncateAt.END);
            addView(nameTextView, LayoutHelper.createFrame(LayoutHelper.MATCH_PARENT, LayoutHelper.WRAP_CONTENT, Gravity.LEFT | Gravity.TOP, 6, 60, 6, 0));
        }

        @Override
        public void onInitializeAccessibilityNodeInfo(AccessibilityNodeInfo info) {
            super.onInitializeAccessibilityNodeInfo(info);
            info.setEnabled(true);
            if (selector != null && checked) {
                info.setCheckable(true);
                info.setChecked(true);
            }
        }

        @Override
        protected void onMeasure(int widthMeasureSpec, int heightMeasureSpec) {
            super.onMeasure(MeasureSpec.makeMeasureSpec(attachItemSize, MeasureSpec.EXACTLY), MeasureSpec.makeMeasureSpec(AndroidUtilities.dp(100), MeasureSpec.EXACTLY));
        }

        public void setCheckedState(float state) {
            checkedState = state;
            imageView.setScaleX(1.0f - 0.06f * state);
            imageView.setScaleY(1.0f - 0.06f * state);
            nameTextView.setTextColor(ColorUtils.blendARGB(getThemedColor(Theme.key_dialogTextGray2), textColor, checkedState));
            invalidate();
        }

        private void updateMargins() {
            MarginLayoutParams params = (MarginLayoutParams) nameTextView.getLayoutParams();
            params.topMargin = AndroidUtilities.dp(attachMenuBot != null ? 62 : 60);
            params = (MarginLayoutParams) imageView.getLayoutParams();
            params.topMargin = AndroidUtilities.dp(attachMenuBot != null ? 11 : 9);
        }

        @Override
        protected void onDraw(Canvas canvas) {
            if (attachMenuBot != null) {
                float imageScale = imageView.getScaleX();
                float scale = imageScale + 0.06f * checkedState;
                float radius = AndroidUtilities.dp(23) * scale;

                float cx = imageView.getLeft() + imageView.getMeasuredWidth() / 2f;
                float cy = imageView.getTop() + imageView.getMeasuredWidth() / 2f;

                attachButtonPaint.setColor(iconBackgroundColor);
                attachButtonPaint.setStyle(Paint.Style.STROKE);
                attachButtonPaint.setStrokeWidth(AndroidUtilities.dp(3) * scale);
                attachButtonPaint.setAlpha(Math.round(255f * checkedState));
                canvas.drawCircle(cx, cy, radius - 0.5f * attachButtonPaint.getStrokeWidth(), attachButtonPaint);

                attachButtonPaint.setAlpha(255);
                attachButtonPaint.setStyle(Paint.Style.FILL);
                canvas.drawCircle(cx, cy, radius - AndroidUtilities.dp(5) * checkedState, attachButtonPaint);
            }
        }

        @Override
        protected void onAttachedToWindow() {
            super.onAttachedToWindow();
            updateCheckedState(false);
        }

        void updateCheckedState(boolean animate) {
            boolean newChecked = attachMenuBot != null && -currentUser.id == selectedId;
            if (checked != null && checked == newChecked && animate) {
                return;
            }
            checked = newChecked;
            if (checkAnimator != null) {
                checkAnimator.cancel();
            }
            RLottieDrawable drawable = imageView.getImageReceiver().getLottieAnimation();
            if (animate) {
                if (checked && drawable != null) {
                    drawable.setAutoRepeat(0);
                    drawable.setCustomEndFrame(-1);
                    drawable.setProgress(0, false);
                    drawable.start();
                }

                checkAnimator = ValueAnimator.ofFloat(checked ? 0f : 1f, checked ? 1f : 0f);
                checkAnimator.addUpdateListener(animation -> setCheckedState((float) animation.getAnimatedValue()));
                checkAnimator.setDuration(200);
                checkAnimator.start();
            } else {
                if (drawable != null) {
                    drawable.stop();
                    drawable.setProgress(0, false);
                }
                setCheckedState(checked ? 1f : 0f);
            }
        }

        public void setUser(TLRPC.User user) {
            if (user == null) {
                return;
            }
            nameTextView.setTextColor(getThemedColor(Theme.key_dialogTextGray2));
            currentUser = user;
            nameTextView.setText(ContactsController.formatName(user.first_name, user.last_name));
            avatarDrawable.setInfo(user);
            imageView.setForUserOrChat(user, avatarDrawable);
            imageView.setSize(-1, -1);
            imageView.setColorFilter(null);
            attachMenuBot = null;
            selector.setVisibility(VISIBLE);
            updateMargins();
            setCheckedState(0f);
            invalidate();
        }

        public void setAttachBot(TLRPC.User user, TLRPC.TL_attachMenuBot bot) {
            if (user == null || bot == null) {
                return;
            }
            nameTextView.setTextColor(getThemedColor(Theme.key_dialogTextGray2));
            currentUser = user;
            nameTextView.setText(bot.short_name);
            avatarDrawable.setInfo(user);

            boolean animated = true;
            TLRPC.TL_attachMenuBotIcon icon = MediaDataController.getAnimatedAttachMenuBotIcon(bot);
            if (icon == null) {
                icon = MediaDataController.getStaticAttachMenuBotIcon(bot);
                animated = false;
            }
            if (icon != null) {
                textColor = getThemedColor(Theme.key_chat_attachContactText);
                iconBackgroundColor = getThemedColor(Theme.key_chat_attachContactBackground);

                for (TLRPC.TL_attachMenuBotIconColor color : icon.colors) {
                    switch (color.name) {
                        case MediaDataController.ATTACH_MENU_BOT_COLOR_LIGHT_ICON:
                            if (!Theme.getCurrentTheme().isDark()) {
                                iconBackgroundColor = color.color;
                            }
                            break;
                        case MediaDataController.ATTACH_MENU_BOT_COLOR_LIGHT_TEXT:
                            if (!Theme.getCurrentTheme().isDark()) {
                                textColor = color.color;
                            }
                            break;
                        case MediaDataController.ATTACH_MENU_BOT_COLOR_DARK_ICON:
                            if (Theme.getCurrentTheme().isDark()) {
                                iconBackgroundColor = color.color;
                            }
                            break;
                        case MediaDataController.ATTACH_MENU_BOT_COLOR_DARK_TEXT:
                            if (Theme.getCurrentTheme().isDark()) {
                                textColor = color.color;
                            }
                            break;
                    }
                }
                textColor = ColorUtils.setAlphaComponent(textColor, 0xFF);
                iconBackgroundColor = ColorUtils.setAlphaComponent(iconBackgroundColor, 0xFF);

                TLRPC.Document iconDoc = icon.icon;
                imageView.getImageReceiver().setAllowStartLottieAnimation(false);
                imageView.setImage(ImageLocation.getForDocument(iconDoc), String.valueOf(bot.bot_id), animated ? "tgs" : "svg", DocumentObject.getSvgThumb(iconDoc, Theme.key_windowBackgroundGray, 1f), bot);
            }

            imageView.setSize(AndroidUtilities.dp(28), AndroidUtilities.dp(28));
            imageView.setColorFilter(new PorterDuffColorFilter(getThemedColor(Theme.key_chat_attachIcon), PorterDuff.Mode.SRC_IN));
            attachMenuBot = bot;
            selector.setVisibility(GONE);
            updateMargins();
            setCheckedState(0f);
            invalidate();
        }
    }

    private ArrayList<android.graphics.Rect> exclusionRects = new ArrayList<>();
    private android.graphics.Rect exclustionRect = new Rect();

    float currentPanTranslationY;

    public ChatAttachAlert(Context context, final BaseFragment parentFragment, boolean forceDarkTheme, boolean showingFromDialog) {
        this(context, parentFragment, forceDarkTheme, showingFromDialog, true, null);
    }

    @SuppressLint("ClickableViewAccessibility")
    public ChatAttachAlert(Context context, final @Nullable BaseFragment parentFragment, boolean forceDarkTheme, boolean showingFromDialog, boolean needCamera, Theme.ResourcesProvider resourcesProvider) {
        super(context, false, resourcesProvider);
        if (parentFragment instanceof ChatActivity) {
            setImageReceiverNumLevel(0, 4);
        }
        this.forceDarkTheme = forceDarkTheme;
        this.showingFromDialog = showingFromDialog;
        drawNavigationBar = true;
        inBubbleMode = parentFragment instanceof ChatActivity && parentFragment.isInBubbleMode();
        openInterpolator = new OvershootInterpolator(0.7f);
        baseFragment = parentFragment;
        useSmoothKeyboard = true;
        setDelegate(this);
        NotificationCenter.getInstance(currentAccount).addObserver(this, NotificationCenter.reloadInlineHints);
        NotificationCenter.getInstance(currentAccount).addObserver(this, NotificationCenter.attachMenuBotsDidLoad);
        NotificationCenter.getInstance(currentAccount).addObserver(this, NotificationCenter.currentUserPremiumStatusChanged);
        exclusionRects.add(exclustionRect);

        sizeNotifierFrameLayout = new SizeNotifierFrameLayout(context) {

            private Bulletin.Delegate bulletinDelegate = new Bulletin.Delegate() {
                @Override
                public int getBottomOffset(int tag) {
                    return getHeight() - frameLayout2.getTop() + AndroidUtilities.dp(52);
                }
            };
            private int lastNotifyWidth;
            private RectF rect = new RectF();
            private boolean ignoreLayout;
            private float initialTranslationY;

            AdjustPanLayoutHelper adjustPanLayoutHelper = new AdjustPanLayoutHelper(this) {

                @Override
                protected void onTransitionStart(boolean keyboardVisible, int contentHeight) {
                    super.onTransitionStart(keyboardVisible, contentHeight);
                    if (previousScrollOffsetY > 0 && previousScrollOffsetY != scrollOffsetY[0] && keyboardVisible) {
                        fromScrollY = previousScrollOffsetY;
                        toScrollY = scrollOffsetY[0];
                    } else {
                        fromScrollY = -1;
                    }
                    invalidate();

                    if (currentAttachLayout instanceof ChatAttachAlertBotWebViewLayout) {
                        if (!botButtonWasVisible) {
                            if (keyboardVisible) {
                                shadow.setVisibility(GONE);
                                buttonsRecyclerView.setVisibility(GONE);
                            } else {
                                shadow.setVisibility(VISIBLE);
                                buttonsRecyclerView.setVisibility(VISIBLE);
                            }
                        }
                    }

                    currentAttachLayout.onPanTransitionStart(keyboardVisible, contentHeight);
                }

                @Override
                protected void onTransitionEnd() {
                    super.onTransitionEnd();
                    updateLayout(currentAttachLayout, false, 0);
                    previousScrollOffsetY = scrollOffsetY[0];
                    currentAttachLayout.onPanTransitionEnd();

                    if (currentAttachLayout instanceof ChatAttachAlertBotWebViewLayout) {
                        if (!botButtonWasVisible) {
                            int offsetY = keyboardVisible ? AndroidUtilities.dp(84) : 0;
                            for (int i = 0; i < botAttachLayouts.size(); i++) {
                                botAttachLayouts.valueAt(i).setMeasureOffsetY(offsetY);
                            }
                        }
                    }
                }

                @Override
                protected void onPanTranslationUpdate(float y, float progress, boolean keyboardVisible) {
                    currentPanTranslationY = y;
                    if (fromScrollY > 0) {
                        currentPanTranslationY += (fromScrollY - toScrollY) * (1f - progress);
                    }
                    actionBar.setTranslationY(currentPanTranslationY);
                    selectedMenuItem.setTranslationY(currentPanTranslationY);
                    if (searchItem != null) {
                        searchItem.setTranslationY(currentPanTranslationY);
                    }
                    doneItem.setTranslationY(currentPanTranslationY);
                    actionBarShadow.setTranslationY(currentPanTranslationY);
                    updateSelectedPosition(0);

                    setCurrentPanTranslationY(currentPanTranslationY);
                    invalidate();
                    frameLayout2.invalidate();

                    updateCommentTextViewPosition();

                    if (currentAttachLayout != null) {
                        currentAttachLayout.onContainerTranslationUpdated(currentPanTranslationY);
                    }
                }

                @Override
                protected boolean heightAnimationEnabled() {
                    if (isDismissed() || !openTransitionFinished) {
                        return false;
                    }
                    return !commentTextView.isPopupVisible();
                }
            };

            @Override
            public boolean onInterceptTouchEvent(MotionEvent ev) {
                if (currentAttachLayout.onContainerViewTouchEvent(ev)) {
                    return true;
                }
                if (ev.getAction() == MotionEvent.ACTION_DOWN && scrollOffsetY[0] != 0 && ev.getY() < getCurrentTop() && actionBar.getAlpha() == 0.0f) {
                    onDismissWithTouchOutside();
                    return true;
                }
                return super.onInterceptTouchEvent(ev);
            }

            @Override
            public boolean onTouchEvent(MotionEvent event) {
                if (currentAttachLayout.onContainerViewTouchEvent(event)) {
                    return true;
                }
                return !isDismissed() && super.onTouchEvent(event);
            }

            @Override
            protected void onMeasure(int widthMeasureSpec, int heightMeasureSpec) {
                int totalHeight;
                if (getLayoutParams().height > 0) {
                    totalHeight = getLayoutParams().height;
                } else {
                    totalHeight = MeasureSpec.getSize(heightMeasureSpec);
                }
                if (Build.VERSION.SDK_INT >= 21 && !inBubbleMode) {
                    ignoreLayout = true;
                    setPadding(backgroundPaddingLeft, AndroidUtilities.statusBarHeight, backgroundPaddingLeft, 0);
                    ignoreLayout = false;
                }
                int availableHeight = totalHeight - getPaddingTop();
                int availableWidth = MeasureSpec.getSize(widthMeasureSpec) - backgroundPaddingLeft * 2;

                if (AndroidUtilities.isTablet()) {
                    selectedMenuItem.setAdditionalYOffset(-AndroidUtilities.dp(3));
                } else if (AndroidUtilities.displaySize.x > AndroidUtilities.displaySize.y) {
                    selectedMenuItem.setAdditionalYOffset(0);
                } else {
                    selectedMenuItem.setAdditionalYOffset(-AndroidUtilities.dp(3));
                }

                LayoutParams layoutParams = (LayoutParams) actionBarShadow.getLayoutParams();
                layoutParams.topMargin = ActionBar.getCurrentActionBarHeight();

                layoutParams = (LayoutParams) doneItem.getLayoutParams();
                layoutParams.height = ActionBar.getCurrentActionBarHeight();

                ignoreLayout = true;
                int newSize = (int) (availableWidth / Math.min(4.5f, buttonsAdapter.getItemCount()));
                if (attachItemSize != newSize) {
                    attachItemSize = newSize;
                    AndroidUtilities.runOnUIThread(() -> buttonsAdapter.notifyDataSetChanged());
                }
                ignoreLayout = false;
                onMeasureInternal(widthMeasureSpec, MeasureSpec.makeMeasureSpec(totalHeight, MeasureSpec.EXACTLY));
            }

            private void onMeasureInternal(int widthMeasureSpec, int heightMeasureSpec) {
                int widthSize = MeasureSpec.getSize(widthMeasureSpec);
                int heightSize = MeasureSpec.getSize(heightMeasureSpec);

                setMeasuredDimension(widthSize, heightSize);
                widthSize -= backgroundPaddingLeft * 2;

                int keyboardSize = 0;
                if (!commentTextView.isWaitingForKeyboardOpen() && keyboardSize <= AndroidUtilities.dp(20) && !commentTextView.isPopupShowing() && !commentTextView.isAnimatePopupClosing()) {
                    ignoreLayout = true;
                    commentTextView.hideEmojiView();
                    ignoreLayout = false;
                }

                if (keyboardSize <= AndroidUtilities.dp(20)) {
                    int paddingBottom;
                    if (keyboardVisible) {
                        paddingBottom = 0;
                    } else {
                        paddingBottom = commentTextView.getEmojiPadding();
                    }
                    if (!AndroidUtilities.isInMultiwindow) {
                        heightSize -= paddingBottom;
                        heightMeasureSpec = MeasureSpec.makeMeasureSpec(heightSize, MeasureSpec.EXACTLY);
                    }
                    ignoreLayout = true;
                    currentAttachLayout.onPreMeasure(widthSize, heightSize);
                    if (nextAttachLayout != null) {
                        nextAttachLayout.onPreMeasure(widthSize, heightSize);
                    }
                    ignoreLayout = false;
                }

                int childCount = getChildCount();
                for (int i = 0; i < childCount; i++) {
                    View child = getChildAt(i);
                    if (child == null || child.getVisibility() == GONE) {
                        continue;
                    }
                    if (commentTextView != null && commentTextView.isPopupView(child)) {
                        if (inBubbleMode) {
                            child.measure(MeasureSpec.makeMeasureSpec(widthSize, MeasureSpec.EXACTLY), MeasureSpec.makeMeasureSpec(heightSize + getPaddingTop(), MeasureSpec.EXACTLY));
                        } else if (AndroidUtilities.isInMultiwindow || AndroidUtilities.isTablet()) {
                            if (AndroidUtilities.isTablet()) {
                                child.measure(MeasureSpec.makeMeasureSpec(widthSize, MeasureSpec.EXACTLY), MeasureSpec.makeMeasureSpec(Math.min(AndroidUtilities.dp(AndroidUtilities.isTablet() ? 200 : 320), heightSize - AndroidUtilities.statusBarHeight + getPaddingTop()), MeasureSpec.EXACTLY));
                            } else {
                                child.measure(MeasureSpec.makeMeasureSpec(widthSize, MeasureSpec.EXACTLY), MeasureSpec.makeMeasureSpec(heightSize - AndroidUtilities.statusBarHeight + getPaddingTop(), MeasureSpec.EXACTLY));
                            }
                        } else {
                            child.measure(MeasureSpec.makeMeasureSpec(widthSize, MeasureSpec.EXACTLY), MeasureSpec.makeMeasureSpec(child.getLayoutParams().height, MeasureSpec.EXACTLY));
                        }
                    } else {
                        measureChildWithMargins(child, widthMeasureSpec, 0, heightMeasureSpec, 0);
                    }
                }
            }

            @Override
            protected void onLayout(boolean changed, int l, int t, int r, int b) {
                if (lastNotifyWidth != r - l) {
                    lastNotifyWidth = r - l;
                    if (sendPopupWindow != null && sendPopupWindow.isShowing()) {
                        sendPopupWindow.dismiss();
                    }
                }
                final int count = getChildCount();

                if (Build.VERSION.SDK_INT >= 29) {
                    exclustionRect.set(l, t, r, b);
                    setSystemGestureExclusionRects(exclusionRects);
                }

                int keyboardSize = measureKeyboardHeight();
                int paddingBottom = getPaddingBottom();
                if (keyboardVisible) {
                    paddingBottom += 0;
                } else {
                    paddingBottom += keyboardSize <= AndroidUtilities.dp(20) && !AndroidUtilities.isInMultiwindow && !AndroidUtilities.isTablet() ? commentTextView.getEmojiPadding() : 0;
                }
                setBottomClip(paddingBottom);

                for (int i = 0; i < count; i++) {
                    final View child = getChildAt(i);
                    if (child.getVisibility() == GONE) {
                        continue;
                    }
                    final LayoutParams lp = (LayoutParams) child.getLayoutParams();

                    final int width = child.getMeasuredWidth();
                    final int height = child.getMeasuredHeight();

                    int childLeft;
                    int childTop;

                    int gravity = lp.gravity;
                    if (gravity == -1) {
                        gravity = Gravity.TOP | Gravity.LEFT;
                    }

                    final int absoluteGravity = gravity & Gravity.HORIZONTAL_GRAVITY_MASK;
                    final int verticalGravity = gravity & Gravity.VERTICAL_GRAVITY_MASK;

                    switch (absoluteGravity & Gravity.HORIZONTAL_GRAVITY_MASK) {
                        case Gravity.CENTER_HORIZONTAL:
                            childLeft = (r - l - width) / 2 + lp.leftMargin - lp.rightMargin;
                            break;
                        case Gravity.RIGHT:
                            childLeft = (r - l) - width - lp.rightMargin - getPaddingRight() - backgroundPaddingLeft;
                            break;
                        case Gravity.LEFT:
                        default:
                            childLeft = lp.leftMargin + getPaddingLeft();
                    }

                    switch (verticalGravity) {
                        case Gravity.TOP:
                            childTop = lp.topMargin + getPaddingTop();
                            break;
                        case Gravity.CENTER_VERTICAL:
                            childTop = ((b - paddingBottom) - t - height) / 2 + lp.topMargin - lp.bottomMargin;
                            break;
                        case Gravity.BOTTOM:
                            childTop = ((b - paddingBottom) - t) - height - lp.bottomMargin;
                            break;
                        default:
                            childTop = lp.topMargin;
                    }

                    if (commentTextView != null && commentTextView.isPopupView(child)) {
                        if (AndroidUtilities.isTablet()) {
                            childTop = getMeasuredHeight() - child.getMeasuredHeight();
                        } else {
                            childTop = getMeasuredHeight() + keyboardSize - child.getMeasuredHeight();
                        }
                    }
                    child.layout(childLeft, childTop, childLeft + width, childTop + height);
                }

                notifyHeightChanged();
                updateLayout(currentAttachLayout, false, 0);
                updateLayout(nextAttachLayout, false, 0);
            }

            @Override
            public void requestLayout() {
                if (ignoreLayout) {
                    return;
                }
                super.requestLayout();
            }

            private void drawChildBackground(Canvas canvas, View child) {
                if (child instanceof AttachAlertLayout) {
                    canvas.save();
                    canvas.translate(0, currentPanTranslationY);
                    int viewAlpha = (int) (255 * child.getAlpha());
                    AttachAlertLayout layout = (AttachAlertLayout) child;
                    int actionBarType = layout.needsActionBar();

                    int offset = AndroidUtilities.dp(13) + (headerView != null ? AndroidUtilities.dp(headerView.getAlpha() * 26) : 0);
                    int top = getScrollOffsetY(0) - backgroundPaddingTop - offset;
                    if (currentSheetAnimationType == 1 || viewChangeAnimator != null) {
                        top += child.getTranslationY();
                    }
                    int y = top + AndroidUtilities.dp(20);

                    int height = getMeasuredHeight() + AndroidUtilities.dp(45) + backgroundPaddingTop;
                    float rad = 1.0f;

                    int h = (actionBarType != 0 ? ActionBar.getCurrentActionBarHeight() : backgroundPaddingTop);
                    if (actionBarType == 2) {
                        if (top < h) {
                            rad = Math.max(0, 1.0f - (h - top) / (float) backgroundPaddingTop);
                        }
                    } else if (top + backgroundPaddingTop < h) {
                        float toMove = offset;
                        if (layout == locationLayout) {
                            toMove += AndroidUtilities.dp(11);
                        } else if (layout == pollLayout) {
                            toMove -= AndroidUtilities.dp(3);
                        } else {
                            toMove += AndroidUtilities.dp(4);
                        }
                        float moveProgress = Math.min(1.0f, (h - top - backgroundPaddingTop) / toMove);
                        float availableToMove = h - toMove;

                        int diff = (int) (availableToMove * moveProgress);
                        top -= diff;
                        y -= diff;
                        height += diff;
                        rad = 1.0f - moveProgress;
                    }

                    if (Build.VERSION.SDK_INT >= 21 && !inBubbleMode) {
                        top += AndroidUtilities.statusBarHeight;
                        y += AndroidUtilities.statusBarHeight;
                        height -= AndroidUtilities.statusBarHeight;
                    }

                    int backgroundColor = currentAttachLayout.hasCustomBackground() ? currentAttachLayout.getCustomBackground() : getThemedColor(forceDarkTheme ? Theme.key_voipgroup_listViewBackground : Theme.key_dialogBackground);
                    shadowDrawable.setAlpha(viewAlpha);
                    shadowDrawable.setBounds(0, top, getMeasuredWidth(), height);
                    shadowDrawable.draw(canvas);
                    if (actionBarType == 2) {
                        Theme.dialogs_onlineCirclePaint.setColor(backgroundColor);
                        Theme.dialogs_onlineCirclePaint.setAlpha(viewAlpha);
                        rect.set(backgroundPaddingLeft, backgroundPaddingTop + top, getMeasuredWidth() - backgroundPaddingLeft, backgroundPaddingTop + top + AndroidUtilities.dp(24));
                        canvas.save();
                        canvas.clipRect(rect.left, rect.top, rect.right, rect.top + rect.height() / 2);
                        canvas.drawRoundRect(rect, AndroidUtilities.dp(12) * rad, AndroidUtilities.dp(12) * rad, Theme.dialogs_onlineCirclePaint);
                        canvas.restore();
                    }

                    if (rad != 1.0f && actionBarType != 2) {
                        Theme.dialogs_onlineCirclePaint.setColor(backgroundColor);
                        Theme.dialogs_onlineCirclePaint.setAlpha(viewAlpha);
                        rect.set(backgroundPaddingLeft, backgroundPaddingTop + top, getMeasuredWidth() - backgroundPaddingLeft, backgroundPaddingTop + top + AndroidUtilities.dp(24));
                        canvas.save();
                        canvas.clipRect(rect.left, rect.top, rect.right, rect.top + rect.height() / 2);
                        canvas.drawRoundRect(rect, AndroidUtilities.dp(12) * rad, AndroidUtilities.dp(12) * rad, Theme.dialogs_onlineCirclePaint);
                        canvas.restore();
                    }

                    if ((headerView == null || headerView.getAlpha() != 1.0f) && rad != 0) {
                        int w = AndroidUtilities.dp(36);
                        rect.set((getMeasuredWidth() - w) / 2, y, (getMeasuredWidth() + w) / 2, y + AndroidUtilities.dp(4));
                        int color;
                        float alphaProgress;
                        if (actionBarType == 2) {
                            color = 0x20000000;
                            alphaProgress = rad;
                        } else {
                            color = getThemedColor(Theme.key_sheet_scrollUp);
                            alphaProgress = headerView == null ? 1.0f : 1.0f - headerView.getAlpha();
                        }
                        int alpha = Color.alpha(color);
                        Theme.dialogs_onlineCirclePaint.setColor(color);
                        Theme.dialogs_onlineCirclePaint.setAlpha((int) (alpha * alphaProgress * rad * child.getAlpha()));
                        canvas.drawRoundRect(rect, AndroidUtilities.dp(2), AndroidUtilities.dp(2), Theme.dialogs_onlineCirclePaint);
                    }
                    canvas.restore();
                }
            }

            @Override
            protected boolean drawChild(Canvas canvas, View child, long drawingTime) {
                if (child instanceof AttachAlertLayout && child.getAlpha() > 0.0f) {
                    canvas.save();
                    canvas.translate(0, currentPanTranslationY);
                    int viewAlpha = (int) (255 * child.getAlpha());
                    AttachAlertLayout layout = (AttachAlertLayout) child;
                    int actionBarType = layout.needsActionBar();

                    int offset = AndroidUtilities.dp(13) + (headerView != null ? AndroidUtilities.dp(headerView.getAlpha() * 26) : 0);
                    int top = getScrollOffsetY(layout == currentAttachLayout ? 0 : 1) - backgroundPaddingTop - offset;
                    if (currentSheetAnimationType == 1 || viewChangeAnimator != null) {
                        top += child.getTranslationY();
                    }
                    int y = top + AndroidUtilities.dp(20);

                    int height = getMeasuredHeight() + AndroidUtilities.dp(45) + backgroundPaddingTop;
                    float rad = 1.0f;

                    int h = (actionBarType != 0 ? ActionBar.getCurrentActionBarHeight() : backgroundPaddingTop);
                    if (actionBarType == 2) {
                        if (top < h) {
                            rad = Math.max(0, 1.0f - (h - top) / (float) backgroundPaddingTop);
                        }
                    } else if (top + backgroundPaddingTop < h) {
                        float toMove = offset;
                        if (layout == locationLayout) {
                            toMove += AndroidUtilities.dp(11);
                        } else if (layout == pollLayout) {
                            toMove -= AndroidUtilities.dp(3);
                        } else {
                            toMove += AndroidUtilities.dp(4);
                        }
                        float moveProgress = Math.min(1.0f, (h - top - backgroundPaddingTop) / toMove);
                        float availableToMove = h - toMove;

                        int diff = (int) (availableToMove * moveProgress);
                        top -= diff;
                        y -= diff;
                        height += diff;
                        rad = 1.0f - moveProgress;
                    }

                    if (Build.VERSION.SDK_INT >= 21 && !inBubbleMode) {
                        top += AndroidUtilities.statusBarHeight;
                        y += AndroidUtilities.statusBarHeight;
                        height -= AndroidUtilities.statusBarHeight;
                    }

                    int backgroundColor = currentAttachLayout.hasCustomBackground() ? currentAttachLayout.getCustomBackground() : getThemedColor(forceDarkTheme ? Theme.key_voipgroup_listViewBackground : Theme.key_dialogBackground);
                    boolean drawBackground = !(currentAttachLayout == photoPreviewLayout || nextAttachLayout == photoPreviewLayout || (currentAttachLayout == photoLayout && nextAttachLayout == null));
                    if (drawBackground) {
                        shadowDrawable.setAlpha(viewAlpha);
                        shadowDrawable.setBounds(0, top, getMeasuredWidth(), height);
                        shadowDrawable.draw(canvas);
                        if (actionBarType == 2) {
                            Theme.dialogs_onlineCirclePaint.setColor(backgroundColor);
                            Theme.dialogs_onlineCirclePaint.setAlpha(viewAlpha);
                            rect.set(backgroundPaddingLeft, backgroundPaddingTop + top, getMeasuredWidth() - backgroundPaddingLeft, backgroundPaddingTop + top + AndroidUtilities.dp(24));
                            canvas.save();
                            canvas.clipRect(rect.left, rect.top, rect.right, rect.top + rect.height() / 2);
                            canvas.drawRoundRect(rect, AndroidUtilities.dp(12) * rad, AndroidUtilities.dp(12) * rad, Theme.dialogs_onlineCirclePaint);
                            canvas.restore();
                        }
                    }

                    boolean clip = !drawBackground && (headerView != null && headerView.getAlpha() > .9f) && (currentAttachLayout instanceof ChatAttachAlertPhotoLayoutPreview || nextAttachLayout instanceof ChatAttachAlertPhotoLayoutPreview) && (viewChangeAnimator instanceof SpringAnimation && ((SpringAnimation) viewChangeAnimator).isRunning());
                    if (clip) {
                        canvas.save();
                        int finalMove;
                        if (AndroidUtilities.isTablet()) {
                            finalMove = 16;
                        } else if (AndroidUtilities.displaySize.x > AndroidUtilities.displaySize.y) {
                            finalMove = 6;
                        } else {
                            finalMove = 12;
                        }
                        int clipTop = (int) (baseSelectedTextViewTranslationY + AndroidUtilities.statusBarHeight + headerView.getHeight() + AndroidUtilities.dp(finalMove * headerView.getAlpha()));
                        canvas.clipRect(backgroundPaddingLeft, clipTop, getMeasuredWidth() - backgroundPaddingLeft, getMeasuredHeight());
                    }
                    boolean result = super.drawChild(canvas, child, drawingTime);
                    if (clip) {
                        canvas.restore();
                    }

                    if (drawBackground) {
                        if (rad != 1.0f && actionBarType != 2) {
                            Theme.dialogs_onlineCirclePaint.setColor(backgroundColor);
                            Theme.dialogs_onlineCirclePaint.setAlpha(viewAlpha);
                            rect.set(backgroundPaddingLeft, backgroundPaddingTop + top, getMeasuredWidth() - backgroundPaddingLeft, backgroundPaddingTop + top + AndroidUtilities.dp(24));
                            canvas.save();
                            canvas.clipRect(rect.left, rect.top, rect.right, rect.top + rect.height() / 2);
                            canvas.drawRoundRect(rect, AndroidUtilities.dp(12) * rad, AndroidUtilities.dp(12) * rad, Theme.dialogs_onlineCirclePaint);
                            canvas.restore();
                        }

                        if ((headerView == null || headerView.getAlpha() != 1.0f) && rad != 0) {
                            int w = AndroidUtilities.dp(36);
                            rect.set((getMeasuredWidth() - w) / 2, y, (getMeasuredWidth() + w) / 2, y + AndroidUtilities.dp(4));
                            int color;
                            float alphaProgress;
                            if (actionBarType == 2) {
                                color = 0x20000000;
                                alphaProgress = rad;
                            } else {
                                color = getThemedColor(Theme.key_sheet_scrollUp);
                                alphaProgress = headerView == null ? 1.0f : 1.0f - headerView.getAlpha();
                            }
                            int alpha = Color.alpha(color);
                            Theme.dialogs_onlineCirclePaint.setColor(color);
                            Theme.dialogs_onlineCirclePaint.setAlpha((int) (alpha * alphaProgress * rad * child.getAlpha()));
                            canvas.drawRoundRect(rect, AndroidUtilities.dp(2), AndroidUtilities.dp(2), Theme.dialogs_onlineCirclePaint);
                        }
                    }
                    canvas.restore();
                    return result;
                }
                return super.drawChild(canvas, child, drawingTime);
            }

            @Override
            protected void onDraw(Canvas canvas) {
                if (inBubbleMode) {
                    return;
                }
                int color1 = currentAttachLayout.hasCustomBackground() ? currentAttachLayout.getCustomBackground() : getThemedColor(forceDarkTheme ? Theme.key_voipgroup_listViewBackground : Theme.key_dialogBackground);
                int finalColor = Color.argb((int) (255 * actionBar.getAlpha()), Color.red(color1), Color.green(color1), Color.blue(color1));
                Theme.dialogs_onlineCirclePaint.setColor(finalColor);
                canvas.drawRect(backgroundPaddingLeft, currentPanTranslationY, getMeasuredWidth() - backgroundPaddingLeft, AndroidUtilities.statusBarHeight + currentPanTranslationY, Theme.dialogs_onlineCirclePaint);
            }

            private int getCurrentTop() {
                int y = scrollOffsetY[0] - backgroundPaddingTop * 2 - (AndroidUtilities.dp(13) + (headerView != null ? AndroidUtilities.dp(headerView.getAlpha() * 26) : 0)) + AndroidUtilities.dp(20);
                if (Build.VERSION.SDK_INT >= 21 && !inBubbleMode) {
                    y += AndroidUtilities.statusBarHeight;
                }
                return y;
            }

            @Override
            protected void dispatchDraw(Canvas canvas) {
                canvas.save();
                canvas.clipRect(0, getPaddingTop() + currentPanTranslationY, getMeasuredWidth(), getMeasuredHeight() + currentPanTranslationY - getPaddingBottom());
                if (currentAttachLayout == photoPreviewLayout || nextAttachLayout == photoPreviewLayout || (currentAttachLayout == photoLayout && nextAttachLayout == null)) {
                    drawChildBackground(canvas, currentAttachLayout);
                }
                super.dispatchDraw(canvas);
                canvas.restore();
            }

            @Override
            public void setTranslationY(float translationY) {
                translationY += currentPanTranslationY;
                if (currentSheetAnimationType == 0) {
                    initialTranslationY = translationY;
                }
                if (currentSheetAnimationType == 1) {
                    if (translationY < 0) {
                        currentAttachLayout.setTranslationY(translationY);
                        if (avatarPicker != 0) {
                            headerView.setTranslationY(baseSelectedTextViewTranslationY + translationY - currentPanTranslationY);
                        }
                        translationY = 0;
                        buttonsRecyclerView.setTranslationY(0);
                    } else {
                        currentAttachLayout.setTranslationY(0);
                        buttonsRecyclerView.setTranslationY(-translationY + buttonsRecyclerView.getMeasuredHeight() * (translationY / initialTranslationY));
                    }
                    containerView.invalidate();
                }
                super.setTranslationY(translationY - currentPanTranslationY);
                if (currentSheetAnimationType != 1) {
                    currentAttachLayout.onContainerTranslationUpdated(currentPanTranslationY);
                }
            }

            @Override
            protected void onAttachedToWindow() {
                super.onAttachedToWindow();
                adjustPanLayoutHelper.setResizableView(this);
                adjustPanLayoutHelper.onAttach();
                commentTextView.setAdjustPanLayoutHelper(adjustPanLayoutHelper);
             //   Bulletin.addDelegate(this, bulletinDelegate);
            }

            @Override
            protected void onDetachedFromWindow() {
                super.onDetachedFromWindow();
                adjustPanLayoutHelper.onDetach();
              //  Bulletin.removeDelegate(this);
            }
        };
        sizeNotifierFrameLayout.setDelegate(new SizeNotifierFrameLayout.SizeNotifierFrameLayoutDelegate() {
            @Override
            public void onSizeChanged(int keyboardHeight, boolean isWidthGreater) {
                if (currentAttachLayout == photoPreviewLayout) {
                    currentAttachLayout.invalidate();
                }
            }
        });
        containerView = sizeNotifierFrameLayout;
        containerView.setWillNotDraw(false);
        containerView.setClipChildren(false);
        containerView.setClipToPadding(false);
        containerView.setPadding(backgroundPaddingLeft, 0, backgroundPaddingLeft, 0);

        actionBar = new ActionBar(context, resourcesProvider) {
            @Override
            public void setAlpha(float alpha) {
                float oldAlpha = getAlpha();
                super.setAlpha(alpha);
                if (oldAlpha != alpha) {
                    containerView.invalidate();
                    if (frameLayout2 != null && buttonsRecyclerView != null) {
                        if (frameLayout2.getTag() == null) {
                            if (currentAttachLayout == null || currentAttachLayout.shouldHideBottomButtons()) {
                                buttonsRecyclerView.setAlpha(1.0f - alpha);
                                shadow.setAlpha(1.0f - alpha);
                                buttonsRecyclerView.setTranslationY(AndroidUtilities.dp(44) * alpha);
                            }
                            frameLayout2.setTranslationY(AndroidUtilities.dp(48) * alpha);
                            shadow.setTranslationY(AndroidUtilities.dp(84) * alpha + botMainButtonOffsetY);
                        } else if (currentAttachLayout == null) {
                            float value = alpha == 0.0f ? 1.0f : 0.0f;
                            if (buttonsRecyclerView.getAlpha() != value) {
                                buttonsRecyclerView.setAlpha(value);
                            }
                        }
                    }
                }
            }
        };
        actionBar.setBackgroundColor(getThemedColor(Theme.key_dialogBackground));
        actionBar.setBackButtonImage(R.drawable.ic_ab_back);
        actionBar.setItemsColor(getThemedColor(Theme.key_dialogTextBlack), false);
        actionBar.setItemsBackgroundColor(getThemedColor(Theme.key_dialogButtonSelector), false);
        actionBar.setTitleColor(getThemedColor(Theme.key_dialogTextBlack));
        actionBar.setOccupyStatusBar(false);
        actionBar.setAlpha(0.0f);
        actionBar.setActionBarMenuOnItemClick(new ActionBar.ActionBarMenuOnItemClick() {
            @Override
            public void onItemClick(int id) {
                if (id == -1) {
                    if (currentAttachLayout.onBackPressed()) {
                        return;
                    }
                    dismiss();
                } else {
                    currentAttachLayout.onMenuItemClick(id);
                }
            }
        });

        selectedMenuItem = new ActionBarMenuItem(context, null, 0, getThemedColor(Theme.key_dialogTextBlack), false, resourcesProvider);
        selectedMenuItem.setLongClickEnabled(false);
        selectedMenuItem.setIcon(R.drawable.ic_ab_other);
        selectedMenuItem.setContentDescription(LocaleController.getString("AccDescrMoreOptions", R.string.AccDescrMoreOptions));
        selectedMenuItem.setVisibility(View.INVISIBLE);
        selectedMenuItem.setAlpha(0.0f);
        selectedMenuItem.setSubMenuOpenSide(2);
        selectedMenuItem.setDelegate(id -> actionBar.getActionBarMenuOnItemClick().onItemClick(id));
        selectedMenuItem.setAdditionalYOffset(AndroidUtilities.dp(72));
        selectedMenuItem.setTranslationX(AndroidUtilities.dp(6));
        selectedMenuItem.setBackgroundDrawable(Theme.createSelectorDrawable(getThemedColor(Theme.key_dialogButtonSelector), 6));
        selectedMenuItem.setOnClickListener(v -> selectedMenuItem.toggleSubMenu());

        doneItem = new ActionBarMenuItem(context, null, 0, getThemedColor(Theme.key_windowBackgroundWhiteBlueHeader), true, resourcesProvider);
        doneItem.setLongClickEnabled(false);
        doneItem.setText(LocaleController.getString("Create", R.string.Create).toUpperCase());
        doneItem.setVisibility(View.INVISIBLE);
        doneItem.setAlpha(0.0f);
        doneItem.setTranslationX(-AndroidUtilities.dp(12));
        doneItem.setBackgroundDrawable(Theme.createSelectorDrawable(getThemedColor(Theme.key_dialogButtonSelector), 3));
        doneItem.setOnClickListener(v -> currentAttachLayout.onMenuItemClick(40));

        if (baseFragment != null) {
            searchItem = new ActionBarMenuItem(context, null, 0, getThemedColor(Theme.key_dialogTextBlack), false, resourcesProvider);
            searchItem.setLongClickEnabled(false);
            searchItem.setIcon(R.drawable.ic_ab_search);
            searchItem.setContentDescription(LocaleController.getString("Search", R.string.Search));
            searchItem.setVisibility(View.INVISIBLE);
            searchItem.setAlpha(0.0f);
            searchItem.setTranslationX(-AndroidUtilities.dp(42));
            searchItem.setBackgroundDrawable(Theme.createSelectorDrawable(getThemedColor(Theme.key_dialogButtonSelector), 6));
            searchItem.setOnClickListener(v -> {
                if (avatarPicker != 0) {
                    delegate.openAvatarsSearch();
                    dismiss();
                    return;
                }
                final HashMap<Object, Object> photos = new HashMap<>();
                final ArrayList<Object> order = new ArrayList<>();
                PhotoPickerSearchActivity fragment = new PhotoPickerSearchActivity(photos, order, 0, true, (ChatActivity) baseFragment);
                fragment.setDelegate(new PhotoPickerActivity.PhotoPickerActivityDelegate() {

                    private boolean sendPressed;

                    @Override
                    public void selectedPhotosChanged() {

                    }

                    @Override
                    public void actionButtonPressed(boolean canceled, boolean notify, int scheduleDate) {
                        if (canceled) {
                            return;
                        }
                        if (photos.isEmpty() || sendPressed) {
                            return;
                        }
                        sendPressed = true;

                        ArrayList<SendMessagesHelper.SendingMediaInfo> media = new ArrayList<>();
                        for (int a = 0; a < order.size(); a++) {
                            Object object = photos.get(order.get(a));
                            SendMessagesHelper.SendingMediaInfo info = new SendMessagesHelper.SendingMediaInfo();
                            media.add(info);
                            MediaController.SearchImage searchImage = (MediaController.SearchImage) object;
                            if (searchImage.imagePath != null) {
                                info.path = searchImage.imagePath;
                            } else {
                                info.searchImage = searchImage;
                            }
                            info.thumbPath = searchImage.thumbPath;
                            info.videoEditedInfo = searchImage.editedInfo;
                            info.caption = searchImage.caption != null ? searchImage.caption.toString() : null;
                            info.entities = searchImage.entities;
                            info.masks = searchImage.stickers;
                            info.ttl = searchImage.ttl;
                            if (searchImage.inlineResult != null && searchImage.type == 1) {
                                info.inlineResult = searchImage.inlineResult;
                                info.params = searchImage.params;
                            }

                            searchImage.date = (int) (System.currentTimeMillis() / 1000);
                        }
                        ((ChatActivity) baseFragment).didSelectSearchPhotos(media, notify, scheduleDate);
                    }

                    @Override
                    public void onCaptionChanged(CharSequence text) {

                    }
                });
                fragment.setMaxSelectedPhotos(maxSelectedPhotos, allowOrder);
                if (showingFromDialog) {
                    baseFragment.showAsSheet(fragment);
                } else {
                    baseFragment.presentFragment(fragment);
                }
                dismiss();
            });
        }

        headerView = new FrameLayout(context) {
            @Override
            public void setAlpha(float alpha) {
                super.setAlpha(alpha);
                updateSelectedPosition(0);
                containerView.invalidate();
            }

            @Override
            public boolean onTouchEvent(MotionEvent event) {
                if (headerView.getVisibility() != View.VISIBLE) {
                    return false;
                }
                return super.onTouchEvent(event);
            }

            @Override
            public boolean onInterceptTouchEvent(MotionEvent event) {
                if (headerView.getVisibility() != View.VISIBLE) {
                    return false;
                }
                return super.onInterceptTouchEvent(event);
            }
        };
        headerView.setOnClickListener(e -> {
            this.updatePhotoPreview(currentAttachLayout != photoPreviewLayout);
        });
        headerView.setAlpha(0.0f);
        headerView.setVisibility(View.INVISIBLE);

        selectedView = new LinearLayout(context);
        selectedView.setOrientation(LinearLayout.HORIZONTAL);
        selectedView.setGravity(Gravity.CENTER_VERTICAL);

        selectedTextView = new TextView(context);
        selectedTextView.setTextColor(getThemedColor(Theme.key_dialogTextBlack));
        selectedTextView.setTextSize(TypedValue.COMPLEX_UNIT_DIP, 16);
        selectedTextView.setTypeface(AndroidUtilities.getTypeface("fonts/rmedium.ttf"));
        selectedTextView.setGravity(Gravity.LEFT | Gravity.CENTER_VERTICAL);
        selectedTextView.setMaxLines(1);
        selectedTextView.setEllipsize(TextUtils.TruncateAt.END);
        selectedView.addView(selectedTextView, LayoutHelper.createLinear(LayoutHelper.WRAP_CONTENT, LayoutHelper.WRAP_CONTENT, Gravity.CENTER_VERTICAL));

        selectedArrowImageView = new ImageView(context);
        Drawable arrowRight = getContext().getResources().getDrawable(R.drawable.attach_arrow_right).mutate();
        arrowRight.setColorFilter(new PorterDuffColorFilter(getThemedColor(Theme.key_dialogTextBlack), PorterDuff.Mode.MULTIPLY));
        selectedArrowImageView.setImageDrawable(arrowRight);
        selectedArrowImageView.setVisibility(View.GONE);
        selectedView.addView(selectedArrowImageView, LayoutHelper.createLinear(LayoutHelper.WRAP_CONTENT, LayoutHelper.WRAP_CONTENT, Gravity.CENTER_VERTICAL, 4, 1, 0, 0));
        selectedView.setAlpha(1);
        headerView.addView(selectedView, LayoutHelper.createFrame(LayoutHelper.WRAP_CONTENT, LayoutHelper.MATCH_PARENT));

        mediaPreviewView = new LinearLayout(context);
        mediaPreviewView.setOrientation(LinearLayout.HORIZONTAL);
        mediaPreviewView.setGravity(Gravity.CENTER_VERTICAL);

        ImageView arrowView = new ImageView(context);
        Drawable arrowLeft = getContext().getResources().getDrawable(R.drawable.attach_arrow_left).mutate();
        arrowLeft.setColorFilter(new PorterDuffColorFilter(getThemedColor(Theme.key_dialogTextBlack), PorterDuff.Mode.MULTIPLY));
        arrowView.setImageDrawable(arrowLeft);

        mediaPreviewView.addView(arrowView, LayoutHelper.createLinear(LayoutHelper.WRAP_CONTENT, LayoutHelper.WRAP_CONTENT, Gravity.CENTER_VERTICAL, 0, 1, 4, 0));

        mediaPreviewTextView = new TextView(context);
        mediaPreviewTextView.setTextColor(getThemedColor(Theme.key_dialogTextBlack));
        mediaPreviewTextView.setTextSize(TypedValue.COMPLEX_UNIT_DIP, 16);
        mediaPreviewTextView.setTypeface(AndroidUtilities.getTypeface("fonts/rmedium.ttf"));
        mediaPreviewTextView.setGravity(Gravity.LEFT | Gravity.CENTER_VERTICAL);
        mediaPreviewTextView.setText(LocaleController.getString("AttachMediaPreview", R.string.AttachMediaPreview));
        mediaPreviewView.setAlpha(0);

        mediaPreviewView.addView(mediaPreviewTextView, LayoutHelper.createLinear(LayoutHelper.WRAP_CONTENT, LayoutHelper.WRAP_CONTENT, Gravity.CENTER_VERTICAL));

        headerView.addView(mediaPreviewView, LayoutHelper.createFrame(LayoutHelper.WRAP_CONTENT, LayoutHelper.MATCH_PARENT));

        layouts[0] = photoLayout = new ChatAttachAlertPhotoLayout(this, context, forceDarkTheme, needCamera, resourcesProvider);
        photoLayout.setTranslationX(0);
        currentAttachLayout = photoLayout;
        selectedId = 1;

        containerView.addView(photoLayout, LayoutHelper.createFrame(LayoutHelper.MATCH_PARENT, LayoutHelper.MATCH_PARENT));

        containerView.addView(headerView, LayoutHelper.createFrame(LayoutHelper.MATCH_PARENT, LayoutHelper.WRAP_CONTENT, Gravity.TOP | Gravity.LEFT, 23, 0, 48, 0));
        containerView.addView(actionBar, LayoutHelper.createFrame(LayoutHelper.MATCH_PARENT, LayoutHelper.WRAP_CONTENT));
        containerView.addView(selectedMenuItem, LayoutHelper.createFrame(48, 48, Gravity.TOP | Gravity.RIGHT));
        if (searchItem != null) {
            containerView.addView(searchItem, LayoutHelper.createFrame(48, 48, Gravity.TOP | Gravity.RIGHT));
        }
        containerView.addView(doneItem, LayoutHelper.createFrame(LayoutHelper.WRAP_CONTENT, 48, Gravity.TOP | Gravity.RIGHT));

        actionBarShadow = new View(context);
        actionBarShadow.setAlpha(0.0f);
        actionBarShadow.setBackgroundColor(getThemedColor(Theme.key_dialogShadowLine));
        containerView.addView(actionBarShadow, LayoutHelper.createFrame(LayoutHelper.MATCH_PARENT, 1));

        shadow = new View(context);
        shadow.setBackgroundResource(R.drawable.attach_shadow);
        shadow.getBackground().setColorFilter(new PorterDuffColorFilter(0xff000000, PorterDuff.Mode.SRC_IN));
        containerView.addView(shadow, LayoutHelper.createFrame(LayoutHelper.MATCH_PARENT, 2, Gravity.BOTTOM | Gravity.LEFT, 0, 0, 0, 84));

        buttonsRecyclerView = new RecyclerListView(context) {
            @Override
            public void setTranslationY(float translationY) {
                super.setTranslationY(translationY);
                currentAttachLayout.onButtonsTranslationYUpdated();
            }
        };
        buttonsRecyclerView.setAdapter(buttonsAdapter = new ButtonsAdapter(context));
        buttonsRecyclerView.setLayoutManager(buttonsLayoutManager = new LinearLayoutManager(context, LinearLayoutManager.HORIZONTAL, false));
        buttonsRecyclerView.setVerticalScrollBarEnabled(false);
        buttonsRecyclerView.setHorizontalScrollBarEnabled(false);
        buttonsRecyclerView.setItemAnimator(null);
        buttonsRecyclerView.setLayoutAnimation(null);
        buttonsRecyclerView.setGlowColor(getThemedColor(Theme.key_dialogScrollGlow));
        buttonsRecyclerView.setBackgroundColor(getThemedColor(Theme.key_dialogBackground));
        buttonsRecyclerView.setImportantForAccessibility(View.IMPORTANT_FOR_ACCESSIBILITY_YES);
        containerView.addView(buttonsRecyclerView, LayoutHelper.createFrame(LayoutHelper.MATCH_PARENT, 84, Gravity.BOTTOM | Gravity.LEFT));
        buttonsRecyclerView.setOnItemClickListener((view, position) -> {
            if (baseFragment != null && baseFragment.getParentActivity() == null) {
                return;
            }
            if (view instanceof AttachButton) {
                int num = (Integer) view.getTag();
                if (num == 1) {
                    if (!photosEnabled && !videosEnabled) {
                        showLayout(restrictedLayout = new ChatAttachRestrictedLayout(1, this, getContext(), resourcesProvider));
                    }
                    showLayout(photoLayout);
                } else if (num == 3) {
                    if (Build.VERSION.SDK_INT >= 23 && getContext().checkSelfPermission(Manifest.permission.READ_EXTERNAL_STORAGE) != PackageManager.PERMISSION_GRANTED) {
                        AndroidUtilities.findActivity(getContext()).requestPermissions(new String[]{Manifest.permission.READ_EXTERNAL_STORAGE}, BasePermissionsActivity.REQUEST_CODE_EXTERNAL_STORAGE);
                        return;
                    }
                    openAudioLayout(true);
                } else if (num == 4) {
                    if (Build.VERSION.SDK_INT >= 23 && getContext().checkSelfPermission(Manifest.permission.READ_EXTERNAL_STORAGE) != PackageManager.PERMISSION_GRANTED) {
                        AndroidUtilities.findActivity(getContext()).requestPermissions(new String[]{Manifest.permission.READ_EXTERNAL_STORAGE}, BasePermissionsActivity.REQUEST_CODE_EXTERNAL_STORAGE);
                        return;
                    }
                    openDocumentsLayout(true);
                } else if (num == 5) {
                    if (Build.VERSION.SDK_INT >= 23 && plainTextEnabled) {
                        if (getContext().checkSelfPermission(Manifest.permission.READ_CONTACTS) != PackageManager.PERMISSION_GRANTED) {
                            AndroidUtilities.findActivity(getContext()).requestPermissions(new String[]{Manifest.permission.READ_CONTACTS}, BasePermissionsActivity.REQUEST_CODE_ATTACH_CONTACT);
                            return;
                        }
                    }
                    openContactsLayout();
                } else if (num == 6) {
                    if (!AndroidUtilities.isMapsInstalled(baseFragment)) {
                        return;
                    }
                    if (!plainTextEnabled) {
                        restrictedLayout = new ChatAttachRestrictedLayout(6, this, getContext(), resourcesProvider);
                        showLayout(restrictedLayout);
                    } else {
                        if (locationLayout == null) {
                            layouts[5] = locationLayout = new ChatAttachAlertLocationLayout(this, getContext(), resourcesProvider);
                            locationLayout.setDelegate((location, live, notify, scheduleDate) -> ((ChatActivity) baseFragment).didSelectLocation(location, live, notify, scheduleDate));
                        }
                        showLayout(locationLayout);
                    }
                } else if (num == 9) {
                    if (!pollsEnabled) {
                        restrictedLayout = new ChatAttachRestrictedLayout(9, this, getContext(), resourcesProvider);
                        showLayout(restrictedLayout);
                    } else {
                        if (pollLayout == null) {
                            layouts[1] = pollLayout = new ChatAttachAlertPollLayout(this, getContext(), resourcesProvider);
                            pollLayout.setDelegate((poll, params, notify, scheduleDate) -> ((ChatActivity) baseFragment).sendPoll(poll, params, notify, scheduleDate));
                        }
                        showLayout(pollLayout);
                    }
                } else {
                    delegate.didPressedButton((Integer) view.getTag(), true, true, 0, false);
                }
                int left = view.getLeft();
                int right = view.getRight();
                int extra = AndroidUtilities.dp(10);
                if (left - extra < 0) {
                    buttonsRecyclerView.smoothScrollBy(left - extra, 0);
                } else if (right + extra > buttonsRecyclerView.getMeasuredWidth()) {
                    buttonsRecyclerView.smoothScrollBy(right + extra - buttonsRecyclerView.getMeasuredWidth(), 0);
                }
            } else if (view instanceof AttachBotButton) {
                AttachBotButton button = (AttachBotButton) view;
                if (button.attachMenuBot != null) {
                    showBotLayout(button.attachMenuBot.bot_id);
                } else {
                    delegate.didSelectBot(button.currentUser);
                    dismiss();
                }
            }

            if (view.getX() + view.getWidth() >= buttonsRecyclerView.getMeasuredWidth() - AndroidUtilities.dp(32)) {
                buttonsRecyclerView.smoothScrollBy((int) (view.getWidth() * 1.5f), 0);
            }
        });
        buttonsRecyclerView.setOnItemLongClickListener((view, position) -> {
            if (view instanceof AttachBotButton) {
                AttachBotButton button = (AttachBotButton) view;
                if (destroyed || button.currentUser == null) {
                    return false;
                }
                onLongClickBotButton(button.attachMenuBot, button.currentUser);
                return true;
            }
            return false;
        });

        botMainButtonTextView = new TextView(context);
        botMainButtonTextView.setVisibility(View.GONE);
        botMainButtonTextView.setAlpha(0f);
        botMainButtonTextView.setSingleLine();
        botMainButtonTextView.setGravity(Gravity.CENTER);
        botMainButtonTextView.setTypeface(AndroidUtilities.getTypeface("fonts/rmedium.ttf"));
        int padding = AndroidUtilities.dp(16);
        botMainButtonTextView.setPadding(padding, 0, padding, 0);
        botMainButtonTextView.setTextSize(TypedValue.COMPLEX_UNIT_DIP, 14);
        botMainButtonTextView.setOnClickListener(v -> {
            if (selectedId < 0) {
                ChatAttachAlertBotWebViewLayout webViewLayout = botAttachLayouts.get(-selectedId);
                if (webViewLayout != null) {
                    webViewLayout.getWebViewContainer().onMainButtonPressed();
                }
            }
        });
        containerView.addView(botMainButtonTextView, LayoutHelper.createFrame(LayoutHelper.MATCH_PARENT, 48, Gravity.BOTTOM | Gravity.LEFT));

        botProgressView = new RadialProgressView(context);
        botProgressView.setSize(AndroidUtilities.dp(18));
        botProgressView.setAlpha(0f);
        botProgressView.setScaleX(0.1f);
        botProgressView.setScaleY(0.1f);
        botProgressView.setVisibility(View.GONE);
        containerView.addView(botProgressView, LayoutHelper.createFrame(28, 28, Gravity.BOTTOM | Gravity.RIGHT, 0, 0, 10, 10));

        frameLayout2 = new FrameLayout(context) {

            private final Paint p = new Paint();
            private int color;

            @Override
            public void setAlpha(float alpha) {
                super.setAlpha(alpha);
                invalidate();
            }

            @Override
            protected void onDraw(Canvas canvas) {
                if (chatActivityEnterViewAnimateFromTop != 0 && chatActivityEnterViewAnimateFromTop != frameLayout2.getTop() + chatActivityEnterViewAnimateFromTop) {
                    if (topBackgroundAnimator != null) {
                        topBackgroundAnimator.cancel();
                    }
                    captionEditTextTopOffset = chatActivityEnterViewAnimateFromTop - (frameLayout2.getTop() + captionEditTextTopOffset);
                    topBackgroundAnimator = ValueAnimator.ofFloat(captionEditTextTopOffset, 0);
                    topBackgroundAnimator.addUpdateListener(valueAnimator -> {
                        captionEditTextTopOffset = (float) valueAnimator.getAnimatedValue();
                        frameLayout2.invalidate();
                        invalidate();
                    });
                    topBackgroundAnimator.setInterpolator(CubicBezierInterpolator.DEFAULT);
                    topBackgroundAnimator.setDuration(200);
                    topBackgroundAnimator.start();
                    chatActivityEnterViewAnimateFromTop = 0;
                }

                float alphaOffset = (frameLayout2.getMeasuredHeight() - AndroidUtilities.dp(84)) * (1f - getAlpha());
                shadow.setTranslationY(-(frameLayout2.getMeasuredHeight() - AndroidUtilities.dp(84)) + captionEditTextTopOffset + currentPanTranslationY + bottomPannelTranslation + alphaOffset + botMainButtonOffsetY);

                int newColor = currentAttachLayout.hasCustomBackground() ? currentAttachLayout.getCustomBackground() : getThemedColor(forceDarkTheme ? Theme.key_voipgroup_listViewBackground : Theme.key_dialogBackground);
                if (color != newColor) {
                    color = newColor;
                    p.setColor(color);
                }
                canvas.drawRect(0, captionEditTextTopOffset, getMeasuredWidth(), getMeasuredHeight(), p);
            }

            @Override
            protected void dispatchDraw(Canvas canvas) {
                canvas.save();
                canvas.clipRect(0, captionEditTextTopOffset, getMeasuredWidth(), getMeasuredHeight());
                super.dispatchDraw(canvas);
                canvas.restore();
            }
        };

        frameLayout2.setWillNotDraw(false);
        frameLayout2.setVisibility(View.INVISIBLE);
        frameLayout2.setAlpha(0.0f);
        containerView.addView(frameLayout2, LayoutHelper.createFrame(LayoutHelper.MATCH_PARENT, LayoutHelper.WRAP_CONTENT, Gravity.LEFT | Gravity.BOTTOM));
        frameLayout2.setOnTouchListener((v, event) -> true);

        captionLimitView = new NumberTextView(context);
        captionLimitView.setVisibility(View.GONE);
        captionLimitView.setTextSize(15);
        captionLimitView.setTextColor(getThemedColor(Theme.key_windowBackgroundWhiteGrayText));
        captionLimitView.setTypeface(AndroidUtilities.getTypeface("fonts/rmedium.ttf"));
        captionLimitView.setCenterAlign(true);
        frameLayout2.addView(captionLimitView, LayoutHelper.createFrame(56, 20, Gravity.BOTTOM | Gravity.RIGHT, 3, 0, 14, 78));

        currentLimit = MessagesController.getInstance(UserConfig.selectedAccount).getCaptionMaxLengthLimit();

        commentTextView = new EditTextEmoji(context, sizeNotifierFrameLayout, null, EditTextEmoji.STYLE_DIALOG, true, resourcesProvider) {

            private boolean shouldAnimateEditTextWithBounds;
            private int messageEditTextPredrawHeigth;
            private int messageEditTextPredrawScrollY;
            private ValueAnimator messageEditTextAnimator;

            @Override
            public boolean onInterceptTouchEvent(MotionEvent ev) {
                if (!enterCommentEventSent) {
                    if (ev.getX() > commentTextView.getEditText().getLeft() && ev.getX() < commentTextView.getEditText().getRight()
                            && ev.getY() > commentTextView.getEditText().getTop() && ev.getY() < commentTextView.getEditText().getBottom()) {
                        makeFocusable(commentTextView.getEditText(), true);
                    } else {
                        makeFocusable(commentTextView.getEditText(), false);
                    }
                }
                return super.onInterceptTouchEvent(ev);
            }

            @Override
            protected void dispatchDraw(Canvas canvas) {
                if (shouldAnimateEditTextWithBounds) {
                    EditTextCaption editText = commentTextView.getEditText();
                    float dy = (messageEditTextPredrawHeigth - editText.getMeasuredHeight()) + (messageEditTextPredrawScrollY - editText.getScrollY());
                    editText.setOffsetY(editText.getOffsetY() - dy);
                    ValueAnimator a = ValueAnimator.ofFloat(editText.getOffsetY(), 0);
                    a.addUpdateListener(animation -> {
                        editText.setOffsetY((float) animation.getAnimatedValue());
                        updateCommentTextViewPosition();
                        if (currentAttachLayout == photoLayout) {
                            photoLayout.onContainerTranslationUpdated(currentPanTranslationY);
                        }
                    });
                    if (messageEditTextAnimator != null) {
                        messageEditTextAnimator.cancel();
                    }
                    messageEditTextAnimator = a;
                    a.setDuration(200);
                    a.setInterpolator(CubicBezierInterpolator.DEFAULT);
                    a.start();
                    shouldAnimateEditTextWithBounds = false;
                }
                super.dispatchDraw(canvas);
            }

            @Override
            protected void onLineCountChanged(int oldLineCount, int newLineCount) {
                if (!TextUtils.isEmpty(getEditText().getText())) {
                    shouldAnimateEditTextWithBounds = true;
                    messageEditTextPredrawHeigth = getEditText().getMeasuredHeight();
                    messageEditTextPredrawScrollY = getEditText().getScrollY();
                    invalidate();
                } else {
                    getEditText().animate().cancel();
                    getEditText().setOffsetY(0);
                    shouldAnimateEditTextWithBounds = false;
                }
                chatActivityEnterViewAnimateFromTop = frameLayout2.getTop() + captionEditTextTopOffset;
                frameLayout2.invalidate();
                updateCommentTextViewPosition();
            }

            @Override
            protected void bottomPanelTranslationY(float translation) {
                bottomPannelTranslation = translation;
                //     buttonsRecyclerView.setTranslationY(translation);
                frameLayout2.setTranslationY(translation);
                writeButtonContainer.setTranslationY(translation);
                selectedCountView.setTranslationY(translation);
                frameLayout2.invalidate();
                updateLayout(currentAttachLayout, true, 0);
            }

            @Override
            protected void closeParent() {
                ChatAttachAlert.super.dismiss();
            }

            @Override
            protected void onLayout(boolean changed, int left, int top, int right, int bottom) {
                super.onLayout(changed, left, top, right, bottom);
                updateCommentTextViewPosition();
            }
        };
        commentTextView.setHint(LocaleController.getString("AddCaption", R.string.AddCaption));
        commentTextView.onResume();
        commentTextView.getEditText().addTextChangedListener(new TextWatcher() {

            private boolean processChange;

            @Override
            public void beforeTextChanged(CharSequence charSequence, int i, int i2, int i3) {

            }

            @Override
            public void onTextChanged(CharSequence charSequence, int start, int before, int count) {
                if ((count - before) >= 1) {
                    processChange = true;
                }
            }

            @Override
            public void afterTextChanged(Editable editable) {
                if (processChange) {
                    ImageSpan[] spans = editable.getSpans(0, editable.length(), ImageSpan.class);
                    for (int i = 0; i < spans.length; i++) {
                        editable.removeSpan(spans[i]);
                    }
                    Emoji.replaceEmoji(editable, commentTextView.getEditText().getPaint().getFontMetricsInt(), AndroidUtilities.dp(20), false);
                    processChange = false;
                }
                int beforeLimit;
                codepointCount = Character.codePointCount(editable, 0, editable.length());
                boolean sendButtonEnabledLocal = true;
                if (currentLimit > 0 && (beforeLimit = currentLimit - codepointCount) <= 100) {
                    if (beforeLimit < -9999) {
                        beforeLimit = -9999;
                    }
                    captionLimitView.setNumber(beforeLimit, captionLimitView.getVisibility() == View.VISIBLE);
                    if (captionLimitView.getVisibility() != View.VISIBLE) {
                        captionLimitView.setVisibility(View.VISIBLE);
                        captionLimitView.setAlpha(0);
                        captionLimitView.setScaleX(0.5f);
                        captionLimitView.setScaleY(0.5f);
                    }
                    captionLimitView.animate().setListener(null).cancel();
                    captionLimitView.animate().alpha(1f).scaleX(1f).scaleY(1f).setDuration(100).start();
                    if (beforeLimit < 0) {
                        sendButtonEnabledLocal = false;
                        captionLimitView.setTextColor(getThemedColor(Theme.key_text_RedRegular));
                    } else {
                        captionLimitView.setTextColor(getThemedColor(Theme.key_windowBackgroundWhiteGrayText));
                    }
                } else {
                    captionLimitView.animate().alpha(0).scaleX(0.5f).scaleY(0.5f).setDuration(100).setListener(new AnimatorListenerAdapter() {
                        @Override
                        public void onAnimationEnd(Animator animation) {
                            captionLimitView.setVisibility(View.GONE);
                        }
                    });
                }

                if (sendButtonEnabled != sendButtonEnabledLocal) {
                    sendButtonEnabled = sendButtonEnabledLocal;
                    if (sendButtonColorAnimator != null) {
                        sendButtonColorAnimator.cancel();
                    }
                    sendButtonColorAnimator = ValueAnimator.ofFloat(sendButtonEnabled ? 0 : 1f, sendButtonEnabled ? 1f : 0);
                    sendButtonColorAnimator.addUpdateListener(valueAnimator -> {
                        sendButtonEnabledProgress = (float) valueAnimator.getAnimatedValue();
                        int color = getThemedColor(Theme.key_dialogFloatingIcon);
                        int defaultAlpha = Color.alpha(color);
                        writeButton.setColorFilter(new PorterDuffColorFilter(ColorUtils.setAlphaComponent(color, (int) (defaultAlpha * (0.58f + 0.42f * sendButtonEnabledProgress))), PorterDuff.Mode.MULTIPLY));
                        selectedCountView.invalidate();

                    });
                    sendButtonColorAnimator.setDuration(150).start();
                }

//                if (!captionLimitBulletinShown && !MessagesController.getInstance(currentAccount).premiumLocked && !UserConfig.getInstance(currentAccount).isPremium() && codepointCount > MessagesController.getInstance(currentAccount).captionLengthLimitDefault && codepointCount < MessagesController.getInstance(currentAccount).captionLengthLimitPremium) {
//                    captionLimitBulletinShown = true;
//                    showCaptionLimitBulletin(parentFragment);
//                }
            }
        });
        frameLayout2.addView(commentTextView, LayoutHelper.createFrame(LayoutHelper.MATCH_PARENT, LayoutHelper.WRAP_CONTENT, Gravity.BOTTOM | Gravity.LEFT, 0, 0, 84, 0));
        frameLayout2.setClipChildren(false);
        commentTextView.setClipChildren(false);

        writeButtonContainer = new FrameLayout(context) {
            @Override
            public void onInitializeAccessibilityNodeInfo(AccessibilityNodeInfo info) {
                super.onInitializeAccessibilityNodeInfo(info);
                if (currentAttachLayout == photoLayout) {
                    info.setText(LocaleController.formatPluralString("AccDescrSendPhotos", photoLayout.getSelectedItemsCount()));
                } else if (currentAttachLayout == documentLayout) {
                    info.setText(LocaleController.formatPluralString("AccDescrSendFiles", documentLayout.getSelectedItemsCount()));
                } else if (currentAttachLayout == audioLayout) {
                    info.setText(LocaleController.formatPluralString("AccDescrSendAudio", audioLayout.getSelectedItemsCount()));
                }
                info.setClassName(Button.class.getName());
                info.setLongClickable(true);
                info.setClickable(true);
            }
        };
        writeButtonContainer.setFocusable(true);
        writeButtonContainer.setFocusableInTouchMode(true);
        writeButtonContainer.setVisibility(View.INVISIBLE);
        writeButtonContainer.setScaleX(0.2f);
        writeButtonContainer.setScaleY(0.2f);
        writeButtonContainer.setAlpha(0.0f);
        containerView.addView(writeButtonContainer, LayoutHelper.createFrame(60, 60, Gravity.RIGHT | Gravity.BOTTOM, 0, 0, 6, 10));

        writeButton = new ImageView(context);
        writeButtonDrawable = Theme.createSimpleSelectorCircleDrawable(AndroidUtilities.dp(56), getThemedColor(Theme.key_dialogFloatingButton), getThemedColor(Build.VERSION.SDK_INT >= 21 ? Theme.key_dialogFloatingButtonPressed : Theme.key_dialogFloatingButton));
        if (Build.VERSION.SDK_INT < 21) {
            Drawable shadowDrawable = context.getResources().getDrawable(R.drawable.floating_shadow_profile).mutate();
            shadowDrawable.setColorFilter(new PorterDuffColorFilter(0xff000000, PorterDuff.Mode.SRC_IN));
            CombinedDrawable combinedDrawable = new CombinedDrawable(shadowDrawable, writeButtonDrawable, 0, 0);
            combinedDrawable.setIconSize(AndroidUtilities.dp(56), AndroidUtilities.dp(56));
            writeButtonDrawable = combinedDrawable;
        }
        writeButton.setBackgroundDrawable(writeButtonDrawable);
        writeButton.setImageResource(R.drawable.attach_send);
        writeButton.setColorFilter(new PorterDuffColorFilter(getThemedColor(Theme.key_dialogFloatingIcon), PorterDuff.Mode.SRC_IN));
        writeButton.setImportantForAccessibility(View.IMPORTANT_FOR_ACCESSIBILITY_NO);
        writeButton.setScaleType(ImageView.ScaleType.CENTER);
        if (Build.VERSION.SDK_INT >= 21) {
            writeButton.setOutlineProvider(new ViewOutlineProvider() {
                @SuppressLint("NewApi")
                @Override
                public void getOutline(View view, Outline outline) {
                    outline.setOval(0, 0, AndroidUtilities.dp(56), AndroidUtilities.dp(56));
                }
            });
        }
        writeButtonContainer.addView(writeButton, LayoutHelper.createFrame(Build.VERSION.SDK_INT >= 21 ? 56 : 60, Build.VERSION.SDK_INT >= 21 ? 56 : 60, Gravity.LEFT | Gravity.TOP, Build.VERSION.SDK_INT >= 21 ? 2 : 0, 0, 0, 0));
        writeButton.setOnClickListener(v -> {
            if (currentLimit - codepointCount < 0) {
                AndroidUtilities.shakeView(captionLimitView);
                try {
                    captionLimitView.performHapticFeedback(HapticFeedbackConstants.KEYBOARD_TAP, HapticFeedbackConstants.FLAG_IGNORE_GLOBAL_SETTING);
                } catch (Exception ignored) {}

                if (!MessagesController.getInstance(currentAccount).premiumLocked && MessagesController.getInstance(currentAccount).captionLengthLimitPremium > codepointCount) {
                    showCaptionLimitBulletin(parentFragment);
                }
                return;
            }
            if (editingMessageObject == null && baseFragment instanceof ChatActivity && ((ChatActivity) baseFragment).isInScheduleMode()) {
                AlertsCreator.createScheduleDatePickerDialog(getContext(), ((ChatActivity) baseFragment).getDialogId(), (notify, scheduleDate) -> {
                    if (currentAttachLayout == photoLayout || currentAttachLayout == photoPreviewLayout) {
                        sendPressed(notify, scheduleDate);
                    } else {
                        currentAttachLayout.sendSelectedItems(notify, scheduleDate);
                        allowPassConfirmationAlert = true;
                        dismiss();
                    }
                }, resourcesProvider);
            } else {
                if (currentAttachLayout == photoLayout || currentAttachLayout == photoPreviewLayout) {
                    sendPressed(true, 0);
                } else {
                    currentAttachLayout.sendSelectedItems(true, 0);
                    allowPassConfirmationAlert = true;
                    dismiss();
                }
            }
        });
        writeButton.setOnLongClickListener(view -> {
            if ((dialogId == 0 && !(baseFragment instanceof ChatActivity)) || editingMessageObject != null || currentLimit - codepointCount < 0) {
                return false;
            }
            ChatActivity chatActivity = null;
            TLRPC.User user = null;
            long dialogId = this.dialogId;
            if (baseFragment instanceof ChatActivity) {
                chatActivity = (ChatActivity) baseFragment;
                TLRPC.Chat chat = chatActivity.getCurrentChat();
                user = chatActivity.getCurrentUser();
                if (chatActivity.isInScheduleMode()) {
                    return false;
                }
                dialogId = chatActivity.getDialogId();
            } else {
                user = MessagesController.getInstance(currentAccount).getUser(dialogId);
            }

            sendPopupLayout = new ActionBarPopupWindow.ActionBarPopupWindowLayout(getContext(), resourcesProvider);
            sendPopupLayout.setAnimationEnabled(false);
            sendPopupLayout.setOnTouchListener(new View.OnTouchListener() {

                private Rect popupRect = new Rect();

                @Override
                public boolean onTouch(View v, MotionEvent event) {
                    if (event.getActionMasked() == MotionEvent.ACTION_DOWN) {
                        if (sendPopupWindow != null && sendPopupWindow.isShowing()) {
                            v.getHitRect(popupRect);
                            if (!popupRect.contains((int) event.getX(), (int) event.getY())) {
                                sendPopupWindow.dismiss();
                            }
                        }
                    }
                    return false;
                }
            });
            sendPopupLayout.setDispatchKeyEventListener(keyEvent -> {
                if (keyEvent.getKeyCode() == KeyEvent.KEYCODE_BACK && keyEvent.getRepeatCount() == 0 && sendPopupWindow != null && sendPopupWindow.isShowing()) {
                    sendPopupWindow.dismiss();
                }
            });
            sendPopupLayout.setShownFromBottom(false);

            itemCells = new ActionBarMenuSubItem[3];
            int i = 0;
<<<<<<< HEAD
            for (int a = 0; a < 3; a++) {
                if (a == 1) {
                    if (!chatActivity.canScheduleMessage() || !currentAttachLayout.canScheduleMessages()) {
=======
            for (int a = 0; a < 2; a++) {
                if (a == 0) {
                    if ((chatActivity != null && !chatActivity.canScheduleMessage()) || !currentAttachLayout.canScheduleMessages()) {
>>>>>>> 0bcf4fe5
                        continue;
                    }
                } else if (a == 2 && UserObject.isUserSelf(user)) {
                    continue;
                }
                int num = a;
                itemCells[a] = new ActionBarMenuSubItem(getContext(), a == 0, a == 1, resourcesProvider);
                if (num == 0) {
                    itemCells[a].setTextAndIcon(LocaleController.getString("Translate", R.string.Translate), R.drawable.ic_translate);
                } else if (num == 1) {
                    if (UserObject.isUserSelf(user)) {
                        itemCells[a].setTextAndIcon(LocaleController.getString("SetReminder", R.string.SetReminder), R.drawable.msg_calendar);
                    } else {
                        itemCells[a].setTextAndIcon(LocaleController.getString("ScheduleMessage", R.string.ScheduleMessage), R.drawable.msg_calendar);
                    }
                } else if (num == 2) {
                    itemCells[a].setTextAndIcon(LocaleController.getString("SendWithoutSound", R.string.SendWithoutSound), R.drawable.input_notify_off);
                }
                itemCells[a].setMinimumWidth(AndroidUtilities.dp(196));

                sendPopupLayout.addView(itemCells[a], LayoutHelper.createLinear(LayoutHelper.MATCH_PARENT, 48));
<<<<<<< HEAD

                long chatId = chat == null ? -1 : chat.id;
=======
                long finalDialogId = dialogId;
>>>>>>> 0bcf4fe5
                itemCells[a].setOnClickListener(v -> {
                    if (sendPopupWindow != null && sendPopupWindow.isShowing()) {
                        sendPopupWindow.dismiss();
                    }
                    if (num == 0) {
<<<<<<< HEAD
                        translateComment(parentFragment.getParentActivity(), TranslateDb.getChatLanguage(chatId, TranslatorKt.getCode2Locale(NekoConfig.translateInputLang.String())));
                    } else if (num == 1) {
                        AlertsCreator.createScheduleDatePickerDialog(getContext(), chatActivity.getDialogId(), (notify, scheduleDate) -> {
=======
                        AlertsCreator.createScheduleDatePickerDialog(getContext(), finalDialogId, (notify, scheduleDate) -> {
>>>>>>> 0bcf4fe5
                            if (currentAttachLayout == photoLayout || currentAttachLayout == photoPreviewLayout) {
                                sendPressed(notify, scheduleDate);
                            } else {
                                currentAttachLayout.sendSelectedItems(notify, scheduleDate);
                                dismiss();
                            }
                        }, resourcesProvider);
                    } else if (num == 2) {
                        if (currentAttachLayout == photoLayout || currentAttachLayout == photoPreviewLayout) {
                            sendPressed(false, 0);
                        } else {
                            currentAttachLayout.sendSelectedItems(false, 0);
                            dismiss();
                        }
                    }
                });

                itemCells[a].setOnLongClickListener(v -> {
                    if (num == 0) {
                        Translator.showTargetLangSelect(itemCells[num], true, (locale) -> {
                            if (sendPopupWindow != null && sendPopupWindow.isShowing()) {
                                sendPopupWindow.dismiss();
                            }
                            translateComment(parentFragment.getParentActivity(), locale);
                            TranslateDb.saveChatLanguage(chatId, locale);
                            return Unit.INSTANCE;
                        });
                        return true;
                    }
                    return false;
                });
                i++;
            }
            sendPopupLayout.setupRadialSelectors(getThemedColor(Theme.key_dialogButtonSelector));

            sendPopupWindow = new ActionBarPopupWindow(sendPopupLayout, LayoutHelper.WRAP_CONTENT, LayoutHelper.WRAP_CONTENT);
            sendPopupWindow.setAnimationEnabled(false);
            sendPopupWindow.setAnimationStyle(R.style.PopupContextAnimation2);
            sendPopupWindow.setOutsideTouchable(true);
            sendPopupWindow.setClippingEnabled(true);
            sendPopupWindow.setInputMethodMode(ActionBarPopupWindow.INPUT_METHOD_NOT_NEEDED);
            sendPopupWindow.setSoftInputMode(WindowManager.LayoutParams.SOFT_INPUT_STATE_UNSPECIFIED);
            sendPopupWindow.getContentView().setFocusableInTouchMode(true);

            sendPopupLayout.measure(View.MeasureSpec.makeMeasureSpec(AndroidUtilities.dp(1000), View.MeasureSpec.AT_MOST), View.MeasureSpec.makeMeasureSpec(AndroidUtilities.dp(1000), View.MeasureSpec.AT_MOST));
            sendPopupWindow.setFocusable(true);
            int[] location = new int[2];
            view.getLocationInWindow(location);
            sendPopupWindow.showAtLocation(view, Gravity.LEFT | Gravity.TOP, location[0] + view.getMeasuredWidth() - sendPopupLayout.getMeasuredWidth() + AndroidUtilities.dp(8), location[1] - sendPopupLayout.getMeasuredHeight() - AndroidUtilities.dp(2));
            sendPopupWindow.dimBehind();
            if (!NekoConfig.disableVibration.Bool()) {
                view.performHapticFeedback(HapticFeedbackConstants.KEYBOARD_TAP, HapticFeedbackConstants.FLAG_IGNORE_GLOBAL_SETTING);
            }

            return false;
        });

        textPaint.setTextSize(AndroidUtilities.dp(12));
        textPaint.setTypeface(AndroidUtilities.getTypeface("fonts/rmedium.ttf"));

        selectedCountView = new View(context) {
            @Override
            protected void onDraw(Canvas canvas) {
                String text = String.format("%d", Math.max(1, currentAttachLayout.getSelectedItemsCount()));
                int textSize = (int) Math.ceil(textPaint.measureText(text));
                int size = Math.max(AndroidUtilities.dp(16) + textSize, AndroidUtilities.dp(24));
                int cx = getMeasuredWidth() / 2;

                int color = getThemedColor(Theme.key_dialogRoundCheckBoxCheck);
                textPaint.setColor(ColorUtils.setAlphaComponent(color, (int) (Color.alpha(color) * (0.58 + 0.42 * sendButtonEnabledProgress))));
                paint.setColor(getThemedColor(Theme.key_dialogBackground));
                rect.set(cx - size / 2, 0, cx + size / 2, getMeasuredHeight());
                canvas.drawRoundRect(rect, AndroidUtilities.dp(12), AndroidUtilities.dp(12), paint);

                paint.setColor(getThemedColor(Theme.key_dialogRoundCheckBox));
                rect.set(cx - size / 2 + AndroidUtilities.dp(2), AndroidUtilities.dp(2), cx + size / 2 - AndroidUtilities.dp(2), getMeasuredHeight() - AndroidUtilities.dp(2));
                canvas.drawRoundRect(rect, AndroidUtilities.dp(10), AndroidUtilities.dp(10), paint);

                canvas.drawText(text, cx - textSize / 2, AndroidUtilities.dp(16.2f), textPaint);
            }
        };
        selectedCountView.setAlpha(0.0f);
        selectedCountView.setScaleX(0.2f);
        selectedCountView.setScaleY(0.2f);
        containerView.addView(selectedCountView, LayoutHelper.createFrame(42, 24, Gravity.RIGHT | Gravity.BOTTOM, 0, 0, -8, 9));

        if (forceDarkTheme) {
            checkColors();
            navBarColorKey = -1;
        }

        passcodeView = new PasscodeView(context);
        containerView.addView(passcodeView, LayoutHelper.createFrame(LayoutHelper.MATCH_PARENT, LayoutHelper.MATCH_PARENT));
    }

    @Override
    protected void onStart() {
        super.onStart();

        Context context = getContext();
        if (context instanceof ContextWrapper && !(context instanceof LaunchActivity)) {
            context = ((ContextWrapper) context).getBaseContext();
        }
        if (context instanceof LaunchActivity) {
            ((LaunchActivity) context).addOverlayPasscodeView(passcodeView);
        }
    }

    @Override
    protected void onStop() {
        super.onStop();

        Context context = getContext();
        if (context instanceof ContextWrapper && !(context instanceof LaunchActivity)) {
            context = ((ContextWrapper) context).getBaseContext();
        }
        if (context instanceof LaunchActivity) {
            ((LaunchActivity) context).removeOverlayPasscodeView(passcodeView);
        }
    }

    public void updateCommentTextViewPosition() {
        commentTextView.getLocationOnScreen(commentTextViewLocation);
    }

    public int getCommentTextViewTop() {
        return commentTextViewLocation[1];
    }

    private void showCaptionLimitBulletin(BaseFragment parentFragment) {
        if (!(parentFragment instanceof ChatActivity) || !ChatObject.isChannelAndNotMegaGroup(((ChatActivity) parentFragment).getCurrentChat())) {
            return;
        }

        BulletinFactory.of(sizeNotifierFrameLayout, resourcesProvider).createCaptionLimitBulletin(MessagesController.getInstance(currentAccount).captionLengthLimitPremium, ()->{
            dismiss(true);
            if (parentFragment != null) {
                parentFragment.presentFragment(new PremiumPreviewFragment("caption_limit"));
            }
        }).show();
    }

    @Override
    protected void onCreate(Bundle savedInstanceState) {
        super.onCreate(savedInstanceState);
        if (baseFragment != null) {
            AndroidUtilities.setLightStatusBar(getWindow(), baseFragment.isLightStatusBar());
        }
    }

    private boolean isLightStatusBar() {
        int color = getThemedColor(forceDarkTheme ? Theme.key_voipgroup_listViewBackground : Theme.key_dialogBackground);
        return ColorUtils.calculateLuminance(color) > 0.7f;
    }

    public void onLongClickBotButton(TLRPC.TL_attachMenuBot attachMenuBot, TLRPC.User currentUser) {
        String botName = attachMenuBot != null ? attachMenuBot.short_name : UserObject.getUserName(currentUser);
        new AlertDialog.Builder(getContext())
                .setTitle(LocaleController.getString(R.string.BotRemoveFromMenuTitle))
                .setMessage(AndroidUtilities.replaceTags(attachMenuBot != null ? LocaleController.formatString("BotRemoveFromMenu", R.string.BotRemoveFromMenu, botName) : LocaleController.formatString("BotRemoveInlineFromMenu", R.string.BotRemoveInlineFromMenu, botName)))
                .setPositiveButton(LocaleController.getString("OK", R.string.OK), (dialogInterface, i) -> {
                    if (attachMenuBot != null) {
                        TLRPC.TL_messages_toggleBotInAttachMenu req = new TLRPC.TL_messages_toggleBotInAttachMenu();
                        req.bot = MessagesController.getInstance(currentAccount).getInputUser(currentUser);
                        req.enabled = false;
                        ConnectionsManager.getInstance(currentAccount).sendRequest(req, (response, error) -> AndroidUtilities.runOnUIThread(() -> {
                            MediaDataController.getInstance(currentAccount).loadAttachMenuBots(false, true);
                            if (currentAttachLayout == botAttachLayouts.get(attachMenuBot.bot_id)) {
                                showLayout(photoLayout);
                            }
                        }), ConnectionsManager.RequestFlagInvokeAfter | ConnectionsManager.RequestFlagFailOnServerErrors);
                    } else {
                        MediaDataController.getInstance(currentAccount).removeInline(currentUser.id);
                    }
                })
                .setNegativeButton(LocaleController.getString("Cancel", R.string.Cancel), null)
                .show();
    }

    @Override
    protected boolean shouldOverlayCameraViewOverNavBar() {
        return currentAttachLayout == photoLayout && photoLayout.cameraExpanded;
    }

    private void translateComment(Context ctx, Locale target) {


        TranslateDb db = TranslateDb.forLocale(target);
        String origin = commentTextView.getText().toString();

        if (db.contains(origin)) {

            String translated = db.query(origin);
            commentTextView.getEditText().setText(translated);

            return;

        }

        Translator.translate(target, origin, new Translator.Companion.TranslateCallBack() {

            final AtomicBoolean cancel = new AtomicBoolean();
            AlertDialog status = AlertUtil.showProgress(ctx);

            {

                status.setOnCancelListener((__) -> {
                    cancel.set(true);
                });

                status.show();

            }

            @Override
            public void onSuccess(@NotNull String translation) {
                status.dismiss();
                commentTextView.getEditText().setText(translation);
            }

            @Override
            public void onFailed(boolean unsupported, @NotNull String message) {
                status.dismiss();
                AlertUtil.showTransFailedDialog(ctx, unsupported, message, () -> {
                    status = AlertUtil.showProgress(ctx);
                    status.show();
                    Translator.translate(origin, this);
                });
            }

        });

    }

    @Override
    public void show() {
        super.show();
        buttonPressed = false;
        if (baseFragment instanceof ChatActivity) {
            ChatActivity chatActivity = (ChatActivity) baseFragment;
            calcMandatoryInsets = chatActivity.isKeyboardVisible();
        }
        openTransitionFinished = false;
        if (Build.VERSION.SDK_INT >= 30) {
            navBarColorKey = -1;
            navBarColor = ColorUtils.setAlphaComponent(getThemedColor(Theme.key_windowBackgroundGray), 0);
            AndroidUtilities.setNavigationBarColor(getWindow(), navBarColor, false);
            AndroidUtilities.setLightNavigationBar(getWindow(), AndroidUtilities.computePerceivedBrightness(navBarColor) > 0.721);
        }
    }

    public void setEditingMessageObject(MessageObject messageObject) {
        if (editingMessageObject == messageObject) {
            return;
        }
        editingMessageObject = messageObject;
        if (editingMessageObject != null) {
            maxSelectedPhotos = 1;
            allowOrder = false;
        } else {
            maxSelectedPhotos = -1;
            allowOrder = true;
        }
        buttonsAdapter.notifyDataSetChanged();
    }

    public MessageObject getEditingMessageObject() {
        return editingMessageObject;
    }

    protected void applyCaption() {
        if (commentTextView.length() <= 0) {
            return;
        }
        currentAttachLayout.applyCaption(commentTextView.getText());
    }

    private void sendPressed(boolean notify, int scheduleDate) {
        if (buttonPressed) {
            return;
        }
        if (baseFragment instanceof ChatActivity) {
            ChatActivity chatActivity = (ChatActivity) baseFragment;
            TLRPC.Chat chat = chatActivity.getCurrentChat();
            TLRPC.User user = chatActivity.getCurrentUser();
            if (user != null || ChatObject.isChannel(chat) && chat.megagroup || !ChatObject.isChannel(chat)) {
                MessagesController.getNotificationsSettings(currentAccount).edit().putBoolean("silent_" + chatActivity.getDialogId(), !notify).apply();
            }
        }
        if (checkCaption(commentTextView.getText())) {
            return;
        }
        applyCaption();
        buttonPressed = true;
        delegate.didPressedButton(7, true, notify, scheduleDate, false);
    }

    public void showLayout(AttachAlertLayout layout) {
        long newId = selectedId;
        if (layout == restrictedLayout) {
            newId = restrictedLayout.id;
        } else if (layout == photoLayout) {
            newId = 1;
        } else if (layout == audioLayout) {
            newId = 3;
        } else if (layout == documentLayout) {
            newId = 4;
        } else if (layout == contactsLayout) {
            newId = 5;
        } else if (layout == locationLayout) {
            newId = 6;
        } else if (layout == pollLayout) {
            newId = 9;
        } else if (layout == colorsLayout) {
            newId = 10;
        }
        showLayout(layout, newId);
    }

    private void showLayout(AttachAlertLayout layout, long newId) {
        if (viewChangeAnimator != null || commentsAnimator != null) {
            return;
        }
        if (currentAttachLayout == layout) {
            currentAttachLayout.scrollToTop();
            return;
        }

        botButtonWasVisible = false;
        botButtonProgressWasVisible = false;
        botMainButtonOffsetY = 0;
        botMainButtonTextView.setVisibility(View.GONE);
        botProgressView.setAlpha(0f);
        botProgressView.setScaleX(0.1f);
        botProgressView.setScaleY(0.1f);
        botProgressView.setVisibility(View.GONE);
        buttonsRecyclerView.setAlpha(1f);
        buttonsRecyclerView.setTranslationY(botMainButtonOffsetY);
        for (int i = 0; i < botAttachLayouts.size(); i++) {
            botAttachLayouts.valueAt(i).setMeasureOffsetY(0);
        }

        selectedId = newId;
        int count = buttonsRecyclerView.getChildCount();
        for (int a = 0; a < count; a++) {
            View child = buttonsRecyclerView.getChildAt(a);
            if (child instanceof AttachButton) {
                AttachButton attachButton = (AttachButton) child;
                attachButton.updateCheckedState(true);
            } else if (child instanceof AttachBotButton) {
                AttachBotButton attachButton = (AttachBotButton) child;
                attachButton.updateCheckedState(true);
            }
        }
        int t = currentAttachLayout.getFirstOffset() - AndroidUtilities.dp(11) - scrollOffsetY[0];
        nextAttachLayout = layout;
        if (Build.VERSION.SDK_INT >= 20) {
            container.setLayerType(View.LAYER_TYPE_HARDWARE, null);
        }
        actionBar.setVisibility(nextAttachLayout.needsActionBar() != 0 ? View.VISIBLE : View.INVISIBLE);
        actionBarShadow.setVisibility(actionBar.getVisibility());
        if (actionBar.isSearchFieldVisible()) {
            actionBar.closeSearchField();
        }
        currentAttachLayout.onHide();
        if (nextAttachLayout == photoLayout) {
            photoLayout.setCheckCameraWhenShown(true);
        }
        nextAttachLayout.onShow(currentAttachLayout);
        nextAttachLayout.setVisibility(View.VISIBLE);

        if (layout.getParent() != null) {
            containerView.removeView(nextAttachLayout);
        }
        int index = containerView.indexOfChild(currentAttachLayout);
        if (nextAttachLayout.getParent() != containerView) {
            containerView.addView(nextAttachLayout, nextAttachLayout == locationLayout ? index : index + 1, LayoutHelper.createFrame(LayoutHelper.MATCH_PARENT, LayoutHelper.MATCH_PARENT));
        }

        Runnable onEnd = () -> {
            if (Build.VERSION.SDK_INT >= 20) {
                container.setLayerType(View.LAYER_TYPE_NONE, null);
            }
            viewChangeAnimator = null;
            if ((currentAttachLayout != photoLayout && nextAttachLayout != photoPreviewLayout) && (currentAttachLayout != nextAttachLayout && currentAttachLayout != photoPreviewLayout)) {
                containerView.removeView(currentAttachLayout);
            }
            currentAttachLayout.setVisibility(View.GONE);
            currentAttachLayout.onHidden();
            nextAttachLayout.onShown();
            currentAttachLayout = nextAttachLayout;
            nextAttachLayout = null;
            scrollOffsetY[0] = scrollOffsetY[1];
        };

        if (!(currentAttachLayout instanceof ChatAttachAlertPhotoLayoutPreview || nextAttachLayout instanceof ChatAttachAlertPhotoLayoutPreview)) {
            AnimatorSet animator = new AnimatorSet();
            nextAttachLayout.setAlpha(0.0f);
            nextAttachLayout.setTranslationY(AndroidUtilities.dp(78));
            animator.playTogether(
                    ObjectAnimator.ofFloat(currentAttachLayout, View.TRANSLATION_Y, AndroidUtilities.dp(78) + t),
                    ObjectAnimator.ofFloat(currentAttachLayout, ATTACH_ALERT_LAYOUT_TRANSLATION, 0.0f, 1.0f),
                    ObjectAnimator.ofFloat(actionBar, View.ALPHA, actionBar.getAlpha(), 0f)
            );
            animator.setDuration(180);
            animator.setStartDelay(20);
            animator.setInterpolator(CubicBezierInterpolator.DEFAULT);
            animator.addListener(new AnimatorListenerAdapter() {
                @Override
                public void onAnimationEnd(Animator animation) {
                    currentAttachLayout.setAlpha(0.0f);
                    SpringAnimation springAnimation = new SpringAnimation(nextAttachLayout, DynamicAnimation.TRANSLATION_Y, 0);
                    springAnimation.getSpring().setDampingRatio(0.75f);
                    springAnimation.getSpring().setStiffness(500.0f);
                    springAnimation.addUpdateListener((animation12, value, velocity) -> {
                        if (nextAttachLayout == pollLayout || (isPhotoPicker && viewChangeAnimator != null)) {
                            updateSelectedPosition(1);
                        }
                        nextAttachLayout.onContainerTranslationUpdated(currentPanTranslationY);
                        containerView.invalidate();
                    });
                    springAnimation.addEndListener((animation1, canceled, value, velocity) -> {
                        onEnd.run();
                        updateSelectedPosition(0);
                    });
                    viewChangeAnimator = springAnimation;
                    springAnimation.start();
                }
            });
            viewChangeAnimator = animator;
            animator.start();
        } else {
            int width = Math.max(nextAttachLayout.getWidth(), currentAttachLayout.getWidth());
            if (nextAttachLayout instanceof ChatAttachAlertPhotoLayoutPreview) {
                nextAttachLayout.setTranslationX(width);
                if (currentAttachLayout instanceof ChatAttachAlertPhotoLayout) {
                    ChatAttachAlertPhotoLayout photoLayout = (ChatAttachAlertPhotoLayout) currentAttachLayout;
                    if (photoLayout.cameraView != null) {
                        photoLayout.cameraView.setVisibility(View.INVISIBLE);
                        photoLayout.cameraIcon.setVisibility(View.INVISIBLE);
                        photoLayout.cameraCell.setVisibility(View.VISIBLE);
                    }
                }
            } else {
                currentAttachLayout.setTranslationX(-width);
                if (nextAttachLayout == photoLayout) {
                    ChatAttachAlertPhotoLayout photoLayout = (ChatAttachAlertPhotoLayout) nextAttachLayout;
                    if (photoLayout.cameraView != null) {
                        photoLayout.cameraView.setVisibility(View.VISIBLE);
                        photoLayout.cameraIcon.setVisibility(View.VISIBLE);
                    }
                }
            }
            nextAttachLayout.setAlpha(1);
            currentAttachLayout.setAlpha(1);
            ATTACH_ALERT_LAYOUT_TRANSLATION.set(currentAttachLayout, 0.0f);
            AndroidUtilities.runOnUIThread(() -> {
                float fromActionBarAlpha = actionBar.getAlpha();
                boolean showActionBar = nextAttachLayout.getCurrentItemTop() <= layout.getButtonsHideOffset();
                float toActionBarAlpha = showActionBar ? 1f : 0f;
                SpringAnimation springAnimation = new SpringAnimation(new FloatValueHolder(0));
                springAnimation.addUpdateListener((animation, value, velocity) -> {
                    float f = value / 500f;
                    ATTACH_ALERT_LAYOUT_TRANSLATION.set(currentAttachLayout, f);
                    actionBar.setAlpha(AndroidUtilities.lerp(fromActionBarAlpha, toActionBarAlpha, f));
                    updateLayout(currentAttachLayout, false, 0);
                    updateLayout(nextAttachLayout, false, 0);
                    float mediaPreviewAlpha = nextAttachLayout instanceof ChatAttachAlertPhotoLayoutPreview && !showActionBar ? f : 1f - f;
                    mediaPreviewView.setAlpha(mediaPreviewAlpha);
                    selectedView.setAlpha(1f - mediaPreviewAlpha);
                    selectedView.setTranslationX(mediaPreviewAlpha * -AndroidUtilities.dp(16));
                    mediaPreviewView.setTranslationX((1f - mediaPreviewAlpha) * AndroidUtilities.dp(16));
                });
                springAnimation.addEndListener((animation, canceled, value, velocity) -> {
                    currentAttachLayout.onHideShowProgress(1f);
                    nextAttachLayout.onHideShowProgress(1f);
                    currentAttachLayout.onContainerTranslationUpdated(currentPanTranslationY);
                    nextAttachLayout.onContainerTranslationUpdated(currentPanTranslationY);
                    containerView.invalidate();
                    actionBar.setTag(showActionBar ? 1 : null);
                    onEnd.run();
                });
                springAnimation.setSpring(new SpringForce(500f));
                springAnimation.getSpring().setDampingRatio(1f);
                springAnimation.getSpring().setStiffness(1000.0f);
                springAnimation.start();

                viewChangeAnimator = springAnimation;
            });
        }
    }

    public AttachAlertLayout getCurrentAttachLayout() {
        return currentAttachLayout;
    }

    public ChatAttachAlertPhotoLayoutPreview getPhotoPreviewLayout() {
        return photoPreviewLayout;
    }

    public void updatePhotoPreview(boolean show) {
        if (show) {
            if (!canOpenPreview) {
                return;
            }
            if (photoPreviewLayout == null) {
                photoPreviewLayout = new ChatAttachAlertPhotoLayoutPreview(this, getContext(), (parentThemeDelegate != null ? parentThemeDelegate : resourcesProvider));
                photoPreviewLayout.bringToFront();
            }
            showLayout(currentAttachLayout == photoPreviewLayout ? photoLayout : photoPreviewLayout);
        } else {
            showLayout(photoLayout);
        }
    }

    public void onRequestPermissionsResultFragment(int requestCode, String[] permissions, int[] grantResults) {
        if (requestCode == BasePermissionsActivity.REQUEST_CODE_ATTACH_CONTACT && grantResults != null && grantResults.length > 0 && grantResults[0] == PackageManager.PERMISSION_GRANTED) {
            openContactsLayout();
        } else if (requestCode == 30 && locationLayout != null && currentAttachLayout == locationLayout && isShowing()) {
            locationLayout.openShareLiveLocation();
        }
    }

    private void openContactsLayout() {
        if (!plainTextEnabled) {
            restrictedLayout = new ChatAttachRestrictedLayout(5, this, getContext(), resourcesProvider);
            showLayout(restrictedLayout);
        }
        if (contactsLayout == null) {
            layouts[2] = contactsLayout = new ChatAttachAlertContactsLayout(this, getContext(), resourcesProvider);
            contactsLayout.setDelegate((user, notify, scheduleDate) -> ((ChatActivity) baseFragment).sendContact(user, notify, scheduleDate));
        }
        showLayout(contactsLayout);
    }

    private void openAudioLayout(boolean show) {
        if (!musicEnabled) {
            if (show) {
                restrictedLayout = new ChatAttachRestrictedLayout(3, this, getContext(), resourcesProvider);
                showLayout(restrictedLayout);
            }
        }
        if (audioLayout == null) {
            layouts[3] = audioLayout = new ChatAttachAlertAudioLayout(this, getContext(), resourcesProvider);
            audioLayout.setDelegate((audios, caption, notify, scheduleDate) -> {
                if (baseFragment != null && baseFragment instanceof ChatActivity) {
                    ((ChatActivity) baseFragment).sendAudio(audios, caption, notify, scheduleDate);
                } else if (delegate != null) {
                    delegate.sendAudio(audios, caption, notify, scheduleDate);
                }
            });
        }
        if (baseFragment instanceof ChatActivity) {
            ChatActivity chatActivity = (ChatActivity) baseFragment;
            TLRPC.Chat currentChat = chatActivity.getCurrentChat();
            audioLayout.setMaxSelectedFiles(currentChat != null && !ChatObject.hasAdminRights(currentChat) && currentChat.slowmode_enabled || editingMessageObject != null ? 1 : -1);
        }
        if (show) {
            showLayout(audioLayout);
        }
    }

    public void openColorsLayout() {
        if (colorsLayout == null) {
            colorsLayout = new ChatAttachAlertColorsLayout(this, getContext(), resourcesProvider);
            colorsLayout.setDelegate((wallpaper -> {
                if (delegate != null) {
                    delegate.onWallpaperSelected(wallpaper);
                }
            }));
        }
        showLayout(colorsLayout);
    }

    private void openDocumentsLayout(boolean show) {
        if (!documentsEnabled) {
            if (show) {
                restrictedLayout = new ChatAttachRestrictedLayout(4, this, getContext(), resourcesProvider);
                showLayout(restrictedLayout);
            }
        }
        if (documentLayout == null) {
            int type = isEmojiPicker ? ChatAttachAlertDocumentLayout.TYPE_EMOJI : isSoundPicker ? ChatAttachAlertDocumentLayout.TYPE_RINGTONE : ChatAttachAlertDocumentLayout.TYPE_DEFAULT;
            layouts[4] = documentLayout = new ChatAttachAlertDocumentLayout(this, getContext(), type, resourcesProvider);
            documentLayout.setDelegate(new ChatAttachAlertDocumentLayout.DocumentSelectActivityDelegate() {
                @Override
                public void didSelectFiles(ArrayList<String> files, String caption, ArrayList<MessageObject> fmessages, boolean notify, int scheduleDate) {
                    if (documentsDelegate != null) {
                        documentsDelegate.didSelectFiles(files, caption, fmessages, notify, scheduleDate);
                    } else if (baseFragment instanceof ChatAttachAlertDocumentLayout.DocumentSelectActivityDelegate) {
                        ((ChatAttachAlertDocumentLayout.DocumentSelectActivityDelegate) baseFragment).didSelectFiles(files, caption, fmessages, notify, scheduleDate);
                    } else if (baseFragment instanceof PassportActivity) {
                        ((PassportActivity) baseFragment).didSelectFiles(files, caption, notify, scheduleDate);
                    }
                }

                @Override
                public void didSelectPhotos(ArrayList<SendMessagesHelper.SendingMediaInfo> photos, boolean notify, int scheduleDate) {
                    if (documentsDelegate != null) {
                        documentsDelegate.didSelectPhotos(photos, notify, scheduleDate);
                    } else if (baseFragment instanceof ChatActivity) {
                        ((ChatActivity) baseFragment).didSelectPhotos(photos, notify, scheduleDate);
                    } else if (baseFragment instanceof PassportActivity) {
                        ((PassportActivity) baseFragment).didSelectPhotos(photos, notify, scheduleDate);
                    }
                }

                @Override
                public void startDocumentSelectActivity() {
                    if (documentsDelegate != null) {
                        documentsDelegate.startDocumentSelectActivity();
                    } else if (baseFragment instanceof ChatAttachAlertDocumentLayout.DocumentSelectActivityDelegate) {
                        ((ChatAttachAlertDocumentLayout.DocumentSelectActivityDelegate) baseFragment).startDocumentSelectActivity();
                    } else if (baseFragment instanceof PassportActivity) {
                        ((PassportActivity) baseFragment).startDocumentSelectActivity();
                    }
                }

                @Override
                public void startMusicSelectActivity() {
                    openAudioLayout(true);
                }
            });
        }
        if (baseFragment instanceof ChatActivity) {
            ChatActivity chatActivity = (ChatActivity) baseFragment;
            TLRPC.Chat currentChat = chatActivity.getCurrentChat();
            documentLayout.setMaxSelectedFiles(currentChat != null && !ChatObject.hasAdminRights(currentChat) && currentChat.slowmode_enabled || editingMessageObject != null ? 1 : -1);
        } else {
            documentLayout.setMaxSelectedFiles(maxSelectedPhotos);
<<<<<<< HEAD
            documentLayout.setCanSelectOnlyImageFiles(!isSoundPicker && !isEmojiPicker);
=======
            documentLayout.setCanSelectOnlyImageFiles(!isSoundPicker && !allowEnterCaption);
>>>>>>> 0bcf4fe5
        }
        documentLayout.isSoundPicker = isSoundPicker;
        documentLayout.isEmojiPicker = isEmojiPicker;
        if (show) {
            showLayout(documentLayout);
        }
    }

    private boolean showCommentTextView(boolean show, boolean animated) {
        if (show == (frameLayout2.getTag() != null)) {
            return false;
        }
        if (commentsAnimator != null) {
            commentsAnimator.cancel();
        }
        frameLayout2.setTag(show ? 1 : null);
        if (commentTextView.getEditText().isFocused()) {
            AndroidUtilities.hideKeyboard(commentTextView.getEditText());
        }
        commentTextView.hidePopup(true);
        if (show) {
            if (!isSoundPicker && !isEmojiPicker) {
                frameLayout2.setVisibility(View.VISIBLE);
            }
            writeButtonContainer.setVisibility(View.VISIBLE);
            if (!typeButtonsAvailable && !isSoundPicker && !isEmojiPicker) {
                shadow.setVisibility(View.VISIBLE);
            }
        } else if (typeButtonsAvailable) {
            buttonsRecyclerView.setVisibility(View.VISIBLE);
        }
        if (animated) {
            commentsAnimator = new AnimatorSet();
            ArrayList<Animator> animators = new ArrayList<>();
            animators.add(ObjectAnimator.ofFloat(frameLayout2, View.ALPHA, show ? 1.0f : 0.0f));
            animators.add(ObjectAnimator.ofFloat(writeButtonContainer, View.SCALE_X, show ? 1.0f : 0.2f));
            animators.add(ObjectAnimator.ofFloat(writeButtonContainer, View.SCALE_Y, show ? 1.0f : 0.2f));
            animators.add(ObjectAnimator.ofFloat(writeButtonContainer, View.ALPHA, show ? 1.0f : 0.0f));
            animators.add(ObjectAnimator.ofFloat(selectedCountView, View.SCALE_X, show ? 1.0f : 0.2f));
            animators.add(ObjectAnimator.ofFloat(selectedCountView, View.SCALE_Y, show ? 1.0f : 0.2f));
            animators.add(ObjectAnimator.ofFloat(selectedCountView, View.ALPHA, show ? 1.0f : 0.0f));
            if (actionBar.getTag() != null) {
                animators.add(ObjectAnimator.ofFloat(frameLayout2, View.TRANSLATION_Y, show ? 0.0f : AndroidUtilities.dp(48)));
                animators.add(ObjectAnimator.ofFloat(shadow, View.TRANSLATION_Y, show ? AndroidUtilities.dp(36) : AndroidUtilities.dp(48 + 36)));
                animators.add(ObjectAnimator.ofFloat(shadow, View.ALPHA, show ? 1.0f : 0.0f));
            } else if (typeButtonsAvailable) {
                animators.add(ObjectAnimator.ofFloat(buttonsRecyclerView, View.TRANSLATION_Y, show ? AndroidUtilities.dp(36) : 0));
                animators.add(ObjectAnimator.ofFloat(shadow, View.TRANSLATION_Y, show ? AndroidUtilities.dp(36) : 0));
            } else if (!isSoundPicker && !isEmojiPicker) {
                shadow.setTranslationY(AndroidUtilities.dp(36) + botMainButtonOffsetY);
                animators.add(ObjectAnimator.ofFloat(shadow, View.ALPHA, show ? 1.0f : 0.0f));
            }

            commentsAnimator.playTogether(animators);
            commentsAnimator.setInterpolator(new DecelerateInterpolator());
            commentsAnimator.setDuration(180);
            commentsAnimator.addListener(new AnimatorListenerAdapter() {
                @Override
                public void onAnimationEnd(Animator animation) {
                    if (animation.equals(commentsAnimator)) {
                        if (!show) {
                            if (!isSoundPicker && !isEmojiPicker) {
                                frameLayout2.setVisibility(View.INVISIBLE);
                            }
                            writeButtonContainer.setVisibility(View.INVISIBLE);
                            if (!typeButtonsAvailable && !isSoundPicker && !isEmojiPicker) {
                                shadow.setVisibility(View.INVISIBLE);
                            }
                        } else if (typeButtonsAvailable) {
                            if (currentAttachLayout == null || currentAttachLayout.shouldHideBottomButtons()) {
                                buttonsRecyclerView.setVisibility(View.INVISIBLE);
                            }
                        }
                        commentsAnimator = null;
                    }
                }

                @Override
                public void onAnimationCancel(Animator animation) {
                    if (animation.equals(commentsAnimator)) {
                        commentsAnimator = null;
                    }
                }
            });
            commentsAnimator.start();
        } else {
            frameLayout2.setAlpha(show ? 1.0f : 0.0f);
            writeButtonContainer.setScaleX(show ? 1.0f : 0.2f);
            writeButtonContainer.setScaleY(show ? 1.0f : 0.2f);
            writeButtonContainer.setAlpha(show ? 1.0f : 0.0f);
            selectedCountView.setScaleX(show ? 1.0f : 0.2f);
            selectedCountView.setScaleY(show ? 1.0f : 0.2f);
            selectedCountView.setAlpha(show ? 1.0f : 0.0f);
            if (actionBar.getTag() != null) {
                frameLayout2.setTranslationY(show ? 0.0f : AndroidUtilities.dp(48));
                shadow.setTranslationY((show ? AndroidUtilities.dp(36) : AndroidUtilities.dp(48 + 36)) + botMainButtonOffsetY);
                shadow.setAlpha(show ? 1.0f : 0.0f);
            } else if (typeButtonsAvailable) {
                if (currentAttachLayout == null || currentAttachLayout.shouldHideBottomButtons()) {
                    buttonsRecyclerView.setTranslationY(show ? AndroidUtilities.dp(36) : 0);
                }
                shadow.setTranslationY((show ? AndroidUtilities.dp(36) : 0) + botMainButtonOffsetY);
            } else {
                shadow.setTranslationY(AndroidUtilities.dp(36) + botMainButtonOffsetY);
                shadow.setAlpha(show ? 1.0f : 0.0f);
            }
            if (!show) {
                frameLayout2.setVisibility(View.INVISIBLE);
                writeButtonContainer.setVisibility(View.INVISIBLE);
                if (!typeButtonsAvailable) {
                    shadow.setVisibility(View.INVISIBLE);
                }
            }
        }
        return true;
    }

    private final Property<ChatAttachAlert, Float> ATTACH_ALERT_PROGRESS = new AnimationProperties.FloatProperty<ChatAttachAlert>("openProgress") {

        private float openProgress;

        @Override
        public void setValue(ChatAttachAlert object, float value) {
            for (int a = 0, N = buttonsRecyclerView.getChildCount(); a < N; a++) {
                float startTime = 32.0f * (3 - a);
                View child = buttonsRecyclerView.getChildAt(a);
                float scale;
                if (value > startTime) {
                    float elapsedTime = value - startTime;
                    if (elapsedTime <= 200.0f) {
                        scale = 1.1f * CubicBezierInterpolator.EASE_OUT.getInterpolation(elapsedTime / 200.0f);
                        child.setAlpha(CubicBezierInterpolator.EASE_BOTH.getInterpolation(elapsedTime / 200.0f));
                    } else {
                        child.setAlpha(1.0f);
                        elapsedTime -= 200.0f;
                        if (elapsedTime <= 100.0f) {
                            scale = 1.1f - 0.1f * CubicBezierInterpolator.EASE_IN.getInterpolation(elapsedTime / 100.0f);
                        } else {
                            scale = 1.0f;
                        }
                    }
                } else {
                    scale = 0;
                }
                if (child instanceof AttachButton) {
                    AttachButton attachButton = (AttachButton) child;
                    attachButton.textView.setScaleX(scale);
                    attachButton.textView.setScaleY(scale);
                    attachButton.imageView.setScaleX(scale);
                    attachButton.imageView.setScaleY(scale);
                } else if (child instanceof AttachBotButton) {
                    AttachBotButton attachButton = (AttachBotButton) child;
                    attachButton.nameTextView.setScaleX(scale);
                    attachButton.nameTextView.setScaleY(scale);
                    attachButton.imageView.setScaleX(scale);
                    attachButton.imageView.setScaleY(scale);
                }
            }
        }

        @Override
        public Float get(ChatAttachAlert object) {
            return openProgress;
        }
    };

    @Override
    protected void cancelSheetAnimation() {
        if (currentSheetAnimation != null) {
            currentSheetAnimation.cancel();
            if (appearSpringAnimation != null) {
                appearSpringAnimation.cancel();
            }
            if (buttonsAnimation != null) {
                buttonsAnimation.cancel();
            }
            currentSheetAnimation = null;
            currentSheetAnimationType = 0;
        }
    }

    private SpringAnimation appearSpringAnimation;
    private AnimatorSet buttonsAnimation;

    @Override
    protected boolean onCustomOpenAnimation() {
        photoLayout.setTranslationX(0);
        mediaPreviewView.setAlpha(0);
        selectedView.setAlpha(1);

        int fromTranslationY = super.containerView.getMeasuredHeight();
        super.containerView.setTranslationY(fromTranslationY);

        buttonsAnimation = new AnimatorSet();
        buttonsAnimation.playTogether(ObjectAnimator.ofFloat(this, ATTACH_ALERT_PROGRESS, 0.0f, 400.0f));
        buttonsAnimation.setDuration(400);
        buttonsAnimation.setStartDelay(20);
        ATTACH_ALERT_PROGRESS.set(this, 0.0f);
        buttonsAnimation.start();

        if (navigationBarAnimation != null) {
            navigationBarAnimation.cancel();
        }
        navigationBarAnimation = ValueAnimator.ofFloat(navigationBarAlpha, 1f);
        navigationBarAnimation.addUpdateListener(a -> {
            navigationBarAlpha = (float) a.getAnimatedValue();
            if (container != null) {
                container.invalidate();
            }
        });

        if (appearSpringAnimation != null) {
            appearSpringAnimation.cancel();
        }
        appearSpringAnimation = new SpringAnimation(super.containerView, DynamicAnimation.TRANSLATION_Y, 0);
        appearSpringAnimation.getSpring().setDampingRatio(0.75f);
        appearSpringAnimation.getSpring().setStiffness(350.0f);
        appearSpringAnimation.start();

        if (Build.VERSION.SDK_INT >= 20 && useHardwareLayer) {
            container.setLayerType(View.LAYER_TYPE_HARDWARE, null);
        }
        currentSheetAnimationType = 1;
        currentSheetAnimation = new AnimatorSet();
        currentSheetAnimation.playTogether(
                ObjectAnimator.ofInt(backDrawable, AnimationProperties.COLOR_DRAWABLE_ALPHA, dimBehind ? dimBehindAlpha : 0)
        );
        currentSheetAnimation.setDuration(400);
        currentSheetAnimation.setStartDelay(20);
        currentSheetAnimation.setInterpolator(openInterpolator);
        BottomSheetDelegateInterface delegate = super.delegate;
        final Runnable onAnimationEnd = () -> {
            currentSheetAnimation = null;
            appearSpringAnimation = null;
            currentSheetAnimationType = 0;
            if (delegate != null) {
                delegate.onOpenAnimationEnd();
            }
            if (useHardwareLayer) {
                container.setLayerType(View.LAYER_TYPE_NONE, null);
            }

            if (isFullscreen) {
                WindowManager.LayoutParams params = getWindow().getAttributes();
                params.flags &= ~WindowManager.LayoutParams.FLAG_FULLSCREEN;
                getWindow().setAttributes(params);
            }
            NotificationCenter.getGlobalInstance().postNotificationName(NotificationCenter.startAllHeavyOperations, 512);
        };
        appearSpringAnimation.addEndListener((animation, cancelled, value, velocity) -> {
            if (currentSheetAnimation != null && !currentSheetAnimation.isRunning()) {
                onAnimationEnd.run();
            }
        });
        currentSheetAnimation.addListener(new AnimatorListenerAdapter() {
            @Override
            public void onAnimationEnd(Animator animation) {
                if (currentSheetAnimation != null && currentSheetAnimation.equals(animation)) {
                    if (appearSpringAnimation != null && !appearSpringAnimation.isRunning()) {
                        onAnimationEnd.run();
                    }
                }
            }

            @Override
            public void onAnimationCancel(Animator animation) {
                if (currentSheetAnimation != null && currentSheetAnimation.equals(animation)) {
                    currentSheetAnimation = null;
                    currentSheetAnimationType = 0;
                }
            }
        });
        NotificationCenter.getGlobalInstance().postNotificationName(NotificationCenter.stopAllHeavyOperations, 512);
        currentSheetAnimation.start();

//        AndroidUtilities.runOnUIThread(() -> {
//            if (currentSheetAnimation != null) {
//                // closes keyboard so navigation bar buttons can be accessible
//                ChatAttachAlert.this.delegate.needEnterComment();
//            }
//        }, 75);
        ValueAnimator navigationBarAnimator = ValueAnimator.ofFloat(0, 1);
        setNavBarAlpha(0);
        navigationBarAnimator.addUpdateListener(a -> {
            setNavBarAlpha((float) a.getAnimatedValue());
        });
        navigationBarAnimator.setStartDelay(25);
        navigationBarAnimator.setDuration(200);
        navigationBarAnimator.setInterpolator(CubicBezierInterpolator.DEFAULT);
        navigationBarAnimator.start();

        return true;
    }

    private void setNavBarAlpha(float alpha) {
        navBarColor = ColorUtils.setAlphaComponent(getThemedColor(Theme.key_windowBackgroundGray), Math.min(255, Math.max(0, (int) (255 * alpha))));
        AndroidUtilities.setNavigationBarColor(getWindow(), navBarColor, false);
        AndroidUtilities.setLightNavigationBar(getWindow(), AndroidUtilities.computePerceivedBrightness(navBarColor) > 0.721);
        getContainer().invalidate();
    }

    @Override
    protected boolean onContainerTouchEvent(MotionEvent event) {
        return currentAttachLayout.onContainerViewTouchEvent(event);
    }

    protected void makeFocusable(EditTextBoldCursor editText, boolean showKeyboard) {
        if (delegate == null) {
            return;
        }
        if (!enterCommentEventSent) {
            boolean keyboardVisible = delegate.needEnterComment();
            enterCommentEventSent = true;
            AndroidUtilities.runOnUIThread(() -> {
                setFocusable(true);
                editText.requestFocus();
                if (showKeyboard) {
                    AndroidUtilities.runOnUIThread(() -> AndroidUtilities.showKeyboard(editText));
                }
            }, keyboardVisible ? 200 : 0);
        }
    }

    private void applyAttachButtonColors(View view) {
        if (view instanceof AttachButton) {
            AttachButton button = (AttachButton) view;
            button.textView.setTextColor(ColorUtils.blendARGB(getThemedColor(Theme.key_dialogTextGray2), getThemedColor(button.textKey), button.checkedState));
        } else if (view instanceof AttachBotButton) {
            AttachBotButton button = (AttachBotButton) view;
            button.nameTextView.setTextColor(ColorUtils.blendARGB(getThemedColor(Theme.key_dialogTextGray2), button.textColor, button.checkedState));
        }
    }

    @Override
    public ArrayList<ThemeDescription> getThemeDescriptions() {
        ArrayList<ThemeDescription> descriptions = new ArrayList<>();
        for (int a = 0; a < layouts.length; a++) {
            if (layouts[a] != null) {
                ArrayList<ThemeDescription> arrayList = layouts[a].getThemeDescriptions();
                if (arrayList != null) {
                    descriptions.addAll(arrayList);
                }
            }
        }
        descriptions.add(new ThemeDescription(container, 0, null, null, null, null, Theme.key_dialogBackgroundGray));
        return descriptions;
    }

    public void checkColors() {
        if (buttonsRecyclerView == null) {
            return;
        }
        int count = buttonsRecyclerView.getChildCount();
        for (int a = 0; a < count; a++) {
            applyAttachButtonColors(buttonsRecyclerView.getChildAt(a));
        }
        selectedTextView.setTextColor(forceDarkTheme ? getThemedColor(Theme.key_voipgroup_actionBarItems) : getThemedColor(Theme.key_dialogTextBlack));
        mediaPreviewTextView.setTextColor(forceDarkTheme ? getThemedColor(Theme.key_voipgroup_actionBarItems) : getThemedColor(Theme.key_dialogTextBlack));

        doneItem.getTextView().setTextColor(getThemedColor(Theme.key_windowBackgroundWhiteBlueHeader));

        selectedMenuItem.setIconColor(forceDarkTheme ? getThemedColor(Theme.key_voipgroup_actionBarItems) : getThemedColor(Theme.key_dialogTextBlack));
        Theme.setDrawableColor(selectedMenuItem.getBackground(), forceDarkTheme ? getThemedColor(Theme.key_voipgroup_actionBarItemsSelector) : getThemedColor(Theme.key_dialogButtonSelector));
        selectedMenuItem.setPopupItemsColor(getThemedColor(Theme.key_actionBarDefaultSubmenuItem), false);
        selectedMenuItem.setPopupItemsColor(getThemedColor(Theme.key_actionBarDefaultSubmenuItem), true);
        selectedMenuItem.redrawPopup(getThemedColor(Theme.key_actionBarDefaultSubmenuBackground));

        if (searchItem != null) {
            searchItem.setIconColor(forceDarkTheme ? getThemedColor(Theme.key_voipgroup_actionBarItems) : getThemedColor(Theme.key_dialogTextBlack));
            Theme.setDrawableColor(searchItem.getBackground(), forceDarkTheme ? getThemedColor(Theme.key_voipgroup_actionBarItemsSelector) : getThemedColor(Theme.key_dialogButtonSelector));
        }

        commentTextView.updateColors();

        if (sendPopupLayout != null) {
            for (int a = 0; a < itemCells.length; a++) {
                if (itemCells[a] != null) {
                    itemCells[a].setColors(getThemedColor(Theme.key_actionBarDefaultSubmenuItem), getThemedColor(Theme.key_actionBarDefaultSubmenuItemIcon));
                    itemCells[a].setSelectorColor(forceDarkTheme ? getThemedColor(Theme.key_voipgroup_actionBarItemsSelector) : getThemedColor(Theme.key_dialogButtonSelector));
                }
            }
            sendPopupLayout.setBackgroundColor(getThemedColor(Theme.key_actionBarDefaultSubmenuBackground));
            if (sendPopupWindow != null && sendPopupWindow.isShowing()) {
                sendPopupLayout.invalidate();
            }
        }

        Theme.setSelectorDrawableColor(writeButtonDrawable, getThemedColor(Theme.key_dialogFloatingButton), false);
        Theme.setSelectorDrawableColor(writeButtonDrawable, getThemedColor(Build.VERSION.SDK_INT >= 21 ? Theme.key_dialogFloatingButtonPressed : Theme.key_dialogFloatingButton), true);
        writeButton.setColorFilter(new PorterDuffColorFilter(getThemedColor(Theme.key_dialogFloatingIcon), PorterDuff.Mode.SRC_IN));

        actionBarShadow.setBackgroundColor(getThemedColor(Theme.key_dialogShadowLine));

        buttonsRecyclerView.setGlowColor(getThemedColor(Theme.key_dialogScrollGlow));
        buttonsRecyclerView.setBackgroundColor(getThemedColor(forceDarkTheme ? Theme.key_voipgroup_listViewBackground : Theme.key_dialogBackground));

        frameLayout2.setBackgroundColor(getThemedColor(forceDarkTheme ? Theme.key_voipgroup_listViewBackground : Theme.key_dialogBackground));

        selectedCountView.invalidate();

        actionBar.setBackgroundColor(forceDarkTheme ? getThemedColor(Theme.key_voipgroup_actionBar) : getThemedColor(Theme.key_dialogBackground));
        actionBar.setItemsColor(forceDarkTheme ? getThemedColor(Theme.key_voipgroup_actionBarItems) : getThemedColor(Theme.key_dialogTextBlack), false);
        actionBar.setItemsBackgroundColor(forceDarkTheme ? getThemedColor(Theme.key_voipgroup_actionBarItemsSelector) : getThemedColor(Theme.key_dialogButtonSelector), false);
        actionBar.setTitleColor(forceDarkTheme ? getThemedColor(Theme.key_voipgroup_actionBarItems) : getThemedColor(Theme.key_dialogTextBlack));

        Theme.setDrawableColor(shadowDrawable, getThemedColor(forceDarkTheme ? Theme.key_voipgroup_listViewBackground : Theme.key_dialogBackground));

        containerView.invalidate();

        for (int a = 0; a < layouts.length; a++) {
            if (layouts[a] != null) {
                layouts[a].checkColors();
            }
        }

        if (Build.VERSION.SDK_INT >= 30) {
            navBarColorKey = -1;
            navBarColor = getThemedColor(Theme.key_dialogBackgroundGray);
            AndroidUtilities.setNavigationBarColor(getWindow(), getThemedColor(Theme.key_dialogBackground), false);
            AndroidUtilities.setLightNavigationBar(getWindow(), AndroidUtilities.computePerceivedBrightness(navBarColor) > 0.721);
        } else {
            fixNavigationBar(getThemedColor(Theme.key_dialogBackground));
        }
    }

    @Override
    protected boolean onCustomMeasure(View view, int width, int height) {
        if (photoLayout.onCustomMeasure(view, width, height)) {
            return true;
        }
        return false;
    }

    @Override
    protected boolean onCustomLayout(View view, int left, int top, int right, int bottom) {
        if (photoLayout.onCustomLayout(view, left, top, right, bottom)) {
            return true;
        }
        return false;
    }

    public void onPause() {
        for (int a = 0; a < layouts.length; a++) {
            if (layouts[a] != null) {
                layouts[a].onPause();
            }
        }
        paused = true;
    }

    public void onResume() {
        paused = false;
        for (int a = 0; a < layouts.length; a++) {
            if (layouts[a] != null) {
                layouts[a].onResume();
            }
        }
        if (isShowing()) {
            delegate.needEnterComment();
        }
    }

    public void onActivityResultFragment(int requestCode, Intent data, String currentPicturePath) {
        photoLayout.onActivityResultFragment(requestCode, data, currentPicturePath);
    }

    @Override
    public void didReceivedNotification(int id, int account, Object... args) {
        if (id == NotificationCenter.reloadInlineHints || id == NotificationCenter.attachMenuBotsDidLoad) {
            if (buttonsAdapter != null) {
                buttonsAdapter.notifyDataSetChanged();
            }
        } else if (id == NotificationCenter.currentUserPremiumStatusChanged) {
            currentLimit = MessagesController.getInstance(UserConfig.selectedAccount).getCaptionMaxLengthLimit();
        }
    }

    private int getScrollOffsetY(int idx) {
        if (nextAttachLayout != null && (currentAttachLayout instanceof ChatAttachAlertPhotoLayoutPreview || nextAttachLayout instanceof ChatAttachAlertPhotoLayoutPreview)) {
            return AndroidUtilities.lerp(scrollOffsetY[0], scrollOffsetY[1], translationProgress);
        } else {
            return scrollOffsetY[idx];
        }
    }

    private void updateSelectedPosition(int idx) {
        float moveProgress;
        AttachAlertLayout layout = idx == 0 ? currentAttachLayout : nextAttachLayout;
        if (layout == null || layout.getVisibility() != View.VISIBLE) {
            return;
        }
        int scrollOffset = getScrollOffsetY(idx);
        int t = scrollOffset - backgroundPaddingTop;
        float toMove;
        if (layout == pollLayout) {
            t -= AndroidUtilities.dp(13);
            toMove = AndroidUtilities.dp(11);
        } else {
            t -= AndroidUtilities.dp(39);
            toMove = AndroidUtilities.dp(43);
        }
        if (t + backgroundPaddingTop < ActionBar.getCurrentActionBarHeight()) {
            moveProgress = Math.min(1.0f, (ActionBar.getCurrentActionBarHeight() - t - backgroundPaddingTop) / toMove);
            cornerRadius = 1.0f - moveProgress;
        } else {
            moveProgress = 0.0f;
            cornerRadius = 1.0f;
        }

        int finalMove;
        if (AndroidUtilities.isTablet()) {
            finalMove = 16;
        } else if (AndroidUtilities.displaySize.x > AndroidUtilities.displaySize.y) {
            finalMove = 6;
        } else {
            finalMove = 12;
        }

        float offset = actionBar.getAlpha() != 0 ? 0.0f : AndroidUtilities.dp(26 * (1.0f - headerView.getAlpha()));
        if (menuShowed && avatarPicker == 0) {
            selectedMenuItem.setTranslationY(scrollOffset - AndroidUtilities.dp(37 + finalMove * moveProgress) + offset + currentPanTranslationY);
        } else {
            selectedMenuItem.setTranslationY(ActionBar.getCurrentActionBarHeight() - AndroidUtilities.dp(4) - AndroidUtilities.dp(37 + finalMove) + currentPanTranslationY);
        }
        float swapOffset = 0;
        if (isPhotoPicker && openTransitionFinished) {
            if (nextAttachLayout != null && currentAttachLayout != null) {
                swapOffset = Math.min(nextAttachLayout.getTranslationY(), currentAttachLayout.getTranslationY());
            } else if (nextAttachLayout != null) {
                swapOffset = nextAttachLayout.getTranslationY();
            }
        }
        if (searchItem != null) {
            searchItem.setTranslationY(ActionBar.getCurrentActionBarHeight() - AndroidUtilities.dp(4) - AndroidUtilities.dp(37 + finalMove) + currentPanTranslationY);
        }
        headerView.setTranslationY(baseSelectedTextViewTranslationY = scrollOffset - AndroidUtilities.dp(25 + finalMove * moveProgress) + offset + currentPanTranslationY + swapOffset);
        if (pollLayout != null && layout == pollLayout) {
            if (AndroidUtilities.isTablet()) {
                finalMove = 63;
            } else if (AndroidUtilities.displaySize.x > AndroidUtilities.displaySize.y) {
                finalMove = 53;
            } else {
                finalMove = 59;
            }
            doneItem.setTranslationY(Math.max(0, pollLayout.getTranslationY() + scrollOffset - AndroidUtilities.dp(7 + finalMove * moveProgress)) + currentPanTranslationY);
        }
    }

    private void updateActionBarVisibility(boolean show, boolean animated) {
        if (show && actionBar.getTag() == null || !show && actionBar.getTag() != null) {
            actionBar.setTag(show ? 1 : null);
            if (actionBarAnimation != null) {
                actionBarAnimation.cancel();
                actionBarAnimation = null;
            }

            boolean needsSearchItem = searchItem != null && (avatarSearch || currentAttachLayout == photoLayout && !menuShowed && baseFragment instanceof ChatActivity && ((ChatActivity) baseFragment).allowSendGifs() && ((ChatActivity) baseFragment).allowSendPhotos());
            boolean needMoreItem = !isPhotoPicker && (avatarPicker != 0 || !menuShowed) && currentAttachLayout == photoLayout && (photosEnabled || videosEnabled);
            if (currentAttachLayout == restrictedLayout) {
                needsSearchItem = false;
                needMoreItem = false;
            }
            if (show) {
                if (needsSearchItem) {
                    searchItem.setVisibility(View.VISIBLE);
                }
                if (needMoreItem) {
                    selectedMenuItem.setVisibility(View.VISIBLE);
                }
            } else if (typeButtonsAvailable && frameLayout2.getTag() == null) {
                buttonsRecyclerView.setVisibility(View.VISIBLE);
            }

            if (getWindow() != null && baseFragment != null) {
                if (show) {
                    AndroidUtilities.setLightStatusBar(getWindow(), isLightStatusBar());
                } else {
                    AndroidUtilities.setLightStatusBar(getWindow(), baseFragment.isLightStatusBar());
                }
            }
            if (animated) {
                actionBarAnimation = new AnimatorSet();
                actionBarAnimation.setDuration((long) (180 * Math.abs((show ? 1.0f : 0.0f) - actionBar.getAlpha())));
                ArrayList<Animator> animators = new ArrayList<>();
                animators.add(ObjectAnimator.ofFloat(actionBar, View.ALPHA, show ? 1.0f : 0.0f));
                animators.add(ObjectAnimator.ofFloat(actionBarShadow, View.ALPHA, show ? 1.0f : 0.0f));
                if (needsSearchItem) {
                    animators.add(ObjectAnimator.ofFloat(searchItem, View.ALPHA, show ? 1.0f : 0.0f));
                }
                if (needMoreItem) {
                    animators.add(ObjectAnimator.ofFloat(selectedMenuItem, View.ALPHA, show ? 1.0f : 0.0f));
                }
                actionBarAnimation.playTogether(animators);
                actionBarAnimation.addListener(new AnimatorListenerAdapter() {
                    @Override
                    public void onAnimationEnd(Animator animation) {
                        if (actionBarAnimation != null) {
                            if (show) {
                                if (typeButtonsAvailable && (currentAttachLayout == null || currentAttachLayout.shouldHideBottomButtons())) {
                                    buttonsRecyclerView.setVisibility(View.INVISIBLE);
                                }
                            } else {
                                if (searchItem != null) {
                                    searchItem.setVisibility(View.INVISIBLE);
                                }
                                if (avatarPicker != 0 || !menuShowed) {
                                    selectedMenuItem.setVisibility(View.INVISIBLE);
                                }
                            }
                        }
                    }

                    @Override
                    public void onAnimationCancel(Animator animation) {
                        actionBarAnimation = null;
                    }
                });
                actionBarAnimation.start();
            } else {
                if (show) {
                    if (typeButtonsAvailable && (currentAttachLayout == null || currentAttachLayout.shouldHideBottomButtons())) {
                        buttonsRecyclerView.setVisibility(View.INVISIBLE);
                    }
                }
                actionBar.setAlpha(show ? 1.0f : 0.0f);
                actionBarShadow.setAlpha(show ? 1.0f : 0.0f);
                if (needsSearchItem) {
                    searchItem.setAlpha(show ? 1.0f : 0.0f);
                }
                if (needMoreItem) {
                    selectedMenuItem.setAlpha(show ? 1.0f : 0.0f);
                }
                if (!show) {
                    if (searchItem != null) {
                        searchItem.setVisibility(View.INVISIBLE);
                    }
                    if (avatarPicker != 0 || !menuShowed) {
                        selectedMenuItem.setVisibility(View.INVISIBLE);
                    }
                }
            }
        }
    }

    @SuppressLint("NewApi")
    protected void updateLayout(AttachAlertLayout layout, boolean animated, int dy) {
        if (layout == null) {
            return;
        }
        int newOffset = layout.getCurrentItemTop();
        if (newOffset == Integer.MAX_VALUE) {
            return;
        }
        boolean show = layout == currentAttachLayout && newOffset <= layout.getButtonsHideOffset();
        pinnedToTop = show;
        if (currentAttachLayout != photoPreviewLayout && keyboardVisible && animated && !(currentAttachLayout instanceof ChatAttachAlertBotWebViewLayout)) {
            animated = false;
        }
        if (layout == currentAttachLayout) {
            updateActionBarVisibility(show, animated);
        }
        FrameLayout.LayoutParams layoutParams = (FrameLayout.LayoutParams) layout.getLayoutParams();
        newOffset += (layoutParams == null ? 0 : layoutParams.topMargin) - AndroidUtilities.dp(11);
        int idx = currentAttachLayout == layout ? 0 : 1;
        boolean previewAnimationIsRunning = (currentAttachLayout instanceof ChatAttachAlertPhotoLayoutPreview || nextAttachLayout instanceof ChatAttachAlertPhotoLayoutPreview) && (viewChangeAnimator instanceof SpringAnimation && ((SpringAnimation) viewChangeAnimator).isRunning());
        if (scrollOffsetY[idx] != newOffset || previewAnimationIsRunning) {
            previousScrollOffsetY = scrollOffsetY[idx];
            scrollOffsetY[idx] = newOffset;
            updateSelectedPosition(idx);
            containerView.invalidate();
        } else if (dy != 0) {
            previousScrollOffsetY = scrollOffsetY[idx];
        }
    }

    @Override
    protected boolean canDismissWithSwipe() {
        return false;
    }

    public void updateCountButton(int animated) {
        if (viewChangeAnimator != null) {
            return;
        }
        int count = currentAttachLayout.getSelectedItemsCount();

        if (count == 0) {
            selectedCountView.setPivotX(0);
            selectedCountView.setPivotY(0);
            showCommentTextView(false, animated != 0);
        } else {
            selectedCountView.invalidate();
            if (!showCommentTextView(true, animated != 0) && animated != 0) {
                selectedCountView.setPivotX(AndroidUtilities.dp(21));
                selectedCountView.setPivotY(AndroidUtilities.dp(12));
                AnimatorSet animatorSet = new AnimatorSet();
                animatorSet.playTogether(
                        ObjectAnimator.ofFloat(selectedCountView, View.SCALE_X, animated == 1 ? 1.1f : 0.9f, 1.0f),
                        ObjectAnimator.ofFloat(selectedCountView, View.SCALE_Y, animated == 1 ? 1.1f : 0.9f, 1.0f));
                animatorSet.setInterpolator(new OvershootInterpolator());
                animatorSet.setDuration(180);
                animatorSet.start();
            } else {
                selectedCountView.setPivotX(0);
                selectedCountView.setPivotY(0);
            }
        }
        currentAttachLayout.onSelectedItemsCountChanged(count);

        if (currentAttachLayout == photoLayout && ((baseFragment instanceof ChatActivity) || avatarPicker != 0) && (count == 0 && menuShowed || (count != 0 || avatarPicker != 0) && !menuShowed)) {
            menuShowed = count != 0 || avatarPicker != 0;
            if (menuAnimator != null) {
                menuAnimator.cancel();
                menuAnimator = null;
            }
            boolean needsSearchItem = searchItem != null && actionBar.getTag() != null && baseFragment instanceof ChatActivity && ((ChatActivity) baseFragment).allowSendGifs();
            if (menuShowed) {
                if (avatarPicker == 0) {
                    selectedMenuItem.setVisibility(View.VISIBLE);
                }
                headerView.setVisibility(View.VISIBLE);
            } else {
                if (actionBar.getTag() != null && searchItem != null) {
                    searchItem.setVisibility(View.VISIBLE);
                }
            }
            if (animated == 0) {
                if (actionBar.getTag() == null && avatarPicker == 0) {
                    selectedMenuItem.setAlpha(menuShowed ? 1.0f : 0.0f);
                }
                headerView.setAlpha(menuShowed ? 1.0f : 0.0f);
                if (needsSearchItem) {
                    searchItem.setAlpha(menuShowed ? 0.0f : 1.0f);
                }
                if (menuShowed && searchItem != null) {
                    searchItem.setVisibility(View.INVISIBLE);
                }
            } else {
                menuAnimator = new AnimatorSet();
                ArrayList<Animator> animators = new ArrayList<>();
                if (actionBar.getTag() == null && avatarPicker == 0) {
                    animators.add(ObjectAnimator.ofFloat(selectedMenuItem, View.ALPHA, menuShowed ? 1.0f : 0.0f));
                }
                animators.add(ObjectAnimator.ofFloat(headerView, View.ALPHA, menuShowed ? 1.0f : 0.0f));
                if (needsSearchItem) {
                    animators.add(ObjectAnimator.ofFloat(searchItem, View.ALPHA, menuShowed ? 0.0f : 1.0f));
                }
                menuAnimator.playTogether(animators);
                menuAnimator.addListener(new AnimatorListenerAdapter() {
                    @Override
                    public void onAnimationEnd(Animator animation) {
                        menuAnimator = null;
                        if (!menuShowed) {
                            if (actionBar.getTag() == null && avatarPicker == 0) {
                                selectedMenuItem.setVisibility(View.INVISIBLE);
                            }
                            headerView.setVisibility(View.INVISIBLE);
                        } else if (searchItem != null) {
                            searchItem.setVisibility(View.INVISIBLE);
                        }
                    }
                });
                menuAnimator.setDuration(180);
                menuAnimator.start();
            }
        }
    }

    public void setDelegate(ChatAttachViewDelegate chatAttachViewDelegate) {
        delegate = chatAttachViewDelegate;
    }

    public void init() {
        botButtonWasVisible = false;
        botButtonProgressWasVisible = false;
        botMainButtonOffsetY = 0;
        botMainButtonTextView.setVisibility(View.GONE);
        botProgressView.setAlpha(0f);
        botProgressView.setScaleX(0.1f);
        botProgressView.setScaleY(0.1f);
        botProgressView.setVisibility(View.GONE);
        buttonsRecyclerView.setAlpha(1f);
        buttonsRecyclerView.setTranslationY(0);
        for (int i = 0; i < botAttachLayouts.size(); i++) {
            botAttachLayouts.valueAt(i).setMeasureOffsetY(0);
        }
        shadow.setAlpha(1f);
        shadow.setTranslationY(0);

        if (baseFragment instanceof ChatActivity && avatarPicker != 2) {
            TLRPC.Chat chat = ((ChatActivity) baseFragment).getCurrentChat();
            TLRPC.User user = ((ChatActivity) baseFragment).getCurrentUser();
            if (chat != null) {
             // mediaEnabled = ChatObject.canSendMedia(chat);
                photosEnabled = ChatObject.canSendPhoto(chat);
                videosEnabled = ChatObject.canSendVideo(chat);
                musicEnabled = ChatObject.canSendMusic(chat);
                pollsEnabled = ChatObject.canSendPolls(chat);
                plainTextEnabled = ChatObject.canSendPlain(chat);
                documentsEnabled = ChatObject.canSendDocument(chat);
            } else {
                pollsEnabled = user != null && user.bot;
            }
        } else {
            if (allowEnterCaption) {
                commentTextView.setVisibility(View.VISIBLE);
            } else {
                commentTextView.setVisibility(View.INVISIBLE);
            }
        }
        photoLayout.onInit(videosEnabled, photosEnabled, documentsEnabled);
        commentTextView.hidePopup(true);
        enterCommentEventSent = false;
        setFocusable(false);
        ChatAttachAlert.AttachAlertLayout layoutToSet;
        if (isSoundPicker || isEmojiPicker) {
            openDocumentsLayout(false);
            layoutToSet = documentLayout;
            selectedId = 4;
        } else if (editingMessageObject != null && (editingMessageObject.isMusic() || (editingMessageObject.isDocument() && !editingMessageObject.isGif()))) {
            if (editingMessageObject.isMusic()) {
                openAudioLayout(false);
                layoutToSet = audioLayout;
                selectedId = 3;
            } else {
                openDocumentsLayout(false);
                layoutToSet = documentLayout;
                selectedId = 4;
            }
            typeButtonsAvailable = !editingMessageObject.hasValidGroupId();
        } else {
            layoutToSet = photoLayout;
            typeButtonsAvailable = avatarPicker == 0;
            selectedId = 1;
        }
        buttonsRecyclerView.setVisibility(typeButtonsAvailable ? View.VISIBLE : View.GONE);
        shadow.setVisibility(typeButtonsAvailable ? View.VISIBLE : View.INVISIBLE);
        if (currentAttachLayout != layoutToSet) {
            if (actionBar.isSearchFieldVisible()) {
                actionBar.closeSearchField();
            }
            containerView.removeView(currentAttachLayout);
            currentAttachLayout.onHide();
            currentAttachLayout.setVisibility(View.GONE);
            currentAttachLayout.onHidden();
            AttachAlertLayout previousLayout = currentAttachLayout;
            currentAttachLayout = layoutToSet;
            setAllowNestedScroll(true);
            if (currentAttachLayout.getParent() == null) {
                containerView.addView(currentAttachLayout, 0, LayoutHelper.createFrame(LayoutHelper.MATCH_PARENT, LayoutHelper.MATCH_PARENT));
            }
            layoutToSet.setAlpha(1.0f);
            layoutToSet.setVisibility(View.VISIBLE);
            layoutToSet.onShow(null);
            layoutToSet.onShown();
            actionBar.setVisibility(layoutToSet.needsActionBar() != 0 ? View.VISIBLE : View.INVISIBLE);
            actionBarShadow.setVisibility(actionBar.getVisibility());
        }
        if (currentAttachLayout != photoLayout) {
            photoLayout.setCheckCameraWhenShown(true);
        }
        updateCountButton(0);

        buttonsAdapter.notifyDataSetChanged();
        commentTextView.setText("");
        buttonsLayoutManager.scrollToPositionWithOffset(0, 1000000);
    }

    public void onDestroy() {
        for (int a = 0; a < layouts.length; a++) {
            if (layouts[a] != null) {
                layouts[a].onDestroy();
            }
        }
        NotificationCenter.getInstance(currentAccount).removeObserver(this, NotificationCenter.reloadInlineHints);
        NotificationCenter.getInstance(currentAccount).removeObserver(this, NotificationCenter.attachMenuBotsDidLoad);
        NotificationCenter.getInstance(currentAccount).removeObserver(this, NotificationCenter.currentUserPremiumStatusChanged);
        destroyed = true;
        if (commentTextView != null) {
            commentTextView.onDestroy();
        }
    }

    @Override
    public void onOpenAnimationEnd() {
        MediaController.AlbumEntry albumEntry;
        if (baseFragment instanceof ChatActivity) {
            albumEntry = MediaController.allMediaAlbumEntry;
        } else {
            albumEntry = MediaController.allPhotosAlbumEntry;
        }
        if (Build.VERSION.SDK_INT <= 19 && albumEntry == null) {
            MediaController.loadGalleryPhotosAlbums(0);
        }
        currentAttachLayout.onOpenAnimationEnd();
        AndroidUtilities.makeAccessibilityAnnouncement(LocaleController.getString("AccDescrAttachButton", R.string.AccDescrAttachButton));
        openTransitionFinished = true;
    }

    @Override
    public void onOpenAnimationStart() {

    }

    @Override
    public boolean canDismiss() {
        return true;
    }

    @Override
    public void setAllowDrawContent(boolean value) {
        super.setAllowDrawContent(value);
        currentAttachLayout.onContainerTranslationUpdated(currentPanTranslationY);
    }

    public void setStories(boolean value) {
        stories = value;
    }

    public void setAvatarPicker(int type, boolean search) {
        avatarPicker = type;
        avatarSearch = search;
        if (avatarPicker != 0) {
            typeButtonsAvailable = false;
            if (currentAttachLayout == null || currentAttachLayout == photoLayout) {
                buttonsRecyclerView.setVisibility(View.GONE);
                shadow.setVisibility(View.GONE);
            }
            if (avatarPicker == 2) {
                selectedTextView.setText(LocaleController.getString("ChoosePhotoOrVideo", R.string.ChoosePhotoOrVideo));
            } else {
                selectedTextView.setText(LocaleController.getString("ChoosePhoto", R.string.ChoosePhoto));
            }
        } else {
            typeButtonsAvailable = true;
        }
        if (photoLayout != null) {
            photoLayout.updateAvatarPicker();
        }
    }

    public TextView getSelectedTextView() {
        return selectedTextView;
    }

    public void setSoundPicker() {
        isSoundPicker = true;
        buttonsRecyclerView.setVisibility(View.GONE);
        shadow.setVisibility(View.GONE);
        selectedTextView.setText(LocaleController.getString("ChoosePhotoOrVideo", R.string.ChoosePhotoOrVideo));
    }

    public void setEmojiPicker() {
        isEmojiPicker = true;
        buttonsRecyclerView.setVisibility(View.GONE);
        shadow.setVisibility(View.GONE);
        selectedTextView.setText(LocaleController.getString("ChoosePhotoOrVideo", R.string.ChoosePhotoOrVideo));
    }

    public void setMaxSelectedPhotos(int value, boolean order) {
        if (editingMessageObject != null) {
            return;
        }
        maxSelectedPhotos = value;
        allowOrder = order;
    }

    public void setOpenWithFrontFaceCamera(boolean value) {
        openWithFrontFaceCamera = value;
    }

    public ChatAttachAlertPhotoLayout getPhotoLayout() {
        return photoLayout;
    }

    private class ButtonsAdapter extends RecyclerListView.SelectionAdapter {
        private final static int VIEW_TYPE_BUTTON = 0, VIEW_TYPE_BOT_BUTTON = 1;

        private Context mContext;
        private int galleryButton;

        private int attachBotsStartRow;
        private int attachBotsEndRow;
        private List<TLRPC.TL_attachMenuBot> attachMenuBots = new ArrayList<>();

        private int documentButton;
        private int musicButton;
        private int pollButton;
        private int contactButton;
        private int locationButton;
        private int buttonsCount;

        public ButtonsAdapter(Context context) {
            mContext = context;
        }

        @NonNull
        @Override
        public RecyclerView.ViewHolder onCreateViewHolder(@NonNull ViewGroup parent, int viewType) {
            View view;
            switch (viewType) {
                case VIEW_TYPE_BUTTON:
                    view = new AttachButton(mContext);
                    break;
                case VIEW_TYPE_BOT_BUTTON:
                default:
                    view = new AttachBotButton(mContext);
                    break;
            }
            view.setImportantForAccessibility(View.IMPORTANT_FOR_ACCESSIBILITY_YES);
            view.setFocusable(true);
            return new RecyclerListView.Holder(view);
        }

        @Override
        public void onBindViewHolder(RecyclerView.ViewHolder holder, int position) {
            switch (holder.getItemViewType()) {
                case VIEW_TYPE_BUTTON:
                    AttachButton attachButton = (AttachButton) holder.itemView;
                    if (position == galleryButton) {
                        attachButton.setTextAndIcon(1, LocaleController.getString("ChatGallery", R.string.ChatGallery), Theme.chat_attachButtonDrawables[0], Theme.key_chat_attachGalleryBackground, Theme.key_chat_attachGalleryText);
                        attachButton.setTag(1);
                    } else if (position == documentButton) {
                        attachButton.setTextAndIcon(4, LocaleController.getString("ChatDocument", R.string.ChatDocument), Theme.chat_attachButtonDrawables[2], Theme.key_chat_attachFileBackground, Theme.key_chat_attachFileText);
                        attachButton.setTag(4);
                    } else if (position == locationButton) {
                        attachButton.setTextAndIcon(6, LocaleController.getString("ChatLocation", R.string.ChatLocation), Theme.chat_attachButtonDrawables[4], Theme.key_chat_attachLocationBackground, Theme.key_chat_attachLocationText);
                        attachButton.setTag(6);
                    } else if (position == musicButton) {
                        attachButton.setTextAndIcon(3, LocaleController.getString("AttachMusic", R.string.AttachMusic), Theme.chat_attachButtonDrawables[1], Theme.key_chat_attachAudioBackground, Theme.key_chat_attachAudioText);
                        attachButton.setTag(3);
                    } else if (position == pollButton) {
                        attachButton.setTextAndIcon(9, LocaleController.getString("Poll", R.string.Poll), Theme.chat_attachButtonDrawables[5], Theme.key_chat_attachPollBackground, Theme.key_chat_attachPollText);
                        attachButton.setTag(9);
                    } else if (position == contactButton) {
                        attachButton.setTextAndIcon(5, LocaleController.getString("AttachContact", R.string.AttachContact), Theme.chat_attachButtonDrawables[3], Theme.key_chat_attachContactBackground, Theme.key_chat_attachContactText);
                        attachButton.setTag(5);
                    }
                    break;
                case VIEW_TYPE_BOT_BUTTON:
                    AttachBotButton child = (AttachBotButton) holder.itemView;
                    if (position >= attachBotsStartRow && position < attachBotsEndRow) {
                        position -= attachBotsStartRow;
                        child.setTag(position);
                        TLRPC.TL_attachMenuBot bot = attachMenuBots.get(position);
                        child.setAttachBot(MessagesController.getInstance(currentAccount).getUser(bot.bot_id), bot);
                        break;
                    }

                    position -= buttonsCount;
                    child.setTag(position);
                    child.setUser(MessagesController.getInstance(currentAccount).getUser(MediaDataController.getInstance(currentAccount).inlineBots.get(position).peer.user_id));
                    break;
            }
        }

        @Override
        public void onViewAttachedToWindow(RecyclerView.ViewHolder holder) {
            applyAttachButtonColors(holder.itemView);
        }

        @Override
        public boolean isEnabled(RecyclerView.ViewHolder holder) {
            return false;
        }

        @Override
        public int getItemCount() {
            int count = buttonsCount;
            if (editingMessageObject == null && baseFragment instanceof ChatActivity) {
                count += MediaDataController.getInstance(currentAccount).inlineBots.size();
            }
            return count;
        }

        @Override
        public void notifyDataSetChanged() {
            buttonsCount = 0;
            galleryButton = -1;
            documentButton = -1;
            musicButton = -1;
            pollButton = -1;
            contactButton = -1;
            locationButton = -1;
            attachBotsStartRow = -1;
            attachBotsEndRow = -1;
            if (!(baseFragment instanceof ChatActivity)) {
                galleryButton = buttonsCount++;
                documentButton = buttonsCount++;
                if (allowEnterCaption) {
                    musicButton = buttonsCount++;
                }
            } else if (editingMessageObject != null) {
                if ((editingMessageObject.isMusic() || editingMessageObject.isDocument()) && editingMessageObject.hasValidGroupId()) {
                    if (editingMessageObject.isMusic()) {
                        musicButton = buttonsCount++;
                    } else {
                        documentButton = buttonsCount++;
                    }
                } else {
                    galleryButton = buttonsCount++;
                    documentButton = buttonsCount++;
                    musicButton = buttonsCount++;
                }
            } else {
                galleryButton = buttonsCount++;
                if (photosEnabled || videosEnabled) {
                    if (baseFragment instanceof ChatActivity && !((ChatActivity) baseFragment).isInScheduleMode() && !((ChatActivity) baseFragment).isSecretChat()) {
                        ChatActivity chatActivity = (ChatActivity) baseFragment;

                        attachBotsStartRow = buttonsCount;
                        attachMenuBots.clear();
                        for (TLRPC.TL_attachMenuBot bot : MediaDataController.getInstance(currentAccount).getAttachMenuBots().bots) {
                            if (MediaDataController.canShowAttachMenuBot(bot, chatActivity.getCurrentChat() != null ? chatActivity.getCurrentChat() : chatActivity.getCurrentUser())) {
                                attachMenuBots.add(bot);
                            }
                        }

                        buttonsCount += attachMenuBots.size();
                        attachBotsEndRow = buttonsCount;
                    }
                }
                documentButton = buttonsCount++;

                if (plainTextEnabled) {
                    locationButton = buttonsCount++;
                }

                if (pollsEnabled) {
                    pollButton = buttonsCount++;
                } else if (plainTextEnabled) {
                    contactButton = buttonsCount++;
                }
                musicButton = buttonsCount++;

                TLRPC.User user = baseFragment instanceof ChatActivity ? ((ChatActivity) baseFragment).getCurrentUser() : null;
                if (user != null && user.bot) {
                    contactButton = buttonsCount++;
                }
            }
            super.notifyDataSetChanged();
        }

        public int getButtonsCount() {
            return buttonsCount;
        }

        @Override
        public int getItemViewType(int position) {
            if (position < buttonsCount) {
                if (position >= attachBotsStartRow && position < attachBotsEndRow) {
                    return VIEW_TYPE_BOT_BUTTON;
                }
                return VIEW_TYPE_BUTTON;
            }
            return VIEW_TYPE_BOT_BUTTON;
        }
    }

    @Override
    public void dismissInternal() {
        if (delegate != null) {
            delegate.doOnIdle(this::removeFromRoot);
        } else {
            removeFromRoot();
        }
    }

    private void removeFromRoot() {
        if (containerView != null) {
            containerView.setVisibility(View.INVISIBLE);
        }
        if (actionBar.isSearchFieldVisible()) {
            actionBar.closeSearchField();
        }
        contactsLayout = null;
        audioLayout = null;
        pollLayout = null;
        locationLayout = null;
        documentLayout = null;
        for (int a = 1; a < layouts.length; a++) {
            if (layouts[a] == null) {
                continue;
            }
            layouts[a].onDestroy();
            containerView.removeView(layouts[a]);
            layouts[a] = null;
        }
        updateActionBarVisibility(false, false);
        super.dismissInternal();
    }

    @Override
    public void onBackPressed() {
        if (passcodeView.getVisibility() == View.VISIBLE) {
            if (getOwnerActivity() != null) {
                getOwnerActivity().finish();
            }
            return;
        }
        if (actionBar.isSearchFieldVisible()) {
            actionBar.closeSearchField();
            return;
        }
        if (currentAttachLayout.onBackPressed()) {
            return;
        }
        if (commentTextView != null && commentTextView.isPopupShowing()) {
            commentTextView.hidePopup(true);
            return;
        }
        super.onBackPressed();
    }

    @Override
    public void dismissWithButtonClick(int item) {
        super.dismissWithButtonClick(item);
        currentAttachLayout.onDismissWithButtonClick(item);
    }

    @Override
    protected boolean canDismissWithTouchOutside() {
        return currentAttachLayout.canDismissWithTouchOutside();
    }

    @Override
    protected void onDismissWithTouchOutside() {
        if (currentAttachLayout.onDismissWithTouchOutside()) {
            dismiss();
        }
    }

    private boolean confirmationAlertShown = false;
    protected boolean allowPassConfirmationAlert = false;

    public void dismiss(boolean passConfirmationAlert) {
        if (passConfirmationAlert) {
            this.allowPassConfirmationAlert = passConfirmationAlert;
        }
        this.dismiss();
    }

    @Override
    public void dismiss() {
        if (currentAttachLayout.onDismiss() || isDismissed()) {
            return;
        }
        if (commentTextView != null) {
            AndroidUtilities.hideKeyboard(commentTextView.getEditText());
        }
        botAttachLayouts.clear();
        BaseFragment baseFragment = this.baseFragment;
        if (baseFragment == null) {
            baseFragment = LaunchActivity.getLastFragment();
        }
        if (!allowPassConfirmationAlert && baseFragment != null && currentAttachLayout.getSelectedItemsCount() > 0 && !isPhotoPicker) {
            if (confirmationAlertShown) {
                return;
            }
            confirmationAlertShown = true;
            AlertDialog dialog =
                    new AlertDialog.Builder(baseFragment.getParentActivity(), resourcesProvider)
                            .setTitle(LocaleController.getString("DiscardSelectionAlertTitle", R.string.DiscardSelectionAlertTitle))
                            .setMessage(LocaleController.getString("DiscardSelectionAlertMessage", R.string.DiscardSelectionAlertMessage))
                            .setPositiveButton(LocaleController.getString("PassportDiscard", R.string.PassportDiscard), (dialogInterface, i) -> {
                                allowPassConfirmationAlert = true;
                                dismiss();
                            })
                            .setNegativeButton(LocaleController.getString("Cancel", R.string.Cancel), null)
                            .setOnCancelListener(di -> {
                                if (appearSpringAnimation != null) {
                                    appearSpringAnimation.cancel();
                                }
                                appearSpringAnimation = new SpringAnimation(super.containerView, DynamicAnimation.TRANSLATION_Y, 0);
                                appearSpringAnimation.getSpring().setDampingRatio(1.5f);
                                appearSpringAnimation.getSpring().setStiffness(1500.0f);
                                appearSpringAnimation.start();
                            })
                            .setOnPreDismissListener(di -> {
                                confirmationAlertShown = false;
                            })
                            .create();
            dialog.show();
            TextView button = (TextView) dialog.getButton(DialogInterface.BUTTON_POSITIVE);
            if (button != null) {
                button.setTextColor(getThemedColor(Theme.key_text_RedBold));
            }
            return;
        }
        if (commentTextView != null) {
            AndroidUtilities.hideKeyboard(commentTextView.getEditText());
        }
        if (!allowPassConfirmationAlert && baseFragment != null && currentAttachLayout.getSelectedItemsCount() > 0) {
            if (confirmationAlertShown) {
                return;
            }
            confirmationAlertShown = true;
            AlertDialog dialog =
                new AlertDialog.Builder(baseFragment.getParentActivity(), parentThemeDelegate)
                    .setTitle(LocaleController.getString("DiscardSelectionAlertTitle", R.string.DiscardSelectionAlertTitle))
                    .setMessage(LocaleController.getString("DiscardSelectionAlertMessage", R.string.DiscardSelectionAlertMessage))
                    .setPositiveButton(LocaleController.getString("PassportDiscard", R.string.PassportDiscard), (dialogInterface, i) -> {
                        allowPassConfirmationAlert = true;
                        dismiss();
                    })
                    .setNegativeButton(LocaleController.getString("Cancel", R.string.Cancel), null)
                    .setOnCancelListener(di -> {
                        if (appearSpringAnimation != null) {
                            appearSpringAnimation.cancel();
                        }
                        appearSpringAnimation = new SpringAnimation(super.containerView, DynamicAnimation.TRANSLATION_Y, 0);
                        appearSpringAnimation.getSpring().setDampingRatio(1.5f);
                        appearSpringAnimation.getSpring().setStiffness(1500.0f);
                        appearSpringAnimation.start();
                    })
                    .setOnPreDismissListener(di -> {
                        confirmationAlertShown = false;
                    })
                    .create();
            dialog.show();
            TextView button = (TextView) dialog.getButton(DialogInterface.BUTTON_POSITIVE);
            if (button != null) {
                button.setTextColor(getThemedColor(Theme.key_dialogTextRed));
            }
            return;
        }
        for (int a = 0; a < layouts.length; a++) {
            if (layouts[a] != null && currentAttachLayout != layouts[a]) {
                layouts[a].onDismiss();
            }
        }
        AndroidUtilities.setNavigationBarColor(getWindow(), ColorUtils.setAlphaComponent(getThemedColor(Theme.key_windowBackgroundGray), 0), true, tcolor -> {
            navBarColorKey = -1;
            navBarColor = tcolor;
            containerView.invalidate();
        });
        if (baseFragment != null) {
            AndroidUtilities.setLightStatusBar(getWindow(), baseFragment.isLightStatusBar());
        }
        captionLimitBulletinShown = false;
        super.dismiss();
        allowPassConfirmationAlert = false;
    }

    @Override
    public boolean onKeyDown(int keyCode, KeyEvent event) {
        if (currentAttachLayout.onSheetKeyDown(keyCode, event)) {
            return true;
        }
        return super.onKeyDown(keyCode, event);
    }

    @Override
    public void setAllowNestedScroll(boolean allowNestedScroll) {
        this.allowNestedScroll = allowNestedScroll;
    }

    public BaseFragment getBaseFragment() {
        return baseFragment;
    }

    public EditTextEmoji getCommentTextView() {
        return commentTextView;
    }

    public ChatAttachAlertDocumentLayout getDocumentLayout() {
        return documentLayout;
    }

    public void setAllowEnterCaption(boolean allowEnterCaption) {
        this.allowEnterCaption = allowEnterCaption;
    }

    public void setDocumentsDelegate(ChatAttachAlertDocumentLayout.DocumentSelectActivityDelegate documentsDelegate) {
        this.documentsDelegate = documentsDelegate;
    }
}<|MERGE_RESOLUTION|>--- conflicted
+++ resolved
@@ -2549,15 +2549,9 @@
 
             itemCells = new ActionBarMenuSubItem[3];
             int i = 0;
-<<<<<<< HEAD
             for (int a = 0; a < 3; a++) {
                 if (a == 1) {
-                    if (!chatActivity.canScheduleMessage() || !currentAttachLayout.canScheduleMessages()) {
-=======
-            for (int a = 0; a < 2; a++) {
-                if (a == 0) {
                     if ((chatActivity != null && !chatActivity.canScheduleMessage()) || !currentAttachLayout.canScheduleMessages()) {
->>>>>>> 0bcf4fe5
                         continue;
                     }
                 } else if (a == 2 && UserObject.isUserSelf(user)) {
@@ -2579,24 +2573,16 @@
                 itemCells[a].setMinimumWidth(AndroidUtilities.dp(196));
 
                 sendPopupLayout.addView(itemCells[a], LayoutHelper.createLinear(LayoutHelper.MATCH_PARENT, 48));
-<<<<<<< HEAD
-
-                long chatId = chat == null ? -1 : chat.id;
-=======
+
                 long finalDialogId = dialogId;
->>>>>>> 0bcf4fe5
                 itemCells[a].setOnClickListener(v -> {
                     if (sendPopupWindow != null && sendPopupWindow.isShowing()) {
                         sendPopupWindow.dismiss();
                     }
                     if (num == 0) {
-<<<<<<< HEAD
-                        translateComment(parentFragment.getParentActivity(), TranslateDb.getChatLanguage(chatId, TranslatorKt.getCode2Locale(NekoConfig.translateInputLang.String())));
+                        translateComment(parentFragment.getParentActivity(), TranslateDb.getChatLanguage(finalDialogId, TranslatorKt.getCode2Locale(NekoConfig.translateInputLang.String())));
                     } else if (num == 1) {
-                        AlertsCreator.createScheduleDatePickerDialog(getContext(), chatActivity.getDialogId(), (notify, scheduleDate) -> {
-=======
                         AlertsCreator.createScheduleDatePickerDialog(getContext(), finalDialogId, (notify, scheduleDate) -> {
->>>>>>> 0bcf4fe5
                             if (currentAttachLayout == photoLayout || currentAttachLayout == photoPreviewLayout) {
                                 sendPressed(notify, scheduleDate);
                             } else {
@@ -2621,7 +2607,7 @@
                                 sendPopupWindow.dismiss();
                             }
                             translateComment(parentFragment.getParentActivity(), locale);
-                            TranslateDb.saveChatLanguage(chatId, locale);
+                            TranslateDb.saveChatLanguage(finalDialogId, locale);
                             return Unit.INSTANCE;
                         });
                         return true;
@@ -3227,11 +3213,7 @@
             documentLayout.setMaxSelectedFiles(currentChat != null && !ChatObject.hasAdminRights(currentChat) && currentChat.slowmode_enabled || editingMessageObject != null ? 1 : -1);
         } else {
             documentLayout.setMaxSelectedFiles(maxSelectedPhotos);
-<<<<<<< HEAD
-            documentLayout.setCanSelectOnlyImageFiles(!isSoundPicker && !isEmojiPicker);
-=======
-            documentLayout.setCanSelectOnlyImageFiles(!isSoundPicker && !allowEnterCaption);
->>>>>>> 0bcf4fe5
+            documentLayout.setCanSelectOnlyImageFiles(!isSoundPicker && !isEmojiPicker && !allowEnterCaption);
         }
         documentLayout.isSoundPicker = isSoundPicker;
         documentLayout.isEmojiPicker = isEmojiPicker;
