--- conflicted
+++ resolved
@@ -71,10 +71,7 @@
 import org.telegram.messenger.ChatObject;
 import org.telegram.messenger.ContactsController;
 import org.telegram.messenger.Emoji;
-<<<<<<< HEAD
-=======
 import org.telegram.messenger.ImageLocation;
->>>>>>> e3fcc75e
 import org.telegram.messenger.LocaleController;
 import org.telegram.messenger.MediaController;
 import org.telegram.messenger.MediaDataController;
@@ -2480,15 +2477,11 @@
         openTransitionFinished = false;
         if (Build.VERSION.SDK_INT >= 30) {
             int color = getThemedColor(Theme.key_windowBackgroundGray);
-<<<<<<< HEAD
-            getWindow().setNavigationBarColor(color);
-=======
             AndroidUtilities.setNavigationBarColor(getWindow(), color, false, tcolor -> {
                 navBarColorKey = null;
                 navBarColor = tcolor;
                 containerView.invalidate();
             });
->>>>>>> e3fcc75e
             AndroidUtilities.setLightNavigationBar(getWindow(), AndroidUtilities.computePerceivedBrightness(color) > 0.721);
         }
     }
@@ -2636,12 +2629,8 @@
             nextAttachLayout.setTranslationY(AndroidUtilities.dp(78));
             animator.playTogether(
                 ObjectAnimator.ofFloat(currentAttachLayout, View.TRANSLATION_Y, AndroidUtilities.dp(78) + t),
-<<<<<<< HEAD
-                ObjectAnimator.ofFloat(currentAttachLayout, ATTACH_ALERT_LAYOUT_TRANSLATION, 0.0f, 1.0f)
-=======
                 ObjectAnimator.ofFloat(currentAttachLayout, ATTACH_ALERT_LAYOUT_TRANSLATION, 0.0f, 1.0f),
                 ObjectAnimator.ofFloat(actionBar, View.ALPHA, actionBar.getAlpha(), 0f)
->>>>>>> e3fcc75e
             );
             animator.setDuration(180);
             animator.setStartDelay(20);
@@ -2695,18 +2684,12 @@
             currentAttachLayout.setAlpha(1);
             ATTACH_ALERT_LAYOUT_TRANSLATION.set(currentAttachLayout, 0.0f);
 
-<<<<<<< HEAD
-=======
             float fromActionBarAlpha = actionBar.getAlpha();
->>>>>>> e3fcc75e
             SpringAnimation springAnimation = new SpringAnimation(new FloatValueHolder(0));
             springAnimation.addUpdateListener((animation, value, velocity) -> {
                 float f = value / 500f;
                 ATTACH_ALERT_LAYOUT_TRANSLATION.set(currentAttachLayout, f);
-<<<<<<< HEAD
-=======
                 actionBar.setAlpha(AndroidUtilities.lerp(fromActionBarAlpha, 0, f));
->>>>>>> e3fcc75e
                 mediaPreviewView.setAlpha(nextAttachLayout instanceof ChatAttachAlertPhotoLayoutPreview ? f : 1f - f);
             });
             springAnimation.addEndListener((animation, canceled, value, velocity) -> {
@@ -3940,10 +3923,7 @@
         if (commentTextView != null) {
             AndroidUtilities.hideKeyboard(commentTextView.getEditText());
         }
-<<<<<<< HEAD
-=======
         botAttachLayouts.clear();
->>>>>>> e3fcc75e
         if (!allowPassConfirmationAlert && baseFragment != null && currentAttachLayout.getSelectedItemsCount() > 0) {
             if (confirmationAlertShown) {
                 return;
@@ -3978,19 +3958,53 @@
             }
             return;
         }
+        if (commentTextView != null) {
+            AndroidUtilities.hideKeyboard(commentTextView.getEditText());
+        }
+        if (!allowPassConfirmationAlert && baseFragment != null && currentAttachLayout.getSelectedItemsCount() > 0) {
+            if (confirmationAlertShown) {
+                return;
+            }
+            confirmationAlertShown = true;
+            AlertDialog dialog =
+                new AlertDialog.Builder(baseFragment.getParentActivity(), parentThemeDelegate)
+                    .setTitle(LocaleController.getString("DiscardSelectionAlertTitle", R.string.DiscardSelectionAlertTitle))
+                    .setMessage(LocaleController.getString("DiscardSelectionAlertMessage", R.string.DiscardSelectionAlertMessage))
+                    .setPositiveButton(LocaleController.getString("PassportDiscard", R.string.PassportDiscard), (dialogInterface, i) -> {
+                        allowPassConfirmationAlert = true;
+                        dismiss();
+                    })
+                    .setNegativeButton(LocaleController.getString("Cancel", R.string.Cancel), null)
+                    .setOnCancelListener(di -> {
+                        if (appearSpringAnimation != null) {
+                            appearSpringAnimation.cancel();
+                        }
+                        appearSpringAnimation = new SpringAnimation(super.containerView, DynamicAnimation.TRANSLATION_Y, 0);
+                        appearSpringAnimation.getSpring().setDampingRatio(1.5f);
+                        appearSpringAnimation.getSpring().setStiffness(1500.0f);
+                        appearSpringAnimation.start();
+                    })
+                    .setOnPreDismissListener(di -> {
+                        confirmationAlertShown = false;
+                    })
+                    .create();
+            dialog.show();
+            TextView button = (TextView) dialog.getButton(DialogInterface.BUTTON_POSITIVE);
+            if (button != null) {
+                button.setTextColor(getThemedColor(Theme.key_dialogTextRed2));
+            }
+            return;
+        }
         for (int a = 0; a < layouts.length; a++) {
             if (layouts[a] != null && currentAttachLayout != layouts[a]) {
                 layouts[a].onDismiss();
             }
         }
-<<<<<<< HEAD
-=======
         AndroidUtilities.setNavigationBarColor(getWindow(), ColorUtils.setAlphaComponent(navBarColor, 0), true, tcolor -> {
             navBarColorKey = null;
             navBarColor = tcolor;
             containerView.invalidate();
         });
->>>>>>> e3fcc75e
         super.dismiss();
         allowPassConfirmationAlert = false;
     }
