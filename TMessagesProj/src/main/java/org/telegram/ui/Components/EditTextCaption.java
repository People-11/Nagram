--- conflicted
+++ resolved
@@ -518,13 +518,12 @@
         } else if (itemId == R.id.menu_underline) {
             makeSelectedUnderline();
             return true;
-<<<<<<< HEAD
-        } else if (itemId == R.id.menu_translate) {
-            makeSelectedTranslate();
-=======
         } else if (itemId == R.id.menu_spoiler) {
             makeSelectedSpoiler();
->>>>>>> c1c2ebaf
+            return true;
+        } else if (itemId == R.id.menu_translate) {
+            // NekoX
+            makeSelectedTranslate();
             return true;
         }
         return false;
