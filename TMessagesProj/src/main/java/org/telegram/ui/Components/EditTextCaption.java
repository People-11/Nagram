/*
 * This is the source code of Telegram for Android v. 5.x.x.
 * It is licensed under GNU GPL v. 2 or later.
 * You should have received a copy of the license in this archive (see LICENSE).
 *
 * Copyright Nikolai Kudashov, 2013-2018.
 */

package org.telegram.ui.Components;

import android.annotation.SuppressLint;
import android.content.ClipData;
import android.content.ClipboardManager;
import android.content.Context;
import android.graphics.Canvas;
import android.graphics.Paint;
import android.graphics.Rect;
import android.os.Build;
import android.os.Bundle;
import android.text.Editable;
import android.text.Layout;
import android.text.Spannable;
import android.text.SpannableStringBuilder;
import android.text.Spanned;
import android.text.StaticLayout;
import android.text.TextPaint;
import android.text.TextUtils;
import android.text.TextWatcher;
import android.text.style.CharacterStyle;
import android.util.Log;
import android.util.TypedValue;
import android.view.ActionMode;
import android.view.Gravity;
import android.view.Menu;
import android.view.MenuItem;
import android.view.View;
import android.view.ViewGroup;
import android.view.accessibility.AccessibilityNodeInfo;
import android.view.inputmethod.EditorInfo;
import android.widget.FrameLayout;

import androidx.core.view.accessibility.AccessibilityNodeInfoCompat;


import org.jetbrains.annotations.NotNull;
import org.telegram.messenger.AndroidUtilities;
import org.telegram.messenger.CodeHighlighting;
import org.telegram.messenger.Emoji;
import org.telegram.messenger.FileLog;
import org.telegram.messenger.LocaleController;
import org.telegram.messenger.MediaDataController;
import org.telegram.messenger.R;
import org.telegram.tgnet.TLRPC;
import org.telegram.messenger.utils.CopyUtilities;
import org.telegram.ui.ActionBar.AlertDialog;
import org.telegram.ui.ActionBar.AlertDialogDecor;
import org.telegram.ui.ActionBar.Theme;

import java.util.List;
import java.util.Locale;

import cn.hutool.core.util.StrUtil;
import tw.nekomimi.nekogram.NekoConfig;
import tw.nekomimi.nekogram.transtale.TranslateDb;
import tw.nekomimi.nekogram.transtale.Translator;
import tw.nekomimi.nekogram.transtale.TranslatorKt;
import tw.nekomimi.nekogram.utils.AlertUtil;
import xyz.nextalone.nagram.NaConfig;
import xyz.nextalone.nagram.ui.syntaxhighlight.SyntaxHighlight;

public class EditTextCaption extends EditTextBoldCursor {

    private static final int ACCESSIBILITY_ACTION_SHARE = 0x10000000;

    private String caption;
    private StaticLayout captionLayout;
    private int userNameLength;
    private int xOffset;
    private int yOffset;
    private int triesCount = 0;
    private boolean copyPasteShowed;
    private int hintColor;
    private EditTextCaptionDelegate delegate;
    private int selectionStart = -1;
    private int selectionEnd = -1;
    private boolean allowTextEntitiesIntersection;
    private int lineCount;
    private boolean isInitLineCount;
    private final Theme.ResourcesProvider resourcesProvider;
    private AlertDialog creationLinkDialog;
    public boolean adaptiveCreateLinkDialog;

    public interface EditTextCaptionDelegate {
        void onSpansChanged();

        long getCurrentChat();
    }

    public EditTextCaption(Context context, Theme.ResourcesProvider resourcesProvider) {
        super(context);
        this.resourcesProvider = resourcesProvider;
        quoteColor = Theme.getColor(Theme.key_chat_inQuote, resourcesProvider);
        addTextChangedListener(new TextWatcher() {
            @Override
            public void beforeTextChanged(CharSequence s, int start, int count, int after) {

            }

            @Override
            public void onTextChanged(CharSequence s, int start, int before, int count) {

            }

            @Override
            public void afterTextChanged(Editable s) {
                if (lineCount != getLineCount()) {
                    if (!isInitLineCount && getMeasuredWidth() > 0) {
                        onLineCountChanged(lineCount, getLineCount());
                    }
                    lineCount = getLineCount();
                }
            }
        });
        setClipToPadding(true);
    }

    protected void onLineCountChanged(int oldLineCount, int newLineCount) {

    }

    public void setCaption(String value) {
        if ((caption == null || caption.length() == 0) && (value == null || value.length() == 0) || caption != null && caption.equals(value)) {
            return;
        }
        caption = value;
        if (caption != null) {
            caption = caption.replace('\n', ' ');
        }
        requestLayout();
    }

    public void setDelegate(EditTextCaptionDelegate editTextCaptionDelegate) {
        delegate = editTextCaptionDelegate;
    }

    public void setAllowTextEntitiesIntersection(boolean value) {
        allowTextEntitiesIntersection = value;
    }

    public void makeSelectedBold() {
        TextStyleSpan.TextStyleRun run = new TextStyleSpan.TextStyleRun();
        run.flags |= TextStyleSpan.FLAG_STYLE_BOLD;
        applyTextStyleToSelection(new TextStyleSpan(run));
    }

    public void makeSelectedSpoiler() {
        TextStyleSpan.TextStyleRun run = new TextStyleSpan.TextStyleRun();
        run.flags |= TextStyleSpan.FLAG_STYLE_SPOILER;
        applyTextStyleToSelection(new TextStyleSpan(run));
        invalidateSpoilers();
    }

    public void makeSelectedItalic() {
        TextStyleSpan.TextStyleRun run = new TextStyleSpan.TextStyleRun();
        run.flags |= TextStyleSpan.FLAG_STYLE_ITALIC;
        applyTextStyleToSelection(new TextStyleSpan(run));
    }

    public void makeSelectedMono() {
        if (!NaConfig.INSTANCE.getCodeSyntaxHighlight().Bool()) {
            TextStyleSpan.TextStyleRun run = new TextStyleSpan.TextStyleRun();
            run.flags |= TextStyleSpan.FLAG_STYLE_MONO;
            applyTextStyleToSelection(new TextStyleSpan(run));
        } else {
            AlertDialog.Builder builder = new AlertDialog.Builder(getContext(), resourcesProvider);
            builder.setTitle(LocaleController.getString("CreateMono", R.string.CreateMono));

            final EditTextBoldCursor editText = new EditTextBoldCursor(getContext()) {
                @Override
                protected void onMeasure(int widthMeasureSpec, int heightMeasureSpec) {
                    super.onMeasure(widthMeasureSpec, MeasureSpec.makeMeasureSpec(AndroidUtilities.dp(64), MeasureSpec.EXACTLY));
                }
            };
            editText.setTextSize(TypedValue.COMPLEX_UNIT_DIP, 18);
            editText.setTextColor(getThemedColor(Theme.key_dialogTextBlack));
            editText.setHintText(LocaleController.getString("CreateMonoLanguage", R.string.CreateMonoLanguage));
            editText.setHeaderHintColor(getThemedColor(Theme.key_windowBackgroundWhiteBlueHeader));
            editText.setSingleLine(true);
            editText.setFocusable(true);
            editText.setTransformHintToHeader(true);
            editText.setLineColors(getThemedColor(Theme.key_windowBackgroundWhiteInputField), getThemedColor(Theme.key_windowBackgroundWhiteInputFieldActivated), getThemedColor(Theme.key_windowBackgroundWhiteRedText3));
            editText.setImeOptions(EditorInfo.IME_ACTION_DONE);
            editText.setBackgroundDrawable(null);
            editText.setText(NaConfig.INSTANCE.getDefaultMonoLanguage().String());
            editText.requestFocus();
            editText.setPadding(0, 0, 0, 0);
            builder.setView(editText);

            final int start;
            final int end;
            if (selectionStart >= 0 && selectionEnd >= 0) {
                start = selectionStart;
                end = selectionEnd;
                selectionStart = selectionEnd = -1;
            } else {
                start = getSelectionStart();
                end = getSelectionEnd();
            }

            builder.setPositiveButton(LocaleController.getString("OK", R.string.OK), (dialogInterface, i) -> {
                Editable editable = getText();
                CharacterStyle[] spans = editable.getSpans(start, end, CharacterStyle.class);
                if (spans != null && spans.length > 0) {
                    for (CharacterStyle oldSpan : spans) {
                        int spanStart = editable.getSpanStart(oldSpan);
                        int spanEnd = editable.getSpanEnd(oldSpan);
                        editable.removeSpan(oldSpan);
                        if (spanStart < start) {
                            editable.setSpan(oldSpan, spanStart, start, Spanned.SPAN_EXCLUSIVE_EXCLUSIVE);
                        }
                        if (spanEnd > end) {
                            editable.setSpan(oldSpan, end, spanEnd, Spanned.SPAN_EXCLUSIVE_EXCLUSIVE);
                        }
                    }
                }
                try {
                    TextStyleSpan.TextStyleRun run = new TextStyleSpan.TextStyleRun();
                    run.flags |= TextStyleSpan.FLAG_STYLE_MONO;
                    run.start = start;
                    run.end = end;
                    run.urlEntity = new TLRPC.TL_messageEntityPre();
                    run.urlEntity.language = editText.getText().toString();
                    MediaDataController.addStyleToText(new TextStyleSpan(run), start, end, getText(), allowTextEntitiesIntersection);
                    SyntaxHighlight.highlight(run, editable);
                } catch (Exception ignore) {

                }
                if (delegate != null) {
                    delegate.onSpansChanged();
                }
            });
            builder.setNegativeButton(LocaleController.getString("Cancel", R.string.Cancel), null);
            builder.show().setOnShowListener(dialog -> {
                editText.requestFocus();
                AndroidUtilities.showKeyboard(editText);
            });
            ViewGroup.MarginLayoutParams layoutParams = (ViewGroup.MarginLayoutParams) editText.getLayoutParams();
            if (layoutParams != null) {
                if (layoutParams instanceof FrameLayout.LayoutParams) {
                    ((FrameLayout.LayoutParams) layoutParams).gravity = Gravity.CENTER_HORIZONTAL;
                }
                layoutParams.rightMargin = layoutParams.leftMargin = AndroidUtilities.dp(24);
                layoutParams.height = AndroidUtilities.dp(36);
                editText.setLayoutParams(layoutParams);
            }
            editText.setSelection(0, editText.getText().length());
        }
    }

    public void makeSelectedStrike() {
        TextStyleSpan.TextStyleRun run = new TextStyleSpan.TextStyleRun();
        run.flags |= TextStyleSpan.FLAG_STYLE_STRIKE;
        applyTextStyleToSelection(new TextStyleSpan(run));
    }

    public void makeSelectedUnderline() {
        TextStyleSpan.TextStyleRun run = new TextStyleSpan.TextStyleRun();
        run.flags |= TextStyleSpan.FLAG_STYLE_UNDERLINE;
        applyTextStyleToSelection(new TextStyleSpan(run));
    }

<<<<<<< HEAD
    private String replaceAt(String origin, int start, int end, String translation) {

        String trans = origin.substring(0, start);

        trans += translation;

        trans += origin.substring(end);

        return trans;

    }

    public void makeSelectedTranslate() {

        int start = getSelectionStart();
        int end = getSelectionEnd();

        String origin = getText().toString();
        String text = getText().subSequence(start, end).toString();

        if (StrUtil.isBlank(origin)) return;

        TranslateDb db = TranslateDb.currentInputTarget();

        if (db.contains(text)) {

            setText(replaceAt(origin, start, end, TranslateDb.currentInputTarget().query(text)));

        } else {
            Locale to;
            Locale toDefault = TranslatorKt.getCode2Locale(NekoConfig.translateInputLang.String());
            if (delegate != null) {
                to = TranslateDb.getChatLanguage(delegate.getCurrentChat(), toDefault);
            } else {
                to = toDefault;
            }

            Translator.translate(to, text, new Translator.Companion.TranslateCallBack() {

                AlertDialog status = AlertUtil.showProgress(getContext());

                {
                    status.show();
                }

                @Override
                public void onSuccess(@NotNull String translation) {
                    status.dismiss();
                    setText(replaceAt(origin, start, end, translation));
                }

                @Override
                public void onFailed(boolean unsupported, @NotNull String message) {
                    status.dismiss();
                    AlertUtil.showTransFailedDialog(getContext(), unsupported, message, () -> {
                        status = AlertUtil.showProgress(getContext());
                        status.show();
                        Translator.translate(text, this);
                    });
                }

            });

        }

    }

    public void makeSelectedMention() {
        AlertDialog.Builder builder = new AlertDialog.Builder(getContext(), resourcesProvider);
        builder.setTitle(LocaleController.getString("CreateMention", R.string.CreateMention));

        final EditTextBoldCursor editText = new EditTextBoldCursor(getContext()) {
            @Override
            protected void onMeasure(int widthMeasureSpec, int heightMeasureSpec) {
                super.onMeasure(widthMeasureSpec, MeasureSpec.makeMeasureSpec(AndroidUtilities.dp(64), MeasureSpec.EXACTLY));
            }
        };
        editText.setTextSize(TypedValue.COMPLEX_UNIT_DIP, 18);
        editText.setTextColor(getThemedColor(Theme.key_dialogTextBlack));
        editText.setHintText("ID");
        editText.setHeaderHintColor(getThemedColor(Theme.key_windowBackgroundWhiteBlueHeader));
        editText.setSingleLine(true);
        editText.setFocusable(true);
        editText.setTransformHintToHeader(true);
        editText.setLineColors(getThemedColor(Theme.key_windowBackgroundWhiteInputField), getThemedColor(Theme.key_windowBackgroundWhiteInputFieldActivated), getThemedColor(Theme.key_windowBackgroundWhiteRedText3));
        editText.setImeOptions(EditorInfo.IME_ACTION_DONE);
        editText.setBackgroundDrawable(null);
        editText.requestFocus();
        editText.setPadding(0, 0, 0, 0);
        builder.setView(editText);

        final int start;
        final int end;
=======
    public void makeSelectedQuote() {
        int start, end;
>>>>>>> b4dbcd16
        if (selectionStart >= 0 && selectionEnd >= 0) {
            start = selectionStart;
            end = selectionEnd;
            selectionStart = selectionEnd = -1;
        } else {
            start = getSelectionStart();
            end = getSelectionEnd();
        }
<<<<<<< HEAD

        builder.setPositiveButton(LocaleController.getString("OK", R.string.OK), (dialogInterface, i) -> {
            Editable editable = getText();
            CharacterStyle[] spans = editable.getSpans(start, end, CharacterStyle.class);
            if (spans != null && spans.length > 0) {
                for (CharacterStyle oldSpan : spans) {
                    int spanStart = editable.getSpanStart(oldSpan);
                    int spanEnd = editable.getSpanEnd(oldSpan);
                    editable.removeSpan(oldSpan);
                    if (spanStart < start) {
                        editable.setSpan(oldSpan, spanStart, start, Spanned.SPAN_EXCLUSIVE_EXCLUSIVE);
                    }
                    if (spanEnd > end) {
                        editable.setSpan(oldSpan, end, spanEnd, Spanned.SPAN_EXCLUSIVE_EXCLUSIVE);
                    }
                }
            }
            try {
                editable.setSpan(new URLSpanUserMention(editText.getText().toString(), 3), start, end, Spanned.SPAN_EXCLUSIVE_EXCLUSIVE);
            } catch (Exception ignore) {

            }
            if (delegate != null) {
                delegate.onSpansChanged();
            }
        });
        builder.setNegativeButton(LocaleController.getString("Cancel", R.string.Cancel), null);
        builder.show().setOnShowListener(dialog -> {
            editText.requestFocus();
            AndroidUtilities.showKeyboard(editText);
        });
        ViewGroup.MarginLayoutParams layoutParams = (ViewGroup.MarginLayoutParams) editText.getLayoutParams();
        if (layoutParams != null) {
            if (layoutParams instanceof FrameLayout.LayoutParams) {
                ((FrameLayout.LayoutParams) layoutParams).gravity = Gravity.CENTER_HORIZONTAL;
            }
            layoutParams.rightMargin = layoutParams.leftMargin = AndroidUtilities.dp(24);
            layoutParams.height = AndroidUtilities.dp(36);
            editText.setLayoutParams(layoutParams);
        }
        editText.setSelection(0, editText.getText().length());
    }




=======
        final int setSelection = QuoteSpan.putQuoteToEditable(getText(), start, end);
        if (setSelection >= 0) {
            setSelection(setSelection);
            resetFontMetricsCache();
        }
        invalidateQuotes(true);
        invalidateSpoilers();
    }

>>>>>>> b4dbcd16
    public void makeSelectedUrl() {
        AlertDialog.Builder builder;
        if (adaptiveCreateLinkDialog) {
            builder = new AlertDialogDecor.Builder(getContext(), resourcesProvider);
        } else {
            builder = new AlertDialog.Builder(getContext(), resourcesProvider);
        }
        builder.setTitle(LocaleController.getString("CreateLink", R.string.CreateLink));

        final EditTextBoldCursor editText = new EditTextBoldCursor(getContext()) {
            @Override
            protected void onMeasure(int widthMeasureSpec, int heightMeasureSpec) {
                super.onMeasure(widthMeasureSpec, MeasureSpec.makeMeasureSpec(AndroidUtilities.dp(64), MeasureSpec.EXACTLY));
            }
        };
        editText.setTextSize(TypedValue.COMPLEX_UNIT_DIP, 18);
        editText.setText("http://");
        editText.setTextColor(getThemedColor(Theme.key_dialogTextBlack));
        editText.setHintText(LocaleController.getString("URL", R.string.URL));
        editText.setHeaderHintColor(getThemedColor(Theme.key_windowBackgroundWhiteBlueHeader));
        editText.setSingleLine(true);
        editText.setFocusable(true);
        editText.setTransformHintToHeader(true);
        editText.setLineColors(getThemedColor(Theme.key_windowBackgroundWhiteInputField), getThemedColor(Theme.key_windowBackgroundWhiteInputFieldActivated), getThemedColor(Theme.key_text_RedRegular));
        editText.setImeOptions(EditorInfo.IME_ACTION_DONE);
        editText.setBackgroundDrawable(null);
        editText.requestFocus();
        editText.setPadding(0, 0, 0, 0);
        builder.setView(editText);

        final int start;
        final int end;
        if (selectionStart >= 0 && selectionEnd >= 0) {
            start = selectionStart;
            end = selectionEnd;
            selectionStart = selectionEnd = -1;
        } else {
            start = getSelectionStart();
            end = getSelectionEnd();
        }

        builder.setPositiveButton(LocaleController.getString("OK", R.string.OK), (dialogInterface, i) -> {
            Editable editable = getText();
            CharacterStyle[] spans = editable.getSpans(start, end, CharacterStyle.class);
            if (spans != null && spans.length > 0) {
                for (int a = 0; a < spans.length; a++) {
                    CharacterStyle oldSpan = spans[a];
                    if (!(oldSpan instanceof AnimatedEmojiSpan) && !(oldSpan instanceof QuoteSpan.QuoteStyleSpan)) {
                        int spanStart = editable.getSpanStart(oldSpan);
                        int spanEnd = editable.getSpanEnd(oldSpan);
                        editable.removeSpan(oldSpan);
                        if (spanStart < start) {
                            editable.setSpan(oldSpan, spanStart, start, Spanned.SPAN_EXCLUSIVE_EXCLUSIVE);
                        }
                        if (spanEnd > end) {
                            editable.setSpan(oldSpan, end, spanEnd, Spanned.SPAN_EXCLUSIVE_EXCLUSIVE);
                        }
                    }
                }
            }
            try {
                editable.setSpan(new URLSpanReplacement(editText.getText().toString()), start, end, Spanned.SPAN_EXCLUSIVE_EXCLUSIVE);
            } catch (Exception ignore) {

            }
            if (delegate != null) {
                delegate.onSpansChanged();
            }
        });
        builder.setNegativeButton(LocaleController.getString("Cancel", R.string.Cancel), null);
        if (adaptiveCreateLinkDialog) {
            creationLinkDialog = builder.create();
            creationLinkDialog.setOnDismissListener(dialog -> {
                creationLinkDialog = null;
                requestFocus();
            });
            creationLinkDialog.setOnShowListener(dialog -> {
                editText.requestFocus();
                AndroidUtilities.showKeyboard(editText);
            });
            creationLinkDialog.showDelayed(250);
            if (editText != null) {
                ViewGroup.MarginLayoutParams layoutParams = (ViewGroup.MarginLayoutParams) editText.getLayoutParams();
                if (layoutParams != null) {
                    if (layoutParams instanceof FrameLayout.LayoutParams) {
                        ((FrameLayout.LayoutParams) layoutParams).gravity = Gravity.CENTER_HORIZONTAL;
                    }
                    layoutParams.rightMargin = layoutParams.leftMargin = AndroidUtilities.dp(24);
                    layoutParams.height = AndroidUtilities.dp(36);
                    editText.setLayoutParams(layoutParams);
                }
                editText.setSelection(0, editText.getText().length());
            }
        } else {
            builder.show().setOnShowListener(dialog -> {
                editText.requestFocus();
                AndroidUtilities.showKeyboard(editText);
            });
            if (editText != null) {
                ViewGroup.MarginLayoutParams layoutParams = (ViewGroup.MarginLayoutParams) editText.getLayoutParams();
                if (layoutParams != null) {
                    if (layoutParams instanceof FrameLayout.LayoutParams) {
                        ((FrameLayout.LayoutParams) layoutParams).gravity = Gravity.CENTER_HORIZONTAL;
                    }
                    layoutParams.rightMargin = layoutParams.leftMargin = AndroidUtilities.dp(24);
                    layoutParams.height = AndroidUtilities.dp(36);
                    editText.setLayoutParams(layoutParams);
                }
                editText.setSelection(0, editText.getText().length());
            }
        }
    }

    public boolean closeCreationLinkDialog() {
        if (creationLinkDialog != null && creationLinkDialog.isShowing()) {
            creationLinkDialog.dismiss();
            return true;
        }
        return false;
    }

    public void makeSelectedRegular() {
        applyTextStyleToSelection(null);
    }

    public void setSelectionOverride(int start, int end) {
        selectionStart = start;
        selectionEnd = end;
    }

    private void applyTextStyleToSelection(TextStyleSpan span) {
        int start;
        int end;
        if (selectionStart >= 0 && selectionEnd >= 0) {
            start = selectionStart;
            end = selectionEnd;
            selectionStart = selectionEnd = -1;
        } else {
            start = getSelectionStart();
            end = getSelectionEnd();
        }
        MediaDataController.addStyleToText(span, start, end, getText(), allowTextEntitiesIntersection);

        if (span == null) {
            Editable editable = getText();
            CodeHighlighting.Span[] code = editable.getSpans(start, end, CodeHighlighting.Span.class);
            for (int i = 0; i < code.length; ++i)
                editable.removeSpan(code[i]);
            QuoteSpan[] quotes = editable.getSpans(start, end, QuoteSpan.class);
            for (int i = 0; i < quotes.length; ++i) {
                editable.removeSpan(quotes[i]);
                editable.removeSpan(quotes[i].styleSpan);
            }
            if (quotes.length > 0) {
                invalidateQuotes(true);
            }
        }

        if (delegate != null) {
            delegate.onSpansChanged();
        }
    }

    @Override
    public void onWindowFocusChanged(boolean hasWindowFocus) {
        if (Build.VERSION.SDK_INT < 23 && !hasWindowFocus && copyPasteShowed) {
            return;
        }
        try {
            super.onWindowFocusChanged(hasWindowFocus);
        } catch (Throwable e) {
            FileLog.e(e);
        }
    }

    protected void onContextMenuOpen() {

    }

    protected void onContextMenuClose() {

    }

    private ActionMode.Callback overrideCallback(final ActionMode.Callback callback) {
        ActionMode.Callback wrap = new ActionMode.Callback() {
            @Override
            public boolean onCreateActionMode(ActionMode mode, Menu menu) {
                copyPasteShowed = true;
                onContextMenuOpen();
                return callback.onCreateActionMode(mode, menu);
            }

            @Override
            public boolean onPrepareActionMode(ActionMode mode, Menu menu) {
                return callback.onPrepareActionMode(mode, menu);
            }

            @Override
            public boolean onActionItemClicked(ActionMode mode, MenuItem item) {
                if (performMenuAction(item.getItemId())) {
                    mode.finish();
                    return true;
                }
                try {
                    return callback.onActionItemClicked(mode, item);
                } catch (Exception ignore) {
                }
                return true;
            }

            @Override
            public void onDestroyActionMode(ActionMode mode) {
                copyPasteShowed = false;
                onContextMenuClose();
                callback.onDestroyActionMode(mode);
            }
        };
        if (Build.VERSION.SDK_INT >= 23) {
            return new ActionMode.Callback2() {
                @Override
                public boolean onCreateActionMode(ActionMode mode, Menu menu) {
                    return wrap.onCreateActionMode(mode, menu);
                }

                @Override
                public boolean onPrepareActionMode(ActionMode mode, Menu menu) {
                    return wrap.onPrepareActionMode(mode, menu);
                }

                @Override
                public boolean onActionItemClicked(ActionMode mode, MenuItem item) {
                    return wrap.onActionItemClicked(mode, item);
                }

                @Override
                public void onDestroyActionMode(ActionMode mode) {
                    wrap.onDestroyActionMode(mode);
                }

                @Override
                public void onGetContentRect(ActionMode mode, View view, Rect outRect) {
                    if (callback instanceof ActionMode.Callback2) {
                        ((ActionMode.Callback2) callback).onGetContentRect(mode, view, outRect);
                    } else {
                        super.onGetContentRect(mode, view, outRect);
                    }
                }
            };
        } else {
            return wrap;
        }
    }

    public boolean performMenuAction(int itemId) {
        if (itemId == R.id.menu_regular) {
            makeSelectedRegular();
            return true;
        } else if (itemId == R.id.menu_bold) {
            makeSelectedBold();
            return true;
        } else if (itemId == R.id.menu_italic) {
            makeSelectedItalic();
            return true;
        } else if (itemId == R.id.menu_mono) {
            makeSelectedMono();
            return true;
        } else if (itemId == R.id.menu_link) {
            makeSelectedUrl();
            return true;
        } else if (itemId == R.id.menu_mention) {
            makeSelectedMention();
            return true;
        } else if (itemId == R.id.menu_strike) {
            makeSelectedStrike();
            return true;
        } else if (itemId == R.id.menu_underline) {
            makeSelectedUnderline();
            return true;
        } else if (itemId == R.id.menu_spoiler) {
            makeSelectedSpoiler();
            return true;
<<<<<<< HEAD
        } else if (itemId == R.id.menu_translate) {
            // NekoX
            makeSelectedTranslate();
=======
        } else if (itemId == R.id.menu_quote) {
            makeSelectedQuote();
>>>>>>> b4dbcd16
            return true;
        }
        return false;
    }

    @Override
    public ActionMode startActionMode(final ActionMode.Callback callback, int type) {
        return super.startActionMode(overrideCallback(callback), type);
    }

    @Override
    public ActionMode startActionMode(final ActionMode.Callback callback) {
        return super.startActionMode(overrideCallback(callback));
    }

    @SuppressLint("DrawAllocation")
    @Override
    protected void onMeasure(int widthMeasureSpec, int heightMeasureSpec) {
        try {
            isInitLineCount = getMeasuredWidth() == 0 && getMeasuredHeight() == 0;
            super.onMeasure(widthMeasureSpec, heightMeasureSpec);
            if (isInitLineCount) {
                lineCount = getLineCount();
            }
            isInitLineCount = false;
        } catch (Exception e) {
            setMeasuredDimension(MeasureSpec.getSize(widthMeasureSpec), AndroidUtilities.dp(51));
            FileLog.e(e);
        }

        captionLayout = null;

        if (caption != null && caption.length() > 0) {
            CharSequence text = getText();
            if (text.length() > 1 && text.charAt(0) == '@') {
                int index = TextUtils.indexOf(text, ' ');
                if (index != -1) {
                    TextPaint paint = getPaint();
                    CharSequence str = text.subSequence(0, index + 1);
                    int size = (int) Math.ceil(paint.measureText(text, 0, index + 1));
                    int width = getMeasuredWidth() - getPaddingLeft() - getPaddingRight();
                    userNameLength = str.length();
                    CharSequence captionFinal = TextUtils.ellipsize(caption, paint, width - size, TextUtils.TruncateAt.END);
                    xOffset = size;
                    try {
                        captionLayout = new StaticLayout(captionFinal, getPaint(), width - size, Layout.Alignment.ALIGN_NORMAL, 1.0f, 0.0f, false);
                        if (captionLayout.getLineCount() > 0) {
                            xOffset += -captionLayout.getLineLeft(0);
                        }
                        yOffset = (getMeasuredHeight() - captionLayout.getLineBottom(0)) / 2 + AndroidUtilities.dp(0.5f);
                    } catch (Exception e) {
                        FileLog.e(e);
                    }
                }
            }
        }
    }

    public String getCaption() {
        return caption;
    }

    @Override
    public void setHintColor(int value) {
        super.setHintColor(value);
        hintColor = value;
        invalidate();
    }

    @Override
    protected void onDraw(Canvas canvas) {
        canvas.save();
        canvas.translate(0, offsetY);
        super.onDraw(canvas);
        try {
            if (captionLayout != null && userNameLength == length()) {
                Paint paint = getPaint();
                int oldColor = getPaint().getColor();
                paint.setColor(hintColor);
                canvas.save();
                canvas.translate(xOffset, yOffset);
                captionLayout.draw(canvas);
                canvas.restore();
                paint.setColor(oldColor);
            }
        } catch (Exception e) {
            FileLog.e(e);
        }
        canvas.restore();
    }

    @Override
    public void onInitializeAccessibilityNodeInfo(AccessibilityNodeInfo info) {
        super.onInitializeAccessibilityNodeInfo(info);
        final AccessibilityNodeInfoCompat infoCompat = AccessibilityNodeInfoCompat.wrap(info);
        if (!TextUtils.isEmpty(caption)) {
            infoCompat.setHintText(caption);
        }
        final List<AccessibilityNodeInfoCompat.AccessibilityActionCompat> actions = infoCompat.getActionList();
        for (int i = 0, size = actions.size(); i < size; i++) {
            final AccessibilityNodeInfoCompat.AccessibilityActionCompat action = actions.get(i);
            if (action.getId() == ACCESSIBILITY_ACTION_SHARE) {
                infoCompat.removeAction(action);
                break;
            }
        }
        if (hasSelection()) {
            infoCompat.addAction(new AccessibilityNodeInfoCompat.AccessibilityActionCompat(R.id.menu_spoiler, LocaleController.getString("Spoiler", R.string.Spoiler)));
            infoCompat.addAction(new AccessibilityNodeInfoCompat.AccessibilityActionCompat(R.id.menu_bold, LocaleController.getString("Bold", R.string.Bold)));
            infoCompat.addAction(new AccessibilityNodeInfoCompat.AccessibilityActionCompat(R.id.menu_italic, LocaleController.getString("Italic", R.string.Italic)));
            infoCompat.addAction(new AccessibilityNodeInfoCompat.AccessibilityActionCompat(R.id.menu_mono, LocaleController.getString("Mono", R.string.Mono)));
            infoCompat.addAction(new AccessibilityNodeInfoCompat.AccessibilityActionCompat(R.id.menu_strike, LocaleController.getString("Strike", R.string.Strike)));
            infoCompat.addAction(new AccessibilityNodeInfoCompat.AccessibilityActionCompat(R.id.menu_underline, LocaleController.getString("Underline", R.string.Underline)));
            infoCompat.addAction(new AccessibilityNodeInfoCompat.AccessibilityActionCompat(R.id.menu_link, LocaleController.getString("CreateLink", R.string.CreateLink)));
            infoCompat.addAction(new AccessibilityNodeInfoCompat.AccessibilityActionCompat(R.id.menu_regular, LocaleController.getString("Regular", R.string.Regular)));
        }
    }

    @Override
    public boolean performAccessibilityAction(int action, Bundle arguments) {
        return performMenuAction(action) || super.performAccessibilityAction(action, arguments);
    }

    private int getThemedColor(int key) {
        return Theme.getColor(key, resourcesProvider);
    }

    @Override
    public boolean onTextContextMenuItem(int id) {
        if (id == android.R.id.paste) {
            ClipboardManager clipboard = (ClipboardManager) getContext().getSystemService(Context.CLIPBOARD_SERVICE);
            ClipData clipData = clipboard.getPrimaryClip();
            if (clipData != null && clipData.getItemCount() == 1 && clipData.getDescription().hasMimeType("text/html")) {
                try {
                    String html = clipData.getItemAt(0).getHtmlText();
                    Spannable pasted = CopyUtilities.fromHTML(html);
                    Emoji.replaceEmoji(pasted, getPaint().getFontMetricsInt(), false, null);
                    AnimatedEmojiSpan[] spans = pasted.getSpans(0, pasted.length(), AnimatedEmojiSpan.class);
                    if (spans != null) {
                        for (int k = 0; k < spans.length; ++k) {
                            spans[k].applyFontMetrics(getPaint().getFontMetricsInt(), AnimatedEmojiDrawable.getCacheTypeForEnterView());
                        }
                    }
                    int start = Math.max(0, getSelectionStart());
                    int end = Math.min(getText().length(), getSelectionEnd());
                    setText(getText().replace(start, end, pasted));
                    setSelection(start + pasted.length(), start + pasted.length());
                    return true;
                } catch (Exception e) {
                    FileLog.e(e);
                }
            }
        } else if (id == android.R.id.copy) {
            int start = Math.max(0, getSelectionStart());
            int end = Math.min(getText().length(), getSelectionEnd());
            try {
                AndroidUtilities.addToClipboard(getText().subSequence(start, end));
                return true;
            } catch (Exception e) {

            }
        } else if (id == android.R.id.cut) {
            int start = Math.max(0, getSelectionStart());
            int end = Math.min(getText().length(), getSelectionEnd());
            try {
                AndroidUtilities.addToClipboard(getText().subSequence(start, end));
                SpannableStringBuilder stringBuilder = new SpannableStringBuilder();
                if (start != 0) {
                    stringBuilder.append(getText().subSequence(0, start));
                }
                if (end != getText().length()) {
                    stringBuilder.append(getText().subSequence(end, getText().length()));
                }
                setText(stringBuilder);
                setSelection(start, start);
                return true;
            } catch (Exception e) {

            }
        }
        return super.onTextContextMenuItem(id);
    }
}<|MERGE_RESOLUTION|>--- conflicted
+++ resolved
@@ -269,7 +269,6 @@
         applyTextStyleToSelection(new TextStyleSpan(run));
     }
 
-<<<<<<< HEAD
     private String replaceAt(String origin, int start, int end, String translation) {
 
         String trans = origin.substring(0, start);
@@ -363,10 +362,6 @@
 
         final int start;
         final int end;
-=======
-    public void makeSelectedQuote() {
-        int start, end;
->>>>>>> b4dbcd16
         if (selectionStart >= 0 && selectionEnd >= 0) {
             start = selectionStart;
             end = selectionEnd;
@@ -375,7 +370,6 @@
             start = getSelectionStart();
             end = getSelectionEnd();
         }
-<<<<<<< HEAD
 
         builder.setPositiveButton(LocaleController.getString("OK", R.string.OK), (dialogInterface, i) -> {
             Editable editable = getText();
@@ -421,8 +415,16 @@
 
 
 
-
-=======
+    public void makeSelectedQuote() {
+        int start, end;
+        if (selectionStart >= 0 && selectionEnd >= 0) {
+            start = selectionStart;
+            end = selectionEnd;
+            selectionStart = selectionEnd = -1;
+        } else {
+            start = getSelectionStart();
+            end = getSelectionEnd();
+        }
         final int setSelection = QuoteSpan.putQuoteToEditable(getText(), start, end);
         if (setSelection >= 0) {
             setSelection(setSelection);
@@ -432,7 +434,6 @@
         invalidateSpoilers();
     }
 
->>>>>>> b4dbcd16
     public void makeSelectedUrl() {
         AlertDialog.Builder builder;
         if (adaptiveCreateLinkDialog) {
@@ -714,14 +715,11 @@
         } else if (itemId == R.id.menu_spoiler) {
             makeSelectedSpoiler();
             return true;
-<<<<<<< HEAD
         } else if (itemId == R.id.menu_translate) {
             // NekoX
             makeSelectedTranslate();
-=======
         } else if (itemId == R.id.menu_quote) {
             makeSelectedQuote();
->>>>>>> b4dbcd16
             return true;
         }
         return false;
