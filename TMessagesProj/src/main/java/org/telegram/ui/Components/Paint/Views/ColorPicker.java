--- conflicted
+++ resolved
@@ -70,14 +70,10 @@
             1.0f
     };
 
-<<<<<<< HEAD
     private PorterDuffColorFilter colorPickerFilter = new PorterDuffColorFilter(0xff51bdf3, PorterDuff.Mode.MULTIPLY);
     private ImageView colorPickerButton;
 
-    private ImageView settingsButton;
-=======
     public ImageView settingsButton;
->>>>>>> d0e1ebd0
     private ImageView undoButton;
     private Drawable shadowDrawable;
 
