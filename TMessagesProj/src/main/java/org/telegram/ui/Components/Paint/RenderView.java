package org.telegram.ui.Components.Paint;

import android.content.Context;
import android.graphics.*;
import android.opengl.GLES20;
import android.opengl.GLUtils;
import android.os.Looper;
import android.view.MotionEvent;
import android.view.TextureView;
import android.view.View;

import javax.microedition.khronos.egl.EGL10;
import javax.microedition.khronos.egl.EGLConfig;
import javax.microedition.khronos.egl.EGLContext;
import javax.microedition.khronos.egl.EGLDisplay;
import javax.microedition.khronos.egl.EGLSurface;

import org.telegram.messenger.AndroidUtilities;
import org.telegram.messenger.BuildVars;
import org.telegram.messenger.DispatchQueue;
import org.telegram.messenger.FileLog;
import org.telegram.ui.Components.Size;

import java.util.concurrent.CountDownLatch;

public class RenderView extends TextureView {

    public interface RenderViewDelegate {
        void onBeganDrawing();
        void onFinishedDrawing(boolean moved);
        void onFirstDraw();
        boolean shouldDraw();
    }

    private RenderViewDelegate delegate;
    private UndoStore undoStore;
    private DispatchQueue queue;

    private Painting painting;
    private CanvasInternal internal;
    private Input input;
    private Bitmap bitmap;
    private boolean transformedBitmap;

    private boolean firstDrawSent;

    private float weight;
    private int color;
    private Brush brush;

    private boolean shuttingDown;

<<<<<<< HEAD
    public boolean isColorPicker = false;

    public RenderView(Context context, Painting paint, Bitmap b, int rotation) {
=======
    public RenderView(Context context, Painting paint, Bitmap b) {
>>>>>>> dceccae0
        super(context);
        setOpaque(false);

        bitmap = b;
        painting = paint;
        painting.setRenderView(this);

        setSurfaceTextureListener(new SurfaceTextureListener() {
            @Override
            public void onSurfaceTextureAvailable(SurfaceTexture surface, int width, int height) {
                if (surface == null || internal != null) {
                    return;
                }

                internal = new CanvasInternal(surface);
                internal.setBufferSize(width, height);
                updateTransform();

                internal.requestRender();

                if (painting.isPaused()) {
                    painting.onResume();
                }
            }

            @Override
            public void onSurfaceTextureSizeChanged(SurfaceTexture surface, int width, int height) {
                if (internal == null) {
                    return;
                }

                internal.setBufferSize(width, height);
                updateTransform();
                internal.requestRender();
                internal.postRunnable(() -> {
                    if (internal != null) {
                        internal.requestRender();
                    }
                });
            }

            @Override
            public boolean onSurfaceTextureDestroyed(SurfaceTexture surface) {
                if (internal == null) {
                    return true;
                }
                if (!shuttingDown) {
                    painting.onPause(() -> {
                        internal.shutdown();
                        internal = null;
                    });
                }

                return true;
            }

            @Override
            public void onSurfaceTextureUpdated(SurfaceTexture surface) {

            }
        });

        input = new Input(this);
        painting.setDelegate(new Painting.PaintingDelegate() {
            @Override
            public void contentChanged() {
                if (internal != null) {
                    internal.scheduleRedraw();
                }
            }

            @Override
            public void strokeCommited() {

            }

            @Override
            public UndoStore requestUndoStore() {
                return undoStore;
            }

            @Override
            public DispatchQueue requestDispatchQueue() {
                return queue;
            }
        });
    }

    public void redraw() {
        if (internal == null) {
            return;
        }
        internal.requestRender();
    }

    public boolean onTouch(MotionEvent event) {
        if (event.getPointerCount() > 1) {
            return false;
        }
        if (internal == null || !internal.initialized || !internal.ready) {
            return true;
<<<<<<< HEAD

        if (isColorPicker) return true;

        input.process(event);
=======
        }
        input.process(event, getScaleX());
>>>>>>> dceccae0
        return true;
    }

    public void setUndoStore(UndoStore store) {
        undoStore = store;
    }

    public void setQueue(DispatchQueue dispatchQueue) {
        queue = dispatchQueue;
    }

    public void setDelegate(RenderViewDelegate renderViewDelegate) {
        delegate = renderViewDelegate;
    }

    public Painting getPainting() {
        return painting;
    }

    private float brushWeightForSize(float size) {
        float paintingWidth = painting.getSize().width;
        return 8.0f / 2048.0f * paintingWidth + (90.0f / 2048.0f * paintingWidth) * size;
    }

    public int getCurrentColor() {
        return color;
    }

    public void setColor(int value) {
        color = value;
    }

    public float getCurrentWeight() {
        return weight;
    }

    public void setBrushSize(float size) {
        weight = brushWeightForSize(size);
    }

    public Brush getCurrentBrush() {
        return brush;
    }

    public void setBrush(Brush value) {
        painting.setBrush(brush = value);
    }

    private void updateTransform() {
        Matrix matrix = new Matrix();

        float scale = painting != null ? getWidth() / painting.getSize().width : 1.0f;
        if (scale <= 0) {
            scale = 1.0f;
        }

        Size paintingSize = getPainting().getSize();

        matrix.preTranslate(getWidth() / 2.0f, getHeight() / 2.0f);
        matrix.preScale(scale, -scale);
        matrix.preTranslate(-paintingSize.width / 2.0f, -paintingSize.height / 2.0f);

        input.setMatrix(matrix);

        float[] proj = GLMatrix.LoadOrtho(0.0f, internal.bufferWidth, 0.0f, internal.bufferHeight, -1.0f, 1.0f);
        float[] effectiveProjection = GLMatrix.LoadGraphicsMatrix(matrix);
        float[] finalProjection = GLMatrix.MultiplyMat4f(proj, effectiveProjection);
        painting.setRenderProjection(finalProjection);
    }

    public boolean shouldDraw() {
        return delegate == null || delegate.shouldDraw();
    }

    public void onBeganDrawing() {
        if (delegate != null) {
            delegate.onBeganDrawing();
        }
    }

    public void onFinishedDrawing(boolean moved) {
        if (delegate != null) {
            delegate.onFinishedDrawing(moved);
        }
    }

    public void shutdown() {
        shuttingDown = true;

        if (internal != null) {
            performInContext(() -> {
                painting.cleanResources(transformedBitmap);
                internal.shutdown();
                internal = null;
            });
        }

        setVisibility(View.GONE);
    }

    private class CanvasInternal extends DispatchQueue {
        private static final int EGL_CONTEXT_CLIENT_VERSION = 0x3098;
        private static final int EGL_OPENGL_ES2_BIT = 4;
        private SurfaceTexture surfaceTexture;
        private EGL10 egl10;
        private EGLDisplay eglDisplay;
        private EGLContext eglContext;
        private EGLSurface eglSurface;
        private boolean initialized;
        private boolean ready;

        private int bufferWidth;
        private int bufferHeight;

        private long lastRenderCallTime;
        private Runnable scheduledRunnable;

        public CanvasInternal(SurfaceTexture surface) {
            super("CanvasInternal");
            surfaceTexture = surface;
        }

        @Override
        public void run() {
            if (bitmap == null || bitmap.isRecycled()) {
                return;
            }

            initialized = initGL();
            super.run();
        }

        private boolean initGL() {
            egl10 = (EGL10) EGLContext.getEGL();

            eglDisplay = egl10.eglGetDisplay(EGL10.EGL_DEFAULT_DISPLAY);
            if (eglDisplay == EGL10.EGL_NO_DISPLAY) {
                if (BuildVars.LOGS_ENABLED) {
                    FileLog.e("eglGetDisplay failed " + GLUtils.getEGLErrorString(egl10.eglGetError()));
                }
                finish();
                return false;
            }

            int[] version = new int[2];
            if (!egl10.eglInitialize(eglDisplay, version)) {
                if (BuildVars.LOGS_ENABLED) {
                    FileLog.e("eglInitialize failed " + GLUtils.getEGLErrorString(egl10.eglGetError()));
                }
                finish();
                return false;
            }

            int[] configsCount = new int[1];
            EGLConfig[] configs = new EGLConfig[1];
            int[] configSpec = new int[]{
                    EGL10.EGL_RENDERABLE_TYPE, EGL_OPENGL_ES2_BIT,
                    EGL10.EGL_RED_SIZE, 8,
                    EGL10.EGL_GREEN_SIZE, 8,
                    EGL10.EGL_BLUE_SIZE, 8,
                    EGL10.EGL_ALPHA_SIZE, 8,
                    EGL10.EGL_DEPTH_SIZE, 0,
                    EGL10.EGL_STENCIL_SIZE, 0,
                    EGL10.EGL_NONE
            };
            EGLConfig eglConfig;
            if (!egl10.eglChooseConfig(eglDisplay, configSpec, configs, 1, configsCount)) {
                if (BuildVars.LOGS_ENABLED) {
                    FileLog.e("eglChooseConfig failed " + GLUtils.getEGLErrorString(egl10.eglGetError()));
                }
                finish();
                return false;
            } else if (configsCount[0] > 0) {
                eglConfig = configs[0];
            } else {
                if (BuildVars.LOGS_ENABLED) {
                    FileLog.e("eglConfig not initialized");
                }
                finish();
                return false;
            }

            int[] attrib_list = {EGL_CONTEXT_CLIENT_VERSION, 2, EGL10.EGL_NONE};
            eglContext = egl10.eglCreateContext(eglDisplay, eglConfig, EGL10.EGL_NO_CONTEXT, attrib_list);
            if (eglContext == null) {
                if (BuildVars.LOGS_ENABLED) {
                    FileLog.e("eglCreateContext failed " + GLUtils.getEGLErrorString(egl10.eglGetError()));
                }
                finish();
                return false;
            }

            if (surfaceTexture instanceof SurfaceTexture) {
                eglSurface = egl10.eglCreateWindowSurface(eglDisplay, eglConfig, surfaceTexture, null);
            } else {
                finish();
                return false;
            }

            if (eglSurface == null || eglSurface == EGL10.EGL_NO_SURFACE) {
                if (BuildVars.LOGS_ENABLED) {
                    FileLog.e("createWindowSurface failed " + GLUtils.getEGLErrorString(egl10.eglGetError()));
                }
                finish();
                return false;
            }
            if (!egl10.eglMakeCurrent(eglDisplay, eglSurface, eglSurface, eglContext)) {
                if (BuildVars.LOGS_ENABLED) {
                    FileLog.e("eglMakeCurrent failed " + GLUtils.getEGLErrorString(egl10.eglGetError()));
                }
                finish();
                return false;
            }

            GLES20.glEnable(GLES20.GL_BLEND);
            GLES20.glDisable(GLES20.GL_DITHER);
            GLES20.glDisable(GLES20.GL_STENCIL_TEST);
            GLES20.glDisable(GLES20.GL_DEPTH_TEST);

            painting.setupShaders();
            checkBitmap();
            painting.setBitmap(bitmap);

            Utils.HasGLError();

            return true;
        }

        private Bitmap createBitmap(Bitmap bitmap, float scale) {
            Matrix matrix = new Matrix();
            matrix.setScale(scale, scale);
            return Bitmap.createBitmap(bitmap, 0, 0, bitmap.getWidth(), bitmap.getHeight(), matrix, true);
        }

        private void checkBitmap() {
            Size paintingSize = painting.getSize();
            if (bitmap.getWidth() != paintingSize.width || bitmap.getHeight() != paintingSize.height) {
                Bitmap b = Bitmap.createBitmap((int) paintingSize.width, (int) paintingSize.height, Bitmap.Config.ARGB_8888);
                Canvas canvas = new Canvas(b);
                canvas.drawBitmap(bitmap, null, new RectF(0, 0, paintingSize.width, paintingSize.height), null);
                bitmap = b;
                transformedBitmap = true;
            }
        }

        private boolean setCurrentContext() {
            if (!initialized) {
                return false;
            }

            if (!eglContext.equals(egl10.eglGetCurrentContext()) || !eglSurface.equals(egl10.eglGetCurrentSurface(EGL10.EGL_DRAW))) {
                if (!egl10.eglMakeCurrent(eglDisplay, eglSurface, eglSurface, eglContext)) {
                    return false;
                }
            }
            return true;
        }

        private Runnable drawRunnable = new Runnable() {
            @Override
            public void run() {
                if (!initialized || shuttingDown) {
                    return;
                }

                setCurrentContext();

                GLES20.glBindFramebuffer(GLES20.GL_FRAMEBUFFER, 0);
                GLES20.glViewport(0, 0, bufferWidth, bufferHeight);

                GLES20.glClearColor(0.0f, 0.0f, 0.0f, 0.0f);
                GLES20.glClear(GLES20.GL_COLOR_BUFFER_BIT);

                painting.render();

                GLES20.glBlendFunc(GLES20.GL_ONE, GLES20.GL_ONE_MINUS_SRC_ALPHA);

                egl10.eglSwapBuffers(eglDisplay, eglSurface);
                if (!firstDrawSent) {
                    firstDrawSent = true;
                    AndroidUtilities.runOnUIThread(() -> delegate.onFirstDraw());
                }

                if (!ready) {
                    queue.postRunnable(() -> ready = true, 200);
                }
            }
        };

        public void setBufferSize(int width, int height) {
            bufferWidth = width;
            bufferHeight = height;
        }

        public void requestRender() {
            postRunnable(() -> drawRunnable.run());
        }

        public void scheduleRedraw() {
            if (scheduledRunnable != null) {
                cancelRunnable(scheduledRunnable);
                scheduledRunnable = null;
            }

            scheduledRunnable = () -> {
                scheduledRunnable = null;
                drawRunnable.run();
            };

            postRunnable(scheduledRunnable, 1);
        }

        public void finish() {
            if (eglSurface != null) {
                egl10.eglMakeCurrent(eglDisplay, EGL10.EGL_NO_SURFACE, EGL10.EGL_NO_SURFACE, EGL10.EGL_NO_CONTEXT);
                egl10.eglDestroySurface(eglDisplay, eglSurface);
                eglSurface = null;
            }
            if (eglContext != null) {
                egl10.eglDestroyContext(eglDisplay, eglContext);
                eglContext = null;
            }
            if (eglDisplay != null) {
                egl10.eglTerminate(eglDisplay);
                eglDisplay = null;
            }
        }

        public void shutdown() {
            postRunnable(() -> {
                finish();
                Looper looper = Looper.myLooper();
                if (looper != null) {
                    looper.quit();
                }
            });
        }

        public Bitmap getTexture() {
            if (!initialized) {
                return null;
            }
            final CountDownLatch countDownLatch = new CountDownLatch(1);
            final Bitmap[] object = new Bitmap[1];
            try {
                postRunnable(() -> {
                    Painting.PaintingData data = painting.getPaintingData(new RectF(0, 0, painting.getSize().width, painting.getSize().height), false);
                    if (data != null) {
                        object[0] = data.bitmap;
                    }
                    countDownLatch.countDown();
                });
                countDownLatch.await();
            } catch (Exception e) {
                FileLog.e(e);
            }
            return object[0];
        }
    }

    public Bitmap getResultBitmap() {
        return internal != null ? internal.getTexture() : null;
    }

    public void performInContext(final Runnable action) {
        if (internal == null) {
            return;
        }

        internal.postRunnable(() -> {
            if (internal == null || !internal.initialized) {
                return;
            }

            internal.setCurrentContext();
            action.run();
        });
    }
}<|MERGE_RESOLUTION|>--- conflicted
+++ resolved
@@ -50,13 +50,9 @@
 
     private boolean shuttingDown;
 
-<<<<<<< HEAD
     public boolean isColorPicker = false;
 
-    public RenderView(Context context, Painting paint, Bitmap b, int rotation) {
-=======
     public RenderView(Context context, Painting paint, Bitmap b) {
->>>>>>> dceccae0
         super(context);
         setOpaque(false);
 
@@ -158,15 +154,11 @@
         }
         if (internal == null || !internal.initialized || !internal.ready) {
             return true;
-<<<<<<< HEAD
+        }
 
         if (isColorPicker) return true;
 
-        input.process(event);
-=======
-        }
         input.process(event, getScaleX());
->>>>>>> dceccae0
         return true;
     }
 
