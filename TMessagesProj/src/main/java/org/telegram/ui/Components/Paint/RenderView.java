package org.telegram.ui.Components.Paint;

import android.content.Context;
import android.graphics.Bitmap;
import android.graphics.Canvas;
import android.graphics.Matrix;
import android.graphics.RectF;
import android.graphics.SurfaceTexture;
import android.opengl.GLES20;
import android.opengl.GLUtils;
import android.os.Looper;
import android.view.MotionEvent;
import android.view.TextureView;
import android.view.View;

import org.telegram.messenger.AndroidUtilities;
import org.telegram.messenger.BuildVars;
import org.telegram.messenger.DispatchQueue;
import org.telegram.messenger.FileLog;
import org.telegram.ui.Components.Size;

import java.util.concurrent.CountDownLatch;

import javax.microedition.khronos.egl.EGL10;
import javax.microedition.khronos.egl.EGLConfig;
import javax.microedition.khronos.egl.EGLContext;
import javax.microedition.khronos.egl.EGLDisplay;
import javax.microedition.khronos.egl.EGLSurface;

public class RenderView extends TextureView {

    public interface RenderViewDelegate {
        void onBeganDrawing();
        void onFinishedDrawing(boolean moved);
        void onFirstDraw();
        boolean shouldDraw();
<<<<<<< HEAD
        void onTouch(int x, int y);
=======
        default void invalidateInputView() {}
        void resetBrush();
>>>>>>> 3ccf875b
    }

    private RenderViewDelegate delegate;
    private UndoStore undoStore;
    private DispatchQueue queue;

    private Painting painting;
    private CanvasInternal internal;
    private Input input;
    private ShapeInput shapeInput;
    private Bitmap bitmap;
    private boolean transformedBitmap;

    private boolean firstDrawSent;

    private float weight;
    private int color;
    private Brush brush;

    private boolean shuttingDown;

    public boolean isColorPicker = false;

    public RenderView(Context context, Painting paint, Bitmap b) {
        super(context);
        setOpaque(false);

        bitmap = b;
        painting = paint;
        painting.setRenderView(this);

        setSurfaceTextureListener(new SurfaceTextureListener() {
            @Override
            public void onSurfaceTextureAvailable(SurfaceTexture surface, int width, int height) {
                if (surface == null || internal != null) {
                    return;
                }
                internal = new CanvasInternal(surface);
                internal.setBufferSize(width, height);
                updateTransform();

                post(() -> {
                    if (internal != null) {
                        internal.requestRender();
                    }
                });

                if (painting.isPaused()) {
                    painting.onResume();
                }
            }

            @Override
            public void onSurfaceTextureSizeChanged(SurfaceTexture surface, int width, int height) {
                if (internal == null) {
                    return;
                }

                internal.setBufferSize(width, height);
                updateTransform();
                internal.requestRender();
                internal.postRunnable(() -> {
                    if (internal != null) {
                        internal.requestRender();
                    }
                });
            }

            @Override
            public boolean onSurfaceTextureDestroyed(SurfaceTexture surface) {
                if (internal == null) {
                    return true;
                }
                if (!shuttingDown) {
                    painting.onPause(() -> {
                        internal.shutdown();
                        internal = null;
                    });
                }

                return true;
            }

            @Override
            public void onSurfaceTextureUpdated(SurfaceTexture surface) {

            }
        });

        input = new Input(this);
        shapeInput = new ShapeInput(this, () -> {
            if (delegate != null) {
                delegate.invalidateInputView();
            }
        });
        painting.setDelegate(new Painting.PaintingDelegate() {
            @Override
            public void contentChanged() {
                if (internal != null) {
                    internal.scheduleRedraw();
                }
            }

            @Override
            public void strokeCommited() {

            }

            @Override
            public UndoStore requestUndoStore() {
                return undoStore;
            }

            @Override
            public DispatchQueue requestDispatchQueue() {
                return queue;
            }
        });
    }

    public void redraw() {
        if (internal == null) {
            return;
        }
        internal.requestRender();
    }

    public boolean onTouch(MotionEvent event) {
        if (event.getPointerCount() > 1) {
            return false;
        }
        if (internal == null || !internal.initialized || !internal.ready) {
            return true;
        }
<<<<<<< HEAD

        if (isColorPicker) {
            int x = (int)event.getX();
            int y = (int)event.getY();

            if (x >= getWidth()) return false;
            if (y >= getHeight()) return false;
            if (x <= 0) return false;
            if (y <= 0) return false;

            delegate.onTouch(x, y);
            return true;
        }

        input.process(event, getScaleX());
=======
        if (brush instanceof Brush.Shape) {
            shapeInput.process(event, getScaleX());
        } else {
            input.process(event, getScaleX());
        }
>>>>>>> 3ccf875b
        return true;
    }

    public void onDrawForInput(Canvas canvas) {
        if (brush instanceof Brush.Shape) {
            shapeInput.dispatchDraw(canvas);
        }
    }

    public void onFillShapesToggle(Canvas canvas) {

    }

    public void setUndoStore(UndoStore store) {
        undoStore = store;
    }

    public void setQueue(DispatchQueue dispatchQueue) {
        queue = dispatchQueue;
    }

    public void setDelegate(RenderViewDelegate renderViewDelegate) {
        delegate = renderViewDelegate;
    }

    public Painting getPainting() {
        return painting;
    }

    public float brushWeightForSize(float size) {
        float paintingWidth = painting.getSize().width;
        return 8.0f / 2048.0f * paintingWidth + (90.0f / 2048.0f * paintingWidth) * size;
    }

    public int getCurrentColor() {
        return color;
    }

    public void setColor(int value) {
        color = value;
        if (brush instanceof Brush.Shape) {
            shapeInput.onColorChange();
        }
    }

    public float getCurrentWeight() {
        return weight;
    }

    public void setBrushSize(float size) {
        weight = brushWeightForSize(size);
        if (brush instanceof Brush.Shape) {
            shapeInput.onWeightChange();
        }
    }

    public Brush getCurrentBrush() {
        return brush;
    }

    public UndoStore getUndoStore() {
        return undoStore;
    }

    public void setBrush(Brush value) {
        if (brush instanceof Brush.Shape) {
            shapeInput.stop();
        }
        brush = value;
        updateTransform();
        painting.setBrush(brush);
        if (brush instanceof Brush.Shape) {
            shapeInput.start(((Brush.Shape) brush).getShapeShaderType());
        }
    }

    public void resetBrush() {
        if (delegate != null) {
            delegate.resetBrush();
        }
        input.ignoreOnce();
    }

    public void clearShape() {
        if (shapeInput != null) {
            shapeInput.clear();
        }
    }

    private void updateTransform() {
        if (internal == null) {
            return;
        }
        Matrix matrix = new Matrix();

        float scale = painting != null ? getWidth() / painting.getSize().width : 1.0f;
        if (scale <= 0) {
            scale = 1.0f;
        }

        Size paintingSize = getPainting().getSize();

        matrix.preTranslate(getWidth() / 2.0f, getHeight() / 2.0f);
        matrix.preScale(scale, -scale);
        matrix.preTranslate(-paintingSize.width / 2.0f, -paintingSize.height / 2.0f);

        if (brush instanceof Brush.Shape) {
            shapeInput.setMatrix(matrix);
        } else {
            input.setMatrix(matrix);
        }

        float[] proj = GLMatrix.LoadOrtho(0.0f, internal.bufferWidth, 0.0f, internal.bufferHeight, -1.0f, 1.0f);
        float[] effectiveProjection = GLMatrix.LoadGraphicsMatrix(matrix);
        float[] finalProjection = GLMatrix.MultiplyMat4f(proj, effectiveProjection);
        painting.setRenderProjection(finalProjection);
    }

    public boolean shouldDraw() {
        return delegate == null || delegate.shouldDraw();
    }

    public void onBeganDrawing() {
        if (delegate != null) {
            delegate.onBeganDrawing();
        }
    }

    public void onFinishedDrawing(boolean moved) {
        if (delegate != null) {
            delegate.onFinishedDrawing(moved);
        }
    }

    public void shutdown() {
        shuttingDown = true;

        if (internal != null) {
            performInContext(() -> {
                painting.cleanResources(transformedBitmap);
                internal.shutdown();
                internal = null;
            });
        }

        setVisibility(View.GONE);
    }

    public void clearAll() {
        input.clear(() -> painting.setBrush(brush));
    }

    private class CanvasInternal extends DispatchQueue {
        private static final int EGL_CONTEXT_CLIENT_VERSION = 0x3098;
        private static final int EGL_OPENGL_ES2_BIT = 4;
        private SurfaceTexture surfaceTexture;
        private EGL10 egl10;
        private EGLDisplay eglDisplay;
        private EGLContext eglContext;
        private EGLSurface eglSurface;
        private boolean initialized;
        private volatile boolean ready;

        private int bufferWidth;
        private int bufferHeight;

        private long lastRenderCallTime;
        private Runnable scheduledRunnable;

        public CanvasInternal(SurfaceTexture surface) {
            super("CanvasInternal");
            surfaceTexture = surface;
        }

        @Override
        public void run() {
            if (bitmap == null || bitmap.isRecycled()) {
                return;
            }

            initialized = initGL();
            super.run();
        }

        private boolean initGL() {
            egl10 = (EGL10) EGLContext.getEGL();

            eglDisplay = egl10.eglGetDisplay(EGL10.EGL_DEFAULT_DISPLAY);
            if (eglDisplay == EGL10.EGL_NO_DISPLAY) {
                if (BuildVars.LOGS_ENABLED) {
                    FileLog.e("eglGetDisplay failed " + GLUtils.getEGLErrorString(egl10.eglGetError()));
                }
                finish();
                return false;
            }

            int[] version = new int[2];
            if (!egl10.eglInitialize(eglDisplay, version)) {
                if (BuildVars.LOGS_ENABLED) {
                    FileLog.e("eglInitialize failed " + GLUtils.getEGLErrorString(egl10.eglGetError()));
                }
                finish();
                return false;
            }

            int[] configsCount = new int[1];
            EGLConfig[] configs = new EGLConfig[1];
            int[] configSpec = new int[]{
                    EGL10.EGL_RENDERABLE_TYPE, EGL_OPENGL_ES2_BIT,
                    EGL10.EGL_RED_SIZE, 8,
                    EGL10.EGL_GREEN_SIZE, 8,
                    EGL10.EGL_BLUE_SIZE, 8,
                    EGL10.EGL_ALPHA_SIZE, 8,
                    EGL10.EGL_DEPTH_SIZE, 0,
                    EGL10.EGL_STENCIL_SIZE, 0,
                    EGL10.EGL_NONE
            };
            EGLConfig eglConfig;
            if (!egl10.eglChooseConfig(eglDisplay, configSpec, configs, 1, configsCount)) {
                if (BuildVars.LOGS_ENABLED) {
                    FileLog.e("eglChooseConfig failed " + GLUtils.getEGLErrorString(egl10.eglGetError()));
                }
                finish();
                return false;
            } else if (configsCount[0] > 0) {
                eglConfig = configs[0];
            } else {
                if (BuildVars.LOGS_ENABLED) {
                    FileLog.e("eglConfig not initialized");
                }
                finish();
                return false;
            }

            int[] attrib_list = {EGL_CONTEXT_CLIENT_VERSION, 2, EGL10.EGL_NONE};
            eglContext = egl10.eglCreateContext(eglDisplay, eglConfig, EGL10.EGL_NO_CONTEXT, attrib_list);
            if (eglContext == null) {
                if (BuildVars.LOGS_ENABLED) {
                    FileLog.e("eglCreateContext failed " + GLUtils.getEGLErrorString(egl10.eglGetError()));
                }
                finish();
                return false;
            }

            if (surfaceTexture instanceof SurfaceTexture) {
                eglSurface = egl10.eglCreateWindowSurface(eglDisplay, eglConfig, surfaceTexture, null);
            } else {
                finish();
                return false;
            }

            if (eglSurface == null || eglSurface == EGL10.EGL_NO_SURFACE) {
                if (BuildVars.LOGS_ENABLED) {
                    FileLog.e("createWindowSurface failed " + GLUtils.getEGLErrorString(egl10.eglGetError()));
                }
                finish();
                return false;
            }
            if (!egl10.eglMakeCurrent(eglDisplay, eglSurface, eglSurface, eglContext)) {
                if (BuildVars.LOGS_ENABLED) {
                    FileLog.e("eglMakeCurrent failed " + GLUtils.getEGLErrorString(egl10.eglGetError()));
                }
                finish();
                return false;
            }

            GLES20.glEnable(GLES20.GL_BLEND);
            GLES20.glDisable(GLES20.GL_DITHER);
            GLES20.glDisable(GLES20.GL_STENCIL_TEST);
            GLES20.glDisable(GLES20.GL_DEPTH_TEST);

            painting.setupShaders();
            checkBitmap();
            painting.setBitmap(bitmap);

            Utils.HasGLError();

            return true;
        }

        private Bitmap createBitmap(Bitmap bitmap, float scale) {
            Matrix matrix = new Matrix();
            matrix.setScale(scale, scale);
            return Bitmap.createBitmap(bitmap, 0, 0, bitmap.getWidth(), bitmap.getHeight(), matrix, true);
        }

        private void checkBitmap() {
            Size paintingSize = painting.getSize();
            if (bitmap.getWidth() != paintingSize.width || bitmap.getHeight() != paintingSize.height) {
                Bitmap b = Bitmap.createBitmap((int) paintingSize.width, (int) paintingSize.height, Bitmap.Config.ARGB_8888);
                Canvas canvas = new Canvas(b);
                canvas.drawBitmap(bitmap, null, new RectF(0, 0, paintingSize.width, paintingSize.height), null);
                bitmap = b;
                transformedBitmap = true;
            }
        }

        private boolean setCurrentContext() {
            if (!initialized) {
                return false;
            }

            if (!eglContext.equals(egl10.eglGetCurrentContext()) || !eglSurface.equals(egl10.eglGetCurrentSurface(EGL10.EGL_DRAW))) {
                if (!egl10.eglMakeCurrent(eglDisplay, eglSurface, eglSurface, eglContext)) {
                    return false;
                }
            }
            return true;
        }

        private Runnable drawRunnable = new Runnable() {
            @Override
            public void run() {
                if (!initialized || shuttingDown) {
                    return;
                }

                setCurrentContext();

                GLES20.glBindFramebuffer(GLES20.GL_FRAMEBUFFER, 0);
                GLES20.glViewport(0, 0, bufferWidth, bufferHeight);

                GLES20.glClearColor(0.0f, 0.0f, 0.0f, 0.0f);
                GLES20.glClear(GLES20.GL_COLOR_BUFFER_BIT);

                painting.render();

                GLES20.glBlendFunc(GLES20.GL_ONE, GLES20.GL_ONE_MINUS_SRC_ALPHA);

                egl10.eglSwapBuffers(eglDisplay, eglSurface);
                if (!firstDrawSent) {
                    firstDrawSent = true;
                    AndroidUtilities.runOnUIThread(() -> delegate.onFirstDraw());
                }

                if (!ready) {
                    ready = true;
                }
            }
        };

        public void setBufferSize(int width, int height) {
            bufferWidth = width;
            bufferHeight = height;
        }

        public void requestRender() {
            postRunnable(() -> drawRunnable.run());
        }

        public void scheduleRedraw() {
            if (scheduledRunnable != null) {
                cancelRunnable(scheduledRunnable);
                scheduledRunnable = null;
            }

            scheduledRunnable = () -> {
                scheduledRunnable = null;
                drawRunnable.run();
            };

            postRunnable(scheduledRunnable, 1);
        }

        public void finish() {
            if (eglSurface != null) {
                egl10.eglMakeCurrent(eglDisplay, EGL10.EGL_NO_SURFACE, EGL10.EGL_NO_SURFACE, EGL10.EGL_NO_CONTEXT);
                egl10.eglDestroySurface(eglDisplay, eglSurface);
                eglSurface = null;
            }
            if (eglContext != null) {
                egl10.eglDestroyContext(eglDisplay, eglContext);
                eglContext = null;
            }
            if (eglDisplay != null) {
                egl10.eglTerminate(eglDisplay);
                eglDisplay = null;
            }
        }

        public void shutdown() {
            postRunnable(() -> {
                finish();
                Looper looper = Looper.myLooper();
                if (looper != null) {
                    looper.quit();
                }
            });
        }

        public Bitmap getTexture() {
            if (!initialized) {
                return null;
            }
            final CountDownLatch countDownLatch = new CountDownLatch(1);
            final Bitmap[] object = new Bitmap[1];
            try {
                postRunnable(() -> {
                    Painting.PaintingData data = painting.getPaintingData(new RectF(0, 0, painting.getSize().width, painting.getSize().height), false);
                    if (data != null) {
                        object[0] = data.bitmap;
                    }
                    countDownLatch.countDown();
                });
                countDownLatch.await();
            } catch (Exception e) {
                FileLog.e(e);
            }
            return object[0];
        }
    }

    public Bitmap getResultBitmap() {
        if (brush instanceof Brush.Shape) {
            shapeInput.stop();
        }
        return internal != null ? internal.getTexture() : null;
    }

    public void performInContext(final Runnable action) {
        if (internal == null) {
            return;
        }

        internal.postRunnable(() -> {
            if (internal == null || !internal.initialized) {
                return;
            }

            internal.setCurrentContext();
            action.run();
        });
    }

    protected void selectBrush(Brush brush) {}
}<|MERGE_RESOLUTION|>--- conflicted
+++ resolved
@@ -34,12 +34,8 @@
         void onFinishedDrawing(boolean moved);
         void onFirstDraw();
         boolean shouldDraw();
-<<<<<<< HEAD
-        void onTouch(int x, int y);
-=======
         default void invalidateInputView() {}
         void resetBrush();
->>>>>>> 3ccf875b
     }
 
     private RenderViewDelegate delegate;
@@ -174,29 +170,11 @@
         if (internal == null || !internal.initialized || !internal.ready) {
             return true;
         }
-<<<<<<< HEAD
-
-        if (isColorPicker) {
-            int x = (int)event.getX();
-            int y = (int)event.getY();
-
-            if (x >= getWidth()) return false;
-            if (y >= getHeight()) return false;
-            if (x <= 0) return false;
-            if (y <= 0) return false;
-
-            delegate.onTouch(x, y);
-            return true;
-        }
-
-        input.process(event, getScaleX());
-=======
         if (brush instanceof Brush.Shape) {
             shapeInput.process(event, getScaleX());
         } else {
             input.process(event, getScaleX());
         }
->>>>>>> 3ccf875b
         return true;
     }
 
