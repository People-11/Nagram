--- conflicted
+++ resolved
@@ -613,14 +613,10 @@
                             localeInfo.pathToFile = "unofficial";
                         }
                     }
-<<<<<<< HEAD
                     if (callback != null) {
                         callback.run();
                     }
-                    LocaleController.getInstance().applyLanguage(localeInfo, true, false, false, true, UserConfig.selectedAccount);
-=======
                     LocaleController.getInstance().applyLanguage(localeInfo, true, false, false, true, UserConfig.selectedAccount, null);
->>>>>>> 2c71f6c9
                     activity.rebuildAllFragments(true);
                     return Unit.INSTANCE;
                 });
@@ -3191,22 +3187,15 @@
         buttonTextView.setText(LocaleController.getString("DisableAutoDeleteTimer", R.string.DisableAutoDeleteTimer));
 
         final NumberPicker.OnValueChangeListener onValueChangeListener = (picker, oldVal, newVal) -> {
-<<<<<<< HEAD
             if (!NekoConfig.disableVibration.Bool()) {
                 try {
-                    container.performHapticFeedback(HapticFeedbackConstants.KEYBOARD_TAP, HapticFeedbackConstants.FLAG_IGNORE_GLOBAL_SETTING);
-                } catch (Exception ignore) {}
-=======
-            try {
                 if (newVal == 0) {
                     buttonTextView.setText(LocaleController.getString("DisableAutoDeleteTimer", R.string.DisableAutoDeleteTimer));
                 } else {
                     buttonTextView.setText(LocaleController.getString("SetAutoDeleteTimer", R.string.SetAutoDeleteTimer));
                 }
-                container.performHapticFeedback(HapticFeedbackConstants.KEYBOARD_TAP, HapticFeedbackConstants.FLAG_IGNORE_GLOBAL_SETTING);
-            } catch (Exception ignore) {
-
->>>>>>> 2c71f6c9
+                    container.performHapticFeedback(HapticFeedbackConstants.KEYBOARD_TAP, HapticFeedbackConstants.FLAG_IGNORE_GLOBAL_SETTING);
+                } catch (Exception ignore) {}
             }
         };
         numberPicker.setOnValueChangedListener(onValueChangeListener);
