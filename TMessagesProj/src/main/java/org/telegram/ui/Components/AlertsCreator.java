--- conflicted
+++ resolved
@@ -3778,16 +3778,10 @@
             if (value == 0) {
                 return LocaleController.getString(R.string.MessageScheduleToday);
             } else {
-<<<<<<< HEAD
-                final LocalDate thisDate = LocalDate.now().plusDays(value);
-                final int year = thisDate.getYear();
-                final long date = thisDate.atStartOfDay().toInstant(ZoneOffset.UTC).toEpochMilli();
-                final String week = LocaleController.getInstance().getFormatterWeek().format(date) + ", ";
-=======
                 long date = currentTime + (long) value * 86400000L;
                 calendar.setTimeInMillis(date);
                 int year = calendar.get(Calendar.YEAR);
->>>>>>> 289c4625
+                final String week = LocaleController.getInstance().getFormatterWeek().format(date) + ", ";
                 if (year == currentYear) {
                     return (
                         LocaleController.getInstance().getFormatterWeek().format(date) +
