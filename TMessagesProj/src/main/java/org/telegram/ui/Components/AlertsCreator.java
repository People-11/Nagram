/*
 * This is the source code of Telegram for Android v. 5.x.x.
 * It is licensed under GNU GPL v. 2 or later.
 * You should have received a copy of the license in this archive (see LICENSE).
 *
 * Copyright Nikolai Kudashov, 2013-2018.
 */

package org.telegram.ui.Components;

import android.Manifest;
import android.annotation.SuppressLint;
import android.app.Activity;
import android.app.Dialog;
import android.content.Context;
import android.content.DialogInterface;
import android.content.Intent;
import android.content.SharedPreferences;
import android.content.pm.PackageManager;
import android.graphics.Color;
import android.graphics.Outline;
import android.graphics.PorterDuff;
import android.graphics.PorterDuffColorFilter;
import android.graphics.Rect;
import android.graphics.drawable.BitmapDrawable;
import android.graphics.drawable.Drawable;
import android.graphics.drawable.GradientDrawable;
import android.net.Uri;
import android.os.Build;
import android.os.Bundle;
import android.os.Vibrator;
import android.provider.Settings;
import android.text.Editable;
import android.text.Html;
import android.text.InputFilter;
import android.text.InputType;
import android.text.Spannable;
import android.text.SpannableString;
import android.text.SpannableStringBuilder;
import android.text.Spanned;
import android.text.TextUtils;
import android.text.TextWatcher;
import android.text.style.URLSpan;
import android.util.Base64;
import android.util.SparseArray;
import android.util.TypedValue;
import android.view.Gravity;
import android.view.HapticFeedbackConstants;
import android.view.KeyEvent;
import android.view.MotionEvent;
import android.view.View;
import android.view.ViewOutlineProvider;
import android.view.WindowManager;
import android.view.inputmethod.EditorInfo;
import android.widget.Button;
import android.widget.EditText;
import android.widget.FrameLayout;
import android.widget.LinearLayout;
import android.widget.TextView;
import android.widget.Toast;

import androidx.annotation.RequiresApi;

import org.telegram.messenger.AccountInstance;
import org.telegram.messenger.AndroidUtilities;
import org.telegram.messenger.ApplicationLoader;
import org.telegram.messenger.ChatObject;
import org.telegram.messenger.ContactsController;
import org.telegram.messenger.DialogObject;
import org.telegram.messenger.FileLog;
import org.telegram.messenger.LocaleController;
import org.telegram.messenger.MessageObject;
import org.telegram.messenger.MessagesController;
import org.telegram.messenger.MessagesStorage;
import org.telegram.messenger.NotificationCenter;
import org.telegram.messenger.NotificationsController;
import org.telegram.messenger.R;
import org.telegram.messenger.SecretChatHelper;
import org.telegram.messenger.SharedConfig;
import org.telegram.messenger.SvgHelper;
import org.telegram.messenger.UserConfig;
import org.telegram.messenger.UserObject;
import org.telegram.messenger.Utilities;
import org.telegram.messenger.browser.Browser;
import org.telegram.tgnet.ConnectionsManager;
import org.telegram.tgnet.SerializedData;
import org.telegram.tgnet.TLObject;
import org.telegram.tgnet.TLRPC;
import org.telegram.ui.ActionBar.ActionBarMenuItem;
import org.telegram.ui.ActionBar.ActionBarPopupWindow;
import org.telegram.ui.ActionBar.AlertDialog;
import org.telegram.ui.ActionBar.BaseFragment;
import org.telegram.ui.ActionBar.BottomSheet;
import org.telegram.ui.ActionBar.Theme;
import org.telegram.ui.CacheControlActivity;
import org.telegram.ui.Cells.AccountSelectCell;
import org.telegram.ui.Cells.CheckBoxCell;
import org.telegram.ui.Cells.RadioColorCell;
import org.telegram.ui.Cells.TextColorCell;
import org.telegram.ui.ChatActivity;
import org.telegram.ui.Components.voip.VoIPHelper;
import org.telegram.ui.LanguageSelectActivity;
import org.telegram.ui.LaunchActivity;
import org.telegram.ui.LoginActivity;
import org.telegram.ui.NotificationsCustomSettingsActivity;
import org.telegram.ui.NotificationsSettingsActivity;
import org.telegram.ui.ProfileNotificationsActivity;
import org.telegram.ui.ThemePreviewActivity;
import org.telegram.ui.TooManyCommunitiesActivity;

import java.net.IDN;
import java.util.ArrayList;
import java.util.Arrays;
import java.util.Calendar;
import java.util.HashMap;
import java.util.List;
import java.util.Locale;
import java.util.concurrent.CountDownLatch;

import kotlin.Unit;
import tw.nekomimi.nekogram.ui.BottomBuilder;
import tw.nekomimi.nekogram.NekoConfig;
import tw.nekomimi.nekogram.utils.AlertUtil;
import tw.nekomimi.nekogram.utils.VibrateUtil;

public class AlertsCreator {

    public static Dialog processError(int currentAccount, TLRPC.TL_error error, BaseFragment fragment, TLObject request, Object... args) {
        if (error.code == 406 || error.text == null) {
            return null;
        }
        if (request instanceof TLRPC.TL_messages_initHistoryImport || request instanceof TLRPC.TL_messages_checkHistoryImportPeer || request instanceof TLRPC.TL_messages_checkHistoryImport || request instanceof TLRPC.TL_messages_startHistoryImport) {
            TLRPC.InputPeer peer;
            if (request instanceof TLRPC.TL_messages_initHistoryImport) {
                peer = ((TLRPC.TL_messages_initHistoryImport) request).peer;
            } else if (request instanceof TLRPC.TL_messages_startHistoryImport) {
                peer = ((TLRPC.TL_messages_startHistoryImport) request).peer;
            } else {
                peer = null;
            }
            if (error.text.contains("USER_IS_BLOCKED")) {
                showSimpleAlert(fragment, LocaleController.getString("ImportErrorTitle", R.string.ImportErrorTitle), LocaleController.getString("ImportErrorUserBlocked", R.string.ImportErrorUserBlocked));
            } else if (error.text.contains("USER_NOT_MUTUAL_CONTACT")) {
                showSimpleAlert(fragment, LocaleController.getString("ImportErrorTitle", R.string.ImportErrorTitle), LocaleController.getString("ImportMutualError", R.string.ImportMutualError));
            } else if (error.text.contains("IMPORT_PEER_TYPE_INVALID")) {
                if (peer instanceof TLRPC.TL_inputPeerUser) {
                    showSimpleAlert(fragment, LocaleController.getString("ImportErrorTitle", R.string.ImportErrorTitle), LocaleController.getString("ImportErrorChatInvalidUser", R.string.ImportErrorChatInvalidUser));
                } else {
                    showSimpleAlert(fragment, LocaleController.getString("ImportErrorTitle", R.string.ImportErrorTitle), LocaleController.getString("ImportErrorChatInvalidGroup", R.string.ImportErrorChatInvalidGroup));
                }
            } else if (error.text.contains("CHAT_ADMIN_REQUIRED")) {
                showSimpleAlert(fragment, LocaleController.getString("ImportErrorTitle", R.string.ImportErrorTitle), LocaleController.getString("ImportErrorNotAdmin", R.string.ImportErrorNotAdmin));
            } else if (error.text.startsWith("IMPORT_FORMAT")) {
                showSimpleAlert(fragment, LocaleController.getString("ImportErrorTitle", R.string.ImportErrorTitle), LocaleController.getString("ImportErrorFileFormatInvalid", R.string.ImportErrorFileFormatInvalid));
            } else if (error.text.startsWith("PEER_ID_INVALID")) {
                showSimpleAlert(fragment, LocaleController.getString("ImportErrorTitle", R.string.ImportErrorTitle), LocaleController.getString("ImportErrorPeerInvalid", R.string.ImportErrorPeerInvalid));
            } else if (error.text.contains("IMPORT_LANG_NOT_FOUND")) {
                showSimpleAlert(fragment, LocaleController.getString("ImportErrorTitle", R.string.ImportErrorTitle), LocaleController.getString("ImportErrorFileLang", R.string.ImportErrorFileLang));
            } else if (error.text.contains("IMPORT_UPLOAD_FAILED")) {
                showSimpleAlert(fragment, LocaleController.getString("ImportErrorTitle", R.string.ImportErrorTitle), LocaleController.getString("ImportFailedToUpload", R.string.ImportFailedToUpload));
            } else if (error.text.startsWith("FLOOD_WAIT")) {
                showFloodWaitAlert(error.text, fragment);
            } else {
                showSimpleAlert(fragment, LocaleController.getString("ImportErrorTitle", R.string.ImportErrorTitle), LocaleController.getString("ErrorOccurred", R.string.ErrorOccurred) + "\n" + error.text);
            }
        } else if (request instanceof TLRPC.TL_account_saveSecureValue || request instanceof TLRPC.TL_account_getAuthorizationForm) {
            if (error.text.contains("PHONE_NUMBER_INVALID")) {
                showSimpleAlert(fragment, LocaleController.getString("InvalidPhoneNumber", R.string.InvalidPhoneNumber));
            } else if (error.text.startsWith("FLOOD_WAIT")) {
                showSimpleAlert(fragment, LocaleController.getString("FloodWait", R.string.FloodWait));
            } else if ("APP_VERSION_OUTDATED".equals(error.text)) {
                showUpdateAppAlert(fragment.getParentActivity(), LocaleController.getString("UpdateAppAlert", R.string.UpdateAppAlert), true);
            } else {
                showSimpleAlert(fragment, LocaleController.getString("ErrorOccurred", R.string.ErrorOccurred) + "\n" + error.text);
            }
        } else if (request instanceof TLRPC.TL_channels_joinChannel ||
                request instanceof TLRPC.TL_channels_editAdmin ||
                request instanceof TLRPC.TL_channels_inviteToChannel ||
                request instanceof TLRPC.TL_messages_addChatUser ||
                request instanceof TLRPC.TL_messages_startBot ||
                request instanceof TLRPC.TL_channels_editBanned ||
                request instanceof TLRPC.TL_messages_editChatDefaultBannedRights ||
                request instanceof TLRPC.TL_messages_editChatAdmin ||
                request instanceof TLRPC.TL_messages_migrateChat ||
                request instanceof TLRPC.TL_phone_inviteToGroupCall) {
            if (fragment != null && error.text.equals("CHANNELS_TOO_MUCH")) {
                if (request instanceof TLRPC.TL_channels_joinChannel || request instanceof TLRPC.TL_channels_inviteToChannel) {
                    fragment.presentFragment(new TooManyCommunitiesActivity(TooManyCommunitiesActivity.TYPE_JOIN));
                } else {
                    fragment.presentFragment(new TooManyCommunitiesActivity(TooManyCommunitiesActivity.TYPE_EDIT));
                }
                return null;
            } else if (fragment != null) {
                showAddUserAlert(error.text, fragment, args != null && args.length > 0 ? (Boolean) args[0] : false, request);
            } else {
                if (error.text.equals("PEER_FLOOD")) {
                    NotificationCenter.getInstance(currentAccount).postNotificationName(NotificationCenter.needShowAlert, 1);
                }
            }
        } else if (request instanceof TLRPC.TL_messages_createChat) {
            if (error.text.equals("CHANNELS_TOO_MUCH")) {
                fragment.presentFragment(new TooManyCommunitiesActivity(TooManyCommunitiesActivity.TYPE_CREATE));
                return null;
            } else if (error.text.startsWith("FLOOD_WAIT")) {
                showFloodWaitAlert(error.text, fragment);
            } else {
                showAddUserAlert(error.text, fragment, false, request);
            }
        } else if (request instanceof TLRPC.TL_channels_createChannel) {
            if (error.text.equals("CHANNELS_TOO_MUCH")) {
                fragment.presentFragment(new TooManyCommunitiesActivity(TooManyCommunitiesActivity.TYPE_CREATE));
                return null;
            } else if (error.text.startsWith("FLOOD_WAIT")) {
                showFloodWaitAlert(error.text, fragment);
            } else {
                showAddUserAlert(error.text, fragment, false, request);
            }
        } else if (request instanceof TLRPC.TL_messages_editMessage) {
            if (!error.text.equals("MESSAGE_NOT_MODIFIED")) {
                if (fragment != null) {
                    showSimpleAlert(fragment, LocaleController.getString("EditMessageError", R.string.EditMessageError));
                } else {
                    showSimpleToast(null, LocaleController.getString("EditMessageError", R.string.EditMessageError));
                }
            }
        } else if (request instanceof TLRPC.TL_messages_sendMessage ||
                request instanceof TLRPC.TL_messages_sendMedia ||
                request instanceof TLRPC.TL_messages_sendInlineBotResult ||
                request instanceof TLRPC.TL_messages_forwardMessages ||
                request instanceof TLRPC.TL_messages_sendMultiMedia ||
                request instanceof TLRPC.TL_messages_sendScheduledMessages) {
            switch (error.text) {
                case "PEER_FLOOD":
                    NotificationCenter.getInstance(currentAccount).postNotificationName(NotificationCenter.needShowAlert, 0);
                    break;
                case "USER_BANNED_IN_CHANNEL":
                    NotificationCenter.getInstance(currentAccount).postNotificationName(NotificationCenter.needShowAlert, 5);
                    break;
                case "SCHEDULE_TOO_MUCH":
                    showSimpleToast(fragment, LocaleController.getString("MessageScheduledLimitReached", R.string.MessageScheduledLimitReached));
                    break;
            }
        } else if (request instanceof TLRPC.TL_messages_importChatInvite) {
            if (error.text.startsWith("FLOOD_WAIT")) {
                showSimpleAlert(fragment, LocaleController.getString("FloodWait", R.string.FloodWait));
            } else if (error.text.equals("USERS_TOO_MUCH")) {
                showSimpleAlert(fragment, LocaleController.getString("JoinToGroupErrorFull", R.string.JoinToGroupErrorFull));
            } else if (error.text.equals("CHANNELS_TOO_MUCH")) {
                fragment.presentFragment(new TooManyCommunitiesActivity(TooManyCommunitiesActivity.TYPE_JOIN));
            } else if (error.text.equals("INVITE_HASH_EXPIRED")) {
                showSimpleAlert(fragment, LocaleController.getString("ExpiredLink", R.string.ExpiredLink), LocaleController.getString("InviteExpired", R.string.InviteExpired));
            } else {
                showSimpleAlert(fragment, LocaleController.getString("JoinToGroupErrorNotExist", R.string.JoinToGroupErrorNotExist));
            }
        } else if (request instanceof TLRPC.TL_messages_getAttachedStickers) {
            if (fragment != null && fragment.getParentActivity() != null) {
                Toast.makeText(fragment.getParentActivity(), LocaleController.getString("ErrorOccurred", R.string.ErrorOccurred) + "\n" + error.text, Toast.LENGTH_SHORT).show();
            }
        } else if (request instanceof TLRPC.TL_account_confirmPhone || request instanceof TLRPC.TL_account_verifyPhone || request instanceof TLRPC.TL_account_verifyEmail) {
            if (error.text.contains("PHONE_CODE_EMPTY") || error.text.contains("PHONE_CODE_INVALID") || error.text.contains("CODE_INVALID") || error.text.contains("CODE_EMPTY")) {
                return showSimpleAlert(fragment, LocaleController.getString("InvalidCode", R.string.InvalidCode));
            } else if (error.text.contains("PHONE_CODE_EXPIRED") || error.text.contains("EMAIL_VERIFY_EXPIRED")) {
                return showSimpleAlert(fragment, LocaleController.getString("CodeExpired", R.string.CodeExpired));
            } else if (error.text.startsWith("FLOOD_WAIT")) {
                return showSimpleAlert(fragment, LocaleController.getString("FloodWait", R.string.FloodWait));
            } else {
                return showSimpleAlert(fragment, error.text);
            }
        } else if (request instanceof TLRPC.TL_auth_resendCode) {
            if (error.text.contains("PHONE_NUMBER_INVALID")) {
                return showSimpleAlert(fragment, LocaleController.getString("InvalidPhoneNumber", R.string.InvalidPhoneNumber));
            } else if (error.text.contains("PHONE_CODE_EMPTY") || error.text.contains("PHONE_CODE_INVALID")) {
                return showSimpleAlert(fragment, LocaleController.getString("InvalidCode", R.string.InvalidCode));
            } else if (error.text.contains("PHONE_CODE_EXPIRED")) {
                return showSimpleAlert(fragment, LocaleController.getString("CodeExpired", R.string.CodeExpired));
            } else if (error.text.startsWith("FLOOD_WAIT")) {
                return showSimpleAlert(fragment, LocaleController.getString("FloodWait", R.string.FloodWait));
            } else if (error.code != -1000) {
                return showSimpleAlert(fragment, LocaleController.getString("ErrorOccurred", R.string.ErrorOccurred) + "\n" + error.text);
            }
        } else if (request instanceof TLRPC.TL_account_sendConfirmPhoneCode) {
            if (error.code == 400) {
                return showSimpleAlert(fragment, LocaleController.getString("CancelLinkExpired", R.string.CancelLinkExpired));
            } else {
                if (error.text.startsWith("FLOOD_WAIT")) {
                    return showSimpleAlert(fragment, LocaleController.getString("FloodWait", R.string.FloodWait));
                } else {
                    return showSimpleAlert(fragment, LocaleController.getString("ErrorOccurred", R.string.ErrorOccurred));
                }
            }
        } else if (request instanceof TLRPC.TL_account_changePhone) {
            if (error.text.contains("PHONE_NUMBER_INVALID")) {
                showSimpleAlert(fragment, LocaleController.getString("InvalidPhoneNumber", R.string.InvalidPhoneNumber));
            } else if (error.text.contains("PHONE_CODE_EMPTY") || error.text.contains("PHONE_CODE_INVALID")) {
                showSimpleAlert(fragment, LocaleController.getString("InvalidCode", R.string.InvalidCode));
            } else if (error.text.contains("PHONE_CODE_EXPIRED")) {
                showSimpleAlert(fragment, LocaleController.getString("CodeExpired", R.string.CodeExpired));
            } else if (error.text.startsWith("FLOOD_WAIT")) {
                showSimpleAlert(fragment, LocaleController.getString("FloodWait", R.string.FloodWait));
            } else {
                showSimpleAlert(fragment, error.text);
            }
        } else if (request instanceof TLRPC.TL_account_sendChangePhoneCode) {
            if (error.text.contains("PHONE_NUMBER_INVALID")) {
                LoginActivity.needShowInvalidAlert(fragment, (String) args[0], false);
            } else if (error.text.contains("PHONE_CODE_EMPTY") || error.text.contains("PHONE_CODE_INVALID")) {
                showSimpleAlert(fragment, LocaleController.getString("InvalidCode", R.string.InvalidCode));
            } else if (error.text.contains("PHONE_CODE_EXPIRED")) {
                showSimpleAlert(fragment, LocaleController.getString("CodeExpired", R.string.CodeExpired));
            } else if (error.text.startsWith("FLOOD_WAIT")) {
                showSimpleAlert(fragment, LocaleController.getString("FloodWait", R.string.FloodWait));
            } else if (error.text.startsWith("PHONE_NUMBER_OCCUPIED")) {
                showSimpleAlert(fragment, LocaleController.formatString("ChangePhoneNumberOccupied", R.string.ChangePhoneNumberOccupied, args[0]));
            } else if (error.text.startsWith("PHONE_NUMBER_BANNED")) {
                LoginActivity.needShowInvalidAlert(fragment, (String) args[0], true);
            } else {
                showSimpleAlert(fragment, LocaleController.getString("ErrorOccurred", R.string.ErrorOccurred));
            }
        } else if (request instanceof TLRPC.TL_updateUserName) {
            switch (error.text) {
                case "USERNAME_INVALID":
                    showSimpleAlert(fragment, LocaleController.getString("UsernameInvalid", R.string.UsernameInvalid));
                    break;
                case "USERNAME_OCCUPIED":
                    showSimpleAlert(fragment, LocaleController.getString("UsernameInUse", R.string.UsernameInUse));
                    break;
                default:
                    showSimpleAlert(fragment, LocaleController.getString("ErrorOccurred", R.string.ErrorOccurred));
                    break;
            }
        } else if (request instanceof TLRPC.TL_contacts_importContacts) {
            if (error.text.startsWith("FLOOD_WAIT")) {
                showSimpleAlert(fragment, LocaleController.getString("FloodWait", R.string.FloodWait));
            } else {
                showSimpleAlert(fragment, LocaleController.getString("ErrorOccurred", R.string.ErrorOccurred) + "\n" + error.text);
            }
        } else if (request instanceof TLRPC.TL_account_getPassword || request instanceof TLRPC.TL_account_getTmpPassword) {
            if (error.text.startsWith("FLOOD_WAIT")) {
                showSimpleToast(fragment, getFloodWaitString(error.text));
            } else {
                showSimpleToast(fragment, error.text);
            }
        } else if (request instanceof TLRPC.TL_payments_sendPaymentForm) {
            switch (error.text) {
                case "BOT_PRECHECKOUT_FAILED":
                    showSimpleToast(fragment, LocaleController.getString("PaymentPrecheckoutFailed", R.string.PaymentPrecheckoutFailed));
                    break;
                case "PAYMENT_FAILED":
                    showSimpleToast(fragment, LocaleController.getString("PaymentFailed", R.string.PaymentFailed));
                    break;
                default:
                    showSimpleToast(fragment, error.text);
                    break;
            }
        } else if (request instanceof TLRPC.TL_payments_validateRequestedInfo) {
            switch (error.text) {
                case "SHIPPING_NOT_AVAILABLE":
                    showSimpleToast(fragment, LocaleController.getString("PaymentNoShippingMethod", R.string.PaymentNoShippingMethod));
                    break;
                default:
                    showSimpleToast(fragment, error.text);
                    break;
            }
        }

        return null;
    }

    public static Toast showSimpleToast(BaseFragment baseFragment, final String text) {
        if (text == null) {
            return null;
        }
        Context context;
        if (baseFragment != null && baseFragment.getParentActivity() != null) {
            context = baseFragment.getParentActivity();
        } else {
            context = ApplicationLoader.applicationContext;
        }
        Toast toast = Toast.makeText(context, text, Toast.LENGTH_LONG);
        toast.show();
        return toast;
    }

    public static AlertDialog showUpdateAppAlert(final Context context, final String text, boolean updateApp) {
        if (context == null || text == null) {
            return null;
        }
        AlertDialog.Builder builder = new AlertDialog.Builder(context);
        builder.setTitle(LocaleController.getString("AppName", R.string.AppName));
        builder.setMessage(text);
        builder.setPositiveButton(LocaleController.getString("OK", R.string.OK), null);
        return builder.show();
    }

    private static SpannableStringBuilder mkTransSpan(String str, TLRPC.TL_langPackLanguage language, BottomBuilder builder) {
        SpannableStringBuilder spanned = new SpannableStringBuilder(AndroidUtilities.replaceTags(str));

        int start = TextUtils.indexOf(spanned, '[');
        int end;
        if (start != -1) {
            end = TextUtils.indexOf(spanned, ']', start + 1);
            if (start != -1 && end != -1) {
                spanned.delete(end, end + 1);
                spanned.delete(start, start + 1);
            }
        } else {
            end = -1;
        }

        if (start != -1 && end != -1) {
            spanned.setSpan(new URLSpanNoUnderline(language.translations_url) {
                @Override
                public void onClick(View widget) {
                    builder.dismiss();
                    super.onClick(widget);
                }
            }, start, end - 1, Spannable.SPAN_EXCLUSIVE_EXCLUSIVE);
        }

        return spanned;
    }

    public static BottomSheet createLanguageAlert(LaunchActivity activity, final TLRPC.TL_langPackLanguage language) {
        return createLanguageAlert(activity, language, null).create();
    }

    public static BottomBuilder createLanguageAlert(LaunchActivity activity, final TLRPC.TL_langPackLanguage language, Runnable callback) {
        if (language == null) {
            return null;
        }
        language.lang_code = language.lang_code.replace('-', '_').toLowerCase();
        language.plural_code = language.plural_code.replace('-', '_').toLowerCase();
        if (language.base_lang_code != null) {
            language.base_lang_code = language.base_lang_code.replace('-', '_').toLowerCase();
        }

        BottomBuilder builder = new BottomBuilder(activity);
        LocaleController.LocaleInfo currentInfo = LocaleController.getInstance().getCurrentLocaleInfo();
        if (currentInfo.shortName.equals(language.lang_code)) {
            String str = LocaleController.formatString("LanguageSame", R.string.LanguageSame, language.name);
            builder.addTitle(LocaleController.getString("Language", R.string.Language), mkTransSpan(str, language, builder));
            builder.addCancelButton();
            builder.addButton(LocaleController.getString("SETTINGS", R.string.SETTINGS), (__) -> {
                activity.presentFragment(new LanguageSelectActivity());
                return Unit.INSTANCE;
            });
        } else {
            if (language.strings_count == 0) {
                String str = LocaleController.formatString("LanguageUnknownCustomAlert", R.string.LanguageUnknownCustomAlert, language.name);
                builder.addTitle(LocaleController.getString("LanguageUnknownTitle", R.string.LanguageUnknownTitle), mkTransSpan(str, language, builder));
                builder.addCancelButton();
            } else {
                String str;
                if (language.official) {
                    str = LocaleController.formatString("LanguageAlert", R.string.LanguageAlert, language.name, (int) Math.ceil(language.translated_count / (float) language.strings_count * 100));
                } else {
                    str = LocaleController.formatString("LanguageCustomAlert", R.string.LanguageCustomAlert, language.name, (int) Math.ceil(language.translated_count / (float) language.strings_count * 100));
                }
                builder.addTitle(LocaleController.getString("LanguageTitle", R.string.LanguageTitle), mkTransSpan(str, language, builder));
                builder.addButton(LocaleController.getString("Change", R.string.Change), (it) -> {
                    String key;
                    if (language.official) {
                        key = "remote_" + language.lang_code;
                    } else {
                        key = "unofficial_" + language.lang_code;
                    }
                    LocaleController.LocaleInfo localeInfo = LocaleController.getInstance().getLanguageFromDict(key);
                    if (localeInfo == null) {
                        localeInfo = new LocaleController.LocaleInfo();
                        localeInfo.name = language.native_name;
                        localeInfo.nameEnglish = language.name;
                        localeInfo.shortName = language.lang_code;
                        localeInfo.baseLangCode = language.base_lang_code;
                        localeInfo.pluralLangCode = language.plural_code;
                        localeInfo.isRtl = language.rtl;
                        if (language.official) {
                            localeInfo.pathToFile = "remote";
                        } else {
                            localeInfo.pathToFile = "unofficial";
                        }
                    }
                    if (callback != null) {
                        callback.run();
                    }
                    LocaleController.getInstance().applyLanguage(localeInfo, true, false, false, true, UserConfig.selectedAccount);
                    activity.rebuildAllFragments(true);
                    return Unit.INSTANCE;
                });
                builder.addCancelButton();
            }
        }

        return builder;
    }

    public static boolean checkSlowMode(Context context, int currentAccount, long did, boolean few) {
        if (DialogObject.isChatDialog(did)) {
            TLRPC.Chat chat = MessagesController.getInstance(currentAccount).getChat(-did);
            if (chat != null && chat.slowmode_enabled && !ChatObject.hasAdminRights(chat)) {
                if (!few) {
                    TLRPC.ChatFull chatFull = MessagesController.getInstance(currentAccount).getChatFull(chat.id);
                    if (chatFull == null) {
                        chatFull = MessagesStorage.getInstance(currentAccount).loadChatInfo(chat.id, ChatObject.isChannel(chat), new CountDownLatch(1), false, false);
                    }
                    if (chatFull != null && chatFull.slowmode_next_send_date >= ConnectionsManager.getInstance(currentAccount).getCurrentTime()) {
                        few = true;
                    }
                }
                if (few) {
                    createSimpleAlert(context, chat.title, LocaleController.getString("SlowmodeSendError", R.string.SlowmodeSendError)).show();
                    return true;
                }
            }
        }
        return false;
    }

    public static AlertDialog.Builder createSimpleAlert(Context context, final String text) {
        return createSimpleAlert(context, null, text);
    }

    public static AlertDialog.Builder createSimpleAlert(Context context, final String title, final String text) {
        return createSimpleAlert(context, title, text, null);
    }

    public static AlertDialog.Builder createSimpleAlert(Context context, final String title, final String text, Theme.ResourcesProvider resourcesProvider) {
        if (context == null || text == null) {
            return null;
        }
        AlertDialog.Builder builder = new AlertDialog.Builder(context);
        builder.setTitle(title == null ? LocaleController.getString("AppName", R.string.AppName) : title);
        builder.setMessage(text);
        builder.setPositiveButton(LocaleController.getString("OK", R.string.OK), null);
        return builder;
    }

    public static Dialog showSimpleAlert(BaseFragment baseFragment, final String text) {
        return showSimpleAlert(baseFragment, null, text);
    }

    public static Dialog showSimpleAlert(BaseFragment baseFragment, final String title, final String text) {
        return showSimpleAlert(baseFragment, title, text, null);
    }

    public static Dialog showSimpleAlert(BaseFragment baseFragment, final String title, final String text, Theme.ResourcesProvider resourcesProvider) {
        if (text == null || baseFragment == null || baseFragment.getParentActivity() == null) {
            return null;
        }
        AlertDialog.Builder builder = createSimpleAlert(baseFragment.getParentActivity(), title, text, resourcesProvider);
        Dialog dialog = builder.create();
        baseFragment.showDialog(dialog);
        return dialog;
    }

    public static void showBlockReportSpamReplyAlert(ChatActivity fragment, MessageObject messageObject, long peerId, Theme.ResourcesProvider resourcesProvider, Runnable hideDim) {
        if (fragment == null || fragment.getParentActivity() == null || messageObject == null) {
            return;
        }

        AccountInstance accountInstance = fragment.getAccountInstance();
        TLRPC.User user = peerId > 0 ? accountInstance.getMessagesController().getUser(peerId) : null;
        TLRPC.Chat chat = peerId < 0 ? accountInstance.getMessagesController().getChat(-peerId) : null;
        if (user == null && chat == null) {
            return;
        }
        AlertDialog.Builder builder = new AlertDialog.Builder(fragment.getParentActivity(), resourcesProvider);
        builder.setDimEnabled(hideDim == null);
        builder.setOnPreDismissListener(di -> {
            if (hideDim != null) {
                hideDim.run();
            }
        });

        builder.setTitle(LocaleController.getString("BlockUser", R.string.BlockUser));
        if (user != null) {
            builder.setMessage(AndroidUtilities.replaceTags(LocaleController.formatString("BlockUserReplyAlert", R.string.BlockUserReplyAlert, UserObject.getFirstName(user))));
        } else {
            builder.setMessage(AndroidUtilities.replaceTags(LocaleController.formatString("BlockUserReplyAlert", R.string.BlockUserReplyAlert, chat.title)));
        }

        CheckBoxCell[] cells = new CheckBoxCell[1];
        LinearLayout linearLayout = new LinearLayout(fragment.getParentActivity());
        linearLayout.setOrientation(LinearLayout.VERTICAL);

        cells[0] = new CheckBoxCell(fragment.getParentActivity(), 1, resourcesProvider);
        cells[0].setBackgroundDrawable(Theme.getSelectorDrawable(false));
        cells[0].setTag(0);
        cells[0].setText(LocaleController.getString("DeleteReportSpam", R.string.DeleteReportSpam), "", true, false);

        cells[0].setPadding(LocaleController.isRTL ? AndroidUtilities.dp(16) : AndroidUtilities.dp(8), 0, LocaleController.isRTL ? AndroidUtilities.dp(8) : AndroidUtilities.dp(16), 0);
        linearLayout.addView(cells[0], LayoutHelper.createLinear(LayoutHelper.MATCH_PARENT, LayoutHelper.WRAP_CONTENT));
        cells[0].setOnClickListener(v -> {
            Integer num = (Integer) v.getTag();
            cells[num].setChecked(!cells[num].isChecked(), true);
        });

        builder.setCustomViewOffset(12);
        builder.setView(linearLayout);

        builder.setPositiveButton(LocaleController.getString("BlockAndDeleteReplies", R.string.BlockAndDeleteReplies), (dialogInterface, i) -> {
            if (user != null) {
                accountInstance.getMessagesStorage().deleteUserChatHistory(fragment.getDialogId(), user.id);
            } else {
                accountInstance.getMessagesStorage().deleteUserChatHistory(fragment.getDialogId(), -chat.id);
            }
            TLRPC.TL_contacts_blockFromReplies request = new TLRPC.TL_contacts_blockFromReplies();
            request.msg_id = messageObject.getId();
            request.delete_message = true;
            request.delete_history = true;
            if (cells[0].isChecked()) {
                request.report_spam = true;
                if (fragment.getParentActivity() != null) {
                    if (fragment instanceof ChatActivity) {
                        fragment.getUndoView().showWithAction(0, UndoView.ACTION_REPORT_SENT, null);
                    } else if (fragment != null) {
                        BulletinFactory.of(fragment).createReportSent(resourcesProvider).show();
                    } else {
                        Toast.makeText(fragment.getParentActivity(), LocaleController.getString("ReportChatSent", R.string.ReportChatSent), Toast.LENGTH_SHORT).show();
                    }
                }
            }
            accountInstance.getConnectionsManager().sendRequest(request, (response, error) -> {
                if (response instanceof TLRPC.Updates) {
                    accountInstance.getMessagesController().processUpdates((TLRPC.Updates) response, false);
                }
            });
        });
        builder.setNegativeButton(LocaleController.getString("Cancel", R.string.Cancel), null);
        AlertDialog dialog = builder.create();
        fragment.showDialog(dialog);
        TextView button = (TextView) dialog.getButton(DialogInterface.BUTTON_POSITIVE);
        if (button != null) {
            button.setTextColor(Theme.getColor(Theme.key_dialogTextRed2));
        }
    }

    public static void showBlockReportSpamAlert(BaseFragment fragment, long dialog_id, TLRPC.User currentUser, TLRPC.Chat currentChat, TLRPC.EncryptedChat encryptedChat, boolean isLocation, TLRPC.ChatFull chatInfo, MessagesStorage.IntCallback callback, Theme.ResourcesProvider resourcesProvider) {
        if (fragment == null || fragment.getParentActivity() == null) {
            return;
        }
        AccountInstance accountInstance = fragment.getAccountInstance();
        AlertDialog.Builder builder = new AlertDialog.Builder(fragment.getParentActivity(), resourcesProvider);
        CharSequence reportText;
        CheckBoxCell[] cells;
        SharedPreferences preferences = MessagesController.getNotificationsSettings(fragment.getCurrentAccount());
        boolean showReport = encryptedChat != null || preferences.getBoolean("dialog_bar_report" + dialog_id, false);
        if (currentUser != null) {
            builder.setTitle(LocaleController.formatString("BlockUserTitle", R.string.BlockUserTitle, UserObject.getFirstName(currentUser)));
            builder.setMessage(AndroidUtilities.replaceTags(LocaleController.formatString("BlockUserAlert", R.string.BlockUserAlert, UserObject.getFirstName(currentUser))));
            reportText = LocaleController.getString("BlockContact", R.string.BlockContact);

            cells = new CheckBoxCell[2];
            LinearLayout linearLayout = new LinearLayout(fragment.getParentActivity());
            linearLayout.setOrientation(LinearLayout.VERTICAL);
            for (int a = 0; a < 2; a++) {
                if (a == 0 && !showReport) {
                    continue;
                }
                cells[a] = new CheckBoxCell(fragment.getParentActivity(), 1, resourcesProvider);
                cells[a].setBackgroundDrawable(Theme.getSelectorDrawable(false));
                cells[a].setTag(a);
                if (a == 0) {
                    cells[a].setText(LocaleController.getString("DeleteReportSpam", R.string.DeleteReportSpam), "", true, false);
                } else {
                    cells[a].setText(LocaleController.formatString("DeleteThisChat", R.string.DeleteThisChat), "", true, false);
                }
                cells[a].setPadding(LocaleController.isRTL ? AndroidUtilities.dp(16) : AndroidUtilities.dp(8), 0, LocaleController.isRTL ? AndroidUtilities.dp(8) : AndroidUtilities.dp(16), 0);
                linearLayout.addView(cells[a], LayoutHelper.createLinear(LayoutHelper.MATCH_PARENT, LayoutHelper.WRAP_CONTENT));
                cells[a].setOnClickListener(v -> {
                    Integer num = (Integer) v.getTag();
                    cells[num].setChecked(!cells[num].isChecked(), true);
                });
            }
            builder.setCustomViewOffset(12);
            builder.setView(linearLayout);
        } else {
            cells = null;
            if (currentChat != null && isLocation) {
                builder.setTitle(LocaleController.getString("ReportUnrelatedGroup", R.string.ReportUnrelatedGroup));
                if (chatInfo != null && chatInfo.location instanceof TLRPC.TL_channelLocation) {
                    TLRPC.TL_channelLocation location = (TLRPC.TL_channelLocation) chatInfo.location;
                    builder.setMessage(AndroidUtilities.replaceTags(LocaleController.formatString("ReportUnrelatedGroupText", R.string.ReportUnrelatedGroupText, location.address)));
                } else {
                    builder.setMessage(LocaleController.getString("ReportUnrelatedGroupTextNoAddress", R.string.ReportUnrelatedGroupTextNoAddress));
                }
            } else {
                builder.setTitle(LocaleController.getString("ReportSpamTitle", R.string.ReportSpamTitle));
                if (ChatObject.isChannel(currentChat) && !currentChat.megagroup) {
                    builder.setMessage(LocaleController.getString("ReportSpamAlertChannel", R.string.ReportSpamAlertChannel));
                } else {
                    builder.setMessage(LocaleController.getString("ReportSpamAlertGroup", R.string.ReportSpamAlertGroup));
                }
            }
            reportText = LocaleController.getString("ReportChat", R.string.ReportChat);
        }
        builder.setPositiveButton(reportText, (dialogInterface, i) -> {
            if (currentUser != null) {
                accountInstance.getMessagesController().blockPeer(currentUser.id);
            }
            if (cells == null || cells[0] != null && cells[0].isChecked()) {
                accountInstance.getMessagesController().reportSpam(dialog_id, currentUser, currentChat, encryptedChat, currentChat != null && isLocation);
            }
            if (cells == null || cells[1].isChecked()) {
                if (currentChat != null) {
                    if (ChatObject.isNotInChat(currentChat)) {
                        accountInstance.getMessagesController().deleteDialog(dialog_id, 0);
                    } else {
                        accountInstance.getMessagesController().deleteParticipantFromChat(-dialog_id, accountInstance.getMessagesController().getUser(accountInstance.getUserConfig().getClientUserId()), null);
                    }
                } else {
                    accountInstance.getMessagesController().deleteDialog(dialog_id, 0);
                }
                callback.run(1);
            } else {
                callback.run(0);
            }
        });
        builder.setNegativeButton(LocaleController.getString("Cancel", R.string.Cancel), null);
        AlertDialog dialog = builder.create();
        fragment.showDialog(dialog);
        TextView button = (TextView) dialog.getButton(DialogInterface.BUTTON_POSITIVE);
        if (button != null) {
            button.setTextColor(Theme.getColor(Theme.key_dialogTextRed2));
        }
    }

    public static void showCustomNotificationsDialog(BaseFragment parentFragment, long did, int globalType, ArrayList<NotificationsSettingsActivity.NotificationException> exceptions, int currentAccount, MessagesStorage.IntCallback callback) {
        showCustomNotificationsDialog(parentFragment, did, globalType, exceptions, currentAccount, callback, null);
    }

    public static void showCustomNotificationsDialog(BaseFragment parentFragment, long did, int globalType, ArrayList<NotificationsSettingsActivity.NotificationException> exceptions, int currentAccount, MessagesStorage.IntCallback callback, MessagesStorage.IntCallback resultCallback) {
        if (parentFragment == null || parentFragment.getParentActivity() == null) {
            return;
        }
        boolean enabled;
        boolean defaultEnabled = NotificationsController.getInstance(currentAccount).isGlobalNotificationsEnabled(did);

        String[] descriptions = new String[]{
                LocaleController.getString("NotificationsTurnOn", R.string.NotificationsTurnOn),
                LocaleController.formatString("MuteFor", R.string.MuteFor, LocaleController.formatPluralString("Hours", 1)),
                LocaleController.formatString("MuteFor", R.string.MuteFor, LocaleController.formatPluralString("Days", 2)),
                did == 0 && parentFragment instanceof NotificationsCustomSettingsActivity ? null : LocaleController.getString("NotificationsCustomize", R.string.NotificationsCustomize),
                LocaleController.getString("NotificationsTurnOff", R.string.NotificationsTurnOff)
        };

        int[] icons = new int[]{
                R.drawable.baseline_notifications_24,
                R.drawable.baseline_notifications_paused_24,
                R.drawable.baseline_notifications_paused_24,
                R.drawable.baseline_settings_24,
                R.drawable.baseline_notifications_off_24
        };

        final LinearLayout linearLayout = new LinearLayout(parentFragment.getParentActivity());
        linearLayout.setOrientation(LinearLayout.VERTICAL);
        AlertDialog.Builder builder = new AlertDialog.Builder(parentFragment.getParentActivity());

        for (int a = 0; a < descriptions.length; a++) {
            if (descriptions[a] == null) {
                continue;
            }
            TextView textView = new TextView(parentFragment.getParentActivity());
            Drawable drawable = parentFragment.getParentActivity().getResources().getDrawable(icons[a]);
            if (a == descriptions.length - 1) {
                textView.setTextColor(Theme.getColor(Theme.key_dialogTextRed));
                drawable.setColorFilter(new PorterDuffColorFilter(Theme.getColor(Theme.key_dialogRedIcon), PorterDuff.Mode.SRC_IN));
            } else {
                textView.setTextColor(Theme.getColor(Theme.key_dialogTextBlack));
                drawable.setColorFilter(new PorterDuffColorFilter(Theme.getColor(Theme.key_dialogIcon), PorterDuff.Mode.SRC_IN));
            }
            textView.setTextSize(TypedValue.COMPLEX_UNIT_DIP, 16);
            textView.setLines(1);
            textView.setMaxLines(1);
            textView.setCompoundDrawablesWithIntrinsicBounds(drawable, null, null, null);
            textView.setTag(a);
            textView.setBackgroundDrawable(Theme.getSelectorDrawable(false));
            textView.setPadding(AndroidUtilities.dp(24), 0, AndroidUtilities.dp(24), 0);
            textView.setSingleLine(true);
            textView.setGravity(Gravity.LEFT | Gravity.CENTER_VERTICAL);
            textView.setCompoundDrawablePadding(AndroidUtilities.dp(26));
            textView.setText(descriptions[a]);
            linearLayout.addView(textView, LayoutHelper.createLinear(LayoutHelper.MATCH_PARENT, 48, Gravity.LEFT | Gravity.TOP));
            textView.setOnClickListener(v -> {
                int i = (Integer) v.getTag();
                if (i == 0) {
                    if (did != 0) {
                        SharedPreferences preferences = MessagesController.getNotificationsSettings(currentAccount);
                        SharedPreferences.Editor editor = preferences.edit();
                        if (defaultEnabled) {
                            editor.remove("notify2_" + did);
                        } else {
                            editor.putInt("notify2_" + did, 0);
                        }
                        MessagesStorage.getInstance(currentAccount).setDialogFlags(did, 0);
                        editor.commit();
                        TLRPC.Dialog dialog = MessagesController.getInstance(currentAccount).dialogs_dict.get(did);
                        if (dialog != null) {
                            dialog.notify_settings = new TLRPC.TL_peerNotifySettings();
                        }
                        NotificationsController.getInstance(currentAccount).updateServerNotificationsSettings(did);
                        if (resultCallback != null) {
                            if (defaultEnabled) {
                                resultCallback.run(0);
                            } else {
                                resultCallback.run(1);
                            }
                        }
                    } else {
                        NotificationsController.getInstance(currentAccount).setGlobalNotificationsEnabled(globalType, 0);
                    }
                } else if (i == 3) {
                    if (did != 0) {
                        Bundle args = new Bundle();
                        args.putLong("dialog_id", did);
                        parentFragment.presentFragment(new ProfileNotificationsActivity(args));
                    } else {
                        parentFragment.presentFragment(new NotificationsCustomSettingsActivity(globalType, exceptions));
                    }
                } else {
                    int untilTime = ConnectionsManager.getInstance(currentAccount).getCurrentTime();
                    if (i == 1) {
                        untilTime += 60 * 60;
                    } else if (i == 2) {
                        untilTime += 60 * 60 * 48;
                    } else if (i == 4) {
                        untilTime = Integer.MAX_VALUE;
                    }

                    if (did != 0) {
                        SharedPreferences preferences = MessagesController.getNotificationsSettings(currentAccount);
                        SharedPreferences.Editor editor = preferences.edit();
                        long flags;
                        if (i == 4) {
                            if (!defaultEnabled) {
                                editor.remove("notify2_" + did);
                                flags = 0;
                            } else {
                                editor.putInt("notify2_" + did, 2);
                                flags = 1;
                            }
                        } else {
                            editor.putInt("notify2_" + did, 3);
                            editor.putInt("notifyuntil_" + did, untilTime);
                            flags = ((long) untilTime << 32) | 1;
                        }
                        NotificationsController.getInstance(currentAccount).removeNotificationsForDialog(did);
                        MessagesStorage.getInstance(currentAccount).setDialogFlags(did, flags);
                        editor.commit();
                        TLRPC.Dialog dialog = MessagesController.getInstance(currentAccount).dialogs_dict.get(did);
                        if (dialog != null) {
                            dialog.notify_settings = new TLRPC.TL_peerNotifySettings();
                            if (i != 4 || defaultEnabled) {
                                dialog.notify_settings.mute_until = untilTime;
                            }
                        }
                        NotificationsController.getInstance(currentAccount).updateServerNotificationsSettings(did);
                        if (resultCallback != null) {
                            if (i == 4 && !defaultEnabled) {
                                resultCallback.run(0);
                            } else {
                                resultCallback.run(1);
                            }
                        }
                    } else {
                        if (i == 4) {
                            NotificationsController.getInstance(currentAccount).setGlobalNotificationsEnabled(globalType, Integer.MAX_VALUE);
                        } else {
                            NotificationsController.getInstance(currentAccount).setGlobalNotificationsEnabled(globalType, untilTime);
                        }
                    }
                }

                if (callback != null) {
                    callback.run(i);
                }
                builder.getDismissRunnable().run();
                int setting = -1;
                if (i == 0) {
                    setting = NotificationsController.SETTING_MUTE_UNMUTE;
                } else if (i == 1) {
                    setting = NotificationsController.SETTING_MUTE_HOUR;
                } else if (i == 2) {
                    setting = NotificationsController.SETTING_MUTE_2_DAYS;
                } else if (i == 4) {
                    setting = NotificationsController.SETTING_MUTE_FOREVER;
                }
                if (setting >= 0) {
                    if (BulletinFactory.canShowBulletin(parentFragment)) {
                        BulletinFactory.createMuteBulletin(parentFragment, setting).show();
                    }
                }
            });
        }
        builder.setTitle(LocaleController.getString("Notifications", R.string.Notifications));
        builder.setView(linearLayout);
        parentFragment.showDialog(builder.create());
    }

    public static AlertDialog showSecretLocationAlert(Context context, int currentAccount, final Runnable onSelectRunnable, boolean inChat, Theme.ResourcesProvider resourcesProvider) {
        ArrayList<String> arrayList = new ArrayList<>();
        ArrayList<Integer> types = new ArrayList<>();
        int providers = 5; // MessagesController.getInstance(currentAccount).availableMapProviders;
        if ((providers & 1) != 0) {
            arrayList.add(LocaleController.getString("MapPreviewProviderTelegram", R.string.MapPreviewProviderTelegram));
            types.add(0);
        }
        if ((providers & 2) != 0) {
            arrayList.add(LocaleController.getString("MapPreviewProviderGoogle", R.string.MapPreviewProviderGoogle));
            types.add(1);
        }
        if ((providers & 4) != 0) {
            arrayList.add(LocaleController.getString("MapPreviewProviderYandex", R.string.MapPreviewProviderYandex));
            types.add(3);
        }
        arrayList.add(LocaleController.getString("MapPreviewProviderNobody", R.string.MapPreviewProviderNobody));
        types.add(2);

        AlertDialog.Builder builder = new AlertDialog.Builder(context, resourcesProvider);
        builder.setTitle(LocaleController.getString("MapPreviewProviderTitle", R.string.MapPreviewProviderTitle));
        final LinearLayout linearLayout = new LinearLayout(context);
        linearLayout.setOrientation(LinearLayout.VERTICAL);
        builder.setView(linearLayout);

        for (int a = 0; a < arrayList.size(); a++) {
            RadioColorCell cell = new RadioColorCell(context, resourcesProvider);
            cell.setPadding(AndroidUtilities.dp(4), 0, AndroidUtilities.dp(4), 0);
            cell.setTag(a);
            cell.setCheckColor(Theme.getColor(Theme.key_radioBackground), Theme.getColor(Theme.key_dialogRadioBackgroundChecked));
            cell.setTextAndValue(arrayList.get(a), SharedConfig.mapPreviewType == types.get(a));
            linearLayout.addView(cell);
            cell.setOnClickListener(v -> {
                Integer which = (Integer) v.getTag();
                SharedConfig.setSecretMapPreviewType(types.get(which));
                if (onSelectRunnable != null) {
                    onSelectRunnable.run();
                }
                builder.getDismissRunnable().run();
            });
        }
        if (!inChat) {
            builder.setNegativeButton(LocaleController.getString("Cancel", R.string.Cancel), null);
        }
        AlertDialog dialog = builder.show();
        if (inChat) {
            dialog.setCanceledOnTouchOutside(false);
        }
        return dialog;
    }

    private static void updateDayPicker(NumberPicker dayPicker, NumberPicker monthPicker, NumberPicker yearPicker) {
        Calendar calendar = Calendar.getInstance();
        calendar.set(Calendar.MONTH, monthPicker.getValue());
        calendar.set(Calendar.YEAR, yearPicker.getValue());
        dayPicker.setMinValue(1);
        dayPicker.setMaxValue(calendar.getActualMaximum(Calendar.DAY_OF_MONTH));
    }

    private static void checkPickerDate(NumberPicker dayPicker, NumberPicker monthPicker, NumberPicker yearPicker) {
        Calendar calendar = Calendar.getInstance();
        calendar.setTimeInMillis(System.currentTimeMillis());

        int currentYear = calendar.get(Calendar.YEAR);
        int currentMonth = calendar.get(Calendar.MONTH);
        int currentDay = calendar.get(Calendar.DAY_OF_MONTH);

        if (currentYear > yearPicker.getValue()) {
            yearPicker.setValue(currentYear);
            //yearPicker.finishScroll();
        }
        if (yearPicker.getValue() == currentYear) {
            if (currentMonth > monthPicker.getValue()) {
                monthPicker.setValue(currentMonth);
                //monthPicker.finishScroll();
            }
            if (currentMonth == monthPicker.getValue()) {
                if (currentDay > dayPicker.getValue()) {
                    dayPicker.setValue(currentDay);
                    //dayPicker.finishScroll();
                }
            }
        }
    }

    public static void showOpenUrlAlert(BaseFragment fragment, String url, boolean punycode, boolean ask) {
        showOpenUrlAlert(fragment, url, punycode, true, ask, null);
    }

    public static void showOpenUrlAlert(BaseFragment fragment, String url, boolean punycode, boolean tryTelegraph, boolean ask) {
        showOpenUrlAlert(fragment, url, punycode, tryTelegraph, ask, null);
    }

    public static void showOpenUrlAlert(BaseFragment fragment, String url, boolean punycode, boolean ask, Theme.ResourcesProvider resourcesProvider) {
        showOpenUrlAlert(fragment, url, punycode, true, ask, resourcesProvider);
    }

    public static void showOpenUrlAlert(BaseFragment fragment, String url, boolean punycode, boolean tryTelegraph, boolean ask, Theme.ResourcesProvider resourcesProvider) {
        if (fragment == null || fragment.getParentActivity() == null) {
            return;
        }
        long inlineReturn = (fragment instanceof ChatActivity) ? ((ChatActivity) fragment).getInlineReturn() : 0;
        if (Browser.isInternalUrl(url, null) || !ask || NekoConfig.skipOpenLinkConfirm.Bool()) {
            Browser.openUrl(fragment.getParentActivity(), url, inlineReturn == 0, tryTelegraph);
        } else {
            String urlFinal;
            if (punycode) {
                try {
                    Uri uri = Uri.parse(url);
                    String host = IDN.toASCII(uri.getHost(), IDN.ALLOW_UNASSIGNED);
                    urlFinal = uri.getScheme() + "://" + host + uri.getPath();
                } catch (Exception e) {
                    FileLog.e(e);
                    urlFinal = url;
                }
            } else {
                urlFinal = url;
            }
            AlertDialog.Builder builder = new AlertDialog.Builder(fragment.getParentActivity(), resourcesProvider);
            builder.setTitle(LocaleController.getString("OpenUrlTitle", R.string.OpenUrlTitle));
            String format = LocaleController.getString("OpenUrlAlert2", R.string.OpenUrlAlert2);
            int index = format.indexOf("%");
            SpannableStringBuilder stringBuilder = new SpannableStringBuilder(String.format(format, urlFinal));
            if (index >= 0) {
                stringBuilder.setSpan(new URLSpan(urlFinal), index, index + urlFinal.length(), Spannable.SPAN_EXCLUSIVE_EXCLUSIVE);
            }
            builder.setMessage(stringBuilder);
            builder.setMessageTextViewClickable(false);
            builder.setPositiveButton(LocaleController.getString("Open", R.string.Open), (dialogInterface, i) -> Browser.openUrl(fragment.getParentActivity(), url, inlineReturn == 0, tryTelegraph));
            builder.setNegativeButton(LocaleController.getString("Cancel", R.string.Cancel), null);
            builder.setNeutralButton(LocaleController.getString("Copy", R.string.Copy), (dialogInterface, i) -> {
                try {
                    AndroidUtilities.addToClipboard(url);
                    Toast.makeText(fragment.getParentActivity(), LocaleController.getString("LinkCopied", R.string.LinkCopied), Toast.LENGTH_SHORT).show();
                } catch (Exception e) {
                    FileLog.e(e);
                }
            });
            fragment.showDialog(builder.create());
        }
    }

    public static AlertDialog createSupportAlert(BaseFragment fragment) {
        if (fragment == null || fragment.getParentActivity() == null) {
            return null;
        }
        final TextView message = new TextView(fragment.getParentActivity());
        Spannable spanned = new SpannableString(Html.fromHtml(LocaleController.getString("AskAQuestionInfo", R.string.AskAQuestionInfo).replace("\n", "<br>")));
        URLSpan[] spans = spanned.getSpans(0, spanned.length(), URLSpan.class);
        for (int i = 0; i < spans.length; i++) {
            URLSpan span = spans[i];
            int start = spanned.getSpanStart(span);
            int end = spanned.getSpanEnd(span);
            spanned.removeSpan(span);
            span = new URLSpanNoUnderline(span.getURL()) {
                @Override
                public void onClick(View widget) {
                    fragment.dismissCurrentDialog();
                    super.onClick(widget);
                }
            };
            spanned.setSpan(span, start, end, 0);
        }
        message.setText(spanned);
        message.setTextSize(TypedValue.COMPLEX_UNIT_DIP, 16);
        message.setLinkTextColor(Theme.getColor(Theme.key_dialogTextLink));
        message.setHighlightColor(Theme.getColor(Theme.key_dialogLinkSelection));
        message.setPadding(AndroidUtilities.dp(23), 0, AndroidUtilities.dp(23), 0);
        message.setMovementMethod(new AndroidUtilities.LinkMovementMethodMy());
        message.setTextColor(Theme.getColor(Theme.key_dialogTextBlack));

        AlertDialog.Builder builder1 = new AlertDialog.Builder(fragment.getParentActivity());
        builder1.setView(message);
        builder1.setTitle(LocaleController.getString("AskAQuestion", R.string.AskAQuestion));
        builder1.setPositiveButton(LocaleController.getString("AskButton", R.string.AskButton), (dialogInterface, i) -> performAskAQuestion(fragment));
        builder1.setNegativeButton(LocaleController.getString("Cancel", R.string.Cancel), null);
        return builder1.create();
    }

    private static void performAskAQuestion(BaseFragment fragment) {
        int currentAccount = fragment.getCurrentAccount();
        final SharedPreferences preferences = MessagesController.getMainSettings(currentAccount);
        long uid = AndroidUtilities.getPrefIntOrLong(preferences, "support_id2", 0);
        TLRPC.User supportUser = null;
        if (uid != 0) {
            supportUser = MessagesController.getInstance(currentAccount).getUser(uid);
            if (supportUser == null) {
                String userString = preferences.getString("support_user", null);
                if (userString != null) {
                    try {
                        byte[] datacentersBytes = Base64.decode(userString, Base64.DEFAULT);
                        if (datacentersBytes != null) {
                            SerializedData data = new SerializedData(datacentersBytes);
                            supportUser = TLRPC.User.TLdeserialize(data, data.readInt32(false), false);
                            if (supportUser != null && supportUser.id == 333000) {
                                supportUser = null;
                            }
                            data.cleanup();
                        }
                    } catch (Exception e) {
                        FileLog.e(e);
                        supportUser = null;
                    }
                }
            }
        }
        if (supportUser == null) {
            final AlertDialog progressDialog = new AlertDialog(fragment.getParentActivity(), 3);
            progressDialog.setCanCacnel(false);
            progressDialog.show();
            TLRPC.TL_help_getSupport req = new TLRPC.TL_help_getSupport();
            ConnectionsManager.getInstance(currentAccount).sendRequest(req, (response, error) -> {
                if (error == null) {
                    final TLRPC.TL_help_support res = (TLRPC.TL_help_support) response;
                    AndroidUtilities.runOnUIThread(() -> {
                        SharedPreferences.Editor editor = preferences.edit();
                        editor.putLong("support_id2", res.user.id);
                        SerializedData data = new SerializedData();
                        res.user.serializeToStream(data);
                        editor.putString("support_user", Base64.encodeToString(data.toByteArray(), Base64.DEFAULT));
                        editor.commit();
                        data.cleanup();
                        try {
                            progressDialog.dismiss();
                        } catch (Exception e) {
                            FileLog.e(e);
                        }
                        ArrayList<TLRPC.User> users = new ArrayList<>();
                        users.add(res.user);
                        MessagesStorage.getInstance(currentAccount).putUsersAndChats(users, null, true, true);
                        MessagesController.getInstance(currentAccount).putUser(res.user, false);
                        Bundle args = new Bundle();
                        args.putLong("user_id", res.user.id);
                        fragment.presentFragment(new ChatActivity(args));
                    });
                } else {
                    AndroidUtilities.runOnUIThread(() -> {
                        try {
                            progressDialog.dismiss();
                        } catch (Exception e) {
                            FileLog.e(e);
                        }
                    });
                }
            });
        } else {
            MessagesController.getInstance(currentAccount).putUser(supportUser, true);
            Bundle args = new Bundle();
            args.putLong("user_id", supportUser.id);
            fragment.presentFragment(new ChatActivity(args));
        }
    }

    public static void createImportDialogAlert(BaseFragment fragment, String title, String message, TLRPC.User user, TLRPC.Chat chat, Runnable onProcessRunnable) {
        if (fragment == null || fragment.getParentActivity() == null || chat == null && user == null) {
            return;
        }
        int account = fragment.getCurrentAccount();

        Context context = fragment.getParentActivity();
        AlertDialog.Builder builder = new AlertDialog.Builder(context);
        long selfUserId = UserConfig.getInstance(account).getClientUserId();

        TextView messageTextView = new TextView(context);
        messageTextView.setTextColor(Theme.getColor(Theme.key_dialogTextBlack));
        messageTextView.setTextSize(TypedValue.COMPLEX_UNIT_DIP, 16);
        messageTextView.setGravity((LocaleController.isRTL ? Gravity.RIGHT : Gravity.LEFT) | Gravity.TOP);

        FrameLayout frameLayout = new FrameLayout(context);
        builder.setView(frameLayout);

        AvatarDrawable avatarDrawable = new AvatarDrawable();
        avatarDrawable.setTextSize(AndroidUtilities.dp(12));

        BackupImageView imageView = new BackupImageView(context);
        imageView.setRoundRadius(AndroidUtilities.dp(20));
        frameLayout.addView(imageView, LayoutHelper.createFrame(40, 40, (LocaleController.isRTL ? Gravity.RIGHT : Gravity.LEFT) | Gravity.TOP, 22, 5, 22, 0));

        TextView textView = new TextView(context);
        textView.setTextColor(Theme.getColor(Theme.key_actionBarDefaultSubmenuItem));
        textView.setTextSize(TypedValue.COMPLEX_UNIT_DIP, 20);
        textView.setTypeface(AndroidUtilities.getTypeface("fonts/rmedium.ttf"));
        textView.setLines(1);
        textView.setMaxLines(1);
        textView.setSingleLine(true);
        textView.setGravity((LocaleController.isRTL ? Gravity.RIGHT : Gravity.LEFT) | Gravity.CENTER_VERTICAL);
        textView.setEllipsize(TextUtils.TruncateAt.END);
        textView.setText(LocaleController.getString("ImportMessages", R.string.ImportMessages));

        frameLayout.addView(textView, LayoutHelper.createFrame(LayoutHelper.MATCH_PARENT, LayoutHelper.WRAP_CONTENT, (LocaleController.isRTL ? Gravity.RIGHT : Gravity.LEFT) | Gravity.TOP, (LocaleController.isRTL ? 21 : 76), 11, (LocaleController.isRTL ? 76 : 21), 0));
        frameLayout.addView(messageTextView, LayoutHelper.createFrame(LayoutHelper.WRAP_CONTENT, LayoutHelper.WRAP_CONTENT, (LocaleController.isRTL ? Gravity.RIGHT : Gravity.LEFT) | Gravity.TOP, 24, 57, 24, 9));

        if (user != null) {
            if (UserObject.isReplyUser(user)) {
                avatarDrawable.setSmallSize(true);
                avatarDrawable.setAvatarType(AvatarDrawable.AVATAR_TYPE_REPLIES);
                imageView.setImage(null, null, avatarDrawable, user);
            } else if (user.id == selfUserId) {
                avatarDrawable.setSmallSize(true);
                avatarDrawable.setAvatarType(AvatarDrawable.AVATAR_TYPE_SAVED);
                imageView.setImage(null, null, avatarDrawable, user);
            } else {
                avatarDrawable.setSmallSize(false);
                avatarDrawable.setInfo(user);
                imageView.setForUserOrChat(user, avatarDrawable);
            }
        } else {
            avatarDrawable.setInfo(chat);
            imageView.setForUserOrChat(chat, avatarDrawable);
        }

        messageTextView.setText(AndroidUtilities.replaceTags(message));
        /*if (chat != null) {
            if (TextUtils.isEmpty(title)) {
                messageTextView.setText(AndroidUtilities.replaceTags(LocaleController.formatString("ImportToChatNoTitle", R.string.ImportToChatNoTitle, chat.title)));
            } else {
                messageTextView.setText(AndroidUtilities.replaceTags(LocaleController.formatString("ImportToChat", R.string.ImportToChat, title, chat.title)));
            }
        } else {
            if (TextUtils.isEmpty(title)) {
                messageTextView.setText(AndroidUtilities.replaceTags(LocaleController.formatString("ImportToUserNoTitle", R.string.ImportToUserNoTitle, ContactsController.formatName(user.first_name, user.last_name))));
            } else {
                messageTextView.setText(AndroidUtilities.replaceTags(LocaleController.formatString("ImportToUser", R.string.ImportToUser, title, ContactsController.formatName(user.first_name, user.last_name))));
            }
        }*/

        builder.setPositiveButton(LocaleController.getString("Import", R.string.Import), (dialogInterface, i) -> {
            if (onProcessRunnable != null) {
                onProcessRunnable.run();
            }
        });
        builder.setNegativeButton(LocaleController.getString("Cancel", R.string.Cancel), null);
        AlertDialog alertDialog = builder.create();
        fragment.showDialog(alertDialog);
    }

    public static void createClearOrDeleteDialogAlert(BaseFragment fragment, boolean clear, TLRPC.Chat chat, TLRPC.User user, boolean secret, MessagesStorage.BooleanCallback onProcessRunnable) {
        createClearOrDeleteDialogAlert(fragment, clear, false, false, chat, user, secret, false, onProcessRunnable, null);
    }

    public static void createClearOrDeleteDialogAlert(BaseFragment fragment, boolean clear, TLRPC.Chat chat, TLRPC.User user, boolean secret, boolean checkDeleteForAll, MessagesStorage.BooleanCallback onProcessRunnable) {
        createClearOrDeleteDialogAlert(fragment, clear, chat != null && chat.creator, false, chat, user, secret, checkDeleteForAll, onProcessRunnable, null);
    }

    public static void createClearOrDeleteDialogAlert(BaseFragment fragment, boolean clear, TLRPC.Chat chat, TLRPC.User user, boolean secret, boolean checkDeleteForAll, MessagesStorage.BooleanCallback onProcessRunnable, Theme.ResourcesProvider resourcesProvider) {
        createClearOrDeleteDialogAlert(fragment, clear, chat != null && chat.creator, false, chat, user, secret, checkDeleteForAll, onProcessRunnable, resourcesProvider);
    }

    public static void createClearOrDeleteDialogAlert(BaseFragment fragment, boolean clear, boolean admin, boolean second, TLRPC.Chat chat, TLRPC.User user, boolean secret, boolean checkDeleteForAll, MessagesStorage.BooleanCallback onProcessRunnable, Theme.ResourcesProvider resourcesProvider) {
        if (fragment == null || fragment.getParentActivity() == null || chat == null && user == null) {
            return;
        }
        int account = fragment.getCurrentAccount();

        Context context = fragment.getParentActivity();
        AlertDialog.Builder builder = new AlertDialog.Builder(context, resourcesProvider);
        long selfUserId = UserConfig.getInstance(account).getClientUserId();

        CheckBoxCell[] cell = new CheckBoxCell[1];

        TextView messageTextView = new TextView(context);
        messageTextView.setTextColor(Theme.getColor(Theme.key_dialogTextBlack));
        messageTextView.setTextSize(TypedValue.COMPLEX_UNIT_DIP, 16);
        messageTextView.setGravity((LocaleController.isRTL ? Gravity.RIGHT : Gravity.LEFT) | Gravity.TOP);

        boolean clearingCache = ChatObject.isChannel(chat) && !TextUtils.isEmpty(chat.username);

        FrameLayout frameLayout = new FrameLayout(context) {
            @Override
            protected void onMeasure(int widthMeasureSpec, int heightMeasureSpec) {
                super.onMeasure(widthMeasureSpec, heightMeasureSpec);
                if (cell[0] != null) {
                    setMeasuredDimension(getMeasuredWidth(), getMeasuredHeight() + cell[0].getMeasuredHeight() + AndroidUtilities.dp(7));
                }
            }
        };
        builder.setView(frameLayout);

        AvatarDrawable avatarDrawable = new AvatarDrawable();
        avatarDrawable.setTextSize(AndroidUtilities.dp(12));

        BackupImageView imageView = new BackupImageView(context);
        imageView.setRoundRadius(AndroidUtilities.dp(20));
        frameLayout.addView(imageView, LayoutHelper.createFrame(40, 40, (LocaleController.isRTL ? Gravity.RIGHT : Gravity.LEFT) | Gravity.TOP, 22, 5, 22, 0));

        TextView textView = new TextView(context);
        textView.setTextColor(Theme.getColor(Theme.key_actionBarDefaultSubmenuItem));
        textView.setTextSize(TypedValue.COMPLEX_UNIT_DIP, 20);
        textView.setTypeface(AndroidUtilities.getTypeface("fonts/rmedium.ttf"));
        textView.setLines(1);
        textView.setMaxLines(1);
        textView.setSingleLine(true);
        textView.setGravity((LocaleController.isRTL ? Gravity.RIGHT : Gravity.LEFT) | Gravity.CENTER_VERTICAL);
        textView.setEllipsize(TextUtils.TruncateAt.END);
        if (clear) {
            if (clearingCache) {
                textView.setText(LocaleController.getString("ClearHistoryCache", R.string.ClearHistoryCache));
            } else {
                textView.setText(LocaleController.getString("ClearHistory", R.string.ClearHistory));
            }
        } else {
            if (admin) {
                if (ChatObject.isChannel(chat)) {
                    if (chat.megagroup) {
                        textView.setText(LocaleController.getString("DeleteMegaMenu", R.string.DeleteMegaMenu));
                    } else {
                        textView.setText(LocaleController.getString("ChannelDeleteMenu", R.string.ChannelDeleteMenu));
                    }
                } else {
                    textView.setText(LocaleController.getString("DeleteMegaMenu", R.string.DeleteMegaMenu));
                }
            } else {
                if (chat != null) {
                    if (ChatObject.isChannel(chat)) {
                        if (chat.megagroup) {
                            textView.setText(LocaleController.getString("LeaveMegaMenu", R.string.LeaveMegaMenu));
                        } else {
                            textView.setText(LocaleController.getString("LeaveChannelMenu", R.string.LeaveChannelMenu));
                        }
                    } else {
                        textView.setText(LocaleController.getString("LeaveMegaMenu", R.string.LeaveMegaMenu));
                    }
                } else {
                    textView.setText(LocaleController.getString("DeleteChatUser", R.string.DeleteChatUser));
                }
            }
        }
        frameLayout.addView(textView, LayoutHelper.createFrame(LayoutHelper.MATCH_PARENT, LayoutHelper.WRAP_CONTENT, (LocaleController.isRTL ? Gravity.RIGHT : Gravity.LEFT) | Gravity.TOP, (LocaleController.isRTL ? 21 : 76), 11, (LocaleController.isRTL ? 76 : 21), 0));
        frameLayout.addView(messageTextView, LayoutHelper.createFrame(LayoutHelper.WRAP_CONTENT, LayoutHelper.WRAP_CONTENT, (LocaleController.isRTL ? Gravity.RIGHT : Gravity.LEFT) | Gravity.TOP, 24, 57, 24, 9));

        boolean canRevokeInbox = user != null && !user.bot && user.id != selfUserId && MessagesController.getInstance(account).canRevokePmInbox;
        int revokeTimeLimit;
        if (user != null) {
            revokeTimeLimit = MessagesController.getInstance(account).revokeTimePmLimit;
        } else {
            revokeTimeLimit = MessagesController.getInstance(account).revokeTimeLimit;
        }
        boolean canDeleteInbox = !secret && user != null && canRevokeInbox && revokeTimeLimit == 0x7fffffff;
        final boolean[] deleteForAll = new boolean[1];
        boolean deleteChatForAll = false;

        if (!second && (secret && !clear || canDeleteInbox) && !UserObject.isDeleted(user) || (deleteChatForAll = checkDeleteForAll && !clear && chat != null && chat.creator)) {
            cell[0] = new CheckBoxCell(context, 1, resourcesProvider);
            cell[0].setBackgroundDrawable(Theme.getSelectorDrawable(false));
            if (deleteChatForAll) {
                if (ChatObject.isChannel(chat) && !chat.megagroup) {
                    cell[0].setText(LocaleController.getString("DeleteChannelForAll", R.string.DeleteChannelForAll), "", deleteForAll[0], false);
                } else {
                    cell[0].setText(LocaleController.getString("DeleteGroupForAll", R.string.DeleteGroupForAll), "", deleteForAll[0], false);
                }
            } else if (clear) {
                deleteForAll[0] = true;
                cell[0].setText(LocaleController.formatString("ClearHistoryOptionAlso", R.string.ClearHistoryOptionAlso, UserObject.getFirstName(user)), "", deleteForAll[0], false);
            } else {
                deleteForAll[0] = true;
                cell[0].setText(LocaleController.formatString("DeleteMessagesOptionAlso", R.string.DeleteMessagesOptionAlso, UserObject.getFirstName(user)), "", deleteForAll[0], false);
            }
            cell[0].setPadding(LocaleController.isRTL ? AndroidUtilities.dp(16) : AndroidUtilities.dp(8), 0, LocaleController.isRTL ? AndroidUtilities.dp(8) : AndroidUtilities.dp(16), 0);
            frameLayout.addView(cell[0], LayoutHelper.createFrame(LayoutHelper.MATCH_PARENT, 48, Gravity.BOTTOM | Gravity.LEFT, 0, 0, 0, 0));
            cell[0].setOnClickListener(v -> {
                CheckBoxCell cell1 = (CheckBoxCell) v;
                deleteForAll[0] = !deleteForAll[0];
                cell1.setChecked(deleteForAll[0], true);
            });
        }

        if (user != null) {
            if (UserObject.isReplyUser(user)) {
                avatarDrawable.setSmallSize(true);
                avatarDrawable.setAvatarType(AvatarDrawable.AVATAR_TYPE_REPLIES);
                imageView.setImage(null, null, avatarDrawable, user);
            } else if (user.id == selfUserId) {
                avatarDrawable.setSmallSize(true);
                avatarDrawable.setAvatarType(AvatarDrawable.AVATAR_TYPE_SAVED);
                imageView.setImage(null, null, avatarDrawable, user);
            } else {
                avatarDrawable.setSmallSize(false);
                avatarDrawable.setInfo(user);
                imageView.setForUserOrChat(user, avatarDrawable);
            }
        } else {
            avatarDrawable.setInfo(chat);
            imageView.setForUserOrChat(chat, avatarDrawable);
        }

        if (second) {
            if (UserObject.isUserSelf(user)) {
                messageTextView.setText(AndroidUtilities.replaceTags(LocaleController.getString("DeleteAllMessagesSavedAlert", R.string.DeleteAllMessagesSavedAlert)));
            } else {
                messageTextView.setText(AndroidUtilities.replaceTags(LocaleController.getString("DeleteAllMessagesAlert", R.string.DeleteAllMessagesAlert)));
            }
        } else {
            if (clear) {
                if (user != null) {
                    if (secret) {
                        messageTextView.setText(AndroidUtilities.replaceTags(LocaleController.formatString("AreYouSureClearHistoryWithSecretUser", R.string.AreYouSureClearHistoryWithSecretUser, UserObject.getUserName(user))));
                    } else {
                        if (user.id == selfUserId) {
                            messageTextView.setText(AndroidUtilities.replaceTags(LocaleController.getString("AreYouSureClearHistorySavedMessages", R.string.AreYouSureClearHistorySavedMessages)));
                        } else {
                            messageTextView.setText(AndroidUtilities.replaceTags(LocaleController.formatString("AreYouSureClearHistoryWithUser", R.string.AreYouSureClearHistoryWithUser, UserObject.getUserName(user))));
                        }
                    }
                } else {
                    if (!ChatObject.isChannel(chat) || chat.megagroup && TextUtils.isEmpty(chat.username)) {
                        messageTextView.setText(AndroidUtilities.replaceTags(LocaleController.formatString("AreYouSureClearHistoryWithChat", R.string.AreYouSureClearHistoryWithChat, chat.title)));
                    } else if (chat.megagroup) {
                        messageTextView.setText(LocaleController.getString("AreYouSureClearHistoryGroup", R.string.AreYouSureClearHistoryGroup));
                    } else {
                        messageTextView.setText(LocaleController.getString("AreYouSureClearHistoryChannel", R.string.AreYouSureClearHistoryChannel));
                    }
                }
            } else {
                if (admin) {
                    if (ChatObject.isChannel(chat)) {
                        if (chat.megagroup) {
                            messageTextView.setText(LocaleController.getString("AreYouSureDeleteAndExit", R.string.AreYouSureDeleteAndExit));
                        } else {
                            messageTextView.setText(LocaleController.getString("AreYouSureDeleteAndExitChannel", R.string.AreYouSureDeleteAndExitChannel));
                        }
                    } else {
                        messageTextView.setText(LocaleController.getString("AreYouSureDeleteAndExit", R.string.AreYouSureDeleteAndExit));
                    }
                } else {
                    if (user != null) {
                        if (secret) {
                            messageTextView.setText(AndroidUtilities.replaceTags(LocaleController.formatString("AreYouSureDeleteThisChatWithSecretUser", R.string.AreYouSureDeleteThisChatWithSecretUser, UserObject.getUserName(user))));
                        } else {
                            if (user.id == selfUserId) {
                                messageTextView.setText(AndroidUtilities.replaceTags(LocaleController.getString("AreYouSureDeleteThisChatSavedMessages", R.string.AreYouSureDeleteThisChatSavedMessages)));
                            } else {
                                if (user.bot && !user.support) {
                                    messageTextView.setText(AndroidUtilities.replaceTags(LocaleController.formatString("AreYouSureDeleteThisChatWithBot", R.string.AreYouSureDeleteThisChatWithBot, UserObject.getUserName(user))));
                                } else {
                                    messageTextView.setText(AndroidUtilities.replaceTags(LocaleController.formatString("AreYouSureDeleteThisChatWithUser", R.string.AreYouSureDeleteThisChatWithUser, UserObject.getUserName(user))));
                                }
                            }
                        }
                    } else if (ChatObject.isChannel(chat)) {
                        if (chat.megagroup) {
                            messageTextView.setText(AndroidUtilities.replaceTags(LocaleController.formatString("MegaLeaveAlertWithName", R.string.MegaLeaveAlertWithName, chat.title)));
                        } else {
                            messageTextView.setText(AndroidUtilities.replaceTags(LocaleController.formatString("ChannelLeaveAlertWithName", R.string.ChannelLeaveAlertWithName, chat.title)));
                        }
                    } else {
                        messageTextView.setText(AndroidUtilities.replaceTags(LocaleController.formatString("AreYouSureDeleteAndExitName", R.string.AreYouSureDeleteAndExitName, chat.title)));
                    }
                }
            }
        }

        String actionText;
        if (second) {
            actionText = LocaleController.getString("DeleteAll", R.string.DeleteAll);
        } else {
            if (clear) {
                if (clearingCache) {
                    actionText = LocaleController.getString("ClearHistoryCache", R.string.ClearHistoryCache);
                } else {
                    actionText = LocaleController.getString("ClearHistory", R.string.ClearHistory);
                }
            } else {
                if (admin) {
                    if (ChatObject.isChannel(chat)) {
                        if (chat.megagroup) {
                            actionText = LocaleController.getString("DeleteMega", R.string.DeleteMega);
                        } else {
                            actionText = LocaleController.getString("ChannelDelete", R.string.ChannelDelete);
                        }
                    } else {
                        actionText = LocaleController.getString("DeleteMega", R.string.DeleteMega);
                    }
                } else {
                    if (ChatObject.isChannel(chat)) {
                        if (chat.megagroup) {
                            actionText = LocaleController.getString("LeaveMegaMenu", R.string.LeaveMegaMenu);
                        } else {
                            actionText = LocaleController.getString("LeaveChannelMenu", R.string.LeaveChannelMenu);
                        }
                    } else {
                        actionText = LocaleController.getString("DeleteChatUser", R.string.DeleteChatUser);
                    }
                }
            }
        }
        builder.setPositiveButton(actionText, (dialogInterface, i) -> {
            if (!clearingCache && !second && !secret) {
                if (UserObject.isUserSelf(user)) {
                    createClearOrDeleteDialogAlert(fragment, clear, admin, true, chat, user, false, checkDeleteForAll, onProcessRunnable, resourcesProvider);
                    return;
                } else if (user != null && deleteForAll[0]) {
                    MessagesStorage.getInstance(fragment.getCurrentAccount()).getMessagesCount(user.id, (count) -> {
                        if (count >= 50) {
                            createClearOrDeleteDialogAlert(fragment, clear, admin, true, chat, user, false, checkDeleteForAll, onProcessRunnable, resourcesProvider);
                        } else {
                            if (onProcessRunnable != null) {
                                onProcessRunnable.run(deleteForAll[0]);
                            }
                        }
                    });
                    return;
                }
            }
            if (onProcessRunnable != null) {
                onProcessRunnable.run(second || deleteForAll[0]);
            }
        });
        builder.setNegativeButton(LocaleController.getString("Cancel", R.string.Cancel), null);
        AlertDialog alertDialog = builder.create();
        fragment.showDialog(alertDialog);
        TextView button = (TextView) alertDialog.getButton(DialogInterface.BUTTON_POSITIVE);
        if (button != null) {
            button.setTextColor(Theme.getColor(Theme.key_dialogTextRed2));
        }
    }

    public static void createClearDaysDialogAlert(BaseFragment fragment, int days, TLRPC.User user, MessagesStorage.BooleanCallback onProcessRunnable, Theme.ResourcesProvider resourcesProvider) {
        if (fragment == null || fragment.getParentActivity() == null || user == null) {
            return;
        }
        int account = fragment.getCurrentAccount();

        Context context = fragment.getParentActivity();
        AlertDialog.Builder builder = new AlertDialog.Builder(context, resourcesProvider);
        long selfUserId = UserConfig.getInstance(account).getClientUserId();

        CheckBoxCell[] cell = new CheckBoxCell[1];

        TextView messageTextView = new TextView(context);
        messageTextView.setTextColor(Theme.getColor(Theme.key_dialogTextBlack));
        messageTextView.setTextSize(TypedValue.COMPLEX_UNIT_DIP, 16);
        messageTextView.setGravity((LocaleController.isRTL ? Gravity.RIGHT : Gravity.LEFT) | Gravity.TOP);

        FrameLayout frameLayout = new FrameLayout(context) {
            @Override
            protected void onMeasure(int widthMeasureSpec, int heightMeasureSpec) {
                super.onMeasure(widthMeasureSpec, heightMeasureSpec);
                if (cell[0] != null) {
                    setMeasuredDimension(getMeasuredWidth(), getMeasuredHeight() + cell[0].getMeasuredHeight());
                }
            }
        };
        builder.setView(frameLayout);

        TextView textView = new TextView(context);
        textView.setTextColor(Theme.getColor(Theme.key_actionBarDefaultSubmenuItem));
        textView.setTextSize(TypedValue.COMPLEX_UNIT_DIP, 20);
        textView.setTypeface(AndroidUtilities.getTypeface("fonts/rmedium.ttf"));
        textView.setLines(1);
        textView.setMaxLines(1);
        textView.setSingleLine(true);
        textView.setGravity((LocaleController.isRTL ? Gravity.RIGHT : Gravity.LEFT) | Gravity.CENTER_VERTICAL);
        textView.setEllipsize(TextUtils.TruncateAt.END);

        textView.setText(LocaleController.formatPluralString("DeleteDays", days));

        frameLayout.addView(textView, LayoutHelper.createFrame(LayoutHelper.MATCH_PARENT, LayoutHelper.WRAP_CONTENT, (LocaleController.isRTL ? Gravity.RIGHT : Gravity.LEFT) | Gravity.TOP, 24, 11, 24, 0));
        frameLayout.addView(messageTextView, LayoutHelper.createFrame(LayoutHelper.WRAP_CONTENT, LayoutHelper.WRAP_CONTENT, (LocaleController.isRTL ? Gravity.RIGHT : Gravity.LEFT) | Gravity.TOP, 24, 48, 24, 18));

        messageTextView.setText(LocaleController.getString("DeleteHistoryByDaysMessage", R.string.DeleteHistoryByDaysMessage));
        final boolean[] deleteForAll = new boolean[]{false};

        if (user.id != selfUserId) {
            cell[0] = new CheckBoxCell(context, 1, resourcesProvider);
            cell[0].setBackgroundDrawable(Theme.getSelectorDrawable(false));
            cell[0].setText(LocaleController.formatString("DeleteMessagesOptionAlso", R.string.DeleteMessagesOptionAlso, UserObject.getFirstName(user)), "", false, false);

            cell[0].setPadding(LocaleController.isRTL ? AndroidUtilities.dp(16) : AndroidUtilities.dp(8), 0, LocaleController.isRTL ? AndroidUtilities.dp(8) : AndroidUtilities.dp(16), 0);
            frameLayout.addView(cell[0], LayoutHelper.createFrame(LayoutHelper.MATCH_PARENT, 48, Gravity.BOTTOM | Gravity.LEFT, 0, 0, 0, 0));

            cell[0].setChecked(false, false);
            cell[0].setOnClickListener(v -> {
                CheckBoxCell cell1 = (CheckBoxCell) v;
                deleteForAll[0] = !deleteForAll[0];
                cell1.setChecked(deleteForAll[0], true);
            });
        }

        builder.setPositiveButton(LocaleController.getString("Delete", R.string.Delete), (dialogInterface, i) -> {
            onProcessRunnable.run(deleteForAll[0]);
        });
        builder.setNegativeButton(LocaleController.getString("Cancel", R.string.Cancel), null);
        AlertDialog alertDialog = builder.create();
        fragment.showDialog(alertDialog);
        TextView button = (TextView) alertDialog.getButton(DialogInterface.BUTTON_POSITIVE);
        if (button != null) {
            button.setTextColor(Theme.getColor(Theme.key_dialogTextRed2));
        }
    }

    public static void createCallDialogAlert(BaseFragment fragment, TLRPC.User user, boolean videoCall) {
        if (fragment == null || fragment.getParentActivity() == null || user == null || UserObject.isDeleted(user) || UserConfig.getInstance(fragment.getCurrentAccount()).getClientUserId() == user.id) {
            return;
        }

        final int account = fragment.getCurrentAccount();
        final Context context = fragment.getParentActivity();
        final FrameLayout frameLayout = new FrameLayout(context);

        final String title;
        final String message;
        if (videoCall) {
            title = LocaleController.getString("VideoCallAlertTitle", R.string.VideoCallAlertTitle);
            message = LocaleController.formatString("VideoCallAlert", R.string.VideoCallAlert, UserObject.getUserName(user));
        } else {
            title = LocaleController.getString("CallAlertTitle", R.string.CallAlertTitle);
            message = LocaleController.formatString("CallAlert", R.string.CallAlert, UserObject.getUserName(user));
        }

        TextView messageTextView = new TextView(context);
        messageTextView.setTextColor(Theme.getColor(Theme.key_dialogTextBlack));
        messageTextView.setTextSize(TypedValue.COMPLEX_UNIT_DIP, 16);
        messageTextView.setGravity((LocaleController.isRTL ? Gravity.RIGHT : Gravity.LEFT) | Gravity.TOP);
        messageTextView.setText(AndroidUtilities.replaceTags(message));

        AvatarDrawable avatarDrawable = new AvatarDrawable();
        avatarDrawable.setTextSize(AndroidUtilities.dp(12));
        avatarDrawable.setSmallSize(false);
        avatarDrawable.setInfo(user);

        BackupImageView imageView = new BackupImageView(context);
        imageView.setRoundRadius(AndroidUtilities.dp(20));
        imageView.setForUserOrChat(user, avatarDrawable);
        frameLayout.addView(imageView, LayoutHelper.createFrame(40, 40, (LocaleController.isRTL ? Gravity.RIGHT : Gravity.LEFT) | Gravity.TOP, 22, 5, 22, 0));

        TextView textView = new TextView(context);
        textView.setTextColor(Theme.getColor(Theme.key_actionBarDefaultSubmenuItem));
        textView.setTextSize(TypedValue.COMPLEX_UNIT_DIP, 20);
        textView.setTypeface(AndroidUtilities.getTypeface("fonts/rmedium.ttf"));
        textView.setLines(1);
        textView.setMaxLines(1);
        textView.setSingleLine(true);
        textView.setGravity((LocaleController.isRTL ? Gravity.RIGHT : Gravity.LEFT) | Gravity.CENTER_VERTICAL);
        textView.setEllipsize(TextUtils.TruncateAt.END);
        textView.setText(title);
        frameLayout.addView(textView, LayoutHelper.createFrame(LayoutHelper.MATCH_PARENT, LayoutHelper.WRAP_CONTENT, (LocaleController.isRTL ? Gravity.RIGHT : Gravity.LEFT) | Gravity.TOP, (LocaleController.isRTL ? 21 : 76), 11, (LocaleController.isRTL ? 76 : 21), 0));
        frameLayout.addView(messageTextView, LayoutHelper.createFrame(LayoutHelper.WRAP_CONTENT, LayoutHelper.WRAP_CONTENT, (LocaleController.isRTL ? Gravity.RIGHT : Gravity.LEFT) | Gravity.TOP, 24, 57, 24, 9));

        AlertDialog dialog = new AlertDialog.Builder(context).setView(frameLayout)
                .setPositiveButton(LocaleController.getString("Call", R.string.Call), (dialogInterface, i) -> {
                    final TLRPC.UserFull userFull = fragment.getMessagesController().getUserFull(user.id);
                    VoIPHelper.startCall(user, videoCall, userFull != null && userFull.video_calls_available, fragment.getParentActivity(), userFull, fragment.getAccountInstance(), true);
                })
                .setNegativeButton(LocaleController.getString("Cancel", R.string.Cancel), null)
                .create();
        fragment.showDialog(dialog);
    }

    public static void createChangeBioAlert(String currentBio, long peerId, Context context, int currentAccount) {
        AlertDialog.Builder builder = new AlertDialog.Builder(context);
        builder.setTitle(peerId > 0 ? LocaleController.getString("UserBio", R.string.UserBio) : LocaleController.getString("DescriptionPlaceholder", R.string.DescriptionPlaceholder));
        builder.setMessage(peerId > 0 ? LocaleController.getString("VoipGroupBioEditAlertText", R.string.VoipGroupBioEditAlertText) : LocaleController.getString("DescriptionInfo", R.string.DescriptionInfo));
        FrameLayout dialogView = new FrameLayout(context);
        dialogView.setClipChildren(false);

        if (peerId < 0) {
            TLRPC.ChatFull chatFull = MessagesController.getInstance(currentAccount).getChatFull(-peerId);
            if (chatFull == null) {
                MessagesController.getInstance(currentAccount).loadFullChat(-peerId, ConnectionsManager.generateClassGuid(), true);
            }
        }

        NumberTextView checkTextView = new NumberTextView(context);
        EditText editTextView = new EditText(context);
        editTextView.setTextColor(Theme.getColor(Theme.key_voipgroup_actionBarItems));
        editTextView.setHint(peerId > 0 ? LocaleController.getString("UserBio", R.string.UserBio) : LocaleController.getString("DescriptionPlaceholder", R.string.DescriptionPlaceholder));
        editTextView.setTextSize(TypedValue.COMPLEX_UNIT_DIP, 16);
        editTextView.setBackground(Theme.createEditTextDrawable(context, true));

        editTextView.setMaxLines(4);
        editTextView.setRawInputType(InputType.TYPE_CLASS_TEXT | InputType.TYPE_TEXT_FLAG_CAP_SENTENCES | InputType.TYPE_TEXT_FLAG_MULTI_LINE);
        editTextView.setImeOptions(EditorInfo.IME_ACTION_DONE);

        InputFilter[] inputFilters = new InputFilter[1];
        int maxSymbolsCount = peerId > 0 ? 70 : 255;
        inputFilters[0] = new CodepointsLengthInputFilter(maxSymbolsCount) {
            @Override
            public CharSequence filter(CharSequence source, int start, int end, Spanned dest, int dstart, int dend) {
                CharSequence result = super.filter(source, start, end, dest, dstart, dend);
                if (result != null && source != null && result.length() != source.length()) {
                    Vibrator v = (Vibrator) context.getSystemService(Context.VIBRATOR_SERVICE);
                    if (v != null) {
                        v.vibrate(200);
                    }
                    AndroidUtilities.shakeView(checkTextView, 2, 0);
                }
                return result;
            }
        };
        editTextView.setFilters(inputFilters);

        checkTextView.setCenterAlign(true);
        checkTextView.setTextSize(15);
        checkTextView.setTextColor(Theme.getColor(Theme.key_windowBackgroundWhiteGrayText4));
        checkTextView.setImportantForAccessibility(View.IMPORTANT_FOR_ACCESSIBILITY_NO);
        dialogView.addView(checkTextView, LayoutHelper.createFrame(20, 20, LocaleController.isRTL ? Gravity.LEFT : Gravity.RIGHT, 0, 14, 21, 0));
        editTextView.setPadding(LocaleController.isRTL ? AndroidUtilities.dp(24) : 0, AndroidUtilities.dp(8), LocaleController.isRTL ? 0 : AndroidUtilities.dp(24), AndroidUtilities.dp(8));
        editTextView.addTextChangedListener(new TextWatcher() {
            @Override
            public void beforeTextChanged(CharSequence charSequence, int i, int i1, int i2) {

            }

            @Override
            public void onTextChanged(CharSequence charSequence, int i, int i1, int i2) {

            }

            @Override
            public void afterTextChanged(Editable s) {
                int count = maxSymbolsCount - Character.codePointCount(s, 0, s.length());
                if (count < 30) {
                    checkTextView.setNumber(count, checkTextView.getVisibility() == View.VISIBLE);
                    AndroidUtilities.updateViewVisibilityAnimated(checkTextView, true);
                } else {
                    AndroidUtilities.updateViewVisibilityAnimated(checkTextView, false);
                }
            }
        });
        AndroidUtilities.updateViewVisibilityAnimated(checkTextView, false, 0, false);
        editTextView.setText(currentBio);
        editTextView.setSelection(editTextView.getText().toString().length());

        builder.setView(dialogView);
        DialogInterface.OnClickListener onDoneListener = (dialogInterface, i) -> {
            if (peerId > 0) {
                final TLRPC.UserFull userFull = MessagesController.getInstance(currentAccount).getUserFull(UserConfig.getInstance(currentAccount).getClientUserId());
                final String newName = editTextView.getText().toString().replace("\n", " ").replaceAll(" +", " ").trim();
                if (userFull != null) {
                    String currentName = userFull.about;
                    if (currentName == null) {
                        currentName = "";
                    }
                    if (currentName.equals(newName)) {
                        AndroidUtilities.hideKeyboard(editTextView);
                        dialogInterface.dismiss();
                        return;
                    }
                    userFull.about = newName;
                    NotificationCenter.getInstance(currentAccount).postNotificationName(NotificationCenter.userInfoDidLoad, peerId, userFull);
                }

                final TLRPC.TL_account_updateProfile req = new TLRPC.TL_account_updateProfile();
                req.about = newName;
                req.flags |= 4;
                NotificationCenter.getGlobalInstance().postNotificationName(NotificationCenter.showBulletin, Bulletin.TYPE_BIO_CHANGED, peerId);
                ConnectionsManager.getInstance(currentAccount).sendRequest(req, (response, error) -> {

                }, ConnectionsManager.RequestFlagFailOnServerErrors);
            } else {
                TLRPC.ChatFull chatFull = MessagesController.getInstance(currentAccount).getChatFull(-peerId);
                final String newAbout = editTextView.getText().toString();
                if (chatFull != null) {
                    String currentName = chatFull.about;
                    if (currentName == null) {
                        currentName = "";
                    }
                    if (currentName.equals(newAbout)) {
                        AndroidUtilities.hideKeyboard(editTextView);
                        dialogInterface.dismiss();
                        return;
                    }
                    chatFull.about = newAbout;
                    NotificationCenter.getInstance(currentAccount).postNotificationName(NotificationCenter.chatInfoDidLoad, chatFull, 0, false, false);
                }
                NotificationCenter.getGlobalInstance().postNotificationName(NotificationCenter.showBulletin, Bulletin.TYPE_BIO_CHANGED, peerId);
                MessagesController.getInstance(currentAccount).updateChatAbout(-peerId, newAbout, chatFull);
            }
            dialogInterface.dismiss();
        };
        builder.setPositiveButton(LocaleController.getString("Save", R.string.Save), onDoneListener);
        builder.setNegativeButton(LocaleController.getString("Cancel", R.string.Cancel), null);
        builder.setOnPreDismissListener(dialogInterface -> AndroidUtilities.hideKeyboard(editTextView));
        dialogView.addView(editTextView, LayoutHelper.createFrame(LayoutHelper.MATCH_PARENT, LayoutHelper.WRAP_CONTENT, 0, 23, 12, 23, 21));
        editTextView.requestFocus();
        AndroidUtilities.showKeyboard(editTextView);

        AlertDialog dialog = builder.create();
        editTextView.setOnEditorActionListener((textView, i, keyEvent) -> {
            if ((i == EditorInfo.IME_ACTION_DONE || (peerId > 0 && keyEvent.getKeyCode() == KeyEvent.KEYCODE_ENTER)) && dialog.isShowing()) {
                onDoneListener.onClick(dialog, 0);
                return true;
            }
            return false;
        });

        dialog.setBackgroundColor(Theme.getColor(Theme.key_voipgroup_dialogBackground));
        dialog.show();
        dialog.setTextColor(Theme.getColor(Theme.key_voipgroup_actionBarItems));

    }

    public static void createChangeNameAlert(long peerId, Context context, int currentAccount) {
        String currentName;
        String currentLastName = null;
        if (DialogObject.isUserDialog(peerId)) {
            TLRPC.User user = MessagesController.getInstance(currentAccount).getUser(peerId);
            currentName = user.first_name;
            currentLastName = user.last_name;
        } else {
            TLRPC.Chat chat = MessagesController.getInstance(currentAccount).getChat(-peerId);
            currentName = chat.title;
        }
        AlertDialog.Builder builder = new AlertDialog.Builder(context);
        builder.setTitle(peerId > 0 ? LocaleController.getString("VoipEditName", R.string.VoipEditName) : LocaleController.getString("VoipEditTitle", R.string.VoipEditTitle));
        LinearLayout dialogView = new LinearLayout(context);
        dialogView.setOrientation(LinearLayout.VERTICAL);

        EditText firstNameEditTextView = new EditText(context);
        firstNameEditTextView.setTextColor(Theme.getColor(Theme.key_voipgroup_actionBarItems));
        firstNameEditTextView.setTextSize(TypedValue.COMPLEX_UNIT_DIP, 16);
        firstNameEditTextView.setMaxLines(1);
        firstNameEditTextView.setLines(1);
        firstNameEditTextView.setSingleLine(true);
        firstNameEditTextView.setGravity(LocaleController.isRTL ? Gravity.RIGHT : Gravity.LEFT);
        firstNameEditTextView.setInputType(InputType.TYPE_TEXT_FLAG_CAP_SENTENCES | InputType.TYPE_TEXT_FLAG_AUTO_CORRECT);
        firstNameEditTextView.setImeOptions(peerId > 0 ? EditorInfo.IME_ACTION_NEXT : EditorInfo.IME_ACTION_DONE);
        firstNameEditTextView.setHint(peerId > 0 ? LocaleController.getString("FirstName", R.string.FirstName) : LocaleController.getString("VoipEditTitleHint", R.string.VoipEditTitleHint));
        firstNameEditTextView.setBackground(Theme.createEditTextDrawable(context, true));
        firstNameEditTextView.setPadding(0, AndroidUtilities.dp(8), 0, AndroidUtilities.dp(8));
        firstNameEditTextView.requestFocus();

        EditText lastNameEditTextView = null;
        if (peerId > 0) {
            lastNameEditTextView = new EditText(context);
            lastNameEditTextView.setTextColor(Theme.getColor(Theme.key_voipgroup_actionBarItems));
            lastNameEditTextView.setTextSize(TypedValue.COMPLEX_UNIT_DIP, 16);
            lastNameEditTextView.setMaxLines(1);
            lastNameEditTextView.setLines(1);
            lastNameEditTextView.setSingleLine(true);
            lastNameEditTextView.setGravity(LocaleController.isRTL ? Gravity.RIGHT : Gravity.LEFT);
            lastNameEditTextView.setInputType(InputType.TYPE_TEXT_FLAG_CAP_SENTENCES | InputType.TYPE_TEXT_FLAG_AUTO_CORRECT);
            lastNameEditTextView.setImeOptions(EditorInfo.IME_ACTION_DONE);
            lastNameEditTextView.setHint(LocaleController.getString("LastName", R.string.LastName));
            lastNameEditTextView.setBackground(Theme.createEditTextDrawable(context, true));
            lastNameEditTextView.setPadding(0, AndroidUtilities.dp(8), 0, AndroidUtilities.dp(8));
        }

        AndroidUtilities.showKeyboard(firstNameEditTextView);

        dialogView.addView(firstNameEditTextView, LayoutHelper.createLinear(LayoutHelper.MATCH_PARENT, LayoutHelper.WRAP_CONTENT, 0, 23, 12, 23, 21));
        if (lastNameEditTextView != null) {
            dialogView.addView(lastNameEditTextView, LayoutHelper.createLinear(LayoutHelper.MATCH_PARENT, LayoutHelper.WRAP_CONTENT, 0, 23, 12, 23, 21));
        }

        firstNameEditTextView.setText(currentName);
        firstNameEditTextView.setSelection(firstNameEditTextView.getText().toString().length());

        if (lastNameEditTextView != null) {
            lastNameEditTextView.setText(currentLastName);
            lastNameEditTextView.setSelection(lastNameEditTextView.getText().toString().length());
        }


        builder.setView(dialogView);
        EditText finalLastNameEditTextView = lastNameEditTextView;
        DialogInterface.OnClickListener onDoneListener = (dialogInterface, i) -> {
            if (firstNameEditTextView.getText() == null) {
                return;
            }
            if (peerId > 0) {
                TLRPC.User currentUser = MessagesController.getInstance(currentAccount).getUser(peerId);

                String newFirst = firstNameEditTextView.getText().toString();
                String newLast = finalLastNameEditTextView.getText().toString();
                String oldFirst = currentUser.first_name;
                String oldLast = currentUser.last_name;
                if (oldFirst == null) {
                    oldFirst = "";
                }
                if (oldLast == null) {
                    oldLast = "";
                }
                if (oldFirst.equals(newFirst) && oldLast.equals(newLast)) {
                    dialogInterface.dismiss();
                    return;
                }
                TLRPC.TL_account_updateProfile req = new TLRPC.TL_account_updateProfile();
                req.flags = 3;
                currentUser.first_name = req.first_name = newFirst;
                currentUser.last_name = req.last_name = newLast;
                TLRPC.User user = MessagesController.getInstance(currentAccount).getUser(UserConfig.getInstance(currentAccount).getClientUserId());
                if (user != null) {
                    user.first_name = req.first_name;
                    user.last_name = req.last_name;
                }
                UserConfig.getInstance(currentAccount).saveConfig(true);
                NotificationCenter.getInstance(currentAccount).postNotificationName(NotificationCenter.mainUserInfoChanged);
                NotificationCenter.getInstance(currentAccount).postNotificationName(NotificationCenter.updateInterfaces, MessagesController.UPDATE_MASK_NAME);
                ConnectionsManager.getInstance(currentAccount).sendRequest(req, (response, error) -> {

                });
                NotificationCenter.getGlobalInstance().postNotificationName(NotificationCenter.showBulletin, Bulletin.TYPE_NAME_CHANGED, peerId);
            } else {
                TLRPC.Chat chat = MessagesController.getInstance(currentAccount).getChat(-peerId);
                String newFirst = firstNameEditTextView.getText().toString();
                if (chat.title != null && chat.title.equals(newFirst)) {
                    dialogInterface.dismiss();
                    return;
                }
                chat.title = newFirst;
                NotificationCenter.getInstance(currentAccount).postNotificationName(NotificationCenter.updateInterfaces, MessagesController.UPDATE_MASK_CHAT_NAME);
                MessagesController.getInstance(currentAccount).changeChatTitle(-peerId, newFirst);
                NotificationCenter.getGlobalInstance().postNotificationName(NotificationCenter.showBulletin, Bulletin.TYPE_NAME_CHANGED, peerId);
            }
            dialogInterface.dismiss();
        };
        builder.setPositiveButton(LocaleController.getString("Save", R.string.Save), onDoneListener);
        builder.setNegativeButton(LocaleController.getString("Cancel", R.string.Cancel), null);
        builder.setOnPreDismissListener(dialogInterface -> {
            AndroidUtilities.hideKeyboard(firstNameEditTextView);
            AndroidUtilities.hideKeyboard(finalLastNameEditTextView);
        });
        AlertDialog dialog = builder.create();

        dialog.setBackgroundColor(Theme.getColor(Theme.key_voipgroup_dialogBackground));
        dialog.show();
        dialog.setTextColor(Theme.getColor(Theme.key_voipgroup_actionBarItems));

        TextView.OnEditorActionListener actionListener = (textView, i, keyEvent) -> {
            if ((i == EditorInfo.IME_ACTION_DONE || keyEvent.getKeyCode() == KeyEvent.KEYCODE_ENTER) && dialog.isShowing()) {
                onDoneListener.onClick(dialog, 0);
                return true;
            }
            return false;
        };
        if (lastNameEditTextView != null) {
            lastNameEditTextView.setOnEditorActionListener(actionListener);
        } else {
            firstNameEditTextView.setOnEditorActionListener(actionListener);
        }

    }

    public static void showChatWithAdmin(BaseFragment fragment, TLRPC.User user, String chatWithAdmin, boolean isChannel, int chatWithAdminDate) {
        if (fragment.getParentActivity() == null) {
            return;
        }
        BottomSheet.Builder builder = new BottomSheet.Builder(fragment.getParentActivity());
        builder.setTitle(isChannel ? LocaleController.getString("ChatWithAdminChannelTitle", R.string.ChatWithAdminChannelTitle) : LocaleController.getString("ChatWithAdminGroupTitle", R.string.ChatWithAdminGroupTitle), true);
        LinearLayout linearLayout = new LinearLayout(fragment.getParentActivity());
        linearLayout.setOrientation(LinearLayout.VERTICAL);
        TextView messageTextView = new TextView(fragment.getParentActivity());
        linearLayout.addView(messageTextView, LayoutHelper.createLinear(LayoutHelper.MATCH_PARENT, LayoutHelper.MATCH_PARENT, 0, 24, 16, 24, 24));
        messageTextView.setTextColor(Theme.getColor(Theme.key_windowBackgroundWhiteBlackText));
        messageTextView.setTextSize(TypedValue.COMPLEX_UNIT_DIP, 16);

        messageTextView.setText(AndroidUtilities.replaceTags(LocaleController.formatString("ChatWithAdminMessage", R.string.ChatWithAdminMessage, chatWithAdmin, LocaleController.formatDateAudio(chatWithAdminDate, false))));


        TextView buttonTextView = new TextView(fragment.getParentActivity());
        buttonTextView.setPadding(AndroidUtilities.dp(34), 0, AndroidUtilities.dp(34), 0);
        buttonTextView.setGravity(Gravity.CENTER);
        buttonTextView.setTextSize(TypedValue.COMPLEX_UNIT_DIP, 14);
        buttonTextView.setTypeface(AndroidUtilities.getTypeface("fonts/rmedium.ttf"));
        buttonTextView.setText(LocaleController.getString("IUnderstand", R.string.IUnderstand));

        buttonTextView.setTextColor(Theme.getColor(Theme.key_featuredStickers_buttonText));
        buttonTextView.setBackgroundDrawable(Theme.createSimpleSelectorRoundRectDrawable(AndroidUtilities.dp(6), Theme.getColor(Theme.key_featuredStickers_addButton), Theme.getColor(Theme.key_featuredStickers_addButtonPressed)));

        linearLayout.addView(buttonTextView, LayoutHelper.createLinear(LayoutHelper.MATCH_PARENT, 48, 0, 24, 15, 16, 24));


        builder.setCustomView(linearLayout);
        BottomSheet bottomSheet = builder.show();

        buttonTextView.setOnClickListener((v) -> {
            bottomSheet.dismiss();
        });
    }

    public interface BlockDialogCallback {
        void run(boolean report, boolean delete);
    }

    public static void createBlockDialogAlert(BaseFragment fragment, int count, boolean reportSpam, TLRPC.User user, BlockDialogCallback onProcessRunnable) {
        if (fragment == null || fragment.getParentActivity() == null || count == 1 && user == null) {
            return;
        }
        Context context = fragment.getParentActivity();
        AlertDialog.Builder builder = new AlertDialog.Builder(context);

        CheckBoxCell[] cell = new CheckBoxCell[2];

        LinearLayout linearLayout = new LinearLayout(context);
        linearLayout.setOrientation(LinearLayout.VERTICAL);
        builder.setView(linearLayout);

        String actionText;
        if (count == 1) {
            String name = ContactsController.formatName(user.first_name, user.last_name);
            builder.setTitle(LocaleController.formatString("BlockUserTitle", R.string.BlockUserTitle, name));
            actionText = LocaleController.getString("BlockUser", R.string.BlockUser);
            builder.setMessage(AndroidUtilities.replaceTags(LocaleController.formatString("BlockUserMessage", R.string.BlockUserMessage, name)));
        } else {
            builder.setTitle(LocaleController.formatString("BlockUserTitle", R.string.BlockUserTitle, LocaleController.formatPluralString("UsersCountTitle", count)));
            actionText = LocaleController.getString("BlockUsers", R.string.BlockUsers);
            builder.setMessage(AndroidUtilities.replaceTags(LocaleController.formatString("BlockUsersMessage", R.string.BlockUsersMessage, LocaleController.formatPluralString("UsersCount", count))));
        }

        final boolean[] checks = new boolean[]{true, true};

        for (int a = 0; a < cell.length; a++) {
            if (a == 0 && !reportSpam) {
                continue;
            }
            int num = a;
            cell[a] = new CheckBoxCell(context, 1);
            cell[a].setBackgroundDrawable(Theme.getSelectorDrawable(false));
            if (a == 0) {
                cell[a].setText(LocaleController.getString("ReportSpamTitle", R.string.ReportSpamTitle), "", true, false);
            } else {
                cell[a].setText(count == 1 ? LocaleController.getString("DeleteThisChatBothSides", R.string.DeleteThisChatBothSides) : LocaleController.getString("DeleteTheseChatsBothSides", R.string.DeleteTheseChatsBothSides), "", true, false);
            }
            cell[a].setPadding(LocaleController.isRTL ? AndroidUtilities.dp(16) : AndroidUtilities.dp(8), 0, LocaleController.isRTL ? AndroidUtilities.dp(8) : AndroidUtilities.dp(16), 0);
            linearLayout.addView(cell[a], LayoutHelper.createLinear(LayoutHelper.MATCH_PARENT, 48));
            cell[a].setOnClickListener(v -> {
                CheckBoxCell cell1 = (CheckBoxCell) v;
                checks[num] = !checks[num];
                cell1.setChecked(checks[num], true);
            });
        }

        builder.setPositiveButton(actionText, (dialogInterface, i) -> onProcessRunnable.run(checks[0], checks[1]));
        builder.setNegativeButton(LocaleController.getString("Cancel", R.string.Cancel), null);
        AlertDialog alertDialog = builder.create();
        fragment.showDialog(alertDialog);
        TextView button = (TextView) alertDialog.getButton(DialogInterface.BUTTON_POSITIVE);
        if (button != null) {
            button.setTextColor(Theme.getColor(Theme.key_dialogTextRed2));
        }
    }

    public interface DatePickerDelegate {
        void didSelectDate(int year, int month, int dayOfMonth);
    }

    public static AlertDialog.Builder createDatePickerDialog(Context context, int minYear, int maxYear, int currentYearDiff, int selectedDay, int selectedMonth, int selectedYear, String title, final boolean checkMinDate, final DatePickerDelegate datePickerDelegate) {
        if (context == null) {
            return null;
        }

        LinearLayout linearLayout = new LinearLayout(context);
        linearLayout.setOrientation(LinearLayout.HORIZONTAL);
        linearLayout.setWeightSum(1.0f);

        final NumberPicker monthPicker = new NumberPicker(context);
        final NumberPicker dayPicker = new NumberPicker(context);
        final NumberPicker yearPicker = new NumberPicker(context);

        linearLayout.addView(dayPicker, LayoutHelper.createLinear(0, LayoutHelper.WRAP_CONTENT, 0.3f));
        dayPicker.setOnScrollListener((view, scrollState) -> {
            if (checkMinDate && scrollState == NumberPicker.OnScrollListener.SCROLL_STATE_IDLE) {
                checkPickerDate(dayPicker, monthPicker, yearPicker);
            }
        });

        monthPicker.setMinValue(0);
        monthPicker.setMaxValue(11);
        linearLayout.addView(monthPicker, LayoutHelper.createLinear(0, LayoutHelper.WRAP_CONTENT, 0.3f));
        monthPicker.setFormatter(value -> {
            Calendar calendar = Calendar.getInstance();
            calendar.set(Calendar.DAY_OF_MONTH, 1);
            calendar.set(Calendar.MONTH, value);
            return calendar.getDisplayName(Calendar.MONTH, Calendar.SHORT, Locale.getDefault());
        });
        monthPicker.setOnValueChangedListener((picker, oldVal, newVal) -> updateDayPicker(dayPicker, monthPicker, yearPicker));
        monthPicker.setOnScrollListener((view, scrollState) -> {
            if (checkMinDate && scrollState == NumberPicker.OnScrollListener.SCROLL_STATE_IDLE) {
                checkPickerDate(dayPicker, monthPicker, yearPicker);
            }
        });

        Calendar calendar = Calendar.getInstance();
        calendar.setTimeInMillis(System.currentTimeMillis());
        final int currentYear = calendar.get(Calendar.YEAR);
        yearPicker.setMinValue(currentYear + minYear);
        yearPicker.setMaxValue(currentYear + maxYear);
        yearPicker.setValue(currentYear + currentYearDiff);
        linearLayout.addView(yearPicker, LayoutHelper.createLinear(0, LayoutHelper.WRAP_CONTENT, 0.4f));
        yearPicker.setOnValueChangedListener((picker, oldVal, newVal) -> updateDayPicker(dayPicker, monthPicker, yearPicker));
        yearPicker.setOnScrollListener((view, scrollState) -> {
            if (checkMinDate && scrollState == NumberPicker.OnScrollListener.SCROLL_STATE_IDLE) {
                checkPickerDate(dayPicker, monthPicker, yearPicker);
            }
        });
        updateDayPicker(dayPicker, monthPicker, yearPicker);
        if (checkMinDate) {
            checkPickerDate(dayPicker, monthPicker, yearPicker);
        }

        if (selectedDay != -1) {
            dayPicker.setValue(selectedDay);
            monthPicker.setValue(selectedMonth);
            yearPicker.setValue(selectedYear);
        }

        AlertDialog.Builder builder = new AlertDialog.Builder(context);
        builder.setTitle(title);

        builder.setView(linearLayout);
        builder.setPositiveButton(LocaleController.getString("Set", R.string.Set), (dialog, which) -> {
            if (checkMinDate) {
                checkPickerDate(dayPicker, monthPicker, yearPicker);
            }
            datePickerDelegate.didSelectDate(yearPicker.getValue(), monthPicker.getValue(), dayPicker.getValue());
        });
        builder.setNegativeButton(LocaleController.getString("Cancel", R.string.Cancel), null);
        return builder;
    }

    public static boolean checkScheduleDate(TextView button, TextView infoText, int type, NumberPicker dayPicker, NumberPicker hourPicker, NumberPicker minutePicker) {
        return checkScheduleDate(button, infoText, 0, type, dayPicker, hourPicker, minutePicker);
    }

    public static boolean checkScheduleDate(TextView button, TextView infoText, long maxDate, int type, NumberPicker dayPicker, NumberPicker hourPicker, NumberPicker minutePicker) {
        int day = dayPicker.getValue();
        int hour = hourPicker.getValue();
        int minute = minutePicker.getValue();
        Calendar calendar = Calendar.getInstance();

        long systemTime = System.currentTimeMillis();
        calendar.setTimeInMillis(systemTime);
        int currentYear = calendar.get(Calendar.YEAR);
        int currentDay = calendar.get(Calendar.DAY_OF_YEAR);
        if (maxDate > 0) {
            maxDate *= 1000;
            calendar.setTimeInMillis(systemTime + maxDate);
            calendar.set(Calendar.HOUR_OF_DAY, 23);
            calendar.set(Calendar.MINUTE, 59);
            calendar.set(Calendar.SECOND, 59);
            maxDate = calendar.getTimeInMillis();
        }

        calendar.setTimeInMillis(System.currentTimeMillis() + (long) day * 24 * 3600 * 1000);
        calendar.set(Calendar.HOUR_OF_DAY, hour);
        calendar.set(Calendar.MINUTE, minute);
        long currentTime = calendar.getTimeInMillis();

        if (currentTime <= systemTime + 60000L) {
            calendar.setTimeInMillis(systemTime + 60000L);

            if (currentDay != calendar.get(Calendar.DAY_OF_YEAR)) {
                dayPicker.setValue(day = 1);
            }
            hourPicker.setValue(hour = calendar.get(Calendar.HOUR_OF_DAY));
            minutePicker.setValue(minute = calendar.get(Calendar.MINUTE));
        } else if (maxDate > 0 && currentTime > maxDate) {
            calendar.setTimeInMillis(maxDate);

            dayPicker.setValue(day = 7);
            hourPicker.setValue(hour = calendar.get(Calendar.HOUR_OF_DAY));
            minutePicker.setValue(minute = calendar.get(Calendar.MINUTE));
        }
        int selectedYear = calendar.get(Calendar.YEAR);

        calendar.setTimeInMillis(System.currentTimeMillis() + (long) day * 24 * 3600 * 1000);
        calendar.set(Calendar.HOUR_OF_DAY, hour);
        calendar.set(Calendar.MINUTE, minute);

        long time = calendar.getTimeInMillis();
        if (button != null) {
            int num;
            if (day == 0) {
                num = 0;
            } else if (currentYear == selectedYear) {
                num = 1;
            } else {
                num = 2;
            }
            if (type == 1) {
                num += 3;
            } else if (type == 2) {
                num += 6;
            } else if (type == 3) {
                num += 9;
            }
            button.setText(LocaleController.getInstance().formatterScheduleSend[num].format(time));
        }
        if (infoText != null) {
            int diff = (int) ((time - systemTime) / 1000);
            String t;
            if (diff > 24 * 60 * 60) {
                t = LocaleController.formatPluralString("DaysSchedule", Math.round(diff / (24 * 60 * 60.0f)));
            } else if (diff >= 60 * 60) {
                t = LocaleController.formatPluralString("HoursSchedule", Math.round(diff / (60 * 60.0f)));
            } else if (diff >= 60) {
                t = LocaleController.formatPluralString("MinutesSchedule", Math.round(diff / 60.0f));
            } else {
                t = LocaleController.formatPluralString("SecondsSchedule", diff);
            }
            if (infoText.getTag() != null) {
                infoText.setText(LocaleController.formatString("VoipChannelScheduleInfo", R.string.VoipChannelScheduleInfo, t));
            } else {
                infoText.setText(LocaleController.formatString("VoipGroupScheduleInfo", R.string.VoipGroupScheduleInfo, t));
            }
        }
        return currentTime - systemTime > 60000L;
    }

    public interface ScheduleDatePickerDelegate {
        void didSelectDate(boolean notify, int scheduleDate);
    }

    public static class ScheduleDatePickerColors {

        public final int textColor;
        public final int backgroundColor;

        public final int iconColor;
        public final int iconSelectorColor;

        public final int subMenuTextColor;
        public final int subMenuBackgroundColor;
        public final int subMenuSelectorColor;

        public final int buttonTextColor;
        public final int buttonBackgroundColor;
        public final int buttonBackgroundPressedColor;

        private ScheduleDatePickerColors() {
            this(null);
        }

        private ScheduleDatePickerColors(Theme.ResourcesProvider rp) {
            this(rp != null ? rp.getColorOrDefault(Theme.key_dialogTextBlack) : Theme.getColor(Theme.key_dialogTextBlack),
                    rp != null ? rp.getColorOrDefault(Theme.key_dialogBackground) : Theme.getColor(Theme.key_dialogBackground),
                    rp != null ? rp.getColorOrDefault(Theme.key_sheet_other) : Theme.getColor(Theme.key_sheet_other),
                    rp != null ? rp.getColorOrDefault(Theme.key_player_actionBarSelector) : Theme.getColor(Theme.key_player_actionBarSelector),
                    rp != null ? rp.getColorOrDefault(Theme.key_actionBarDefaultSubmenuItem) : Theme.getColor(Theme.key_actionBarDefaultSubmenuItem),
                    rp != null ? rp.getColorOrDefault(Theme.key_actionBarDefaultSubmenuBackground) : Theme.getColor(Theme.key_actionBarDefaultSubmenuBackground),
                    rp != null ? rp.getColorOrDefault(Theme.key_listSelector) : Theme.getColor(Theme.key_listSelector),
                    rp != null ? rp.getColorOrDefault(Theme.key_featuredStickers_buttonText) : Theme.getColor(Theme.key_featuredStickers_buttonText),
                    rp != null ? rp.getColorOrDefault(Theme.key_featuredStickers_addButton) : Theme.getColor(Theme.key_featuredStickers_addButton),
                    rp != null ? rp.getColorOrDefault(Theme.key_featuredStickers_addButtonPressed) : Theme.getColor(Theme.key_featuredStickers_addButtonPressed));
        }

        public ScheduleDatePickerColors(int textColor, int backgroundColor, int iconColor, int iconSelectorColor, int subMenuTextColor, int subMenuBackgroundColor, int subMenuSelectorColor) {
            this(textColor, backgroundColor, iconColor, iconSelectorColor, subMenuTextColor, subMenuBackgroundColor, subMenuSelectorColor, Theme.getColor(Theme.key_featuredStickers_buttonText), Theme.getColor(Theme.key_featuredStickers_addButton), Theme.getColor(Theme.key_featuredStickers_addButtonPressed));
        }

        public ScheduleDatePickerColors(int textColor, int backgroundColor, int iconColor, int iconSelectorColor, int subMenuTextColor, int subMenuBackgroundColor, int subMenuSelectorColor, int buttonTextColor, int buttonBackgroundColor, int buttonBackgroundPressedColor) {
            this.textColor = textColor;
            this.backgroundColor = backgroundColor;
            this.iconColor = iconColor;
            this.iconSelectorColor = iconSelectorColor;
            this.subMenuTextColor = subMenuTextColor;
            this.subMenuBackgroundColor = subMenuBackgroundColor;
            this.subMenuSelectorColor = subMenuSelectorColor;
            this.buttonTextColor = buttonTextColor;
            this.buttonBackgroundColor = buttonBackgroundColor;
            this.buttonBackgroundPressedColor = buttonBackgroundPressedColor;
        }
    }

    public static BottomSheet.Builder createScheduleDatePickerDialog(Context context, long dialogId, final ScheduleDatePickerDelegate datePickerDelegate) {
        return createScheduleDatePickerDialog(context, dialogId, -1, datePickerDelegate, null);
    }

    public static BottomSheet.Builder createScheduleDatePickerDialog(Context context, long dialogId, final ScheduleDatePickerDelegate datePickerDelegate, Theme.ResourcesProvider resourcesProvider) {
        return createScheduleDatePickerDialog(context, dialogId, -1, datePickerDelegate, null, resourcesProvider);
    }

    public static BottomSheet.Builder createScheduleDatePickerDialog(Context context, long dialogId, final ScheduleDatePickerDelegate datePickerDelegate, final ScheduleDatePickerColors datePickerColors) {
        return createScheduleDatePickerDialog(context, dialogId, -1, datePickerDelegate, null, datePickerColors, null);
    }

    public static BottomSheet.Builder createScheduleDatePickerDialog(Context context, long dialogId, final ScheduleDatePickerDelegate datePickerDelegate, final Runnable cancelRunnable, Theme.ResourcesProvider resourcesProvider) {
        return createScheduleDatePickerDialog(context, dialogId, -1, datePickerDelegate, cancelRunnable, resourcesProvider);
    }

    public static BottomSheet.Builder createScheduleDatePickerDialog(Context context, long dialogId, long currentDate, final ScheduleDatePickerDelegate datePickerDelegate, final Runnable cancelRunnable) {
        return createScheduleDatePickerDialog(context, dialogId, currentDate, datePickerDelegate, cancelRunnable, new ScheduleDatePickerColors(), null);
    }

    public static BottomSheet.Builder createScheduleDatePickerDialog(Context context, long dialogId, long currentDate, final ScheduleDatePickerDelegate datePickerDelegate, final Runnable cancelRunnable, Theme.ResourcesProvider resourcesProvider) {
        return createScheduleDatePickerDialog(context, dialogId, currentDate, datePickerDelegate, cancelRunnable, new ScheduleDatePickerColors(resourcesProvider), resourcesProvider);
    }

    public static BottomSheet.Builder createScheduleDatePickerDialog(Context context, long dialogId, long currentDate, final ScheduleDatePickerDelegate datePickerDelegate, final Runnable cancelRunnable, final ScheduleDatePickerColors datePickerColors, Theme.ResourcesProvider resourcesProvider) {
        if (context == null) {
            return null;
        }

        long selfUserId = UserConfig.getInstance(UserConfig.selectedAccount).getClientUserId();

        BottomSheet.Builder builder = new BottomSheet.Builder(context, false, resourcesProvider);
        builder.setApplyBottomPadding(false);

        final NumberPicker dayPicker = new NumberPicker(context, resourcesProvider);
        dayPicker.setTextColor(datePickerColors.textColor);
        dayPicker.setTextOffset(AndroidUtilities.dp(10));
        dayPicker.setItemCount(5);
        final NumberPicker hourPicker = new NumberPicker(context, resourcesProvider) {
            @Override
            protected CharSequence getContentDescription(int value) {
                return LocaleController.formatPluralString("Hours", value);
            }
        };
        hourPicker.setItemCount(5);
        hourPicker.setTextColor(datePickerColors.textColor);
        hourPicker.setTextOffset(-AndroidUtilities.dp(10));
        final NumberPicker minutePicker = new NumberPicker(context, resourcesProvider) {
            @Override
            protected CharSequence getContentDescription(int value) {
                return LocaleController.formatPluralString("Minutes", value);
            }
        };
        minutePicker.setItemCount(5);
        minutePicker.setTextColor(datePickerColors.textColor);
        minutePicker.setTextOffset(-AndroidUtilities.dp(34));

        LinearLayout container = new LinearLayout(context) {

            boolean ignoreLayout = false;

            @Override
            protected void onMeasure(int widthMeasureSpec, int heightMeasureSpec) {
                ignoreLayout = true;
                int count;
                if (AndroidUtilities.displaySize.x > AndroidUtilities.displaySize.y) {
                    count = 3;
                } else {
                    count = 5;
                }
                dayPicker.setItemCount(count);
                hourPicker.setItemCount(count);
                minutePicker.setItemCount(count);
                dayPicker.getLayoutParams().height = AndroidUtilities.dp(54) * count;
                hourPicker.getLayoutParams().height = AndroidUtilities.dp(54) * count;
                minutePicker.getLayoutParams().height = AndroidUtilities.dp(54) * count;
                ignoreLayout = false;
                super.onMeasure(widthMeasureSpec, heightMeasureSpec);
            }

            @Override
            public void requestLayout() {
                if (ignoreLayout) {
                    return;
                }
                super.requestLayout();
            }
        };
        container.setOrientation(LinearLayout.VERTICAL);

        FrameLayout titleLayout = new FrameLayout(context);
        container.addView(titleLayout, LayoutHelper.createLinear(LayoutHelper.MATCH_PARENT, LayoutHelper.WRAP_CONTENT, Gravity.LEFT | Gravity.TOP, 22, 0, 0, 4));

        TextView titleView = new TextView(context);
        if (dialogId == selfUserId) {
            titleView.setText(LocaleController.getString("SetReminder", R.string.SetReminder));
        } else {
            titleView.setText(LocaleController.getString("ScheduleMessage", R.string.ScheduleMessage));
        }
        titleView.setTextColor(datePickerColors.textColor);
        titleView.setTextSize(TypedValue.COMPLEX_UNIT_DIP, 20);
        titleView.setTypeface(AndroidUtilities.getTypeface("fonts/rmedium.ttf"));
        titleLayout.addView(titleView, LayoutHelper.createFrame(LayoutHelper.WRAP_CONTENT, LayoutHelper.WRAP_CONTENT, Gravity.LEFT | Gravity.TOP, 0, 12, 0, 0));
        titleView.setOnTouchListener((v, event) -> true);

        if (DialogObject.isUserDialog(dialogId) && dialogId != selfUserId) {
            TLRPC.User user = MessagesController.getInstance(UserConfig.selectedAccount).getUser(dialogId);
            if (user != null && !user.bot && user.status != null && user.status.expires > 0) {
                String name = UserObject.getFirstName(user);
                if (name.length() > 10) {
                    name = name.substring(0, 10) + "\u2026";
                }

                ActionBarMenuItem optionsButton = new ActionBarMenuItem(context, null, 0, datePickerColors.iconColor, false, resourcesProvider);
                optionsButton.setLongClickEnabled(false);
                optionsButton.setSubMenuOpenSide(2);
                optionsButton.setIcon(R.drawable.ic_ab_other);
                optionsButton.setBackgroundDrawable(Theme.createSelectorDrawable(datePickerColors.iconSelectorColor, 1));
                titleLayout.addView(optionsButton, LayoutHelper.createFrame(40, 40, Gravity.TOP | Gravity.RIGHT, 0, 8, 5, 0));
                optionsButton.addSubItem(1, LocaleController.formatString("ScheduleWhenOnline", R.string.ScheduleWhenOnline, name));
                optionsButton.setOnClickListener(v -> {
                    optionsButton.toggleSubMenu();
                    optionsButton.setPopupItemsColor(datePickerColors.subMenuTextColor, false);
                    optionsButton.setupPopupRadialSelectors(datePickerColors.subMenuSelectorColor);
                    optionsButton.redrawPopup(datePickerColors.subMenuBackgroundColor);
                });
                optionsButton.setDelegate(id -> {
                    if (id == 1) {
                        datePickerDelegate.didSelectDate(true, 0x7ffffffe);
                        builder.getDismissRunnable().run();
                    }
                });
                optionsButton.setContentDescription(LocaleController.getString("AccDescrMoreOptions", R.string.AccDescrMoreOptions));
            }
        }

        LinearLayout linearLayout = new LinearLayout(context);
        linearLayout.setOrientation(LinearLayout.HORIZONTAL);
        linearLayout.setWeightSum(1.0f);
        container.addView(linearLayout, LayoutHelper.createLinear(LayoutHelper.MATCH_PARENT, LayoutHelper.WRAP_CONTENT));

        long currentTime = System.currentTimeMillis();
        Calendar calendar = Calendar.getInstance();
        calendar.setTimeInMillis(currentTime);
        int currentYear = calendar.get(Calendar.YEAR);

        TextView buttonTextView = new TextView(context) {
            @Override
            public CharSequence getAccessibilityClassName() {
                return Button.class.getName();
            }
        };

        linearLayout.addView(dayPicker, LayoutHelper.createLinear(0, 54 * 5, 0.5f));
        dayPicker.setMinValue(0);
        dayPicker.setMaxValue(365);
        dayPicker.setWrapSelectorWheel(false);
        dayPicker.setFormatter(value -> {
            if (value == 0) {
                return LocaleController.getString("MessageScheduleToday", R.string.MessageScheduleToday);
            } else {
                long date = currentTime + (long) value * 86400000L;
                calendar.setTimeInMillis(date);
                int year = calendar.get(Calendar.YEAR);
                if (year == currentYear) {
                    return LocaleController.getInstance().formatterScheduleDay.format(date);
                } else {
                    return LocaleController.getInstance().formatterScheduleYear.format(date);
                }
            }
        });
        final NumberPicker.OnValueChangeListener onValueChangeListener = (picker, oldVal, newVal) -> {
            try {
                if (!NekoConfig.disableVibration.Bool()) {
                    container.performHapticFeedback(HapticFeedbackConstants.KEYBOARD_TAP, HapticFeedbackConstants.FLAG_IGNORE_GLOBAL_SETTING);
                }
            } catch (Exception ignore) {

            }
            checkScheduleDate(buttonTextView, null, selfUserId == dialogId ? 1 : 0, dayPicker, hourPicker, minutePicker);
        };
        dayPicker.setOnValueChangedListener(onValueChangeListener);

        hourPicker.setMinValue(0);
        hourPicker.setMaxValue(23);
        linearLayout.addView(hourPicker, LayoutHelper.createLinear(0, 54 * 5, 0.2f));
        hourPicker.setFormatter(value -> String.format("%02d", value));
        hourPicker.setOnValueChangedListener(onValueChangeListener);

        minutePicker.setMinValue(0);
        minutePicker.setMaxValue(59);
        minutePicker.setValue(0);
        minutePicker.setFormatter(value -> String.format("%02d", value));
        linearLayout.addView(minutePicker, LayoutHelper.createLinear(0, 54 * 5, 0.3f));
        minutePicker.setOnValueChangedListener(onValueChangeListener);

        if (currentDate > 0 && currentDate != 0x7FFFFFFE) {
            currentDate *= 1000;
            calendar.setTimeInMillis(System.currentTimeMillis());
            calendar.set(Calendar.MINUTE, 0);
            calendar.set(Calendar.SECOND, 0);
            calendar.set(Calendar.MILLISECOND, 0);
            calendar.set(Calendar.HOUR_OF_DAY, 0);
            int days = (int) ((currentDate - calendar.getTimeInMillis()) / (24 * 60 * 60 * 1000));
            calendar.setTimeInMillis(currentDate);
            if (days >= 0) {
                minutePicker.setValue(calendar.get(Calendar.MINUTE));
                hourPicker.setValue(calendar.get(Calendar.HOUR_OF_DAY));
                dayPicker.setValue(days);
            }
        }
        final boolean[] canceled = {true};

        checkScheduleDate(buttonTextView, null, selfUserId == dialogId ? 1 : 0, dayPicker, hourPicker, minutePicker);

        buttonTextView.setPadding(AndroidUtilities.dp(34), 0, AndroidUtilities.dp(34), 0);
        buttonTextView.setGravity(Gravity.CENTER);
        buttonTextView.setTextColor(datePickerColors.buttonTextColor);
        buttonTextView.setTextSize(TypedValue.COMPLEX_UNIT_DIP, 14);
        buttonTextView.setTypeface(AndroidUtilities.getTypeface("fonts/rmedium.ttf"));
        buttonTextView.setBackgroundDrawable(Theme.createSimpleSelectorRoundRectDrawable(AndroidUtilities.dp(4), datePickerColors.buttonBackgroundColor, datePickerColors.buttonBackgroundPressedColor));
        container.addView(buttonTextView, LayoutHelper.createLinear(LayoutHelper.MATCH_PARENT, 48, Gravity.LEFT | Gravity.BOTTOM, 16, 15, 16, 16));
        buttonTextView.setOnClickListener(v -> {
            canceled[0] = false;
            boolean setSeconds = checkScheduleDate(null, null, selfUserId == dialogId ? 1 : 0, dayPicker, hourPicker, minutePicker);
            calendar.setTimeInMillis(System.currentTimeMillis() + (long) dayPicker.getValue() * 24 * 3600 * 1000);
            calendar.set(Calendar.HOUR_OF_DAY, hourPicker.getValue());
            calendar.set(Calendar.MINUTE, minutePicker.getValue());
            if (setSeconds) {
                calendar.set(Calendar.SECOND, 0);
            }
            datePickerDelegate.didSelectDate(true, (int) (calendar.getTimeInMillis() / 1000));
            builder.getDismissRunnable().run();
        });

        builder.setCustomView(container);
        BottomSheet bottomSheet = builder.show();
        bottomSheet.setOnDismissListener(dialog -> {
            if (cancelRunnable != null && canceled[0]) {
                cancelRunnable.run();
            }
        });
        bottomSheet.setBackgroundColor(datePickerColors.backgroundColor);
        return builder;
    }


    public static BottomSheet.Builder createDatePickerDialog(Context context, long currentDate, final ScheduleDatePickerDelegate datePickerDelegate) {
        if (context == null) {
            return null;
        }

        ScheduleDatePickerColors datePickerColors = new ScheduleDatePickerColors();
        BottomSheet.Builder builder = new BottomSheet.Builder(context, false);
        builder.setApplyBottomPadding(false);

        final NumberPicker dayPicker = new NumberPicker(context);
        dayPicker.setTextColor(datePickerColors.textColor);
        dayPicker.setTextOffset(AndroidUtilities.dp(10));
        dayPicker.setItemCount(5);
        final NumberPicker hourPicker = new NumberPicker(context) {
            @Override
            protected CharSequence getContentDescription(int value) {
                return LocaleController.formatPluralString("Hours", value);
            }
        };
        hourPicker.setItemCount(5);
        hourPicker.setTextColor(datePickerColors.textColor);
        hourPicker.setTextOffset(-AndroidUtilities.dp(10));
        final NumberPicker minutePicker = new NumberPicker(context) {
            @Override
            protected CharSequence getContentDescription(int value) {
                return LocaleController.formatPluralString("Minutes", value);
            }
        };
        minutePicker.setItemCount(5);
        minutePicker.setTextColor(datePickerColors.textColor);
        minutePicker.setTextOffset(-AndroidUtilities.dp(34));

        LinearLayout container = new LinearLayout(context) {

            boolean ignoreLayout = false;

            @Override
            protected void onMeasure(int widthMeasureSpec, int heightMeasureSpec) {
                ignoreLayout = true;
                int count;
                if (AndroidUtilities.displaySize.x > AndroidUtilities.displaySize.y) {
                    count = 3;
                } else {
                    count = 5;
                }
                dayPicker.setItemCount(count);
                hourPicker.setItemCount(count);
                minutePicker.setItemCount(count);
                dayPicker.getLayoutParams().height = AndroidUtilities.dp(54) * count;
                hourPicker.getLayoutParams().height = AndroidUtilities.dp(54) * count;
                minutePicker.getLayoutParams().height = AndroidUtilities.dp(54) * count;
                ignoreLayout = false;
                super.onMeasure(widthMeasureSpec, heightMeasureSpec);
            }

            @Override
            public void requestLayout() {
                if (ignoreLayout) {
                    return;
                }
                super.requestLayout();
            }
        };
        container.setOrientation(LinearLayout.VERTICAL);

        FrameLayout titleLayout = new FrameLayout(context);
        container.addView(titleLayout, LayoutHelper.createLinear(LayoutHelper.MATCH_PARENT, LayoutHelper.WRAP_CONTENT, Gravity.LEFT | Gravity.TOP, 22, 0, 0, 4));

        TextView titleView = new TextView(context);
        titleView.setText(LocaleController.getString("ExpireAfter", R.string.ExpireAfter));

        titleView.setTextColor(datePickerColors.textColor);
        titleView.setTextSize(TypedValue.COMPLEX_UNIT_DIP, 20);
        titleView.setTypeface(AndroidUtilities.getTypeface("fonts/rmedium.ttf"));
        titleLayout.addView(titleView, LayoutHelper.createFrame(LayoutHelper.WRAP_CONTENT, LayoutHelper.WRAP_CONTENT, Gravity.LEFT | Gravity.TOP, 0, 12, 0, 0));
        titleView.setOnTouchListener((v, event) -> true);

        LinearLayout linearLayout = new LinearLayout(context);
        linearLayout.setOrientation(LinearLayout.HORIZONTAL);
        linearLayout.setWeightSum(1.0f);
        container.addView(linearLayout, LayoutHelper.createLinear(LayoutHelper.MATCH_PARENT, LayoutHelper.WRAP_CONTENT));

        long currentTime = System.currentTimeMillis();
        Calendar calendar = Calendar.getInstance();
        calendar.setTimeInMillis(currentTime);
        int currentYear = calendar.get(Calendar.YEAR);

        TextView buttonTextView = new TextView(context) {
            @Override
            public CharSequence getAccessibilityClassName() {
                return Button.class.getName();
            }
        };

        linearLayout.addView(dayPicker, LayoutHelper.createLinear(0, 54 * 5, 0.5f));
        dayPicker.setMinValue(0);
        dayPicker.setMaxValue(365);
        dayPicker.setWrapSelectorWheel(false);
        dayPicker.setFormatter(value -> {
            if (value == 0) {
                return LocaleController.getString("MessageScheduleToday", R.string.MessageScheduleToday);
            } else {
                long date = currentTime + (long) value * 86400000L;
                calendar.setTimeInMillis(date);
                int year = calendar.get(Calendar.YEAR);
                if (year == currentYear) {
                    return LocaleController.getInstance().formatterScheduleDay.format(date);
                } else {
                    return LocaleController.getInstance().formatterScheduleYear.format(date);
                }
            }
        });
        final NumberPicker.OnValueChangeListener onValueChangeListener = (picker, oldVal, newVal) -> {
            try {
                if (!NekoConfig.disableVibration.Bool()) {
                    container.performHapticFeedback(HapticFeedbackConstants.KEYBOARD_TAP, HapticFeedbackConstants.FLAG_IGNORE_GLOBAL_SETTING);
                }
            } catch (Exception ignore) {

            }
            checkScheduleDate(null, null, 0, dayPicker, hourPicker, minutePicker);
        };
        dayPicker.setOnValueChangedListener(onValueChangeListener);

        hourPicker.setMinValue(0);
        hourPicker.setMaxValue(23);
        linearLayout.addView(hourPicker, LayoutHelper.createLinear(0, 54 * 5, 0.2f));
        hourPicker.setFormatter(value -> String.format("%02d", value));
        hourPicker.setOnValueChangedListener(onValueChangeListener);

        minutePicker.setMinValue(0);
        minutePicker.setMaxValue(59);
        minutePicker.setValue(0);
        minutePicker.setFormatter(value -> String.format("%02d", value));
        linearLayout.addView(minutePicker, LayoutHelper.createLinear(0, 54 * 5, 0.3f));
        minutePicker.setOnValueChangedListener(onValueChangeListener);

        if (currentDate > 0 && currentDate != 0x7FFFFFFE) {
            currentDate *= 1000;
            calendar.setTimeInMillis(System.currentTimeMillis());
            calendar.set(Calendar.MINUTE, 0);
            calendar.set(Calendar.SECOND, 0);
            calendar.set(Calendar.MILLISECOND, 0);
            calendar.set(Calendar.HOUR_OF_DAY, 0);
            int days = (int) ((currentDate - calendar.getTimeInMillis()) / (24 * 60 * 60 * 1000));
            calendar.setTimeInMillis(currentDate);
            if (days >= 0) {
                minutePicker.setValue(calendar.get(Calendar.MINUTE));
                hourPicker.setValue(calendar.get(Calendar.HOUR_OF_DAY));
                dayPicker.setValue(days);
            }
        }

        checkScheduleDate(null, null, 0, dayPicker, hourPicker, minutePicker);

        buttonTextView.setPadding(AndroidUtilities.dp(34), 0, AndroidUtilities.dp(34), 0);
        buttonTextView.setGravity(Gravity.CENTER);
        buttonTextView.setTextColor(datePickerColors.buttonTextColor);
        buttonTextView.setTextSize(TypedValue.COMPLEX_UNIT_DIP, 14);
        buttonTextView.setTypeface(AndroidUtilities.getTypeface("fonts/rmedium.ttf"));
        buttonTextView.setBackgroundDrawable(Theme.createSimpleSelectorRoundRectDrawable(AndroidUtilities.dp(4), datePickerColors.buttonBackgroundColor, datePickerColors.buttonBackgroundPressedColor));
        buttonTextView.setText(LocaleController.getString("SetTimeLimit", R.string.SetTimeLimit));
        container.addView(buttonTextView, LayoutHelper.createLinear(LayoutHelper.MATCH_PARENT, 48, Gravity.LEFT | Gravity.BOTTOM, 16, 15, 16, 16));
        buttonTextView.setOnClickListener(v -> {
            boolean setSeconds = checkScheduleDate(null, null, 0, dayPicker, hourPicker, minutePicker);
            calendar.setTimeInMillis(System.currentTimeMillis() + (long) dayPicker.getValue() * 24 * 3600 * 1000);
            calendar.set(Calendar.HOUR_OF_DAY, hourPicker.getValue());
            calendar.set(Calendar.MINUTE, minutePicker.getValue());
            if (setSeconds) {
                calendar.set(Calendar.SECOND, 0);
            }
            datePickerDelegate.didSelectDate(true, (int) (calendar.getTimeInMillis() / 1000));
            builder.getDismissRunnable().run();
        });

        builder.setCustomView(container);
        BottomSheet bottomSheet = builder.show();
        bottomSheet.setBackgroundColor(datePickerColors.backgroundColor);
        return builder;
    }

    private static void checkCalendarDate(long minDate, NumberPicker dayPicker, NumberPicker monthPicker, NumberPicker yearPicker) {
        int day = dayPicker.getValue();
        int month = monthPicker.getValue();
        int year = yearPicker.getValue();

        Calendar calendar = Calendar.getInstance();
        calendar.setTimeInMillis(minDate);
        int minYear = calendar.get(Calendar.YEAR);
        int minMonth = calendar.get(Calendar.MONTH);
        int minDay = calendar.get(Calendar.DAY_OF_MONTH);
        calendar.setTimeInMillis(System.currentTimeMillis());
        int maxYear = calendar.get(Calendar.YEAR);
        int maxMonth = calendar.get(Calendar.MONTH);
        int maxDay = calendar.get(Calendar.DAY_OF_MONTH);

        if (year > maxYear) {
            yearPicker.setValue(year = maxYear);
        }
        if (year == maxYear) {
            if (month > maxMonth) {
                monthPicker.setValue(month = maxMonth);
            }
            if (month == maxMonth) {
                if (day > maxDay) {
                    dayPicker.setValue(day = maxDay);
                }
            }
        }

        if (year < minYear) {
            yearPicker.setValue(year = minYear);
        }
        if (year == minYear) {
            if (month < minMonth) {
                monthPicker.setValue(month = minMonth);
            }
            if (month == minMonth) {
                if (day < minDay) {
                    dayPicker.setValue(day = minDay);
                }
            }
        }

        calendar.set(Calendar.YEAR, year);
        calendar.set(Calendar.MONTH, month);

        int daysInMonth = calendar.getActualMaximum(Calendar.DAY_OF_MONTH);
        dayPicker.setMaxValue(daysInMonth);
        if (day > daysInMonth) {
            day = daysInMonth;
            dayPicker.setValue(day);
        }
    }

    public static BottomSheet.Builder createCalendarPickerDialog(Context context, long minDate, final MessagesStorage.IntCallback callback, Theme.ResourcesProvider resourcesProvider) {
        if (context == null) {
            return null;
        }

        BottomSheet.Builder builder = new BottomSheet.Builder(context, false, resourcesProvider);
        builder.setApplyBottomPadding(false);

        final NumberPicker dayPicker = new NumberPicker(context, resourcesProvider);
        dayPicker.setTextOffset(AndroidUtilities.dp(10));
        dayPicker.setItemCount(5);
        final NumberPicker monthPicker = new NumberPicker(context, resourcesProvider);
        monthPicker.setItemCount(5);
        monthPicker.setTextOffset(-AndroidUtilities.dp(10));
        final NumberPicker yearPicker = new NumberPicker(context, resourcesProvider);
        yearPicker.setItemCount(5);
        yearPicker.setTextOffset(-AndroidUtilities.dp(24));

        LinearLayout container = new LinearLayout(context) {

            boolean ignoreLayout = false;

            @Override
            protected void onMeasure(int widthMeasureSpec, int heightMeasureSpec) {
                ignoreLayout = true;
                int count;
                if (AndroidUtilities.displaySize.x > AndroidUtilities.displaySize.y) {
                    count = 3;
                } else {
                    count = 5;
                }
                dayPicker.setItemCount(count);
                monthPicker.setItemCount(count);
                yearPicker.setItemCount(count);
                dayPicker.getLayoutParams().height = AndroidUtilities.dp(54) * count;
                monthPicker.getLayoutParams().height = AndroidUtilities.dp(54) * count;
                yearPicker.getLayoutParams().height = AndroidUtilities.dp(54) * count;
                ignoreLayout = false;
                super.onMeasure(widthMeasureSpec, heightMeasureSpec);
            }

            @Override
            public void requestLayout() {
                if (ignoreLayout) {
                    return;
                }
                super.requestLayout();
            }
        };
        container.setOrientation(LinearLayout.VERTICAL);

        FrameLayout titleLayout = new FrameLayout(context);
        container.addView(titleLayout, LayoutHelper.createLinear(LayoutHelper.MATCH_PARENT, LayoutHelper.WRAP_CONTENT, Gravity.LEFT | Gravity.TOP, 22, 0, 0, 4));

        TextView titleView = new TextView(context);
        titleView.setText(LocaleController.getString("ChooseDate", R.string.ChooseDate));
        titleView.setTextColor(Theme.getColor(Theme.key_dialogTextBlack, resourcesProvider));
        titleView.setTextSize(TypedValue.COMPLEX_UNIT_DIP, 20);
        titleView.setTypeface(AndroidUtilities.getTypeface("fonts/rmedium.ttf"));
        titleLayout.addView(titleView, LayoutHelper.createFrame(LayoutHelper.WRAP_CONTENT, LayoutHelper.WRAP_CONTENT, Gravity.LEFT | Gravity.TOP, 0, 12, 0, 0));
        titleView.setOnTouchListener((v, event) -> true);

        LinearLayout linearLayout = new LinearLayout(context);
        linearLayout.setOrientation(LinearLayout.HORIZONTAL);
        linearLayout.setWeightSum(1.0f);
        container.addView(linearLayout, LayoutHelper.createLinear(LayoutHelper.MATCH_PARENT, LayoutHelper.WRAP_CONTENT));

        long currentTime = System.currentTimeMillis();

        TextView buttonTextView = new TextView(context) {
            @Override
            public CharSequence getAccessibilityClassName() {
                return Button.class.getName();
            }
        };

        linearLayout.addView(dayPicker, LayoutHelper.createLinear(0, 54 * 5, 0.25f));
        dayPicker.setMinValue(1);
        dayPicker.setMaxValue(31);
        dayPicker.setWrapSelectorWheel(false);
        dayPicker.setFormatter(value -> "" + value);
        final NumberPicker.OnValueChangeListener onValueChangeListener = (picker, oldVal, newVal) -> {
            try {
                if (!NekoConfig.disableVibration.Bool()) {
                    container.performHapticFeedback(HapticFeedbackConstants.KEYBOARD_TAP, HapticFeedbackConstants.FLAG_IGNORE_GLOBAL_SETTING);
                }
            } catch (Exception ignore) {

            }
            checkCalendarDate(minDate, dayPicker, monthPicker, yearPicker);
        };
        dayPicker.setOnValueChangedListener(onValueChangeListener);

        monthPicker.setMinValue(0);
        monthPicker.setMaxValue(11);
        monthPicker.setWrapSelectorWheel(false);
        linearLayout.addView(monthPicker, LayoutHelper.createLinear(0, 54 * 5, 0.5f));
        monthPicker.setFormatter(value -> {
            switch (value) {
                case 0: {
                    return LocaleController.getString("January", R.string.January);
                }
                case 1: {
                    return LocaleController.getString("February", R.string.February);
                }
                case 2: {
                    return LocaleController.getString("March", R.string.March);
                }
                case 3: {
                    return LocaleController.getString("April", R.string.April);
                }
                case 4: {
                    return LocaleController.getString("May", R.string.May);
                }
                case 5: {
                    return LocaleController.getString("June", R.string.June);
                }
                case 6: {
                    return LocaleController.getString("July", R.string.July);
                }
                case 7: {
                    return LocaleController.getString("August", R.string.August);
                }
                case 8: {
                    return LocaleController.getString("September", R.string.September);
                }
                case 9: {
                    return LocaleController.getString("October", R.string.October);
                }
                case 10: {
                    return LocaleController.getString("November", R.string.November);
                }
                case 11:
                default: {
                    return LocaleController.getString("December", R.string.December);
                }
            }
        });
        monthPicker.setOnValueChangedListener(onValueChangeListener);

        Calendar calendar = Calendar.getInstance();
        calendar.setTimeInMillis(minDate);
        int minYear = calendar.get(Calendar.YEAR);
        calendar.setTimeInMillis(System.currentTimeMillis());
        int maxYear = calendar.get(Calendar.YEAR);

        yearPicker.setMinValue(minYear);
        yearPicker.setMaxValue(maxYear);
        yearPicker.setWrapSelectorWheel(false);
        yearPicker.setFormatter(value -> String.format("%02d", value));
        linearLayout.addView(yearPicker, LayoutHelper.createLinear(0, 54 * 5, 0.25f));
        yearPicker.setOnValueChangedListener(onValueChangeListener);

        dayPicker.setValue(31);
        monthPicker.setValue(12);
        yearPicker.setValue(maxYear);

        checkCalendarDate(minDate, dayPicker, monthPicker, yearPicker);

        buttonTextView.setPadding(AndroidUtilities.dp(34), 0, AndroidUtilities.dp(34), 0);
        buttonTextView.setGravity(Gravity.CENTER);
        buttonTextView.setTextColor(Theme.getColor(Theme.key_featuredStickers_buttonText, resourcesProvider));
        buttonTextView.setTextSize(TypedValue.COMPLEX_UNIT_DIP, 14);
        buttonTextView.setTypeface(AndroidUtilities.getTypeface("fonts/rmedium.ttf"));
        buttonTextView.setText(LocaleController.getString("JumpToDate", R.string.JumpToDate));
        buttonTextView.setBackgroundDrawable(Theme.createSimpleSelectorRoundRectDrawable(AndroidUtilities.dp(4), Theme.getColor(Theme.key_featuredStickers_addButton, resourcesProvider), Theme.getColor(Theme.key_featuredStickers_addButtonPressed, resourcesProvider)));
        container.addView(buttonTextView, LayoutHelper.createLinear(LayoutHelper.MATCH_PARENT, 48, Gravity.LEFT | Gravity.BOTTOM, 16, 15, 16, 16));
        buttonTextView.setOnClickListener(v -> {
            checkCalendarDate(minDate, dayPicker, monthPicker, yearPicker);
            calendar.set(Calendar.YEAR, yearPicker.getValue());
            calendar.set(Calendar.MONTH, monthPicker.getValue());
            calendar.set(Calendar.DAY_OF_MONTH, dayPicker.getValue());
            calendar.set(Calendar.MINUTE, 0);
            calendar.set(Calendar.HOUR_OF_DAY, 0);
            calendar.set(Calendar.SECOND, 0);
            callback.run((int) (calendar.getTimeInMillis() / 1000));
            builder.getDismissRunnable().run();
        });

        builder.setCustomView(container);
        return builder;
    }

    public static BottomSheet createMuteAlert(BaseFragment fragment, final long dialog_id, Theme.ResourcesProvider resourcesProvider) {
        if (fragment == null || fragment.getParentActivity() == null) {
            return null;
        }

        BottomBuilder builder = new BottomBuilder(fragment.getParentActivity());
        builder.addTitle(LocaleController.getString("Notifications", R.string.Notifications), true);
        String[] items = new String[]{
                LocaleController.formatString("MuteFor", R.string.MuteFor, LocaleController.formatPluralString("Hours", 1)),
                LocaleController.formatString("MuteFor", R.string.MuteFor, LocaleController.formatPluralString("Hours", 8)),
                LocaleController.formatString("MuteFor", R.string.MuteFor, LocaleController.formatPluralString("Days", 2)),
                LocaleController.getString("MuteDisable", R.string.MuteDisable)
        };
        builder.addItems(items, new int[]{
                R.drawable.baseline_notifications_paused_24,
                R.drawable.baseline_notifications_paused_24,
                R.drawable.baseline_notifications_paused_24,
                R.drawable.baseline_notifications_paused_24
        }, (i, text, cell) -> {
            int setting;
            if (i == 0) {
                setting = NotificationsController.SETTING_MUTE_HOUR;
            } else if (i == 1) {
                setting = NotificationsController.SETTING_MUTE_8_HOURS;
            } else if (i == 2) {
                setting = NotificationsController.SETTING_MUTE_2_DAYS;
            } else {
                setting = NotificationsController.SETTING_MUTE_FOREVER;
            }
            NotificationsController.getInstance(UserConfig.selectedAccount).setDialogNotificationsSettings(dialog_id, setting);
            if (BulletinFactory.canShowBulletin(fragment)) {
                BulletinFactory.createMuteBulletin(fragment, setting, resourcesProvider).show();
            }
            return Unit.INSTANCE;
        });
        return builder.create();
    }

    public static void sendReport(TLRPC.InputPeer peer, int type, String message, ArrayList<Integer> messages) {
        TLRPC.TL_messages_report request = new TLRPC.TL_messages_report();
        request.peer = peer;
        request.id.addAll(messages);
        request.message = message;
        if (type == 0) {
            request.reason = new TLRPC.TL_inputReportReasonSpam();
        } else if (type == 1) {
            request.reason = new TLRPC.TL_inputReportReasonFake();
        } else if (type == 2) {
            request.reason = new TLRPC.TL_inputReportReasonViolence();
        } else if (type == 3) {
            request.reason = new TLRPC.TL_inputReportReasonChildAbuse();
        } else if (type == 4) {
            request.reason = new TLRPC.TL_inputReportReasonPornography();
        } else if (type == 5) {
            request.reason = new TLRPC.TL_inputReportReasonOther();
        }
        ConnectionsManager.getInstance(UserConfig.selectedAccount).sendRequest(request, (response, error) -> {

        });
    }

    public static void createReportAlert(final Context context, final long dialog_id, final int messageId, final BaseFragment parentFragment, Runnable hideDim) {
        createReportAlert(context, dialog_id, messageId, parentFragment, null, hideDim);
    }

    public static void createReportAlert(final Context context, final long dialog_id, final int messageId, final BaseFragment parentFragment, Theme.ResourcesProvider resourcesProvider, Runnable hideDim) {
        if (context == null || parentFragment == null) {
            return;
        }

<<<<<<< HEAD
        BottomBuilder builder = new BottomBuilder(context);
        builder.addTitle(LocaleController.getString("ReportChat", R.string.ReportChat), true);
        String[] items;
=======
        BottomSheet.Builder builder = new BottomSheet.Builder(context, true, resourcesProvider);
        builder.setDimBehind(hideDim == null);
        builder.setOnPreDismissListener(di -> {
            if (hideDim != null) {
                hideDim.run();
            }
        });
        builder.setTitle(LocaleController.getString("ReportChat", R.string.ReportChat), true);
        CharSequence[] items;
>>>>>>> a1817ea7
        int[] icons;
        if (messageId != 0) {
            items = new String[]{
                    LocaleController.getString("ReportChatSpam", R.string.ReportChatSpam),
                    LocaleController.getString("ReportChatViolence", R.string.ReportChatViolence),
                    LocaleController.getString("ReportChatChild", R.string.ReportChatChild),
                    LocaleController.getString("ReportChatPornography", R.string.ReportChatPornography),
                    LocaleController.getString("ReportChatOther", R.string.ReportChatOther)
            };
            icons = new int[]{
                    R.drawable.msg_report_spam,
                    R.drawable.msg_report_violence,
                    R.drawable.msg_report_abuse,
                    R.drawable.msg_report_xxx,
                    R.drawable.msg_report_other
            };
        } else {
            items = new String[]{
                    LocaleController.getString("ReportChatSpam", R.string.ReportChatSpam),
                    LocaleController.getString("ReportChatFakeAccount", R.string.ReportChatFakeAccount),
                    LocaleController.getString("ReportChatViolence", R.string.ReportChatViolence),
                    LocaleController.getString("ReportChatChild", R.string.ReportChatChild),
                    LocaleController.getString("ReportChatPornography", R.string.ReportChatPornography),
                    LocaleController.getString("ReportChatOther", R.string.ReportChatOther)
            };
            icons = new int[]{
                    R.drawable.msg_report_spam,
                    R.drawable.msg_report_fake,
                    R.drawable.msg_report_violence,
                    R.drawable.msg_report_abuse,
                    R.drawable.msg_report_xxx,
                    R.drawable.msg_report_other
            };
        }
        builder.addItems(items, null, (i, text, cell) -> {
            if (messageId == 0 && (i == 0 || i == 2 || i == 3 || i == 4) && parentFragment instanceof ChatActivity) {
                ((ChatActivity) parentFragment).openReportChat(i);
                return Unit.INSTANCE;
            } else if (messageId == 0 && (i == 5 || i == 1) || messageId != 0 && i == 4) {
                if (parentFragment instanceof ChatActivity) {
                    AndroidUtilities.requestAdjustNothing(parentFragment.getParentActivity(), parentFragment.getClassGuid());
                }
                parentFragment.showDialog(new ReportAlert(context, i == 4 ? 5 : i) {

                    @Override
                    public void dismissInternal() {
                        super.dismissInternal();
                        if (parentFragment instanceof ChatActivity) {
                            ((ChatActivity) parentFragment).checkAdjustResize();
                        }
                    }

                    @Override
                    protected void onSend(int type, String message) {
                        ArrayList<Integer> ids = new ArrayList<>();
                        if (messageId != 0) {
                            ids.add(messageId);
                        }
                        TLRPC.InputPeer peer = MessagesController.getInstance(UserConfig.selectedAccount).getInputPeer(dialog_id);
                        sendReport(peer, type, message, ids);
                        if (parentFragment instanceof ChatActivity) {
                            ((ChatActivity) parentFragment).getUndoView().showWithAction(0, UndoView.ACTION_REPORT_SENT, null);
                        }
                    }
                });
                return Unit.INSTANCE;
            }
            TLObject req;
            TLRPC.InputPeer peer = MessagesController.getInstance(UserConfig.selectedAccount).getInputPeer(dialog_id);
            if (messageId != 0) {
                TLRPC.TL_messages_report request = new TLRPC.TL_messages_report();
                request.peer = peer;
                request.id.add(messageId);
                request.message = "";
                if (i == 0) {
                    request.reason = new TLRPC.TL_inputReportReasonSpam();
                } else if (i == 1) {
                    request.reason = new TLRPC.TL_inputReportReasonViolence();
                } else if (i == 2) {
                    request.reason = new TLRPC.TL_inputReportReasonChildAbuse();
                } else if (i == 3) {
                    request.reason = new TLRPC.TL_inputReportReasonPornography();
                }
                req = request;
            } else {
                TLRPC.TL_account_reportPeer request = new TLRPC.TL_account_reportPeer();
                request.peer = peer;
                request.message = "";
                if (i == 0) {
                    request.reason = new TLRPC.TL_inputReportReasonSpam();
                } else if (i == 1) {
                    request.reason = new TLRPC.TL_inputReportReasonFake();
                } else if (i == 2) {
                    request.reason = new TLRPC.TL_inputReportReasonViolence();
                } else if (i == 3) {
                    request.reason = new TLRPC.TL_inputReportReasonChildAbuse();
                } else if (i == 4) {
                    request.reason = new TLRPC.TL_inputReportReasonPornography();
                }
                req = request;
            }
            ConnectionsManager.getInstance(UserConfig.selectedAccount).sendRequest(req, (response, error) -> AlertUtil.showToast(error));
            if (parentFragment instanceof ChatActivity) {
                ((ChatActivity) parentFragment).getUndoView().showWithAction(0, UndoView.ACTION_REPORT_SENT, null);
            } else {
                BulletinFactory.of(parentFragment).createReportSent(resourcesProvider).show();

                return Unit.INSTANCE;
            }

            return Unit.INSTANCE;
        });
        BottomSheet sheet = builder.create();
        parentFragment.showDialog(sheet);
    }

    private static String getFloodWaitString(String error) {
        int time = Utilities.parseInt(error);
        String timeString;
        if (time < 60) {
            timeString = LocaleController.formatPluralString("Seconds", time);
        } else {
            timeString = LocaleController.formatPluralString("Minutes", time / 60);
        }
        return LocaleController.formatString("FloodWaitTime", R.string.FloodWaitTime, timeString);
    }

    public static void showFloodWaitAlert(String error, final BaseFragment fragment) {
        if (error == null || !error.startsWith("FLOOD_WAIT") || fragment == null || fragment.getParentActivity() == null) {
            return;
        }
        int time = Utilities.parseInt(error);
        String timeString;
        if (time < 60) {
            timeString = LocaleController.formatPluralString("Seconds", time);
        } else {
            timeString = LocaleController.formatPluralString("Minutes", time / 60);
        }

        AlertDialog.Builder builder = new AlertDialog.Builder(fragment.getParentActivity());
        builder.setTitle(LocaleController.getString("AppName", R.string.AppName));
        builder.setMessage(LocaleController.formatString("FloodWaitTime", R.string.FloodWaitTime, timeString));
        builder.setPositiveButton(LocaleController.getString("OK", R.string.OK), null);
        fragment.showDialog(builder.create(), true, null);
    }

    public static void showSendMediaAlert(int result, final BaseFragment fragment) {
        showSendMediaAlert(result, fragment, null);
    }

    public static void showSendMediaAlert(int result, final BaseFragment fragment, Theme.ResourcesProvider resourcesProvider) {
        if (result == 0) {
            return;
        }
        AlertDialog.Builder builder = new AlertDialog.Builder(fragment.getParentActivity(), resourcesProvider);
        builder.setTitle(LocaleController.getString("AppName", R.string.AppName));
        if (result == 1) {
            builder.setMessage(LocaleController.getString("ErrorSendRestrictedStickers", R.string.ErrorSendRestrictedStickers));
        } else if (result == 2) {
            builder.setMessage(LocaleController.getString("ErrorSendRestrictedMedia", R.string.ErrorSendRestrictedMedia));
        } else if (result == 3) {
            builder.setMessage(LocaleController.getString("ErrorSendRestrictedPolls", R.string.ErrorSendRestrictedPolls));
        } else if (result == 4) {
            builder.setMessage(LocaleController.getString("ErrorSendRestrictedStickersAll", R.string.ErrorSendRestrictedStickersAll));
        } else if (result == 5) {
            builder.setMessage(LocaleController.getString("ErrorSendRestrictedMediaAll", R.string.ErrorSendRestrictedMediaAll));
        } else if (result == 6) {
            builder.setMessage(LocaleController.getString("ErrorSendRestrictedPollsAll", R.string.ErrorSendRestrictedPollsAll));
        }

        builder.setPositiveButton(LocaleController.getString("OK", R.string.OK), null);
        fragment.showDialog(builder.create(), true, null);
    }

    public static void showAddUserAlert(String error, final BaseFragment fragment, boolean isChannel, TLObject request) {
        if (error == null || fragment == null || fragment.getParentActivity() == null) {
            return;
        }
        AlertDialog.Builder builder = new AlertDialog.Builder(fragment.getParentActivity());
        builder.setTitle(LocaleController.getString("AppName", R.string.AppName));
        switch (error) {
            case "PEER_FLOOD":
                builder.setMessage(LocaleController.getString("NobodyLikesSpam2", R.string.NobodyLikesSpam2));
                builder.setNegativeButton(LocaleController.getString("MoreInfo", R.string.MoreInfo), (dialogInterface, i) -> MessagesController.getInstance(fragment.getCurrentAccount()).openByUserName("spambot", fragment, 1));
                break;
            case "USER_BLOCKED":
            case "USER_BOT":
            case "USER_ID_INVALID":
                if (isChannel) {
                    builder.setMessage(LocaleController.getString("ChannelUserCantAdd", R.string.ChannelUserCantAdd));
                } else {
                    builder.setMessage(LocaleController.getString("GroupUserCantAdd", R.string.GroupUserCantAdd));
                }
                break;
            case "USERS_TOO_MUCH":
                if (isChannel) {
                    builder.setMessage(LocaleController.getString("ChannelUserAddLimit", R.string.ChannelUserAddLimit));
                } else {
                    builder.setMessage(LocaleController.getString("GroupUserAddLimit", R.string.GroupUserAddLimit));
                }
                break;
            case "USER_NOT_MUTUAL_CONTACT":
                if (isChannel) {
                    builder.setMessage(LocaleController.getString("ChannelUserLeftError", R.string.ChannelUserLeftError));
                } else {
                    builder.setMessage(LocaleController.getString("GroupUserLeftError", R.string.GroupUserLeftError));
                }
                break;
            case "ADMINS_TOO_MUCH":
                if (isChannel) {
                    builder.setMessage(LocaleController.getString("ChannelUserCantAdmin", R.string.ChannelUserCantAdmin));
                } else {
                    builder.setMessage(LocaleController.getString("GroupUserCantAdmin", R.string.GroupUserCantAdmin));
                }
                break;
            case "BOTS_TOO_MUCH":
                if (isChannel) {
                    builder.setMessage(LocaleController.getString("ChannelUserCantBot", R.string.ChannelUserCantBot));
                } else {
                    builder.setMessage(LocaleController.getString("GroupUserCantBot", R.string.GroupUserCantBot));
                }
                break;
            case "USER_PRIVACY_RESTRICTED":
                if (isChannel) {
                    builder.setMessage(LocaleController.getString("InviteToChannelError", R.string.InviteToChannelError));
                } else {
                    builder.setMessage(LocaleController.getString("InviteToGroupError", R.string.InviteToGroupError));
                }
                break;
            case "USERS_TOO_FEW":
                builder.setMessage(LocaleController.getString("CreateGroupError", R.string.CreateGroupError));
                break;
            case "USER_RESTRICTED":
                builder.setMessage(LocaleController.getString("UserRestricted", R.string.UserRestricted));
                break;
            case "YOU_BLOCKED_USER":
                builder.setMessage(LocaleController.getString("YouBlockedUser", R.string.YouBlockedUser));
                break;
            case "CHAT_ADMIN_BAN_REQUIRED":
            case "USER_KICKED":
                if (request instanceof TLRPC.TL_channels_inviteToChannel) {
                    builder.setMessage(LocaleController.getString("AddUserErrorBlacklisted", R.string.AddUserErrorBlacklisted));
                } else {
                    builder.setMessage(LocaleController.getString("AddAdminErrorBlacklisted", R.string.AddAdminErrorBlacklisted));
                }
                break;
            case "CHAT_ADMIN_INVITE_REQUIRED":
                builder.setMessage(LocaleController.getString("AddAdminErrorNotAMember", R.string.AddAdminErrorNotAMember));
                break;
            case "USER_ADMIN_INVALID":
                builder.setMessage(LocaleController.getString("AddBannedErrorAdmin", R.string.AddBannedErrorAdmin));
                break;
            case "CHANNELS_ADMIN_PUBLIC_TOO_MUCH":
                builder.setMessage(LocaleController.getString("PublicChannelsTooMuch", R.string.PublicChannelsTooMuch));
                break;
            case "CHANNELS_ADMIN_LOCATED_TOO_MUCH":
                builder.setMessage(LocaleController.getString("LocatedChannelsTooMuch", R.string.LocatedChannelsTooMuch));
                break;
            case "CHANNELS_TOO_MUCH":
                builder.setTitle(LocaleController.getString("ChannelTooMuchTitle", R.string.ChannelTooMuchTitle));
                if (request instanceof TLRPC.TL_channels_createChannel) {
                    builder.setMessage(LocaleController.getString("ChannelTooMuch", R.string.ChannelTooMuch));
                } else {
                    builder.setMessage(LocaleController.getString("ChannelTooMuchJoin", R.string.ChannelTooMuchJoin));
                }
                break;
            case "USER_CHANNELS_TOO_MUCH":
                builder.setTitle(LocaleController.getString("ChannelTooMuchTitle", R.string.ChannelTooMuchTitle));
                builder.setMessage(LocaleController.getString("UserChannelTooMuchJoin", R.string.UserChannelTooMuchJoin));
                break;
            case "USER_ALREADY_PARTICIPANT":
                builder.setTitle(LocaleController.getString("VoipGroupVoiceChat", R.string.VoipGroupVoiceChat));
                builder.setMessage(LocaleController.getString("VoipGroupInviteAlreadyParticipant", R.string.VoipGroupInviteAlreadyParticipant));
                break;
            default:
                builder.setMessage(LocaleController.getString("ErrorOccurred", R.string.ErrorOccurred) + "\n" + error);
                break;
        }
        builder.setPositiveButton(LocaleController.getString("OK", R.string.OK), null);
        fragment.showDialog(builder.create(), true, null);
    }

    public static Dialog createColorSelectDialog(Activity parentActivity, final long dialog_id, final int globalType, final Runnable onSelect) {
        int currentColor;
        SharedPreferences preferences = MessagesController.getNotificationsSettings(UserConfig.selectedAccount);
        if (dialog_id != 0) {
            if (preferences.contains("color_" + dialog_id)) {
                currentColor = preferences.getInt("color_" + dialog_id, 0xff0000ff);
            } else {
                if (DialogObject.isChatDialog(dialog_id)) {
                    currentColor = preferences.getInt("GroupLed", 0xff0000ff);
                } else {
                    currentColor = preferences.getInt("MessagesLed", 0xff0000ff);
                }
            }
        } else if (globalType == NotificationsController.TYPE_PRIVATE) {
            currentColor = preferences.getInt("MessagesLed", 0xff0000ff);
        } else if (globalType == NotificationsController.TYPE_GROUP) {
            currentColor = preferences.getInt("GroupLed", 0xff0000ff);
        } else {
            currentColor = preferences.getInt("ChannelLed", 0xff0000ff);
        }
        final LinearLayout linearLayout = new LinearLayout(parentActivity);
        linearLayout.setOrientation(LinearLayout.VERTICAL);
        String[] descriptions = new String[]{LocaleController.getString("ColorRed", R.string.ColorRed),
                LocaleController.getString("ColorOrange", R.string.ColorOrange),
                LocaleController.getString("ColorYellow", R.string.ColorYellow),
                LocaleController.getString("ColorGreen", R.string.ColorGreen),
                LocaleController.getString("ColorCyan", R.string.ColorCyan),
                LocaleController.getString("ColorBlue", R.string.ColorBlue),
                LocaleController.getString("ColorViolet", R.string.ColorViolet),
                LocaleController.getString("ColorPink", R.string.ColorPink),
                LocaleController.getString("ColorWhite", R.string.ColorWhite)};
        final int[] selectedColor = new int[]{currentColor};
        for (int a = 0; a < 9; a++) {
            RadioColorCell cell = new RadioColorCell(parentActivity);
            cell.setPadding(AndroidUtilities.dp(4), 0, AndroidUtilities.dp(4), 0);
            cell.setTag(a);
            cell.setCheckColor(TextColorCell.colors[a], TextColorCell.colors[a]);
            cell.setTextAndValue(descriptions[a], currentColor == TextColorCell.colorsToSave[a]);
            linearLayout.addView(cell);
            cell.setOnClickListener(v -> {
                int count = linearLayout.getChildCount();
                for (int a1 = 0; a1 < count; a1++) {
                    RadioColorCell cell1 = (RadioColorCell) linearLayout.getChildAt(a1);
                    cell1.setChecked(cell1 == v, true);
                }
                selectedColor[0] = TextColorCell.colorsToSave[(Integer) v.getTag()];
            });
        }
        AlertDialog.Builder builder = new AlertDialog.Builder(parentActivity);
        builder.setTitle(LocaleController.getString("LedColor", R.string.LedColor));
        builder.setView(linearLayout);
        builder.setPositiveButton(LocaleController.getString("Set", R.string.Set), (dialogInterface, which) -> {
            final SharedPreferences preferences1 = MessagesController.getNotificationsSettings(UserConfig.selectedAccount);
            SharedPreferences.Editor editor = preferences1.edit();
            if (dialog_id != 0) {
                editor.putInt("color_" + dialog_id, selectedColor[0]);
                NotificationsController.getInstance(UserConfig.selectedAccount).deleteNotificationChannel(dialog_id);
            } else {
                if (globalType == NotificationsController.TYPE_PRIVATE) {
                    editor.putInt("MessagesLed", selectedColor[0]);
                } else if (globalType == NotificationsController.TYPE_GROUP) {
                    editor.putInt("GroupLed", selectedColor[0]);
                } else {
                    editor.putInt("ChannelLed", selectedColor[0]);
                }
                NotificationsController.getInstance(UserConfig.selectedAccount).deleteNotificationChannelGlobal(globalType);
            }
            editor.commit();
            if (onSelect != null) {
                onSelect.run();
            }
        });
        builder.setNeutralButton(LocaleController.getString("LedDisabled", R.string.LedDisabled), (dialog, which) -> {
            final SharedPreferences preferences12 = MessagesController.getNotificationsSettings(UserConfig.selectedAccount);
            SharedPreferences.Editor editor = preferences12.edit();
            if (dialog_id != 0) {
                editor.putInt("color_" + dialog_id, 0);
            } else if (globalType == NotificationsController.TYPE_PRIVATE) {
                editor.putInt("MessagesLed", 0);
            } else if (globalType == NotificationsController.TYPE_GROUP) {
                editor.putInt("GroupLed", 0);
            } else {
                editor.putInt("ChannelLed", 0);
            }
            editor.commit();
            if (onSelect != null) {
                onSelect.run();
            }
        });
        if (dialog_id != 0) {
            builder.setNegativeButton(LocaleController.getString("Default", R.string.Default), (dialog, which) -> {
                final SharedPreferences preferences13 = MessagesController.getNotificationsSettings(UserConfig.selectedAccount);
                SharedPreferences.Editor editor = preferences13.edit();
                editor.remove("color_" + dialog_id);
                editor.commit();
                if (onSelect != null) {
                    onSelect.run();
                }
            });
        }
        return builder.create();
    }

    public static Dialog createVibrationSelectDialog(Activity parentActivity, final long dialogId, final boolean globalGroup, final boolean globalAll, final Runnable onSelect) {
        String prefix;
        if (dialogId != 0) {
            prefix = "vibrate_" + dialogId;
        } else {
            prefix = globalGroup ? "vibrate_group" : "vibrate_messages";
        }
        return createVibrationSelectDialog(parentActivity, dialogId, prefix, onSelect);
    }

    public static Dialog createVibrationSelectDialog(Activity parentActivity, final long dialogId, final String prefKeyPrefix, final Runnable onSelect) {
        SharedPreferences preferences = MessagesController.getNotificationsSettings(UserConfig.selectedAccount);
        final int[] selected = new int[1];
        String[] descriptions;
        if (dialogId != 0) {
            selected[0] = preferences.getInt(prefKeyPrefix, 0);
            if (selected[0] == 3) {
                selected[0] = 2;
            } else if (selected[0] == 2) {
                selected[0] = 3;
            }
            descriptions = new String[]{
                    LocaleController.getString("VibrationDefault", R.string.VibrationDefault),
                    LocaleController.getString("Short", R.string.Short),
                    LocaleController.getString("Long", R.string.Long),
                    LocaleController.getString("VibrationDisabled", R.string.VibrationDisabled)
            };
        } else {
            selected[0] = preferences.getInt(prefKeyPrefix, 0);
            if (selected[0] == 0) {
                selected[0] = 1;
            } else if (selected[0] == 1) {
                selected[0] = 2;
            } else if (selected[0] == 2) {
                selected[0] = 0;
            }
            descriptions = new String[]{
                    LocaleController.getString("VibrationDisabled", R.string.VibrationDisabled),
                    LocaleController.getString("VibrationDefault", R.string.VibrationDefault),
                    LocaleController.getString("Short", R.string.Short),
                    LocaleController.getString("Long", R.string.Long),
                    LocaleController.getString("OnlyIfSilent", R.string.OnlyIfSilent)
            };
        }

        final LinearLayout linearLayout = new LinearLayout(parentActivity);
        linearLayout.setOrientation(LinearLayout.VERTICAL);
        AlertDialog.Builder builder = new AlertDialog.Builder(parentActivity);

        for (int a = 0; a < descriptions.length; a++) {
            RadioColorCell cell = new RadioColorCell(parentActivity);
            cell.setPadding(AndroidUtilities.dp(4), 0, AndroidUtilities.dp(4), 0);
            cell.setTag(a);
            cell.setCheckColor(Theme.getColor(Theme.key_radioBackground), Theme.getColor(Theme.key_dialogRadioBackgroundChecked));
            cell.setTextAndValue(descriptions[a], selected[0] == a);
            linearLayout.addView(cell);
            cell.setOnClickListener(v -> {
                selected[0] = (Integer) v.getTag();

                final SharedPreferences preferences1 = MessagesController.getNotificationsSettings(UserConfig.selectedAccount);
                SharedPreferences.Editor editor = preferences1.edit();
                if (dialogId != 0) {
                    if (selected[0] == 0) {
                        editor.putInt(prefKeyPrefix, 0);
                    } else if (selected[0] == 1) {
                        editor.putInt(prefKeyPrefix, 1);
                    } else if (selected[0] == 2) {
                        editor.putInt(prefKeyPrefix, 3);
                    } else if (selected[0] == 3) {
                        editor.putInt(prefKeyPrefix, 2);
                    }
                    NotificationsController.getInstance(UserConfig.selectedAccount).deleteNotificationChannel(dialogId);
                } else {
                    if (selected[0] == 0) {
                        editor.putInt(prefKeyPrefix, 2);
                    } else if (selected[0] == 1) {
                        editor.putInt(prefKeyPrefix, 0);
                    } else if (selected[0] == 2) {
                        editor.putInt(prefKeyPrefix, 1);
                    } else if (selected[0] == 3) {
                        editor.putInt(prefKeyPrefix, 3);
                    } else if (selected[0] == 4) {
                        editor.putInt(prefKeyPrefix, 4);
                    }
                    if (prefKeyPrefix.equals("vibrate_channel")) {
                        NotificationsController.getInstance(UserConfig.selectedAccount).deleteNotificationChannelGlobal(NotificationsController.TYPE_CHANNEL);
                    } else if (prefKeyPrefix.equals("vibrate_group")) {
                        NotificationsController.getInstance(UserConfig.selectedAccount).deleteNotificationChannelGlobal(NotificationsController.TYPE_GROUP);
                    } else {
                        NotificationsController.getInstance(UserConfig.selectedAccount).deleteNotificationChannelGlobal(NotificationsController.TYPE_PRIVATE);
                    }
                }
                editor.commit();
                builder.getDismissRunnable().run();
                if (onSelect != null) {
                    onSelect.run();
                }
            });
        }
        builder.setTitle(LocaleController.getString("Vibrate", R.string.Vibrate));
        builder.setView(linearLayout);
        builder.setPositiveButton(LocaleController.getString("Cancel", R.string.Cancel), null);
        return builder.create();
    }

    public static Dialog createLocationUpdateDialog(final Activity parentActivity, TLRPC.User user, final MessagesStorage.IntCallback callback, Theme.ResourcesProvider resourcesProvider) {
        final int[] selected = new int[1];

        String[] descriptions = new String[]{
                LocaleController.getString("SendLiveLocationFor15m", R.string.SendLiveLocationFor15m),
                LocaleController.getString("SendLiveLocationFor1h", R.string.SendLiveLocationFor1h),
                LocaleController.getString("SendLiveLocationFor8h", R.string.SendLiveLocationFor8h),
        };

        final LinearLayout linearLayout = new LinearLayout(parentActivity);
        linearLayout.setOrientation(LinearLayout.VERTICAL);

        TextView titleTextView = new TextView(parentActivity);
        if (user != null) {
            titleTextView.setText(LocaleController.formatString("LiveLocationAlertPrivate", R.string.LiveLocationAlertPrivate, UserObject.getFirstName(user)));
        } else {
            titleTextView.setText(LocaleController.getString("LiveLocationAlertGroup", R.string.LiveLocationAlertGroup));
        }
        int textColor = resourcesProvider != null ? resourcesProvider.getColorOrDefault(Theme.key_dialogTextBlack) : Theme.getColor(Theme.key_dialogTextBlack);
        titleTextView.setTextColor(textColor);
        titleTextView.setTextSize(TypedValue.COMPLEX_UNIT_DIP, 16);
        titleTextView.setGravity((LocaleController.isRTL ? Gravity.RIGHT : Gravity.LEFT) | Gravity.TOP);
        linearLayout.addView(titleTextView, LayoutHelper.createLinear(LayoutHelper.WRAP_CONTENT, LayoutHelper.WRAP_CONTENT, (LocaleController.isRTL ? Gravity.RIGHT : Gravity.LEFT) | Gravity.TOP, 24, 0, 24, 8));

        for (int a = 0; a < descriptions.length; a++) {
            RadioColorCell cell = new RadioColorCell(parentActivity, resourcesProvider);
            cell.setPadding(AndroidUtilities.dp(4), 0, AndroidUtilities.dp(4), 0);
            cell.setTag(a);
            int color1 = resourcesProvider != null ? resourcesProvider.getColorOrDefault(Theme.key_radioBackground) : Theme.getColor(Theme.key_radioBackground);
            int color2 = resourcesProvider != null ? resourcesProvider.getColorOrDefault(Theme.key_dialogRadioBackgroundChecked) : Theme.getColor(Theme.key_dialogRadioBackgroundChecked);
            cell.setCheckColor(color1, color2);
            cell.setTextAndValue(descriptions[a], selected[0] == a);
            linearLayout.addView(cell);
            cell.setOnClickListener(v -> {
                int num = (Integer) v.getTag();
                selected[0] = num;
                int count = linearLayout.getChildCount();
                for (int a1 = 0; a1 < count; a1++) {
                    View child = linearLayout.getChildAt(a1);
                    if (child instanceof RadioColorCell) {
                        ((RadioColorCell) child).setChecked(child == v, true);
                    }
                }
            });
        }
        AlertDialog.Builder builder = new AlertDialog.Builder(parentActivity, resourcesProvider);
        int topImageColor = resourcesProvider != null ? resourcesProvider.getColorOrDefault(Theme.key_dialogTopBackground) : Theme.getColor(Theme.key_dialogTopBackground);
        builder.setTopImage(new ShareLocationDrawable(parentActivity, 0), topImageColor);
        builder.setView(linearLayout);
        builder.setPositiveButton(LocaleController.getString("ShareFile", R.string.ShareFile), (dialog, which) -> {
            int time;
            if (selected[0] == 0) {
                time = 15 * 60;
            } else if (selected[0] == 1) {
                time = 60 * 60;
            } else {
                time = 8 * 60 * 60;
            }
            callback.run(time);
        });
        builder.setNeutralButton(LocaleController.getString("Cancel", R.string.Cancel), null);
        return builder.create();
    }

    @RequiresApi(api = Build.VERSION_CODES.LOLLIPOP)
    public static AlertDialog.Builder createBackgroundLocationPermissionDialog(Activity activity, TLRPC.User selfUser, Runnable cancelRunnable, Theme.ResourcesProvider resourcesProvider) {
        if (activity == null || Build.VERSION.SDK_INT < 29) {
            return null;
        }
        AlertDialog.Builder builder = new AlertDialog.Builder(activity, resourcesProvider);
        String svg = RLottieDrawable.readRes(null, Theme.getCurrentTheme().isDark() ? R.raw.permission_map_dark : R.raw.permission_map);
        String pinSvg = RLottieDrawable.readRes(null, Theme.getCurrentTheme().isDark() ? R.raw.permission_pin_dark : R.raw.permission_pin);
        FrameLayout frameLayout = new FrameLayout(activity);
        frameLayout.setClipToOutline(true);
        frameLayout.setOutlineProvider(new ViewOutlineProvider() {
            @Override
            public void getOutline(View view, Outline outline) {
                outline.setRoundRect(0, 0, view.getMeasuredWidth(), view.getMeasuredHeight() + AndroidUtilities.dp(6), AndroidUtilities.dp(6));
            }
        });

        View background = new View(activity);
        background.setBackground(SvgHelper.getDrawable(svg));
        frameLayout.addView(background, LayoutHelper.createFrame(LayoutHelper.MATCH_PARENT, LayoutHelper.MATCH_PARENT, Gravity.LEFT | Gravity.TOP, 0, 0, 0, 0));

        View pin = new View(activity);
        pin.setBackground(SvgHelper.getDrawable(pinSvg));
        frameLayout.addView(pin, LayoutHelper.createFrame(60, 82, Gravity.CENTER, 0, 0, 0, 0));

        BackupImageView imageView = new BackupImageView(activity);
        imageView.setRoundRadius(AndroidUtilities.dp(26));
        imageView.setForUserOrChat(selfUser, new AvatarDrawable(selfUser));
        frameLayout.addView(imageView, LayoutHelper.createFrame(52, 52, Gravity.CENTER, 0, 0, 0, 11));

        builder.setTopView(frameLayout);
        float aspectRatio = 354f / 936f;
        builder.setTopViewAspectRatio(aspectRatio);
        builder.setMessage(AndroidUtilities.replaceTags(LocaleController.getString("PermissionBackgroundLocation", R.string.PermissionBackgroundLocation)));
        builder.setPositiveButton(LocaleController.getString("OK", R.string.OK), (dialog, which) -> {
            if (activity.checkSelfPermission(Manifest.permission.ACCESS_BACKGROUND_LOCATION) != PackageManager.PERMISSION_GRANTED) {
                activity.requestPermissions(new String[]{Manifest.permission.ACCESS_BACKGROUND_LOCATION}, 30);
            }
        });
        builder.setNegativeButton(LocaleController.getString("Cancel", R.string.Cancel), ((dialog, which) -> cancelRunnable.run()));
        return builder;
    }

    public static AlertDialog.Builder createGigagroupConvertAlert(Activity activity, DialogInterface.OnClickListener onProcess, DialogInterface.OnClickListener onCancel) {
        AlertDialog.Builder builder = new AlertDialog.Builder(activity);
        String svg = RLottieDrawable.readRes(null, R.raw.gigagroup);
        FrameLayout frameLayout = new FrameLayout(activity);
        if (Build.VERSION.SDK_INT >= 21) {
            frameLayout.setClipToOutline(true);
            frameLayout.setOutlineProvider(new ViewOutlineProvider() {
                @Override
                public void getOutline(View view, Outline outline) {
                    outline.setRoundRect(0, 0, view.getMeasuredWidth(), view.getMeasuredHeight() + AndroidUtilities.dp(6), AndroidUtilities.dp(6));
                }
            });
        }
        float aspectRatio = 372f / 936f;
        View background = new View(activity);
        background.setBackground(new BitmapDrawable(SvgHelper.getBitmap(svg, AndroidUtilities.dp(320), AndroidUtilities.dp(320 * aspectRatio), false)));
        frameLayout.addView(background, LayoutHelper.createFrame(LayoutHelper.MATCH_PARENT, LayoutHelper.MATCH_PARENT, 0, -1, -1, -1, -1));

        builder.setTopView(frameLayout);
        builder.setTopViewAspectRatio(aspectRatio);
        builder.setTitle(LocaleController.getString("GigagroupAlertTitle", R.string.GigagroupAlertTitle));
        builder.setMessage(AndroidUtilities.replaceTags(LocaleController.getString("GigagroupAlertText", R.string.GigagroupAlertText)));
        builder.setPositiveButton(LocaleController.getString("GigagroupAlertLearnMore", R.string.GigagroupAlertLearnMore), onProcess);
        builder.setNegativeButton(LocaleController.getString("Cancel", R.string.Cancel), onCancel);
        return builder;
    }

    @RequiresApi(api = Build.VERSION_CODES.LOLLIPOP)
    public static AlertDialog.Builder createDrawOverlayPermissionDialog(Activity activity, DialogInterface.OnClickListener onCancel) {
        AlertDialog.Builder builder = new AlertDialog.Builder(activity);
        String svg = RLottieDrawable.readRes(null, R.raw.pip_video_request);

        FrameLayout frameLayout = new FrameLayout(activity);
        frameLayout.setBackground(new GradientDrawable(GradientDrawable.Orientation.BL_TR, new int[]{0xFF22364F, 0xFF22526A}));
        frameLayout.setClipToOutline(true);
        frameLayout.setOutlineProvider(new ViewOutlineProvider() {
            @Override
            public void getOutline(View view, Outline outline) {
                outline.setRoundRect(0, 0, view.getMeasuredWidth(), view.getMeasuredHeight() + AndroidUtilities.dp(6), AndroidUtilities.dpf2(6));
            }
        });

        float aspectRatio = 472f / 936f;
        View background = new View(activity);
        background.setBackground(new BitmapDrawable(SvgHelper.getBitmap(svg, AndroidUtilities.dp(320), AndroidUtilities.dp(320 * aspectRatio), false)));
        frameLayout.addView(background, LayoutHelper.createFrame(LayoutHelper.MATCH_PARENT, LayoutHelper.MATCH_PARENT, 0, -1, -1, -1, -1));

        builder.setTopView(frameLayout);
        builder.setTitle(LocaleController.getString("PermissionDrawAboveOtherAppsTitle", R.string.PermissionDrawAboveOtherAppsTitle));
        builder.setMessage(LocaleController.getString("PermissionDrawAboveOtherApps", R.string.PermissionDrawAboveOtherApps));
        builder.setPositiveButton(LocaleController.getString("Enable", R.string.Enable), (dialogInterface, i) -> {
            if (activity != null) {
                if (Build.VERSION.SDK_INT >= Build.VERSION_CODES.M) {
                    try {
                        activity.startActivity(new Intent(Settings.ACTION_MANAGE_OVERLAY_PERMISSION, Uri.parse("package:" + activity.getPackageName())));
                    } catch (Exception e) {
                        FileLog.e(e);
                    }
                }
            }
        });
        builder.notDrawBackgroundOnTopView(true);
        builder.setNegativeButton(LocaleController.getString("Cancel", R.string.Cancel), onCancel);
        builder.setTopViewAspectRatio(aspectRatio);
        return builder;
    }

    @RequiresApi(api = Build.VERSION_CODES.LOLLIPOP)
    public static AlertDialog.Builder createDrawOverlayGroupCallPermissionDialog(Context context) {
        AlertDialog.Builder builder = new AlertDialog.Builder(context);
        String svg = RLottieDrawable.readRes(null, R.raw.pip_voice_request);

        GroupCallPipButton button = new GroupCallPipButton(context, 0, true);
        button.setImportantForAccessibility(View.IMPORTANT_FOR_ACCESSIBILITY_NO);
        FrameLayout frameLayout = new FrameLayout(context) {
            @Override
            protected void onLayout(boolean changed, int left, int top, int right, int bottom) {
                super.onLayout(changed, left, top, right, bottom);
                button.setTranslationY(getMeasuredHeight() * 0.28f - button.getMeasuredWidth() / 2f);
                button.setTranslationX(getMeasuredWidth() * 0.82f - button.getMeasuredWidth() / 2f);
            }
        };
        frameLayout.setBackground(new GradientDrawable(GradientDrawable.Orientation.BL_TR, new int[]{0xFF192A3D, 0xFF19514E}));
        frameLayout.setClipToOutline(true);
        frameLayout.setOutlineProvider(new ViewOutlineProvider() {
            @Override
            public void getOutline(View view, Outline outline) {
                outline.setRoundRect(0, 0, view.getMeasuredWidth(), view.getMeasuredHeight() + AndroidUtilities.dp(6), AndroidUtilities.dpf2(6));
            }
        });


        float aspectRatio = 540f / 936f;
        View background = new View(context);
        background.setBackground(new BitmapDrawable(SvgHelper.getBitmap(svg, AndroidUtilities.dp(320), AndroidUtilities.dp(320 * aspectRatio), false)));
        frameLayout.addView(background, LayoutHelper.createFrame(LayoutHelper.MATCH_PARENT, LayoutHelper.MATCH_PARENT, 0, -1, -1, -1, -1));

        frameLayout.addView(button, LayoutHelper.createFrame(117, 117));

        builder.setTopView(frameLayout);
        builder.setTitle(LocaleController.getString("PermissionDrawAboveOtherAppsGroupCallTitle", R.string.PermissionDrawAboveOtherAppsGroupCallTitle));
        builder.setMessage(LocaleController.getString("PermissionDrawAboveOtherAppsGroupCall", R.string.PermissionDrawAboveOtherAppsGroupCall));
        builder.setPositiveButton(LocaleController.getString("Enable", R.string.Enable), (dialogInterface, i) -> {
            if (context != null) {
                try {
                    if (Build.VERSION.SDK_INT >= Build.VERSION_CODES.M) {
                        Intent intent = new Intent(Settings.ACTION_MANAGE_OVERLAY_PERMISSION, Uri.parse("package:" + context.getPackageName()));
                        Activity activity = AndroidUtilities.findActivity(context);
                        if (activity instanceof LaunchActivity) {
                            activity.startActivityForResult(intent, 105);
                        } else {
                            context.startActivity(intent);
                        }
                    }
                } catch (Exception e) {
                    FileLog.e(e);
                }
            }
        });
        builder.notDrawBackgroundOnTopView(true);
        builder.setNegativeButton(LocaleController.getString("Cancel", R.string.Cancel), null);
        builder.setTopViewAspectRatio(aspectRatio);
        return builder;
    }

    public static AlertDialog.Builder createContactsPermissionDialog(Activity parentActivity, MessagesStorage.IntCallback callback) {
        AlertDialog.Builder builder = new AlertDialog.Builder(parentActivity);
        builder.setTopImage(R.drawable.permissions_contacts, Theme.getColor(Theme.key_dialogTopBackground));
        builder.setMessage(AndroidUtilities.replaceTags(LocaleController.getString("ContactsPermissionAlert", R.string.ContactsPermissionAlert)));
        builder.setPositiveButton(LocaleController.getString("ContactsPermissionAlertContinue", R.string.ContactsPermissionAlertContinue), (dialog, which) -> callback.run(1));
        builder.setNegativeButton(LocaleController.getString("ContactsPermissionAlertNotNow", R.string.ContactsPermissionAlertNotNow), (dialog, which) -> callback.run(0));
        return builder;
    }

    public static Dialog createFreeSpaceDialog(final LaunchActivity parentActivity) {
        final int[] selected = new int[1];

        if (SharedConfig.keepMedia == 2) {
            selected[0] = 3;
        } else if (SharedConfig.keepMedia == 0) {
            selected[0] = 1;
        } else if (SharedConfig.keepMedia == 1) {
            selected[0] = 2;
        } else if (SharedConfig.keepMedia == 3) {
            selected[0] = 0;
        }

        String[] descriptions = new String[]{
                LocaleController.formatPluralString("Days", 3),
                LocaleController.formatPluralString("Weeks", 1),
                LocaleController.formatPluralString("Months", 1),
                LocaleController.getString("LowDiskSpaceNeverRemove", R.string.LowDiskSpaceNeverRemove)
        };

        final LinearLayout linearLayout = new LinearLayout(parentActivity);
        linearLayout.setOrientation(LinearLayout.VERTICAL);

        TextView titleTextView = new TextView(parentActivity);
        titleTextView.setText(LocaleController.getString("LowDiskSpaceTitle2", R.string.LowDiskSpaceTitle2));
        titleTextView.setTextColor(Theme.getColor(Theme.key_dialogTextBlack));
        titleTextView.setTextSize(TypedValue.COMPLEX_UNIT_DIP, 16);
        titleTextView.setTypeface(AndroidUtilities.getTypeface("fonts/rmedium.ttf"));
        titleTextView.setGravity((LocaleController.isRTL ? Gravity.RIGHT : Gravity.LEFT) | Gravity.TOP);
        linearLayout.addView(titleTextView, LayoutHelper.createLinear(LayoutHelper.WRAP_CONTENT, LayoutHelper.WRAP_CONTENT, (LocaleController.isRTL ? Gravity.RIGHT : Gravity.LEFT) | Gravity.TOP, 24, 0, 24, 8));

        for (int a = 0; a < descriptions.length; a++) {
            RadioColorCell cell = new RadioColorCell(parentActivity);
            cell.setPadding(AndroidUtilities.dp(4), 0, AndroidUtilities.dp(4), 0);
            cell.setTag(a);
            cell.setCheckColor(Theme.getColor(Theme.key_radioBackground), Theme.getColor(Theme.key_dialogRadioBackgroundChecked));
            cell.setTextAndValue(descriptions[a], selected[0] == a);
            linearLayout.addView(cell);
            cell.setOnClickListener(v -> {
                int num = (Integer) v.getTag();
                if (num == 0) {
                    selected[0] = 3;
                } else if (num == 1) {
                    selected[0] = 0;
                } else if (num == 2) {
                    selected[0] = 1;
                } else if (num == 3) {
                    selected[0] = 2;
                }
                int count = linearLayout.getChildCount();
                for (int a1 = 0; a1 < count; a1++) {
                    View child = linearLayout.getChildAt(a1);
                    if (child instanceof RadioColorCell) {
                        ((RadioColorCell) child).setChecked(child == v, true);
                    }
                }
            });
        }
        AlertDialog.Builder builder = new AlertDialog.Builder(parentActivity);
        builder.setTitle(LocaleController.getString("LowDiskSpaceTitle", R.string.LowDiskSpaceTitle));
        builder.setMessage(LocaleController.getString("LowDiskSpaceMessage", R.string.LowDiskSpaceMessage));
        builder.setView(linearLayout);
        builder.setPositiveButton(LocaleController.getString("OK", R.string.OK), (dialog, which) -> SharedConfig.setKeepMedia(selected[0]));
        builder.setNeutralButton(LocaleController.getString("ClearMediaCache", R.string.ClearMediaCache), (dialog, which) -> parentActivity.presentFragment(new CacheControlActivity()));
        return builder.create();
    }

    public static Dialog createPrioritySelectDialog(Activity parentActivity, final long dialog_id, final int globalType, final Runnable onSelect) {
        SharedPreferences preferences = MessagesController.getNotificationsSettings(UserConfig.selectedAccount);
        final int[] selected = new int[1];
        String[] descriptions;
        if (dialog_id != 0) {
            selected[0] = preferences.getInt("priority_" + dialog_id, 3);
            if (selected[0] == 3) {
                selected[0] = 0;
            } else if (selected[0] == 4) {
                selected[0] = 1;
            } else if (selected[0] == 5) {
                selected[0] = 2;
            } else if (selected[0] == 0) {
                selected[0] = 3;
            } else {
                selected[0] = 4;
            }
            descriptions = new String[]{
                    LocaleController.getString("NotificationsPrioritySettings", R.string.NotificationsPrioritySettings),
                    LocaleController.getString("NotificationsPriorityLow", R.string.NotificationsPriorityLow),
                    LocaleController.getString("NotificationsPriorityMedium", R.string.NotificationsPriorityMedium),
                    LocaleController.getString("NotificationsPriorityHigh", R.string.NotificationsPriorityHigh),
                    LocaleController.getString("NotificationsPriorityUrgent", R.string.NotificationsPriorityUrgent)
            };
        } else {
            if (globalType == NotificationsController.TYPE_PRIVATE) {
                selected[0] = preferences.getInt("priority_messages", 1);
            } else if (globalType == NotificationsController.TYPE_GROUP) {
                selected[0] = preferences.getInt("priority_group", 1);
            } else if (globalType == NotificationsController.TYPE_CHANNEL) {
                selected[0] = preferences.getInt("priority_channel", 1);
            }
            if (selected[0] == 4) {
                selected[0] = 0;
            } else if (selected[0] == 5) {
                selected[0] = 1;
            } else if (selected[0] == 0) {
                selected[0] = 2;
            } else {
                selected[0] = 3;
            }
            descriptions = new String[]{
                    LocaleController.getString("NotificationsPriorityLow", R.string.NotificationsPriorityLow),
                    LocaleController.getString("NotificationsPriorityMedium", R.string.NotificationsPriorityMedium),
                    LocaleController.getString("NotificationsPriorityHigh", R.string.NotificationsPriorityHigh),
                    LocaleController.getString("NotificationsPriorityUrgent", R.string.NotificationsPriorityUrgent)
            };
        }

        final LinearLayout linearLayout = new LinearLayout(parentActivity);
        linearLayout.setOrientation(LinearLayout.VERTICAL);
        AlertDialog.Builder builder = new AlertDialog.Builder(parentActivity);

        for (int a = 0; a < descriptions.length; a++) {
            RadioColorCell cell = new RadioColorCell(parentActivity);
            cell.setPadding(AndroidUtilities.dp(4), 0, AndroidUtilities.dp(4), 0);
            cell.setTag(a);
            cell.setCheckColor(Theme.getColor(Theme.key_radioBackground), Theme.getColor(Theme.key_dialogRadioBackgroundChecked));
            cell.setTextAndValue(descriptions[a], selected[0] == a);
            linearLayout.addView(cell);
            cell.setOnClickListener(v -> {
                selected[0] = (Integer) v.getTag();

                final SharedPreferences preferences1 = MessagesController.getNotificationsSettings(UserConfig.selectedAccount);
                SharedPreferences.Editor editor = preferences1.edit();
                if (dialog_id != 0) {
                    int option;
                    if (selected[0] == 0) {
                        option = 3;
                    } else if (selected[0] == 1) {
                        option = 4;
                    } else if (selected[0] == 2) {
                        option = 5;
                    } else if (selected[0] == 3) {
                        option = 0;
                    } else {
                        option = 1;
                    }
                    editor.putInt("priority_" + dialog_id, option);
                    NotificationsController.getInstance(UserConfig.selectedAccount).deleteNotificationChannel(dialog_id);
                } else {
                    int option;
                    if (selected[0] == 0) {
                        option = 4;
                    } else if (selected[0] == 1) {
                        option = 5;
                    } else if (selected[0] == 2) {
                        option = 0;
                    } else {
                        option = 1;
                    }
                    if (globalType == NotificationsController.TYPE_PRIVATE) {
                        editor.putInt("priority_messages", option);
                        selected[0] = preferences.getInt("priority_messages", 1);
                    } else if (globalType == NotificationsController.TYPE_GROUP) {
                        editor.putInt("priority_group", option);
                        selected[0] = preferences.getInt("priority_group", 1);
                    } else if (globalType == NotificationsController.TYPE_CHANNEL) {
                        editor.putInt("priority_channel", option);
                        selected[0] = preferences.getInt("priority_channel", 1);
                    }
                    NotificationsController.getInstance(UserConfig.selectedAccount).deleteNotificationChannelGlobal(globalType);
                }
                editor.commit();
                builder.getDismissRunnable().run();
                if (onSelect != null) {
                    onSelect.run();
                }
            });
        }
        builder.setTitle(LocaleController.getString("NotificationsImportance", R.string.NotificationsImportance));
        builder.setView(linearLayout);
        builder.setPositiveButton(LocaleController.getString("Cancel", R.string.Cancel), null);
        return builder.create();
    }

    public static Dialog createPopupSelectDialog(Activity parentActivity, final int globalType, final Runnable onSelect) {
        SharedPreferences preferences = MessagesController.getNotificationsSettings(UserConfig.selectedAccount);
        final int[] selected = new int[1];
        if (globalType == NotificationsController.TYPE_PRIVATE) {
            selected[0] = preferences.getInt("popupAll", 0);
        } else if (globalType == NotificationsController.TYPE_GROUP) {
            selected[0] = preferences.getInt("popupGroup", 0);
        } else {
            selected[0] = preferences.getInt("popupChannel", 0);
        }
        String[] descriptions = new String[]{
                LocaleController.getString("NoPopup", R.string.NoPopup),
                LocaleController.getString("OnlyWhenScreenOn", R.string.OnlyWhenScreenOn),
                LocaleController.getString("OnlyWhenScreenOff", R.string.OnlyWhenScreenOff),
                LocaleController.getString("AlwaysShowPopup", R.string.AlwaysShowPopup)
        };

        final LinearLayout linearLayout = new LinearLayout(parentActivity);
        linearLayout.setOrientation(LinearLayout.VERTICAL);
        AlertDialog.Builder builder = new AlertDialog.Builder(parentActivity);

        for (int a = 0; a < descriptions.length; a++) {
            RadioColorCell cell = new RadioColorCell(parentActivity);
            cell.setTag(a);
            cell.setPadding(AndroidUtilities.dp(4), 0, AndroidUtilities.dp(4), 0);
            cell.setCheckColor(Theme.getColor(Theme.key_radioBackground), Theme.getColor(Theme.key_dialogRadioBackgroundChecked));
            cell.setTextAndValue(descriptions[a], selected[0] == a);
            linearLayout.addView(cell);
            cell.setOnClickListener(v -> {
                selected[0] = (Integer) v.getTag();

                final SharedPreferences preferences1 = MessagesController.getNotificationsSettings(UserConfig.selectedAccount);
                SharedPreferences.Editor editor = preferences1.edit();
                if (globalType == NotificationsController.TYPE_PRIVATE) {
                    editor.putInt("popupAll", selected[0]);
                } else if (globalType == NotificationsController.TYPE_GROUP) {
                    editor.putInt("popupGroup", selected[0]);
                } else {
                    editor.putInt("popupChannel", selected[0]);
                }
                editor.commit();
                builder.getDismissRunnable().run();
                if (onSelect != null) {
                    onSelect.run();
                }
            });
        }
        builder.setTitle(LocaleController.getString("PopupNotification", R.string.PopupNotification));
        builder.setView(linearLayout);
        builder.setPositiveButton(LocaleController.getString("Cancel", R.string.Cancel), null);
        return builder.create();
    }

    public static Dialog createSingleChoiceDialog(Activity parentActivity, final String[] options, final String title, final int selected, final DialogInterface.OnClickListener listener) {
        final LinearLayout linearLayout = new LinearLayout(parentActivity);
        linearLayout.setOrientation(LinearLayout.VERTICAL);
        AlertDialog.Builder builder = new AlertDialog.Builder(parentActivity);
        for (int a = 0; a < options.length; a++) {
            RadioColorCell cell = new RadioColorCell(parentActivity);
            cell.setPadding(AndroidUtilities.dp(4), 0, AndroidUtilities.dp(4), 0);
            cell.setTag(a);
            cell.setCheckColor(Theme.getColor(Theme.key_radioBackground), Theme.getColor(Theme.key_dialogRadioBackgroundChecked));
            cell.setTextAndValue(options[a], selected == a);
            linearLayout.addView(cell);
            cell.setOnClickListener(v -> {
                int sel = (Integer) v.getTag();
                builder.getDismissRunnable().run();
                listener.onClick(null, sel);
            });
        }

        builder.setTitle(title);
        builder.setView(linearLayout);
        builder.setPositiveButton(LocaleController.getString("Cancel", R.string.Cancel), null);
        return builder.create();
    }

    public static AlertDialog.Builder createTTLAlert(final Context context, final TLRPC.EncryptedChat encryptedChat, Theme.ResourcesProvider resourcesProvider) {
        AlertDialog.Builder builder = new AlertDialog.Builder(context, resourcesProvider);
        builder.setTitle(LocaleController.getString("MessageLifetime", R.string.MessageLifetime));
        final NumberPicker numberPicker = new NumberPicker(context);
        numberPicker.setMinValue(0);
        numberPicker.setMaxValue(20);
        if (encryptedChat.ttl > 0 && encryptedChat.ttl < 16) {
            numberPicker.setValue(encryptedChat.ttl);
        } else if (encryptedChat.ttl == 30) {
            numberPicker.setValue(16);
        } else if (encryptedChat.ttl == 60) {
            numberPicker.setValue(17);
        } else if (encryptedChat.ttl == 60 * 60) {
            numberPicker.setValue(18);
        } else if (encryptedChat.ttl == 60 * 60 * 24) {
            numberPicker.setValue(19);
        } else if (encryptedChat.ttl == 60 * 60 * 24 * 7) {
            numberPicker.setValue(20);
        } else if (encryptedChat.ttl == 0) {
            numberPicker.setValue(0);
        }
        numberPicker.setFormatter(value -> {
            if (value == 0) {
                return LocaleController.getString("ShortMessageLifetimeForever", R.string.ShortMessageLifetimeForever);
            } else if (value >= 1 && value < 16) {
                return LocaleController.formatTTLString(value);
            } else if (value == 16) {
                return LocaleController.formatTTLString(30);
            } else if (value == 17) {
                return LocaleController.formatTTLString(60);
            } else if (value == 18) {
                return LocaleController.formatTTLString(60 * 60);
            } else if (value == 19) {
                return LocaleController.formatTTLString(60 * 60 * 24);
            } else if (value == 20) {
                return LocaleController.formatTTLString(60 * 60 * 24 * 7);
            }
            return "";
        });
        builder.setView(numberPicker);
        builder.setNegativeButton(LocaleController.getString("Done", R.string.Done), (dialog, which) -> {
            int oldValue = encryptedChat.ttl;
            which = numberPicker.getValue();
            if (which >= 0 && which < 16) {
                encryptedChat.ttl = which;
            } else if (which == 16) {
                encryptedChat.ttl = 30;
            } else if (which == 17) {
                encryptedChat.ttl = 60;
            } else if (which == 18) {
                encryptedChat.ttl = 60 * 60;
            } else if (which == 19) {
                encryptedChat.ttl = 60 * 60 * 24;
            } else if (which == 20) {
                encryptedChat.ttl = 60 * 60 * 24 * 7;
            }
            if (oldValue != encryptedChat.ttl) {
                SecretChatHelper.getInstance(UserConfig.selectedAccount).sendTTLMessage(encryptedChat, null);
                MessagesStorage.getInstance(UserConfig.selectedAccount).updateEncryptedChatTTL(encryptedChat);
            }
        });
        return builder;
    }

    public interface AccountSelectDelegate {
        void didSelectAccount(int account);
    }

    public static AlertDialog createAccountSelectDialog(Activity parentActivity, final AccountSelectDelegate delegate) {
        if (UserConfig.getActivatedAccountsCount() < 2) {
            return null;
        }

        AlertDialog.Builder builder = new AlertDialog.Builder(parentActivity);
        final Runnable dismissRunnable = builder.getDismissRunnable();
        final AlertDialog[] alertDialog = new AlertDialog[1];

        final LinearLayout linearLayout = new LinearLayout(parentActivity);
        linearLayout.setOrientation(LinearLayout.VERTICAL);
        for (int a : SharedConfig.activeAccounts) {
            TLRPC.User u = UserConfig.getInstance(a).getCurrentUser();
            if (u != null) {
                AccountSelectCell cell = new AccountSelectCell(parentActivity, false);
                cell.setAccount(a, false);
                cell.setPadding(AndroidUtilities.dp(14), 0, AndroidUtilities.dp(14), 0);
                cell.setBackgroundDrawable(Theme.getSelectorDrawable(false));
                linearLayout.addView(cell, LayoutHelper.createLinear(LayoutHelper.MATCH_PARENT, 50));
                cell.setOnClickListener(v -> {
                    if (alertDialog[0] != null) {
                        alertDialog[0].setOnDismissListener(null);
                    }
                    dismissRunnable.run();
                    AccountSelectCell cell1 = (AccountSelectCell) v;
                    delegate.didSelectAccount(cell1.getAccountNumber());
                });
            }
        }

        builder.setTitle(LocaleController.getString("SelectAccount", R.string.SelectAccount));
        builder.setView(linearLayout);
        builder.setPositiveButton(LocaleController.getString("Cancel", R.string.Cancel), null);
        return alertDialog[0] = builder.create();
    }

//    public static AlertDialog createExpireDateAlert(final Context context, final boolean month, final int[] result, final Runnable callback) {
//        AlertDialog.Builder builder = new AlertDialog.Builder(context);
//        builder.setTitle(month ? LocaleController.getString("PaymentCardExpireDateMonth", R.string.PaymentCardExpireDateMonth) : LocaleController.getString("PaymentCardExpireDateYear", R.string.PaymentCardExpireDateYear));
//        final NumberPicker numberPicker = new NumberPicker(context);
//        final int currentYear;
//        if (month) {
//            numberPicker.setMinValue(1);
//            numberPicker.setMaxValue(12);
//            currentYear = 0;
//        } else {
//            Calendar rightNow = Calendar.getInstance();
//            currentYear = rightNow.get(Calendar.YEAR);
//            numberPicker.setMinValue(0);
//            numberPicker.setMaxValue(30);
//        }
//        numberPicker.setFormatter(new NumberPicker.Formatter() {
//            @Override
//            public String format(int value) {
//                if (month) {
//                    return String.format(Locale.US, "%02d", value);
//                } else {
//                    return String.format(Locale.US, "%02d", value + currentYear);
//                }
//            }
//        });
//        builder.setView(numberPicker);
//        builder.setNegativeButton(LocaleController.getString("Done", R.string.Done), new DialogInterface.OnClickListener() {
//            @Override
//            public void onClick(DialogInterface dialog, int which) {
//                result[0] = month ? numberPicker.getValue() : ((numberPicker.getValue() + currentYear) % 100);
//                callback.run();
//            }
//        });
//        return builder.create();
//    }

    public interface PaymentAlertDelegate {
        void didPressedNewCard();
    }

    public static void createDeleteMessagesAlert(BaseFragment fragment, TLRPC.User user, TLRPC.Chat chat, TLRPC.EncryptedChat encryptedChat, TLRPC.ChatFull chatInfo, long mergeDialogId, MessageObject selectedMessage, SparseArray<MessageObject>[] selectedMessages, MessageObject.GroupedMessages selectedGroup, boolean scheduled, int loadParticipant, Runnable onDelete, Runnable hideDim, Theme.ResourcesProvider resourcesProvider) {
        if (fragment == null || user == null && chat == null && encryptedChat == null) {
            return;
        }
        Activity activity = fragment.getParentActivity();
        if (activity == null) {
            return;
        }
        int currentAccount = fragment.getCurrentAccount();

        AlertDialog.Builder builder = new AlertDialog.Builder(activity, resourcesProvider);
        builder.setDimEnabled(hideDim == null);
        int count;
        if (selectedGroup != null) {
            count = selectedGroup.messages.size();
        } else if (selectedMessage != null) {
            count = 1;
        } else {
            count = selectedMessages[0].size() + selectedMessages[1].size();
        }

        long dialogId;
        if (encryptedChat != null) {
            dialogId = DialogObject.makeEncryptedDialogId(encryptedChat.id);
        } else if (user != null) {
            dialogId = user.id;
        } else {
            dialogId = -chat.id;
        }

        int currentDate = ConnectionsManager.getInstance(currentAccount).getCurrentTime();
        boolean hasNonDiceMessages = false;
        if (selectedMessage != null) {
            hasNonDiceMessages = !selectedMessage.isDice() || Math.abs(currentDate - selectedMessage.messageOwner.date) > 24 * 60 * 60;
        } else {
            for (int a = 0; a < 2; a++) {
                for (int b = 0; b < selectedMessages[a].size(); b++) {
                    MessageObject msg = selectedMessages[a].valueAt(b);
                    if (!msg.isDice() || Math.abs(currentDate - msg.messageOwner.date) > 24 * 60 * 60) {
                        hasNonDiceMessages = true;
                        break;
                    }
                }
            }
        }

        final boolean[] checks = new boolean[3];
        final boolean[] deleteForAll = {true};
        TLRPC.User actionUser = null;
        TLRPC.Chat actionChat = null;
        boolean canRevokeInbox = user != null && MessagesController.getInstance(currentAccount).canRevokePmInbox;
        int revokeTimeLimit;
        if (user != null) {
            revokeTimeLimit = MessagesController.getInstance(currentAccount).revokeTimePmLimit;
        } else {
            revokeTimeLimit = MessagesController.getInstance(currentAccount).revokeTimeLimit;
        }
        boolean hasDeleteForAllCheck = false;
        boolean hasNotOut = false;
        int myMessagesCount = 0;
        boolean canDeleteInbox = encryptedChat == null && user != null && canRevokeInbox && revokeTimeLimit == 0x7fffffff;
        if (chat != null && chat.megagroup && !scheduled) {
            long linked_channel_id = - MessagesController.getInstance(currentAccount).getChatFull(chat.id).linked_chat_id;
            boolean canBan = ChatObject.canBlockUsers(chat);
            if (selectedMessage != null) {
                if (selectedMessage.messageOwner.action == null || selectedMessage.messageOwner.action instanceof TLRPC.TL_messageActionEmpty ||
                        selectedMessage.messageOwner.action instanceof TLRPC.TL_messageActionChatDeleteUser ||
                        selectedMessage.messageOwner.action instanceof TLRPC.TL_messageActionChatJoinedByLink ||
                        selectedMessage.messageOwner.action instanceof TLRPC.TL_messageActionChatAddUser) {
                    if (selectedMessage.messageOwner.from_id.user_id != 0) {
                        actionUser = MessagesController.getInstance(currentAccount).getUser(selectedMessage.messageOwner.from_id.user_id);
                    } else if (selectedMessage.messageOwner.from_id.channel_id != 0) {
                        actionChat = MessagesController.getInstance(currentAccount).getChat(selectedMessage.messageOwner.from_id.channel_id);
                    } else if (selectedMessage.messageOwner.from_id.chat_id != 0) {
                        actionChat = MessagesController.getInstance(currentAccount).getChat(selectedMessage.messageOwner.from_id.chat_id);
                    }
                    if (actionChat != null && actionChat.id == -linked_channel_id) {
                        actionChat = null;
                    }
                }
                boolean hasOutgoing = !selectedMessage.isSendError() && selectedMessage.getDialogId() == mergeDialogId && (selectedMessage.messageOwner.action == null || selectedMessage.messageOwner.action instanceof TLRPC.TL_messageActionEmpty) && selectedMessage.isOut() && (currentDate - selectedMessage.messageOwner.date) <= revokeTimeLimit;
                if (hasOutgoing) {
                    myMessagesCount++;
                }
            } else {
                long from_id = -1;
                long from_channel_id = -1;
                for (int a = 1; a >= 0; a--) {
                    long channelId = 0;
                    for (int b = 0; b < selectedMessages[a].size(); b++) {
                        MessageObject msg = selectedMessages[a].valueAt(b);
                        if (from_id == -1) {
                            from_id = msg.getFromChatId();
                        }
                        if (from_id < 0 && from_id == msg.getSenderId() && from_id != linked_channel_id) {
                            from_channel_id = from_id;
                            continue;
                        }
                        if (from_id < 0 || from_id != msg.getSenderId()) {
                            if (from_channel_id != msg.getSenderId())
                                from_channel_id = 0;
                            from_id = -2;
                            break;
                        }
                    }
                    if (from_id == -2) {
                        break;
                    }
                }
                for (int a = 1; a >= 0; a--) {
                    for (int b = 0; b < selectedMessages[a].size(); b++) {
                        MessageObject msg = selectedMessages[a].valueAt(b);
                        if (a == 1) {
                            if (msg.isOut() && msg.messageOwner.action == null) {
                                if ((currentDate - msg.messageOwner.date) <= revokeTimeLimit) {
                                    myMessagesCount++;
                                }
                            }
                        }
                    }
                }
                if (from_id != -1) {
                    actionUser = MessagesController.getInstance(currentAccount).getUser(from_id);
                }
                if(actionUser == null && from_channel_id != -1) {
                    actionChat = MessagesController.getInstance(currentAccount).getChat(-from_channel_id);
                }
            }
            if ((actionUser != null && actionUser.id != UserConfig.getInstance(currentAccount).getClientUserId()) || (actionChat != null && !ChatObject.hasAdminRights(actionChat))) {
                if (loadParticipant == 1 && !chat.creator && actionUser != null) {
                    final AlertDialog[] progressDialog = new AlertDialog[]{new AlertDialog(activity, 3)};

                    TLRPC.TL_channels_getParticipant req = new TLRPC.TL_channels_getParticipant();
                    req.channel = MessagesController.getInputChannel(chat);
                    req.participant = MessagesController.getInputPeer(actionUser);
                    int requestId = ConnectionsManager.getInstance(currentAccount).sendRequest(req, (response, error) -> AndroidUtilities.runOnUIThread(() -> {
                        try {
                            progressDialog[0].dismiss();
                        } catch (Throwable ignore) {

                        }
                        progressDialog[0] = null;
                        int loadType = 2;
                        if (response != null) {
                            TLRPC.TL_channels_channelParticipant participant = (TLRPC.TL_channels_channelParticipant) response;
                            if (!(participant.participant instanceof TLRPC.TL_channelParticipantAdmin || participant.participant instanceof TLRPC.TL_channelParticipantCreator)) {
                                loadType = 0;
                            }
                        } else if (error != null && "USER_NOT_PARTICIPANT".equals(error.text)) {
                            loadType = 0;
                        }
                        createDeleteMessagesAlert(fragment, user, chat, encryptedChat, chatInfo, mergeDialogId, selectedMessage, selectedMessages, selectedGroup, scheduled, loadType, onDelete, hideDim, resourcesProvider);
                    }));
                    AndroidUtilities.runOnUIThread(() -> {
                        if (progressDialog[0] == null) {
                            return;
                        }
                        progressDialog[0].setOnCancelListener(dialog -> ConnectionsManager.getInstance(currentAccount).cancelRequest(requestId, true));
                        fragment.showDialog(progressDialog[0]);
                    }, 1000);
                    return;
                }
                FrameLayout frameLayout = new FrameLayout(activity);
                int num = 0;
                String name = actionUser != null ? ContactsController.formatName(actionUser.first_name, actionUser.last_name) : actionChat.title;
                for (int a = 0; a < 3; a++) {
                    if ((loadParticipant == 2 || !canBan) && a == 0) {
                        continue;
                    }
                    CheckBoxCell cell = new CheckBoxCell(activity, 1, resourcesProvider);
                    cell.setBackgroundDrawable(Theme.getSelectorDrawable(false));
                    cell.setTag(a);
                    if (a == 0) {
                        cell.setText(LocaleController.getString("DeleteBanUser", R.string.DeleteBanUser), "", false, false);
                    } else if (a == 1) {
                        cell.setText(LocaleController.getString("DeleteReportSpam", R.string.DeleteReportSpam), "", false, false);
                    } else {
                        cell.setText(LocaleController.formatString("DeleteAllFrom", R.string.DeleteAllFrom, name), "", false, false);
                    }
                    cell.setPadding(LocaleController.isRTL ? AndroidUtilities.dp(16) : AndroidUtilities.dp(8), 0, LocaleController.isRTL ? AndroidUtilities.dp(8) : AndroidUtilities.dp(16), 0);
                    frameLayout.addView(cell, LayoutHelper.createFrame(LayoutHelper.MATCH_PARENT, 48, Gravity.TOP | Gravity.LEFT, 0, 48 * num, 0, 0));
                    cell.setOnClickListener(v -> {
                        if (!v.isEnabled()) {
                            return;
                        }
                        CheckBoxCell cell13 = (CheckBoxCell) v;
                        Integer num1 = (Integer) cell13.getTag();
                        checks[num1] = !checks[num1];
                        cell13.setChecked(checks[num1], true);
                    });
                    num++;
                }
                builder.setView(frameLayout);
            } else if (!hasNotOut && myMessagesCount > 0 && hasNonDiceMessages) {
                hasDeleteForAllCheck = true;
                FrameLayout frameLayout = new FrameLayout(activity);
                CheckBoxCell cell = new CheckBoxCell(activity, 1, resourcesProvider);
                cell.setBackgroundDrawable(Theme.getSelectorDrawable(false));
                if (chat != null && hasNotOut) {
                    cell.setText(LocaleController.getString("DeleteForAll", R.string.DeleteForAll), "", true, false);
                } else {
                    cell.setText(LocaleController.getString("DeleteMessagesOption", R.string.DeleteMessagesOption), "", true, false);
                }
                cell.setPadding(LocaleController.isRTL ? AndroidUtilities.dp(16) : AndroidUtilities.dp(8), 0, LocaleController.isRTL ? AndroidUtilities.dp(8) : AndroidUtilities.dp(16), 0);
                frameLayout.addView(cell, LayoutHelper.createFrame(LayoutHelper.MATCH_PARENT, 48, Gravity.TOP | Gravity.LEFT, 0, 0, 0, 0));
                cell.setOnClickListener(v -> {
                    CheckBoxCell cell12 = (CheckBoxCell) v;
                    deleteForAll[0] = !deleteForAll[0];
                    cell12.setChecked(deleteForAll[0], true);
                });
                builder.setView(frameLayout);
                builder.setCustomViewOffset(9);
            } else {
                actionUser = null;
            }
        } else if (!scheduled && !ChatObject.isChannel(chat) && encryptedChat == null) {
            if (user != null && user.id != UserConfig.getInstance(currentAccount).getClientUserId() && (!user.bot || user.support) || chat != null) {
                if (selectedMessage != null) {
                    boolean hasOutgoing = !selectedMessage.isSendError() && (
                            selectedMessage.messageOwner.action == null ||
                                    selectedMessage.messageOwner.action instanceof TLRPC.TL_messageActionEmpty ||
                                    selectedMessage.messageOwner.action instanceof TLRPC.TL_messageActionPhoneCall ||
                                    selectedMessage.messageOwner.action instanceof TLRPC.TL_messageActionPinMessage ||
                                    selectedMessage.messageOwner.action instanceof TLRPC.TL_messageActionGeoProximityReached ||
                                    selectedMessage.messageOwner.action instanceof TLRPC.TL_messageActionSetChatTheme) && (selectedMessage.isOut() || canRevokeInbox || ChatObject.hasAdminRights(chat)) && (currentDate - selectedMessage.messageOwner.date) <= revokeTimeLimit;
                    if (hasOutgoing) {
                        myMessagesCount++;
                    }
                    hasNotOut = !selectedMessage.isOut();
                } else {
                    for (int a = 1; a >= 0; a--) {
                        for (int b = 0; b < selectedMessages[a].size(); b++) {
                            MessageObject msg = selectedMessages[a].valueAt(b);
                            if (!(msg.messageOwner.action == null ||
                                    msg.messageOwner.action instanceof TLRPC.TL_messageActionEmpty ||
                                    msg.messageOwner.action instanceof TLRPC.TL_messageActionPhoneCall ||
                                    msg.messageOwner.action instanceof TLRPC.TL_messageActionPinMessage ||
                                    msg.messageOwner.action instanceof TLRPC.TL_messageActionGeoProximityReached)) {
                                continue;
                            }
                            if ((msg.isOut() || canRevokeInbox) || chat != null && ChatObject.canBlockUsers(chat)) {
                                if ((currentDate - msg.messageOwner.date) <= revokeTimeLimit) {
                                    myMessagesCount++;
                                    if (!hasNotOut && !msg.isOut()) {
                                        hasNotOut = true;
                                    }
                                }
                            }
                        }
                    }
                }
            }
            if (myMessagesCount > 0 && hasNonDiceMessages && (user == null || !UserObject.isDeleted(user))) {
                hasDeleteForAllCheck = true;
                FrameLayout frameLayout = new FrameLayout(activity);
                CheckBoxCell cell = new CheckBoxCell(activity, 1, resourcesProvider);
                cell.setBackgroundDrawable(Theme.getSelectorDrawable(false));
                if (canDeleteInbox) {
                    cell.setText(LocaleController.formatString("DeleteMessagesOptionAlso", R.string.DeleteMessagesOptionAlso, UserObject.getFirstName(user)), "", true, false);
                } else if (chat != null && (hasNotOut || myMessagesCount == count)) {
                    cell.setText(LocaleController.getString("DeleteForAll", R.string.DeleteForAll), "", true, false);
                } else {
                    cell.setText(LocaleController.getString("DeleteMessagesOption", R.string.DeleteMessagesOption), "", true, false);
                }
                cell.setPadding(LocaleController.isRTL ? AndroidUtilities.dp(16) : AndroidUtilities.dp(8), 0, LocaleController.isRTL ? AndroidUtilities.dp(8) : AndroidUtilities.dp(16), 0);
                frameLayout.addView(cell, LayoutHelper.createFrame(LayoutHelper.MATCH_PARENT, 48, Gravity.TOP | Gravity.LEFT, 0, 0, 0, 0));
                cell.setOnClickListener(v -> {
                    CheckBoxCell cell1 = (CheckBoxCell) v;
                    deleteForAll[0] = !deleteForAll[0];
                    cell1.setChecked(deleteForAll[0], true);
                });
                builder.setView(frameLayout);
                builder.setCustomViewOffset(9);
            }
        }
        final TLRPC.User userFinal = actionUser;
        final TLRPC.Chat chatFinal = actionChat;
        builder.setPositiveButton(LocaleController.getString("Delete", R.string.Delete), (dialogInterface, i) -> {
            ArrayList<Integer> ids = null;
            if (selectedMessage != null) {
                ids = new ArrayList<>();
                ArrayList<Long> random_ids = null;
                if (selectedGroup != null) {
                    for (int a = 0; a < selectedGroup.messages.size(); a++) {
                        MessageObject messageObject = selectedGroup.messages.get(a);
                        ids.add(messageObject.getId());
                        if (encryptedChat != null && messageObject.messageOwner.random_id != 0 && messageObject.type != 10) {
                            if (random_ids == null) {
                                random_ids = new ArrayList<>();
                            }
                            random_ids.add(messageObject.messageOwner.random_id);
                        }
                    }
                } else {
                    ids.add(selectedMessage.getId());
                    if (encryptedChat != null && selectedMessage.messageOwner.random_id != 0 && selectedMessage.type != 10) {
                        random_ids = new ArrayList<>();
                        random_ids.add(selectedMessage.messageOwner.random_id);
                    }
                }
                MessagesController.getInstance(currentAccount).deleteMessages(ids, random_ids, encryptedChat, dialogId, deleteForAll[0], scheduled);
            } else {
                for (int a = 1; a >= 0; a--) {
                    ids = new ArrayList<>();
                    for (int b = 0; b < selectedMessages[a].size(); b++) {
                        ids.add(selectedMessages[a].keyAt(b));
                    }
                    ArrayList<Long> random_ids = null;
                    long channelId = 0;
                    if (!ids.isEmpty()) {
                        MessageObject msg = selectedMessages[a].get(ids.get(0));
                        if (msg.messageOwner.peer_id.channel_id != 0) {
                            channelId = msg.messageOwner.peer_id.channel_id;
                        }
                    }
                    if (encryptedChat != null) {
                        random_ids = new ArrayList<>();
                        for (int b = 0; b < selectedMessages[a].size(); b++) {
                            MessageObject msg = selectedMessages[a].valueAt(b);
                            if (msg.messageOwner.random_id != 0 && msg.type != 10) {
                                random_ids.add(msg.messageOwner.random_id);
                            }
                        }
                    }
                    MessagesController.getInstance(currentAccount).deleteMessages(ids, random_ids, encryptedChat, dialogId, deleteForAll[0], scheduled);
                    selectedMessages[a].clear();
                }
            }
            if (userFinal != null || chatFinal != null) {
                if (checks[0]) {
                    MessagesController.getInstance(currentAccount).deleteParticipantFromChat(chat.id, userFinal, chatFinal, chatInfo, false, false);
                }
                if (checks[1]) {
                    TLRPC.TL_channels_reportSpam req = new TLRPC.TL_channels_reportSpam();
                    req.channel = MessagesController.getInputChannel(chat);
                    if (userFinal != null) {
                        req.participant = MessagesController.getInputPeer(userFinal);
                    } else {
                        req.participant = MessagesController.getInputPeer(chatFinal);
                    }
                    req.id = ids;
                    ConnectionsManager.getInstance(currentAccount).sendRequest(req, (response, error) -> {

                    });
                }
                if (checks[2]) {
                    if (userFinal != null)
                        MessagesController.getInstance(currentAccount).deleteUserChannelHistory(chat, userFinal, 0);
                    else
                        MessagesController.getInstance(currentAccount).deleteChannelUserChatHistory(chat, chatFinal, 0);
                }
            }
            if (onDelete != null) {
                onDelete.run();
            }
        });

        if (count == 1) {
            builder.setTitle(LocaleController.getString("DeleteSingleMessagesTitle", R.string.DeleteSingleMessagesTitle));
        } else {
            builder.setTitle(LocaleController.formatString("DeleteMessagesTitle", R.string.DeleteMessagesTitle, LocaleController.formatPluralString("messages", count)));
        }

        if (chat != null && hasNotOut) {
            if (hasDeleteForAllCheck && myMessagesCount != count) {
                builder.setMessage(LocaleController.formatString("DeleteMessagesTextGroupPart", R.string.DeleteMessagesTextGroupPart, LocaleController.formatPluralString("messages", myMessagesCount)));
            } else if (count == 1) {
                builder.setMessage(LocaleController.getString("AreYouSureDeleteSingleMessage", R.string.AreYouSureDeleteSingleMessage));
            } else {
                builder.setMessage(LocaleController.getString("AreYouSureDeleteFewMessages", R.string.AreYouSureDeleteFewMessages));
            }
        } else if (hasDeleteForAllCheck && !canDeleteInbox && myMessagesCount != count) {
            if (chat != null) {
                builder.setMessage(LocaleController.formatString("DeleteMessagesTextGroup", R.string.DeleteMessagesTextGroup, LocaleController.formatPluralString("messages", myMessagesCount)));
            } else {
                builder.setMessage(AndroidUtilities.replaceTags(LocaleController.formatString("DeleteMessagesText", R.string.DeleteMessagesText, LocaleController.formatPluralString("messages", myMessagesCount), UserObject.getFirstName(user))));
            }
        } else {
            if (chat != null && chat.megagroup && !scheduled) {
                if (count == 1) {
                    builder.setMessage(LocaleController.getString("AreYouSureDeleteSingleMessageMega", R.string.AreYouSureDeleteSingleMessageMega));
                } else {
                    builder.setMessage(LocaleController.getString("AreYouSureDeleteFewMessagesMega", R.string.AreYouSureDeleteFewMessagesMega));
                }
            } else {
                if (count == 1) {
                    builder.setMessage(LocaleController.getString("AreYouSureDeleteSingleMessage", R.string.AreYouSureDeleteSingleMessage));
                } else {
                    builder.setMessage(LocaleController.getString("AreYouSureDeleteFewMessages", R.string.AreYouSureDeleteFewMessages));
                }
            }
        }

        builder.setNegativeButton(LocaleController.getString("Cancel", R.string.Cancel), null);
        builder.setOnPreDismissListener(di -> {
            if (hideDim != null) {
                hideDim.run();
            }
        });
        AlertDialog dialog = builder.create();
        fragment.showDialog(dialog);
        TextView button = (TextView) dialog.getButton(DialogInterface.BUTTON_POSITIVE);
        if (button != null) {
            button.setTextColor(Theme.getColor(Theme.key_dialogTextRed2));
        }
    }

    public static void createThemeCreateDialog(BaseFragment fragment, int type, Theme.ThemeInfo switchToTheme, Theme.ThemeAccent switchToAccent) {
        if (fragment == null || fragment.getParentActivity() == null) {
            return;
        }
        Context context = fragment.getParentActivity();
        final EditTextBoldCursor editText = new EditTextBoldCursor(context);
        editText.setBackgroundDrawable(Theme.createEditTextDrawable(context, true));

        AlertDialog.Builder builder = new AlertDialog.Builder(context);
        builder.setTitle(LocaleController.getString("NewTheme", R.string.NewTheme));
        builder.setNegativeButton(LocaleController.getString("Cancel", R.string.Cancel), null);
        builder.setPositiveButton(LocaleController.getString("Create", R.string.Create), (dialog, which) -> {

        });

        LinearLayout linearLayout = new LinearLayout(context);
        linearLayout.setOrientation(LinearLayout.VERTICAL);
        builder.setView(linearLayout);

        final TextView message = new TextView(context);
        if (type != 0) {
            message.setText(AndroidUtilities.replaceTags(LocaleController.getString("EnterThemeNameEdit", R.string.EnterThemeNameEdit)));
        } else {
            message.setText(LocaleController.getString("EnterThemeName", R.string.EnterThemeName));
        }
        message.setTextSize(TypedValue.COMPLEX_UNIT_DIP, 16);
        message.setPadding(AndroidUtilities.dp(23), AndroidUtilities.dp(12), AndroidUtilities.dp(23), AndroidUtilities.dp(6));
        message.setTextColor(Theme.getColor(Theme.key_dialogTextBlack));
        linearLayout.addView(message, LayoutHelper.createLinear(LayoutHelper.MATCH_PARENT, LayoutHelper.WRAP_CONTENT));

        editText.setTextSize(TypedValue.COMPLEX_UNIT_DIP, 16);
        editText.setTextColor(Theme.getColor(Theme.key_dialogTextBlack));
        editText.setMaxLines(1);
        editText.setLines(1);
        editText.setInputType(InputType.TYPE_CLASS_TEXT | InputType.TYPE_TEXT_FLAG_CAP_SENTENCES);
        editText.setGravity(Gravity.LEFT | Gravity.TOP);
        editText.setSingleLine(true);
        editText.setImeOptions(EditorInfo.IME_ACTION_DONE);
        editText.setCursorColor(Theme.getColor(Theme.key_windowBackgroundWhiteBlackText));
        editText.setCursorSize(AndroidUtilities.dp(20));
        editText.setCursorWidth(1.5f);
        editText.setPadding(0, AndroidUtilities.dp(4), 0, 0);
        linearLayout.addView(editText, LayoutHelper.createLinear(LayoutHelper.MATCH_PARENT, 36, Gravity.TOP | Gravity.LEFT, 24, 6, 24, 0));
        editText.setOnEditorActionListener((textView, i, keyEvent) -> {
            AndroidUtilities.hideKeyboard(textView);
            return false;
        });
        editText.setText(generateThemeName(switchToAccent));
        editText.setSelection(editText.length());

        final AlertDialog alertDialog = builder.create();
        alertDialog.setOnShowListener(dialog -> AndroidUtilities.runOnUIThread(() -> {
            editText.requestFocus();
            AndroidUtilities.showKeyboard(editText);
        }));
        fragment.showDialog(alertDialog);
        editText.requestFocus();
        alertDialog.getButton(AlertDialog.BUTTON_POSITIVE).setOnClickListener(v -> {
            if (fragment.getParentActivity() == null) {
                return;
            }
            if (editText.length() == 0) {
                VibrateUtil.vibrate();
                AndroidUtilities.shakeView(editText, 2, 0);
                return;
            }
            if (fragment instanceof ThemePreviewActivity) {
                Theme.applyPreviousTheme();
                fragment.finishFragment();
            }
            if (switchToAccent != null) {
                switchToTheme.setCurrentAccentId(switchToAccent.id);
                Theme.refreshThemeColors();
                Utilities.searchQueue.postRunnable(() -> AndroidUtilities.runOnUIThread(() -> processCreate(editText, alertDialog, fragment)));
                return;
            }
            processCreate(editText, alertDialog, fragment);
        });
    }

    private static void processCreate(EditTextBoldCursor editText, AlertDialog alertDialog, BaseFragment fragment) {
        if (fragment == null || fragment.getParentActivity() == null) {
            return;
        }
        AndroidUtilities.hideKeyboard(editText);
        Theme.ThemeInfo themeInfo = Theme.createNewTheme(editText.getText().toString());
        NotificationCenter.getGlobalInstance().postNotificationName(NotificationCenter.themeListUpdated);

        ThemeEditorView themeEditorView = new ThemeEditorView();
        themeEditorView.show(fragment.getParentActivity(), themeInfo);
        alertDialog.dismiss();

        SharedPreferences preferences = MessagesController.getGlobalMainSettings();
        if (preferences.getBoolean("themehint", false)) {
            return;
        }
        preferences.edit().putBoolean("themehint", true).commit();
        try {
            Toast.makeText(fragment.getParentActivity(), LocaleController.getString("CreateNewThemeHelp", R.string.CreateNewThemeHelp), Toast.LENGTH_LONG).show();
        } catch (Exception e) {
            FileLog.e(e);
        }
    }

    private static String generateThemeName(Theme.ThemeAccent accent) {
        List<String> adjectives = Arrays.asList(
                "Ancient",
                "Antique",
                "Autumn",
                "Baby",
                "Barely",
                "Baroque",
                "Blazing",
                "Blushing",
                "Bohemian",
                "Bubbly",
                "Burning",
                "Buttered",
                "Classic",
                "Clear",
                "Cool",
                "Cosmic",
                "Cotton",
                "Cozy",
                "Crystal",
                "Dark",
                "Daring",
                "Darling",
                "Dawn",
                "Dazzling",
                "Deep",
                "Deepest",
                "Delicate",
                "Delightful",
                "Divine",
                "Double",
                "Downtown",
                "Dreamy",
                "Dusky",
                "Dusty",
                "Electric",
                "Enchanted",
                "Endless",
                "Evening",
                "Fantastic",
                "Flirty",
                "Forever",
                "Frigid",
                "Frosty",
                "Frozen",
                "Gentle",
                "Heavenly",
                "Hyper",
                "Icy",
                "Infinite",
                "Innocent",
                "Instant",
                "Luscious",
                "Lunar",
                "Lustrous",
                "Magic",
                "Majestic",
                "Mambo",
                "Midnight",
                "Millenium",
                "Morning",
                "Mystic",
                "Natural",
                "Neon",
                "Night",
                "Opaque",
                "Paradise",
                "Perfect",
                "Perky",
                "Polished",
                "Powerful",
                "Rich",
                "Royal",
                "Sheer",
                "Simply",
                "Sizzling",
                "Solar",
                "Sparkling",
                "Splendid",
                "Spicy",
                "Spring",
                "Stellar",
                "Sugared",
                "Summer",
                "Sunny",
                "Super",
                "Sweet",
                "Tender",
                "Tenacious",
                "Tidal",
                "Toasted",
                "Totally",
                "Tranquil",
                "Tropical",
                "True",
                "Twilight",
                "Twinkling",
                "Ultimate",
                "Ultra",
                "Velvety",
                "Vibrant",
                "Vintage",
                "Virtual",
                "Warm",
                "Warmest",
                "Whipped",
                "Wild",
                "Winsome"
        );

        List<String> subjectives = Arrays.asList(
                "Ambrosia",
                "Attack",
                "Avalanche",
                "Blast",
                "Bliss",
                "Blossom",
                "Blush",
                "Burst",
                "Butter",
                "Candy",
                "Carnival",
                "Charm",
                "Chiffon",
                "Cloud",
                "Comet",
                "Delight",
                "Dream",
                "Dust",
                "Fantasy",
                "Flame",
                "Flash",
                "Fire",
                "Freeze",
                "Frost",
                "Glade",
                "Glaze",
                "Gleam",
                "Glimmer",
                "Glitter",
                "Glow",
                "Grande",
                "Haze",
                "Highlight",
                "Ice",
                "Illusion",
                "Intrigue",
                "Jewel",
                "Jubilee",
                "Kiss",
                "Lights",
                "Lollypop",
                "Love",
                "Luster",
                "Madness",
                "Matte",
                "Mirage",
                "Mist",
                "Moon",
                "Muse",
                "Myth",
                "Nectar",
                "Nova",
                "Parfait",
                "Passion",
                "Pop",
                "Rain",
                "Reflection",
                "Rhapsody",
                "Romance",
                "Satin",
                "Sensation",
                "Silk",
                "Shine",
                "Shadow",
                "Shimmer",
                "Sky",
                "Spice",
                "Star",
                "Sugar",
                "Sunrise",
                "Sunset",
                "Sun",
                "Twist",
                "Unbound",
                "Velvet",
                "Vibrant",
                "Waters",
                "Wine",
                "Wink",
                "Wonder",
                "Zone"
        );

        HashMap<Integer, String> colors = new HashMap<>();
        colors.put(0x8e0000, "Berry");
        colors.put(0xdec196, "Brandy");
        colors.put(0x800b47, "Cherry");
        colors.put(0xff7f50, "Coral");
        colors.put(0xdb5079, "Cranberry");
        colors.put(0xdc143c, "Crimson");
        colors.put(0xe0b0ff, "Mauve");
        colors.put(0xffc0cb, "Pink");
        colors.put(0xff0000, "Red");
        colors.put(0xff007f, "Rose");
        colors.put(0x80461b, "Russet");
        colors.put(0xff2400, "Scarlet");
        colors.put(0xf1f1f1, "Seashell");
        colors.put(0xff3399, "Strawberry");
        colors.put(0xffbf00, "Amber");
        colors.put(0xeb9373, "Apricot");
        colors.put(0xfbe7b2, "Banana");
        colors.put(0xa1c50a, "Citrus");
        colors.put(0xb06500, "Ginger");
        colors.put(0xffd700, "Gold");
        colors.put(0xfde910, "Lemon");
        colors.put(0xffa500, "Orange");
        colors.put(0xffe5b4, "Peach");
        colors.put(0xff6b53, "Persimmon");
        colors.put(0xe4d422, "Sunflower");
        colors.put(0xf28500, "Tangerine");
        colors.put(0xffc87c, "Topaz");
        colors.put(0xffff00, "Yellow");
        colors.put(0x384910, "Clover");
        colors.put(0x83aa5d, "Cucumber");
        colors.put(0x50c878, "Emerald");
        colors.put(0xb5b35c, "Olive");
        colors.put(0x00ff00, "Green");
        colors.put(0x00a86b, "Jade");
        colors.put(0x29ab87, "Jungle");
        colors.put(0xbfff00, "Lime");
        colors.put(0x0bda51, "Malachite");
        colors.put(0x98ff98, "Mint");
        colors.put(0xaddfad, "Moss");
        colors.put(0x315ba1, "Azure");
        colors.put(0x0000ff, "Blue");
        colors.put(0x0047ab, "Cobalt");
        colors.put(0x4f69c6, "Indigo");
        colors.put(0x017987, "Lagoon");
        colors.put(0x71d9e2, "Aquamarine");
        colors.put(0x120a8f, "Ultramarine");
        colors.put(0x000080, "Navy");
        colors.put(0x2f519e, "Sapphire");
        colors.put(0x76d7ea, "Sky");
        colors.put(0x008080, "Teal");
        colors.put(0x40e0d0, "Turquoise");
        colors.put(0x9966cc, "Amethyst");
        colors.put(0x4d0135, "Blackberry");
        colors.put(0x614051, "Eggplant");
        colors.put(0xc8a2c8, "Lilac");
        colors.put(0xb57edc, "Lavender");
        colors.put(0xccccff, "Periwinkle");
        colors.put(0x843179, "Plum");
        colors.put(0x660099, "Purple");
        colors.put(0xd8bfd8, "Thistle");
        colors.put(0xda70d6, "Orchid");
        colors.put(0x240a40, "Violet");
        colors.put(0x3f2109, "Bronze");
        colors.put(0x370202, "Chocolate");
        colors.put(0x7b3f00, "Cinnamon");
        colors.put(0x301f1e, "Cocoa");
        colors.put(0x706555, "Coffee");
        colors.put(0x796989, "Rum");
        colors.put(0x4e0606, "Mahogany");
        colors.put(0x782d19, "Mocha");
        colors.put(0xc2b280, "Sand");
        colors.put(0x882d17, "Sienna");
        colors.put(0x780109, "Maple");
        colors.put(0xf0e68c, "Khaki");
        colors.put(0xb87333, "Copper");
        colors.put(0xb94e48, "Chestnut");
        colors.put(0xeed9c4, "Almond");
        colors.put(0xfffdd0, "Cream");
        colors.put(0xb9f2ff, "Diamond");
        colors.put(0xa98307, "Honey");
        colors.put(0xfffff0, "Ivory");
        colors.put(0xeae0c8, "Pearl");
        colors.put(0xeff2f3, "Porcelain");
        colors.put(0xd1bea8, "Vanilla");
        colors.put(0xffffff, "White");
        colors.put(0x808080, "Gray");
        colors.put(0x000000, "Black");
        colors.put(0xe8f1d4, "Chrome");
        colors.put(0x36454f, "Charcoal");
        colors.put(0x0c0b1d, "Ebony");
        colors.put(0xc0c0c0, "Silver");
        colors.put(0xf5f5f5, "Smoke");
        colors.put(0x262335, "Steel");
        colors.put(0x4fa83d, "Apple");
        colors.put(0x80b3c4, "Glacier");
        colors.put(0xfebaad, "Melon");
        colors.put(0xc54b8c, "Mulberry");
        colors.put(0xa9c6c2, "Opal");
        colors.put(0x54a5f8, "Blue");

        int color;
        if (accent == null) {
            Theme.ThemeInfo themeInfo = Theme.getCurrentTheme();
            accent = themeInfo.getAccent(false);
        }
        if (accent != null && accent.accentColor != 0) {
            color = accent.accentColor;
        } else {
            color = AndroidUtilities.calcDrawableColor(Theme.getCachedWallpaper())[0];
        }

        String minKey = null;
        int minValue = Integer.MAX_VALUE;
        int r1 = Color.red(color);
        int g1 = Color.green(color);
        int b1 = Color.blue(color);

        for (HashMap.Entry<Integer, String> entry : colors.entrySet()) {
            Integer value = entry.getKey();
            int r2 = Color.red(value);
            int g2 = Color.green(value);
            int b2 = Color.blue(value);

            int rMean = (r1 + r2) / 2;
            int r = r1 - r2;
            int g = g1 - g2;
            int b = b1 - b2;
            int d = (((512 + rMean) * r * r) >> 8) + (4 * g * g) + (((767 - rMean) * b * b) >> 8);

            if (d < minValue) {
                minKey = entry.getValue();
                minValue = d;
            }
        }
        String result;
        if (Utilities.random.nextInt() % 2 == 0) {
            result = adjectives.get(Utilities.random.nextInt(adjectives.size())) + " " + minKey;
        } else {
            result = minKey + " " + subjectives.get(Utilities.random.nextInt(subjectives.size()));
        }
        return result;
    }

    @SuppressLint("ClickableViewAccessibility")
    public static ActionBarPopupWindow showPopupMenu(ActionBarPopupWindow.ActionBarPopupWindowLayout popupLayout, View anchorView, int offsetX, int offsetY) {
        Rect rect = new Rect();
        ActionBarPopupWindow popupWindow = new ActionBarPopupWindow(popupLayout, LayoutHelper.WRAP_CONTENT, LayoutHelper.WRAP_CONTENT);
        if (Build.VERSION.SDK_INT >= 19) {
            popupWindow.setAnimationStyle(0);
        } else {
            popupWindow.setAnimationStyle(R.style.PopupAnimation);
        }

        popupWindow.setAnimationEnabled(true);

        popupWindow.setOutsideTouchable(true);
        popupWindow.setClippingEnabled(true);

        popupWindow.setInputMethodMode(ActionBarPopupWindow.INPUT_METHOD_NOT_NEEDED);
        popupWindow.setSoftInputMode(WindowManager.LayoutParams.SOFT_INPUT_STATE_UNSPECIFIED);
        popupWindow.setFocusable(true);
        popupLayout.setFocusableInTouchMode(true);
        popupLayout.setOnKeyListener((v, keyCode, event) -> {
            if (keyCode == KeyEvent.KEYCODE_MENU && event.getRepeatCount() == 0 && event.getAction() == KeyEvent.ACTION_UP && popupWindow.isShowing()) {
                popupWindow.dismiss();
                return true;
            }
            return false;
        });

        popupLayout.measure(View.MeasureSpec.makeMeasureSpec(AndroidUtilities.displaySize.x - AndroidUtilities.dp(40), View.MeasureSpec.AT_MOST), View.MeasureSpec.makeMeasureSpec(AndroidUtilities.displaySize.y, View.MeasureSpec.AT_MOST));
        popupWindow.showAsDropDown(anchorView, offsetX, offsetY);

        popupLayout.updateRadialSelectors();
        popupWindow.startAnimation();

        popupLayout.setOnTouchListener((v, event) -> {
            if (event.getActionMasked() == MotionEvent.ACTION_DOWN) {
                if (popupWindow != null && popupWindow.isShowing()) {
                    v.getHitRect(rect);
                    if (!rect.contains((int) event.getX(), (int) event.getY())) {
                        popupWindow.dismiss();
                    }
                }
            }
            return false;
        });
        return popupWindow;
    }
}<|MERGE_RESOLUTION|>--- conflicted
+++ resolved
@@ -2986,21 +2986,15 @@
             return;
         }
 
-<<<<<<< HEAD
         BottomBuilder builder = new BottomBuilder(context);
-        builder.addTitle(LocaleController.getString("ReportChat", R.string.ReportChat), true);
-        String[] items;
-=======
-        BottomSheet.Builder builder = new BottomSheet.Builder(context, true, resourcesProvider);
         builder.setDimBehind(hideDim == null);
         builder.setOnPreDismissListener(di -> {
             if (hideDim != null) {
                 hideDim.run();
             }
         });
-        builder.setTitle(LocaleController.getString("ReportChat", R.string.ReportChat), true);
-        CharSequence[] items;
->>>>>>> a1817ea7
+        builder.addTitle(LocaleController.getString("ReportChat", R.string.ReportChat), true);
+        String[] items;
         int[] icons;
         if (messageId != 0) {
             items = new String[]{
