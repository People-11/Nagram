/*
 * This is the source code of Telegram for Android v. 5.x.x.
 * It is licensed under GNU GPL v. 2 or later.
 * You should have received a copy of the license in this archive (see LICENSE).
 *
 * Copyright Nikolai Kudashov, 2013-2018.
 */

package org.telegram.ui.Components;

import android.app.Activity;
import android.app.Dialog;
import android.content.Context;
import android.content.DialogInterface;
import android.content.SharedPreferences;
import android.graphics.Color;
import android.graphics.PorterDuff;
import android.graphics.PorterDuffColorFilter;
import android.graphics.drawable.Drawable;
import android.os.Bundle;
import android.os.Vibrator;
import android.text.Html;
import android.text.InputType;
import android.text.Spannable;
import android.text.SpannableString;
import android.text.SpannableStringBuilder;
import android.text.TextUtils;
import android.text.style.URLSpan;
import android.util.Base64;
import android.util.SparseArray;
import android.util.TypedValue;
import android.view.Gravity;
import android.view.View;
import android.view.inputmethod.EditorInfo;
import android.widget.FrameLayout;
import android.widget.LinearLayout;
import android.widget.TextView;
import android.widget.Toast;

import org.telegram.messenger.AccountInstance;
import org.telegram.messenger.AndroidUtilities;
import org.telegram.messenger.ApplicationLoader;
import org.telegram.messenger.BuildVars;
import org.telegram.messenger.ChatObject;
import org.telegram.messenger.ContactsController;
import org.telegram.messenger.FileLog;
import org.telegram.messenger.ImageLocation;
import org.telegram.messenger.LocaleController;
import org.telegram.messenger.MessageObject;
import org.telegram.messenger.MessagesController;
import org.telegram.messenger.MessagesStorage;
import org.telegram.messenger.NotificationCenter;
import org.telegram.messenger.NotificationsController;
import org.telegram.messenger.R;
import org.telegram.messenger.SecretChatHelper;
import org.telegram.messenger.SharedConfig;
import org.telegram.messenger.UserConfig;
import org.telegram.messenger.UserObject;
import org.telegram.messenger.Utilities;
import org.telegram.messenger.browser.Browser;
import org.telegram.tgnet.ConnectionsManager;
import org.telegram.tgnet.SerializedData;
import org.telegram.tgnet.TLObject;
import org.telegram.tgnet.TLRPC;
import org.telegram.ui.ActionBar.ActionBarMenuItem;
import org.telegram.ui.ActionBar.AlertDialog;
import org.telegram.ui.ActionBar.BaseFragment;
import org.telegram.ui.ActionBar.BottomSheet;
import org.telegram.ui.ActionBar.Theme;
import org.telegram.ui.CacheControlActivity;
import org.telegram.ui.Cells.AccountSelectCell;
import org.telegram.ui.Cells.CheckBoxCell;
import org.telegram.ui.Cells.RadioColorCell;
import org.telegram.ui.Cells.TextColorCell;
import org.telegram.ui.ChatActivity;
import org.telegram.ui.LanguageSelectActivity;
import org.telegram.ui.LaunchActivity;
import org.telegram.ui.NotificationsCustomSettingsActivity;
import org.telegram.ui.NotificationsSettingsActivity;
import org.telegram.ui.ProfileNotificationsActivity;
import org.telegram.ui.ReportOtherActivity;
import org.telegram.ui.ThemePreviewActivity;
import org.telegram.ui.TooManyCommunitiesActivity;

import java.util.ArrayList;
import java.util.Arrays;
import java.util.Calendar;
import java.util.HashMap;
import java.util.List;
import java.util.Locale;
import java.util.concurrent.CountDownLatch;

public class AlertsCreator {

    public static Dialog processError(int currentAccount, TLRPC.TL_error error, BaseFragment fragment, TLObject request, Object... args) {
        if (error.code == 406 || error.text == null) {
            return null;
        }
        if (request instanceof TLRPC.TL_account_saveSecureValue || request instanceof TLRPC.TL_account_getAuthorizationForm) {
            if (error.text.contains("PHONE_NUMBER_INVALID")) {
                showSimpleAlert(fragment, LocaleController.getString("InvalidPhoneNumber", R.string.InvalidPhoneNumber));
            } else if (error.text.startsWith("FLOOD_WAIT")) {
                showSimpleAlert(fragment, LocaleController.getString("FloodWait", R.string.FloodWait));
            } else if ("APP_VERSION_OUTDATED".equals(error.text)) {
                showUpdateAppAlert(fragment.getParentActivity(), LocaleController.getString("UpdateAppAlert", R.string.UpdateAppAlert), true);
            } else {
                showSimpleAlert(fragment, LocaleController.getString("ErrorOccurred", R.string.ErrorOccurred) + "\n" + error.text);
            }
        } else if (request instanceof TLRPC.TL_channels_joinChannel ||
                request instanceof TLRPC.TL_channels_editAdmin ||
                request instanceof TLRPC.TL_channels_inviteToChannel ||
                request instanceof TLRPC.TL_messages_addChatUser ||
                request instanceof TLRPC.TL_messages_startBot ||
                request instanceof TLRPC.TL_channels_editBanned ||
                request instanceof TLRPC.TL_messages_editChatDefaultBannedRights ||
                request instanceof TLRPC.TL_messages_editChatAdmin ||
                request instanceof TLRPC.TL_messages_migrateChat) {
            if (fragment != null && error.text.equals("CHANNELS_TOO_MUCH")) {
                if (request instanceof TLRPC.TL_channels_joinChannel || request instanceof TLRPC.TL_channels_inviteToChannel) {
                    fragment.presentFragment(new TooManyCommunitiesActivity(TooManyCommunitiesActivity.TYPE_JOIN));
                } else {
                    fragment.presentFragment(new TooManyCommunitiesActivity(TooManyCommunitiesActivity.TYPE_EDIT));
                }
                return null;
            } else if (fragment != null) {
                AlertsCreator.showAddUserAlert(error.text, fragment, args != null && args.length > 0 ? (Boolean) args[0] : false, request);
            } else {
                if (error.text.equals("PEER_FLOOD")) {
                    NotificationCenter.getInstance(currentAccount).postNotificationName(NotificationCenter.needShowAlert, 1);
                }
            }
        } else if (request instanceof TLRPC.TL_messages_createChat) {
            if (error.text.equals("CHANNELS_TOO_MUCH")) {
                fragment.presentFragment(new TooManyCommunitiesActivity(TooManyCommunitiesActivity.TYPE_CREATE));
                return null;
            } else if (error.text.startsWith("FLOOD_WAIT")) {
                AlertsCreator.showFloodWaitAlert(error.text, fragment);
            } else {
                AlertsCreator.showAddUserAlert(error.text, fragment, false, request);
            }
        } else if (request instanceof TLRPC.TL_channels_createChannel) {
            if (error.text.equals("CHANNELS_TOO_MUCH")) {
                fragment.presentFragment(new TooManyCommunitiesActivity(TooManyCommunitiesActivity.TYPE_CREATE));
                return null;
            } else if (error.text.startsWith("FLOOD_WAIT")) {
                AlertsCreator.showFloodWaitAlert(error.text, fragment);
            } else {
                AlertsCreator.showAddUserAlert(error.text, fragment, false, request);
            }
        } else if (request instanceof TLRPC.TL_messages_editMessage) {
            if (!error.text.equals("MESSAGE_NOT_MODIFIED")) {
                if (fragment != null) {
                    showSimpleAlert(fragment, LocaleController.getString("EditMessageError", R.string.EditMessageError));
                } else {
                    showSimpleToast(fragment, LocaleController.getString("EditMessageError", R.string.EditMessageError));
                }
            }
        } else if (request instanceof TLRPC.TL_messages_sendMessage ||
                request instanceof TLRPC.TL_messages_sendMedia ||
                request instanceof TLRPC.TL_messages_sendInlineBotResult ||
                request instanceof TLRPC.TL_messages_forwardMessages ||
                request instanceof TLRPC.TL_messages_sendMultiMedia ||
                request instanceof TLRPC.TL_messages_sendScheduledMessages) {
            switch (error.text) {
                case "PEER_FLOOD":
                    NotificationCenter.getInstance(currentAccount).postNotificationName(NotificationCenter.needShowAlert, 0);
                    break;
                case "USER_BANNED_IN_CHANNEL":
                    NotificationCenter.getInstance(currentAccount).postNotificationName(NotificationCenter.needShowAlert, 5);
                    break;
                case "SCHEDULE_TOO_MUCH":
                    showSimpleToast(fragment, LocaleController.getString("MessageScheduledLimitReached", R.string.MessageScheduledLimitReached));
                    break;
            }
        } else if (request instanceof TLRPC.TL_messages_importChatInvite) {
            if (error.text.startsWith("FLOOD_WAIT")) {
                showSimpleAlert(fragment, LocaleController.getString("FloodWait", R.string.FloodWait));
            } else if (error.text.equals("USERS_TOO_MUCH")) {
                showSimpleAlert(fragment, LocaleController.getString("JoinToGroupErrorFull", R.string.JoinToGroupErrorFull));
            } else if (error.text.equals("CHANNELS_TOO_MUCH")) {
                fragment.presentFragment(new TooManyCommunitiesActivity(TooManyCommunitiesActivity.TYPE_JOIN));
            } else {
                showSimpleAlert(fragment, LocaleController.getString("JoinToGroupErrorNotExist", R.string.JoinToGroupErrorNotExist));
            }
        } else if (request instanceof TLRPC.TL_messages_getAttachedStickers) {
            if (fragment != null && fragment.getParentActivity() != null) {
                Toast.makeText(fragment.getParentActivity(), LocaleController.getString("ErrorOccurred", R.string.ErrorOccurred) + "\n" + error.text, Toast.LENGTH_SHORT).show();
            }
        } else if (request instanceof TLRPC.TL_account_confirmPhone || request instanceof TLRPC.TL_account_verifyPhone || request instanceof TLRPC.TL_account_verifyEmail) {
            if (error.text.contains("PHONE_CODE_EMPTY") || error.text.contains("PHONE_CODE_INVALID") || error.text.contains("CODE_INVALID") || error.text.contains("CODE_EMPTY")) {
                return showSimpleAlert(fragment, LocaleController.getString("InvalidCode", R.string.InvalidCode));
            } else if (error.text.contains("PHONE_CODE_EXPIRED") || error.text.contains("EMAIL_VERIFY_EXPIRED")) {
                return showSimpleAlert(fragment, LocaleController.getString("CodeExpired", R.string.CodeExpired));
            } else if (error.text.startsWith("FLOOD_WAIT")) {
                return showSimpleAlert(fragment, LocaleController.getString("FloodWait", R.string.FloodWait));
            } else {
                return showSimpleAlert(fragment, error.text);
            }
        } else if (request instanceof TLRPC.TL_auth_resendCode) {
            if (error.text.contains("PHONE_NUMBER_INVALID")) {
                return showSimpleAlert(fragment, LocaleController.getString("InvalidPhoneNumber", R.string.InvalidPhoneNumber));
            } else if (error.text.contains("PHONE_CODE_EMPTY") || error.text.contains("PHONE_CODE_INVALID")) {
                return showSimpleAlert(fragment, LocaleController.getString("InvalidCode", R.string.InvalidCode));
            } else if (error.text.contains("PHONE_CODE_EXPIRED")) {
                return showSimpleAlert(fragment, LocaleController.getString("CodeExpired", R.string.CodeExpired));
            } else if (error.text.startsWith("FLOOD_WAIT")) {
                return showSimpleAlert(fragment, LocaleController.getString("FloodWait", R.string.FloodWait));
            } else if (error.code != -1000) {
                return showSimpleAlert(fragment, LocaleController.getString("ErrorOccurred", R.string.ErrorOccurred) + "\n" + error.text);
            }
        } else if (request instanceof TLRPC.TL_account_sendConfirmPhoneCode) {
            if (error.code == 400) {
                return showSimpleAlert(fragment, LocaleController.getString("CancelLinkExpired", R.string.CancelLinkExpired));
            } else if (error.text != null) {
                if (error.text.startsWith("FLOOD_WAIT")) {
                    return showSimpleAlert(fragment, LocaleController.getString("FloodWait", R.string.FloodWait));
                } else {
                    return showSimpleAlert(fragment, LocaleController.getString("ErrorOccurred", R.string.ErrorOccurred));
                }
            }
        } else if (request instanceof TLRPC.TL_account_changePhone) {
            if (error.text.contains("PHONE_NUMBER_INVALID")) {
                showSimpleAlert(fragment, LocaleController.getString("InvalidPhoneNumber", R.string.InvalidPhoneNumber));
            } else if (error.text.contains("PHONE_CODE_EMPTY") || error.text.contains("PHONE_CODE_INVALID")) {
                showSimpleAlert(fragment, LocaleController.getString("InvalidCode", R.string.InvalidCode));
            } else if (error.text.contains("PHONE_CODE_EXPIRED")) {
                showSimpleAlert(fragment, LocaleController.getString("CodeExpired", R.string.CodeExpired));
            } else if (error.text.startsWith("FLOOD_WAIT")) {
                showSimpleAlert(fragment, LocaleController.getString("FloodWait", R.string.FloodWait));
            } else {
                showSimpleAlert(fragment, error.text);
            }
        } else if (request instanceof TLRPC.TL_account_sendChangePhoneCode) {
            if (error.text.contains("PHONE_NUMBER_INVALID")) {
                showSimpleAlert(fragment, LocaleController.getString("InvalidPhoneNumber", R.string.InvalidPhoneNumber));
            } else if (error.text.contains("PHONE_CODE_EMPTY") || error.text.contains("PHONE_CODE_INVALID")) {
                showSimpleAlert(fragment, LocaleController.getString("InvalidCode", R.string.InvalidCode));
            } else if (error.text.contains("PHONE_CODE_EXPIRED")) {
                showSimpleAlert(fragment, LocaleController.getString("CodeExpired", R.string.CodeExpired));
            } else if (error.text.startsWith("FLOOD_WAIT")) {
                showSimpleAlert(fragment, LocaleController.getString("FloodWait", R.string.FloodWait));
            } else if (error.text.startsWith("PHONE_NUMBER_OCCUPIED")) {
                showSimpleAlert(fragment, LocaleController.formatString("ChangePhoneNumberOccupied", R.string.ChangePhoneNumberOccupied, (String) args[0]));
            } else {
                showSimpleAlert(fragment, LocaleController.getString("ErrorOccurred", R.string.ErrorOccurred));
            }
        } else if (request instanceof TLRPC.TL_updateUserName) {
            switch (error.text) {
                case "USERNAME_INVALID":
                    showSimpleAlert(fragment, LocaleController.getString("UsernameInvalid", R.string.UsernameInvalid));
                    break;
                case "USERNAME_OCCUPIED":
                    showSimpleAlert(fragment, LocaleController.getString("UsernameInUse", R.string.UsernameInUse));
                    break;
                default:
                    showSimpleAlert(fragment, LocaleController.getString("ErrorOccurred", R.string.ErrorOccurred));
                    break;
            }
        } else if (request instanceof TLRPC.TL_contacts_importContacts) {
            if (error == null || error.text.startsWith("FLOOD_WAIT")) {
                showSimpleAlert(fragment, LocaleController.getString("FloodWait", R.string.FloodWait));
            } else {
                showSimpleAlert(fragment, LocaleController.getString("ErrorOccurred", R.string.ErrorOccurred) + "\n" + error.text);
            }
        } else if (request instanceof TLRPC.TL_account_getPassword || request instanceof TLRPC.TL_account_getTmpPassword) {
            if (error.text.startsWith("FLOOD_WAIT")) {
                showSimpleToast(fragment, getFloodWaitString(error.text));
            } else {
                showSimpleToast(fragment, error.text);
            }
        } else if (request instanceof TLRPC.TL_payments_sendPaymentForm) {
            switch (error.text) {
                case "BOT_PRECHECKOUT_FAILED":
                    showSimpleToast(fragment, LocaleController.getString("PaymentPrecheckoutFailed", R.string.PaymentPrecheckoutFailed));
                    break;
                case "PAYMENT_FAILED":
                    showSimpleToast(fragment, LocaleController.getString("PaymentFailed", R.string.PaymentFailed));
                    break;
                default:
                    showSimpleToast(fragment, error.text);
                    break;
            }
        } else if (request instanceof TLRPC.TL_payments_validateRequestedInfo) {
            switch (error.text) {
                case "SHIPPING_NOT_AVAILABLE":
                    showSimpleToast(fragment, LocaleController.getString("PaymentNoShippingMethod", R.string.PaymentNoShippingMethod));
                    break;
                default:
                    showSimpleToast(fragment, error.text);
                    break;
            }
        }

        return null;
    }

    public static Toast showSimpleToast(BaseFragment baseFragment, final String text) {
        if (text == null) {
            return null;
        }
        Context context;
        if (baseFragment != null && baseFragment.getParentActivity() != null) {
            context = baseFragment.getParentActivity();
        } else {
            context = ApplicationLoader.applicationContext;
        }
        Toast toast = Toast.makeText(context, text, Toast.LENGTH_LONG);
        toast.show();
        return toast;
    }

    public static AlertDialog showUpdateAppAlert(final Context context, final String text, boolean updateApp) {
        if (context == null || text == null) {
            return null;
        }
        AlertDialog.Builder builder = new AlertDialog.Builder(context);
        builder.setTitle(LocaleController.getString("AppName", R.string.AppName));
        builder.setMessage(text);
        builder.setPositiveButton(LocaleController.getString("OK", R.string.OK), null);
        if (updateApp) {
            builder.setNegativeButton(LocaleController.getString("UpdateApp", R.string.UpdateApp), (dialog, which) -> Browser.openUrl(context, BuildVars.PLAYSTORE_APP_URL));
        }
        return builder.show();
    }

    public static AlertDialog.Builder createLanguageAlert(LaunchActivity activity, final TLRPC.TL_langPackLanguage language) {
        if (language == null) {
            return null;
        }
        language.lang_code = language.lang_code.replace('-', '_').toLowerCase();
        language.plural_code = language.plural_code.replace('-', '_').toLowerCase();
        if (language.base_lang_code != null) {
            language.base_lang_code = language.base_lang_code.replace('-', '_').toLowerCase();
        }

        SpannableStringBuilder spanned;

        AlertDialog.Builder builder = new AlertDialog.Builder(activity);
        LocaleController.LocaleInfo currentInfo = LocaleController.getInstance().getCurrentLocaleInfo();
        String str;
        if (currentInfo.shortName.equals(language.lang_code)) {
            builder.setTitle(LocaleController.getString("Language", R.string.Language));
            str = LocaleController.formatString("LanguageSame", R.string.LanguageSame, language.name);
            builder.setNegativeButton(LocaleController.getString("OK", R.string.OK), null);
            builder.setNeutralButton(LocaleController.getString("SETTINGS", R.string.SETTINGS), (dialog, which) -> activity.presentFragment(new LanguageSelectActivity()));
        } else {
            if (language.strings_count == 0) {
                builder.setTitle(LocaleController.getString("LanguageUnknownTitle", R.string.LanguageUnknownTitle));
                str = LocaleController.formatString("LanguageUnknownCustomAlert", R.string.LanguageUnknownCustomAlert, language.name);
                builder.setNegativeButton(LocaleController.getString("OK", R.string.OK), null);
            } else {
                builder.setTitle(LocaleController.getString("LanguageTitle", R.string.LanguageTitle));
                if (language.official) {
                    str = LocaleController.formatString("LanguageAlert", R.string.LanguageAlert, language.name, (int) Math.ceil(language.translated_count / (float) language.strings_count * 100));
                } else {
                    str = LocaleController.formatString("LanguageCustomAlert", R.string.LanguageCustomAlert, language.name, (int) Math.ceil(language.translated_count / (float) language.strings_count * 100));
                }
                builder.setPositiveButton(LocaleController.getString("Change", R.string.Change), (dialogInterface, i) -> {
                    String key;
                    if (language.official) {
                        key = "remote_" + language.lang_code;
                    } else {
                        key = "unofficial_" + language.lang_code;
                    }
                    LocaleController.LocaleInfo localeInfo = LocaleController.getInstance().getLanguageFromDict(key);
                    if (localeInfo == null) {
                        localeInfo = new LocaleController.LocaleInfo();
                        localeInfo.name = language.native_name;
                        localeInfo.nameEnglish = language.name;
                        localeInfo.shortName = language.lang_code;
                        localeInfo.baseLangCode = language.base_lang_code;
                        localeInfo.pluralLangCode = language.plural_code;
                        localeInfo.isRtl = language.rtl;
                        if (language.official) {
                            localeInfo.pathToFile = "remote";
                        } else {
                            localeInfo.pathToFile = "unofficial";
                        }
                    }
                    LocaleController.getInstance().applyLanguage(localeInfo, true, false, false, true, UserConfig.selectedAccount);
                    activity.rebuildAllFragments(true);
                });
                builder.setNegativeButton(LocaleController.getString("Cancel", R.string.Cancel), null);
            }
        }

        spanned = new SpannableStringBuilder(AndroidUtilities.replaceTags(str));

        int start = TextUtils.indexOf(spanned, '[');
        int end;
        if (start != -1) {
            end = TextUtils.indexOf(spanned, ']', start + 1);
            if (start != -1 && end != -1) {
                spanned.delete(end, end + 1);
                spanned.delete(start, start + 1);
            }
        } else {
            end = -1;
        }

        if (start != -1 && end != -1) {
            spanned.setSpan(new URLSpanNoUnderline(language.translations_url) {
                @Override
                public void onClick(View widget) {
                    builder.getDismissRunnable().run();
                    super.onClick(widget);
                }
            }, start, end - 1, Spannable.SPAN_EXCLUSIVE_EXCLUSIVE);
        }

        final TextView message = new TextView(activity);
        message.setText(spanned);
        message.setTextSize(TypedValue.COMPLEX_UNIT_DIP, 16);
        message.setLinkTextColor(Theme.getColor(Theme.key_dialogTextLink));
        message.setHighlightColor(Theme.getColor(Theme.key_dialogLinkSelection));
        message.setPadding(AndroidUtilities.dp(23), 0, AndroidUtilities.dp(23), 0);
        message.setMovementMethod(new AndroidUtilities.LinkMovementMethodMy());
        message.setTextColor(Theme.getColor(Theme.key_dialogTextBlack));
        builder.setView(message);

        return builder;
    }

    public static boolean checkSlowMode(Context context, int currentAccount, long did, boolean few) {
        int lowerId = (int) did;
        if (lowerId < 0) {
            TLRPC.Chat chat = MessagesController.getInstance(currentAccount).getChat(-lowerId);
            if (chat != null && chat.slowmode_enabled && !ChatObject.hasAdminRights(chat)) {
                if (!few) {
                    TLRPC.ChatFull chatFull = MessagesController.getInstance(currentAccount).getChatFull(chat.id);
                    if (chatFull == null) {
                        chatFull = MessagesStorage.getInstance(currentAccount).loadChatInfo(chat.id, new CountDownLatch(1), false, false);
                    }
                    if (chatFull != null && chatFull.slowmode_next_send_date >= ConnectionsManager.getInstance(currentAccount).getCurrentTime()) {
                        few = true;
                    }
                }
                if (few) {
                    AlertsCreator.createSimpleAlert(context, chat.title, LocaleController.getString("SlowmodeSendError", R.string.SlowmodeSendError)).show();
                    return true;
                }
            }
        }
        return false;
    }

    public static AlertDialog.Builder createSimpleAlert(Context context, final String text) {
        return createSimpleAlert(context, null, text);
    }

    public static AlertDialog.Builder createSimpleAlert(Context context, final String title, final String text) {
        if (text == null) {
            return null;
        }
        AlertDialog.Builder builder = new AlertDialog.Builder(context);
        builder.setTitle(title == null ? LocaleController.getString("AppName", R.string.AppName) : title);
        builder.setMessage(text);
        builder.setPositiveButton(LocaleController.getString("OK", R.string.OK), null);
        return builder;
    }

    public static Dialog showSimpleAlert(BaseFragment baseFragment, final String text) {
        return showSimpleAlert(baseFragment, null, text);
    }

    public static Dialog showSimpleAlert(BaseFragment baseFragment, final String title, final String text) {
        if (text == null || baseFragment == null || baseFragment.getParentActivity() == null) {
            return null;
        }
        AlertDialog.Builder builder = createSimpleAlert(baseFragment.getParentActivity(), title, text);
        Dialog dialog = builder.create();
        baseFragment.showDialog(dialog);
        return dialog;
    }

    public static void showBlockReportSpamAlert(BaseFragment fragment, long dialog_id, TLRPC.User currentUser, TLRPC.Chat currentChat, TLRPC.EncryptedChat encryptedChat, boolean isLocation, TLRPC.ChatFull chatInfo, MessagesStorage.IntCallback callback) {
        if (fragment == null || fragment.getParentActivity() == null) {
            return;
        }
        AccountInstance accountInstance = fragment.getAccountInstance();
        AlertDialog.Builder builder = new AlertDialog.Builder(fragment.getParentActivity());
        CharSequence reportText;
        CheckBoxCell[] cells;
        SharedPreferences preferences = MessagesController.getNotificationsSettings(fragment.getCurrentAccount());
        boolean showReport = encryptedChat != null || preferences.getBoolean("dialog_bar_report" + dialog_id, false);
        if (currentUser != null) {
            builder.setTitle(LocaleController.formatString("BlockUserTitle", R.string.BlockUserTitle, UserObject.getFirstName(currentUser)));
            builder.setMessage(AndroidUtilities.replaceTags(LocaleController.formatString("BlockUserAlert", R.string.BlockUserAlert, UserObject.getFirstName(currentUser))));
            reportText = LocaleController.getString("BlockContact", R.string.BlockContact);

            cells = new CheckBoxCell[2];
            LinearLayout linearLayout = new LinearLayout(fragment.getParentActivity());
            linearLayout.setOrientation(LinearLayout.VERTICAL);
            for (int a = 0; a < 2; a++) {
                if (a == 0 && !showReport) {
                    continue;
                }
                cells[a] = new CheckBoxCell(fragment.getParentActivity(), 1);
                cells[a].setBackgroundDrawable(Theme.getSelectorDrawable(false));
                cells[a].setTag(a);
                if (a == 0) {
                    cells[a].setText(LocaleController.getString("DeleteReportSpam", R.string.DeleteReportSpam), "", true, false);
                } else if (a == 1) {
                    cells[a].setText(LocaleController.formatString("DeleteThisChat", R.string.DeleteThisChat), "", true, false);
                }
                cells[a].setPadding(LocaleController.isRTL ? AndroidUtilities.dp(16) : AndroidUtilities.dp(8), 0, LocaleController.isRTL ? AndroidUtilities.dp(8) : AndroidUtilities.dp(16), 0);
                linearLayout.addView(cells[a], LayoutHelper.createLinear(LayoutHelper.MATCH_PARENT, LayoutHelper.WRAP_CONTENT));
                cells[a].setOnClickListener(v -> {
                    Integer num = (Integer) v.getTag();
                    cells[num].setChecked(!cells[num].isChecked(), true);
                });
            }
            builder.setCustomViewOffset(12);
            builder.setView(linearLayout);
        } else {
            cells = null;
            if (currentChat != null && isLocation) {
                builder.setTitle(LocaleController.getString("ReportUnrelatedGroup", R.string.ReportUnrelatedGroup));
                if (chatInfo != null && chatInfo.location instanceof TLRPC.TL_channelLocation) {
                    TLRPC.TL_channelLocation location = (TLRPC.TL_channelLocation) chatInfo.location;
                    builder.setMessage(AndroidUtilities.replaceTags(LocaleController.formatString("ReportUnrelatedGroupText", R.string.ReportUnrelatedGroupText, location.address)));
                } else {
                    builder.setMessage(LocaleController.getString("ReportUnrelatedGroupTextNoAddress", R.string.ReportUnrelatedGroupTextNoAddress));
                }
            } else {
                builder.setTitle(LocaleController.getString("ReportSpamTitle", R.string.ReportSpamTitle));
                if (ChatObject.isChannel(currentChat) && !currentChat.megagroup) {
                    builder.setMessage(LocaleController.getString("ReportSpamAlertChannel", R.string.ReportSpamAlertChannel));
                } else {
                    builder.setMessage(LocaleController.getString("ReportSpamAlertGroup", R.string.ReportSpamAlertGroup));
                }
            }
            reportText = LocaleController.getString("ReportChat", R.string.ReportChat);
        }
        builder.setPositiveButton(reportText, (dialogInterface, i) -> {
            if (currentUser != null) {
                accountInstance.getMessagesController().blockUser(currentUser.id);
            }
            if (cells == null || cells[0] != null && cells[0].isChecked()) {
                accountInstance.getMessagesController().reportSpam(dialog_id, currentUser, currentChat, encryptedChat, currentChat != null && isLocation);
            }
            if (cells == null || cells[1].isChecked()) {
                if (currentChat != null) {
                    if (ChatObject.isNotInChat(currentChat)) {
                        accountInstance.getMessagesController().deleteDialog(dialog_id, 0);
                    } else {
                        accountInstance.getMessagesController().deleteUserFromChat((int) -dialog_id, accountInstance.getMessagesController().getUser(accountInstance.getUserConfig().getClientUserId()), null);
                    }
                } else {
                    accountInstance.getMessagesController().deleteDialog(dialog_id, 0);
                }
                callback.run(1);
            } else {
                callback.run(0);
            }
        });
        builder.setNegativeButton(LocaleController.getString("Cancel", R.string.Cancel), null);
        AlertDialog dialog = builder.create();
        fragment.showDialog(dialog);
        TextView button = (TextView) dialog.getButton(DialogInterface.BUTTON_POSITIVE);
        if (button != null) {
            button.setTextColor(Theme.getColor(Theme.key_dialogTextRed2));
        }
    }

    public static void showCustomNotificationsDialog(BaseFragment parentFragment, long did, int globalType, ArrayList<NotificationsSettingsActivity.NotificationException> exceptions, int currentAccount, MessagesStorage.IntCallback callback) {
        showCustomNotificationsDialog(parentFragment, did, globalType, exceptions, currentAccount, callback, null);
    }

    public static void showCustomNotificationsDialog(BaseFragment parentFragment, long did, int globalType, ArrayList<NotificationsSettingsActivity.NotificationException> exceptions, int currentAccount, MessagesStorage.IntCallback callback, MessagesStorage.IntCallback resultCallback) {
        if (parentFragment == null || parentFragment.getParentActivity() == null) {
            return;
        }
        boolean enabled;
        boolean defaultEnabled = NotificationsController.getInstance(currentAccount).isGlobalNotificationsEnabled(did);

        String[] descriptions = new String[]{
                LocaleController.getString("NotificationsTurnOn", R.string.NotificationsTurnOn),
                LocaleController.formatString("MuteFor", R.string.MuteFor, LocaleController.formatPluralString("Hours", 1)),
                LocaleController.formatString("MuteFor", R.string.MuteFor, LocaleController.formatPluralString("Days", 2)),
                did == 0 && parentFragment instanceof NotificationsCustomSettingsActivity ? null : LocaleController.getString("NotificationsCustomize", R.string.NotificationsCustomize),
                LocaleController.getString("NotificationsTurnOff", R.string.NotificationsTurnOff)
        };

        int[] icons = new int[]{
                R.drawable.notifications_on,
                R.drawable.notifications_mute1h,
                R.drawable.notifications_mute2d,
                R.drawable.notifications_settings,
                R.drawable.notifications_off
        };

        final LinearLayout linearLayout = new LinearLayout(parentFragment.getParentActivity());
        linearLayout.setOrientation(LinearLayout.VERTICAL);
        AlertDialog.Builder builder = new AlertDialog.Builder(parentFragment.getParentActivity());

        for (int a = 0; a < descriptions.length; a++) {
            if (descriptions[a] == null) {
                continue;
            }
            TextView textView = new TextView(parentFragment.getParentActivity());
            Drawable drawable = parentFragment.getParentActivity().getResources().getDrawable(icons[a]);
            if (a == descriptions.length - 1) {
                textView.setTextColor(Theme.getColor(Theme.key_dialogTextRed));
                drawable.setColorFilter(new PorterDuffColorFilter(Theme.getColor(Theme.key_dialogRedIcon), PorterDuff.Mode.MULTIPLY));
            } else {
                textView.setTextColor(Theme.getColor(Theme.key_dialogTextBlack));
                drawable.setColorFilter(new PorterDuffColorFilter(Theme.getColor(Theme.key_dialogIcon), PorterDuff.Mode.MULTIPLY));
            }
            textView.setTextSize(TypedValue.COMPLEX_UNIT_DIP, 16);
            textView.setLines(1);
            textView.setMaxLines(1);
            textView.setCompoundDrawablesWithIntrinsicBounds(drawable, null, null, null);
            textView.setTag(a);
            textView.setBackgroundDrawable(Theme.getSelectorDrawable(false));
            textView.setPadding(AndroidUtilities.dp(24), 0, AndroidUtilities.dp(24), 0);
            textView.setSingleLine(true);
            textView.setGravity(Gravity.LEFT | Gravity.CENTER_VERTICAL);
            textView.setCompoundDrawablePadding(AndroidUtilities.dp(26));
            textView.setText(descriptions[a]);
            linearLayout.addView(textView, LayoutHelper.createLinear(LayoutHelper.MATCH_PARENT, 48, Gravity.LEFT | Gravity.TOP));
            textView.setOnClickListener(v -> {
                int i = (Integer) v.getTag();
                if (i == 0) {
                    if (did != 0) {
                        SharedPreferences preferences = MessagesController.getNotificationsSettings(currentAccount);
                        SharedPreferences.Editor editor = preferences.edit();
                        if (defaultEnabled) {
                            editor.remove("notify2_" + did);
                        } else {
                            editor.putInt("notify2_" + did, 0);
                        }
                        MessagesStorage.getInstance(currentAccount).setDialogFlags(did, 0);
                        editor.commit();
                        TLRPC.Dialog dialog = MessagesController.getInstance(currentAccount).dialogs_dict.get(did);
                        if (dialog != null) {
                            dialog.notify_settings = new TLRPC.TL_peerNotifySettings();
                        }
                        NotificationsController.getInstance(currentAccount).updateServerNotificationsSettings(did);
                        if (resultCallback != null) {
                            if (defaultEnabled) {
                                resultCallback.run(0);
                            } else {
                                resultCallback.run(1);
                            }
                        }
                    } else {
                        NotificationsController.getInstance(currentAccount).setGlobalNotificationsEnabled(globalType, 0);
                    }
                } else if (i == 3) {
                    if (did != 0) {
                        Bundle args = new Bundle();
                        args.putLong("dialog_id", did);
                        parentFragment.presentFragment(new ProfileNotificationsActivity(args));
                    } else {
                        parentFragment.presentFragment(new NotificationsCustomSettingsActivity(globalType, exceptions));
                    }
                } else {
                    int untilTime = ConnectionsManager.getInstance(currentAccount).getCurrentTime();
                    if (i == 1) {
                        untilTime += 60 * 60;
                    } else if (i == 2) {
                        untilTime += 60 * 60 * 48;
                    } else if (i == 4) {
                        untilTime = Integer.MAX_VALUE;
                    }

                    if (did != 0) {
                        SharedPreferences preferences = MessagesController.getNotificationsSettings(currentAccount);
                        SharedPreferences.Editor editor = preferences.edit();
                        long flags;
                        if (i == 4) {
                            if (!defaultEnabled) {
                                editor.remove("notify2_" + did);
                                flags = 0;
                            } else {
                                editor.putInt("notify2_" + did, 2);
                                flags = 1;
                            }
                        } else {
                            editor.putInt("notify2_" + did, 3);
                            editor.putInt("notifyuntil_" + did, untilTime);
                            flags = ((long) untilTime << 32) | 1;
                        }
                        NotificationsController.getInstance(currentAccount).removeNotificationsForDialog(did);
                        MessagesStorage.getInstance(currentAccount).setDialogFlags(did, flags);
                        editor.commit();
                        TLRPC.Dialog dialog = MessagesController.getInstance(currentAccount).dialogs_dict.get(did);
                        if (dialog != null) {
                            dialog.notify_settings = new TLRPC.TL_peerNotifySettings();
                            if (i != 4 || defaultEnabled) {
                                dialog.notify_settings.mute_until = untilTime;
                            }
                        }
                        NotificationsController.getInstance(currentAccount).updateServerNotificationsSettings(did);
                        if (resultCallback != null) {
                            if (i == 4 && !defaultEnabled) {
                                resultCallback.run(0);
                            } else {
                                resultCallback.run(1);
                            }
                        }
                    } else {
                        if (i == 4) {
                            NotificationsController.getInstance(currentAccount).setGlobalNotificationsEnabled(globalType, Integer.MAX_VALUE);
                        } else {
                            NotificationsController.getInstance(currentAccount).setGlobalNotificationsEnabled(globalType, untilTime);
                        }
                    }
                }
                if (callback != null) {
                    callback.run(i);
                }
                builder.getDismissRunnable().run();
            });
        }
        builder.setTitle(LocaleController.getString("Notifications", R.string.Notifications));
        builder.setView(linearLayout);
        parentFragment.showDialog(builder.create());
    }

    public static AlertDialog showSecretLocationAlert(Context context, int currentAccount, final Runnable onSelectRunnable, boolean inChat) {
        ArrayList<String> arrayList = new ArrayList<>();
<<<<<<< HEAD
        int providers = 5; // MessagesController.getInstance(currentAccount).availableMapProviders;
=======
        ArrayList<Integer> types = new ArrayList<>();
        int providers = MessagesController.getInstance(currentAccount).availableMapProviders;
>>>>>>> cc1dc357
        if ((providers & 1) != 0) {
            arrayList.add(LocaleController.getString("MapPreviewProviderTelegram", R.string.MapPreviewProviderTelegram));
            types.add(0);
        }
        if ((providers & 2) != 0) {
            arrayList.add(LocaleController.getString("MapPreviewProviderGoogle", R.string.MapPreviewProviderGoogle));
            types.add(1);
        }
        if ((providers & 4) != 0) {
            arrayList.add(LocaleController.getString("MapPreviewProviderYandex", R.string.MapPreviewProviderYandex));
            types.add(3);
        }
        arrayList.add(LocaleController.getString("MapPreviewProviderNobody", R.string.MapPreviewProviderNobody));
        types.add(2);

        AlertDialog.Builder builder = new AlertDialog.Builder(context);
        builder.setTitle(LocaleController.getString("MapPreviewProviderTitle", R.string.MapPreviewProviderTitle));
        final LinearLayout linearLayout = new LinearLayout(context);
        linearLayout.setOrientation(LinearLayout.VERTICAL);
        builder.setView(linearLayout);

        for (int a = 0; a < arrayList.size(); a++) {
            RadioColorCell cell = new RadioColorCell(context);
            cell.setPadding(AndroidUtilities.dp(4), 0, AndroidUtilities.dp(4), 0);
            cell.setTag(a);
            cell.setCheckColor(Theme.getColor(Theme.key_radioBackground), Theme.getColor(Theme.key_dialogRadioBackgroundChecked));
            cell.setTextAndValue(arrayList.get(a), SharedConfig.mapPreviewType == types.get(a));
            linearLayout.addView(cell);
            cell.setOnClickListener(v -> {
                Integer which = (Integer) v.getTag();
                SharedConfig.setSecretMapPreviewType(types.get(which));
                if (onSelectRunnable != null) {
                    onSelectRunnable.run();
                }
                builder.getDismissRunnable().run();
            });
        }
        if (!inChat) {
            builder.setNegativeButton(LocaleController.getString("Cancel", R.string.Cancel), null);
        }
        AlertDialog dialog = builder.show();
        if (inChat) {
            dialog.setCanceledOnTouchOutside(false);
        }
        return dialog;
    }

    private static void updateDayPicker(NumberPicker dayPicker, NumberPicker monthPicker, NumberPicker yearPicker) {
        Calendar calendar = Calendar.getInstance();
        calendar.set(Calendar.MONTH, monthPicker.getValue());
        calendar.set(Calendar.YEAR, yearPicker.getValue());
        dayPicker.setMinValue(1);
        dayPicker.setMaxValue(calendar.getActualMaximum(Calendar.DAY_OF_MONTH));
    }

    private static void checkPickerDate(NumberPicker dayPicker, NumberPicker monthPicker, NumberPicker yearPicker) {
        Calendar calendar = Calendar.getInstance();
        calendar.setTimeInMillis(System.currentTimeMillis());

        int currentYear = calendar.get(Calendar.YEAR);
        int currentMonth = calendar.get(Calendar.MONTH);
        int currentDay = calendar.get(Calendar.DAY_OF_MONTH);

        if (currentYear > yearPicker.getValue()) {
            yearPicker.setValue(currentYear);
            //yearPicker.finishScroll();
        }
        if (yearPicker.getValue() == currentYear) {
            if (currentMonth > monthPicker.getValue()) {
                monthPicker.setValue(currentMonth);
                //monthPicker.finishScroll();
            }
            if (currentMonth == monthPicker.getValue()) {
                if (currentDay > dayPicker.getValue()) {
                    dayPicker.setValue(currentDay);
                    //dayPicker.finishScroll();
                }
            }
        }
    }

    public static AlertDialog createSupportAlert(BaseFragment fragment) {
        if (fragment == null || fragment.getParentActivity() == null) {
            return null;
        }
        final TextView message = new TextView(fragment.getParentActivity());
        Spannable spanned = new SpannableString(Html.fromHtml(LocaleController.getString("AskAQuestionInfo", R.string.AskAQuestionInfo).replace("\n", "<br>")));
        URLSpan[] spans = spanned.getSpans(0, spanned.length(), URLSpan.class);
        for (int i = 0; i < spans.length; i++) {
            URLSpan span = spans[i];
            int start = spanned.getSpanStart(span);
            int end = spanned.getSpanEnd(span);
            spanned.removeSpan(span);
            span = new URLSpanNoUnderline(span.getURL()) {
                @Override
                public void onClick(View widget) {
                    fragment.dismissCurrentDialig();
                    super.onClick(widget);
                }
            };
            spanned.setSpan(span, start, end, 0);
        }
        message.setText(spanned);
        message.setTextSize(TypedValue.COMPLEX_UNIT_DIP, 16);
        message.setLinkTextColor(Theme.getColor(Theme.key_dialogTextLink));
        message.setHighlightColor(Theme.getColor(Theme.key_dialogLinkSelection));
        message.setPadding(AndroidUtilities.dp(23), 0, AndroidUtilities.dp(23), 0);
        message.setMovementMethod(new AndroidUtilities.LinkMovementMethodMy());
        message.setTextColor(Theme.getColor(Theme.key_dialogTextBlack));

        AlertDialog.Builder builder1 = new AlertDialog.Builder(fragment.getParentActivity());
        builder1.setView(message);
        builder1.setTitle(LocaleController.getString("AskAQuestion", R.string.AskAQuestion));
        builder1.setPositiveButton(LocaleController.getString("AskButton", R.string.AskButton), (dialogInterface, i) -> performAskAQuestion(fragment));
        builder1.setNegativeButton(LocaleController.getString("Cancel", R.string.Cancel), null);
        return builder1.create();
    }

    private static void performAskAQuestion(BaseFragment fragment) {
        int currentAccount = fragment.getCurrentAccount();
        final SharedPreferences preferences = MessagesController.getMainSettings(currentAccount);
        int uid = preferences.getInt("support_id", 0);
        TLRPC.User supportUser = null;
        if (uid != 0) {
            supportUser = MessagesController.getInstance(currentAccount).getUser(uid);
            if (supportUser == null) {
                String userString = preferences.getString("support_user", null);
                if (userString != null) {
                    try {
                        byte[] datacentersBytes = Base64.decode(userString, Base64.DEFAULT);
                        if (datacentersBytes != null) {
                            SerializedData data = new SerializedData(datacentersBytes);
                            supportUser = TLRPC.User.TLdeserialize(data, data.readInt32(false), false);
                            if (supportUser != null && supportUser.id == 333000) {
                                supportUser = null;
                            }
                            data.cleanup();
                        }
                    } catch (Exception e) {
                        FileLog.e(e);
                        supportUser = null;
                    }
                }
            }
        }
        if (supportUser == null) {
            final AlertDialog progressDialog = new AlertDialog(fragment.getParentActivity(), 3);
            progressDialog.setCanCacnel(false);
            progressDialog.show();
            TLRPC.TL_help_getSupport req = new TLRPC.TL_help_getSupport();
            ConnectionsManager.getInstance(currentAccount).sendRequest(req, (response, error) -> {
                if (error == null) {
                    final TLRPC.TL_help_support res = (TLRPC.TL_help_support) response;
                    AndroidUtilities.runOnUIThread(() -> {
                        SharedPreferences.Editor editor = preferences.edit();
                        editor.putInt("support_id", res.user.id);
                        SerializedData data = new SerializedData();
                        res.user.serializeToStream(data);
                        editor.putString("support_user", Base64.encodeToString(data.toByteArray(), Base64.DEFAULT));
                        editor.commit();
                        data.cleanup();
                        try {
                            progressDialog.dismiss();
                        } catch (Exception e) {
                            FileLog.e(e);
                        }
                        ArrayList<TLRPC.User> users = new ArrayList<>();
                        users.add(res.user);
                        MessagesStorage.getInstance(currentAccount).putUsersAndChats(users, null, true, true);
                        MessagesController.getInstance(currentAccount).putUser(res.user, false);
                        Bundle args = new Bundle();
                        args.putInt("user_id", res.user.id);
                        fragment.presentFragment(new ChatActivity(args));
                    });
                } else {
                    AndroidUtilities.runOnUIThread(() -> {
                        try {
                            progressDialog.dismiss();
                        } catch (Exception e) {
                            FileLog.e(e);
                        }
                    });
                }
            });
        } else {
            MessagesController.getInstance(currentAccount).putUser(supportUser, true);
            Bundle args = new Bundle();
            args.putInt("user_id", supportUser.id);
            fragment.presentFragment(new ChatActivity(args));
        }
    }

    public static void createClearOrDeleteDialogAlert(BaseFragment fragment, boolean clear, TLRPC.Chat chat, TLRPC.User user, boolean secret, MessagesStorage.BooleanCallback onProcessRunnable) {
        createClearOrDeleteDialogAlert(fragment, clear, false, false, chat, user, secret, onProcessRunnable);
    }

    public static void createClearOrDeleteDialogAlert(BaseFragment fragment, boolean clear, boolean admin, boolean second, TLRPC.Chat chat, TLRPC.User user, boolean secret, MessagesStorage.BooleanCallback onProcessRunnable) {
        if (fragment == null || fragment.getParentActivity() == null || chat == null && user == null) {
            return;
        }
        int account = fragment.getCurrentAccount();

        Context context = fragment.getParentActivity();
        AlertDialog.Builder builder = new AlertDialog.Builder(context);
        int selfUserId = UserConfig.getInstance(account).getClientUserId();

        CheckBoxCell[] cell = new CheckBoxCell[1];

        TextView messageTextView = new TextView(context);
        messageTextView.setTextColor(Theme.getColor(Theme.key_dialogTextBlack));
        messageTextView.setTextSize(TypedValue.COMPLEX_UNIT_DIP, 16);
        messageTextView.setGravity((LocaleController.isRTL ? Gravity.RIGHT : Gravity.LEFT) | Gravity.TOP);

        boolean clearingCache = ChatObject.isChannel(chat) && !TextUtils.isEmpty(chat.username);

        FrameLayout frameLayout = new FrameLayout(context) {
            @Override
            protected void onMeasure(int widthMeasureSpec, int heightMeasureSpec) {
                super.onMeasure(widthMeasureSpec, heightMeasureSpec);
                if (cell[0] != null) {
                    setMeasuredDimension(getMeasuredWidth(), getMeasuredHeight() + cell[0].getMeasuredHeight() + AndroidUtilities.dp(7));
                }
            }
        };
        builder.setView(frameLayout);

        AvatarDrawable avatarDrawable = new AvatarDrawable();
        avatarDrawable.setTextSize(AndroidUtilities.dp(12));

        BackupImageView imageView = new BackupImageView(context);
        imageView.setRoundRadius(AndroidUtilities.dp(20));
        frameLayout.addView(imageView, LayoutHelper.createFrame(40, 40, (LocaleController.isRTL ? Gravity.RIGHT : Gravity.LEFT) | Gravity.TOP, 22, 5, 22, 0));

        TextView textView = new TextView(context);
        textView.setTextColor(Theme.getColor(Theme.key_actionBarDefaultSubmenuItem));
        textView.setTextSize(TypedValue.COMPLEX_UNIT_DIP, 20);
        textView.setTypeface(AndroidUtilities.getTypeface("fonts/rmedium.ttf"));
        textView.setLines(1);
        textView.setMaxLines(1);
        textView.setSingleLine(true);
        textView.setGravity((LocaleController.isRTL ? Gravity.RIGHT : Gravity.LEFT) | Gravity.CENTER_VERTICAL);
        textView.setEllipsize(TextUtils.TruncateAt.END);
        if (clear) {
            if (clearingCache) {
                textView.setText(LocaleController.getString("ClearHistoryCache", R.string.ClearHistoryCache));
            } else {
                textView.setText(LocaleController.getString("ClearHistory", R.string.ClearHistory));
            }
        } else {
            if (admin) {
                if (ChatObject.isChannel(chat)) {
                    if (chat.megagroup) {
                        textView.setText(LocaleController.getString("DeleteMegaMenu", R.string.DeleteMegaMenu));
                    } else {
                        textView.setText(LocaleController.getString("ChannelDeleteMenu", R.string.ChannelDeleteMenu));
                    }
                } else {
                    textView.setText(LocaleController.getString("DeleteMegaMenu", R.string.DeleteMegaMenu));
                }
            } else {
                if (chat != null) {
                    if (ChatObject.isChannel(chat)) {
                        if (chat.megagroup) {
                            textView.setText(LocaleController.getString("LeaveMegaMenu", R.string.LeaveMegaMenu));
                        } else {
                            textView.setText(LocaleController.getString("LeaveChannelMenu", R.string.LeaveChannelMenu));
                        }
                    } else {
                        textView.setText(LocaleController.getString("LeaveMegaMenu", R.string.LeaveMegaMenu));
                    }
                } else {
                    textView.setText(LocaleController.getString("DeleteChatUser", R.string.DeleteChatUser));
                }
            }
        }
        frameLayout.addView(textView, LayoutHelper.createFrame(LayoutHelper.MATCH_PARENT, LayoutHelper.WRAP_CONTENT, (LocaleController.isRTL ? Gravity.RIGHT : Gravity.LEFT) | Gravity.TOP, (LocaleController.isRTL ? 21 : 76), 11, (LocaleController.isRTL ? 76 : 21), 0));
        frameLayout.addView(messageTextView, LayoutHelper.createFrame(LayoutHelper.WRAP_CONTENT, LayoutHelper.WRAP_CONTENT, (LocaleController.isRTL ? Gravity.RIGHT : Gravity.LEFT) | Gravity.TOP, 24, 57, 24, 9));

        boolean canRevokeInbox = user != null && !user.bot && user.id != selfUserId && MessagesController.getInstance(account).canRevokePmInbox;
        int revokeTimeLimit;
        if (user != null) {
            revokeTimeLimit = MessagesController.getInstance(account).revokeTimePmLimit;
        } else {
            revokeTimeLimit = MessagesController.getInstance(account).revokeTimeLimit;
        }
        boolean canDeleteInbox = !secret && user != null && canRevokeInbox && revokeTimeLimit == 0x7fffffff;
        final boolean[] deleteForAll = new boolean[1];

        if (!second && canDeleteInbox) {
            cell[0] = new CheckBoxCell(context, 1);
            cell[0].setBackgroundDrawable(Theme.getSelectorDrawable(false));
            if (clear) {
                cell[0].setText(LocaleController.formatString("ClearHistoryOptionAlso", R.string.ClearHistoryOptionAlso, UserObject.getFirstName(user)), "", false, false);
            } else {
                cell[0].setText(LocaleController.formatString("DeleteMessagesOptionAlso", R.string.DeleteMessagesOptionAlso, UserObject.getFirstName(user)), "", false, false);
            }
            cell[0].setPadding(LocaleController.isRTL ? AndroidUtilities.dp(16) : AndroidUtilities.dp(8), 0, LocaleController.isRTL ? AndroidUtilities.dp(8) : AndroidUtilities.dp(16), 0);
            frameLayout.addView(cell[0], LayoutHelper.createFrame(LayoutHelper.MATCH_PARENT, 48, Gravity.BOTTOM | Gravity.LEFT, 0, 0, 0, 0));
            cell[0].setOnClickListener(v -> {
                CheckBoxCell cell1 = (CheckBoxCell) v;
                deleteForAll[0] = !deleteForAll[0];
                cell1.setChecked(deleteForAll[0], true);
            });
        }

        if (user != null) {
            if (user.id == selfUserId) {
                avatarDrawable.setAvatarType(AvatarDrawable.AVATAR_TYPE_SAVED_SMALL);
                imageView.setImage(null, null, avatarDrawable, user);
            } else {
                avatarDrawable.setInfo(user);
                imageView.setImage(ImageLocation.getForUser(user, false), "50_50", avatarDrawable, user);
            }
        } else if (chat != null) {
            avatarDrawable.setInfo(chat);
            imageView.setImage(ImageLocation.getForChat(chat, false), "50_50", avatarDrawable, chat);
        }

        if (second) {
            messageTextView.setText(AndroidUtilities.replaceTags(LocaleController.getString("DeleteAllMessagesAlert", R.string.DeleteAllMessagesAlert)));
        } else {
            if (clear) {
                if (user != null) {
                    if (secret) {
                        messageTextView.setText(AndroidUtilities.replaceTags(LocaleController.formatString("AreYouSureClearHistoryWithSecretUser", R.string.AreYouSureClearHistoryWithSecretUser, UserObject.getUserName(user))));
                    } else {
                        if (user.id == selfUserId) {
                            messageTextView.setText(AndroidUtilities.replaceTags(LocaleController.getString("AreYouSureClearHistorySavedMessages", R.string.AreYouSureClearHistorySavedMessages)));
                        } else {
                            messageTextView.setText(AndroidUtilities.replaceTags(LocaleController.formatString("AreYouSureClearHistoryWithUser", R.string.AreYouSureClearHistoryWithUser, UserObject.getUserName(user))));
                        }
                    }
                } else if (chat != null) {
                    if (!ChatObject.isChannel(chat) || chat.megagroup && TextUtils.isEmpty(chat.username)) {
                        messageTextView.setText(AndroidUtilities.replaceTags(LocaleController.formatString("AreYouSureClearHistoryWithChat", R.string.AreYouSureClearHistoryWithChat, chat.title)));
                    } else if (chat.megagroup) {
                        messageTextView.setText(LocaleController.getString("AreYouSureClearHistoryGroup", R.string.AreYouSureClearHistoryGroup));
                    } else {
                        messageTextView.setText(LocaleController.getString("AreYouSureClearHistoryChannel", R.string.AreYouSureClearHistoryChannel));
                    }
                }
            } else {
                if (admin) {
                    if (ChatObject.isChannel(chat)) {
                        if (chat.megagroup) {
                            messageTextView.setText(LocaleController.getString("MegaDeleteAlert", R.string.MegaDeleteAlert));
                        } else {
                            messageTextView.setText(LocaleController.getString("ChannelDeleteAlert", R.string.ChannelDeleteAlert));
                        }
                    } else {
                        messageTextView.setText(LocaleController.getString("AreYouSureDeleteAndExit", R.string.AreYouSureDeleteAndExit));
                    }
                } else {
                    if (user != null) {
                        if (secret) {
                            messageTextView.setText(AndroidUtilities.replaceTags(LocaleController.formatString("AreYouSureDeleteThisChatWithSecretUser", R.string.AreYouSureDeleteThisChatWithSecretUser, UserObject.getUserName(user))));
                        } else {
                            if (user.id == selfUserId) {
                                messageTextView.setText(AndroidUtilities.replaceTags(LocaleController.getString("AreYouSureDeleteThisChatSavedMessages", R.string.AreYouSureDeleteThisChatSavedMessages)));
                            } else {
                                messageTextView.setText(AndroidUtilities.replaceTags(LocaleController.formatString("AreYouSureDeleteThisChatWithUser", R.string.AreYouSureDeleteThisChatWithUser, UserObject.getUserName(user))));
                            }
                        }
                    } else if (ChatObject.isChannel(chat)) {
                        if (chat.megagroup) {
                            messageTextView.setText(AndroidUtilities.replaceTags(LocaleController.formatString("MegaLeaveAlertWithName", R.string.MegaLeaveAlertWithName, chat.title)));
                        } else {
                            messageTextView.setText(AndroidUtilities.replaceTags(LocaleController.formatString("ChannelLeaveAlertWithName", R.string.ChannelLeaveAlertWithName, chat.title)));
                        }
                    } else {
                        messageTextView.setText(AndroidUtilities.replaceTags(LocaleController.formatString("AreYouSureDeleteAndExitName", R.string.AreYouSureDeleteAndExitName, chat.title)));
                    }
                }
            }
        }

        String actionText;
        if (second) {
            actionText = LocaleController.getString("DeleteAll", R.string.DeleteAll);
        } else {
            if (clear) {
                if (clearingCache) {
                    actionText = LocaleController.getString("ClearHistoryCache", R.string.ClearHistoryCache);
                } else {
                    actionText = LocaleController.getString("ClearHistory", R.string.ClearHistory);
                }
            } else {
                if (admin) {
                    if (ChatObject.isChannel(chat)) {
                        if (chat.megagroup) {
                            actionText = LocaleController.getString("DeleteMega", R.string.DeleteMega);
                        } else {
                            actionText = LocaleController.getString("ChannelDelete", R.string.ChannelDelete);
                        }
                    } else {
                        actionText = LocaleController.getString("DeleteMega", R.string.DeleteMega);
                    }
                } else {
                    if (ChatObject.isChannel(chat)) {
                        if (chat.megagroup) {
                            actionText = LocaleController.getString("LeaveMegaMenu", R.string.LeaveMegaMenu);
                        } else {
                            actionText = LocaleController.getString("LeaveChannelMenu", R.string.LeaveChannelMenu);
                        }
                    } else {
                        actionText = LocaleController.getString("DeleteChatUser", R.string.DeleteChatUser);
                    }
                }
            }
        }
        builder.setPositiveButton(actionText, (dialogInterface, i) -> {
            if (user != null && !clearingCache && !second && deleteForAll[0]) {
                MessagesStorage.getInstance(fragment.getCurrentAccount()).getMessagesCount(user.id, (count) -> {
                    if (count >= 50) {
                        createClearOrDeleteDialogAlert(fragment, clear, admin, true, chat, user, secret, onProcessRunnable);
                    } else {
                        if (onProcessRunnable != null) {
                            onProcessRunnable.run(deleteForAll[0]);
                        }
                    }
                });
                return;
            }
            if (onProcessRunnable != null) {
                onProcessRunnable.run(second || deleteForAll[0]);
            }
        });
        builder.setNegativeButton(LocaleController.getString("Cancel", R.string.Cancel), null);
        AlertDialog alertDialog = builder.create();
        fragment.showDialog(alertDialog);
        TextView button = (TextView) alertDialog.getButton(DialogInterface.BUTTON_POSITIVE);
        if (button != null) {
            button.setTextColor(Theme.getColor(Theme.key_dialogTextRed2));
        }
    }

    public interface DatePickerDelegate {
        void didSelectDate(int year, int month, int dayOfMonth);
    }

    public static AlertDialog.Builder createDatePickerDialog(Context context, int minYear, int maxYear, int currentYearDiff, int selectedDay, int selectedMonth, int selectedYear, String title, final boolean checkMinDate, final DatePickerDelegate datePickerDelegate) {
        if (context == null) {
            return null;
        }

        LinearLayout linearLayout = new LinearLayout(context);
        linearLayout.setOrientation(LinearLayout.HORIZONTAL);
        linearLayout.setWeightSum(1.0f);

        final NumberPicker monthPicker = new NumberPicker(context);
        final NumberPicker dayPicker = new NumberPicker(context);
        final NumberPicker yearPicker = new NumberPicker(context);

        linearLayout.addView(dayPicker, LayoutHelper.createLinear(0, LayoutHelper.WRAP_CONTENT, 0.3f));
        dayPicker.setOnScrollListener((view, scrollState) -> {
            if (checkMinDate && scrollState == NumberPicker.OnScrollListener.SCROLL_STATE_IDLE) {
                checkPickerDate(dayPicker, monthPicker, yearPicker);
            }
        });

        monthPicker.setMinValue(0);
        monthPicker.setMaxValue(11);
        linearLayout.addView(monthPicker, LayoutHelper.createLinear(0, LayoutHelper.WRAP_CONTENT, 0.3f));
        monthPicker.setFormatter(value -> {
            Calendar calendar = Calendar.getInstance();
            calendar.set(Calendar.DAY_OF_MONTH, 1);
            calendar.set(Calendar.MONTH, value);
            return calendar.getDisplayName(Calendar.MONTH, Calendar.SHORT, Locale.getDefault());
        });
        monthPicker.setOnValueChangedListener((picker, oldVal, newVal) -> updateDayPicker(dayPicker, monthPicker, yearPicker));
        monthPicker.setOnScrollListener((view, scrollState) -> {
            if (checkMinDate && scrollState == NumberPicker.OnScrollListener.SCROLL_STATE_IDLE) {
                checkPickerDate(dayPicker, monthPicker, yearPicker);
            }
        });

        Calendar calendar = Calendar.getInstance();
        calendar.setTimeInMillis(System.currentTimeMillis());
        final int currentYear = calendar.get(Calendar.YEAR);
        yearPicker.setMinValue(currentYear + minYear);
        yearPicker.setMaxValue(currentYear + maxYear);
        yearPicker.setValue(currentYear + currentYearDiff);
        linearLayout.addView(yearPicker, LayoutHelper.createLinear(0, LayoutHelper.WRAP_CONTENT, 0.4f));
        yearPicker.setOnValueChangedListener((picker, oldVal, newVal) -> updateDayPicker(dayPicker, monthPicker, yearPicker));
        yearPicker.setOnScrollListener((view, scrollState) -> {
            if (checkMinDate && scrollState == NumberPicker.OnScrollListener.SCROLL_STATE_IDLE) {
                checkPickerDate(dayPicker, monthPicker, yearPicker);
            }
        });
        updateDayPicker(dayPicker, monthPicker, yearPicker);
        if (checkMinDate) {
            checkPickerDate(dayPicker, monthPicker, yearPicker);
        }

        if (selectedDay != -1) {
            dayPicker.setValue(selectedDay);
            monthPicker.setValue(selectedMonth);
            yearPicker.setValue(selectedYear);
        }

        AlertDialog.Builder builder = new AlertDialog.Builder(context);
        builder.setTitle(title);

        builder.setView(linearLayout);
        builder.setPositiveButton(LocaleController.getString("Set", R.string.Set), (dialog, which) -> {
            if (checkMinDate) {
                checkPickerDate(dayPicker, monthPicker, yearPicker);
            }
            datePickerDelegate.didSelectDate(yearPicker.getValue(), monthPicker.getValue(), dayPicker.getValue());
        });
        builder.setNegativeButton(LocaleController.getString("Cancel", R.string.Cancel), null);
        return builder;
    }

    private static boolean checkScheduleDate(TextView button, boolean reminder, NumberPicker dayPicker, NumberPicker hourPicker, NumberPicker minutePicker) {
        int day = dayPicker.getValue();
        int hour = hourPicker.getValue();
        int minute = minutePicker.getValue();

        Calendar calendar = Calendar.getInstance();
        long systemTime = System.currentTimeMillis();
        calendar.setTimeInMillis(systemTime);
        int currentYear = calendar.get(Calendar.YEAR);
        int currentDay = calendar.get(Calendar.DAY_OF_YEAR);

        calendar.setTimeInMillis(System.currentTimeMillis() + (long) day * 24 * 3600 * 1000);
        calendar.set(Calendar.HOUR_OF_DAY, hour);
        calendar.set(Calendar.MINUTE, minute);
        long currentTime = calendar.getTimeInMillis();

        if (currentTime <= systemTime + 60000L) {
            calendar.setTimeInMillis(systemTime + 60000L);
            if (currentDay != calendar.get(Calendar.DAY_OF_YEAR)) {
                dayPicker.setValue(day = 1);
            }
            hourPicker.setValue(hour = calendar.get(Calendar.HOUR_OF_DAY));
            minutePicker.setValue(minute = calendar.get(Calendar.MINUTE));
        }
        int selectedYear = calendar.get(Calendar.YEAR);

        calendar.setTimeInMillis(System.currentTimeMillis() + (long) day * 24 * 3600 * 1000);
        calendar.set(Calendar.HOUR_OF_DAY, hour);
        calendar.set(Calendar.MINUTE, minute);

        if (button != null) {
            long time = calendar.getTimeInMillis();
            int num;
            if (day == 0) {
                num = 0;
            } else if (currentYear == selectedYear) {
                num = 1;
            } else {
                num = 2;
            }
            if (reminder) {
                num += 3;
            }
            button.setText(LocaleController.getInstance().formatterScheduleSend[num].format(time));
        }
        return currentTime - systemTime > 60000L;
    }

    public interface ScheduleDatePickerDelegate {
        void didSelectDate(boolean notify, int scheduleDate);
    }

    public static BottomSheet.Builder createScheduleDatePickerDialog(Context context, long dialogId, final ScheduleDatePickerDelegate datePickerDelegate) {
        return createScheduleDatePickerDialog(context, dialogId, -1, datePickerDelegate, null);
    }

    public static BottomSheet.Builder createScheduleDatePickerDialog(Context context, long dialogId, final ScheduleDatePickerDelegate datePickerDelegate, final Runnable cancelRunnable) {
        return createScheduleDatePickerDialog(context, dialogId, -1, datePickerDelegate, cancelRunnable);
    }

    public static BottomSheet.Builder createScheduleDatePickerDialog(Context context, long dialogId, long currentDate, final ScheduleDatePickerDelegate datePickerDelegate, final Runnable cancelRunnable) {
        if (context == null) {
            return null;
        }

        int selfUserId = UserConfig.getInstance(UserConfig.selectedAccount).getClientUserId();

        BottomSheet.Builder builder = new BottomSheet.Builder(context, false);
        builder.setApplyBottomPadding(false);

        final NumberPicker dayPicker = new NumberPicker(context);
        dayPicker.setTextOffset(AndroidUtilities.dp(10));
        dayPicker.setItemCount(5);
        final NumberPicker hourPicker = new NumberPicker(context);
        hourPicker.setItemCount(5);
        hourPicker.setTextOffset(-AndroidUtilities.dp(10));
        final NumberPicker minutePicker = new NumberPicker(context);
        minutePicker.setItemCount(5);
        minutePicker.setTextOffset(-AndroidUtilities.dp(34));

        LinearLayout container = new LinearLayout(context) {

            boolean ignoreLayout = false;

            @Override
            protected void onMeasure(int widthMeasureSpec, int heightMeasureSpec) {
                ignoreLayout = true;
                int count;
                if (AndroidUtilities.displaySize.x > AndroidUtilities.displaySize.y) {
                    count = 3;
                } else {
                    count = 5;
                }
                dayPicker.setItemCount(count);
                hourPicker.setItemCount(count);
                minutePicker.setItemCount(count);
                dayPicker.getLayoutParams().height = AndroidUtilities.dp(54) * count;
                hourPicker.getLayoutParams().height = AndroidUtilities.dp(54) * count;
                minutePicker.getLayoutParams().height = AndroidUtilities.dp(54) * count;
                ignoreLayout = false;
                super.onMeasure(widthMeasureSpec, heightMeasureSpec);
            }

            @Override
            public void requestLayout() {
                if (ignoreLayout) {
                    return;
                }
                super.requestLayout();
            }
        };
        container.setOrientation(LinearLayout.VERTICAL);

        FrameLayout titleLayout = new FrameLayout(context);
        container.addView(titleLayout, LayoutHelper.createLinear(LayoutHelper.MATCH_PARENT, LayoutHelper.WRAP_CONTENT, Gravity.LEFT | Gravity.TOP, 22, 0, 0, 4));

        TextView titleView = new TextView(context);
        if (dialogId == selfUserId) {
            titleView.setText(LocaleController.getString("SetReminder", R.string.SetReminder));
        } else {
            titleView.setText(LocaleController.getString("ScheduleMessage", R.string.ScheduleMessage));
        }
        titleView.setTextColor(Theme.getColor(Theme.key_dialogTextBlack));
        titleView.setTextSize(TypedValue.COMPLEX_UNIT_DIP, 20);
        titleView.setTypeface(AndroidUtilities.getTypeface("fonts/rmedium.ttf"));
        titleLayout.addView(titleView, LayoutHelper.createFrame(LayoutHelper.WRAP_CONTENT, LayoutHelper.WRAP_CONTENT, Gravity.LEFT | Gravity.TOP, 0, 12, 0, 0));
        titleView.setOnTouchListener((v, event) -> true);

        if ((int) dialogId > 0 && dialogId != selfUserId) {
            TLRPC.User user = MessagesController.getInstance(UserConfig.selectedAccount).getUser((int) dialogId);
            if (user != null && !user.bot && user.status != null && user.status.expires > 0) {
                String name = UserObject.getFirstName(user);
                if (name.length() > 10) {
                    name = name.substring(0, 10) + "\u2026";
                }

                ActionBarMenuItem optionsButton = new ActionBarMenuItem(context, null, 0, Theme.getColor(Theme.key_sheet_other));
                optionsButton.setLongClickEnabled(false);
                optionsButton.setSubMenuOpenSide(2);
                optionsButton.setIcon(R.drawable.ic_ab_other);
                optionsButton.setBackgroundDrawable(Theme.createSelectorDrawable(Theme.getColor(Theme.key_player_actionBarSelector), 1));
                titleLayout.addView(optionsButton, LayoutHelper.createFrame(40, 40, Gravity.TOP | Gravity.RIGHT, 0, 8, 5, 0));
                optionsButton.addSubItem(1, LocaleController.formatString("ScheduleWhenOnline", R.string.ScheduleWhenOnline, name));
                optionsButton.setOnClickListener(v -> optionsButton.toggleSubMenu());
                optionsButton.setDelegate(id -> {
                    if (id == 1) {
                        datePickerDelegate.didSelectDate(true, 0x7ffffffe);
                        builder.getDismissRunnable().run();
                    }
                });
                optionsButton.setContentDescription(LocaleController.getString("AccDescrMoreOptions", R.string.AccDescrMoreOptions));
            }
        }

        LinearLayout linearLayout = new LinearLayout(context);
        linearLayout.setOrientation(LinearLayout.HORIZONTAL);
        linearLayout.setWeightSum(1.0f);
        container.addView(linearLayout, LayoutHelper.createLinear(LayoutHelper.MATCH_PARENT, LayoutHelper.WRAP_CONTENT));

        long currentTime = System.currentTimeMillis();
        Calendar calendar = Calendar.getInstance();
        calendar.setTimeInMillis(currentTime);
        int currentYear = calendar.get(Calendar.YEAR);

        TextView buttonTextView = new TextView(context);

        linearLayout.addView(dayPicker, LayoutHelper.createLinear(0, 54 * 5, 0.5f));
        dayPicker.setMinValue(0);
        dayPicker.setMaxValue(365);
        dayPicker.setWrapSelectorWheel(false);
        dayPicker.setFormatter(value -> {
            if (value == 0) {
                return LocaleController.getString("MessageScheduleToday", R.string.MessageScheduleToday);
            } else {
                long date = currentTime + (long) value * 86400000L;
                calendar.setTimeInMillis(date);
                int year = calendar.get(Calendar.YEAR);
                if (year == currentYear) {
                    return LocaleController.getInstance().formatterScheduleDay.format(date);
                } else {
                    return LocaleController.getInstance().formatterScheduleYear.format(date);
                }
            }
        });
        final NumberPicker.OnValueChangeListener onValueChangeListener = (picker, oldVal, newVal) -> checkScheduleDate(buttonTextView, selfUserId == dialogId, dayPicker, hourPicker, minutePicker);
        dayPicker.setOnValueChangedListener(onValueChangeListener);

        hourPicker.setMinValue(0);
        hourPicker.setMaxValue(23);
        linearLayout.addView(hourPicker, LayoutHelper.createLinear(0, 54 * 5, 0.2f));
        hourPicker.setFormatter(value -> String.format("%02d", value));
        hourPicker.setOnValueChangedListener(onValueChangeListener);

        minutePicker.setMinValue(0);
        minutePicker.setMaxValue(59);
        minutePicker.setValue(0);
        minutePicker.setFormatter(value -> String.format("%02d", value));
        linearLayout.addView(minutePicker, LayoutHelper.createLinear(0, 54 * 5, 0.3f));
        minutePicker.setOnValueChangedListener(onValueChangeListener);

        if (currentDate > 0 && currentDate != 0x7FFFFFFE) {
            currentDate *= 1000;
            calendar.setTimeInMillis(System.currentTimeMillis());
            calendar.set(Calendar.MINUTE, 0);
            calendar.set(Calendar.HOUR_OF_DAY, 0);
            int days = (int) ((currentDate - calendar.getTimeInMillis()) / (24 * 60 * 60 * 1000));
            calendar.setTimeInMillis(currentDate);
            if (days >= 0) {
                minutePicker.setValue(calendar.get(Calendar.MINUTE));
                hourPicker.setValue(calendar.get(Calendar.HOUR_OF_DAY));
                dayPicker.setValue(days);
            }
        }
        final boolean[] canceled = {true};

        checkScheduleDate(buttonTextView, selfUserId == dialogId, dayPicker, hourPicker, minutePicker);

        buttonTextView.setPadding(AndroidUtilities.dp(34), 0, AndroidUtilities.dp(34), 0);
        buttonTextView.setGravity(Gravity.CENTER);
        buttonTextView.setTextColor(Theme.getColor(Theme.key_featuredStickers_buttonText));
        buttonTextView.setTextSize(TypedValue.COMPLEX_UNIT_DIP, 14);
        buttonTextView.setTypeface(AndroidUtilities.getTypeface("fonts/rmedium.ttf"));
        buttonTextView.setBackgroundDrawable(Theme.createSimpleSelectorRoundRectDrawable(AndroidUtilities.dp(4), Theme.getColor(Theme.key_featuredStickers_addButton), Theme.getColor(Theme.key_featuredStickers_addButtonPressed)));
        container.addView(buttonTextView, LayoutHelper.createLinear(LayoutHelper.MATCH_PARENT, 48, Gravity.LEFT | Gravity.BOTTOM, 16, 15, 16, 16));
        buttonTextView.setOnClickListener(v -> {
            canceled[0] = false;
            boolean setSeconds = checkScheduleDate(null, selfUserId == dialogId, dayPicker, hourPicker, minutePicker);
            calendar.setTimeInMillis(System.currentTimeMillis() + (long) dayPicker.getValue() * 24 * 3600 * 1000);
            calendar.set(Calendar.HOUR_OF_DAY, hourPicker.getValue());
            calendar.set(Calendar.MINUTE, minutePicker.getValue());
            if (setSeconds) {
                calendar.set(Calendar.SECOND, 0);
            }
            datePickerDelegate.didSelectDate(true, (int) (calendar.getTimeInMillis() / 1000));
            builder.getDismissRunnable().run();
        });

        builder.setCustomView(container);
        builder.show().setOnDismissListener(dialog -> {
            if (cancelRunnable != null && canceled[0]) {
                cancelRunnable.run();
            }
        });
        return builder;
    }

    public static Dialog createMuteAlert(Context context, final long dialog_id) {
        if (context == null) {
            return null;
        }

        BottomSheet.Builder builder = new BottomSheet.Builder(context);
        builder.setTitle(LocaleController.getString("Notifications", R.string.Notifications), true);
        CharSequence[] items = new CharSequence[]{
                LocaleController.formatString("MuteFor", R.string.MuteFor, LocaleController.formatPluralString("Hours", 1)),
                LocaleController.formatString("MuteFor", R.string.MuteFor, LocaleController.formatPluralString("Hours", 8)),
                LocaleController.formatString("MuteFor", R.string.MuteFor, LocaleController.formatPluralString("Days", 2)),
                LocaleController.getString("MuteDisable", R.string.MuteDisable)
        };
        builder.setItems(items, (dialogInterface, i) -> {
                    int setting;
                    if (i == 0) {
                        setting = NotificationsController.SETTING_MUTE_HOUR;
                    } else if (i == 1) {
                        setting = NotificationsController.SETTING_MUTE_8_HOURS;
                    } else if (i == 2) {
                        setting = NotificationsController.SETTING_MUTE_2_DAYS;
                    } else {
                        setting = NotificationsController.SETTING_MUTE_FOREVER;
                    }
                    NotificationsController.getInstance(UserConfig.selectedAccount).setDialogNotificationsSettings(dialog_id, setting);
                }
        );
        return builder.create();
    }

    public static void createReportAlert(final Context context, final long dialog_id, final int messageId, final BaseFragment parentFragment) {
        if (context == null || parentFragment == null) {
            return;
        }

        BottomSheet.Builder builder = new BottomSheet.Builder(context);
        builder.setTitle(LocaleController.getString("ReportChat", R.string.ReportChat), true);
        CharSequence[] items = new CharSequence[]{
                LocaleController.getString("ReportChatSpam", R.string.ReportChatSpam),
                LocaleController.getString("ReportChatViolence", R.string.ReportChatViolence),
                LocaleController.getString("ReportChatChild", R.string.ReportChatChild),
                LocaleController.getString("ReportChatPornography", R.string.ReportChatPornography),
                LocaleController.getString("ReportChatOther", R.string.ReportChatOther)
        };
        builder.setItems(items, (dialogInterface, i) -> {
                    if (i == 4) {
                        Bundle args = new Bundle();
                        args.putLong("dialog_id", dialog_id);
                        args.putLong("message_id", messageId);
                        parentFragment.presentFragment(new ReportOtherActivity(args));
                        return;
                    }
                    TLObject req;
                    TLRPC.InputPeer peer = MessagesController.getInstance(UserConfig.selectedAccount).getInputPeer((int) dialog_id);
                    if (messageId != 0) {
                        TLRPC.TL_messages_report request = new TLRPC.TL_messages_report();
                        request.peer = peer;
                        request.id.add(messageId);
                        if (i == 0) {
                            request.reason = new TLRPC.TL_inputReportReasonSpam();
                        } else if (i == 1) {
                            request.reason = new TLRPC.TL_inputReportReasonViolence();
                        } else if (i == 2) {
                            request.reason = new TLRPC.TL_inputReportReasonChildAbuse();
                        } else if (i == 3) {
                            request.reason = new TLRPC.TL_inputReportReasonPornography();
                        }
                        req = request;
                    } else {
                        TLRPC.TL_account_reportPeer request = new TLRPC.TL_account_reportPeer();
                        request.peer = peer;
                        if (i == 0) {
                            request.reason = new TLRPC.TL_inputReportReasonSpam();
                        } else if (i == 1) {
                            request.reason = new TLRPC.TL_inputReportReasonViolence();
                        } else if (i == 2) {
                            request.reason = new TLRPC.TL_inputReportReasonChildAbuse();
                        } else if (i == 3) {
                            request.reason = new TLRPC.TL_inputReportReasonPornography();
                        }
                        req = request;
                    }
                    ConnectionsManager.getInstance(UserConfig.selectedAccount).sendRequest(req, (response, error) -> {

                    });
                    Toast.makeText(context, LocaleController.getString("ReportChatSent", R.string.ReportChatSent), Toast.LENGTH_SHORT).show();
                }
        );
        BottomSheet sheet = builder.create();
        parentFragment.showDialog(sheet);
    }

    private static String getFloodWaitString(String error) {
        int time = Utilities.parseInt(error);
        String timeString;
        if (time < 60) {
            timeString = LocaleController.formatPluralString("Seconds", time);
        } else {
            timeString = LocaleController.formatPluralString("Minutes", time / 60);
        }
        return LocaleController.formatString("FloodWaitTime", R.string.FloodWaitTime, timeString);
    }

    public static void showFloodWaitAlert(String error, final BaseFragment fragment) {
        if (error == null || !error.startsWith("FLOOD_WAIT") || fragment == null || fragment.getParentActivity() == null) {
            return;
        }
        int time = Utilities.parseInt(error);
        String timeString;
        if (time < 60) {
            timeString = LocaleController.formatPluralString("Seconds", time);
        } else {
            timeString = LocaleController.formatPluralString("Minutes", time / 60);
        }

        AlertDialog.Builder builder = new AlertDialog.Builder(fragment.getParentActivity());
        builder.setTitle(LocaleController.getString("AppName", R.string.AppName));
        builder.setMessage(LocaleController.formatString("FloodWaitTime", R.string.FloodWaitTime, timeString));
        builder.setPositiveButton(LocaleController.getString("OK", R.string.OK), null);
        fragment.showDialog(builder.create(), true, null);
    }

    public static void showSendMediaAlert(int result, final BaseFragment fragment) {
        if (result == 0) {
            return;
        }
        AlertDialog.Builder builder = new AlertDialog.Builder(fragment.getParentActivity());
        builder.setTitle(LocaleController.getString("AppName", R.string.AppName));
        if (result == 1) {
            builder.setMessage(LocaleController.getString("ErrorSendRestrictedStickers", R.string.ErrorSendRestrictedStickers));
        } else if (result == 2) {
            builder.setMessage(LocaleController.getString("ErrorSendRestrictedMedia", R.string.ErrorSendRestrictedMedia));
        } else if (result == 3) {
            builder.setMessage(LocaleController.getString("ErrorSendRestrictedPolls", R.string.ErrorSendRestrictedPolls));
        } else if (result == 4) {
            builder.setMessage(LocaleController.getString("ErrorSendRestrictedStickersAll", R.string.ErrorSendRestrictedStickersAll));
        } else if (result == 5) {
            builder.setMessage(LocaleController.getString("ErrorSendRestrictedMediaAll", R.string.ErrorSendRestrictedMediaAll));
        } else if (result == 6) {
            builder.setMessage(LocaleController.getString("ErrorSendRestrictedPollsAll", R.string.ErrorSendRestrictedPollsAll));
        }

        builder.setPositiveButton(LocaleController.getString("OK", R.string.OK), null);
        fragment.showDialog(builder.create(), true, null);
    }

    public static void showAddUserAlert(String error, final BaseFragment fragment, boolean isChannel, TLObject request) {
        if (error == null || fragment == null || fragment.getParentActivity() == null) {
            return;
        }
        AlertDialog.Builder builder = new AlertDialog.Builder(fragment.getParentActivity());
        builder.setTitle(LocaleController.getString("AppName", R.string.AppName));
        switch (error) {
            case "PEER_FLOOD":
                builder.setMessage(LocaleController.getString("NobodyLikesSpam2", R.string.NobodyLikesSpam2));
                builder.setNegativeButton(LocaleController.getString("MoreInfo", R.string.MoreInfo), (dialogInterface, i) -> MessagesController.getInstance(fragment.getCurrentAccount()).openByUserName("spambot", fragment, 1));
                break;
            case "USER_BLOCKED":
            case "USER_BOT":
            case "USER_ID_INVALID":
                if (isChannel) {
                    builder.setMessage(LocaleController.getString("ChannelUserCantAdd", R.string.ChannelUserCantAdd));
                } else {
                    builder.setMessage(LocaleController.getString("GroupUserCantAdd", R.string.GroupUserCantAdd));
                }
                break;
            case "USERS_TOO_MUCH":
                if (isChannel) {
                    builder.setMessage(LocaleController.getString("ChannelUserAddLimit", R.string.ChannelUserAddLimit));
                } else {
                    builder.setMessage(LocaleController.getString("GroupUserAddLimit", R.string.GroupUserAddLimit));
                }
                break;
            case "USER_NOT_MUTUAL_CONTACT":
                if (isChannel) {
                    builder.setMessage(LocaleController.getString("ChannelUserLeftError", R.string.ChannelUserLeftError));
                } else {
                    builder.setMessage(LocaleController.getString("GroupUserLeftError", R.string.GroupUserLeftError));
                }
                break;
            case "ADMINS_TOO_MUCH":
                if (isChannel) {
                    builder.setMessage(LocaleController.getString("ChannelUserCantAdmin", R.string.ChannelUserCantAdmin));
                } else {
                    builder.setMessage(LocaleController.getString("GroupUserCantAdmin", R.string.GroupUserCantAdmin));
                }
                break;
            case "BOTS_TOO_MUCH":
                if (isChannel) {
                    builder.setMessage(LocaleController.getString("ChannelUserCantBot", R.string.ChannelUserCantBot));
                } else {
                    builder.setMessage(LocaleController.getString("GroupUserCantBot", R.string.GroupUserCantBot));
                }
                break;
            case "USER_PRIVACY_RESTRICTED":
                if (isChannel) {
                    builder.setMessage(LocaleController.getString("InviteToChannelError", R.string.InviteToChannelError));
                } else {
                    builder.setMessage(LocaleController.getString("InviteToGroupError", R.string.InviteToGroupError));
                }
                break;
            case "USERS_TOO_FEW":
                builder.setMessage(LocaleController.getString("CreateGroupError", R.string.CreateGroupError));
                break;
            case "USER_RESTRICTED":
                builder.setMessage(LocaleController.getString("UserRestricted", R.string.UserRestricted));
                break;
            case "YOU_BLOCKED_USER":
                builder.setMessage(LocaleController.getString("YouBlockedUser", R.string.YouBlockedUser));
                break;
            case "CHAT_ADMIN_BAN_REQUIRED":
            case "USER_KICKED":
                builder.setMessage(LocaleController.getString("AddAdminErrorBlacklisted", R.string.AddAdminErrorBlacklisted));
                break;
            case "CHAT_ADMIN_INVITE_REQUIRED":
                builder.setMessage(LocaleController.getString("AddAdminErrorNotAMember", R.string.AddAdminErrorNotAMember));
                break;
            case "USER_ADMIN_INVALID":
                builder.setMessage(LocaleController.getString("AddBannedErrorAdmin", R.string.AddBannedErrorAdmin));
                break;
            case "CHANNELS_ADMIN_PUBLIC_TOO_MUCH":
                builder.setMessage(LocaleController.getString("PublicChannelsTooMuch", R.string.PublicChannelsTooMuch));
                break;
            case "CHANNELS_ADMIN_LOCATED_TOO_MUCH":
                builder.setMessage(LocaleController.getString("LocatedChannelsTooMuch", R.string.LocatedChannelsTooMuch));
                break;
            case "CHANNELS_TOO_MUCH":
                builder.setTitle(LocaleController.getString("ChannelTooMuchTitle", R.string.ChannelTooMuchTitle));
                if (request instanceof TLRPC.TL_channels_createChannel) {
                    builder.setMessage(LocaleController.getString("ChannelTooMuch", R.string.ChannelTooMuch));
                } else {
                    builder.setMessage(LocaleController.getString("ChannelTooMuchJoin", R.string.ChannelTooMuchJoin));
                }
                break;
            case "USER_CHANNELS_TOO_MUCH":
                builder.setTitle(LocaleController.getString("ChannelTooMuchTitle", R.string.ChannelTooMuchTitle));
                builder.setMessage(LocaleController.getString("UserChannelTooMuchJoin", R.string.UserChannelTooMuchJoin));
                break;
            default:
                builder.setMessage(LocaleController.getString("ErrorOccurred", R.string.ErrorOccurred) + "\n" + error);
                break;
        }
        builder.setPositiveButton(LocaleController.getString("OK", R.string.OK), null);
        fragment.showDialog(builder.create(), true, null);
    }

    public static Dialog createColorSelectDialog(Activity parentActivity, final long dialog_id, final int globalType, final Runnable onSelect) {
        int currentColor;
        SharedPreferences preferences = MessagesController.getNotificationsSettings(UserConfig.selectedAccount);
        if (dialog_id != 0) {
            if (preferences.contains("color_" + dialog_id)) {
                currentColor = preferences.getInt("color_" + dialog_id, 0xff0000ff);
            } else {
                if ((int) dialog_id < 0) {
                    currentColor = preferences.getInt("GroupLed", 0xff0000ff);
                } else {
                    currentColor = preferences.getInt("MessagesLed", 0xff0000ff);
                }
            }
        } else if (globalType == NotificationsController.TYPE_PRIVATE) {
            currentColor = preferences.getInt("MessagesLed", 0xff0000ff);
        } else if (globalType == NotificationsController.TYPE_GROUP) {
            currentColor = preferences.getInt("GroupLed", 0xff0000ff);
        } else {
            currentColor = preferences.getInt("ChannelLed", 0xff0000ff);
        }
        final LinearLayout linearLayout = new LinearLayout(parentActivity);
        linearLayout.setOrientation(LinearLayout.VERTICAL);
        String[] descriptions = new String[]{LocaleController.getString("ColorRed", R.string.ColorRed),
                LocaleController.getString("ColorOrange", R.string.ColorOrange),
                LocaleController.getString("ColorYellow", R.string.ColorYellow),
                LocaleController.getString("ColorGreen", R.string.ColorGreen),
                LocaleController.getString("ColorCyan", R.string.ColorCyan),
                LocaleController.getString("ColorBlue", R.string.ColorBlue),
                LocaleController.getString("ColorViolet", R.string.ColorViolet),
                LocaleController.getString("ColorPink", R.string.ColorPink),
                LocaleController.getString("ColorWhite", R.string.ColorWhite)};
        final int[] selectedColor = new int[]{currentColor};
        for (int a = 0; a < 9; a++) {
            RadioColorCell cell = new RadioColorCell(parentActivity);
            cell.setPadding(AndroidUtilities.dp(4), 0, AndroidUtilities.dp(4), 0);
            cell.setTag(a);
            cell.setCheckColor(TextColorCell.colors[a], TextColorCell.colors[a]);
            cell.setTextAndValue(descriptions[a], currentColor == TextColorCell.colorsToSave[a]);
            linearLayout.addView(cell);
            cell.setOnClickListener(v -> {
                int count = linearLayout.getChildCount();
                for (int a1 = 0; a1 < count; a1++) {
                    RadioColorCell cell1 = (RadioColorCell) linearLayout.getChildAt(a1);
                    cell1.setChecked(cell1 == v, true);
                }
                selectedColor[0] = TextColorCell.colorsToSave[(Integer) v.getTag()];
            });
        }
        AlertDialog.Builder builder = new AlertDialog.Builder(parentActivity);
        builder.setTitle(LocaleController.getString("LedColor", R.string.LedColor));
        builder.setView(linearLayout);
        builder.setPositiveButton(LocaleController.getString("Set", R.string.Set), (dialogInterface, which) -> {
            final SharedPreferences preferences1 = MessagesController.getNotificationsSettings(UserConfig.selectedAccount);
            SharedPreferences.Editor editor = preferences1.edit();
            if (dialog_id != 0) {
                editor.putInt("color_" + dialog_id, selectedColor[0]);
            } else if (globalType == NotificationsController.TYPE_PRIVATE) {
                editor.putInt("MessagesLed", selectedColor[0]);
            } else if (globalType == NotificationsController.TYPE_GROUP) {
                editor.putInt("GroupLed", selectedColor[0]);
            } else {
                editor.putInt("ChannelLed", selectedColor[0]);
            }
            editor.commit();
            if (onSelect != null) {
                onSelect.run();
            }
        });
        builder.setNeutralButton(LocaleController.getString("LedDisabled", R.string.LedDisabled), (dialog, which) -> {
            final SharedPreferences preferences12 = MessagesController.getNotificationsSettings(UserConfig.selectedAccount);
            SharedPreferences.Editor editor = preferences12.edit();
            if (dialog_id != 0) {
                editor.putInt("color_" + dialog_id, 0);
            } else if (globalType == NotificationsController.TYPE_PRIVATE) {
                editor.putInt("MessagesLed", 0);
            } else if (globalType == NotificationsController.TYPE_GROUP) {
                editor.putInt("GroupLed", 0);
            } else {
                editor.putInt("ChannelLed", 0);
            }
            editor.commit();
            if (onSelect != null) {
                onSelect.run();
            }
        });
        if (dialog_id != 0) {
            builder.setNegativeButton(LocaleController.getString("Default", R.string.Default), (dialog, which) -> {
                final SharedPreferences preferences13 = MessagesController.getNotificationsSettings(UserConfig.selectedAccount);
                SharedPreferences.Editor editor = preferences13.edit();
                editor.remove("color_" + dialog_id);
                editor.commit();
                if (onSelect != null) {
                    onSelect.run();
                }
            });
        }
        return builder.create();
    }

    public static Dialog createVibrationSelectDialog(Activity parentActivity, final long dialog_id, final boolean globalGroup, final boolean globalAll, final Runnable onSelect) {
        String prefix;
        if (dialog_id != 0) {
            prefix = "vibrate_";
        } else {
            prefix = globalGroup ? "vibrate_group" : "vibrate_messages";
        }
        return createVibrationSelectDialog(parentActivity, dialog_id, prefix, onSelect);
    }

    public static Dialog createVibrationSelectDialog(Activity parentActivity, final long dialog_id, final String prefKeyPrefix, final Runnable onSelect) {
        SharedPreferences preferences = MessagesController.getNotificationsSettings(UserConfig.selectedAccount);
        final int[] selected = new int[1];
        String[] descriptions;
        if (dialog_id != 0) {
            selected[0] = preferences.getInt(prefKeyPrefix + dialog_id, 0);
            if (selected[0] == 3) {
                selected[0] = 2;
            } else if (selected[0] == 2) {
                selected[0] = 3;
            }
            descriptions = new String[]{
                    LocaleController.getString("VibrationDefault", R.string.VibrationDefault),
                    LocaleController.getString("Short", R.string.Short),
                    LocaleController.getString("Long", R.string.Long),
                    LocaleController.getString("VibrationDisabled", R.string.VibrationDisabled)
            };
        } else {
            selected[0] = preferences.getInt(prefKeyPrefix, 0);
            if (selected[0] == 0) {
                selected[0] = 1;
            } else if (selected[0] == 1) {
                selected[0] = 2;
            } else if (selected[0] == 2) {
                selected[0] = 0;
            }
            descriptions = new String[]{
                    LocaleController.getString("VibrationDisabled", R.string.VibrationDisabled),
                    LocaleController.getString("VibrationDefault", R.string.VibrationDefault),
                    LocaleController.getString("Short", R.string.Short),
                    LocaleController.getString("Long", R.string.Long),
                    LocaleController.getString("OnlyIfSilent", R.string.OnlyIfSilent)
            };
        }

        final LinearLayout linearLayout = new LinearLayout(parentActivity);
        linearLayout.setOrientation(LinearLayout.VERTICAL);
        AlertDialog.Builder builder = new AlertDialog.Builder(parentActivity);

        for (int a = 0; a < descriptions.length; a++) {
            RadioColorCell cell = new RadioColorCell(parentActivity);
            cell.setPadding(AndroidUtilities.dp(4), 0, AndroidUtilities.dp(4), 0);
            cell.setTag(a);
            cell.setCheckColor(Theme.getColor(Theme.key_radioBackground), Theme.getColor(Theme.key_dialogRadioBackgroundChecked));
            cell.setTextAndValue(descriptions[a], selected[0] == a);
            linearLayout.addView(cell);
            cell.setOnClickListener(v -> {
                selected[0] = (Integer) v.getTag();

                final SharedPreferences preferences1 = MessagesController.getNotificationsSettings(UserConfig.selectedAccount);
                SharedPreferences.Editor editor = preferences1.edit();
                if (dialog_id != 0) {
                    if (selected[0] == 0) {
                        editor.putInt(prefKeyPrefix + dialog_id, 0);
                    } else if (selected[0] == 1) {
                        editor.putInt(prefKeyPrefix + dialog_id, 1);
                    } else if (selected[0] == 2) {
                        editor.putInt(prefKeyPrefix + dialog_id, 3);
                    } else if (selected[0] == 3) {
                        editor.putInt(prefKeyPrefix + dialog_id, 2);
                    }
                } else {
                    if (selected[0] == 0) {
                        editor.putInt(prefKeyPrefix, 2);
                    } else if (selected[0] == 1) {
                        editor.putInt(prefKeyPrefix, 0);
                    } else if (selected[0] == 2) {
                        editor.putInt(prefKeyPrefix, 1);
                    } else if (selected[0] == 3) {
                        editor.putInt(prefKeyPrefix, 3);
                    } else if (selected[0] == 4) {
                        editor.putInt(prefKeyPrefix, 4);
                    }
                }
                editor.commit();
                builder.getDismissRunnable().run();
                if (onSelect != null) {
                    onSelect.run();
                }
            });
        }
        builder.setTitle(LocaleController.getString("Vibrate", R.string.Vibrate));
        builder.setView(linearLayout);
        builder.setPositiveButton(LocaleController.getString("Cancel", R.string.Cancel), null);
        return builder.create();
    }

    public static Dialog createLocationUpdateDialog(final Activity parentActivity, TLRPC.User user, final MessagesStorage.IntCallback callback) {
        final int[] selected = new int[1];

        String[] descriptions = new String[]{
                LocaleController.getString("SendLiveLocationFor15m", R.string.SendLiveLocationFor15m),
                LocaleController.getString("SendLiveLocationFor1h", R.string.SendLiveLocationFor1h),
                LocaleController.getString("SendLiveLocationFor8h", R.string.SendLiveLocationFor8h),
        };

        final LinearLayout linearLayout = new LinearLayout(parentActivity);
        linearLayout.setOrientation(LinearLayout.VERTICAL);

        TextView titleTextView = new TextView(parentActivity);
        if (user != null) {
            titleTextView.setText(LocaleController.formatString("LiveLocationAlertPrivate", R.string.LiveLocationAlertPrivate, UserObject.getFirstName(user)));
        } else {
            titleTextView.setText(LocaleController.getString("LiveLocationAlertGroup", R.string.LiveLocationAlertGroup));
        }
        titleTextView.setTextColor(Theme.getColor(Theme.key_dialogTextBlack));
        titleTextView.setTextSize(TypedValue.COMPLEX_UNIT_DIP, 16);
        titleTextView.setGravity((LocaleController.isRTL ? Gravity.RIGHT : Gravity.LEFT) | Gravity.TOP);
        linearLayout.addView(titleTextView, LayoutHelper.createLinear(LayoutHelper.WRAP_CONTENT, LayoutHelper.WRAP_CONTENT, (LocaleController.isRTL ? Gravity.RIGHT : Gravity.LEFT) | Gravity.TOP, 24, 0, 24, 8));

        for (int a = 0; a < descriptions.length; a++) {
            RadioColorCell cell = new RadioColorCell(parentActivity);
            cell.setPadding(AndroidUtilities.dp(4), 0, AndroidUtilities.dp(4), 0);
            cell.setTag(a);
            cell.setCheckColor(Theme.getColor(Theme.key_radioBackground), Theme.getColor(Theme.key_dialogRadioBackgroundChecked));
            cell.setTextAndValue(descriptions[a], selected[0] == a);
            linearLayout.addView(cell);
            cell.setOnClickListener(v -> {
                int num = (Integer) v.getTag();
                selected[0] = num;
                int count = linearLayout.getChildCount();
                for (int a1 = 0; a1 < count; a1++) {
                    View child = linearLayout.getChildAt(a1);
                    if (child instanceof RadioColorCell) {
                        ((RadioColorCell) child).setChecked(child == v, true);
                    }
                }
            });
        }
        AlertDialog.Builder builder = new AlertDialog.Builder(parentActivity);
        builder.setTopImage(new ShareLocationDrawable(parentActivity, 0), Theme.getColor(Theme.key_dialogTopBackground));
        builder.setView(linearLayout);
        builder.setPositiveButton(LocaleController.getString("ShareFile", R.string.ShareFile), (dialog, which) -> {
            int time;
            if (selected[0] == 0) {
                time = 15 * 60;
            } else if (selected[0] == 1) {
                time = 60 * 60;
            } else {
                time = 8 * 60 * 60;
            }
            callback.run(time);
        });
        builder.setNeutralButton(LocaleController.getString("Cancel", R.string.Cancel), null);
        return builder.create();
    }

    public static AlertDialog.Builder createContactsPermissionDialog(final Activity parentActivity, final MessagesStorage.IntCallback callback) {
        AlertDialog.Builder builder = new AlertDialog.Builder(parentActivity);
        builder.setTopImage(R.drawable.permissions_contacts, Theme.getColor(Theme.key_dialogTopBackground));
        builder.setMessage(AndroidUtilities.replaceTags(LocaleController.getString("ContactsPermissionAlert", R.string.ContactsPermissionAlert)));
        builder.setPositiveButton(LocaleController.getString("ContactsPermissionAlertContinue", R.string.ContactsPermissionAlertContinue), (dialog, which) -> callback.run(1));
        builder.setNegativeButton(LocaleController.getString("ContactsPermissionAlertNotNow", R.string.ContactsPermissionAlertNotNow), (dialog, which) -> callback.run(0));
        return builder;
    }

    public static Dialog createFreeSpaceDialog(final LaunchActivity parentActivity) {
        final int[] selected = new int[1];

        if (SharedConfig.keepMedia == 2) {
            selected[0] = 3;
        } else if (SharedConfig.keepMedia == 0) {
            selected[0] = 1;
        } else if (SharedConfig.keepMedia == 1) {
            selected[0] = 2;
        } else if (SharedConfig.keepMedia == 3) {
            selected[0] = 0;
        }

        String[] descriptions = new String[]{
                LocaleController.formatPluralString("Days", 3),
                LocaleController.formatPluralString("Weeks", 1),
                LocaleController.formatPluralString("Months", 1),
                LocaleController.getString("LowDiskSpaceNeverRemove", R.string.LowDiskSpaceNeverRemove)
        };

        final LinearLayout linearLayout = new LinearLayout(parentActivity);
        linearLayout.setOrientation(LinearLayout.VERTICAL);

        TextView titleTextView = new TextView(parentActivity);
        titleTextView.setText(LocaleController.getString("LowDiskSpaceTitle2", R.string.LowDiskSpaceTitle2));
        titleTextView.setTextColor(Theme.getColor(Theme.key_dialogTextBlack));
        titleTextView.setTextSize(TypedValue.COMPLEX_UNIT_DIP, 16);
        titleTextView.setTypeface(AndroidUtilities.getTypeface("fonts/rmedium.ttf"));
        titleTextView.setGravity((LocaleController.isRTL ? Gravity.RIGHT : Gravity.LEFT) | Gravity.TOP);
        linearLayout.addView(titleTextView, LayoutHelper.createLinear(LayoutHelper.WRAP_CONTENT, LayoutHelper.WRAP_CONTENT, (LocaleController.isRTL ? Gravity.RIGHT : Gravity.LEFT) | Gravity.TOP, 24, 0, 24, 8));

        for (int a = 0; a < descriptions.length; a++) {
            RadioColorCell cell = new RadioColorCell(parentActivity);
            cell.setPadding(AndroidUtilities.dp(4), 0, AndroidUtilities.dp(4), 0);
            cell.setTag(a);
            cell.setCheckColor(Theme.getColor(Theme.key_radioBackground), Theme.getColor(Theme.key_dialogRadioBackgroundChecked));
            cell.setTextAndValue(descriptions[a], selected[0] == a);
            linearLayout.addView(cell);
            cell.setOnClickListener(v -> {
                int num = (Integer) v.getTag();
                if (num == 0) {
                    selected[0] = 3;
                } else if (num == 1) {
                    selected[0] = 0;
                } else if (num == 2) {
                    selected[0] = 1;
                } else if (num == 3) {
                    selected[0] = 2;
                }
                int count = linearLayout.getChildCount();
                for (int a1 = 0; a1 < count; a1++) {
                    View child = linearLayout.getChildAt(a1);
                    if (child instanceof RadioColorCell) {
                        ((RadioColorCell) child).setChecked(child == v, true);
                    }
                }
            });
        }
        AlertDialog.Builder builder = new AlertDialog.Builder(parentActivity);
        builder.setTitle(LocaleController.getString("LowDiskSpaceTitle", R.string.LowDiskSpaceTitle));
        builder.setMessage(LocaleController.getString("LowDiskSpaceMessage", R.string.LowDiskSpaceMessage));
        builder.setView(linearLayout);
        builder.setPositiveButton(LocaleController.getString("OK", R.string.OK), (dialog, which) -> SharedConfig.setKeepMedia(selected[0]));
        builder.setNeutralButton(LocaleController.getString("ClearMediaCache", R.string.ClearMediaCache), (dialog, which) -> parentActivity.presentFragment(new CacheControlActivity()));
        return builder.create();
    }

    public static Dialog createPrioritySelectDialog(Activity parentActivity, final long dialog_id, final int globalType, final Runnable onSelect) {
        SharedPreferences preferences = MessagesController.getNotificationsSettings(UserConfig.selectedAccount);
        final int[] selected = new int[1];
        String[] descriptions;
        if (dialog_id != 0) {
            selected[0] = preferences.getInt("priority_" + dialog_id, 3);
            if (selected[0] == 3) {
                selected[0] = 0;
            } else if (selected[0] == 4) {
                selected[0] = 1;
            } else if (selected[0] == 5) {
                selected[0] = 2;
            } else if (selected[0] == 0) {
                selected[0] = 3;
            } else {
                selected[0] = 4;
            }
            descriptions = new String[]{
                    LocaleController.getString("NotificationsPrioritySettings", R.string.NotificationsPrioritySettings),
                    LocaleController.getString("NotificationsPriorityLow", R.string.NotificationsPriorityLow),
                    LocaleController.getString("NotificationsPriorityMedium", R.string.NotificationsPriorityMedium),
                    LocaleController.getString("NotificationsPriorityHigh", R.string.NotificationsPriorityHigh),
                    LocaleController.getString("NotificationsPriorityUrgent", R.string.NotificationsPriorityUrgent)
            };
        } else {
            if (dialog_id == 0) {
                if (globalType == NotificationsController.TYPE_PRIVATE) {
                    selected[0] = preferences.getInt("priority_messages", 1);
                } else if (globalType == NotificationsController.TYPE_GROUP) {
                    selected[0] = preferences.getInt("priority_group", 1);
                } else if (globalType == NotificationsController.TYPE_CHANNEL) {
                    selected[0] = preferences.getInt("priority_channel", 1);
                }
            }
            if (selected[0] == 4) {
                selected[0] = 0;
            } else if (selected[0] == 5) {
                selected[0] = 1;
            } else if (selected[0] == 0) {
                selected[0] = 2;
            } else {
                selected[0] = 3;
            }
            descriptions = new String[]{
                    LocaleController.getString("NotificationsPriorityLow", R.string.NotificationsPriorityLow),
                    LocaleController.getString("NotificationsPriorityMedium", R.string.NotificationsPriorityMedium),
                    LocaleController.getString("NotificationsPriorityHigh", R.string.NotificationsPriorityHigh),
                    LocaleController.getString("NotificationsPriorityUrgent", R.string.NotificationsPriorityUrgent)
            };
        }

        final LinearLayout linearLayout = new LinearLayout(parentActivity);
        linearLayout.setOrientation(LinearLayout.VERTICAL);
        AlertDialog.Builder builder = new AlertDialog.Builder(parentActivity);

        for (int a = 0; a < descriptions.length; a++) {
            RadioColorCell cell = new RadioColorCell(parentActivity);
            cell.setPadding(AndroidUtilities.dp(4), 0, AndroidUtilities.dp(4), 0);
            cell.setTag(a);
            cell.setCheckColor(Theme.getColor(Theme.key_radioBackground), Theme.getColor(Theme.key_dialogRadioBackgroundChecked));
            cell.setTextAndValue(descriptions[a], selected[0] == a);
            linearLayout.addView(cell);
            cell.setOnClickListener(v -> {
                selected[0] = (Integer) v.getTag();

                final SharedPreferences preferences1 = MessagesController.getNotificationsSettings(UserConfig.selectedAccount);
                SharedPreferences.Editor editor = preferences1.edit();
                if (dialog_id != 0) {
                    int option;
                    if (selected[0] == 0) {
                        option = 3;
                    } else if (selected[0] == 1) {
                        option = 4;
                    } else if (selected[0] == 2) {
                        option = 5;
                    } else if (selected[0] == 3) {
                        option = 0;
                    } else {
                        option = 1;
                    }
                    editor.putInt("priority_" + dialog_id, option);
                } else {
                    int option;
                    if (selected[0] == 0) {
                        option = 4;
                    } else if (selected[0] == 1) {
                        option = 5;
                    } else if (selected[0] == 2) {
                        option = 0;
                    } else {
                        option = 1;
                    }
                    if (globalType == NotificationsController.TYPE_PRIVATE) {
                        editor.putInt("priority_messages", option);
                        selected[0] = preferences.getInt("priority_messages", 1);
                    } else if (globalType == NotificationsController.TYPE_GROUP) {
                        editor.putInt("priority_group", option);
                        selected[0] = preferences.getInt("priority_group", 1);
                    } else if (globalType == NotificationsController.TYPE_CHANNEL) {
                        editor.putInt("priority_channel", option);
                        selected[0] = preferences.getInt("priority_channel", 1);
                    }
                }
                editor.commit();
                builder.getDismissRunnable().run();
                if (onSelect != null) {
                    onSelect.run();
                }
            });
        }
        builder.setTitle(LocaleController.getString("NotificationsImportance", R.string.NotificationsImportance));
        builder.setView(linearLayout);
        builder.setPositiveButton(LocaleController.getString("Cancel", R.string.Cancel), null);
        return builder.create();
    }

    public static Dialog createPopupSelectDialog(Activity parentActivity, final int globalType, final Runnable onSelect) {
        SharedPreferences preferences = MessagesController.getNotificationsSettings(UserConfig.selectedAccount);
        final int[] selected = new int[1];
        if (globalType == NotificationsController.TYPE_PRIVATE) {
            selected[0] = preferences.getInt("popupAll", 0);
        } else if (globalType == NotificationsController.TYPE_GROUP) {
            selected[0] = preferences.getInt("popupGroup", 0);
        } else {
            selected[0] = preferences.getInt("popupChannel", 0);
        }
        String[] descriptions = new String[]{
                LocaleController.getString("NoPopup", R.string.NoPopup),
                LocaleController.getString("OnlyWhenScreenOn", R.string.OnlyWhenScreenOn),
                LocaleController.getString("OnlyWhenScreenOff", R.string.OnlyWhenScreenOff),
                LocaleController.getString("AlwaysShowPopup", R.string.AlwaysShowPopup)
        };

        final LinearLayout linearLayout = new LinearLayout(parentActivity);
        linearLayout.setOrientation(LinearLayout.VERTICAL);
        AlertDialog.Builder builder = new AlertDialog.Builder(parentActivity);

        for (int a = 0; a < descriptions.length; a++) {
            RadioColorCell cell = new RadioColorCell(parentActivity);
            cell.setTag(a);
            cell.setPadding(AndroidUtilities.dp(4), 0, AndroidUtilities.dp(4), 0);
            cell.setCheckColor(Theme.getColor(Theme.key_radioBackground), Theme.getColor(Theme.key_dialogRadioBackgroundChecked));
            cell.setTextAndValue(descriptions[a], selected[0] == a);
            linearLayout.addView(cell);
            cell.setOnClickListener(v -> {
                selected[0] = (Integer) v.getTag();

                final SharedPreferences preferences1 = MessagesController.getNotificationsSettings(UserConfig.selectedAccount);
                SharedPreferences.Editor editor = preferences1.edit();
                if (globalType == NotificationsController.TYPE_PRIVATE) {
                    editor.putInt("popupAll", selected[0]);
                } else if (globalType == NotificationsController.TYPE_GROUP) {
                    editor.putInt("popupGroup", selected[0]);
                } else {
                    editor.putInt("popupChannel", selected[0]);
                }
                editor.commit();
                builder.getDismissRunnable().run();
                if (onSelect != null) {
                    onSelect.run();
                }
            });
        }
        builder.setTitle(LocaleController.getString("PopupNotification", R.string.PopupNotification));
        builder.setView(linearLayout);
        builder.setPositiveButton(LocaleController.getString("Cancel", R.string.Cancel), null);
        return builder.create();
    }

    public static Dialog createSingleChoiceDialog(Activity parentActivity, final String[] options, final String title, final int selected, final DialogInterface.OnClickListener listener) {
        final LinearLayout linearLayout = new LinearLayout(parentActivity);
        linearLayout.setOrientation(LinearLayout.VERTICAL);
        AlertDialog.Builder builder = new AlertDialog.Builder(parentActivity);
        for (int a = 0; a < options.length; a++) {
            RadioColorCell cell = new RadioColorCell(parentActivity);
            cell.setPadding(AndroidUtilities.dp(4), 0, AndroidUtilities.dp(4), 0);
            cell.setTag(a);
            cell.setCheckColor(Theme.getColor(Theme.key_radioBackground), Theme.getColor(Theme.key_dialogRadioBackgroundChecked));
            cell.setTextAndValue(options[a], selected == a);
            linearLayout.addView(cell);
            cell.setOnClickListener(v -> {
                int sel = (Integer) v.getTag();
                builder.getDismissRunnable().run();
                listener.onClick(null, sel);
            });
        }

        builder.setTitle(title);
        builder.setView(linearLayout);
        builder.setPositiveButton(LocaleController.getString("Cancel", R.string.Cancel), null);
        return builder.create();
    }

    public static AlertDialog.Builder createTTLAlert(final Context context, final TLRPC.EncryptedChat encryptedChat) {
        AlertDialog.Builder builder = new AlertDialog.Builder(context);
        builder.setTitle(LocaleController.getString("MessageLifetime", R.string.MessageLifetime));
        final NumberPicker numberPicker = new NumberPicker(context);
        numberPicker.setMinValue(0);
        numberPicker.setMaxValue(20);
        if (encryptedChat.ttl > 0 && encryptedChat.ttl < 16) {
            numberPicker.setValue(encryptedChat.ttl);
        } else if (encryptedChat.ttl == 30) {
            numberPicker.setValue(16);
        } else if (encryptedChat.ttl == 60) {
            numberPicker.setValue(17);
        } else if (encryptedChat.ttl == 60 * 60) {
            numberPicker.setValue(18);
        } else if (encryptedChat.ttl == 60 * 60 * 24) {
            numberPicker.setValue(19);
        } else if (encryptedChat.ttl == 60 * 60 * 24 * 7) {
            numberPicker.setValue(20);
        } else if (encryptedChat.ttl == 0) {
            numberPicker.setValue(0);
        }
        numberPicker.setFormatter(value -> {
            if (value == 0) {
                return LocaleController.getString("ShortMessageLifetimeForever", R.string.ShortMessageLifetimeForever);
            } else if (value >= 1 && value < 16) {
                return LocaleController.formatTTLString(value);
            } else if (value == 16) {
                return LocaleController.formatTTLString(30);
            } else if (value == 17) {
                return LocaleController.formatTTLString(60);
            } else if (value == 18) {
                return LocaleController.formatTTLString(60 * 60);
            } else if (value == 19) {
                return LocaleController.formatTTLString(60 * 60 * 24);
            } else if (value == 20) {
                return LocaleController.formatTTLString(60 * 60 * 24 * 7);
            }
            return "";
        });
        builder.setView(numberPicker);
        builder.setNegativeButton(LocaleController.getString("Done", R.string.Done), (dialog, which) -> {
            int oldValue = encryptedChat.ttl;
            which = numberPicker.getValue();
            if (which >= 0 && which < 16) {
                encryptedChat.ttl = which;
            } else if (which == 16) {
                encryptedChat.ttl = 30;
            } else if (which == 17) {
                encryptedChat.ttl = 60;
            } else if (which == 18) {
                encryptedChat.ttl = 60 * 60;
            } else if (which == 19) {
                encryptedChat.ttl = 60 * 60 * 24;
            } else if (which == 20) {
                encryptedChat.ttl = 60 * 60 * 24 * 7;
            }
            if (oldValue != encryptedChat.ttl) {
                SecretChatHelper.getInstance(UserConfig.selectedAccount).sendTTLMessage(encryptedChat, null);
                MessagesStorage.getInstance(UserConfig.selectedAccount).updateEncryptedChatTTL(encryptedChat);
            }
        });
        return builder;
    }

    public interface AccountSelectDelegate {
        void didSelectAccount(int account);
    }

    public static AlertDialog createAccountSelectDialog(Activity parentActivity, final AccountSelectDelegate delegate) {
        if (UserConfig.getActivatedAccountsCount() < 2) {
            return null;
        }

        AlertDialog.Builder builder = new AlertDialog.Builder(parentActivity);
        final Runnable dismissRunnable = builder.getDismissRunnable();
        final AlertDialog[] alertDialog = new AlertDialog[1];

        final LinearLayout linearLayout = new LinearLayout(parentActivity);
        linearLayout.setOrientation(LinearLayout.VERTICAL);
        for (int a = 0; a < UserConfig.MAX_ACCOUNT_COUNT; a++) {
            TLRPC.User u = UserConfig.getInstance(a).getCurrentUser();
            if (u != null) {
                AccountSelectCell cell = new AccountSelectCell(parentActivity);
                cell.setAccount(a, false);
                cell.setPadding(AndroidUtilities.dp(14), 0, AndroidUtilities.dp(14), 0);
                cell.setBackgroundDrawable(Theme.getSelectorDrawable(false));
                linearLayout.addView(cell, LayoutHelper.createLinear(LayoutHelper.MATCH_PARENT, 50));
                cell.setOnClickListener(v -> {
                    if (alertDialog[0] != null) {
                        alertDialog[0].setOnDismissListener(null);
                    }
                    dismissRunnable.run();
                    AccountSelectCell cell1 = (AccountSelectCell) v;
                    delegate.didSelectAccount(cell1.getAccountNumber());
                });
            }
        }

        builder.setTitle(LocaleController.getString("SelectAccount", R.string.SelectAccount));
        builder.setView(linearLayout);
        builder.setPositiveButton(LocaleController.getString("Cancel", R.string.Cancel), null);
        return alertDialog[0] = builder.create();
    }

//    public static AlertDialog createExpireDateAlert(final Context context, final boolean month, final int[] result, final Runnable callback) {
//        AlertDialog.Builder builder = new AlertDialog.Builder(context);
//        builder.setTitle(month ? LocaleController.getString("PaymentCardExpireDateMonth", R.string.PaymentCardExpireDateMonth) : LocaleController.getString("PaymentCardExpireDateYear", R.string.PaymentCardExpireDateYear));
//        final NumberPicker numberPicker = new NumberPicker(context);
//        final int currentYear;
//        if (month) {
//            numberPicker.setMinValue(1);
//            numberPicker.setMaxValue(12);
//            currentYear = 0;
//        } else {
//            Calendar rightNow = Calendar.getInstance();
//            currentYear = rightNow.get(Calendar.YEAR);
//            numberPicker.setMinValue(0);
//            numberPicker.setMaxValue(30);
//        }
//        numberPicker.setFormatter(new NumberPicker.Formatter() {
//            @Override
//            public String format(int value) {
//                if (month) {
//                    return String.format(Locale.US, "%02d", value);
//                } else {
//                    return String.format(Locale.US, "%02d", value + currentYear);
//                }
//            }
//        });
//        builder.setView(numberPicker);
//        builder.setNegativeButton(LocaleController.getString("Done", R.string.Done), new DialogInterface.OnClickListener() {
//            @Override
//            public void onClick(DialogInterface dialog, int which) {
//                result[0] = month ? numberPicker.getValue() : ((numberPicker.getValue() + currentYear) % 100);
//                callback.run();
//            }
//        });
//        return builder.create();
//    }

    public interface PaymentAlertDelegate {
        void didPressedNewCard();
    }

    public static void createDeleteMessagesAlert(BaseFragment fragment, TLRPC.User user, TLRPC.Chat chat, TLRPC.EncryptedChat encryptedChat, TLRPC.ChatFull chatInfo, long mergeDialogId, MessageObject selectedMessage, SparseArray<MessageObject>[] selectedMessages, MessageObject.GroupedMessages selectedGroup, boolean scheduled, int loadParticipant, Runnable onDelete) {
        if (fragment == null || user == null && chat == null && encryptedChat == null) {
            return;
        }
        Activity activity = fragment.getParentActivity();
        if (activity == null) {
            return;
        }
        int currentAccount = fragment.getCurrentAccount();

        AlertDialog.Builder builder = new AlertDialog.Builder(activity);
        int count;
        if (selectedGroup != null) {
            count = selectedGroup.messages.size();
        } else if (selectedMessage != null) {
            count = 1;
        } else {
            count = selectedMessages[0].size() + selectedMessages[1].size();
        }

        long dialogId;
        if (encryptedChat != null) {
            dialogId = ((long) encryptedChat.id) << 32;
        } else if (user != null) {
            dialogId = user.id;
        } else {
            dialogId = -chat.id;
        }

        final boolean[] checks = new boolean[3];
        final boolean[] deleteForAll = new boolean[1];
        TLRPC.User actionUser = null;
        boolean canRevokeInbox = user != null && MessagesController.getInstance(currentAccount).canRevokePmInbox;
        int revokeTimeLimit;
        if (user != null) {
            revokeTimeLimit = MessagesController.getInstance(currentAccount).revokeTimePmLimit;
        } else {
            revokeTimeLimit = MessagesController.getInstance(currentAccount).revokeTimeLimit;
        }
        boolean hasDeleteForAllCheck = false;
        boolean hasNotOut = false;
        int myMessagesCount = 0;
        boolean canDeleteInbox = encryptedChat == null && user != null && canRevokeInbox && revokeTimeLimit == 0x7fffffff;
        if (chat != null && chat.megagroup && !scheduled) {
            boolean canBan = ChatObject.canBlockUsers(chat);
            int currentDate = ConnectionsManager.getInstance(currentAccount).getCurrentTime();
            if (selectedMessage != null) {
                if (selectedMessage.messageOwner.action == null || selectedMessage.messageOwner.action instanceof TLRPC.TL_messageActionEmpty ||
                        selectedMessage.messageOwner.action instanceof TLRPC.TL_messageActionChatDeleteUser ||
                        selectedMessage.messageOwner.action instanceof TLRPC.TL_messageActionChatJoinedByLink ||
                        selectedMessage.messageOwner.action instanceof TLRPC.TL_messageActionChatAddUser) {
                    actionUser = MessagesController.getInstance(currentAccount).getUser(selectedMessage.messageOwner.from_id);
                }
                boolean hasOutgoing = !selectedMessage.isSendError() && selectedMessage.getDialogId() == mergeDialogId && (selectedMessage.messageOwner.action == null || selectedMessage.messageOwner.action instanceof TLRPC.TL_messageActionEmpty) && selectedMessage.isOut() && (currentDate - selectedMessage.messageOwner.date) <= revokeTimeLimit;
                if (hasOutgoing) {
                    myMessagesCount++;
                }
            } else {
                int from_id = -1;
                for (int a = 1; a >= 0; a--) {
                    int channelId = 0;
                    for (int b = 0; b < selectedMessages[a].size(); b++) {
                        MessageObject msg = selectedMessages[a].valueAt(b);
                        if (from_id == -1) {
                            from_id = msg.messageOwner.from_id;
                        }
                        if (from_id < 0 || from_id != msg.messageOwner.from_id) {
                            from_id = -2;
                            break;
                        }
                    }
                    if (from_id == -2) {
                        break;
                    }
                }
                for (int a = 1; a >= 0; a--) {
                    for (int b = 0; b < selectedMessages[a].size(); b++) {
                        MessageObject msg = selectedMessages[a].valueAt(b);
                        if (a == 1) {
                            if (msg.isOut() && msg.messageOwner.action == null) {
                                if ((currentDate - msg.messageOwner.date) <= revokeTimeLimit) {
                                    myMessagesCount++;
                                }
                            }
                        }
                    }
                }
                if (from_id != -1) {
                    actionUser = MessagesController.getInstance(currentAccount).getUser(from_id);
                }
            }
            if (actionUser != null && actionUser.id != UserConfig.getInstance(currentAccount).getClientUserId()) {
                if (loadParticipant == 1 && !chat.creator) {
                    final AlertDialog[] progressDialog = new AlertDialog[]{new AlertDialog(activity, 3)};

                    TLRPC.TL_channels_getParticipant req = new TLRPC.TL_channels_getParticipant();
                    req.channel = MessagesController.getInputChannel(chat);
                    req.user_id = MessagesController.getInstance(currentAccount).getInputUser(actionUser);
                    int requestId = ConnectionsManager.getInstance(currentAccount).sendRequest(req, (response, error) -> AndroidUtilities.runOnUIThread(() -> {
                        try {
                            progressDialog[0].dismiss();
                        } catch (Throwable ignore) {

                        }
                        progressDialog[0] = null;
                        int loadType = 2;
                        if (response != null) {
                            TLRPC.TL_channels_channelParticipant participant = (TLRPC.TL_channels_channelParticipant) response;
                            if (!(participant.participant instanceof TLRPC.TL_channelParticipantAdmin || participant.participant instanceof TLRPC.TL_channelParticipantCreator)) {
                                loadType = 0;
                            }
                        }
                        createDeleteMessagesAlert(fragment, user, chat, encryptedChat, chatInfo, mergeDialogId, selectedMessage, selectedMessages, selectedGroup, scheduled, loadType, onDelete);
                    }));
                    AndroidUtilities.runOnUIThread(() -> {
                        if (progressDialog[0] == null) {
                            return;
                        }
                        progressDialog[0].setOnCancelListener(dialog -> ConnectionsManager.getInstance(currentAccount).cancelRequest(requestId, true));
                        fragment.showDialog(progressDialog[0]);
                    }, 1000);
                    return;
                }
                FrameLayout frameLayout = new FrameLayout(activity);
                int num = 0;
                for (int a = 0; a < 3; a++) {
                    if ((loadParticipant == 2 || !canBan) && a == 0) {
                        continue;
                    }
                    CheckBoxCell cell = new CheckBoxCell(activity, 1);
                    cell.setBackgroundDrawable(Theme.getSelectorDrawable(false));
                    cell.setTag(a);
                    if (a == 0) {
                        cell.setText(LocaleController.getString("DeleteBanUser", R.string.DeleteBanUser), "", false, false);
                    } else if (a == 1) {
                        cell.setText(LocaleController.getString("DeleteReportSpam", R.string.DeleteReportSpam), "", false, false);
                    } else if (a == 2) {
                        cell.setText(LocaleController.formatString("DeleteAllFrom", R.string.DeleteAllFrom, ContactsController.formatName(actionUser.first_name, actionUser.last_name)), "", false, false);
                    }
                    cell.setPadding(LocaleController.isRTL ? AndroidUtilities.dp(16) : AndroidUtilities.dp(8), 0, LocaleController.isRTL ? AndroidUtilities.dp(8) : AndroidUtilities.dp(16), 0);
                    frameLayout.addView(cell, LayoutHelper.createFrame(LayoutHelper.MATCH_PARENT, 48, Gravity.TOP | Gravity.LEFT, 0, 48 * num, 0, 0));
                    cell.setOnClickListener(v -> {
                        if (!v.isEnabled()) {
                            return;
                        }
                        CheckBoxCell cell13 = (CheckBoxCell) v;
                        Integer num1 = (Integer) cell13.getTag();
                        checks[num1] = !checks[num1];
                        cell13.setChecked(checks[num1], true);
                    });
                    num++;
                }
                builder.setView(frameLayout);
            } else if (!hasNotOut && myMessagesCount > 0) {
                hasDeleteForAllCheck = true;
                FrameLayout frameLayout = new FrameLayout(activity);
                CheckBoxCell cell = new CheckBoxCell(activity, 1);
                cell.setBackgroundDrawable(Theme.getSelectorDrawable(false));
                if (chat != null && hasNotOut) {
                    cell.setText(LocaleController.getString("DeleteForAll", R.string.DeleteForAll), "", false, false);
                } else {
                    cell.setText(LocaleController.getString("DeleteMessagesOption", R.string.DeleteMessagesOption), "", false, false);
                }
                cell.setPadding(LocaleController.isRTL ? AndroidUtilities.dp(16) : AndroidUtilities.dp(8), 0, LocaleController.isRTL ? AndroidUtilities.dp(8) : AndroidUtilities.dp(16), 0);
                frameLayout.addView(cell, LayoutHelper.createFrame(LayoutHelper.MATCH_PARENT, 48, Gravity.TOP | Gravity.LEFT, 0, 0, 0, 0));
                cell.setOnClickListener(v -> {
                    CheckBoxCell cell12 = (CheckBoxCell) v;
                    deleteForAll[0] = !deleteForAll[0];
                    cell12.setChecked(deleteForAll[0], true);
                });
                builder.setView(frameLayout);
                builder.setCustomViewOffset(9);
            } else {
                actionUser = null;
            }
        } else if (!scheduled && !ChatObject.isChannel(chat) && encryptedChat == null) {
            int currentDate = ConnectionsManager.getInstance(currentAccount).getCurrentTime();
            if (user != null && user.id != UserConfig.getInstance(currentAccount).getClientUserId() && !user.bot || chat != null) {
                if (selectedMessage != null) {
                    boolean hasOutgoing = !selectedMessage.isSendError() && (selectedMessage.messageOwner.action == null || selectedMessage.messageOwner.action instanceof TLRPC.TL_messageActionEmpty || selectedMessage.messageOwner.action instanceof TLRPC.TL_messageActionPhoneCall) && (selectedMessage.isOut() || canRevokeInbox || ChatObject.hasAdminRights(chat)) && (currentDate - selectedMessage.messageOwner.date) <= revokeTimeLimit;
                    if (hasOutgoing) {
                        myMessagesCount++;
                    }
                    hasNotOut = !selectedMessage.isOut();
                } else {
                    for (int a = 1; a >= 0; a--) {
                        for (int b = 0; b < selectedMessages[a].size(); b++) {
                            MessageObject msg = selectedMessages[a].valueAt(b);
                            if (!(msg.messageOwner.action == null || msg.messageOwner.action instanceof TLRPC.TL_messageActionEmpty || msg.messageOwner.action instanceof TLRPC.TL_messageActionPhoneCall)) {
                                continue;
                            }
                            if ((msg.isOut() || canRevokeInbox) || chat != null && ChatObject.canBlockUsers(chat)) {
                                if ((currentDate - msg.messageOwner.date) <= revokeTimeLimit) {
                                    myMessagesCount++;
                                    if (!hasNotOut && !msg.isOut()) {
                                        hasNotOut = true;
                                    }
                                }
                            }
                        }
                    }
                }
            }
            if (myMessagesCount > 0) {
                hasDeleteForAllCheck = true;
                FrameLayout frameLayout = new FrameLayout(activity);
                CheckBoxCell cell = new CheckBoxCell(activity, 1);
                cell.setBackgroundDrawable(Theme.getSelectorDrawable(false));
                if (canDeleteInbox) {
                    cell.setText(LocaleController.formatString("DeleteMessagesOptionAlso", R.string.DeleteMessagesOptionAlso, UserObject.getFirstName(user)), "", false, false);
                } else if (chat != null && (hasNotOut || myMessagesCount == count)) {
                    cell.setText(LocaleController.getString("DeleteForAll", R.string.DeleteForAll), "", false, false);
                } else {
                    cell.setText(LocaleController.getString("DeleteMessagesOption", R.string.DeleteMessagesOption), "", false, false);
                }
                cell.setPadding(LocaleController.isRTL ? AndroidUtilities.dp(16) : AndroidUtilities.dp(8), 0, LocaleController.isRTL ? AndroidUtilities.dp(8) : AndroidUtilities.dp(16), 0);
                frameLayout.addView(cell, LayoutHelper.createFrame(LayoutHelper.MATCH_PARENT, 48, Gravity.TOP | Gravity.LEFT, 0, 0, 0, 0));
                cell.setOnClickListener(v -> {
                    CheckBoxCell cell1 = (CheckBoxCell) v;
                    deleteForAll[0] = !deleteForAll[0];
                    cell1.setChecked(deleteForAll[0], true);
                });
                builder.setView(frameLayout);
                builder.setCustomViewOffset(9);
            }
        }
        final TLRPC.User userFinal = actionUser;
        builder.setPositiveButton(LocaleController.getString("Delete", R.string.Delete), (dialogInterface, i) -> {
            ArrayList<Integer> ids = null;
            if (selectedMessage != null) {
                ids = new ArrayList<>();
                ArrayList<Long> random_ids = null;
                if (selectedGroup != null) {
                    for (int a = 0; a < selectedGroup.messages.size(); a++) {
                        MessageObject messageObject = selectedGroup.messages.get(a);
                        ids.add(messageObject.getId());
                        if (encryptedChat != null && messageObject.messageOwner.random_id != 0 && messageObject.type != 10) {
                            if (random_ids == null) {
                                random_ids = new ArrayList<>();
                            }
                            random_ids.add(messageObject.messageOwner.random_id);
                        }
                    }
                } else {
                    ids.add(selectedMessage.getId());
                    if (encryptedChat != null && selectedMessage.messageOwner.random_id != 0 && selectedMessage.type != 10) {
                        random_ids = new ArrayList<>();
                        random_ids.add(selectedMessage.messageOwner.random_id);
                    }
                }
                MessagesController.getInstance(currentAccount).deleteMessages(ids, random_ids, encryptedChat, dialogId, selectedMessage.messageOwner.to_id.channel_id, deleteForAll[0], scheduled);
            } else {
                for (int a = 1; a >= 0; a--) {
                    ids = new ArrayList<>();
                    for (int b = 0; b < selectedMessages[a].size(); b++) {
                        ids.add(selectedMessages[a].keyAt(b));
                    }
                    ArrayList<Long> random_ids = null;
                    int channelId = 0;
                    if (!ids.isEmpty()) {
                        MessageObject msg = selectedMessages[a].get(ids.get(0));
                        if (channelId == 0 && msg.messageOwner.to_id.channel_id != 0) {
                            channelId = msg.messageOwner.to_id.channel_id;
                        }
                    }
                    if (encryptedChat != null) {
                        random_ids = new ArrayList<>();
                        for (int b = 0; b < selectedMessages[a].size(); b++) {
                            MessageObject msg = selectedMessages[a].valueAt(b);
                            if (msg.messageOwner.random_id != 0 && msg.type != 10) {
                                random_ids.add(msg.messageOwner.random_id);
                            }
                        }
                    }
                    MessagesController.getInstance(currentAccount).deleteMessages(ids, random_ids, encryptedChat, dialogId, channelId, deleteForAll[0], scheduled);
                    selectedMessages[a].clear();
                }
            }
            if (userFinal != null) {
                if (checks[0]) {
                    MessagesController.getInstance(currentAccount).deleteUserFromChat(chat.id, userFinal, chatInfo);
                }
                if (checks[1]) {
                    TLRPC.TL_channels_reportSpam req = new TLRPC.TL_channels_reportSpam();
                    req.channel = MessagesController.getInputChannel(chat);
                    req.user_id = MessagesController.getInstance(currentAccount).getInputUser(userFinal);
                    req.id = ids;
                    ConnectionsManager.getInstance(currentAccount).sendRequest(req, (response, error) -> {

                    });
                }
                if (checks[2]) {
                    MessagesController.getInstance(currentAccount).deleteUserChannelHistory(chat, userFinal, 0);
                }
            }
            if (onDelete != null) {
                onDelete.run();
            }
        });

        if (count == 1) {
            builder.setTitle(LocaleController.getString("DeleteSingleMessagesTitle", R.string.DeleteSingleMessagesTitle));
        } else {
            builder.setTitle(LocaleController.formatString("DeleteMessagesTitle", R.string.DeleteMessagesTitle, LocaleController.formatPluralString("messages", count)));
        }

        if (chat != null && hasNotOut) {
            if (hasDeleteForAllCheck && myMessagesCount != count) {
                builder.setMessage(LocaleController.formatString("DeleteMessagesTextGroupPart", R.string.DeleteMessagesTextGroupPart, LocaleController.formatPluralString("messages", myMessagesCount)));
            } else if (count == 1) {
                builder.setMessage(LocaleController.getString("AreYouSureDeleteSingleMessage", R.string.AreYouSureDeleteSingleMessage));
            } else {
                builder.setMessage(LocaleController.getString("AreYouSureDeleteFewMessages", R.string.AreYouSureDeleteFewMessages));
            }
        } else if (hasDeleteForAllCheck && !canDeleteInbox && myMessagesCount != count) {
            if (chat != null) {
                builder.setMessage(LocaleController.formatString("DeleteMessagesTextGroup", R.string.DeleteMessagesTextGroup, LocaleController.formatPluralString("messages", myMessagesCount)));
            } else {
                builder.setMessage(AndroidUtilities.replaceTags(LocaleController.formatString("DeleteMessagesText", R.string.DeleteMessagesText, LocaleController.formatPluralString("messages", myMessagesCount), UserObject.getFirstName(user))));
            }
        } else {
            if (chat != null && chat.megagroup && !scheduled) {
                if (count == 1) {
                    builder.setMessage(LocaleController.getString("AreYouSureDeleteSingleMessageMega", R.string.AreYouSureDeleteSingleMessageMega));
                } else {
                    builder.setMessage(LocaleController.getString("AreYouSureDeleteFewMessagesMega", R.string.AreYouSureDeleteFewMessagesMega));
                }
            } else {
                if (count == 1) {
                    builder.setMessage(LocaleController.getString("AreYouSureDeleteSingleMessage", R.string.AreYouSureDeleteSingleMessage));
                } else {
                    builder.setMessage(LocaleController.getString("AreYouSureDeleteFewMessages", R.string.AreYouSureDeleteFewMessages));
                }
            }
        }

        builder.setNegativeButton(LocaleController.getString("Cancel", R.string.Cancel), null);
        AlertDialog dialog = builder.create();
        fragment.showDialog(dialog);
        TextView button = (TextView) dialog.getButton(DialogInterface.BUTTON_POSITIVE);
        if (button != null) {
            button.setTextColor(Theme.getColor(Theme.key_dialogTextRed2));
        }
    }

    public static void createThemeCreateDialog(BaseFragment fragment, int type, Theme.ThemeInfo switchToTheme, Theme.ThemeAccent switchToAccent) {
        if (fragment == null || fragment.getParentActivity() == null) {
            return;
        }
        Context context = fragment.getParentActivity();
        final EditTextBoldCursor editText = new EditTextBoldCursor(context);
        editText.setBackgroundDrawable(Theme.createEditTextDrawable(context, true));

        AlertDialog.Builder builder = new AlertDialog.Builder(context);
        builder.setTitle(LocaleController.getString("NewTheme", R.string.NewTheme));
        builder.setNegativeButton(LocaleController.getString("Cancel", R.string.Cancel), null);
        builder.setPositiveButton(LocaleController.getString("Create", R.string.Create), (dialog, which) -> {

        });

        LinearLayout linearLayout = new LinearLayout(context);
        linearLayout.setOrientation(LinearLayout.VERTICAL);
        builder.setView(linearLayout);

        final TextView message = new TextView(context);
        if (type != 0) {
            message.setText(AndroidUtilities.replaceTags(LocaleController.getString("EnterThemeNameEdit", R.string.EnterThemeNameEdit)));
        } else {
            message.setText(LocaleController.getString("EnterThemeName", R.string.EnterThemeName));
        }
        message.setTextSize(16);
        message.setPadding(AndroidUtilities.dp(23), AndroidUtilities.dp(12), AndroidUtilities.dp(23), AndroidUtilities.dp(6));
        message.setTextColor(Theme.getColor(Theme.key_dialogTextBlack));
        linearLayout.addView(message, LayoutHelper.createLinear(LayoutHelper.MATCH_PARENT, LayoutHelper.WRAP_CONTENT));

        editText.setTextSize(TypedValue.COMPLEX_UNIT_DIP, 16);
        editText.setTextColor(Theme.getColor(Theme.key_dialogTextBlack));
        editText.setMaxLines(1);
        editText.setLines(1);
        editText.setInputType(InputType.TYPE_CLASS_TEXT | InputType.TYPE_TEXT_FLAG_CAP_SENTENCES);
        editText.setGravity(Gravity.LEFT | Gravity.TOP);
        editText.setSingleLine(true);
        editText.setImeOptions(EditorInfo.IME_ACTION_DONE);
        editText.setCursorColor(Theme.getColor(Theme.key_windowBackgroundWhiteBlackText));
        editText.setCursorSize(AndroidUtilities.dp(20));
        editText.setCursorWidth(1.5f);
        editText.setPadding(0, AndroidUtilities.dp(4), 0, 0);
        linearLayout.addView(editText, LayoutHelper.createLinear(LayoutHelper.MATCH_PARENT, 36, Gravity.TOP | Gravity.LEFT, 24, 6, 24, 0));
        editText.setOnEditorActionListener((textView, i, keyEvent) -> {
            AndroidUtilities.hideKeyboard(textView);
            return false;
        });
        editText.setText(generateThemeName(switchToAccent));
        editText.setSelection(editText.length());

        final AlertDialog alertDialog = builder.create();
        alertDialog.setOnShowListener(dialog -> AndroidUtilities.runOnUIThread(() -> {
            editText.requestFocus();
            AndroidUtilities.showKeyboard(editText);
        }));
        fragment.showDialog(alertDialog);
        editText.requestFocus();
        alertDialog.getButton(AlertDialog.BUTTON_POSITIVE).setOnClickListener(v -> {
            if (fragment.getParentActivity() == null) {
                return;
            }
            if (editText.length() == 0) {
                Vibrator vibrator = (Vibrator) ApplicationLoader.applicationContext.getSystemService(Context.VIBRATOR_SERVICE);
                if (vibrator != null) {
                    vibrator.vibrate(200);
                }
                AndroidUtilities.shakeView(editText, 2, 0);
                return;
            }
            if (fragment instanceof ThemePreviewActivity) {
                Theme.applyPreviousTheme();
                fragment.finishFragment();
            }
            if (switchToAccent != null) {
                switchToTheme.setCurrentAccentId(switchToAccent.id);
                Theme.refreshThemeColors();
                Utilities.searchQueue.postRunnable(() -> AndroidUtilities.runOnUIThread(() -> processCreate(editText, alertDialog, fragment)));
                return;
            }
            processCreate(editText, alertDialog, fragment);
        });
    }

    private static void processCreate(EditTextBoldCursor editText, AlertDialog alertDialog, BaseFragment fragment) {
        if (fragment == null || fragment.getParentActivity() == null) {
            return;
        }
        AndroidUtilities.hideKeyboard(editText);
        Theme.ThemeInfo themeInfo = Theme.createNewTheme(editText.getText().toString());
        NotificationCenter.getGlobalInstance().postNotificationName(NotificationCenter.themeListUpdated);

        ThemeEditorView themeEditorView = new ThemeEditorView();
        themeEditorView.show(fragment.getParentActivity(), themeInfo);
        alertDialog.dismiss();

        SharedPreferences preferences = MessagesController.getGlobalMainSettings();
        if (preferences.getBoolean("themehint", false)) {
            return;
        }
        preferences.edit().putBoolean("themehint", true).commit();
        try {
            Toast.makeText(fragment.getParentActivity(), LocaleController.getString("CreateNewThemeHelp", R.string.CreateNewThemeHelp), Toast.LENGTH_LONG).show();
        } catch (Exception e) {
            FileLog.e(e);
        }
    }

    private static String generateThemeName(Theme.ThemeAccent accent) {
        List<String> adjectives = Arrays.asList(
                "Ancient",
                "Antique",
                "Autumn",
                "Baby",
                "Barely",
                "Baroque",
                "Blazing",
                "Blushing",
                "Bohemian",
                "Bubbly",
                "Burning",
                "Buttered",
                "Classic",
                "Clear",
                "Cool",
                "Cosmic",
                "Cotton",
                "Cozy",
                "Crystal",
                "Dark",
                "Daring",
                "Darling",
                "Dawn",
                "Dazzling",
                "Deep",
                "Deepest",
                "Delicate",
                "Delightful",
                "Divine",
                "Double",
                "Downtown",
                "Dreamy",
                "Dusky",
                "Dusty",
                "Electric",
                "Enchanted",
                "Endless",
                "Evening",
                "Fantastic",
                "Flirty",
                "Forever",
                "Frigid",
                "Frosty",
                "Frozen",
                "Gentle",
                "Heavenly",
                "Hyper",
                "Icy",
                "Infinite",
                "Innocent",
                "Instant",
                "Luscious",
                "Lunar",
                "Lustrous",
                "Magic",
                "Majestic",
                "Mambo",
                "Midnight",
                "Millenium",
                "Morning",
                "Mystic",
                "Natural",
                "Neon",
                "Night",
                "Opaque",
                "Paradise",
                "Perfect",
                "Perky",
                "Polished",
                "Powerful",
                "Rich",
                "Royal",
                "Sheer",
                "Simply",
                "Sizzling",
                "Solar",
                "Sparkling",
                "Splendid",
                "Spicy",
                "Spring",
                "Stellar",
                "Sugared",
                "Summer",
                "Sunny",
                "Super",
                "Sweet",
                "Tender",
                "Tenacious",
                "Tidal",
                "Toasted",
                "Totally",
                "Tranquil",
                "Tropical",
                "True",
                "Twilight",
                "Twinkling",
                "Ultimate",
                "Ultra",
                "Velvety",
                "Vibrant",
                "Vintage",
                "Virtual",
                "Warm",
                "Warmest",
                "Whipped",
                "Wild",
                "Winsome"
        );

        List<String> subjectives = Arrays.asList(
                "Ambrosia",
                "Attack",
                "Avalanche",
                "Blast",
                "Bliss",
                "Blossom",
                "Blush",
                "Burst",
                "Butter",
                "Candy",
                "Carnival",
                "Charm",
                "Chiffon",
                "Cloud",
                "Comet",
                "Delight",
                "Dream",
                "Dust",
                "Fantasy",
                "Flame",
                "Flash",
                "Fire",
                "Freeze",
                "Frost",
                "Glade",
                "Glaze",
                "Gleam",
                "Glimmer",
                "Glitter",
                "Glow",
                "Grande",
                "Haze",
                "Highlight",
                "Ice",
                "Illusion",
                "Intrigue",
                "Jewel",
                "Jubilee",
                "Kiss",
                "Lights",
                "Lollypop",
                "Love",
                "Luster",
                "Madness",
                "Matte",
                "Mirage",
                "Mist",
                "Moon",
                "Muse",
                "Myth",
                "Nectar",
                "Nova",
                "Parfait",
                "Passion",
                "Pop",
                "Rain",
                "Reflection",
                "Rhapsody",
                "Romance",
                "Satin",
                "Sensation",
                "Silk",
                "Shine",
                "Shadow",
                "Shimmer",
                "Sky",
                "Spice",
                "Star",
                "Sugar",
                "Sunrise",
                "Sunset",
                "Sun",
                "Twist",
                "Unbound",
                "Velvet",
                "Vibrant",
                "Waters",
                "Wine",
                "Wink",
                "Wonder",
                "Zone"
        );

        HashMap<Integer, String> colors = new HashMap<>();
        colors.put(0x8e0000, "Berry");
        colors.put(0xdec196, "Brandy");
        colors.put(0x800b47, "Cherry");
        colors.put(0xff7f50, "Coral");
        colors.put(0xdb5079, "Cranberry");
        colors.put(0xdc143c, "Crimson");
        colors.put(0xe0b0ff, "Mauve");
        colors.put(0xffc0cb, "Pink");
        colors.put(0xff0000, "Red");
        colors.put(0xff007f, "Rose");
        colors.put(0x80461b, "Russet");
        colors.put(0xff2400, "Scarlet");
        colors.put(0xf1f1f1, "Seashell");
        colors.put(0xff3399, "Strawberry");
        colors.put(0xffbf00, "Amber");
        colors.put(0xeb9373, "Apricot");
        colors.put(0xfbe7b2, "Banana");
        colors.put(0xa1c50a, "Citrus");
        colors.put(0xb06500, "Ginger");
        colors.put(0xffd700, "Gold");
        colors.put(0xfde910, "Lemon");
        colors.put(0xffa500, "Orange");
        colors.put(0xffe5b4, "Peach");
        colors.put(0xff6b53, "Persimmon");
        colors.put(0xe4d422, "Sunflower");
        colors.put(0xf28500, "Tangerine");
        colors.put(0xffc87c, "Topaz");
        colors.put(0xffff00, "Yellow");
        colors.put(0x384910, "Clover");
        colors.put(0x83aa5d, "Cucumber");
        colors.put(0x50c878, "Emerald");
        colors.put(0xb5b35c, "Olive");
        colors.put(0x00ff00, "Green");
        colors.put(0x00a86b, "Jade");
        colors.put(0x29ab87, "Jungle");
        colors.put(0xbfff00, "Lime");
        colors.put(0x0bda51, "Malachite");
        colors.put(0x98ff98, "Mint");
        colors.put(0xaddfad, "Moss");
        colors.put(0x315ba1, "Azure");
        colors.put(0x0000ff, "Blue");
        colors.put(0x0047ab, "Cobalt");
        colors.put(0x4f69c6, "Indigo");
        colors.put(0x017987, "Lagoon");
        colors.put(0x71d9e2, "Aquamarine");
        colors.put(0x120a8f, "Ultramarine");
        colors.put(0x000080, "Navy");
        colors.put(0x2f519e, "Sapphire");
        colors.put(0x76d7ea, "Sky");
        colors.put(0x008080, "Teal");
        colors.put(0x40e0d0, "Turquoise");
        colors.put(0x9966cc, "Amethyst");
        colors.put(0x4d0135, "Blackberry");
        colors.put(0x614051, "Eggplant");
        colors.put(0xc8a2c8, "Lilac");
        colors.put(0xb57edc, "Lavender");
        colors.put(0xccccff, "Periwinkle");
        colors.put(0x843179, "Plum");
        colors.put(0x660099, "Purple");
        colors.put(0xd8bfd8, "Thistle");
        colors.put(0xda70d6, "Orchid");
        colors.put(0x240a40, "Violet");
        colors.put(0x3f2109, "Bronze");
        colors.put(0x370202, "Chocolate");
        colors.put(0x7b3f00, "Cinnamon");
        colors.put(0x301f1e, "Cocoa");
        colors.put(0x706555, "Coffee");
        colors.put(0x796989, "Rum");
        colors.put(0x4e0606, "Mahogany");
        colors.put(0x782d19, "Mocha");
        colors.put(0xc2b280, "Sand");
        colors.put(0x882d17, "Sienna");
        colors.put(0x780109, "Maple");
        colors.put(0xf0e68c, "Khaki");
        colors.put(0xb87333, "Copper");
        colors.put(0xb94e48, "Chestnut");
        colors.put(0xeed9c4, "Almond");
        colors.put(0xfffdd0, "Cream");
        colors.put(0xb9f2ff, "Diamond");
        colors.put(0xa98307, "Honey");
        colors.put(0xfffff0, "Ivory");
        colors.put(0xeae0c8, "Pearl");
        colors.put(0xeff2f3, "Porcelain");
        colors.put(0xd1bea8, "Vanilla");
        colors.put(0xffffff, "White");
        colors.put(0x808080, "Gray");
        colors.put(0x000000, "Black");
        colors.put(0xe8f1d4, "Chrome");
        colors.put(0x36454f, "Charcoal");
        colors.put(0x0c0b1d, "Ebony");
        colors.put(0xc0c0c0, "Silver");
        colors.put(0xf5f5f5, "Smoke");
        colors.put(0x262335, "Steel");
        colors.put(0x4fa83d, "Apple");
        colors.put(0x80b3c4, "Glacier");
        colors.put(0xfebaad, "Melon");
        colors.put(0xc54b8c, "Mulberry");
        colors.put(0xa9c6c2, "Opal");
        colors.put(0x54a5f8, "Blue");

        int color;
        if (accent == null) {
            Theme.ThemeInfo themeInfo = Theme.getCurrentTheme();
            accent = themeInfo.getAccent(false);
        }
        if (accent != null && accent.accentColor != 0) {
            color = accent.accentColor;
        } else {
            color = AndroidUtilities.calcDrawableColor(Theme.getCachedWallpaper())[0];
        }

        String minKey = null;
        int minValue = Integer.MAX_VALUE;
        int r1 = Color.red(color);
        int g1 = Color.green(color);
        int b1 = Color.blue(color);

        for (HashMap.Entry<Integer, String> entry : colors.entrySet()) {
            Integer value = entry.getKey();
            int r2 = Color.red(value);
            int g2 = Color.green(value);
            int b2 = Color.blue(value);

            int rMean = (r1 + r2) / 2;
            int r = r1 - r2;
            int g = g1 - g2;
            int b = b1 - b2;
            int d = (((512 + rMean) * r * r) >> 8) + (4 * g * g) + (((767 - rMean) * b * b) >> 8);

            if (d < minValue) {
                minKey = entry.getValue();
                minValue = d;
            }
        }
        String result;
        if (Utilities.random.nextInt() % 2 == 0) {
            result = adjectives.get(Utilities.random.nextInt(adjectives.size())) + " " + minKey;
        } else {
            result = minKey + " " + subjectives.get(Utilities.random.nextInt(subjectives.size()));
        }
        return result;
    }
}<|MERGE_RESOLUTION|>--- conflicted
+++ resolved
@@ -721,12 +721,8 @@
 
     public static AlertDialog showSecretLocationAlert(Context context, int currentAccount, final Runnable onSelectRunnable, boolean inChat) {
         ArrayList<String> arrayList = new ArrayList<>();
-<<<<<<< HEAD
+        ArrayList<Integer> types = new ArrayList<>();
         int providers = 5; // MessagesController.getInstance(currentAccount).availableMapProviders;
-=======
-        ArrayList<Integer> types = new ArrayList<>();
-        int providers = MessagesController.getInstance(currentAccount).availableMapProviders;
->>>>>>> cc1dc357
         if ((providers & 1) != 0) {
             arrayList.add(LocaleController.getString("MapPreviewProviderTelegram", R.string.MapPreviewProviderTelegram));
             types.add(0);
