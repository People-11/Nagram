/*
 * This is the source code of Telegram for Android v. 5.x.x.
 * It is licensed under GNU GPL v. 2 or later.
 * You should have received a copy of the license in this archive (see LICENSE).
 *
 * Copyright Nikolai Kudashov, 2013-2018.
 */

package org.telegram.ui.Components;

import android.Manifest;
import android.app.Activity;
import android.app.Dialog;
import android.content.Context;
import android.content.DialogInterface;
import android.content.Intent;
import android.content.SharedPreferences;
import android.content.pm.PackageManager;
import android.graphics.Color;
import android.graphics.Outline;
import android.graphics.PorterDuff;
import android.graphics.PorterDuffColorFilter;
import android.graphics.drawable.BitmapDrawable;
import android.graphics.drawable.Drawable;
import android.graphics.drawable.GradientDrawable;
import android.net.Uri;
import android.os.Build;
import android.os.Bundle;
import android.provider.Settings;
import android.text.Html;
import android.text.InputType;
import android.text.Spannable;
import android.text.SpannableString;
import android.text.SpannableStringBuilder;
import android.text.TextUtils;
import android.text.style.URLSpan;
import android.util.Base64;
import android.util.SparseArray;
import android.util.TypedValue;
import android.view.Gravity;
import android.view.HapticFeedbackConstants;
import android.view.View;
import android.view.ViewOutlineProvider;
import android.view.inputmethod.EditorInfo;
import android.widget.Button;
import android.widget.FrameLayout;
import android.widget.LinearLayout;
import android.widget.TextView;
import android.widget.Toast;

import androidx.annotation.RequiresApi;

import org.telegram.messenger.AccountInstance;
import org.telegram.messenger.AndroidUtilities;
import org.telegram.messenger.ApplicationLoader;
import org.telegram.messenger.ChatObject;
import org.telegram.messenger.ContactsController;
import org.telegram.messenger.FileLog;
import org.telegram.messenger.ImageLocation;
import org.telegram.messenger.LocaleController;
import org.telegram.messenger.MessageObject;
import org.telegram.messenger.MessagesController;
import org.telegram.messenger.MessagesStorage;
import org.telegram.messenger.NotificationCenter;
import org.telegram.messenger.NotificationsController;
import org.telegram.messenger.R;
import org.telegram.messenger.SecretChatHelper;
import org.telegram.messenger.SharedConfig;
import org.telegram.messenger.SvgHelper;
import org.telegram.messenger.UserConfig;
import org.telegram.messenger.UserObject;
import org.telegram.messenger.Utilities;
import org.telegram.messenger.browser.Browser;
import org.telegram.tgnet.ConnectionsManager;
import org.telegram.tgnet.SerializedData;
import org.telegram.tgnet.TLObject;
import org.telegram.tgnet.TLRPC;
import org.telegram.ui.ActionBar.ActionBarMenuItem;
import org.telegram.ui.ActionBar.AlertDialog;
import org.telegram.ui.ActionBar.BaseFragment;
import org.telegram.ui.ActionBar.BottomSheet;
import org.telegram.ui.ActionBar.Theme;
import org.telegram.ui.CacheControlActivity;
import org.telegram.ui.Cells.AccountSelectCell;
import org.telegram.ui.Cells.CheckBoxCell;
import org.telegram.ui.Cells.RadioColorCell;
import org.telegram.ui.Cells.TextColorCell;
import org.telegram.ui.ChatActivity;
import org.telegram.ui.Components.voip.VoIPHelper;
import org.telegram.ui.LanguageSelectActivity;
import org.telegram.ui.LaunchActivity;
import org.telegram.ui.NotificationsCustomSettingsActivity;
import org.telegram.ui.NotificationsSettingsActivity;
import org.telegram.ui.ProfileNotificationsActivity;
import org.telegram.ui.ThemePreviewActivity;
import org.telegram.ui.TooManyCommunitiesActivity;

import java.net.IDN;
import java.util.ArrayList;
import java.util.Arrays;
import java.util.Calendar;
import java.util.HashMap;
import java.util.List;
import java.util.Locale;
import java.util.concurrent.CountDownLatch;

import kotlin.Unit;
import tw.nekomimi.nekogram.BottomBuilder;
import tw.nekomimi.nekogram.NekoConfig;
import tw.nekomimi.nekogram.utils.AlertUtil;
import tw.nekomimi.nekogram.utils.VibrateUtil;

public class AlertsCreator {

    public static Dialog processError(int currentAccount, TLRPC.TL_error error, BaseFragment fragment, TLObject request, Object... args) {
        if (error.code == 406 || error.text == null) {
            return null;
        }
        if (request instanceof TLRPC.TL_messages_initHistoryImport || request instanceof TLRPC.TL_messages_checkHistoryImportPeer || request instanceof TLRPC.TL_messages_checkHistoryImport || request instanceof TLRPC.TL_messages_startHistoryImport) {
            TLRPC.InputPeer peer;
            if (request instanceof TLRPC.TL_messages_initHistoryImport) {
                peer = ((TLRPC.TL_messages_initHistoryImport) request).peer;
            } else if (request instanceof TLRPC.TL_messages_startHistoryImport) {
                peer = ((TLRPC.TL_messages_startHistoryImport) request).peer;
            } else {
                peer = null;
            }
            if (error.text.contains("USER_IS_BLOCKED")) {
                showSimpleAlert(fragment, LocaleController.getString("ImportErrorTitle", R.string.ImportErrorTitle), LocaleController.getString("ImportErrorUserBlocked", R.string.ImportErrorUserBlocked));
            } else if (error.text.contains("USER_NOT_MUTUAL_CONTACT")) {
                showSimpleAlert(fragment, LocaleController.getString("ImportErrorTitle", R.string.ImportErrorTitle), LocaleController.getString("ImportMutualError", R.string.ImportMutualError));
            } else if (error.text.contains("IMPORT_PEER_TYPE_INVALID")) {
                if (peer instanceof TLRPC.TL_inputPeerUser) {
                    showSimpleAlert(fragment, LocaleController.getString("ImportErrorTitle", R.string.ImportErrorTitle), LocaleController.getString("ImportErrorChatInvalidUser", R.string.ImportErrorChatInvalidUser));
                } else {
                    showSimpleAlert(fragment, LocaleController.getString("ImportErrorTitle", R.string.ImportErrorTitle), LocaleController.getString("ImportErrorChatInvalidGroup", R.string.ImportErrorChatInvalidGroup));
                }
            } else if (error.text.contains("CHAT_ADMIN_REQUIRED")) {
                showSimpleAlert(fragment, LocaleController.getString("ImportErrorTitle", R.string.ImportErrorTitle), LocaleController.getString("ImportErrorNotAdmin", R.string.ImportErrorNotAdmin));
            } else if (error.text.startsWith("IMPORT_FORMAT")) {
                showSimpleAlert(fragment, LocaleController.getString("ImportErrorTitle", R.string.ImportErrorTitle), LocaleController.getString("ImportErrorFileFormatInvalid", R.string.ImportErrorFileFormatInvalid));
            } else if (error.text.startsWith("PEER_ID_INVALID")) {
                showSimpleAlert(fragment, LocaleController.getString("ImportErrorTitle", R.string.ImportErrorTitle), LocaleController.getString("ImportErrorPeerInvalid", R.string.ImportErrorPeerInvalid));
            } else if (error.text.contains("IMPORT_LANG_NOT_FOUND")) {
                showSimpleAlert(fragment, LocaleController.getString("ImportErrorTitle", R.string.ImportErrorTitle), LocaleController.getString("ImportErrorFileLang", R.string.ImportErrorFileLang));
            } else if (error.text.contains("IMPORT_UPLOAD_FAILED")) {
                showSimpleAlert(fragment, LocaleController.getString("ImportErrorTitle", R.string.ImportErrorTitle), LocaleController.getString("ImportFailedToUpload", R.string.ImportFailedToUpload));
            } else if (error.text.startsWith("FLOOD_WAIT")) {
                showFloodWaitAlert(error.text, fragment);
            } else {
                showSimpleAlert(fragment, LocaleController.getString("ImportErrorTitle", R.string.ImportErrorTitle), LocaleController.getString("ErrorOccurred", R.string.ErrorOccurred) + "\n" + error.text);
            }
        } else if (request instanceof TLRPC.TL_account_saveSecureValue || request instanceof TLRPC.TL_account_getAuthorizationForm) {
            if (error.text.contains("PHONE_NUMBER_INVALID")) {
                showSimpleAlert(fragment, LocaleController.getString("InvalidPhoneNumber", R.string.InvalidPhoneNumber));
            } else if (error.text.startsWith("FLOOD_WAIT")) {
                showSimpleAlert(fragment, LocaleController.getString("FloodWait", R.string.FloodWait));
            } else if ("APP_VERSION_OUTDATED".equals(error.text)) {
                showUpdateAppAlert(fragment.getParentActivity(), LocaleController.getString("UpdateAppAlert", R.string.UpdateAppAlert), true);
            } else {
                showSimpleAlert(fragment, LocaleController.getString("ErrorOccurred", R.string.ErrorOccurred) + "\n" + error.text);
            }
        } else if (request instanceof TLRPC.TL_channels_joinChannel ||
                request instanceof TLRPC.TL_channels_editAdmin ||
                request instanceof TLRPC.TL_channels_inviteToChannel ||
                request instanceof TLRPC.TL_messages_addChatUser ||
                request instanceof TLRPC.TL_messages_startBot ||
                request instanceof TLRPC.TL_channels_editBanned ||
                request instanceof TLRPC.TL_messages_editChatDefaultBannedRights ||
                request instanceof TLRPC.TL_messages_editChatAdmin ||
                request instanceof TLRPC.TL_messages_migrateChat ||
                request instanceof TLRPC.TL_phone_inviteToGroupCall) {
            if (fragment != null && error.text.equals("CHANNELS_TOO_MUCH")) {
                if (request instanceof TLRPC.TL_channels_joinChannel || request instanceof TLRPC.TL_channels_inviteToChannel) {
                    fragment.presentFragment(new TooManyCommunitiesActivity(TooManyCommunitiesActivity.TYPE_JOIN));
                } else {
                    fragment.presentFragment(new TooManyCommunitiesActivity(TooManyCommunitiesActivity.TYPE_EDIT));
                }
                return null;
            } else if (fragment != null) {
                showAddUserAlert(error.text, fragment, args != null && args.length > 0 ? (Boolean) args[0] : false, request);
            } else {
                if (error.text.equals("PEER_FLOOD")) {
                    NotificationCenter.getInstance(currentAccount).postNotificationName(NotificationCenter.needShowAlert, 1);
                }
            }
        } else if (request instanceof TLRPC.TL_messages_createChat) {
            if (error.text.equals("CHANNELS_TOO_MUCH")) {
                fragment.presentFragment(new TooManyCommunitiesActivity(TooManyCommunitiesActivity.TYPE_CREATE));
                return null;
            } else if (error.text.startsWith("FLOOD_WAIT")) {
                showFloodWaitAlert(error.text, fragment);
            } else {
                showAddUserAlert(error.text, fragment, false, request);
            }
        } else if (request instanceof TLRPC.TL_channels_createChannel) {
            if (error.text.equals("CHANNELS_TOO_MUCH")) {
                fragment.presentFragment(new TooManyCommunitiesActivity(TooManyCommunitiesActivity.TYPE_CREATE));
                return null;
            } else if (error.text.startsWith("FLOOD_WAIT")) {
                showFloodWaitAlert(error.text, fragment);
            } else {
                showAddUserAlert(error.text, fragment, false, request);
            }
        } else if (request instanceof TLRPC.TL_messages_editMessage) {
            if (!error.text.equals("MESSAGE_NOT_MODIFIED")) {
                if (fragment != null) {
                    showSimpleAlert(fragment, LocaleController.getString("EditMessageError", R.string.EditMessageError));
                } else {
                    showSimpleToast(null, LocaleController.getString("EditMessageError", R.string.EditMessageError));
                }
            }
        } else if (request instanceof TLRPC.TL_messages_sendMessage ||
                request instanceof TLRPC.TL_messages_sendMedia ||
                request instanceof TLRPC.TL_messages_sendInlineBotResult ||
                request instanceof TLRPC.TL_messages_forwardMessages ||
                request instanceof TLRPC.TL_messages_sendMultiMedia ||
                request instanceof TLRPC.TL_messages_sendScheduledMessages) {
            switch (error.text) {
                case "PEER_FLOOD":
                    NotificationCenter.getInstance(currentAccount).postNotificationName(NotificationCenter.needShowAlert, 0);
                    break;
                case "USER_BANNED_IN_CHANNEL":
                    NotificationCenter.getInstance(currentAccount).postNotificationName(NotificationCenter.needShowAlert, 5);
                    break;
                case "SCHEDULE_TOO_MUCH":
                    showSimpleToast(fragment, LocaleController.getString("MessageScheduledLimitReached", R.string.MessageScheduledLimitReached));
                    break;
            }
        } else if (request instanceof TLRPC.TL_messages_importChatInvite) {
            if (error.text.startsWith("FLOOD_WAIT")) {
                showSimpleAlert(fragment, LocaleController.getString("FloodWait", R.string.FloodWait));
            } else if (error.text.equals("USERS_TOO_MUCH")) {
                showSimpleAlert(fragment, LocaleController.getString("JoinToGroupErrorFull", R.string.JoinToGroupErrorFull));
            } else if (error.text.equals("CHANNELS_TOO_MUCH")) {
                fragment.presentFragment(new TooManyCommunitiesActivity(TooManyCommunitiesActivity.TYPE_JOIN));
            } else if (error.text.equals("INVITE_HASH_EXPIRED")) {
                showSimpleAlert(fragment, LocaleController.getString("ExpiredLink", R.string.ExpiredLink), LocaleController.getString("InviteExpired", R.string.InviteExpired));
            } else {
                showSimpleAlert(fragment, LocaleController.getString("JoinToGroupErrorNotExist", R.string.JoinToGroupErrorNotExist));
            }
        } else if (request instanceof TLRPC.TL_messages_getAttachedStickers) {
            if (fragment != null && fragment.getParentActivity() != null) {
                Toast.makeText(fragment.getParentActivity(), LocaleController.getString("ErrorOccurred", R.string.ErrorOccurred) + "\n" + error.text, Toast.LENGTH_SHORT).show();
            }
        } else if (request instanceof TLRPC.TL_account_confirmPhone || request instanceof TLRPC.TL_account_verifyPhone || request instanceof TLRPC.TL_account_verifyEmail) {
            if (error.text.contains("PHONE_CODE_EMPTY") || error.text.contains("PHONE_CODE_INVALID") || error.text.contains("CODE_INVALID") || error.text.contains("CODE_EMPTY")) {
                return showSimpleAlert(fragment, LocaleController.getString("InvalidCode", R.string.InvalidCode));
            } else if (error.text.contains("PHONE_CODE_EXPIRED") || error.text.contains("EMAIL_VERIFY_EXPIRED")) {
                return showSimpleAlert(fragment, LocaleController.getString("CodeExpired", R.string.CodeExpired));
            } else if (error.text.startsWith("FLOOD_WAIT")) {
                return showSimpleAlert(fragment, LocaleController.getString("FloodWait", R.string.FloodWait));
            } else {
                return showSimpleAlert(fragment, error.text);
            }
        } else if (request instanceof TLRPC.TL_auth_resendCode) {
            if (error.text.contains("PHONE_NUMBER_INVALID")) {
                return showSimpleAlert(fragment, LocaleController.getString("InvalidPhoneNumber", R.string.InvalidPhoneNumber));
            } else if (error.text.contains("PHONE_CODE_EMPTY") || error.text.contains("PHONE_CODE_INVALID")) {
                return showSimpleAlert(fragment, LocaleController.getString("InvalidCode", R.string.InvalidCode));
            } else if (error.text.contains("PHONE_CODE_EXPIRED")) {
                return showSimpleAlert(fragment, LocaleController.getString("CodeExpired", R.string.CodeExpired));
            } else if (error.text.startsWith("FLOOD_WAIT")) {
                return showSimpleAlert(fragment, LocaleController.getString("FloodWait", R.string.FloodWait));
            } else if (error.code != -1000) {
                return showSimpleAlert(fragment, LocaleController.getString("ErrorOccurred", R.string.ErrorOccurred) + "\n" + error.text);
            }
        } else if (request instanceof TLRPC.TL_account_sendConfirmPhoneCode) {
            if (error.code == 400) {
                return showSimpleAlert(fragment, LocaleController.getString("CancelLinkExpired", R.string.CancelLinkExpired));
            } else {
                if (error.text.startsWith("FLOOD_WAIT")) {
                    return showSimpleAlert(fragment, LocaleController.getString("FloodWait", R.string.FloodWait));
                } else {
                    return showSimpleAlert(fragment, LocaleController.getString("ErrorOccurred", R.string.ErrorOccurred));
                }
            }
        } else if (request instanceof TLRPC.TL_account_changePhone) {
            if (error.text.contains("PHONE_NUMBER_INVALID")) {
                showSimpleAlert(fragment, LocaleController.getString("InvalidPhoneNumber", R.string.InvalidPhoneNumber));
            } else if (error.text.contains("PHONE_CODE_EMPTY") || error.text.contains("PHONE_CODE_INVALID")) {
                showSimpleAlert(fragment, LocaleController.getString("InvalidCode", R.string.InvalidCode));
            } else if (error.text.contains("PHONE_CODE_EXPIRED")) {
                showSimpleAlert(fragment, LocaleController.getString("CodeExpired", R.string.CodeExpired));
            } else if (error.text.startsWith("FLOOD_WAIT")) {
                showSimpleAlert(fragment, LocaleController.getString("FloodWait", R.string.FloodWait));
            } else {
                showSimpleAlert(fragment, error.text);
            }
        } else if (request instanceof TLRPC.TL_account_sendChangePhoneCode) {
            if (error.text.contains("PHONE_NUMBER_INVALID")) {
                showSimpleAlert(fragment, LocaleController.getString("InvalidPhoneNumber", R.string.InvalidPhoneNumber));
            } else if (error.text.contains("PHONE_CODE_EMPTY") || error.text.contains("PHONE_CODE_INVALID")) {
                showSimpleAlert(fragment, LocaleController.getString("InvalidCode", R.string.InvalidCode));
            } else if (error.text.contains("PHONE_CODE_EXPIRED")) {
                showSimpleAlert(fragment, LocaleController.getString("CodeExpired", R.string.CodeExpired));
            } else if (error.text.startsWith("FLOOD_WAIT")) {
                showSimpleAlert(fragment, LocaleController.getString("FloodWait", R.string.FloodWait));
            } else if (error.text.startsWith("PHONE_NUMBER_OCCUPIED")) {
                showSimpleAlert(fragment, LocaleController.formatString("ChangePhoneNumberOccupied", R.string.ChangePhoneNumberOccupied, args[0]));
            } else {
                showSimpleAlert(fragment, LocaleController.getString("ErrorOccurred", R.string.ErrorOccurred));
            }
        } else if (request instanceof TLRPC.TL_updateUserName) {
            switch (error.text) {
                case "USERNAME_INVALID":
                    showSimpleAlert(fragment, LocaleController.getString("UsernameInvalid", R.string.UsernameInvalid));
                    break;
                case "USERNAME_OCCUPIED":
                    showSimpleAlert(fragment, LocaleController.getString("UsernameInUse", R.string.UsernameInUse));
                    break;
                default:
                    showSimpleAlert(fragment, LocaleController.getString("ErrorOccurred", R.string.ErrorOccurred));
                    break;
            }
        } else if (request instanceof TLRPC.TL_contacts_importContacts) {
            if (error.text.startsWith("FLOOD_WAIT")) {
                showSimpleAlert(fragment, LocaleController.getString("FloodWait", R.string.FloodWait));
            } else {
                showSimpleAlert(fragment, LocaleController.getString("ErrorOccurred", R.string.ErrorOccurred) + "\n" + error.text);
            }
        } else if (request instanceof TLRPC.TL_account_getPassword || request instanceof TLRPC.TL_account_getTmpPassword) {
            if (error.text.startsWith("FLOOD_WAIT")) {
                showSimpleToast(fragment, getFloodWaitString(error.text));
            } else {
                showSimpleToast(fragment, error.text);
            }
        } else if (request instanceof TLRPC.TL_payments_sendPaymentForm) {
            switch (error.text) {
                case "BOT_PRECHECKOUT_FAILED":
                    showSimpleToast(fragment, LocaleController.getString("PaymentPrecheckoutFailed", R.string.PaymentPrecheckoutFailed));
                    break;
                case "PAYMENT_FAILED":
                    showSimpleToast(fragment, LocaleController.getString("PaymentFailed", R.string.PaymentFailed));
                    break;
                default:
                    showSimpleToast(fragment, error.text);
                    break;
            }
        } else if (request instanceof TLRPC.TL_payments_validateRequestedInfo) {
            switch (error.text) {
                case "SHIPPING_NOT_AVAILABLE":
                    showSimpleToast(fragment, LocaleController.getString("PaymentNoShippingMethod", R.string.PaymentNoShippingMethod));
                    break;
                default:
                    showSimpleToast(fragment, error.text);
                    break;
            }
        }

        return null;
    }

    public static Toast showSimpleToast(BaseFragment baseFragment, final String text) {
        if (text == null) {
            return null;
        }
        Context context;
        if (baseFragment != null && baseFragment.getParentActivity() != null) {
            context = baseFragment.getParentActivity();
        } else {
            context = ApplicationLoader.applicationContext;
        }
        Toast toast = Toast.makeText(context, text, Toast.LENGTH_LONG);
        toast.show();
        return toast;
    }

    public static AlertDialog showUpdateAppAlert(final Context context, final String text, boolean updateApp) {
        if (context == null || text == null) {
            return null;
        }
        AlertDialog.Builder builder = new AlertDialog.Builder(context);
        builder.setTitle(LocaleController.getString("AppName", R.string.AppName));
        builder.setMessage(text);
        builder.setPositiveButton(LocaleController.getString("OK", R.string.OK), null);
        return builder.show();
    }

    private static SpannableStringBuilder mkTransSpan(String str, TLRPC.TL_langPackLanguage language, BottomBuilder builder) {
        SpannableStringBuilder spanned = new SpannableStringBuilder(AndroidUtilities.replaceTags(str));

        int start = TextUtils.indexOf(spanned, '[');
        int end;
        if (start != -1) {
            end = TextUtils.indexOf(spanned, ']', start + 1);
            if (start != -1 && end != -1) {
                spanned.delete(end, end + 1);
                spanned.delete(start, start + 1);
            }
        } else {
            end = -1;
        }

        if (start != -1 && end != -1) {
            spanned.setSpan(new URLSpanNoUnderline(language.translations_url) {
                @Override
                public void onClick(View widget) {
                    builder.dismiss();
                    super.onClick(widget);
                }
            }, start, end - 1, Spannable.SPAN_EXCLUSIVE_EXCLUSIVE);
        }

        return spanned;
    }

    public static BottomSheet createLanguageAlert(LaunchActivity activity, final TLRPC.TL_langPackLanguage language) {
        return createLanguageAlert(activity, language, null).create();
    }

    public static BottomBuilder createLanguageAlert(LaunchActivity activity, final TLRPC.TL_langPackLanguage language, Runnable callback) {
        if (language == null) {
            return null;
        }
        language.lang_code = language.lang_code.replace('-', '_').toLowerCase();
        language.plural_code = language.plural_code.replace('-', '_').toLowerCase();
        if (language.base_lang_code != null) {
            language.base_lang_code = language.base_lang_code.replace('-', '_').toLowerCase();
        }

        BottomBuilder builder = new BottomBuilder(activity);
        LocaleController.LocaleInfo currentInfo = LocaleController.getInstance().getCurrentLocaleInfo();
        if (currentInfo.shortName.equals(language.lang_code)) {
            String str = LocaleController.formatString("LanguageSame", R.string.LanguageSame, language.name);
            builder.addTitle(LocaleController.getString("Language", R.string.Language), mkTransSpan(str, language, builder));
            builder.addCancelButton();
            builder.addButton(LocaleController.getString("SETTINGS", R.string.SETTINGS), (__) -> {
                activity.presentFragment(new LanguageSelectActivity());
                return Unit.INSTANCE;
            });
        } else {
            if (language.strings_count == 0) {
                String str = LocaleController.formatString("LanguageUnknownCustomAlert", R.string.LanguageUnknownCustomAlert, language.name);
                builder.addTitle(LocaleController.getString("LanguageUnknownTitle", R.string.LanguageUnknownTitle), mkTransSpan(str, language, builder));
                builder.addCancelButton();
            } else {
                String str;
                if (language.official) {
                    str = LocaleController.formatString("LanguageAlert", R.string.LanguageAlert, language.name, (int) Math.ceil(language.translated_count / (float) language.strings_count * 100));
                } else {
                    str = LocaleController.formatString("LanguageCustomAlert", R.string.LanguageCustomAlert, language.name, (int) Math.ceil(language.translated_count / (float) language.strings_count * 100));
                }
                builder.addTitle(LocaleController.getString("LanguageTitle", R.string.LanguageTitle), mkTransSpan(str, language, builder));
                builder.addButton(LocaleController.getString("Change", R.string.Change), (it) -> {
                    String key;
                    if (language.official) {
                        key = "remote_" + language.lang_code;
                    } else {
                        key = "unofficial_" + language.lang_code;
                    }
                    LocaleController.LocaleInfo localeInfo = LocaleController.getInstance().getLanguageFromDict(key);
                    if (localeInfo == null) {
                        localeInfo = new LocaleController.LocaleInfo();
                        localeInfo.name = language.native_name;
                        localeInfo.nameEnglish = language.name;
                        localeInfo.shortName = language.lang_code;
                        localeInfo.baseLangCode = language.base_lang_code;
                        localeInfo.pluralLangCode = language.plural_code;
                        localeInfo.isRtl = language.rtl;
                        if (language.official) {
                            localeInfo.pathToFile = "remote";
                        } else {
                            localeInfo.pathToFile = "unofficial";
                        }
                    }
                    if (callback != null) {
                        callback.run();
                    }
                    LocaleController.getInstance().applyLanguage(localeInfo, true, false, false, true, UserConfig.selectedAccount);
                    activity.rebuildAllFragments(true);
                    return Unit.INSTANCE;
                });
                builder.addCancelButton();
            }
        }

        return builder;
    }

    public static boolean checkSlowMode(Context context, int currentAccount, long did, boolean few) {
        int lowerId = (int) did;
        if (lowerId < 0) {
            TLRPC.Chat chat = MessagesController.getInstance(currentAccount).getChat(-lowerId);
            if (chat != null && chat.slowmode_enabled && !ChatObject.hasAdminRights(chat)) {
                if (!few) {
                    TLRPC.ChatFull chatFull = MessagesController.getInstance(currentAccount).getChatFull(chat.id);
                    if (chatFull == null) {
                        chatFull = MessagesStorage.getInstance(currentAccount).loadChatInfo(chat.id, ChatObject.isChannel(chat), new CountDownLatch(1), false, false);
                    }
                    if (chatFull != null && chatFull.slowmode_next_send_date >= ConnectionsManager.getInstance(currentAccount).getCurrentTime()) {
                        few = true;
                    }
                }
                if (few) {
                    createSimpleAlert(context, chat.title, LocaleController.getString("SlowmodeSendError", R.string.SlowmodeSendError)).show();
                    return true;
                }
            }
        }
        return false;
    }

    public static AlertDialog.Builder createSimpleAlert(Context context, final String text) {
        return createSimpleAlert(context, null, text);
    }

    public static AlertDialog.Builder createSimpleAlert(Context context, final String title, final String text) {
        if (context == null || text == null) {
            return null;
        }
        AlertDialog.Builder builder = new AlertDialog.Builder(context);
        builder.setTitle(title == null ? LocaleController.getString("AppName", R.string.AppName) : title);
        builder.setMessage(text);
        builder.setPositiveButton(LocaleController.getString("OK", R.string.OK), null);
        return builder;
    }

    public static Dialog showSimpleAlert(BaseFragment baseFragment, final String text) {
        return showSimpleAlert(baseFragment, null, text);
    }

    public static Dialog showSimpleAlert(BaseFragment baseFragment, final String title, final String text) {
        if (text == null || baseFragment == null || baseFragment.getParentActivity() == null) {
            return null;
        }
        AlertDialog.Builder builder = createSimpleAlert(baseFragment.getParentActivity(), title, text);
        Dialog dialog = builder.create();
        baseFragment.showDialog(dialog);
        return dialog;
    }

    public static void showBlockReportSpamReplyAlert(ChatActivity fragment, MessageObject messageObject, int peerId) {
        if (fragment == null || fragment.getParentActivity() == null || messageObject == null) {
            return;
        }

        AccountInstance accountInstance = fragment.getAccountInstance();
        TLRPC.User user = peerId > 0 ? accountInstance.getMessagesController().getUser(peerId) : null;
        TLRPC.Chat chat = peerId < 0 ? accountInstance.getMessagesController().getChat(-peerId) : null;
        if (user == null && chat == null) {
            return;
        }
        AlertDialog.Builder builder = new AlertDialog.Builder(fragment.getParentActivity());

        builder.setTitle(LocaleController.getString("BlockUser", R.string.BlockUser));
        if (user != null) {
            builder.setMessage(AndroidUtilities.replaceTags(LocaleController.formatString("BlockUserReplyAlert", R.string.BlockUserReplyAlert, UserObject.getFirstName(user))));
        } else {
            builder.setMessage(AndroidUtilities.replaceTags(LocaleController.formatString("BlockUserReplyAlert", R.string.BlockUserReplyAlert, chat.title)));
        }

        CheckBoxCell[] cells = new CheckBoxCell[1];
        LinearLayout linearLayout = new LinearLayout(fragment.getParentActivity());
        linearLayout.setOrientation(LinearLayout.VERTICAL);

        cells[0] = new CheckBoxCell(fragment.getParentActivity(), 1);
        cells[0].setBackgroundDrawable(Theme.getSelectorDrawable(false));
        cells[0].setTag(0);
        cells[0].setText(LocaleController.getString("DeleteReportSpam", R.string.DeleteReportSpam), "", true, false);

        cells[0].setPadding(LocaleController.isRTL ? AndroidUtilities.dp(16) : AndroidUtilities.dp(8), 0, LocaleController.isRTL ? AndroidUtilities.dp(8) : AndroidUtilities.dp(16), 0);
        linearLayout.addView(cells[0], LayoutHelper.createLinear(LayoutHelper.MATCH_PARENT, LayoutHelper.WRAP_CONTENT));
        cells[0].setOnClickListener(v -> {
            Integer num = (Integer) v.getTag();
            cells[num].setChecked(!cells[num].isChecked(), true);
        });

        builder.setCustomViewOffset(12);
        builder.setView(linearLayout);

        builder.setPositiveButton(LocaleController.getString("BlockAndDeleteReplies", R.string.BlockAndDeleteReplies), (dialogInterface, i) -> {
            if (user != null) {
                accountInstance.getMessagesStorage().deleteUserChatHistory(fragment.getDialogId(), 0, user.id);
            } else {
                accountInstance.getMessagesStorage().deleteUserChatHistory(fragment.getDialogId(), 0, -chat.id);
            }
            TLRPC.TL_contacts_blockFromReplies request = new TLRPC.TL_contacts_blockFromReplies();
            request.msg_id = messageObject.getId();
            request.delete_message = true;
            request.delete_history = true;
            if (cells[0].isChecked()) {
                request.report_spam = true;
                if (fragment.getParentActivity() != null) {
                    if (fragment instanceof ChatActivity) {
                        fragment.getUndoView().showWithAction(0, UndoView.ACTION_REPORT_SENT, null);
                    } else if (fragment != null) {
                        BulletinFactory.of(fragment).createReportSent().show();
                    } else {
                        Toast.makeText(fragment.getParentActivity(), LocaleController.getString("ReportChatSent", R.string.ReportChatSent), Toast.LENGTH_SHORT).show();
                    }
                }
            }
            accountInstance.getConnectionsManager().sendRequest(request, (response, error) -> {
                if (response instanceof TLRPC.Updates) {
                    accountInstance.getMessagesController().processUpdates((TLRPC.Updates) response, false);
                }
            });
        });
        builder.setNegativeButton(LocaleController.getString("Cancel", R.string.Cancel), null);
        AlertDialog dialog = builder.create();
        fragment.showDialog(dialog);
        TextView button = (TextView) dialog.getButton(DialogInterface.BUTTON_POSITIVE);
        if (button != null) {
            button.setTextColor(Theme.getColor(Theme.key_dialogTextRed2));
        }
    }

    public static void showBlockReportSpamAlert(BaseFragment fragment, long dialog_id, TLRPC.User currentUser, TLRPC.Chat currentChat, TLRPC.EncryptedChat encryptedChat, boolean isLocation, TLRPC.ChatFull chatInfo, MessagesStorage.IntCallback callback) {
        if (fragment == null || fragment.getParentActivity() == null) {
            return;
        }
        AccountInstance accountInstance = fragment.getAccountInstance();
        AlertDialog.Builder builder = new AlertDialog.Builder(fragment.getParentActivity());
        CharSequence reportText;
        CheckBoxCell[] cells;
        SharedPreferences preferences = MessagesController.getNotificationsSettings(fragment.getCurrentAccount());
        boolean showReport = encryptedChat != null || preferences.getBoolean("dialog_bar_report" + dialog_id, false);
        if (currentUser != null) {
            builder.setTitle(LocaleController.formatString("BlockUserTitle", R.string.BlockUserTitle, UserObject.getFirstName(currentUser)));
            builder.setMessage(AndroidUtilities.replaceTags(LocaleController.formatString("BlockUserAlert", R.string.BlockUserAlert, UserObject.getFirstName(currentUser))));
            reportText = LocaleController.getString("BlockContact", R.string.BlockContact);

            cells = new CheckBoxCell[2];
            LinearLayout linearLayout = new LinearLayout(fragment.getParentActivity());
            linearLayout.setOrientation(LinearLayout.VERTICAL);
            for (int a = 0; a < 2; a++) {
                if (a == 0 && !showReport) {
                    continue;
                }
                cells[a] = new CheckBoxCell(fragment.getParentActivity(), 1);
                cells[a].setBackgroundDrawable(Theme.getSelectorDrawable(false));
                cells[a].setTag(a);
                if (a == 0) {
                    cells[a].setText(LocaleController.getString("DeleteReportSpam", R.string.DeleteReportSpam), "", true, false);
                } else {
                    cells[a].setText(LocaleController.formatString("DeleteThisChat", R.string.DeleteThisChat), "", true, false);
                }
                cells[a].setPadding(LocaleController.isRTL ? AndroidUtilities.dp(16) : AndroidUtilities.dp(8), 0, LocaleController.isRTL ? AndroidUtilities.dp(8) : AndroidUtilities.dp(16), 0);
                linearLayout.addView(cells[a], LayoutHelper.createLinear(LayoutHelper.MATCH_PARENT, LayoutHelper.WRAP_CONTENT));
                cells[a].setOnClickListener(v -> {
                    Integer num = (Integer) v.getTag();
                    cells[num].setChecked(!cells[num].isChecked(), true);
                });
            }
            builder.setCustomViewOffset(12);
            builder.setView(linearLayout);
        } else {
            cells = null;
            if (currentChat != null && isLocation) {
                builder.setTitle(LocaleController.getString("ReportUnrelatedGroup", R.string.ReportUnrelatedGroup));
                if (chatInfo != null && chatInfo.location instanceof TLRPC.TL_channelLocation) {
                    TLRPC.TL_channelLocation location = (TLRPC.TL_channelLocation) chatInfo.location;
                    builder.setMessage(AndroidUtilities.replaceTags(LocaleController.formatString("ReportUnrelatedGroupText", R.string.ReportUnrelatedGroupText, location.address)));
                } else {
                    builder.setMessage(LocaleController.getString("ReportUnrelatedGroupTextNoAddress", R.string.ReportUnrelatedGroupTextNoAddress));
                }
            } else {
                builder.setTitle(LocaleController.getString("ReportSpamTitle", R.string.ReportSpamTitle));
                if (ChatObject.isChannel(currentChat) && !currentChat.megagroup) {
                    builder.setMessage(LocaleController.getString("ReportSpamAlertChannel", R.string.ReportSpamAlertChannel));
                } else {
                    builder.setMessage(LocaleController.getString("ReportSpamAlertGroup", R.string.ReportSpamAlertGroup));
                }
            }
            reportText = LocaleController.getString("ReportChat", R.string.ReportChat);
        }
        builder.setPositiveButton(reportText, (dialogInterface, i) -> {
            if (currentUser != null) {
                accountInstance.getMessagesController().blockPeer(currentUser.id);
            }
            if (cells == null || cells[0] != null && cells[0].isChecked()) {
                accountInstance.getMessagesController().reportSpam(dialog_id, currentUser, currentChat, encryptedChat, currentChat != null && isLocation);
            }
            if (cells == null || cells[1].isChecked()) {
                if (currentChat != null) {
                    if (ChatObject.isNotInChat(currentChat)) {
                        accountInstance.getMessagesController().deleteDialog(dialog_id, 0);
                    } else {
                        accountInstance.getMessagesController().deleteUserFromChat((int) -dialog_id, accountInstance.getMessagesController().getUser(accountInstance.getUserConfig().getClientUserId()), null);
                    }
                } else {
                    accountInstance.getMessagesController().deleteDialog(dialog_id, 0);
                }
                callback.run(1);
            } else {
                callback.run(0);
            }
        });
        builder.setNegativeButton(LocaleController.getString("Cancel", R.string.Cancel), null);
        AlertDialog dialog = builder.create();
        fragment.showDialog(dialog);
        TextView button = (TextView) dialog.getButton(DialogInterface.BUTTON_POSITIVE);
        if (button != null) {
            button.setTextColor(Theme.getColor(Theme.key_dialogTextRed2));
        }
    }

    public static void showCustomNotificationsDialog(BaseFragment parentFragment, long did, int globalType, ArrayList<NotificationsSettingsActivity.NotificationException> exceptions, int currentAccount, MessagesStorage.IntCallback callback) {
        showCustomNotificationsDialog(parentFragment, did, globalType, exceptions, currentAccount, callback, null);
    }

    public static void showCustomNotificationsDialog(BaseFragment parentFragment, long did, int globalType, ArrayList<NotificationsSettingsActivity.NotificationException> exceptions, int currentAccount, MessagesStorage.IntCallback callback, MessagesStorage.IntCallback resultCallback) {
        if (parentFragment == null || parentFragment.getParentActivity() == null) {
            return;
        }
        boolean enabled;
        boolean defaultEnabled = NotificationsController.getInstance(currentAccount).isGlobalNotificationsEnabled(did);

        String[] descriptions = new String[]{
                LocaleController.getString("NotificationsTurnOn", R.string.NotificationsTurnOn),
                LocaleController.formatString("MuteFor", R.string.MuteFor, LocaleController.formatPluralString("Hours", 1)),
                LocaleController.formatString("MuteFor", R.string.MuteFor, LocaleController.formatPluralString("Days", 2)),
                did == 0 && parentFragment instanceof NotificationsCustomSettingsActivity ? null : LocaleController.getString("NotificationsCustomize", R.string.NotificationsCustomize),
                LocaleController.getString("NotificationsTurnOff", R.string.NotificationsTurnOff)
        };

        int[] icons = new int[]{
                R.drawable.baseline_notifications_24,
                R.drawable.baseline_notifications_paused_24,
                R.drawable.baseline_notifications_paused_24,
                R.drawable.baseline_settings_24,
                R.drawable.baseline_notifications_off_24
        };

        final LinearLayout linearLayout = new LinearLayout(parentFragment.getParentActivity());
        linearLayout.setOrientation(LinearLayout.VERTICAL);
        AlertDialog.Builder builder = new AlertDialog.Builder(parentFragment.getParentActivity());

        for (int a = 0; a < descriptions.length; a++) {
            if (descriptions[a] == null) {
                continue;
            }
            TextView textView = new TextView(parentFragment.getParentActivity());
            Drawable drawable = parentFragment.getParentActivity().getResources().getDrawable(icons[a]);
            if (a == descriptions.length - 1) {
                textView.setTextColor(Theme.getColor(Theme.key_dialogTextRed));
                drawable.setColorFilter(new PorterDuffColorFilter(Theme.getColor(Theme.key_dialogRedIcon), PorterDuff.Mode.SRC_IN));
            } else {
                textView.setTextColor(Theme.getColor(Theme.key_dialogTextBlack));
                drawable.setColorFilter(new PorterDuffColorFilter(Theme.getColor(Theme.key_dialogIcon), PorterDuff.Mode.SRC_IN));
            }
            textView.setTextSize(TypedValue.COMPLEX_UNIT_DIP, 16);
            textView.setLines(1);
            textView.setMaxLines(1);
            textView.setCompoundDrawablesWithIntrinsicBounds(drawable, null, null, null);
            textView.setTag(a);
            textView.setBackgroundDrawable(Theme.getSelectorDrawable(false));
            textView.setPadding(AndroidUtilities.dp(24), 0, AndroidUtilities.dp(24), 0);
            textView.setSingleLine(true);
            textView.setGravity(Gravity.LEFT | Gravity.CENTER_VERTICAL);
            textView.setCompoundDrawablePadding(AndroidUtilities.dp(26));
            textView.setText(descriptions[a]);
            linearLayout.addView(textView, LayoutHelper.createLinear(LayoutHelper.MATCH_PARENT, 48, Gravity.LEFT | Gravity.TOP));
            textView.setOnClickListener(v -> {
                int i = (Integer) v.getTag();
                if (i == 0) {
                    if (did != 0) {
                        SharedPreferences preferences = MessagesController.getNotificationsSettings(currentAccount);
                        SharedPreferences.Editor editor = preferences.edit();
                        if (defaultEnabled) {
                            editor.remove("notify2_" + did);
                        } else {
                            editor.putInt("notify2_" + did, 0);
                        }
                        MessagesStorage.getInstance(currentAccount).setDialogFlags(did, 0);
                        editor.commit();
                        TLRPC.Dialog dialog = MessagesController.getInstance(currentAccount).dialogs_dict.get(did);
                        if (dialog != null) {
                            dialog.notify_settings = new TLRPC.TL_peerNotifySettings();
                        }
                        NotificationsController.getInstance(currentAccount).updateServerNotificationsSettings(did);
                        if (resultCallback != null) {
                            if (defaultEnabled) {
                                resultCallback.run(0);
                            } else {
                                resultCallback.run(1);
                            }
                        }
                    } else {
                        NotificationsController.getInstance(currentAccount).setGlobalNotificationsEnabled(globalType, 0);
                    }
                } else if (i == 3) {
                    if (did != 0) {
                        Bundle args = new Bundle();
                        args.putLong("dialog_id", did);
                        parentFragment.presentFragment(new ProfileNotificationsActivity(args));
                    } else {
                        parentFragment.presentFragment(new NotificationsCustomSettingsActivity(globalType, exceptions));
                    }
                } else {
                    int untilTime = ConnectionsManager.getInstance(currentAccount).getCurrentTime();
                    if (i == 1) {
                        untilTime += 60 * 60;
                    } else if (i == 2) {
                        untilTime += 60 * 60 * 48;
                    } else if (i == 4) {
                        untilTime = Integer.MAX_VALUE;
                    }

                    if (did != 0) {
                        SharedPreferences preferences = MessagesController.getNotificationsSettings(currentAccount);
                        SharedPreferences.Editor editor = preferences.edit();
                        long flags;
                        if (i == 4) {
                            if (!defaultEnabled) {
                                editor.remove("notify2_" + did);
                                flags = 0;
                            } else {
                                editor.putInt("notify2_" + did, 2);
                                flags = 1;
                            }
                        } else {
                            editor.putInt("notify2_" + did, 3);
                            editor.putInt("notifyuntil_" + did, untilTime);
                            flags = ((long) untilTime << 32) | 1;
                        }
                        NotificationsController.getInstance(currentAccount).removeNotificationsForDialog(did);
                        MessagesStorage.getInstance(currentAccount).setDialogFlags(did, flags);
                        editor.commit();
                        TLRPC.Dialog dialog = MessagesController.getInstance(currentAccount).dialogs_dict.get(did);
                        if (dialog != null) {
                            dialog.notify_settings = new TLRPC.TL_peerNotifySettings();
                            if (i != 4 || defaultEnabled) {
                                dialog.notify_settings.mute_until = untilTime;
                            }
                        }
                        NotificationsController.getInstance(currentAccount).updateServerNotificationsSettings(did);
                        if (resultCallback != null) {
                            if (i == 4 && !defaultEnabled) {
                                resultCallback.run(0);
                            } else {
                                resultCallback.run(1);
                            }
                        }
                    } else {
                        if (i == 4) {
                            NotificationsController.getInstance(currentAccount).setGlobalNotificationsEnabled(globalType, Integer.MAX_VALUE);
                        } else {
                            NotificationsController.getInstance(currentAccount).setGlobalNotificationsEnabled(globalType, untilTime);
                        }
                    }
                }
                if (callback != null) {
                    callback.run(i);
                }
                builder.getDismissRunnable().run();
            });
        }
        builder.setTitle(LocaleController.getString("Notifications", R.string.Notifications));
        builder.setView(linearLayout);
        parentFragment.showDialog(builder.create());
    }

    public static AlertDialog showSecretLocationAlert(Context context, int currentAccount, final Runnable onSelectRunnable, boolean inChat) {
        ArrayList<String> arrayList = new ArrayList<>();
        ArrayList<Integer> types = new ArrayList<>();
        int providers = 5; // MessagesController.getInstance(currentAccount).availableMapProviders;
        if ((providers & 1) != 0) {
            arrayList.add(LocaleController.getString("MapPreviewProviderTelegram", R.string.MapPreviewProviderTelegram));
            types.add(0);
        }
        if ((providers & 2) != 0) {
            arrayList.add(LocaleController.getString("MapPreviewProviderGoogle", R.string.MapPreviewProviderGoogle));
            types.add(1);
        }
        if ((providers & 4) != 0) {
            arrayList.add(LocaleController.getString("MapPreviewProviderYandex", R.string.MapPreviewProviderYandex));
            types.add(3);
        }
        arrayList.add(LocaleController.getString("MapPreviewProviderNobody", R.string.MapPreviewProviderNobody));
        types.add(2);

        AlertDialog.Builder builder = new AlertDialog.Builder(context);
        builder.setTitle(LocaleController.getString("MapPreviewProviderTitle", R.string.MapPreviewProviderTitle));
        final LinearLayout linearLayout = new LinearLayout(context);
        linearLayout.setOrientation(LinearLayout.VERTICAL);
        builder.setView(linearLayout);

        for (int a = 0; a < arrayList.size(); a++) {
            RadioColorCell cell = new RadioColorCell(context);
            cell.setPadding(AndroidUtilities.dp(4), 0, AndroidUtilities.dp(4), 0);
            cell.setTag(a);
            cell.setCheckColor(Theme.getColor(Theme.key_radioBackground), Theme.getColor(Theme.key_dialogRadioBackgroundChecked));
            cell.setTextAndValue(arrayList.get(a), SharedConfig.mapPreviewType == types.get(a));
            linearLayout.addView(cell);
            cell.setOnClickListener(v -> {
                Integer which = (Integer) v.getTag();
                SharedConfig.setSecretMapPreviewType(types.get(which));
                if (onSelectRunnable != null) {
                    onSelectRunnable.run();
                }
                builder.getDismissRunnable().run();
            });
        }
        if (!inChat) {
            builder.setNegativeButton(LocaleController.getString("Cancel", R.string.Cancel), null);
        }
        AlertDialog dialog = builder.show();
        if (inChat) {
            dialog.setCanceledOnTouchOutside(false);
        }
        return dialog;
    }

    private static void updateDayPicker(NumberPicker dayPicker, NumberPicker monthPicker, NumberPicker yearPicker) {
        Calendar calendar = Calendar.getInstance();
        calendar.set(Calendar.MONTH, monthPicker.getValue());
        calendar.set(Calendar.YEAR, yearPicker.getValue());
        dayPicker.setMinValue(1);
        dayPicker.setMaxValue(calendar.getActualMaximum(Calendar.DAY_OF_MONTH));
    }

    private static void checkPickerDate(NumberPicker dayPicker, NumberPicker monthPicker, NumberPicker yearPicker) {
        Calendar calendar = Calendar.getInstance();
        calendar.setTimeInMillis(System.currentTimeMillis());

        int currentYear = calendar.get(Calendar.YEAR);
        int currentMonth = calendar.get(Calendar.MONTH);
        int currentDay = calendar.get(Calendar.DAY_OF_MONTH);

        if (currentYear > yearPicker.getValue()) {
            yearPicker.setValue(currentYear);
            //yearPicker.finishScroll();
        }
        if (yearPicker.getValue() == currentYear) {
            if (currentMonth > monthPicker.getValue()) {
                monthPicker.setValue(currentMonth);
                //monthPicker.finishScroll();
            }
            if (currentMonth == monthPicker.getValue()) {
                if (currentDay > dayPicker.getValue()) {
                    dayPicker.setValue(currentDay);
                    //dayPicker.finishScroll();
                }
            }
        }
    }

    public static void showOpenUrlAlert(BaseFragment fragment, String url, boolean punycode, boolean ask) {
        showOpenUrlAlert(fragment, url, punycode, true, ask);
    }

    public static void showOpenUrlAlert(BaseFragment fragment, String url, boolean punycode, boolean tryTelegraph, boolean ask) {
        if (fragment == null || fragment.getParentActivity() == null) {
            return;
        }
        long inlineReturn = (fragment instanceof ChatActivity) ? ((ChatActivity) fragment).getInlineReturn() : 0;
        if (Browser.isInternalUrl(url, null) || !ask || NekoConfig.skipOpenLinkConfirm) {
            Browser.openUrl(fragment.getParentActivity(), url, inlineReturn == 0, tryTelegraph);
        } else {
            String urlFinal;
            if (punycode) {
                try {
                    Uri uri = Uri.parse(url);
                    String host = IDN.toASCII(uri.getHost(), IDN.ALLOW_UNASSIGNED);
                    urlFinal = uri.getScheme() + "://" + host + uri.getPath();
                } catch (Exception e) {
                    FileLog.e(e);
                    urlFinal = url;
                }
            } else {
                urlFinal = url;
            }
            AlertDialog.Builder builder = new AlertDialog.Builder(fragment.getParentActivity());
            builder.setTitle(LocaleController.getString("OpenUrlTitle", R.string.OpenUrlTitle));
            String format = LocaleController.getString("OpenUrlAlert2", R.string.OpenUrlAlert2);
            int index = format.indexOf("%");
            SpannableStringBuilder stringBuilder = new SpannableStringBuilder(String.format(format, urlFinal));
            if (index >= 0) {
                stringBuilder.setSpan(new URLSpan(urlFinal), index, index + urlFinal.length(), Spannable.SPAN_EXCLUSIVE_EXCLUSIVE);
            }
            builder.setMessage(stringBuilder);
            builder.setMessageTextViewClickable(false);
            builder.setPositiveButton(LocaleController.getString("Open", R.string.Open), (dialogInterface, i) -> Browser.openUrl(fragment.getParentActivity(), url, inlineReturn == 0, tryTelegraph));
            builder.setNegativeButton(LocaleController.getString("Cancel", R.string.Cancel), null);
            builder.setNeutralButton(LocaleController.getString("Copy", R.string.Copy), (dialogInterface, i) -> {
                try {
                    AndroidUtilities.addToClipboard(url);
                    Toast.makeText(fragment.getParentActivity(), LocaleController.getString("LinkCopied", R.string.LinkCopied), Toast.LENGTH_SHORT).show();
                } catch (Exception e) {
                    FileLog.e(e);
                }
            });
            fragment.showDialog(builder.create());
        }
    }

    public static AlertDialog createSupportAlert(BaseFragment fragment) {
        if (fragment == null || fragment.getParentActivity() == null) {
            return null;
        }
        final TextView message = new TextView(fragment.getParentActivity());
        Spannable spanned = new SpannableString(Html.fromHtml(LocaleController.getString("AskAQuestionInfo", R.string.AskAQuestionInfo).replace("\n", "<br>")));
        URLSpan[] spans = spanned.getSpans(0, spanned.length(), URLSpan.class);
        for (int i = 0; i < spans.length; i++) {
            URLSpan span = spans[i];
            int start = spanned.getSpanStart(span);
            int end = spanned.getSpanEnd(span);
            spanned.removeSpan(span);
            span = new URLSpanNoUnderline(span.getURL()) {
                @Override
                public void onClick(View widget) {
                    fragment.dismissCurrentDialog();
                    super.onClick(widget);
                }
            };
            spanned.setSpan(span, start, end, 0);
        }
        message.setText(spanned);
        message.setTextSize(TypedValue.COMPLEX_UNIT_DIP, 16);
        message.setLinkTextColor(Theme.getColor(Theme.key_dialogTextLink));
        message.setHighlightColor(Theme.getColor(Theme.key_dialogLinkSelection));
        message.setPadding(AndroidUtilities.dp(23), 0, AndroidUtilities.dp(23), 0);
        message.setMovementMethod(new AndroidUtilities.LinkMovementMethodMy());
        message.setTextColor(Theme.getColor(Theme.key_dialogTextBlack));

        AlertDialog.Builder builder1 = new AlertDialog.Builder(fragment.getParentActivity());
        builder1.setView(message);
        builder1.setTitle(LocaleController.getString("AskAQuestion", R.string.AskAQuestion));
        builder1.setPositiveButton(LocaleController.getString("AskButton", R.string.AskButton), (dialogInterface, i) -> performAskAQuestion(fragment));
        builder1.setNegativeButton(LocaleController.getString("Cancel", R.string.Cancel), null);
        return builder1.create();
    }

    private static void performAskAQuestion(BaseFragment fragment) {
        int currentAccount = fragment.getCurrentAccount();
        final SharedPreferences preferences = MessagesController.getMainSettings(currentAccount);
        int uid = preferences.getInt("support_id", 0);
        TLRPC.User supportUser = null;
        if (uid != 0) {
            supportUser = MessagesController.getInstance(currentAccount).getUser(uid);
            if (supportUser == null) {
                String userString = preferences.getString("support_user", null);
                if (userString != null) {
                    try {
                        byte[] datacentersBytes = Base64.decode(userString, Base64.DEFAULT);
                        if (datacentersBytes != null) {
                            SerializedData data = new SerializedData(datacentersBytes);
                            supportUser = TLRPC.User.TLdeserialize(data, data.readInt32(false), false);
                            if (supportUser != null && supportUser.id == 333000) {
                                supportUser = null;
                            }
                            data.cleanup();
                        }
                    } catch (Exception e) {
                        FileLog.e(e);
                        supportUser = null;
                    }
                }
            }
        }
        if (supportUser == null) {
            final AlertDialog progressDialog = new AlertDialog(fragment.getParentActivity(), 3);
            progressDialog.setCanCacnel(false);
            progressDialog.show();
            TLRPC.TL_help_getSupport req = new TLRPC.TL_help_getSupport();
            ConnectionsManager.getInstance(currentAccount).sendRequest(req, (response, error) -> {
                if (error == null) {
                    final TLRPC.TL_help_support res = (TLRPC.TL_help_support) response;
                    AndroidUtilities.runOnUIThread(() -> {
                        SharedPreferences.Editor editor = preferences.edit();
                        editor.putInt("support_id", res.user.id);
                        SerializedData data = new SerializedData();
                        res.user.serializeToStream(data);
                        editor.putString("support_user", Base64.encodeToString(data.toByteArray(), Base64.DEFAULT));
                        editor.commit();
                        data.cleanup();
                        try {
                            progressDialog.dismiss();
                        } catch (Exception e) {
                            FileLog.e(e);
                        }
                        ArrayList<TLRPC.User> users = new ArrayList<>();
                        users.add(res.user);
                        MessagesStorage.getInstance(currentAccount).putUsersAndChats(users, null, true, true);
                        MessagesController.getInstance(currentAccount).putUser(res.user, false);
                        Bundle args = new Bundle();
                        args.putInt("user_id", res.user.id);
                        fragment.presentFragment(new ChatActivity(args));
                    });
                } else {
                    AndroidUtilities.runOnUIThread(() -> {
                        try {
                            progressDialog.dismiss();
                        } catch (Exception e) {
                            FileLog.e(e);
                        }
                    });
                }
            });
        } else {
            MessagesController.getInstance(currentAccount).putUser(supportUser, true);
            Bundle args = new Bundle();
            args.putInt("user_id", supportUser.id);
            fragment.presentFragment(new ChatActivity(args));
        }
    }

    public static void createImportDialogAlert(BaseFragment fragment, String title, String message, TLRPC.User user, TLRPC.Chat chat, Runnable onProcessRunnable) {
        if (fragment == null || fragment.getParentActivity() == null || chat == null && user == null) {
            return;
        }
        int account = fragment.getCurrentAccount();

        Context context = fragment.getParentActivity();
        AlertDialog.Builder builder = new AlertDialog.Builder(context);
        int selfUserId = UserConfig.getInstance(account).getClientUserId();

        TextView messageTextView = new TextView(context);
        messageTextView.setTextColor(Theme.getColor(Theme.key_dialogTextBlack));
        messageTextView.setTextSize(TypedValue.COMPLEX_UNIT_DIP, 16);
        messageTextView.setGravity((LocaleController.isRTL ? Gravity.RIGHT : Gravity.LEFT) | Gravity.TOP);

        FrameLayout frameLayout = new FrameLayout(context);
        builder.setView(frameLayout);

        AvatarDrawable avatarDrawable = new AvatarDrawable();
        avatarDrawable.setTextSize(AndroidUtilities.dp(12));

        BackupImageView imageView = new BackupImageView(context);
        imageView.setRoundRadius(AndroidUtilities.dp(20));
        frameLayout.addView(imageView, LayoutHelper.createFrame(40, 40, (LocaleController.isRTL ? Gravity.RIGHT : Gravity.LEFT) | Gravity.TOP, 22, 5, 22, 0));

        TextView textView = new TextView(context);
        textView.setTextColor(Theme.getColor(Theme.key_actionBarDefaultSubmenuItem));
        textView.setTextSize(TypedValue.COMPLEX_UNIT_DIP, 20);
        textView.setTypeface(AndroidUtilities.getTypeface("fonts/rmedium.ttf"));
        textView.setLines(1);
        textView.setMaxLines(1);
        textView.setSingleLine(true);
        textView.setGravity((LocaleController.isRTL ? Gravity.RIGHT : Gravity.LEFT) | Gravity.CENTER_VERTICAL);
        textView.setEllipsize(TextUtils.TruncateAt.END);
        textView.setText(LocaleController.getString("ImportMessages", R.string.ImportMessages));

        frameLayout.addView(textView, LayoutHelper.createFrame(LayoutHelper.MATCH_PARENT, LayoutHelper.WRAP_CONTENT, (LocaleController.isRTL ? Gravity.RIGHT : Gravity.LEFT) | Gravity.TOP, (LocaleController.isRTL ? 21 : 76), 11, (LocaleController.isRTL ? 76 : 21), 0));
        frameLayout.addView(messageTextView, LayoutHelper.createFrame(LayoutHelper.WRAP_CONTENT, LayoutHelper.WRAP_CONTENT, (LocaleController.isRTL ? Gravity.RIGHT : Gravity.LEFT) | Gravity.TOP, 24, 57, 24, 9));

        if (user != null) {
            if (UserObject.isReplyUser(user)) {
                avatarDrawable.setSmallSize(true);
                avatarDrawable.setAvatarType(AvatarDrawable.AVATAR_TYPE_REPLIES);
                imageView.setImage(null, null, avatarDrawable, user);
            } else if (user.id == selfUserId) {
                avatarDrawable.setSmallSize(true);
                avatarDrawable.setAvatarType(AvatarDrawable.AVATAR_TYPE_SAVED);
                imageView.setImage(null, null, avatarDrawable, user);
            } else {
                avatarDrawable.setSmallSize(false);
                avatarDrawable.setInfo(user);
                imageView.setImage(ImageLocation.getForUser(user, false), "50_50", avatarDrawable, user);
            }
        } else {
            avatarDrawable.setInfo(chat);
            imageView.setImage(ImageLocation.getForChat(chat, false), "50_50", avatarDrawable, chat);
        }

        messageTextView.setText(AndroidUtilities.replaceTags(message));
        /*if (chat != null) {
            if (TextUtils.isEmpty(title)) {
                messageTextView.setText(AndroidUtilities.replaceTags(LocaleController.formatString("ImportToChatNoTitle", R.string.ImportToChatNoTitle, chat.title)));
            } else {
                messageTextView.setText(AndroidUtilities.replaceTags(LocaleController.formatString("ImportToChat", R.string.ImportToChat, title, chat.title)));
            }
        } else {
            if (TextUtils.isEmpty(title)) {
                messageTextView.setText(AndroidUtilities.replaceTags(LocaleController.formatString("ImportToUserNoTitle", R.string.ImportToUserNoTitle, ContactsController.formatName(user.first_name, user.last_name))));
            } else {
                messageTextView.setText(AndroidUtilities.replaceTags(LocaleController.formatString("ImportToUser", R.string.ImportToUser, title, ContactsController.formatName(user.first_name, user.last_name))));
            }
        }*/

        builder.setPositiveButton(LocaleController.getString("Import", R.string.Import), (dialogInterface, i) -> {
            if (onProcessRunnable != null) {
                onProcessRunnable.run();
            }
        });
        builder.setNegativeButton(LocaleController.getString("Cancel", R.string.Cancel), null);
        AlertDialog alertDialog = builder.create();
        fragment.showDialog(alertDialog);
    }

    public static void createClearOrDeleteDialogAlert(BaseFragment fragment, boolean clear, TLRPC.Chat chat, TLRPC.User user, boolean secret, MessagesStorage.BooleanCallback onProcessRunnable) {
        createClearOrDeleteDialogAlert(fragment, clear, false, false, chat, user, secret, false, onProcessRunnable);
    }

    public static void createClearOrDeleteDialogAlert(BaseFragment fragment, boolean clear, TLRPC.Chat chat, TLRPC.User user, boolean secret, boolean checkDeleteForAll, MessagesStorage.BooleanCallback onProcessRunnable) {
        createClearOrDeleteDialogAlert(fragment, clear, chat != null && chat.creator, false, chat, user, secret, checkDeleteForAll, onProcessRunnable);
    }

    public static void createClearOrDeleteDialogAlert(BaseFragment fragment, boolean clear, boolean admin, boolean second, TLRPC.Chat chat, TLRPC.User user, boolean secret, boolean checkDeleteForAll, MessagesStorage.BooleanCallback onProcessRunnable) {
        if (fragment == null || fragment.getParentActivity() == null || chat == null && user == null) {
            return;
        }
        int account = fragment.getCurrentAccount();

        Context context = fragment.getParentActivity();
        AlertDialog.Builder builder = new AlertDialog.Builder(context);
        int selfUserId = UserConfig.getInstance(account).getClientUserId();

        CheckBoxCell[] cell = new CheckBoxCell[1];

        TextView messageTextView = new TextView(context);
        messageTextView.setTextColor(Theme.getColor(Theme.key_dialogTextBlack));
        messageTextView.setTextSize(TypedValue.COMPLEX_UNIT_DIP, 16);
        messageTextView.setGravity((LocaleController.isRTL ? Gravity.RIGHT : Gravity.LEFT) | Gravity.TOP);

        boolean clearingCache = ChatObject.isChannel(chat) && !TextUtils.isEmpty(chat.username);

        FrameLayout frameLayout = new FrameLayout(context) {
            @Override
            protected void onMeasure(int widthMeasureSpec, int heightMeasureSpec) {
                super.onMeasure(widthMeasureSpec, heightMeasureSpec);
                if (cell[0] != null) {
                    setMeasuredDimension(getMeasuredWidth(), getMeasuredHeight() + cell[0].getMeasuredHeight() + AndroidUtilities.dp(7));
                }
            }
        };
        builder.setView(frameLayout);

        AvatarDrawable avatarDrawable = new AvatarDrawable();
        avatarDrawable.setTextSize(AndroidUtilities.dp(12));

        BackupImageView imageView = new BackupImageView(context);
        imageView.setRoundRadius(AndroidUtilities.dp(20));
        frameLayout.addView(imageView, LayoutHelper.createFrame(40, 40, (LocaleController.isRTL ? Gravity.RIGHT : Gravity.LEFT) | Gravity.TOP, 22, 5, 22, 0));

        TextView textView = new TextView(context);
        textView.setTextColor(Theme.getColor(Theme.key_actionBarDefaultSubmenuItem));
        textView.setTextSize(TypedValue.COMPLEX_UNIT_DIP, 20);
        textView.setTypeface(AndroidUtilities.getTypeface("fonts/rmedium.ttf"));
        textView.setLines(1);
        textView.setMaxLines(1);
        textView.setSingleLine(true);
        textView.setGravity((LocaleController.isRTL ? Gravity.RIGHT : Gravity.LEFT) | Gravity.CENTER_VERTICAL);
        textView.setEllipsize(TextUtils.TruncateAt.END);
        if (clear) {
            if (clearingCache) {
                textView.setText(LocaleController.getString("ClearHistoryCache", R.string.ClearHistoryCache));
            } else {
                textView.setText(LocaleController.getString("ClearHistory", R.string.ClearHistory));
            }
        } else {
            if (admin) {
                if (ChatObject.isChannel(chat)) {
                    if (chat.megagroup) {
                        textView.setText(LocaleController.getString("DeleteMegaMenu", R.string.DeleteMegaMenu));
                    } else {
                        textView.setText(LocaleController.getString("ChannelDeleteMenu", R.string.ChannelDeleteMenu));
                    }
                } else {
                    textView.setText(LocaleController.getString("DeleteMegaMenu", R.string.DeleteMegaMenu));
                }
            } else {
                if (chat != null) {
                    if (ChatObject.isChannel(chat)) {
                        if (chat.megagroup) {
                            textView.setText(LocaleController.getString("LeaveMegaMenu", R.string.LeaveMegaMenu));
                        } else {
                            textView.setText(LocaleController.getString("LeaveChannelMenu", R.string.LeaveChannelMenu));
                        }
                    } else {
                        textView.setText(LocaleController.getString("LeaveMegaMenu", R.string.LeaveMegaMenu));
                    }
                } else {
                    textView.setText(LocaleController.getString("DeleteChatUser", R.string.DeleteChatUser));
                }
            }
        }
        frameLayout.addView(textView, LayoutHelper.createFrame(LayoutHelper.MATCH_PARENT, LayoutHelper.WRAP_CONTENT, (LocaleController.isRTL ? Gravity.RIGHT : Gravity.LEFT) | Gravity.TOP, (LocaleController.isRTL ? 21 : 76), 11, (LocaleController.isRTL ? 76 : 21), 0));
        frameLayout.addView(messageTextView, LayoutHelper.createFrame(LayoutHelper.WRAP_CONTENT, LayoutHelper.WRAP_CONTENT, (LocaleController.isRTL ? Gravity.RIGHT : Gravity.LEFT) | Gravity.TOP, 24, 57, 24, 9));

        boolean canRevokeInbox = user != null && !user.bot && user.id != selfUserId && MessagesController.getInstance(account).canRevokePmInbox;
        int revokeTimeLimit;
        if (user != null) {
            revokeTimeLimit = MessagesController.getInstance(account).revokeTimePmLimit;
        } else {
            revokeTimeLimit = MessagesController.getInstance(account).revokeTimeLimit;
        }
        boolean canDeleteInbox = !secret && user != null && canRevokeInbox && revokeTimeLimit == 0x7fffffff;
        final boolean[] deleteForAll = {true};
        boolean deleteChatForAll = false;

        if (!second && (secret && !clear || canDeleteInbox) && !UserObject.isDeleted(user) || (deleteChatForAll = checkDeleteForAll && !clear && chat != null && chat.creator)) {
            cell[0] = new CheckBoxCell(context, 1);
            cell[0].setBackgroundDrawable(Theme.getSelectorDrawable(false));
<<<<<<< HEAD
            if (secret) {
                cell[0].setText(LocaleController.formatString("DeleteForUser", R.string.DeleteForUser, UserObject.getFirstName(user)), "", deleteForAll[0], false);
            } else if (deleteChatForAll) {
                deleteForAll[0] = false;
=======
            if (deleteChatForAll) {
>>>>>>> 31b58013
                if (ChatObject.isChannel(chat) && !chat.megagroup) {
                    cell[0].setText(LocaleController.getString("DeleteChannelForAll", R.string.DeleteChannelForAll), "", deleteForAll[0], false);
                } else {
                    cell[0].setText(LocaleController.getString("DeleteGroupForAll", R.string.DeleteGroupForAll), "", deleteForAll[0], false);
                }
            } else if (clear) {
                cell[0].setText(LocaleController.formatString("ClearHistoryOptionAlso", R.string.ClearHistoryOptionAlso, UserObject.getFirstName(user)), "", deleteForAll[0], false);
            } else {
                cell[0].setText(LocaleController.formatString("DeleteMessagesOptionAlso", R.string.DeleteMessagesOptionAlso, UserObject.getFirstName(user)), "", deleteForAll[0], false);
            }
            cell[0].setPadding(LocaleController.isRTL ? AndroidUtilities.dp(16) : AndroidUtilities.dp(8), 0, LocaleController.isRTL ? AndroidUtilities.dp(8) : AndroidUtilities.dp(16), 0);
            frameLayout.addView(cell[0], LayoutHelper.createFrame(LayoutHelper.MATCH_PARENT, 48, Gravity.BOTTOM | Gravity.LEFT, 0, 0, 0, 0));
            cell[0].setOnClickListener(v -> {
                CheckBoxCell cell1 = (CheckBoxCell) v;
                deleteForAll[0] = !deleteForAll[0];
                cell1.setChecked(deleteForAll[0], true);
            });
        }

        if (user != null) {
            if (UserObject.isReplyUser(user)) {
                avatarDrawable.setSmallSize(true);
                avatarDrawable.setAvatarType(AvatarDrawable.AVATAR_TYPE_REPLIES);
                imageView.setImage(null, null, avatarDrawable, user);
            } else if (user.id == selfUserId) {
                avatarDrawable.setSmallSize(true);
                avatarDrawable.setAvatarType(AvatarDrawable.AVATAR_TYPE_SAVED);
                imageView.setImage(null, null, avatarDrawable, user);
            } else {
                avatarDrawable.setSmallSize(false);
                avatarDrawable.setInfo(user);
                imageView.setImage(ImageLocation.getForUser(user, false), "50_50", avatarDrawable, user);
            }
        } else {
            avatarDrawable.setInfo(chat);
            imageView.setImage(ImageLocation.getForChat(chat, false), "50_50", avatarDrawable, chat);
        }

        if (second) {
            if (UserObject.isUserSelf(user)) {
                messageTextView.setText(AndroidUtilities.replaceTags(LocaleController.getString("DeleteAllMessagesSavedAlert", R.string.DeleteAllMessagesSavedAlert)));
            } else {
                messageTextView.setText(AndroidUtilities.replaceTags(LocaleController.getString("DeleteAllMessagesAlert", R.string.DeleteAllMessagesAlert)));
            }
        } else {
            if (clear) {
                if (user != null) {
                    if (secret) {
                        messageTextView.setText(AndroidUtilities.replaceTags(LocaleController.formatString("AreYouSureClearHistoryWithSecretUser", R.string.AreYouSureClearHistoryWithSecretUser, UserObject.getUserName(user))));
                    } else {
                        if (user.id == selfUserId) {
                            messageTextView.setText(AndroidUtilities.replaceTags(LocaleController.getString("AreYouSureClearHistorySavedMessages", R.string.AreYouSureClearHistorySavedMessages)));
                        } else {
                            messageTextView.setText(AndroidUtilities.replaceTags(LocaleController.formatString("AreYouSureClearHistoryWithUser", R.string.AreYouSureClearHistoryWithUser, UserObject.getUserName(user))));
                        }
                    }
                } else {
                    if (!ChatObject.isChannel(chat) || chat.megagroup && TextUtils.isEmpty(chat.username)) {
                        messageTextView.setText(AndroidUtilities.replaceTags(LocaleController.formatString("AreYouSureClearHistoryWithChat", R.string.AreYouSureClearHistoryWithChat, chat.title)));
                    } else if (chat.megagroup) {
                        messageTextView.setText(LocaleController.getString("AreYouSureClearHistoryGroup", R.string.AreYouSureClearHistoryGroup));
                    } else {
                        messageTextView.setText(LocaleController.getString("AreYouSureClearHistoryChannel", R.string.AreYouSureClearHistoryChannel));
                    }
                }
            } else {
                if (admin) {
                    if (ChatObject.isChannel(chat)) {
                        if (chat.megagroup) {
                            messageTextView.setText(LocaleController.getString("AreYouSureDeleteAndExit", R.string.AreYouSureDeleteAndExit));
                        } else {
                            messageTextView.setText(LocaleController.getString("AreYouSureDeleteAndExitChannel", R.string.AreYouSureDeleteAndExitChannel));
                        }
                    } else {
                        messageTextView.setText(LocaleController.getString("AreYouSureDeleteAndExit", R.string.AreYouSureDeleteAndExit));
                    }
                } else {
                    if (user != null) {
                        if (secret) {
                            messageTextView.setText(AndroidUtilities.replaceTags(LocaleController.formatString("AreYouSureDeleteThisChatWithSecretUser", R.string.AreYouSureDeleteThisChatWithSecretUser, UserObject.getUserName(user))));
                        } else {
                            if (user.id == selfUserId) {
                                messageTextView.setText(AndroidUtilities.replaceTags(LocaleController.getString("AreYouSureDeleteThisChatSavedMessages", R.string.AreYouSureDeleteThisChatSavedMessages)));
                            } else {
                                if (user.bot && !user.support) {
                                    messageTextView.setText(AndroidUtilities.replaceTags(LocaleController.formatString("AreYouSureDeleteThisChatWithBot", R.string.AreYouSureDeleteThisChatWithBot, UserObject.getUserName(user))));
                                } else {
                                    messageTextView.setText(AndroidUtilities.replaceTags(LocaleController.formatString("AreYouSureDeleteThisChatWithUser", R.string.AreYouSureDeleteThisChatWithUser, UserObject.getUserName(user))));
                                }
                            }
                        }
                    } else if (ChatObject.isChannel(chat)) {
                        if (chat.megagroup) {
                            messageTextView.setText(AndroidUtilities.replaceTags(LocaleController.formatString("MegaLeaveAlertWithName", R.string.MegaLeaveAlertWithName, chat.title)));
                        } else {
                            messageTextView.setText(AndroidUtilities.replaceTags(LocaleController.formatString("ChannelLeaveAlertWithName", R.string.ChannelLeaveAlertWithName, chat.title)));
                        }
                    } else {
                        messageTextView.setText(AndroidUtilities.replaceTags(LocaleController.formatString("AreYouSureDeleteAndExitName", R.string.AreYouSureDeleteAndExitName, chat.title)));
                    }
                }
            }
        }

        String actionText;
        if (second) {
            actionText = LocaleController.getString("DeleteAll", R.string.DeleteAll);
        } else {
            if (clear) {
                if (clearingCache) {
                    actionText = LocaleController.getString("ClearHistoryCache", R.string.ClearHistoryCache);
                } else {
                    actionText = LocaleController.getString("ClearHistory", R.string.ClearHistory);
                }
            } else {
                if (admin) {
                    if (ChatObject.isChannel(chat)) {
                        if (chat.megagroup) {
                            actionText = LocaleController.getString("DeleteMega", R.string.DeleteMega);
                        } else {
                            actionText = LocaleController.getString("ChannelDelete", R.string.ChannelDelete);
                        }
                    } else {
                        actionText = LocaleController.getString("DeleteMega", R.string.DeleteMega);
                    }
                } else {
                    if (ChatObject.isChannel(chat)) {
                        if (chat.megagroup) {
                            actionText = LocaleController.getString("LeaveMegaMenu", R.string.LeaveMegaMenu);
                        } else {
                            actionText = LocaleController.getString("LeaveChannelMenu", R.string.LeaveChannelMenu);
                        }
                    } else {
                        actionText = LocaleController.getString("DeleteChatUser", R.string.DeleteChatUser);
                    }
                }
            }
        }
        builder.setPositiveButton(actionText, (dialogInterface, i) -> {
            if (!clearingCache && !second && !secret) {
                if (UserObject.isUserSelf(user)) {
                    createClearOrDeleteDialogAlert(fragment, clear, admin, true, chat, user, false, checkDeleteForAll, onProcessRunnable);
                    return;
                } else if (user != null && deleteForAll[0]) {
                    MessagesStorage.getInstance(fragment.getCurrentAccount()).getMessagesCount(user.id, (count) -> {
                        if (count >= 50) {
                            createClearOrDeleteDialogAlert(fragment, clear, admin, true, chat, user, false, checkDeleteForAll, onProcessRunnable);
                        } else {
                            if (onProcessRunnable != null) {
                                onProcessRunnable.run(deleteForAll[0]);
                            }
                        }
                    });
                    return;
                }
            }
            if (onProcessRunnable != null) {
                onProcessRunnable.run(second || deleteForAll[0]);
            }
        });
        builder.setNegativeButton(LocaleController.getString("Cancel", R.string.Cancel), null);
        AlertDialog alertDialog = builder.create();
        fragment.showDialog(alertDialog);
        TextView button = (TextView) alertDialog.getButton(DialogInterface.BUTTON_POSITIVE);
        if (button != null) {
            button.setTextColor(Theme.getColor(Theme.key_dialogTextRed2));
        }
    }

    public static void createCallDialogAlert(BaseFragment fragment, TLRPC.User user, boolean videoCall) {
        if (fragment == null || fragment.getParentActivity() == null || user == null || UserObject.isDeleted(user) || UserConfig.getInstance(fragment.getCurrentAccount()).getClientUserId() == user.id) {
            return;
        }

        final int account = fragment.getCurrentAccount();
        final Context context = fragment.getParentActivity();
        final FrameLayout frameLayout = new FrameLayout(context);

        final String title;
        final String message;
        if (videoCall) {
            title = LocaleController.getString("VideoCallAlertTitle", R.string.VideoCallAlertTitle);
            message = LocaleController.formatString("VideoCallAlert", R.string.VideoCallAlert, UserObject.getUserName(user));
        } else {
            title = LocaleController.getString("CallAlertTitle", R.string.CallAlertTitle);
            message = LocaleController.formatString("CallAlert", R.string.CallAlert, UserObject.getUserName(user));
        }

        TextView messageTextView = new TextView(context);
        messageTextView.setTextColor(Theme.getColor(Theme.key_dialogTextBlack));
        messageTextView.setTextSize(TypedValue.COMPLEX_UNIT_DIP, 16);
        messageTextView.setGravity((LocaleController.isRTL ? Gravity.RIGHT : Gravity.LEFT) | Gravity.TOP);
        messageTextView.setText(AndroidUtilities.replaceTags(message));

        AvatarDrawable avatarDrawable = new AvatarDrawable();
        avatarDrawable.setTextSize(AndroidUtilities.dp(12));
        avatarDrawable.setSmallSize(false);
        avatarDrawable.setInfo(user);

        BackupImageView imageView = new BackupImageView(context);
        imageView.setRoundRadius(AndroidUtilities.dp(20));
        imageView.setImage(ImageLocation.getForUser(user, false), "50_50", avatarDrawable, user);
        frameLayout.addView(imageView, LayoutHelper.createFrame(40, 40, (LocaleController.isRTL ? Gravity.RIGHT : Gravity.LEFT) | Gravity.TOP, 22, 5, 22, 0));

        TextView textView = new TextView(context);
        textView.setTextColor(Theme.getColor(Theme.key_actionBarDefaultSubmenuItem));
        textView.setTextSize(TypedValue.COMPLEX_UNIT_DIP, 20);
        textView.setTypeface(AndroidUtilities.getTypeface("fonts/rmedium.ttf"));
        textView.setLines(1);
        textView.setMaxLines(1);
        textView.setSingleLine(true);
        textView.setGravity((LocaleController.isRTL ? Gravity.RIGHT : Gravity.LEFT) | Gravity.CENTER_VERTICAL);
        textView.setEllipsize(TextUtils.TruncateAt.END);
        textView.setText(title);
        frameLayout.addView(textView, LayoutHelper.createFrame(LayoutHelper.MATCH_PARENT, LayoutHelper.WRAP_CONTENT, (LocaleController.isRTL ? Gravity.RIGHT : Gravity.LEFT) | Gravity.TOP, (LocaleController.isRTL ? 21 : 76), 11, (LocaleController.isRTL ? 76 : 21), 0));
        frameLayout.addView(messageTextView, LayoutHelper.createFrame(LayoutHelper.WRAP_CONTENT, LayoutHelper.WRAP_CONTENT, (LocaleController.isRTL ? Gravity.RIGHT : Gravity.LEFT) | Gravity.TOP, 24, 57, 24, 9));

        AlertDialog dialog = new AlertDialog.Builder(context).setView(frameLayout)
                .setPositiveButton(LocaleController.getString("Call", R.string.Call), (dialogInterface, i) -> {
                    final TLRPC.UserFull userFull = fragment.getMessagesController().getUserFull(user.id);
                    VoIPHelper.startCall(user, videoCall, userFull != null && userFull.video_calls_available, fragment.getParentActivity(), userFull);
                })
                .setNegativeButton(LocaleController.getString("Cancel", R.string.Cancel), null)
                .create();
        fragment.showDialog(dialog);
    }

    public interface BlockDialogCallback {
        void run(boolean report, boolean delete);
    }

    public static void createBlockDialogAlert(BaseFragment fragment, int count, boolean reportSpam, TLRPC.User user, BlockDialogCallback onProcessRunnable) {
        if (fragment == null || fragment.getParentActivity() == null || count == 1 && user == null) {
            return;
        }
        Context context = fragment.getParentActivity();
        AlertDialog.Builder builder = new AlertDialog.Builder(context);

        CheckBoxCell[] cell = new CheckBoxCell[2];

        LinearLayout linearLayout = new LinearLayout(context);
        linearLayout.setOrientation(LinearLayout.VERTICAL);
        builder.setView(linearLayout);

        String actionText;
        if (count == 1) {
            String name = ContactsController.formatName(user.first_name, user.last_name);
            builder.setTitle(LocaleController.formatString("BlockUserTitle", R.string.BlockUserTitle, name));
            actionText = LocaleController.getString("BlockUser", R.string.BlockUser);
            builder.setMessage(AndroidUtilities.replaceTags(LocaleController.formatString("BlockUserMessage", R.string.BlockUserMessage, name)));
        } else {
            builder.setTitle(LocaleController.formatString("BlockUserTitle", R.string.BlockUserTitle, LocaleController.formatPluralString("UsersCountTitle", count)));
            actionText = LocaleController.getString("BlockUsers", R.string.BlockUsers);
            builder.setMessage(AndroidUtilities.replaceTags(LocaleController.formatString("BlockUsersMessage", R.string.BlockUsersMessage, LocaleController.formatPluralString("UsersCount", count))));
        }

        final boolean[] checks = new boolean[]{true, true};

        for (int a = 0; a < cell.length; a++) {
            if (a == 0 && !reportSpam) {
                continue;
            }
            int num = a;
            cell[a] = new CheckBoxCell(context, 1);
            cell[a].setBackgroundDrawable(Theme.getSelectorDrawable(false));
            if (a == 0) {
                cell[a].setText(LocaleController.getString("ReportSpamTitle", R.string.ReportSpamTitle), "", true, false);
            } else {
                cell[a].setText(count == 1 ? LocaleController.getString("DeleteThisChatBothSides", R.string.DeleteThisChatBothSides) : LocaleController.getString("DeleteTheseChatsBothSides", R.string.DeleteTheseChatsBothSides), "", true, false);
            }
            cell[a].setPadding(LocaleController.isRTL ? AndroidUtilities.dp(16) : AndroidUtilities.dp(8), 0, LocaleController.isRTL ? AndroidUtilities.dp(8) : AndroidUtilities.dp(16), 0);
            linearLayout.addView(cell[a], LayoutHelper.createLinear(LayoutHelper.MATCH_PARENT, 48));
            cell[a].setOnClickListener(v -> {
                CheckBoxCell cell1 = (CheckBoxCell) v;
                checks[num] = !checks[num];
                cell1.setChecked(checks[num], true);
            });
        }

        builder.setPositiveButton(actionText, (dialogInterface, i) -> onProcessRunnable.run(checks[0], checks[1]));
        builder.setNegativeButton(LocaleController.getString("Cancel", R.string.Cancel), null);
        AlertDialog alertDialog = builder.create();
        fragment.showDialog(alertDialog);
        TextView button = (TextView) alertDialog.getButton(DialogInterface.BUTTON_POSITIVE);
        if (button != null) {
            button.setTextColor(Theme.getColor(Theme.key_dialogTextRed2));
        }
    }

    public interface DatePickerDelegate {
        void didSelectDate(int year, int month, int dayOfMonth);
    }

    public static AlertDialog.Builder createDatePickerDialog(Context context, int minYear, int maxYear, int currentYearDiff, int selectedDay, int selectedMonth, int selectedYear, String title, final boolean checkMinDate, final DatePickerDelegate datePickerDelegate) {
        if (context == null) {
            return null;
        }

        LinearLayout linearLayout = new LinearLayout(context);
        linearLayout.setOrientation(LinearLayout.HORIZONTAL);
        linearLayout.setWeightSum(1.0f);

        final NumberPicker monthPicker = new NumberPicker(context);
        final NumberPicker dayPicker = new NumberPicker(context);
        final NumberPicker yearPicker = new NumberPicker(context);

        linearLayout.addView(dayPicker, LayoutHelper.createLinear(0, LayoutHelper.WRAP_CONTENT, 0.3f));
        dayPicker.setOnScrollListener((view, scrollState) -> {
            if (checkMinDate && scrollState == NumberPicker.OnScrollListener.SCROLL_STATE_IDLE) {
                checkPickerDate(dayPicker, monthPicker, yearPicker);
            }
        });

        monthPicker.setMinValue(0);
        monthPicker.setMaxValue(11);
        linearLayout.addView(monthPicker, LayoutHelper.createLinear(0, LayoutHelper.WRAP_CONTENT, 0.3f));
        monthPicker.setFormatter(value -> {
            Calendar calendar = Calendar.getInstance();
            calendar.set(Calendar.DAY_OF_MONTH, 1);
            calendar.set(Calendar.MONTH, value);
            return calendar.getDisplayName(Calendar.MONTH, Calendar.SHORT, Locale.getDefault());
        });
        monthPicker.setOnValueChangedListener((picker, oldVal, newVal) -> updateDayPicker(dayPicker, monthPicker, yearPicker));
        monthPicker.setOnScrollListener((view, scrollState) -> {
            if (checkMinDate && scrollState == NumberPicker.OnScrollListener.SCROLL_STATE_IDLE) {
                checkPickerDate(dayPicker, monthPicker, yearPicker);
            }
        });

        Calendar calendar = Calendar.getInstance();
        calendar.setTimeInMillis(System.currentTimeMillis());
        final int currentYear = calendar.get(Calendar.YEAR);
        yearPicker.setMinValue(currentYear + minYear);
        yearPicker.setMaxValue(currentYear + maxYear);
        yearPicker.setValue(currentYear + currentYearDiff);
        linearLayout.addView(yearPicker, LayoutHelper.createLinear(0, LayoutHelper.WRAP_CONTENT, 0.4f));
        yearPicker.setOnValueChangedListener((picker, oldVal, newVal) -> updateDayPicker(dayPicker, monthPicker, yearPicker));
        yearPicker.setOnScrollListener((view, scrollState) -> {
            if (checkMinDate && scrollState == NumberPicker.OnScrollListener.SCROLL_STATE_IDLE) {
                checkPickerDate(dayPicker, monthPicker, yearPicker);
            }
        });
        updateDayPicker(dayPicker, monthPicker, yearPicker);
        if (checkMinDate) {
            checkPickerDate(dayPicker, monthPicker, yearPicker);
        }

        if (selectedDay != -1) {
            dayPicker.setValue(selectedDay);
            monthPicker.setValue(selectedMonth);
            yearPicker.setValue(selectedYear);
        }

        AlertDialog.Builder builder = new AlertDialog.Builder(context);
        builder.setTitle(title);

        builder.setView(linearLayout);
        builder.setPositiveButton(LocaleController.getString("Set", R.string.Set), (dialog, which) -> {
            if (checkMinDate) {
                checkPickerDate(dayPicker, monthPicker, yearPicker);
            }
            datePickerDelegate.didSelectDate(yearPicker.getValue(), monthPicker.getValue(), dayPicker.getValue());
        });
        builder.setNegativeButton(LocaleController.getString("Cancel", R.string.Cancel), null);
        return builder;
    }

    private static boolean checkScheduleDate(TextView button, boolean reminder, NumberPicker dayPicker, NumberPicker hourPicker, NumberPicker minutePicker) {
        int day = dayPicker.getValue();
        int hour = hourPicker.getValue();
        int minute = minutePicker.getValue();

        Calendar calendar = Calendar.getInstance();
        long systemTime = System.currentTimeMillis();
        calendar.setTimeInMillis(systemTime);
        int currentYear = calendar.get(Calendar.YEAR);
        int currentDay = calendar.get(Calendar.DAY_OF_YEAR);

        calendar.setTimeInMillis(System.currentTimeMillis() + (long) day * 24 * 3600 * 1000);
        calendar.set(Calendar.HOUR_OF_DAY, hour);
        calendar.set(Calendar.MINUTE, minute);
        long currentTime = calendar.getTimeInMillis();

        if (currentTime <= systemTime + 60000L) {
            calendar.setTimeInMillis(systemTime + 60000L);
            if (currentDay != calendar.get(Calendar.DAY_OF_YEAR)) {
                dayPicker.setValue(day = 1);
            }
            hourPicker.setValue(hour = calendar.get(Calendar.HOUR_OF_DAY));
            minutePicker.setValue(minute = calendar.get(Calendar.MINUTE));
        }
        int selectedYear = calendar.get(Calendar.YEAR);

        calendar.setTimeInMillis(System.currentTimeMillis() + (long) day * 24 * 3600 * 1000);
        calendar.set(Calendar.HOUR_OF_DAY, hour);
        calendar.set(Calendar.MINUTE, minute);

        if (button != null) {
            long time = calendar.getTimeInMillis();
            int num;
            if (day == 0) {
                num = 0;
            } else if (currentYear == selectedYear) {
                num = 1;
            } else {
                num = 2;
            }
            if (reminder) {
                num += 3;
            }
            button.setText(LocaleController.getInstance().formatterScheduleSend[num].format(time));
        }
        return currentTime - systemTime > 60000L;
    }

    public interface ScheduleDatePickerDelegate {
        void didSelectDate(boolean notify, int scheduleDate);
    }

    public static class ScheduleDatePickerColors {

        public final int textColor;
        public final int backgroundColor;

        public final int iconColor;
        public final int iconSelectorColor;

        public final int subMenuTextColor;
        public final int subMenuBackgroundColor;
        public final int subMenuSelectorColor;

        public final int buttonTextColor = Theme.getColor(Theme.key_featuredStickers_buttonText);
        public final int buttonBackgroundColor = Theme.getColor(Theme.key_featuredStickers_addButton);
        public final int buttonBackgroundPressedColor = Theme.getColor(Theme.key_featuredStickers_addButtonPressed);

        private ScheduleDatePickerColors() {
            this(Theme.getColor(Theme.key_dialogTextBlack), Theme.getColor(Theme.key_dialogBackground), Theme.getColor(Theme.key_sheet_other), Theme.getColor(Theme.key_player_actionBarSelector), Theme.getColor(Theme.key_actionBarDefaultSubmenuItem), Theme.getColor(Theme.key_actionBarDefaultSubmenuBackground), Theme.getColor(Theme.key_listSelector));
        }

        public ScheduleDatePickerColors(int textColor, int backgroundColor, int iconColor, int iconSelectorColor, int subMenuTextColor, int subMenuBackgroundColor, int subMenuSelectorColor) {
            this.textColor = textColor;
            this.backgroundColor = backgroundColor;
            this.iconColor = iconColor;
            this.iconSelectorColor = iconSelectorColor;
            this.subMenuTextColor = subMenuTextColor;
            this.subMenuBackgroundColor = subMenuBackgroundColor;
            this.subMenuSelectorColor = subMenuSelectorColor;
        }
    }

    public static BottomSheet.Builder createScheduleDatePickerDialog(Context context, long dialogId, final ScheduleDatePickerDelegate datePickerDelegate) {
        return createScheduleDatePickerDialog(context, dialogId, -1, datePickerDelegate, null);
    }

    public static BottomSheet.Builder createScheduleDatePickerDialog(Context context, long dialogId, final ScheduleDatePickerDelegate datePickerDelegate, final ScheduleDatePickerColors datePickerColors) {
        return createScheduleDatePickerDialog(context, dialogId, -1, datePickerDelegate, null, datePickerColors);
    }

    public static BottomSheet.Builder createScheduleDatePickerDialog(Context context, long dialogId, final ScheduleDatePickerDelegate datePickerDelegate, final Runnable cancelRunnable) {
        return createScheduleDatePickerDialog(context, dialogId, -1, datePickerDelegate, cancelRunnable);
    }

    public static BottomSheet.Builder createScheduleDatePickerDialog(Context context, long dialogId, long currentDate, final ScheduleDatePickerDelegate datePickerDelegate, final Runnable cancelRunnable) {
        return createScheduleDatePickerDialog(context, dialogId, currentDate, datePickerDelegate, cancelRunnable, new ScheduleDatePickerColors());
    }

    public static BottomSheet.Builder createScheduleDatePickerDialog(Context context, long dialogId, long currentDate, final ScheduleDatePickerDelegate datePickerDelegate, final Runnable cancelRunnable, final ScheduleDatePickerColors datePickerColors) {
        if (context == null) {
            return null;
        }

        int selfUserId = UserConfig.getInstance(UserConfig.selectedAccount).getClientUserId();

        BottomSheet.Builder builder = new BottomSheet.Builder(context, false);
        builder.setApplyBottomPadding(false);

        final NumberPicker dayPicker = new NumberPicker(context);
        dayPicker.setTextColor(datePickerColors.textColor);
        dayPicker.setTextOffset(AndroidUtilities.dp(10));
        dayPicker.setItemCount(5);
        final NumberPicker hourPicker = new NumberPicker(context) {
            @Override
            protected CharSequence getContentDescription(int value) {
                return LocaleController.formatPluralString("Hours", value);
            }
        };
        hourPicker.setItemCount(5);
        hourPicker.setTextColor(datePickerColors.textColor);
        hourPicker.setTextOffset(-AndroidUtilities.dp(10));
        final NumberPicker minutePicker = new NumberPicker(context) {
            @Override
            protected CharSequence getContentDescription(int value) {
                return LocaleController.formatPluralString("Minutes", value);
            }
        };
        minutePicker.setItemCount(5);
        minutePicker.setTextColor(datePickerColors.textColor);
        minutePicker.setTextOffset(-AndroidUtilities.dp(34));

        LinearLayout container = new LinearLayout(context) {

            boolean ignoreLayout = false;

            @Override
            protected void onMeasure(int widthMeasureSpec, int heightMeasureSpec) {
                ignoreLayout = true;
                int count;
                if (AndroidUtilities.displaySize.x > AndroidUtilities.displaySize.y) {
                    count = 3;
                } else {
                    count = 5;
                }
                dayPicker.setItemCount(count);
                hourPicker.setItemCount(count);
                minutePicker.setItemCount(count);
                dayPicker.getLayoutParams().height = AndroidUtilities.dp(54) * count;
                hourPicker.getLayoutParams().height = AndroidUtilities.dp(54) * count;
                minutePicker.getLayoutParams().height = AndroidUtilities.dp(54) * count;
                ignoreLayout = false;
                super.onMeasure(widthMeasureSpec, heightMeasureSpec);
            }

            @Override
            public void requestLayout() {
                if (ignoreLayout) {
                    return;
                }
                super.requestLayout();
            }
        };
        container.setOrientation(LinearLayout.VERTICAL);

        FrameLayout titleLayout = new FrameLayout(context);
        container.addView(titleLayout, LayoutHelper.createLinear(LayoutHelper.MATCH_PARENT, LayoutHelper.WRAP_CONTENT, Gravity.LEFT | Gravity.TOP, 22, 0, 0, 4));

        TextView titleView = new TextView(context);
        if (dialogId == selfUserId) {
            titleView.setText(LocaleController.getString("SetReminder", R.string.SetReminder));
        } else {
            titleView.setText(LocaleController.getString("ScheduleMessage", R.string.ScheduleMessage));
        }
        titleView.setTextColor(datePickerColors.textColor);
        titleView.setTextSize(TypedValue.COMPLEX_UNIT_DIP, 20);
        titleView.setTypeface(AndroidUtilities.getTypeface("fonts/rmedium.ttf"));
        titleLayout.addView(titleView, LayoutHelper.createFrame(LayoutHelper.WRAP_CONTENT, LayoutHelper.WRAP_CONTENT, Gravity.LEFT | Gravity.TOP, 0, 12, 0, 0));
        titleView.setOnTouchListener((v, event) -> true);

        if ((int) dialogId > 0 && dialogId != selfUserId) {
            TLRPC.User user = MessagesController.getInstance(UserConfig.selectedAccount).getUser((int) dialogId);
            if (user != null && !user.bot && user.status != null && user.status.expires > 0) {
                String name = UserObject.getFirstName(user);
                if (name.length() > 10) {
                    name = name.substring(0, 10) + "\u2026";
                }

                ActionBarMenuItem optionsButton = new ActionBarMenuItem(context, null, 0, datePickerColors.iconColor);
                optionsButton.setLongClickEnabled(false);
                optionsButton.setSubMenuOpenSide(2);
                optionsButton.setIcon(R.drawable.ic_ab_other);
                optionsButton.setBackgroundDrawable(Theme.createSelectorDrawable(datePickerColors.iconSelectorColor, 1));
                titleLayout.addView(optionsButton, LayoutHelper.createFrame(40, 40, Gravity.TOP | Gravity.RIGHT, 0, 8, 5, 0));
                optionsButton.addSubItem(1, LocaleController.formatString("ScheduleWhenOnline", R.string.ScheduleWhenOnline, name));
                optionsButton.setOnClickListener(v -> {
                    optionsButton.toggleSubMenu();
                    optionsButton.setPopupItemsColor(datePickerColors.subMenuTextColor, false);
                    optionsButton.setupPopupRadialSelectors(datePickerColors.subMenuSelectorColor);
                    optionsButton.redrawPopup(datePickerColors.subMenuBackgroundColor);
                });
                optionsButton.setDelegate(id -> {
                    if (id == 1) {
                        datePickerDelegate.didSelectDate(true, 0x7ffffffe);
                        builder.getDismissRunnable().run();
                    }
                });
                optionsButton.setContentDescription(LocaleController.getString("AccDescrMoreOptions", R.string.AccDescrMoreOptions));
            }
        }

        LinearLayout linearLayout = new LinearLayout(context);
        linearLayout.setOrientation(LinearLayout.HORIZONTAL);
        linearLayout.setWeightSum(1.0f);
        container.addView(linearLayout, LayoutHelper.createLinear(LayoutHelper.MATCH_PARENT, LayoutHelper.WRAP_CONTENT));

        long currentTime = System.currentTimeMillis();
        Calendar calendar = Calendar.getInstance();
        calendar.setTimeInMillis(currentTime);
        int currentYear = calendar.get(Calendar.YEAR);

        TextView buttonTextView = new TextView(context) {
            @Override
            public CharSequence getAccessibilityClassName() {
                return Button.class.getName();
            }
        };

        linearLayout.addView(dayPicker, LayoutHelper.createLinear(0, 54 * 5, 0.5f));
        dayPicker.setMinValue(0);
        dayPicker.setMaxValue(365);
        dayPicker.setWrapSelectorWheel(false);
        dayPicker.setFormatter(value -> {
            if (value == 0) {
                return LocaleController.getString("MessageScheduleToday", R.string.MessageScheduleToday);
            } else {
                long date = currentTime + (long) value * 86400000L;
                calendar.setTimeInMillis(date);
                int year = calendar.get(Calendar.YEAR);
                if (year == currentYear) {
                    return LocaleController.getInstance().formatterScheduleDay.format(date);
                } else {
                    return LocaleController.getInstance().formatterScheduleYear.format(date);
                }
            }
        });
        final NumberPicker.OnValueChangeListener onValueChangeListener = (picker, oldVal, newVal) -> {
            try {
                container.performHapticFeedback(HapticFeedbackConstants.KEYBOARD_TAP, HapticFeedbackConstants.FLAG_IGNORE_GLOBAL_SETTING);
            } catch (Exception ignore) {

            }
            checkScheduleDate(buttonTextView, selfUserId == dialogId, dayPicker, hourPicker, minutePicker);
        };
        dayPicker.setOnValueChangedListener(onValueChangeListener);

        hourPicker.setMinValue(0);
        hourPicker.setMaxValue(23);
        linearLayout.addView(hourPicker, LayoutHelper.createLinear(0, 54 * 5, 0.2f));
        hourPicker.setFormatter(value -> String.format("%02d", value));
        hourPicker.setOnValueChangedListener(onValueChangeListener);

        minutePicker.setMinValue(0);
        minutePicker.setMaxValue(59);
        minutePicker.setValue(0);
        minutePicker.setFormatter(value -> String.format("%02d", value));
        linearLayout.addView(minutePicker, LayoutHelper.createLinear(0, 54 * 5, 0.3f));
        minutePicker.setOnValueChangedListener(onValueChangeListener);

        if (currentDate > 0 && currentDate != 0x7FFFFFFE) {
            currentDate *= 1000;
            calendar.setTimeInMillis(System.currentTimeMillis());
            calendar.set(Calendar.MINUTE, 0);
            calendar.set(Calendar.SECOND, 0);
            calendar.set(Calendar.MILLISECOND, 0);
            calendar.set(Calendar.HOUR_OF_DAY, 0);
            int days = (int) ((currentDate - calendar.getTimeInMillis()) / (24 * 60 * 60 * 1000));
            calendar.setTimeInMillis(currentDate);
            if (days >= 0) {
                minutePicker.setValue(calendar.get(Calendar.MINUTE));
                hourPicker.setValue(calendar.get(Calendar.HOUR_OF_DAY));
                dayPicker.setValue(days);
            }
        }
        final boolean[] canceled = {true};

        checkScheduleDate(buttonTextView, selfUserId == dialogId, dayPicker, hourPicker, minutePicker);

        buttonTextView.setPadding(AndroidUtilities.dp(34), 0, AndroidUtilities.dp(34), 0);
        buttonTextView.setGravity(Gravity.CENTER);
        buttonTextView.setTextColor(datePickerColors.buttonTextColor);
        buttonTextView.setTextSize(TypedValue.COMPLEX_UNIT_DIP, 14);
        buttonTextView.setTypeface(AndroidUtilities.getTypeface("fonts/rmedium.ttf"));
        buttonTextView.setBackgroundDrawable(Theme.createSimpleSelectorRoundRectDrawable(AndroidUtilities.dp(4), datePickerColors.buttonBackgroundColor, datePickerColors.buttonBackgroundPressedColor));
        container.addView(buttonTextView, LayoutHelper.createLinear(LayoutHelper.MATCH_PARENT, 48, Gravity.LEFT | Gravity.BOTTOM, 16, 15, 16, 16));
        buttonTextView.setOnClickListener(v -> {
            canceled[0] = false;
            boolean setSeconds = checkScheduleDate(null, selfUserId == dialogId, dayPicker, hourPicker, minutePicker);
            calendar.setTimeInMillis(System.currentTimeMillis() + (long) dayPicker.getValue() * 24 * 3600 * 1000);
            calendar.set(Calendar.HOUR_OF_DAY, hourPicker.getValue());
            calendar.set(Calendar.MINUTE, minutePicker.getValue());
            if (setSeconds) {
                calendar.set(Calendar.SECOND, 0);
            }
            datePickerDelegate.didSelectDate(true, (int) (calendar.getTimeInMillis() / 1000));
            builder.getDismissRunnable().run();
        });

        builder.setCustomView(container);
        BottomSheet bottomSheet = builder.show();
        bottomSheet.setOnDismissListener(dialog -> {
            if (cancelRunnable != null && canceled[0]) {
                cancelRunnable.run();
            }
        });
        bottomSheet.setBackgroundColor(datePickerColors.backgroundColor);
        return builder;
    }


    public static BottomSheet.Builder createDatePickerDialog(Context context, long currentDate, final ScheduleDatePickerDelegate datePickerDelegate) {
        if (context == null) {
            return null;
        }

        ScheduleDatePickerColors datePickerColors = new ScheduleDatePickerColors();
        BottomSheet.Builder builder = new BottomSheet.Builder(context, false);
        builder.setApplyBottomPadding(false);

        final NumberPicker dayPicker = new NumberPicker(context);
        dayPicker.setTextColor(datePickerColors.textColor);
        dayPicker.setTextOffset(AndroidUtilities.dp(10));
        dayPicker.setItemCount(5);
        final NumberPicker hourPicker = new NumberPicker(context) {
            @Override
            protected CharSequence getContentDescription(int value) {
                return LocaleController.formatPluralString("Hours", value);
            }
        };
        hourPicker.setItemCount(5);
        hourPicker.setTextColor(datePickerColors.textColor);
        hourPicker.setTextOffset(-AndroidUtilities.dp(10));
        final NumberPicker minutePicker = new NumberPicker(context) {
            @Override
            protected CharSequence getContentDescription(int value) {
                return LocaleController.formatPluralString("Minutes", value);
            }
        };
        minutePicker.setItemCount(5);
        minutePicker.setTextColor(datePickerColors.textColor);
        minutePicker.setTextOffset(-AndroidUtilities.dp(34));

        LinearLayout container = new LinearLayout(context) {

            boolean ignoreLayout = false;

            @Override
            protected void onMeasure(int widthMeasureSpec, int heightMeasureSpec) {
                ignoreLayout = true;
                int count;
                if (AndroidUtilities.displaySize.x > AndroidUtilities.displaySize.y) {
                    count = 3;
                } else {
                    count = 5;
                }
                dayPicker.setItemCount(count);
                hourPicker.setItemCount(count);
                minutePicker.setItemCount(count);
                dayPicker.getLayoutParams().height = AndroidUtilities.dp(54) * count;
                hourPicker.getLayoutParams().height = AndroidUtilities.dp(54) * count;
                minutePicker.getLayoutParams().height = AndroidUtilities.dp(54) * count;
                ignoreLayout = false;
                super.onMeasure(widthMeasureSpec, heightMeasureSpec);
            }

            @Override
            public void requestLayout() {
                if (ignoreLayout) {
                    return;
                }
                super.requestLayout();
            }
        };
        container.setOrientation(LinearLayout.VERTICAL);

        FrameLayout titleLayout = new FrameLayout(context);
        container.addView(titleLayout, LayoutHelper.createLinear(LayoutHelper.MATCH_PARENT, LayoutHelper.WRAP_CONTENT, Gravity.LEFT | Gravity.TOP, 22, 0, 0, 4));

        TextView titleView = new TextView(context);
        titleView.setText(LocaleController.getString("ExpireAfter", R.string.ExpireAfter));

        titleView.setTextColor(datePickerColors.textColor);
        titleView.setTextSize(TypedValue.COMPLEX_UNIT_DIP, 20);
        titleView.setTypeface(AndroidUtilities.getTypeface("fonts/rmedium.ttf"));
        titleLayout.addView(titleView, LayoutHelper.createFrame(LayoutHelper.WRAP_CONTENT, LayoutHelper.WRAP_CONTENT, Gravity.LEFT | Gravity.TOP, 0, 12, 0, 0));
        titleView.setOnTouchListener((v, event) -> true);

        LinearLayout linearLayout = new LinearLayout(context);
        linearLayout.setOrientation(LinearLayout.HORIZONTAL);
        linearLayout.setWeightSum(1.0f);
        container.addView(linearLayout, LayoutHelper.createLinear(LayoutHelper.MATCH_PARENT, LayoutHelper.WRAP_CONTENT));

        long currentTime = System.currentTimeMillis();
        Calendar calendar = Calendar.getInstance();
        calendar.setTimeInMillis(currentTime);
        int currentYear = calendar.get(Calendar.YEAR);

        TextView buttonTextView = new TextView(context) {
            @Override
            public CharSequence getAccessibilityClassName() {
                return Button.class.getName();
            }
        };

        linearLayout.addView(dayPicker, LayoutHelper.createLinear(0, 54 * 5, 0.5f));
        dayPicker.setMinValue(0);
        dayPicker.setMaxValue(365);
        dayPicker.setWrapSelectorWheel(false);
        dayPicker.setFormatter(value -> {
            if (value == 0) {
                return LocaleController.getString("MessageScheduleToday", R.string.MessageScheduleToday);
            } else {
                long date = currentTime + (long) value * 86400000L;
                calendar.setTimeInMillis(date);
                int year = calendar.get(Calendar.YEAR);
                if (year == currentYear) {
                    return LocaleController.getInstance().formatterScheduleDay.format(date);
                } else {
                    return LocaleController.getInstance().formatterScheduleYear.format(date);
                }
            }
        });
        final NumberPicker.OnValueChangeListener onValueChangeListener = (picker, oldVal, newVal) -> {
            try {
                container.performHapticFeedback(HapticFeedbackConstants.KEYBOARD_TAP, HapticFeedbackConstants.FLAG_IGNORE_GLOBAL_SETTING);
            } catch (Exception ignore) {

            }
            checkScheduleDate(null, false, dayPicker, hourPicker, minutePicker);
        };
        dayPicker.setOnValueChangedListener(onValueChangeListener);

        hourPicker.setMinValue(0);
        hourPicker.setMaxValue(23);
        linearLayout.addView(hourPicker, LayoutHelper.createLinear(0, 54 * 5, 0.2f));
        hourPicker.setFormatter(value -> String.format("%02d", value));
        hourPicker.setOnValueChangedListener(onValueChangeListener);

        minutePicker.setMinValue(0);
        minutePicker.setMaxValue(59);
        minutePicker.setValue(0);
        minutePicker.setFormatter(value -> String.format("%02d", value));
        linearLayout.addView(minutePicker, LayoutHelper.createLinear(0, 54 * 5, 0.3f));
        minutePicker.setOnValueChangedListener(onValueChangeListener);

        if (currentDate > 0 && currentDate != 0x7FFFFFFE) {
            currentDate *= 1000;
            calendar.setTimeInMillis(System.currentTimeMillis());
            calendar.set(Calendar.MINUTE, 0);
            calendar.set(Calendar.SECOND, 0);
            calendar.set(Calendar.MILLISECOND, 0);
            calendar.set(Calendar.HOUR_OF_DAY, 0);
            int days = (int) ((currentDate - calendar.getTimeInMillis()) / (24 * 60 * 60 * 1000));
            calendar.setTimeInMillis(currentDate);
            if (days >= 0) {
                minutePicker.setValue(calendar.get(Calendar.MINUTE));
                hourPicker.setValue(calendar.get(Calendar.HOUR_OF_DAY));
                dayPicker.setValue(days);
            }
        }
        final boolean[] canceled = {true};

        checkScheduleDate(null, false, dayPicker, hourPicker, minutePicker);

        buttonTextView.setPadding(AndroidUtilities.dp(34), 0, AndroidUtilities.dp(34), 0);
        buttonTextView.setGravity(Gravity.CENTER);
        buttonTextView.setTextColor(datePickerColors.buttonTextColor);
        buttonTextView.setTextSize(TypedValue.COMPLEX_UNIT_DIP, 14);
        buttonTextView.setTypeface(AndroidUtilities.getTypeface("fonts/rmedium.ttf"));
        buttonTextView.setBackgroundDrawable(Theme.createSimpleSelectorRoundRectDrawable(AndroidUtilities.dp(4), datePickerColors.buttonBackgroundColor, datePickerColors.buttonBackgroundPressedColor));
        buttonTextView.setText(LocaleController.getString("SetTimeLimit", R.string.SetTimeLimit));
        container.addView(buttonTextView, LayoutHelper.createLinear(LayoutHelper.MATCH_PARENT, 48, Gravity.LEFT | Gravity.BOTTOM, 16, 15, 16, 16));
        buttonTextView.setOnClickListener(v -> {
            canceled[0] = false;
            boolean setSeconds = checkScheduleDate(null, false, dayPicker, hourPicker, minutePicker);
            calendar.setTimeInMillis(System.currentTimeMillis() + (long) dayPicker.getValue() * 24 * 3600 * 1000);
            calendar.set(Calendar.HOUR_OF_DAY, hourPicker.getValue());
            calendar.set(Calendar.MINUTE, minutePicker.getValue());
            if (setSeconds) {
                calendar.set(Calendar.SECOND, 0);
            }
            datePickerDelegate.didSelectDate(true, (int) (calendar.getTimeInMillis() / 1000));
            builder.getDismissRunnable().run();
        });

        builder.setCustomView(container);
        BottomSheet bottomSheet = builder.show();
        bottomSheet.setBackgroundColor(datePickerColors.backgroundColor);
        return builder;
    }

    private static void checkCalendarDate(long minDate, NumberPicker dayPicker, NumberPicker monthPicker, NumberPicker yearPicker) {
        int day = dayPicker.getValue();
        int month = monthPicker.getValue();
        int year = yearPicker.getValue();

        Calendar calendar = Calendar.getInstance();
        calendar.setTimeInMillis(minDate);
        int minYear = calendar.get(Calendar.YEAR);
        int minMonth = calendar.get(Calendar.MONTH);
        int minDay = calendar.get(Calendar.DAY_OF_MONTH);
        calendar.setTimeInMillis(System.currentTimeMillis());
        int maxYear = calendar.get(Calendar.YEAR);
        int maxMonth = calendar.get(Calendar.MONTH);
        int maxDay = calendar.get(Calendar.DAY_OF_MONTH);

        if (year > maxYear) {
            yearPicker.setValue(year = maxYear);
        }
        if (year == maxYear) {
            if (month > maxMonth) {
                monthPicker.setValue(month = maxMonth);
            }
            if (month == maxMonth) {
                if (day > maxDay) {
                    dayPicker.setValue(day = maxDay);
                }
            }
        }

        if (year < minYear) {
            yearPicker.setValue(year = minYear);
        }
        if (year == minYear) {
            if (month < minMonth) {
                monthPicker.setValue(month = minMonth);
            }
            if (month == minMonth) {
                if (day < minDay) {
                    dayPicker.setValue(day = minDay);
                }
            }
        }

        calendar.set(Calendar.YEAR, year);
        calendar.set(Calendar.MONTH, month);

        int daysInMonth = calendar.getActualMaximum(Calendar.DAY_OF_MONTH);
        dayPicker.setMaxValue(daysInMonth);
        if (day > daysInMonth) {
            day = daysInMonth;
            dayPicker.setValue(day);
        }
    }

    public static BottomSheet.Builder createCalendarPickerDialog(Context context, long minDate, final MessagesStorage.IntCallback callback) {
        if (context == null) {
            return null;
        }

        BottomSheet.Builder builder = new BottomSheet.Builder(context, false);
        builder.setApplyBottomPadding(false);

        final NumberPicker dayPicker = new NumberPicker(context);
        dayPicker.setTextOffset(AndroidUtilities.dp(10));
        dayPicker.setItemCount(5);
        final NumberPicker monthPicker = new NumberPicker(context);
        monthPicker.setItemCount(5);
        monthPicker.setTextOffset(-AndroidUtilities.dp(10));
        final NumberPicker yearPicker = new NumberPicker(context);
        yearPicker.setItemCount(5);
        yearPicker.setTextOffset(-AndroidUtilities.dp(24));

        LinearLayout container = new LinearLayout(context) {

            boolean ignoreLayout = false;

            @Override
            protected void onMeasure(int widthMeasureSpec, int heightMeasureSpec) {
                ignoreLayout = true;
                int count;
                if (AndroidUtilities.displaySize.x > AndroidUtilities.displaySize.y) {
                    count = 3;
                } else {
                    count = 5;
                }
                dayPicker.setItemCount(count);
                monthPicker.setItemCount(count);
                yearPicker.setItemCount(count);
                dayPicker.getLayoutParams().height = AndroidUtilities.dp(54) * count;
                monthPicker.getLayoutParams().height = AndroidUtilities.dp(54) * count;
                yearPicker.getLayoutParams().height = AndroidUtilities.dp(54) * count;
                ignoreLayout = false;
                super.onMeasure(widthMeasureSpec, heightMeasureSpec);
            }

            @Override
            public void requestLayout() {
                if (ignoreLayout) {
                    return;
                }
                super.requestLayout();
            }
        };
        container.setOrientation(LinearLayout.VERTICAL);

        FrameLayout titleLayout = new FrameLayout(context);
        container.addView(titleLayout, LayoutHelper.createLinear(LayoutHelper.MATCH_PARENT, LayoutHelper.WRAP_CONTENT, Gravity.LEFT | Gravity.TOP, 22, 0, 0, 4));

        TextView titleView = new TextView(context);
        titleView.setText(LocaleController.getString("ChooseDate", R.string.ChooseDate));
        titleView.setTextColor(Theme.getColor(Theme.key_dialogTextBlack));
        titleView.setTextSize(TypedValue.COMPLEX_UNIT_DIP, 20);
        titleView.setTypeface(AndroidUtilities.getTypeface("fonts/rmedium.ttf"));
        titleLayout.addView(titleView, LayoutHelper.createFrame(LayoutHelper.WRAP_CONTENT, LayoutHelper.WRAP_CONTENT, Gravity.LEFT | Gravity.TOP, 0, 12, 0, 0));
        titleView.setOnTouchListener((v, event) -> true);

        LinearLayout linearLayout = new LinearLayout(context);
        linearLayout.setOrientation(LinearLayout.HORIZONTAL);
        linearLayout.setWeightSum(1.0f);
        container.addView(linearLayout, LayoutHelper.createLinear(LayoutHelper.MATCH_PARENT, LayoutHelper.WRAP_CONTENT));

        long currentTime = System.currentTimeMillis();

        TextView buttonTextView = new TextView(context) {
            @Override
            public CharSequence getAccessibilityClassName() {
                return Button.class.getName();
            }
        };

        linearLayout.addView(dayPicker, LayoutHelper.createLinear(0, 54 * 5, 0.25f));
        dayPicker.setMinValue(1);
        dayPicker.setMaxValue(31);
        dayPicker.setWrapSelectorWheel(false);
        dayPicker.setFormatter(value -> "" + value);
        final NumberPicker.OnValueChangeListener onValueChangeListener = (picker, oldVal, newVal) -> {
            try {
                container.performHapticFeedback(HapticFeedbackConstants.KEYBOARD_TAP, HapticFeedbackConstants.FLAG_IGNORE_GLOBAL_SETTING);
            } catch (Exception ignore) {

            }
            checkCalendarDate(minDate, dayPicker, monthPicker, yearPicker);
        };
        dayPicker.setOnValueChangedListener(onValueChangeListener);

        monthPicker.setMinValue(0);
        monthPicker.setMaxValue(11);
        monthPicker.setWrapSelectorWheel(false);
        linearLayout.addView(monthPicker, LayoutHelper.createLinear(0, 54 * 5, 0.5f));
        monthPicker.setFormatter(value -> {
            switch (value) {
                case 0: {
                    return LocaleController.getString("January", R.string.January);
                }
                case 1: {
                    return LocaleController.getString("February", R.string.February);
                }
                case 2: {
                    return LocaleController.getString("March", R.string.March);
                }
                case 3: {
                    return LocaleController.getString("April", R.string.April);
                }
                case 4: {
                    return LocaleController.getString("May", R.string.May);
                }
                case 5: {
                    return LocaleController.getString("June", R.string.June);
                }
                case 6: {
                    return LocaleController.getString("July", R.string.July);
                }
                case 7: {
                    return LocaleController.getString("August", R.string.August);
                }
                case 8: {
                    return LocaleController.getString("September", R.string.September);
                }
                case 9: {
                    return LocaleController.getString("October", R.string.October);
                }
                case 10: {
                    return LocaleController.getString("November", R.string.November);
                }
                case 11:
                default: {
                    return LocaleController.getString("December", R.string.December);
                }
            }
        });
        monthPicker.setOnValueChangedListener(onValueChangeListener);

        Calendar calendar = Calendar.getInstance();
        calendar.setTimeInMillis(minDate);
        int minYear = calendar.get(Calendar.YEAR);
        calendar.setTimeInMillis(System.currentTimeMillis());
        int maxYear = calendar.get(Calendar.YEAR);

        yearPicker.setMinValue(minYear);
        yearPicker.setMaxValue(maxYear);
        yearPicker.setWrapSelectorWheel(false);
        yearPicker.setFormatter(value -> String.format("%02d", value));
        linearLayout.addView(yearPicker, LayoutHelper.createLinear(0, 54 * 5, 0.25f));
        yearPicker.setOnValueChangedListener(onValueChangeListener);

        dayPicker.setValue(31);
        monthPicker.setValue(12);
        yearPicker.setValue(maxYear);

        checkCalendarDate(minDate, dayPicker, monthPicker, yearPicker);

        buttonTextView.setPadding(AndroidUtilities.dp(34), 0, AndroidUtilities.dp(34), 0);
        buttonTextView.setGravity(Gravity.CENTER);
        buttonTextView.setTextColor(Theme.getColor(Theme.key_featuredStickers_buttonText));
        buttonTextView.setTextSize(TypedValue.COMPLEX_UNIT_DIP, 14);
        buttonTextView.setTypeface(AndroidUtilities.getTypeface("fonts/rmedium.ttf"));
        buttonTextView.setText(LocaleController.getString("JumpToDate", R.string.JumpToDate));
        buttonTextView.setBackgroundDrawable(Theme.createSimpleSelectorRoundRectDrawable(AndroidUtilities.dp(4), Theme.getColor(Theme.key_featuredStickers_addButton), Theme.getColor(Theme.key_featuredStickers_addButtonPressed)));
        container.addView(buttonTextView, LayoutHelper.createLinear(LayoutHelper.MATCH_PARENT, 48, Gravity.LEFT | Gravity.BOTTOM, 16, 15, 16, 16));
        buttonTextView.setOnClickListener(v -> {
            checkCalendarDate(minDate, dayPicker, monthPicker, yearPicker);
            calendar.set(Calendar.YEAR, yearPicker.getValue());
            calendar.set(Calendar.MONTH, monthPicker.getValue());
            calendar.set(Calendar.DAY_OF_MONTH, dayPicker.getValue());
            calendar.set(Calendar.MINUTE, 0);
            calendar.set(Calendar.HOUR_OF_DAY, 0);
            calendar.set(Calendar.SECOND, 0);
            callback.run((int) (calendar.getTimeInMillis() / 1000));
            builder.getDismissRunnable().run();
        });

        builder.setCustomView(container);
        return builder;
    }

    public static BottomSheet createMuteAlert(BaseFragment fragment, final long dialog_id) {
        if (fragment == null || fragment.getParentActivity() == null) {
            return null;
        }

        BottomBuilder builder = new BottomBuilder(fragment.getParentActivity());
        builder.addTitle(LocaleController.getString("Notifications", R.string.Notifications), true);
        String[] items = new String[]{
                LocaleController.formatString("MuteFor", R.string.MuteFor, LocaleController.formatPluralString("Hours", 1)),
                LocaleController.formatString("MuteFor", R.string.MuteFor, LocaleController.formatPluralString("Hours", 8)),
                LocaleController.formatString("MuteFor", R.string.MuteFor, LocaleController.formatPluralString("Days", 2)),
                LocaleController.getString("MuteDisable", R.string.MuteDisable)
        };
        builder.addItems(items, new int[]{
                R.drawable.baseline_notifications_paused_24,
                R.drawable.baseline_notifications_paused_24,
                R.drawable.baseline_notifications_paused_24,
                R.drawable.baseline_notifications_paused_24
        }, (i, text, cell) -> {
            int setting;
            if (i == 0) {
                setting = NotificationsController.SETTING_MUTE_HOUR;
            } else if (i == 1) {
                setting = NotificationsController.SETTING_MUTE_8_HOURS;
            } else if (i == 2) {
                setting = NotificationsController.SETTING_MUTE_2_DAYS;
            } else {
                setting = NotificationsController.SETTING_MUTE_FOREVER;
            }
            NotificationsController.getInstance(UserConfig.selectedAccount).setDialogNotificationsSettings(dialog_id, setting);
            if (BulletinFactory.canShowBulletin(fragment)) {
                BulletinFactory.createMuteBulletin(fragment, setting).show();
            }
            return Unit.INSTANCE;
        });
        return builder.create();
    }

    public static void sendReport(TLRPC.InputPeer peer, int type, String message, ArrayList<Integer> messages) {
        TLRPC.TL_messages_report request = new TLRPC.TL_messages_report();
        request.peer = peer;
        request.id.addAll(messages);
        request.message = message;
        if (type == 0) {
            request.reason = new TLRPC.TL_inputReportReasonSpam();
        } else if (type == 1) {
            request.reason = new TLRPC.TL_inputReportReasonFake();
        } else if (type == 2) {
            request.reason = new TLRPC.TL_inputReportReasonViolence();
        } else if (type == 3) {
            request.reason = new TLRPC.TL_inputReportReasonChildAbuse();
        } else if (type == 4) {
            request.reason = new TLRPC.TL_inputReportReasonPornography();
        } else if (type == 5) {
            request.reason = new TLRPC.TL_inputReportReasonOther();
        }
        ConnectionsManager.getInstance(UserConfig.selectedAccount).sendRequest(request, (response, error) -> {

        });
    }

    public static void createReportAlert(final Context context, final long dialog_id, final int messageId, final BaseFragment parentFragment) {
        if (context == null || parentFragment == null) {
            return;
        }

<<<<<<< HEAD
        BottomBuilder builder = new BottomBuilder(context);
        builder.addTitle(LocaleController.getString("ReportChat", R.string.ReportChat), true);
        String[] items;
=======
        BottomSheet.Builder builder = new BottomSheet.Builder(context);
        builder.setTitle(LocaleController.getString("ReportChat", R.string.ReportChat), true);
        CharSequence[] items;
        int[] icons;
>>>>>>> 31b58013
        if (messageId != 0) {
            items = new String[]{
                    LocaleController.getString("ReportChatSpam", R.string.ReportChatSpam),
                    LocaleController.getString("ReportChatViolence", R.string.ReportChatViolence),
                    LocaleController.getString("ReportChatChild", R.string.ReportChatChild),
                    LocaleController.getString("ReportChatPornography", R.string.ReportChatPornography),
                    LocaleController.getString("ReportChatOther", R.string.ReportChatOther)
            };
            icons = new int[]{
                    R.drawable.msg_report_spam,
                    R.drawable.msg_report_violence,
                    R.drawable.msg_report_abuse,
                    R.drawable.msg_report_xxx,
                    R.drawable.msg_report_other
            };
        } else {
            items = new String[]{
                    LocaleController.getString("ReportChatSpam", R.string.ReportChatSpam),
                    LocaleController.getString("ReportChatFakeAccount", R.string.ReportChatFakeAccount),
                    LocaleController.getString("ReportChatViolence", R.string.ReportChatViolence),
                    LocaleController.getString("ReportChatChild", R.string.ReportChatChild),
                    LocaleController.getString("ReportChatPornography", R.string.ReportChatPornography),
                    LocaleController.getString("ReportChatOther", R.string.ReportChatOther)
            };
            icons = new int[]{
                    R.drawable.msg_report_spam,
                    R.drawable.msg_report_fake,
                    R.drawable.msg_report_violence,
                    R.drawable.msg_report_abuse,
                    R.drawable.msg_report_xxx,
                    R.drawable.msg_report_other
            };
        }
<<<<<<< HEAD
        builder.addItems(items, null, (i, text, cell) -> {
                    if (i == 4) {
                        Bundle args = new Bundle();
                        args.putLong("dialog_id", dialog_id);
                        args.putLong("message_id", messageId);
                        parentFragment.presentFragment(new ReportOtherActivity(args));
                        return Unit.INSTANCE;
                    }
                    TLObject req;
                    TLRPC.InputPeer peer = MessagesController.getInstance(UserConfig.selectedAccount).getInputPeer((int) dialog_id);
                    if (messageId != 0) {
                        TLRPC.TL_messages_report request = new TLRPC.TL_messages_report();
                        request.peer = peer;
                        request.id.add(messageId);
                        if (i == 0) {
                            request.reason = new TLRPC.TL_inputReportReasonSpam();
                        } else if (i == 1) {
                            request.reason = new TLRPC.TL_inputReportReasonViolence();
                        } else if (i == 2) {
                            request.reason = new TLRPC.TL_inputReportReasonChildAbuse();
                        } else if (i == 3) {
                            request.reason = new TLRPC.TL_inputReportReasonPornography();
=======
        builder.setItems(items, icons, (dialogInterface, i) -> {
            if (messageId == 0 && (i == 0 || i == 2 || i == 3 || i == 4) && parentFragment instanceof ChatActivity) {
                ((ChatActivity) parentFragment).openReportChat(i);
                return;
            } else if (messageId == 0 && (i == 5 || i == 1) || messageId != 0 && i == 4) {
                parentFragment.showDialog(new ReportAlert(context, i == 4 ? 5 : i) {
                    @Override
                    protected void onSend(int type, String message) {
                        ArrayList<Integer> ids = new ArrayList<>();
                        if (messageId != 0) {
                            ids.add(messageId);
>>>>>>> 31b58013
                        }
                        TLRPC.InputPeer peer = MessagesController.getInstance(UserConfig.selectedAccount).getInputPeer((int) dialog_id);
                        sendReport(peer, type, message, ids);
                        if (parentFragment instanceof ChatActivity) {
                            ((ChatActivity) parentFragment).getUndoView().showWithAction(0, UndoView.ACTION_REPORT_SENT, null);
                        }
                    }
<<<<<<< HEAD
                    ConnectionsManager.getInstance(UserConfig.selectedAccount).sendRequest(req, (response, error) -> AlertUtil.showToast(error));
                    Toast.makeText(context, LocaleController.getString("ReportChatSent", R.string.ReportChatSent), Toast.LENGTH_SHORT).show();

                    return Unit.INSTANCE;
=======
                });
                return;
            }
            TLObject req;
            TLRPC.InputPeer peer = MessagesController.getInstance(UserConfig.selectedAccount).getInputPeer((int) dialog_id);
            if (messageId != 0) {
                TLRPC.TL_messages_report request = new TLRPC.TL_messages_report();
                request.peer = peer;
                request.id.add(messageId);
                request.message = "";
                if (i == 0) {
                    request.reason = new TLRPC.TL_inputReportReasonSpam();
                } else if (i == 1) {
                    request.reason = new TLRPC.TL_inputReportReasonViolence();
                } else if (i == 2) {
                    request.reason = new TLRPC.TL_inputReportReasonChildAbuse();
                } else if (i == 3) {
                    request.reason = new TLRPC.TL_inputReportReasonPornography();
>>>>>>> 31b58013
                }
                req = request;
            } else {
                TLRPC.TL_account_reportPeer request = new TLRPC.TL_account_reportPeer();
                request.peer = peer;
                request.message = "";
                if (i == 0) {
                    request.reason = new TLRPC.TL_inputReportReasonSpam();
                } else if (i == 1) {
                    request.reason = new TLRPC.TL_inputReportReasonFake();
                } else if (i == 2) {
                    request.reason = new TLRPC.TL_inputReportReasonViolence();
                } else if (i == 3) {
                    request.reason = new TLRPC.TL_inputReportReasonChildAbuse();
                } else if (i == 4) {
                    request.reason = new TLRPC.TL_inputReportReasonPornography();
                }
                req = request;
            }
            ConnectionsManager.getInstance(UserConfig.selectedAccount).sendRequest(req, (response, error) -> {

            });
            if (parentFragment instanceof ChatActivity) {
                ((ChatActivity) parentFragment).getUndoView().showWithAction(0, UndoView.ACTION_REPORT_SENT, null);
            } else {
                BulletinFactory.of(parentFragment).createReportSent().show();
            }
        });
        BottomSheet sheet = builder.create();
        parentFragment.showDialog(sheet);
    }

    private static String getFloodWaitString(String error) {
        int time = Utilities.parseInt(error);
        String timeString;
        if (time < 60) {
            timeString = LocaleController.formatPluralString("Seconds", time);
        } else {
            timeString = LocaleController.formatPluralString("Minutes", time / 60);
        }
        return LocaleController.formatString("FloodWaitTime", R.string.FloodWaitTime, timeString);
    }

    public static void showFloodWaitAlert(String error, final BaseFragment fragment) {
        if (error == null || !error.startsWith("FLOOD_WAIT") || fragment == null || fragment.getParentActivity() == null) {
            return;
        }
        int time = Utilities.parseInt(error);
        String timeString;
        if (time < 60) {
            timeString = LocaleController.formatPluralString("Seconds", time);
        } else {
            timeString = LocaleController.formatPluralString("Minutes", time / 60);
        }

        AlertDialog.Builder builder = new AlertDialog.Builder(fragment.getParentActivity());
        builder.setTitle(LocaleController.getString("AppName", R.string.AppName));
        builder.setMessage(LocaleController.formatString("FloodWaitTime", R.string.FloodWaitTime, timeString));
        builder.setPositiveButton(LocaleController.getString("OK", R.string.OK), null);
        fragment.showDialog(builder.create(), true, null);
    }

    public static void showSendMediaAlert(int result, final BaseFragment fragment) {
        if (result == 0) {
            return;
        }
        AlertDialog.Builder builder = new AlertDialog.Builder(fragment.getParentActivity());
        builder.setTitle(LocaleController.getString("AppName", R.string.AppName));
        if (result == 1) {
            builder.setMessage(LocaleController.getString("ErrorSendRestrictedStickers", R.string.ErrorSendRestrictedStickers));
        } else if (result == 2) {
            builder.setMessage(LocaleController.getString("ErrorSendRestrictedMedia", R.string.ErrorSendRestrictedMedia));
        } else if (result == 3) {
            builder.setMessage(LocaleController.getString("ErrorSendRestrictedPolls", R.string.ErrorSendRestrictedPolls));
        } else if (result == 4) {
            builder.setMessage(LocaleController.getString("ErrorSendRestrictedStickersAll", R.string.ErrorSendRestrictedStickersAll));
        } else if (result == 5) {
            builder.setMessage(LocaleController.getString("ErrorSendRestrictedMediaAll", R.string.ErrorSendRestrictedMediaAll));
        } else if (result == 6) {
            builder.setMessage(LocaleController.getString("ErrorSendRestrictedPollsAll", R.string.ErrorSendRestrictedPollsAll));
        }

        builder.setPositiveButton(LocaleController.getString("OK", R.string.OK), null);
        fragment.showDialog(builder.create(), true, null);
    }

    public static void showAddUserAlert(String error, final BaseFragment fragment, boolean isChannel, TLObject request) {
        if (error == null || fragment == null || fragment.getParentActivity() == null) {
            return;
        }
        AlertDialog.Builder builder = new AlertDialog.Builder(fragment.getParentActivity());
        builder.setTitle(LocaleController.getString("AppName", R.string.AppName));
        switch (error) {
            case "PEER_FLOOD":
                builder.setMessage(LocaleController.getString("NobodyLikesSpam2", R.string.NobodyLikesSpam2));
                builder.setNegativeButton(LocaleController.getString("MoreInfo", R.string.MoreInfo), (dialogInterface, i) -> MessagesController.getInstance(fragment.getCurrentAccount()).openByUserName("spambot", fragment, 1));
                break;
            case "USER_BLOCKED":
            case "USER_BOT":
            case "USER_ID_INVALID":
                if (isChannel) {
                    builder.setMessage(LocaleController.getString("ChannelUserCantAdd", R.string.ChannelUserCantAdd));
                } else {
                    builder.setMessage(LocaleController.getString("GroupUserCantAdd", R.string.GroupUserCantAdd));
                }
                break;
            case "USERS_TOO_MUCH":
                if (isChannel) {
                    builder.setMessage(LocaleController.getString("ChannelUserAddLimit", R.string.ChannelUserAddLimit));
                } else {
                    builder.setMessage(LocaleController.getString("GroupUserAddLimit", R.string.GroupUserAddLimit));
                }
                break;
            case "USER_NOT_MUTUAL_CONTACT":
                if (isChannel) {
                    builder.setMessage(LocaleController.getString("ChannelUserLeftError", R.string.ChannelUserLeftError));
                } else {
                    builder.setMessage(LocaleController.getString("GroupUserLeftError", R.string.GroupUserLeftError));
                }
                break;
            case "ADMINS_TOO_MUCH":
                if (isChannel) {
                    builder.setMessage(LocaleController.getString("ChannelUserCantAdmin", R.string.ChannelUserCantAdmin));
                } else {
                    builder.setMessage(LocaleController.getString("GroupUserCantAdmin", R.string.GroupUserCantAdmin));
                }
                break;
            case "BOTS_TOO_MUCH":
                if (isChannel) {
                    builder.setMessage(LocaleController.getString("ChannelUserCantBot", R.string.ChannelUserCantBot));
                } else {
                    builder.setMessage(LocaleController.getString("GroupUserCantBot", R.string.GroupUserCantBot));
                }
                break;
            case "USER_PRIVACY_RESTRICTED":
                if (isChannel) {
                    builder.setMessage(LocaleController.getString("InviteToChannelError", R.string.InviteToChannelError));
                } else {
                    builder.setMessage(LocaleController.getString("InviteToGroupError", R.string.InviteToGroupError));
                }
                break;
            case "USERS_TOO_FEW":
                builder.setMessage(LocaleController.getString("CreateGroupError", R.string.CreateGroupError));
                break;
            case "USER_RESTRICTED":
                builder.setMessage(LocaleController.getString("UserRestricted", R.string.UserRestricted));
                break;
            case "YOU_BLOCKED_USER":
                builder.setMessage(LocaleController.getString("YouBlockedUser", R.string.YouBlockedUser));
                break;
            case "CHAT_ADMIN_BAN_REQUIRED":
            case "USER_KICKED":
                if (request instanceof TLRPC.TL_channels_inviteToChannel) {
                    builder.setMessage(LocaleController.getString("AddUserErrorBlacklisted", R.string.AddUserErrorBlacklisted));
                } else {
                    builder.setMessage(LocaleController.getString("AddAdminErrorBlacklisted", R.string.AddAdminErrorBlacklisted));
                }
                break;
            case "CHAT_ADMIN_INVITE_REQUIRED":
                builder.setMessage(LocaleController.getString("AddAdminErrorNotAMember", R.string.AddAdminErrorNotAMember));
                break;
            case "USER_ADMIN_INVALID":
                builder.setMessage(LocaleController.getString("AddBannedErrorAdmin", R.string.AddBannedErrorAdmin));
                break;
            case "CHANNELS_ADMIN_PUBLIC_TOO_MUCH":
                builder.setMessage(LocaleController.getString("PublicChannelsTooMuch", R.string.PublicChannelsTooMuch));
                break;
            case "CHANNELS_ADMIN_LOCATED_TOO_MUCH":
                builder.setMessage(LocaleController.getString("LocatedChannelsTooMuch", R.string.LocatedChannelsTooMuch));
                break;
            case "CHANNELS_TOO_MUCH":
                builder.setTitle(LocaleController.getString("ChannelTooMuchTitle", R.string.ChannelTooMuchTitle));
                if (request instanceof TLRPC.TL_channels_createChannel) {
                    builder.setMessage(LocaleController.getString("ChannelTooMuch", R.string.ChannelTooMuch));
                } else {
                    builder.setMessage(LocaleController.getString("ChannelTooMuchJoin", R.string.ChannelTooMuchJoin));
                }
                break;
            case "USER_CHANNELS_TOO_MUCH":
                builder.setTitle(LocaleController.getString("ChannelTooMuchTitle", R.string.ChannelTooMuchTitle));
                builder.setMessage(LocaleController.getString("UserChannelTooMuchJoin", R.string.UserChannelTooMuchJoin));
                break;
            case "USER_ALREADY_PARTICIPANT":
                builder.setTitle(LocaleController.getString("VoipGroupVoiceChat", R.string.VoipGroupVoiceChat));
                builder.setMessage(LocaleController.getString("VoipGroupInviteAlreadyParticipant", R.string.VoipGroupInviteAlreadyParticipant));
                break;
            default:
                builder.setMessage(LocaleController.getString("ErrorOccurred", R.string.ErrorOccurred) + "\n" + error);
                break;
        }
        builder.setPositiveButton(LocaleController.getString("OK", R.string.OK), null);
        fragment.showDialog(builder.create(), true, null);
    }

    public static Dialog createColorSelectDialog(Activity parentActivity, final long dialog_id, final int globalType, final Runnable onSelect) {
        int currentColor;
        SharedPreferences preferences = MessagesController.getNotificationsSettings(UserConfig.selectedAccount);
        if (dialog_id != 0) {
            if (preferences.contains("color_" + dialog_id)) {
                currentColor = preferences.getInt("color_" + dialog_id, 0xff0000ff);
            } else {
                if ((int) dialog_id < 0) {
                    currentColor = preferences.getInt("GroupLed", 0xff0000ff);
                } else {
                    currentColor = preferences.getInt("MessagesLed", 0xff0000ff);
                }
            }
        } else if (globalType == NotificationsController.TYPE_PRIVATE) {
            currentColor = preferences.getInt("MessagesLed", 0xff0000ff);
        } else if (globalType == NotificationsController.TYPE_GROUP) {
            currentColor = preferences.getInt("GroupLed", 0xff0000ff);
        } else {
            currentColor = preferences.getInt("ChannelLed", 0xff0000ff);
        }
        final LinearLayout linearLayout = new LinearLayout(parentActivity);
        linearLayout.setOrientation(LinearLayout.VERTICAL);
        String[] descriptions = new String[]{LocaleController.getString("ColorRed", R.string.ColorRed),
                LocaleController.getString("ColorOrange", R.string.ColorOrange),
                LocaleController.getString("ColorYellow", R.string.ColorYellow),
                LocaleController.getString("ColorGreen", R.string.ColorGreen),
                LocaleController.getString("ColorCyan", R.string.ColorCyan),
                LocaleController.getString("ColorBlue", R.string.ColorBlue),
                LocaleController.getString("ColorViolet", R.string.ColorViolet),
                LocaleController.getString("ColorPink", R.string.ColorPink),
                LocaleController.getString("ColorWhite", R.string.ColorWhite)};
        final int[] selectedColor = new int[]{currentColor};
        for (int a = 0; a < 9; a++) {
            RadioColorCell cell = new RadioColorCell(parentActivity);
            cell.setPadding(AndroidUtilities.dp(4), 0, AndroidUtilities.dp(4), 0);
            cell.setTag(a);
            cell.setCheckColor(TextColorCell.colors[a], TextColorCell.colors[a]);
            cell.setTextAndValue(descriptions[a], currentColor == TextColorCell.colorsToSave[a]);
            linearLayout.addView(cell);
            cell.setOnClickListener(v -> {
                int count = linearLayout.getChildCount();
                for (int a1 = 0; a1 < count; a1++) {
                    RadioColorCell cell1 = (RadioColorCell) linearLayout.getChildAt(a1);
                    cell1.setChecked(cell1 == v, true);
                }
                selectedColor[0] = TextColorCell.colorsToSave[(Integer) v.getTag()];
            });
        }
        AlertDialog.Builder builder = new AlertDialog.Builder(parentActivity);
        builder.setTitle(LocaleController.getString("LedColor", R.string.LedColor));
        builder.setView(linearLayout);
        builder.setPositiveButton(LocaleController.getString("Set", R.string.Set), (dialogInterface, which) -> {
            final SharedPreferences preferences1 = MessagesController.getNotificationsSettings(UserConfig.selectedAccount);
            SharedPreferences.Editor editor = preferences1.edit();
            if (dialog_id != 0) {
                editor.putInt("color_" + dialog_id, selectedColor[0]);
                NotificationsController.getInstance(UserConfig.selectedAccount).deleteNotificationChannel(dialog_id);
            } else {
                if (globalType == NotificationsController.TYPE_PRIVATE) {
                    editor.putInt("MessagesLed", selectedColor[0]);
                } else if (globalType == NotificationsController.TYPE_GROUP) {
                    editor.putInt("GroupLed", selectedColor[0]);
                } else {
                    editor.putInt("ChannelLed", selectedColor[0]);
                }
                NotificationsController.getInstance(UserConfig.selectedAccount).deleteNotificationChannelGlobal(globalType);
            }
            editor.commit();
            if (onSelect != null) {
                onSelect.run();
            }
        });
        builder.setNeutralButton(LocaleController.getString("LedDisabled", R.string.LedDisabled), (dialog, which) -> {
            final SharedPreferences preferences12 = MessagesController.getNotificationsSettings(UserConfig.selectedAccount);
            SharedPreferences.Editor editor = preferences12.edit();
            if (dialog_id != 0) {
                editor.putInt("color_" + dialog_id, 0);
            } else if (globalType == NotificationsController.TYPE_PRIVATE) {
                editor.putInt("MessagesLed", 0);
            } else if (globalType == NotificationsController.TYPE_GROUP) {
                editor.putInt("GroupLed", 0);
            } else {
                editor.putInt("ChannelLed", 0);
            }
            editor.commit();
            if (onSelect != null) {
                onSelect.run();
            }
        });
        if (dialog_id != 0) {
            builder.setNegativeButton(LocaleController.getString("Default", R.string.Default), (dialog, which) -> {
                final SharedPreferences preferences13 = MessagesController.getNotificationsSettings(UserConfig.selectedAccount);
                SharedPreferences.Editor editor = preferences13.edit();
                editor.remove("color_" + dialog_id);
                editor.commit();
                if (onSelect != null) {
                    onSelect.run();
                }
            });
        }
        return builder.create();
    }

    public static Dialog createVibrationSelectDialog(Activity parentActivity, final long dialogId, final boolean globalGroup, final boolean globalAll, final Runnable onSelect) {
        String prefix;
        if (dialogId != 0) {
            prefix = "vibrate_" + dialogId;
        } else {
            prefix = globalGroup ? "vibrate_group" : "vibrate_messages";
        }
        return createVibrationSelectDialog(parentActivity, dialogId, prefix, onSelect);
    }

    public static Dialog createVibrationSelectDialog(Activity parentActivity, final long dialogId, final String prefKeyPrefix, final Runnable onSelect) {
        SharedPreferences preferences = MessagesController.getNotificationsSettings(UserConfig.selectedAccount);
        final int[] selected = new int[1];
        String[] descriptions;
        if (dialogId != 0) {
            selected[0] = preferences.getInt(prefKeyPrefix, 0);
            if (selected[0] == 3) {
                selected[0] = 2;
            } else if (selected[0] == 2) {
                selected[0] = 3;
            }
            descriptions = new String[]{
                    LocaleController.getString("VibrationDefault", R.string.VibrationDefault),
                    LocaleController.getString("Short", R.string.Short),
                    LocaleController.getString("Long", R.string.Long),
                    LocaleController.getString("VibrationDisabled", R.string.VibrationDisabled)
            };
        } else {
            selected[0] = preferences.getInt(prefKeyPrefix, 0);
            if (selected[0] == 0) {
                selected[0] = 1;
            } else if (selected[0] == 1) {
                selected[0] = 2;
            } else if (selected[0] == 2) {
                selected[0] = 0;
            }
            descriptions = new String[]{
                    LocaleController.getString("VibrationDisabled", R.string.VibrationDisabled),
                    LocaleController.getString("VibrationDefault", R.string.VibrationDefault),
                    LocaleController.getString("Short", R.string.Short),
                    LocaleController.getString("Long", R.string.Long),
                    LocaleController.getString("OnlyIfSilent", R.string.OnlyIfSilent)
            };
        }

        final LinearLayout linearLayout = new LinearLayout(parentActivity);
        linearLayout.setOrientation(LinearLayout.VERTICAL);
        AlertDialog.Builder builder = new AlertDialog.Builder(parentActivity);

        for (int a = 0; a < descriptions.length; a++) {
            RadioColorCell cell = new RadioColorCell(parentActivity);
            cell.setPadding(AndroidUtilities.dp(4), 0, AndroidUtilities.dp(4), 0);
            cell.setTag(a);
            cell.setCheckColor(Theme.getColor(Theme.key_radioBackground), Theme.getColor(Theme.key_dialogRadioBackgroundChecked));
            cell.setTextAndValue(descriptions[a], selected[0] == a);
            linearLayout.addView(cell);
            cell.setOnClickListener(v -> {
                selected[0] = (Integer) v.getTag();

                final SharedPreferences preferences1 = MessagesController.getNotificationsSettings(UserConfig.selectedAccount);
                SharedPreferences.Editor editor = preferences1.edit();
                if (dialogId != 0) {
                    if (selected[0] == 0) {
                        editor.putInt(prefKeyPrefix, 0);
                    } else if (selected[0] == 1) {
                        editor.putInt(prefKeyPrefix, 1);
                    } else if (selected[0] == 2) {
                        editor.putInt(prefKeyPrefix, 3);
                    } else if (selected[0] == 3) {
                        editor.putInt(prefKeyPrefix, 2);
                    }
                    NotificationsController.getInstance(UserConfig.selectedAccount).deleteNotificationChannel(dialogId);
                } else {
                    if (selected[0] == 0) {
                        editor.putInt(prefKeyPrefix, 2);
                    } else if (selected[0] == 1) {
                        editor.putInt(prefKeyPrefix, 0);
                    } else if (selected[0] == 2) {
                        editor.putInt(prefKeyPrefix, 1);
                    } else if (selected[0] == 3) {
                        editor.putInt(prefKeyPrefix, 3);
                    } else if (selected[0] == 4) {
                        editor.putInt(prefKeyPrefix, 4);
                    }
                    if (prefKeyPrefix.equals("vibrate_channel")) {
                        NotificationsController.getInstance(UserConfig.selectedAccount).deleteNotificationChannelGlobal(NotificationsController.TYPE_CHANNEL);
                    } else if (prefKeyPrefix.equals("vibrate_group")) {
                        NotificationsController.getInstance(UserConfig.selectedAccount).deleteNotificationChannelGlobal(NotificationsController.TYPE_GROUP);
                    } else {
                        NotificationsController.getInstance(UserConfig.selectedAccount).deleteNotificationChannelGlobal(NotificationsController.TYPE_PRIVATE);
                    }
                }
                editor.commit();
                builder.getDismissRunnable().run();
                if (onSelect != null) {
                    onSelect.run();
                }
            });
        }
        builder.setTitle(LocaleController.getString("Vibrate", R.string.Vibrate));
        builder.setView(linearLayout);
        builder.setPositiveButton(LocaleController.getString("Cancel", R.string.Cancel), null);
        return builder.create();
    }

    public static Dialog createLocationUpdateDialog(final Activity parentActivity, TLRPC.User user, final MessagesStorage.IntCallback callback) {
        final int[] selected = new int[1];

        String[] descriptions = new String[]{
                LocaleController.getString("SendLiveLocationFor15m", R.string.SendLiveLocationFor15m),
                LocaleController.getString("SendLiveLocationFor1h", R.string.SendLiveLocationFor1h),
                LocaleController.getString("SendLiveLocationFor8h", R.string.SendLiveLocationFor8h),
        };

        final LinearLayout linearLayout = new LinearLayout(parentActivity);
        linearLayout.setOrientation(LinearLayout.VERTICAL);

        TextView titleTextView = new TextView(parentActivity);
        if (user != null) {
            titleTextView.setText(LocaleController.formatString("LiveLocationAlertPrivate", R.string.LiveLocationAlertPrivate, UserObject.getFirstName(user)));
        } else {
            titleTextView.setText(LocaleController.getString("LiveLocationAlertGroup", R.string.LiveLocationAlertGroup));
        }
        titleTextView.setTextColor(Theme.getColor(Theme.key_dialogTextBlack));
        titleTextView.setTextSize(TypedValue.COMPLEX_UNIT_DIP, 16);
        titleTextView.setGravity((LocaleController.isRTL ? Gravity.RIGHT : Gravity.LEFT) | Gravity.TOP);
        linearLayout.addView(titleTextView, LayoutHelper.createLinear(LayoutHelper.WRAP_CONTENT, LayoutHelper.WRAP_CONTENT, (LocaleController.isRTL ? Gravity.RIGHT : Gravity.LEFT) | Gravity.TOP, 24, 0, 24, 8));

        for (int a = 0; a < descriptions.length; a++) {
            RadioColorCell cell = new RadioColorCell(parentActivity);
            cell.setPadding(AndroidUtilities.dp(4), 0, AndroidUtilities.dp(4), 0);
            cell.setTag(a);
            cell.setCheckColor(Theme.getColor(Theme.key_radioBackground), Theme.getColor(Theme.key_dialogRadioBackgroundChecked));
            cell.setTextAndValue(descriptions[a], selected[0] == a);
            linearLayout.addView(cell);
            cell.setOnClickListener(v -> {
                int num = (Integer) v.getTag();
                selected[0] = num;
                int count = linearLayout.getChildCount();
                for (int a1 = 0; a1 < count; a1++) {
                    View child = linearLayout.getChildAt(a1);
                    if (child instanceof RadioColorCell) {
                        ((RadioColorCell) child).setChecked(child == v, true);
                    }
                }
            });
        }
        AlertDialog.Builder builder = new AlertDialog.Builder(parentActivity);
        builder.setTopImage(new ShareLocationDrawable(parentActivity, 0), Theme.getColor(Theme.key_dialogTopBackground));
        builder.setView(linearLayout);
        builder.setPositiveButton(LocaleController.getString("ShareFile", R.string.ShareFile), (dialog, which) -> {
            int time;
            if (selected[0] == 0) {
                time = 15 * 60;
            } else if (selected[0] == 1) {
                time = 60 * 60;
            } else {
                time = 8 * 60 * 60;
            }
            callback.run(time);
        });
        builder.setNeutralButton(LocaleController.getString("Cancel", R.string.Cancel), null);
        return builder.create();
    }

    @RequiresApi(api = Build.VERSION_CODES.LOLLIPOP)
    public static AlertDialog.Builder createBackgroundLocationPermissionDialog(Activity activity, TLRPC.User selfUser, Runnable cancelRunnable) {
        if (activity == null || Build.VERSION.SDK_INT < 29) {
            return null;
        }
        AlertDialog.Builder builder = new AlertDialog.Builder(activity);
        String svg = RLottieDrawable.readRes(null, Theme.getCurrentTheme().isDark() ? R.raw.permission_map_dark : R.raw.permission_map);
        String pinSvg = RLottieDrawable.readRes(null, Theme.getCurrentTheme().isDark() ? R.raw.permission_pin_dark : R.raw.permission_pin);
        FrameLayout frameLayout = new FrameLayout(activity);
        frameLayout.setClipToOutline(true);
        frameLayout.setOutlineProvider(new ViewOutlineProvider() {
            @Override
            public void getOutline(View view, Outline outline) {
                outline.setRoundRect(0, 0, view.getMeasuredWidth(), view.getMeasuredHeight() + AndroidUtilities.dp(6), AndroidUtilities.dp(6));
            }
        });

        View background = new View(activity);
        background.setBackground(SvgHelper.getDrawable(svg));
        frameLayout.addView(background, LayoutHelper.createFrame(LayoutHelper.MATCH_PARENT, LayoutHelper.MATCH_PARENT, Gravity.LEFT | Gravity.TOP, 0, 0, 0, 0));

        View pin = new View(activity);
        pin.setBackground(SvgHelper.getDrawable(pinSvg));
        frameLayout.addView(pin, LayoutHelper.createFrame(60, 82, Gravity.CENTER, 0, 0, 0, 0));

        BackupImageView imageView = new BackupImageView(activity);
        imageView.setRoundRadius(AndroidUtilities.dp(26));
        imageView.setImage(ImageLocation.getForUser(selfUser, false), "50_50", (Drawable) null, selfUser);
        frameLayout.addView(imageView, LayoutHelper.createFrame(52, 52, Gravity.CENTER, 0, 0, 0, 11));

        builder.setTopView(frameLayout);
        builder.setMessage(AndroidUtilities.replaceTags(LocaleController.getString("PermissionBackgroundLocation", R.string.PermissionBackgroundLocation)));
        builder.setPositiveButton(LocaleController.getString("OK", R.string.OK), (dialog, which) -> {
            if (activity.checkSelfPermission(Manifest.permission.ACCESS_BACKGROUND_LOCATION) != PackageManager.PERMISSION_GRANTED) {
                activity.requestPermissions(new String[]{Manifest.permission.ACCESS_BACKGROUND_LOCATION}, 30);
            }
        });
        builder.setNegativeButton(LocaleController.getString("Cancel", R.string.Cancel), ((dialog, which) -> cancelRunnable.run()));
        return builder;
    }

    public static AlertDialog.Builder createGigagroupConvertAlert(Activity activity, DialogInterface.OnClickListener onProcess, DialogInterface.OnClickListener onCancel) {
        AlertDialog.Builder builder = new AlertDialog.Builder(activity);
        String svg = RLottieDrawable.readRes(null, R.raw.gigagroup);
        FrameLayout frameLayout = new FrameLayout(activity);
        if (Build.VERSION.SDK_INT >= 21) {
            frameLayout.setClipToOutline(true);
            frameLayout.setOutlineProvider(new ViewOutlineProvider() {
                @Override
                public void getOutline(View view, Outline outline) {
                    outline.setRoundRect(0, 0, view.getMeasuredWidth(), view.getMeasuredHeight() + AndroidUtilities.dp(6), AndroidUtilities.dp(6));
                }
            });
        }
        float aspectRatio = 372f / 936f;
        View background = new View(activity);
        background.setBackground(new BitmapDrawable(SvgHelper.getBitmap(svg, AndroidUtilities.dp(320), AndroidUtilities.dp(320 * aspectRatio), false)));
        frameLayout.addView(background, LayoutHelper.createFrame(LayoutHelper.MATCH_PARENT, LayoutHelper.MATCH_PARENT, 0, -1, -1, -1, -1));

        builder.setTopView(frameLayout);
        builder.setTopViewAspectRatio(aspectRatio);
        builder.setTitle(LocaleController.getString("GigagroupAlertTitle", R.string.GigagroupAlertTitle));
        builder.setMessage(AndroidUtilities.replaceTags(LocaleController.getString("GigagroupAlertText", R.string.GigagroupAlertText)));
        builder.setPositiveButton(LocaleController.getString("GigagroupAlertLearnMore", R.string.GigagroupAlertLearnMore), onProcess);
        builder.setNegativeButton(LocaleController.getString("Cancel", R.string.Cancel), onCancel);
        return builder;
    }

    @RequiresApi(api = Build.VERSION_CODES.LOLLIPOP)
    public static AlertDialog.Builder createDrawOverlayPermissionDialog(Activity activity, DialogInterface.OnClickListener onCancel) {
        AlertDialog.Builder builder = new AlertDialog.Builder(activity);
        String svg = RLottieDrawable.readRes(null, R.raw.pip_video_request);

        FrameLayout frameLayout = new FrameLayout(activity);
        frameLayout.setBackground(new GradientDrawable(GradientDrawable.Orientation.BL_TR, new int[]{0xFF22364F, 0xFF22526A}));
        frameLayout.setClipToOutline(true);
        frameLayout.setOutlineProvider(new ViewOutlineProvider() {
            @Override
            public void getOutline(View view, Outline outline) {
                outline.setRoundRect(0, 0, view.getMeasuredWidth(), view.getMeasuredHeight() + AndroidUtilities.dp(6), AndroidUtilities.dpf2(6));
            }
        });

        float aspectRatio = 472f / 936f;
        View background = new View(activity);
        background.setBackground(new BitmapDrawable(SvgHelper.getBitmap(svg, AndroidUtilities.dp(320), AndroidUtilities.dp(320 * aspectRatio), false)));
        frameLayout.addView(background, LayoutHelper.createFrame(LayoutHelper.MATCH_PARENT, LayoutHelper.MATCH_PARENT, 0, -1, -1, -1, -1));

        builder.setTopView(frameLayout);
        builder.setTitle(LocaleController.getString("PermissionDrawAboveOtherAppsTitle", R.string.PermissionDrawAboveOtherAppsTitle));
        builder.setMessage(LocaleController.getString("PermissionDrawAboveOtherApps", R.string.PermissionDrawAboveOtherApps));
        builder.setPositiveButton(LocaleController.getString("Enable", R.string.Enable), (dialogInterface, i) -> {
            if (activity != null) {
                if (Build.VERSION.SDK_INT >= Build.VERSION_CODES.M) {
                    activity.startActivity(new Intent(Settings.ACTION_MANAGE_OVERLAY_PERMISSION, Uri.parse("package:" + activity.getPackageName())));
                }
            }
        });
        builder.notDrawBackgroundOnTopView(true);
        builder.setNegativeButton(LocaleController.getString("Cancel", R.string.Cancel), onCancel);
        builder.setTopViewAspectRatio(aspectRatio);
        return builder;
    }

    @RequiresApi(api = Build.VERSION_CODES.LOLLIPOP)
    public static AlertDialog.Builder createDrawOverlayGroupCallPermissionDialog(Context context) {
        AlertDialog.Builder builder = new AlertDialog.Builder(context);
        String svg = RLottieDrawable.readRes(null, R.raw.pip_voice_request);

        GroupCallPipButton button = new GroupCallPipButton(context, 0, true);
        button.setImportantForAccessibility(View.IMPORTANT_FOR_ACCESSIBILITY_NO);
        FrameLayout frameLayout = new FrameLayout(context) {
            @Override
            protected void onLayout(boolean changed, int left, int top, int right, int bottom) {
                super.onLayout(changed, left, top, right, bottom);
                button.setTranslationY(getMeasuredHeight() * 0.28f - button.getMeasuredWidth() / 2f);
                button.setTranslationX(getMeasuredWidth() * 0.82f - button.getMeasuredWidth() / 2f);
            }
        };
        frameLayout.setBackground(new GradientDrawable(GradientDrawable.Orientation.BL_TR, new int[]{0xFF192A3D, 0xFF19514E}));
        frameLayout.setClipToOutline(true);
        frameLayout.setOutlineProvider(new ViewOutlineProvider() {
            @Override
            public void getOutline(View view, Outline outline) {
                outline.setRoundRect(0, 0, view.getMeasuredWidth(), view.getMeasuredHeight() + AndroidUtilities.dp(6), AndroidUtilities.dpf2(6));
            }
        });


        float aspectRatio = 540f / 936f;
        View background = new View(context);
        background.setBackground(new BitmapDrawable(SvgHelper.getBitmap(svg, AndroidUtilities.dp(320), AndroidUtilities.dp(320 * aspectRatio), false)));
        frameLayout.addView(background, LayoutHelper.createFrame(LayoutHelper.MATCH_PARENT, LayoutHelper.MATCH_PARENT, 0, -1, -1, -1, -1));

        frameLayout.addView(button, LayoutHelper.createFrame(117, 117));

        builder.setTopView(frameLayout);
        builder.setTitle(LocaleController.getString("PermissionDrawAboveOtherAppsGroupCallTitle", R.string.PermissionDrawAboveOtherAppsGroupCallTitle));
        builder.setMessage(LocaleController.getString("PermissionDrawAboveOtherAppsGroupCall", R.string.PermissionDrawAboveOtherAppsGroupCall));
        builder.setPositiveButton(LocaleController.getString("Enable", R.string.Enable), (dialogInterface, i) -> {
            if (context != null) {
                try {
                    if (Build.VERSION.SDK_INT >= Build.VERSION_CODES.M) {
                        Intent intent = new Intent(Settings.ACTION_MANAGE_OVERLAY_PERMISSION, Uri.parse("package:" + context.getPackageName()));
                        Activity activity = AndroidUtilities.findActivity(context);
                        if (activity instanceof LaunchActivity) {
                            activity.startActivityForResult(intent, 105);
                        } else {
                            context.startActivity(intent);
                        }
                    }
                } catch (Exception e) {
                    FileLog.e(e);
                }
            }
        });
        builder.notDrawBackgroundOnTopView(true);
        builder.setNegativeButton(LocaleController.getString("Cancel", R.string.Cancel), null);
        builder.setTopViewAspectRatio(aspectRatio);
        return builder;
    }

    public static AlertDialog.Builder createContactsPermissionDialog(Activity parentActivity, MessagesStorage.IntCallback callback) {
        AlertDialog.Builder builder = new AlertDialog.Builder(parentActivity);
        builder.setTopImage(R.drawable.permissions_contacts, Theme.getColor(Theme.key_dialogTopBackground));
        builder.setMessage(AndroidUtilities.replaceTags(LocaleController.getString("ContactsPermissionAlert", R.string.ContactsPermissionAlert)));
        builder.setPositiveButton(LocaleController.getString("ContactsPermissionAlertContinue", R.string.ContactsPermissionAlertContinue), (dialog, which) -> callback.run(1));
        builder.setNegativeButton(LocaleController.getString("ContactsPermissionAlertNotNow", R.string.ContactsPermissionAlertNotNow), (dialog, which) -> callback.run(0));
        return builder;
    }

    public static Dialog createFreeSpaceDialog(final LaunchActivity parentActivity) {
        final int[] selected = new int[1];

        if (SharedConfig.keepMedia == 2) {
            selected[0] = 3;
        } else if (SharedConfig.keepMedia == 0) {
            selected[0] = 1;
        } else if (SharedConfig.keepMedia == 1) {
            selected[0] = 2;
        } else if (SharedConfig.keepMedia == 3) {
            selected[0] = 0;
        }

        String[] descriptions = new String[]{
                LocaleController.formatPluralString("Days", 3),
                LocaleController.formatPluralString("Weeks", 1),
                LocaleController.formatPluralString("Months", 1),
                LocaleController.getString("LowDiskSpaceNeverRemove", R.string.LowDiskSpaceNeverRemove)
        };

        final LinearLayout linearLayout = new LinearLayout(parentActivity);
        linearLayout.setOrientation(LinearLayout.VERTICAL);

        TextView titleTextView = new TextView(parentActivity);
        titleTextView.setText(LocaleController.getString("LowDiskSpaceTitle2", R.string.LowDiskSpaceTitle2));
        titleTextView.setTextColor(Theme.getColor(Theme.key_dialogTextBlack));
        titleTextView.setTextSize(TypedValue.COMPLEX_UNIT_DIP, 16);
        titleTextView.setTypeface(AndroidUtilities.getTypeface("fonts/rmedium.ttf"));
        titleTextView.setGravity((LocaleController.isRTL ? Gravity.RIGHT : Gravity.LEFT) | Gravity.TOP);
        linearLayout.addView(titleTextView, LayoutHelper.createLinear(LayoutHelper.WRAP_CONTENT, LayoutHelper.WRAP_CONTENT, (LocaleController.isRTL ? Gravity.RIGHT : Gravity.LEFT) | Gravity.TOP, 24, 0, 24, 8));

        for (int a = 0; a < descriptions.length; a++) {
            RadioColorCell cell = new RadioColorCell(parentActivity);
            cell.setPadding(AndroidUtilities.dp(4), 0, AndroidUtilities.dp(4), 0);
            cell.setTag(a);
            cell.setCheckColor(Theme.getColor(Theme.key_radioBackground), Theme.getColor(Theme.key_dialogRadioBackgroundChecked));
            cell.setTextAndValue(descriptions[a], selected[0] == a);
            linearLayout.addView(cell);
            cell.setOnClickListener(v -> {
                int num = (Integer) v.getTag();
                if (num == 0) {
                    selected[0] = 3;
                } else if (num == 1) {
                    selected[0] = 0;
                } else if (num == 2) {
                    selected[0] = 1;
                } else if (num == 3) {
                    selected[0] = 2;
                }
                int count = linearLayout.getChildCount();
                for (int a1 = 0; a1 < count; a1++) {
                    View child = linearLayout.getChildAt(a1);
                    if (child instanceof RadioColorCell) {
                        ((RadioColorCell) child).setChecked(child == v, true);
                    }
                }
            });
        }
        AlertDialog.Builder builder = new AlertDialog.Builder(parentActivity);
        builder.setTitle(LocaleController.getString("LowDiskSpaceTitle", R.string.LowDiskSpaceTitle));
        builder.setMessage(LocaleController.getString("LowDiskSpaceMessage", R.string.LowDiskSpaceMessage));
        builder.setView(linearLayout);
        builder.setPositiveButton(LocaleController.getString("OK", R.string.OK), (dialog, which) -> SharedConfig.setKeepMedia(selected[0]));
        builder.setNeutralButton(LocaleController.getString("ClearMediaCache", R.string.ClearMediaCache), (dialog, which) -> parentActivity.presentFragment(new CacheControlActivity()));
        return builder.create();
    }

    public static Dialog createPrioritySelectDialog(Activity parentActivity, final long dialog_id, final int globalType, final Runnable onSelect) {
        SharedPreferences preferences = MessagesController.getNotificationsSettings(UserConfig.selectedAccount);
        final int[] selected = new int[1];
        String[] descriptions;
        if (dialog_id != 0) {
            selected[0] = preferences.getInt("priority_" + dialog_id, 3);
            if (selected[0] == 3) {
                selected[0] = 0;
            } else if (selected[0] == 4) {
                selected[0] = 1;
            } else if (selected[0] == 5) {
                selected[0] = 2;
            } else if (selected[0] == 0) {
                selected[0] = 3;
            } else {
                selected[0] = 4;
            }
            descriptions = new String[]{
                    LocaleController.getString("NotificationsPrioritySettings", R.string.NotificationsPrioritySettings),
                    LocaleController.getString("NotificationsPriorityLow", R.string.NotificationsPriorityLow),
                    LocaleController.getString("NotificationsPriorityMedium", R.string.NotificationsPriorityMedium),
                    LocaleController.getString("NotificationsPriorityHigh", R.string.NotificationsPriorityHigh),
                    LocaleController.getString("NotificationsPriorityUrgent", R.string.NotificationsPriorityUrgent)
            };
        } else {
            if (globalType == NotificationsController.TYPE_PRIVATE) {
                selected[0] = preferences.getInt("priority_messages", 1);
            } else if (globalType == NotificationsController.TYPE_GROUP) {
                selected[0] = preferences.getInt("priority_group", 1);
            } else if (globalType == NotificationsController.TYPE_CHANNEL) {
                selected[0] = preferences.getInt("priority_channel", 1);
            }
            if (selected[0] == 4) {
                selected[0] = 0;
            } else if (selected[0] == 5) {
                selected[0] = 1;
            } else if (selected[0] == 0) {
                selected[0] = 2;
            } else {
                selected[0] = 3;
            }
            descriptions = new String[]{
                    LocaleController.getString("NotificationsPriorityLow", R.string.NotificationsPriorityLow),
                    LocaleController.getString("NotificationsPriorityMedium", R.string.NotificationsPriorityMedium),
                    LocaleController.getString("NotificationsPriorityHigh", R.string.NotificationsPriorityHigh),
                    LocaleController.getString("NotificationsPriorityUrgent", R.string.NotificationsPriorityUrgent)
            };
        }

        final LinearLayout linearLayout = new LinearLayout(parentActivity);
        linearLayout.setOrientation(LinearLayout.VERTICAL);
        AlertDialog.Builder builder = new AlertDialog.Builder(parentActivity);

        for (int a = 0; a < descriptions.length; a++) {
            RadioColorCell cell = new RadioColorCell(parentActivity);
            cell.setPadding(AndroidUtilities.dp(4), 0, AndroidUtilities.dp(4), 0);
            cell.setTag(a);
            cell.setCheckColor(Theme.getColor(Theme.key_radioBackground), Theme.getColor(Theme.key_dialogRadioBackgroundChecked));
            cell.setTextAndValue(descriptions[a], selected[0] == a);
            linearLayout.addView(cell);
            cell.setOnClickListener(v -> {
                selected[0] = (Integer) v.getTag();

                final SharedPreferences preferences1 = MessagesController.getNotificationsSettings(UserConfig.selectedAccount);
                SharedPreferences.Editor editor = preferences1.edit();
                if (dialog_id != 0) {
                    int option;
                    if (selected[0] == 0) {
                        option = 3;
                    } else if (selected[0] == 1) {
                        option = 4;
                    } else if (selected[0] == 2) {
                        option = 5;
                    } else if (selected[0] == 3) {
                        option = 0;
                    } else {
                        option = 1;
                    }
                    editor.putInt("priority_" + dialog_id, option);
                    NotificationsController.getInstance(UserConfig.selectedAccount).deleteNotificationChannel(dialog_id);
                } else {
                    int option;
                    if (selected[0] == 0) {
                        option = 4;
                    } else if (selected[0] == 1) {
                        option = 5;
                    } else if (selected[0] == 2) {
                        option = 0;
                    } else {
                        option = 1;
                    }
                    if (globalType == NotificationsController.TYPE_PRIVATE) {
                        editor.putInt("priority_messages", option);
                        selected[0] = preferences.getInt("priority_messages", 1);
                    } else if (globalType == NotificationsController.TYPE_GROUP) {
                        editor.putInt("priority_group", option);
                        selected[0] = preferences.getInt("priority_group", 1);
                    } else if (globalType == NotificationsController.TYPE_CHANNEL) {
                        editor.putInt("priority_channel", option);
                        selected[0] = preferences.getInt("priority_channel", 1);
                    }
                    NotificationsController.getInstance(UserConfig.selectedAccount).deleteNotificationChannelGlobal(globalType);
                }
                editor.commit();
                builder.getDismissRunnable().run();
                if (onSelect != null) {
                    onSelect.run();
                }
            });
        }
        builder.setTitle(LocaleController.getString("NotificationsImportance", R.string.NotificationsImportance));
        builder.setView(linearLayout);
        builder.setPositiveButton(LocaleController.getString("Cancel", R.string.Cancel), null);
        return builder.create();
    }

    public static Dialog createPopupSelectDialog(Activity parentActivity, final int globalType, final Runnable onSelect) {
        SharedPreferences preferences = MessagesController.getNotificationsSettings(UserConfig.selectedAccount);
        final int[] selected = new int[1];
        if (globalType == NotificationsController.TYPE_PRIVATE) {
            selected[0] = preferences.getInt("popupAll", 0);
        } else if (globalType == NotificationsController.TYPE_GROUP) {
            selected[0] = preferences.getInt("popupGroup", 0);
        } else {
            selected[0] = preferences.getInt("popupChannel", 0);
        }
        String[] descriptions = new String[]{
                LocaleController.getString("NoPopup", R.string.NoPopup),
                LocaleController.getString("OnlyWhenScreenOn", R.string.OnlyWhenScreenOn),
                LocaleController.getString("OnlyWhenScreenOff", R.string.OnlyWhenScreenOff),
                LocaleController.getString("AlwaysShowPopup", R.string.AlwaysShowPopup)
        };

        final LinearLayout linearLayout = new LinearLayout(parentActivity);
        linearLayout.setOrientation(LinearLayout.VERTICAL);
        AlertDialog.Builder builder = new AlertDialog.Builder(parentActivity);

        for (int a = 0; a < descriptions.length; a++) {
            RadioColorCell cell = new RadioColorCell(parentActivity);
            cell.setTag(a);
            cell.setPadding(AndroidUtilities.dp(4), 0, AndroidUtilities.dp(4), 0);
            cell.setCheckColor(Theme.getColor(Theme.key_radioBackground), Theme.getColor(Theme.key_dialogRadioBackgroundChecked));
            cell.setTextAndValue(descriptions[a], selected[0] == a);
            linearLayout.addView(cell);
            cell.setOnClickListener(v -> {
                selected[0] = (Integer) v.getTag();

                final SharedPreferences preferences1 = MessagesController.getNotificationsSettings(UserConfig.selectedAccount);
                SharedPreferences.Editor editor = preferences1.edit();
                if (globalType == NotificationsController.TYPE_PRIVATE) {
                    editor.putInt("popupAll", selected[0]);
                } else if (globalType == NotificationsController.TYPE_GROUP) {
                    editor.putInt("popupGroup", selected[0]);
                } else {
                    editor.putInt("popupChannel", selected[0]);
                }
                editor.commit();
                builder.getDismissRunnable().run();
                if (onSelect != null) {
                    onSelect.run();
                }
            });
        }
        builder.setTitle(LocaleController.getString("PopupNotification", R.string.PopupNotification));
        builder.setView(linearLayout);
        builder.setPositiveButton(LocaleController.getString("Cancel", R.string.Cancel), null);
        return builder.create();
    }

    public static Dialog createSingleChoiceDialog(Activity parentActivity, final String[] options, final String title, final int selected, final DialogInterface.OnClickListener listener) {
        final LinearLayout linearLayout = new LinearLayout(parentActivity);
        linearLayout.setOrientation(LinearLayout.VERTICAL);
        AlertDialog.Builder builder = new AlertDialog.Builder(parentActivity);
        for (int a = 0; a < options.length; a++) {
            RadioColorCell cell = new RadioColorCell(parentActivity);
            cell.setPadding(AndroidUtilities.dp(4), 0, AndroidUtilities.dp(4), 0);
            cell.setTag(a);
            cell.setCheckColor(Theme.getColor(Theme.key_radioBackground), Theme.getColor(Theme.key_dialogRadioBackgroundChecked));
            cell.setTextAndValue(options[a], selected == a);
            linearLayout.addView(cell);
            cell.setOnClickListener(v -> {
                int sel = (Integer) v.getTag();
                builder.getDismissRunnable().run();
                listener.onClick(null, sel);
            });
        }

        builder.setTitle(title);
        builder.setView(linearLayout);
        builder.setPositiveButton(LocaleController.getString("Cancel", R.string.Cancel), null);
        return builder.create();
    }

    public static AlertDialog.Builder createTTLAlert(final Context context, final TLRPC.EncryptedChat encryptedChat) {
        AlertDialog.Builder builder = new AlertDialog.Builder(context);
        builder.setTitle(LocaleController.getString("MessageLifetime", R.string.MessageLifetime));
        final NumberPicker numberPicker = new NumberPicker(context);
        numberPicker.setMinValue(0);
        numberPicker.setMaxValue(20);
        if (encryptedChat.ttl > 0 && encryptedChat.ttl < 16) {
            numberPicker.setValue(encryptedChat.ttl);
        } else if (encryptedChat.ttl == 30) {
            numberPicker.setValue(16);
        } else if (encryptedChat.ttl == 60) {
            numberPicker.setValue(17);
        } else if (encryptedChat.ttl == 60 * 60) {
            numberPicker.setValue(18);
        } else if (encryptedChat.ttl == 60 * 60 * 24) {
            numberPicker.setValue(19);
        } else if (encryptedChat.ttl == 60 * 60 * 24 * 7) {
            numberPicker.setValue(20);
        } else if (encryptedChat.ttl == 0) {
            numberPicker.setValue(0);
        }
        numberPicker.setFormatter(value -> {
            if (value == 0) {
                return LocaleController.getString("ShortMessageLifetimeForever", R.string.ShortMessageLifetimeForever);
            } else if (value >= 1 && value < 16) {
                return LocaleController.formatTTLString(value);
            } else if (value == 16) {
                return LocaleController.formatTTLString(30);
            } else if (value == 17) {
                return LocaleController.formatTTLString(60);
            } else if (value == 18) {
                return LocaleController.formatTTLString(60 * 60);
            } else if (value == 19) {
                return LocaleController.formatTTLString(60 * 60 * 24);
            } else if (value == 20) {
                return LocaleController.formatTTLString(60 * 60 * 24 * 7);
            }
            return "";
        });
        builder.setView(numberPicker);
        builder.setNegativeButton(LocaleController.getString("Done", R.string.Done), (dialog, which) -> {
            int oldValue = encryptedChat.ttl;
            which = numberPicker.getValue();
            if (which >= 0 && which < 16) {
                encryptedChat.ttl = which;
            } else if (which == 16) {
                encryptedChat.ttl = 30;
            } else if (which == 17) {
                encryptedChat.ttl = 60;
            } else if (which == 18) {
                encryptedChat.ttl = 60 * 60;
            } else if (which == 19) {
                encryptedChat.ttl = 60 * 60 * 24;
            } else if (which == 20) {
                encryptedChat.ttl = 60 * 60 * 24 * 7;
            }
            if (oldValue != encryptedChat.ttl) {
                SecretChatHelper.getInstance(UserConfig.selectedAccount).sendTTLMessage(encryptedChat, null);
                MessagesStorage.getInstance(UserConfig.selectedAccount).updateEncryptedChatTTL(encryptedChat);
            }
        });
        return builder;
    }

    public interface AccountSelectDelegate {
        void didSelectAccount(int account);
    }

    public static AlertDialog createAccountSelectDialog(Activity parentActivity, final AccountSelectDelegate delegate) {
        if (UserConfig.getActivatedAccountsCount() < 2) {
            return null;
        }

        AlertDialog.Builder builder = new AlertDialog.Builder(parentActivity);
        final Runnable dismissRunnable = builder.getDismissRunnable();
        final AlertDialog[] alertDialog = new AlertDialog[1];

        final LinearLayout linearLayout = new LinearLayout(parentActivity);
        linearLayout.setOrientation(LinearLayout.VERTICAL);
        for (int a = 0; a < UserConfig.MAX_ACCOUNT_COUNT; a++) {
            TLRPC.User u = UserConfig.getInstance(a).getCurrentUser();
            if (u != null) {
                AccountSelectCell cell = new AccountSelectCell(parentActivity);
                cell.setAccount(a, false);
                cell.setPadding(AndroidUtilities.dp(14), 0, AndroidUtilities.dp(14), 0);
                cell.setBackgroundDrawable(Theme.getSelectorDrawable(false));
                linearLayout.addView(cell, LayoutHelper.createLinear(LayoutHelper.MATCH_PARENT, 50));
                cell.setOnClickListener(v -> {
                    if (alertDialog[0] != null) {
                        alertDialog[0].setOnDismissListener(null);
                    }
                    dismissRunnable.run();
                    AccountSelectCell cell1 = (AccountSelectCell) v;
                    delegate.didSelectAccount(cell1.getAccountNumber());
                });
            }
        }

        builder.setTitle(LocaleController.getString("SelectAccount", R.string.SelectAccount));
        builder.setView(linearLayout);
        builder.setPositiveButton(LocaleController.getString("Cancel", R.string.Cancel), null);
        return alertDialog[0] = builder.create();
    }

//    public static AlertDialog createExpireDateAlert(final Context context, final boolean month, final int[] result, final Runnable callback) {
//        AlertDialog.Builder builder = new AlertDialog.Builder(context);
//        builder.setTitle(month ? LocaleController.getString("PaymentCardExpireDateMonth", R.string.PaymentCardExpireDateMonth) : LocaleController.getString("PaymentCardExpireDateYear", R.string.PaymentCardExpireDateYear));
//        final NumberPicker numberPicker = new NumberPicker(context);
//        final int currentYear;
//        if (month) {
//            numberPicker.setMinValue(1);
//            numberPicker.setMaxValue(12);
//            currentYear = 0;
//        } else {
//            Calendar rightNow = Calendar.getInstance();
//            currentYear = rightNow.get(Calendar.YEAR);
//            numberPicker.setMinValue(0);
//            numberPicker.setMaxValue(30);
//        }
//        numberPicker.setFormatter(new NumberPicker.Formatter() {
//            @Override
//            public String format(int value) {
//                if (month) {
//                    return String.format(Locale.US, "%02d", value);
//                } else {
//                    return String.format(Locale.US, "%02d", value + currentYear);
//                }
//            }
//        });
//        builder.setView(numberPicker);
//        builder.setNegativeButton(LocaleController.getString("Done", R.string.Done), new DialogInterface.OnClickListener() {
//            @Override
//            public void onClick(DialogInterface dialog, int which) {
//                result[0] = month ? numberPicker.getValue() : ((numberPicker.getValue() + currentYear) % 100);
//                callback.run();
//            }
//        });
//        return builder.create();
//    }

    public interface PaymentAlertDelegate {
        void didPressedNewCard();
    }

    public static void createDeleteMessagesAlert(BaseFragment fragment, TLRPC.User user, TLRPC.Chat chat, TLRPC.EncryptedChat encryptedChat, TLRPC.ChatFull chatInfo, long mergeDialogId, MessageObject selectedMessage, SparseArray<MessageObject>[] selectedMessages, MessageObject.GroupedMessages selectedGroup, boolean scheduled, int loadParticipant, Runnable onDelete) {
        if (fragment == null || user == null && chat == null && encryptedChat == null) {
            return;
        }
        Activity activity = fragment.getParentActivity();
        if (activity == null) {
            return;
        }
        int currentAccount = fragment.getCurrentAccount();

        AlertDialog.Builder builder = new AlertDialog.Builder(activity);
        int count;
        if (selectedGroup != null) {
            count = selectedGroup.messages.size();
        } else if (selectedMessage != null) {
            count = 1;
        } else {
            count = selectedMessages[0].size() + selectedMessages[1].size();
        }

        long dialogId;
        if (encryptedChat != null) {
            dialogId = ((long) encryptedChat.id) << 32;
        } else if (user != null) {
            dialogId = user.id;
        } else {
            dialogId = -chat.id;
        }

        int currentDate = ConnectionsManager.getInstance(currentAccount).getCurrentTime();
        boolean hasNonDiceMessages = false;
        if (selectedMessage != null) {
            hasNonDiceMessages = !selectedMessage.isDice() || Math.abs(currentDate - selectedMessage.messageOwner.date) > 24 * 60 * 60;
        } else {
            for (int a = 0; a < 2; a++) {
                for (int b = 0; b < selectedMessages[a].size(); b++) {
                    MessageObject msg = selectedMessages[a].valueAt(b);
                    if (!msg.isDice() || Math.abs(currentDate - msg.messageOwner.date) > 24 * 60 * 60) {
                        hasNonDiceMessages = true;
                        break;
                    }
                }
            }
        }

        final boolean[] checks = new boolean[3];
        final boolean[] deleteForAll = {true};
        TLRPC.User actionUser = null;
        boolean canRevokeInbox = user != null && MessagesController.getInstance(currentAccount).canRevokePmInbox;
        int revokeTimeLimit;
        if (user != null) {
            revokeTimeLimit = MessagesController.getInstance(currentAccount).revokeTimePmLimit;
        } else {
            revokeTimeLimit = MessagesController.getInstance(currentAccount).revokeTimeLimit;
        }
        boolean hasDeleteForAllCheck = false;
        boolean hasNotOut = false;
        int myMessagesCount = 0;
        boolean canDeleteInbox = encryptedChat == null && user != null && canRevokeInbox && revokeTimeLimit == 0x7fffffff;
        if (chat != null && chat.megagroup && !scheduled) {
            boolean canBan = ChatObject.canBlockUsers(chat);
            if (selectedMessage != null) {
                if (selectedMessage.messageOwner.action == null || selectedMessage.messageOwner.action instanceof TLRPC.TL_messageActionEmpty ||
                        selectedMessage.messageOwner.action instanceof TLRPC.TL_messageActionChatDeleteUser ||
                        selectedMessage.messageOwner.action instanceof TLRPC.TL_messageActionChatJoinedByLink ||
                        selectedMessage.messageOwner.action instanceof TLRPC.TL_messageActionChatAddUser) {
                    actionUser = MessagesController.getInstance(currentAccount).getUser(selectedMessage.messageOwner.from_id.user_id);
                }
                boolean hasOutgoing = !selectedMessage.isSendError() && selectedMessage.getDialogId() == mergeDialogId && (selectedMessage.messageOwner.action == null || selectedMessage.messageOwner.action instanceof TLRPC.TL_messageActionEmpty) && selectedMessage.isOut() && (currentDate - selectedMessage.messageOwner.date) <= revokeTimeLimit;
                if (hasOutgoing) {
                    myMessagesCount++;
                }
            } else {
                int from_id = -1;
                for (int a = 1; a >= 0; a--) {
                    int channelId = 0;
                    for (int b = 0; b < selectedMessages[a].size(); b++) {
                        MessageObject msg = selectedMessages[a].valueAt(b);
                        if (from_id == -1) {
                            from_id = msg.getFromChatId();
                        }
                        if (from_id < 0 || from_id != msg.getSenderId()) {
                            from_id = -2;
                            break;
                        }
                    }
                    if (from_id == -2) {
                        break;
                    }
                }
                for (int a = 1; a >= 0; a--) {
                    for (int b = 0; b < selectedMessages[a].size(); b++) {
                        MessageObject msg = selectedMessages[a].valueAt(b);
                        if (a == 1) {
                            if (msg.isOut() && msg.messageOwner.action == null) {
                                if ((currentDate - msg.messageOwner.date) <= revokeTimeLimit) {
                                    myMessagesCount++;
                                }
                            }
                        }
                    }
                }
                if (from_id != -1) {
                    actionUser = MessagesController.getInstance(currentAccount).getUser(from_id);
                }
            }
            if (actionUser != null && actionUser.id != UserConfig.getInstance(currentAccount).getClientUserId()) {
                if (loadParticipant == 1 && !chat.creator) {
                    final AlertDialog[] progressDialog = new AlertDialog[]{new AlertDialog(activity, 3)};

                    TLRPC.TL_channels_getParticipant req = new TLRPC.TL_channels_getParticipant();
                    req.channel = MessagesController.getInputChannel(chat);
                    req.user_id = MessagesController.getInstance(currentAccount).getInputUser(actionUser);
                    int requestId = ConnectionsManager.getInstance(currentAccount).sendRequest(req, (response, error) -> AndroidUtilities.runOnUIThread(() -> {
                        try {
                            progressDialog[0].dismiss();
                        } catch (Throwable ignore) {

                        }
                        progressDialog[0] = null;
                        int loadType = 2;
                        if (response != null) {
                            TLRPC.TL_channels_channelParticipant participant = (TLRPC.TL_channels_channelParticipant) response;
                            if (!(participant.participant instanceof TLRPC.TL_channelParticipantAdmin || participant.participant instanceof TLRPC.TL_channelParticipantCreator)) {
                                loadType = 0;
                            }
                        } else if (error != null && "USER_NOT_PARTICIPANT".equals(error.text)) {
                            loadType = 0;
                        }
                        createDeleteMessagesAlert(fragment, user, chat, encryptedChat, chatInfo, mergeDialogId, selectedMessage, selectedMessages, selectedGroup, scheduled, loadType, onDelete);
                    }));
                    AndroidUtilities.runOnUIThread(() -> {
                        if (progressDialog[0] == null) {
                            return;
                        }
                        progressDialog[0].setOnCancelListener(dialog -> ConnectionsManager.getInstance(currentAccount).cancelRequest(requestId, true));
                        fragment.showDialog(progressDialog[0]);
                    }, 1000);
                    return;
                }
                FrameLayout frameLayout = new FrameLayout(activity);
                int num = 0;
                for (int a = 0; a < 3; a++) {
                    if ((loadParticipant == 2 || !canBan) && a == 0) {
                        continue;
                    }
                    CheckBoxCell cell = new CheckBoxCell(activity, 1);
                    cell.setBackgroundDrawable(Theme.getSelectorDrawable(false));
                    cell.setTag(a);
                    if (a == 0) {
                        cell.setText(LocaleController.getString("DeleteBanUser", R.string.DeleteBanUser), "", false, false);
                    } else if (a == 1) {
                        cell.setText(LocaleController.getString("DeleteReportSpam", R.string.DeleteReportSpam), "", false, false);
                    } else {
                        cell.setText(LocaleController.formatString("DeleteAllFrom", R.string.DeleteAllFrom, ContactsController.formatName(actionUser.first_name, actionUser.last_name)), "", false, false);
                    }
                    cell.setPadding(LocaleController.isRTL ? AndroidUtilities.dp(16) : AndroidUtilities.dp(8), 0, LocaleController.isRTL ? AndroidUtilities.dp(8) : AndroidUtilities.dp(16), 0);
                    frameLayout.addView(cell, LayoutHelper.createFrame(LayoutHelper.MATCH_PARENT, 48, Gravity.TOP | Gravity.LEFT, 0, 48 * num, 0, 0));
                    cell.setOnClickListener(v -> {
                        if (!v.isEnabled()) {
                            return;
                        }
                        CheckBoxCell cell13 = (CheckBoxCell) v;
                        Integer num1 = (Integer) cell13.getTag();
                        checks[num1] = !checks[num1];
                        cell13.setChecked(checks[num1], true);
                    });
                    num++;
                }
                builder.setView(frameLayout);
            } else if (!hasNotOut && myMessagesCount > 0 && hasNonDiceMessages) {
                hasDeleteForAllCheck = true;
                FrameLayout frameLayout = new FrameLayout(activity);
                CheckBoxCell cell = new CheckBoxCell(activity, 1);
                cell.setBackgroundDrawable(Theme.getSelectorDrawable(false));
                if (chat != null && hasNotOut) {
                    cell.setText(LocaleController.getString("DeleteForAll", R.string.DeleteForAll), "", true, false);
                } else {
                    cell.setText(LocaleController.getString("DeleteMessagesOption", R.string.DeleteMessagesOption), "", true, false);
                }
                cell.setPadding(LocaleController.isRTL ? AndroidUtilities.dp(16) : AndroidUtilities.dp(8), 0, LocaleController.isRTL ? AndroidUtilities.dp(8) : AndroidUtilities.dp(16), 0);
                frameLayout.addView(cell, LayoutHelper.createFrame(LayoutHelper.MATCH_PARENT, 48, Gravity.TOP | Gravity.LEFT, 0, 0, 0, 0));
                cell.setOnClickListener(v -> {
                    CheckBoxCell cell12 = (CheckBoxCell) v;
                    deleteForAll[0] = !deleteForAll[0];
                    cell12.setChecked(deleteForAll[0], true);
                });
                builder.setView(frameLayout);
                builder.setCustomViewOffset(9);
            } else {
                actionUser = null;
            }
        } else if (!scheduled && !ChatObject.isChannel(chat) && encryptedChat == null) {
            if (user != null && user.id != UserConfig.getInstance(currentAccount).getClientUserId() && (!user.bot || user.support) || chat != null) {
                if (selectedMessage != null) {
                    boolean hasOutgoing = !selectedMessage.isSendError() && (
                            selectedMessage.messageOwner.action == null ||
                                    selectedMessage.messageOwner.action instanceof TLRPC.TL_messageActionEmpty ||
                                    selectedMessage.messageOwner.action instanceof TLRPC.TL_messageActionPhoneCall ||
                                    selectedMessage.messageOwner.action instanceof TLRPC.TL_messageActionPinMessage ||
                                    selectedMessage.messageOwner.action instanceof TLRPC.TL_messageActionGeoProximityReached) && (selectedMessage.isOut() || canRevokeInbox || ChatObject.hasAdminRights(chat)) && (currentDate - selectedMessage.messageOwner.date) <= revokeTimeLimit;
                    if (hasOutgoing) {
                        myMessagesCount++;
                    }
                    hasNotOut = !selectedMessage.isOut();
                } else {
                    for (int a = 1; a >= 0; a--) {
                        for (int b = 0; b < selectedMessages[a].size(); b++) {
                            MessageObject msg = selectedMessages[a].valueAt(b);
                            if (!(msg.messageOwner.action == null ||
                                    msg.messageOwner.action instanceof TLRPC.TL_messageActionEmpty ||
                                    msg.messageOwner.action instanceof TLRPC.TL_messageActionPhoneCall ||
                                    msg.messageOwner.action instanceof TLRPC.TL_messageActionPinMessage ||
                                    msg.messageOwner.action instanceof TLRPC.TL_messageActionGeoProximityReached)) {
                                continue;
                            }
                            if ((msg.isOut() || canRevokeInbox) || chat != null && ChatObject.canBlockUsers(chat)) {
                                if ((currentDate - msg.messageOwner.date) <= revokeTimeLimit) {
                                    myMessagesCount++;
                                    if (!hasNotOut && !msg.isOut()) {
                                        hasNotOut = true;
                                    }
                                }
                            }
                        }
                    }
                }
            }
            if (myMessagesCount > 0 && hasNonDiceMessages && (user == null || !UserObject.isDeleted(user))) {
                hasDeleteForAllCheck = true;
                FrameLayout frameLayout = new FrameLayout(activity);
                CheckBoxCell cell = new CheckBoxCell(activity, 1);
                cell.setBackgroundDrawable(Theme.getSelectorDrawable(false));
                if (canDeleteInbox) {
                    cell.setText(LocaleController.formatString("DeleteMessagesOptionAlso", R.string.DeleteMessagesOptionAlso, UserObject.getFirstName(user)), "", true, false);
                } else if (chat != null && (hasNotOut || myMessagesCount == count)) {
                    cell.setText(LocaleController.getString("DeleteForAll", R.string.DeleteForAll), "", true, false);
                } else {
                    cell.setText(LocaleController.getString("DeleteMessagesOption", R.string.DeleteMessagesOption), "", true, false);
                }
                cell.setPadding(LocaleController.isRTL ? AndroidUtilities.dp(16) : AndroidUtilities.dp(8), 0, LocaleController.isRTL ? AndroidUtilities.dp(8) : AndroidUtilities.dp(16), 0);
                frameLayout.addView(cell, LayoutHelper.createFrame(LayoutHelper.MATCH_PARENT, 48, Gravity.TOP | Gravity.LEFT, 0, 0, 0, 0));
                cell.setOnClickListener(v -> {
                    CheckBoxCell cell1 = (CheckBoxCell) v;
                    deleteForAll[0] = !deleteForAll[0];
                    cell1.setChecked(deleteForAll[0], true);
                });
                builder.setView(frameLayout);
                builder.setCustomViewOffset(9);
            }
        }
        final TLRPC.User userFinal = actionUser;
        builder.setPositiveButton(LocaleController.getString("Delete", R.string.Delete), (dialogInterface, i) -> {
            ArrayList<Integer> ids = null;
            if (selectedMessage != null) {
                ids = new ArrayList<>();
                ArrayList<Long> random_ids = null;
                if (selectedGroup != null) {
                    for (int a = 0; a < selectedGroup.messages.size(); a++) {
                        MessageObject messageObject = selectedGroup.messages.get(a);
                        ids.add(messageObject.getId());
                        if (encryptedChat != null && messageObject.messageOwner.random_id != 0 && messageObject.type != 10) {
                            if (random_ids == null) {
                                random_ids = new ArrayList<>();
                            }
                            random_ids.add(messageObject.messageOwner.random_id);
                        }
                    }
                } else {
                    ids.add(selectedMessage.getId());
                    if (encryptedChat != null && selectedMessage.messageOwner.random_id != 0 && selectedMessage.type != 10) {
                        random_ids = new ArrayList<>();
                        random_ids.add(selectedMessage.messageOwner.random_id);
                    }
                }
                MessagesController.getInstance(currentAccount).deleteMessages(ids, random_ids, encryptedChat, dialogId, selectedMessage.messageOwner.peer_id.channel_id, deleteForAll[0], scheduled);
            } else {
                for (int a = 1; a >= 0; a--) {
                    ids = new ArrayList<>();
                    for (int b = 0; b < selectedMessages[a].size(); b++) {
                        ids.add(selectedMessages[a].keyAt(b));
                    }
                    ArrayList<Long> random_ids = null;
                    int channelId = 0;
                    if (!ids.isEmpty()) {
                        MessageObject msg = selectedMessages[a].get(ids.get(0));
                        if (msg.messageOwner.peer_id.channel_id != 0) {
                            channelId = msg.messageOwner.peer_id.channel_id;
                        }
                    }
                    if (encryptedChat != null) {
                        random_ids = new ArrayList<>();
                        for (int b = 0; b < selectedMessages[a].size(); b++) {
                            MessageObject msg = selectedMessages[a].valueAt(b);
                            if (msg.messageOwner.random_id != 0 && msg.type != 10) {
                                random_ids.add(msg.messageOwner.random_id);
                            }
                        }
                    }
                    MessagesController.getInstance(currentAccount).deleteMessages(ids, random_ids, encryptedChat, dialogId, channelId, deleteForAll[0], scheduled);
                    selectedMessages[a].clear();
                }
            }
            if (userFinal != null) {
                if (checks[0]) {
                    MessagesController.getInstance(currentAccount).deleteUserFromChat(chat.id, userFinal, chatInfo);
                }
                if (checks[1]) {
                    TLRPC.TL_channels_reportSpam req = new TLRPC.TL_channels_reportSpam();
                    req.channel = MessagesController.getInputChannel(chat);
                    req.user_id = MessagesController.getInstance(currentAccount).getInputUser(userFinal);
                    req.id = ids;
                    ConnectionsManager.getInstance(currentAccount).sendRequest(req, (response, error) -> {

                    });
                }
                if (checks[2]) {
                    MessagesController.getInstance(currentAccount).deleteUserChannelHistory(chat, userFinal, 0);
                }
            }
            if (onDelete != null) {
                onDelete.run();
            }
        });

        if (count == 1) {
            builder.setTitle(LocaleController.getString("DeleteSingleMessagesTitle", R.string.DeleteSingleMessagesTitle));
        } else {
            builder.setTitle(LocaleController.formatString("DeleteMessagesTitle", R.string.DeleteMessagesTitle, LocaleController.formatPluralString("messages", count)));
        }

        if (chat != null && hasNotOut) {
            if (hasDeleteForAllCheck && myMessagesCount != count) {
                builder.setMessage(LocaleController.formatString("DeleteMessagesTextGroupPart", R.string.DeleteMessagesTextGroupPart, LocaleController.formatPluralString("messages", myMessagesCount)));
            } else if (count == 1) {
                builder.setMessage(LocaleController.getString("AreYouSureDeleteSingleMessage", R.string.AreYouSureDeleteSingleMessage));
            } else {
                builder.setMessage(LocaleController.getString("AreYouSureDeleteFewMessages", R.string.AreYouSureDeleteFewMessages));
            }
        } else if (hasDeleteForAllCheck && !canDeleteInbox && myMessagesCount != count) {
            if (chat != null) {
                builder.setMessage(LocaleController.formatString("DeleteMessagesTextGroup", R.string.DeleteMessagesTextGroup, LocaleController.formatPluralString("messages", myMessagesCount)));
            } else {
                builder.setMessage(AndroidUtilities.replaceTags(LocaleController.formatString("DeleteMessagesText", R.string.DeleteMessagesText, LocaleController.formatPluralString("messages", myMessagesCount), UserObject.getFirstName(user))));
            }
        } else {
            if (chat != null && chat.megagroup && !scheduled) {
                if (count == 1) {
                    builder.setMessage(LocaleController.getString("AreYouSureDeleteSingleMessageMega", R.string.AreYouSureDeleteSingleMessageMega));
                } else {
                    builder.setMessage(LocaleController.getString("AreYouSureDeleteFewMessagesMega", R.string.AreYouSureDeleteFewMessagesMega));
                }
            } else {
                if (count == 1) {
                    builder.setMessage(LocaleController.getString("AreYouSureDeleteSingleMessage", R.string.AreYouSureDeleteSingleMessage));
                } else {
                    builder.setMessage(LocaleController.getString("AreYouSureDeleteFewMessages", R.string.AreYouSureDeleteFewMessages));
                }
            }
        }

        builder.setNegativeButton(LocaleController.getString("Cancel", R.string.Cancel), null);
        AlertDialog dialog = builder.create();
        fragment.showDialog(dialog);
        TextView button = (TextView) dialog.getButton(DialogInterface.BUTTON_POSITIVE);
        if (button != null) {
            button.setTextColor(Theme.getColor(Theme.key_dialogTextRed2));
        }
    }

    public static void createThemeCreateDialog(BaseFragment fragment, int type, Theme.ThemeInfo switchToTheme, Theme.ThemeAccent switchToAccent) {
        if (fragment == null || fragment.getParentActivity() == null) {
            return;
        }
        Context context = fragment.getParentActivity();
        final EditTextBoldCursor editText = new EditTextBoldCursor(context);
        editText.setBackgroundDrawable(Theme.createEditTextDrawable(context, true));

        AlertDialog.Builder builder = new AlertDialog.Builder(context);
        builder.setTitle(LocaleController.getString("NewTheme", R.string.NewTheme));
        builder.setNegativeButton(LocaleController.getString("Cancel", R.string.Cancel), null);
        builder.setPositiveButton(LocaleController.getString("Create", R.string.Create), (dialog, which) -> {

        });

        LinearLayout linearLayout = new LinearLayout(context);
        linearLayout.setOrientation(LinearLayout.VERTICAL);
        builder.setView(linearLayout);

        final TextView message = new TextView(context);
        if (type != 0) {
            message.setText(AndroidUtilities.replaceTags(LocaleController.getString("EnterThemeNameEdit", R.string.EnterThemeNameEdit)));
        } else {
            message.setText(LocaleController.getString("EnterThemeName", R.string.EnterThemeName));
        }
        message.setTextSize(TypedValue.COMPLEX_UNIT_DIP, 16);
        message.setPadding(AndroidUtilities.dp(23), AndroidUtilities.dp(12), AndroidUtilities.dp(23), AndroidUtilities.dp(6));
        message.setTextColor(Theme.getColor(Theme.key_dialogTextBlack));
        linearLayout.addView(message, LayoutHelper.createLinear(LayoutHelper.MATCH_PARENT, LayoutHelper.WRAP_CONTENT));

        editText.setTextSize(TypedValue.COMPLEX_UNIT_DIP, 16);
        editText.setTextColor(Theme.getColor(Theme.key_dialogTextBlack));
        editText.setMaxLines(1);
        editText.setLines(1);
        editText.setInputType(InputType.TYPE_CLASS_TEXT | InputType.TYPE_TEXT_FLAG_CAP_SENTENCES);
        editText.setGravity(Gravity.LEFT | Gravity.TOP);
        editText.setSingleLine(true);
        editText.setImeOptions(EditorInfo.IME_ACTION_DONE);
        editText.setCursorColor(Theme.getColor(Theme.key_windowBackgroundWhiteBlackText));
        editText.setCursorSize(AndroidUtilities.dp(20));
        editText.setCursorWidth(1.5f);
        editText.setPadding(0, AndroidUtilities.dp(4), 0, 0);
        linearLayout.addView(editText, LayoutHelper.createLinear(LayoutHelper.MATCH_PARENT, 36, Gravity.TOP | Gravity.LEFT, 24, 6, 24, 0));
        editText.setOnEditorActionListener((textView, i, keyEvent) -> {
            AndroidUtilities.hideKeyboard(textView);
            return false;
        });
        editText.setText(generateThemeName(switchToAccent));
        editText.setSelection(editText.length());

        final AlertDialog alertDialog = builder.create();
        alertDialog.setOnShowListener(dialog -> AndroidUtilities.runOnUIThread(() -> {
            editText.requestFocus();
            AndroidUtilities.showKeyboard(editText);
        }));
        fragment.showDialog(alertDialog);
        editText.requestFocus();
        alertDialog.getButton(AlertDialog.BUTTON_POSITIVE).setOnClickListener(v -> {
            if (fragment.getParentActivity() == null) {
                return;
            }
            if (editText.length() == 0) {
                VibrateUtil.vibrate();
                AndroidUtilities.shakeView(editText, 2, 0);
                return;
            }
            if (fragment instanceof ThemePreviewActivity) {
                Theme.applyPreviousTheme();
                fragment.finishFragment();
            }
            if (switchToAccent != null) {
                switchToTheme.setCurrentAccentId(switchToAccent.id);
                Theme.refreshThemeColors();
                Utilities.searchQueue.postRunnable(() -> AndroidUtilities.runOnUIThread(() -> processCreate(editText, alertDialog, fragment)));
                return;
            }
            processCreate(editText, alertDialog, fragment);
        });
    }

    private static void processCreate(EditTextBoldCursor editText, AlertDialog alertDialog, BaseFragment fragment) {
        if (fragment == null || fragment.getParentActivity() == null) {
            return;
        }
        AndroidUtilities.hideKeyboard(editText);
        Theme.ThemeInfo themeInfo = Theme.createNewTheme(editText.getText().toString());
        NotificationCenter.getGlobalInstance().postNotificationName(NotificationCenter.themeListUpdated);

        ThemeEditorView themeEditorView = new ThemeEditorView();
        themeEditorView.show(fragment.getParentActivity(), themeInfo);
        alertDialog.dismiss();

        SharedPreferences preferences = MessagesController.getGlobalMainSettings();
        if (preferences.getBoolean("themehint", false)) {
            return;
        }
        preferences.edit().putBoolean("themehint", true).commit();
        try {
            Toast.makeText(fragment.getParentActivity(), LocaleController.getString("CreateNewThemeHelp", R.string.CreateNewThemeHelp), Toast.LENGTH_LONG).show();
        } catch (Exception e) {
            FileLog.e(e);
        }
    }

    private static String generateThemeName(Theme.ThemeAccent accent) {
        List<String> adjectives = Arrays.asList(
                "Ancient",
                "Antique",
                "Autumn",
                "Baby",
                "Barely",
                "Baroque",
                "Blazing",
                "Blushing",
                "Bohemian",
                "Bubbly",
                "Burning",
                "Buttered",
                "Classic",
                "Clear",
                "Cool",
                "Cosmic",
                "Cotton",
                "Cozy",
                "Crystal",
                "Dark",
                "Daring",
                "Darling",
                "Dawn",
                "Dazzling",
                "Deep",
                "Deepest",
                "Delicate",
                "Delightful",
                "Divine",
                "Double",
                "Downtown",
                "Dreamy",
                "Dusky",
                "Dusty",
                "Electric",
                "Enchanted",
                "Endless",
                "Evening",
                "Fantastic",
                "Flirty",
                "Forever",
                "Frigid",
                "Frosty",
                "Frozen",
                "Gentle",
                "Heavenly",
                "Hyper",
                "Icy",
                "Infinite",
                "Innocent",
                "Instant",
                "Luscious",
                "Lunar",
                "Lustrous",
                "Magic",
                "Majestic",
                "Mambo",
                "Midnight",
                "Millenium",
                "Morning",
                "Mystic",
                "Natural",
                "Neon",
                "Night",
                "Opaque",
                "Paradise",
                "Perfect",
                "Perky",
                "Polished",
                "Powerful",
                "Rich",
                "Royal",
                "Sheer",
                "Simply",
                "Sizzling",
                "Solar",
                "Sparkling",
                "Splendid",
                "Spicy",
                "Spring",
                "Stellar",
                "Sugared",
                "Summer",
                "Sunny",
                "Super",
                "Sweet",
                "Tender",
                "Tenacious",
                "Tidal",
                "Toasted",
                "Totally",
                "Tranquil",
                "Tropical",
                "True",
                "Twilight",
                "Twinkling",
                "Ultimate",
                "Ultra",
                "Velvety",
                "Vibrant",
                "Vintage",
                "Virtual",
                "Warm",
                "Warmest",
                "Whipped",
                "Wild",
                "Winsome"
        );

        List<String> subjectives = Arrays.asList(
                "Ambrosia",
                "Attack",
                "Avalanche",
                "Blast",
                "Bliss",
                "Blossom",
                "Blush",
                "Burst",
                "Butter",
                "Candy",
                "Carnival",
                "Charm",
                "Chiffon",
                "Cloud",
                "Comet",
                "Delight",
                "Dream",
                "Dust",
                "Fantasy",
                "Flame",
                "Flash",
                "Fire",
                "Freeze",
                "Frost",
                "Glade",
                "Glaze",
                "Gleam",
                "Glimmer",
                "Glitter",
                "Glow",
                "Grande",
                "Haze",
                "Highlight",
                "Ice",
                "Illusion",
                "Intrigue",
                "Jewel",
                "Jubilee",
                "Kiss",
                "Lights",
                "Lollypop",
                "Love",
                "Luster",
                "Madness",
                "Matte",
                "Mirage",
                "Mist",
                "Moon",
                "Muse",
                "Myth",
                "Nectar",
                "Nova",
                "Parfait",
                "Passion",
                "Pop",
                "Rain",
                "Reflection",
                "Rhapsody",
                "Romance",
                "Satin",
                "Sensation",
                "Silk",
                "Shine",
                "Shadow",
                "Shimmer",
                "Sky",
                "Spice",
                "Star",
                "Sugar",
                "Sunrise",
                "Sunset",
                "Sun",
                "Twist",
                "Unbound",
                "Velvet",
                "Vibrant",
                "Waters",
                "Wine",
                "Wink",
                "Wonder",
                "Zone"
        );

        HashMap<Integer, String> colors = new HashMap<>();
        colors.put(0x8e0000, "Berry");
        colors.put(0xdec196, "Brandy");
        colors.put(0x800b47, "Cherry");
        colors.put(0xff7f50, "Coral");
        colors.put(0xdb5079, "Cranberry");
        colors.put(0xdc143c, "Crimson");
        colors.put(0xe0b0ff, "Mauve");
        colors.put(0xffc0cb, "Pink");
        colors.put(0xff0000, "Red");
        colors.put(0xff007f, "Rose");
        colors.put(0x80461b, "Russet");
        colors.put(0xff2400, "Scarlet");
        colors.put(0xf1f1f1, "Seashell");
        colors.put(0xff3399, "Strawberry");
        colors.put(0xffbf00, "Amber");
        colors.put(0xeb9373, "Apricot");
        colors.put(0xfbe7b2, "Banana");
        colors.put(0xa1c50a, "Citrus");
        colors.put(0xb06500, "Ginger");
        colors.put(0xffd700, "Gold");
        colors.put(0xfde910, "Lemon");
        colors.put(0xffa500, "Orange");
        colors.put(0xffe5b4, "Peach");
        colors.put(0xff6b53, "Persimmon");
        colors.put(0xe4d422, "Sunflower");
        colors.put(0xf28500, "Tangerine");
        colors.put(0xffc87c, "Topaz");
        colors.put(0xffff00, "Yellow");
        colors.put(0x384910, "Clover");
        colors.put(0x83aa5d, "Cucumber");
        colors.put(0x50c878, "Emerald");
        colors.put(0xb5b35c, "Olive");
        colors.put(0x00ff00, "Green");
        colors.put(0x00a86b, "Jade");
        colors.put(0x29ab87, "Jungle");
        colors.put(0xbfff00, "Lime");
        colors.put(0x0bda51, "Malachite");
        colors.put(0x98ff98, "Mint");
        colors.put(0xaddfad, "Moss");
        colors.put(0x315ba1, "Azure");
        colors.put(0x0000ff, "Blue");
        colors.put(0x0047ab, "Cobalt");
        colors.put(0x4f69c6, "Indigo");
        colors.put(0x017987, "Lagoon");
        colors.put(0x71d9e2, "Aquamarine");
        colors.put(0x120a8f, "Ultramarine");
        colors.put(0x000080, "Navy");
        colors.put(0x2f519e, "Sapphire");
        colors.put(0x76d7ea, "Sky");
        colors.put(0x008080, "Teal");
        colors.put(0x40e0d0, "Turquoise");
        colors.put(0x9966cc, "Amethyst");
        colors.put(0x4d0135, "Blackberry");
        colors.put(0x614051, "Eggplant");
        colors.put(0xc8a2c8, "Lilac");
        colors.put(0xb57edc, "Lavender");
        colors.put(0xccccff, "Periwinkle");
        colors.put(0x843179, "Plum");
        colors.put(0x660099, "Purple");
        colors.put(0xd8bfd8, "Thistle");
        colors.put(0xda70d6, "Orchid");
        colors.put(0x240a40, "Violet");
        colors.put(0x3f2109, "Bronze");
        colors.put(0x370202, "Chocolate");
        colors.put(0x7b3f00, "Cinnamon");
        colors.put(0x301f1e, "Cocoa");
        colors.put(0x706555, "Coffee");
        colors.put(0x796989, "Rum");
        colors.put(0x4e0606, "Mahogany");
        colors.put(0x782d19, "Mocha");
        colors.put(0xc2b280, "Sand");
        colors.put(0x882d17, "Sienna");
        colors.put(0x780109, "Maple");
        colors.put(0xf0e68c, "Khaki");
        colors.put(0xb87333, "Copper");
        colors.put(0xb94e48, "Chestnut");
        colors.put(0xeed9c4, "Almond");
        colors.put(0xfffdd0, "Cream");
        colors.put(0xb9f2ff, "Diamond");
        colors.put(0xa98307, "Honey");
        colors.put(0xfffff0, "Ivory");
        colors.put(0xeae0c8, "Pearl");
        colors.put(0xeff2f3, "Porcelain");
        colors.put(0xd1bea8, "Vanilla");
        colors.put(0xffffff, "White");
        colors.put(0x808080, "Gray");
        colors.put(0x000000, "Black");
        colors.put(0xe8f1d4, "Chrome");
        colors.put(0x36454f, "Charcoal");
        colors.put(0x0c0b1d, "Ebony");
        colors.put(0xc0c0c0, "Silver");
        colors.put(0xf5f5f5, "Smoke");
        colors.put(0x262335, "Steel");
        colors.put(0x4fa83d, "Apple");
        colors.put(0x80b3c4, "Glacier");
        colors.put(0xfebaad, "Melon");
        colors.put(0xc54b8c, "Mulberry");
        colors.put(0xa9c6c2, "Opal");
        colors.put(0x54a5f8, "Blue");

        int color;
        if (accent == null) {
            Theme.ThemeInfo themeInfo = Theme.getCurrentTheme();
            accent = themeInfo.getAccent(false);
        }
        if (accent != null && accent.accentColor != 0) {
            color = accent.accentColor;
        } else {
            color = AndroidUtilities.calcDrawableColor(Theme.getCachedWallpaper())[0];
        }

        String minKey = null;
        int minValue = Integer.MAX_VALUE;
        int r1 = Color.red(color);
        int g1 = Color.green(color);
        int b1 = Color.blue(color);

        for (HashMap.Entry<Integer, String> entry : colors.entrySet()) {
            Integer value = entry.getKey();
            int r2 = Color.red(value);
            int g2 = Color.green(value);
            int b2 = Color.blue(value);

            int rMean = (r1 + r2) / 2;
            int r = r1 - r2;
            int g = g1 - g2;
            int b = b1 - b2;
            int d = (((512 + rMean) * r * r) >> 8) + (4 * g * g) + (((767 - rMean) * b * b) >> 8);

            if (d < minValue) {
                minKey = entry.getValue();
                minValue = d;
            }
        }
        String result;
        if (Utilities.random.nextInt() % 2 == 0) {
            result = adjectives.get(Utilities.random.nextInt(adjectives.size())) + " " + minKey;
        } else {
            result = minKey + " " + subjectives.get(Utilities.random.nextInt(subjectives.size()));
        }
        return result;
    }
}<|MERGE_RESOLUTION|>--- conflicted
+++ resolved
@@ -1284,14 +1284,7 @@
         if (!second && (secret && !clear || canDeleteInbox) && !UserObject.isDeleted(user) || (deleteChatForAll = checkDeleteForAll && !clear && chat != null && chat.creator)) {
             cell[0] = new CheckBoxCell(context, 1);
             cell[0].setBackgroundDrawable(Theme.getSelectorDrawable(false));
-<<<<<<< HEAD
-            if (secret) {
-                cell[0].setText(LocaleController.formatString("DeleteForUser", R.string.DeleteForUser, UserObject.getFirstName(user)), "", deleteForAll[0], false);
-            } else if (deleteChatForAll) {
-                deleteForAll[0] = false;
-=======
             if (deleteChatForAll) {
->>>>>>> 31b58013
                 if (ChatObject.isChannel(chat) && !chat.megagroup) {
                     cell[0].setText(LocaleController.getString("DeleteChannelForAll", R.string.DeleteChannelForAll), "", deleteForAll[0], false);
                 } else {
@@ -2461,16 +2454,10 @@
             return;
         }
 
-<<<<<<< HEAD
         BottomBuilder builder = new BottomBuilder(context);
         builder.addTitle(LocaleController.getString("ReportChat", R.string.ReportChat), true);
         String[] items;
-=======
-        BottomSheet.Builder builder = new BottomSheet.Builder(context);
-        builder.setTitle(LocaleController.getString("ReportChat", R.string.ReportChat), true);
-        CharSequence[] items;
         int[] icons;
->>>>>>> 31b58013
         if (messageId != 0) {
             items = new String[]{
                     LocaleController.getString("ReportChatSpam", R.string.ReportChatSpam),
@@ -2504,34 +2491,10 @@
                     R.drawable.msg_report_other
             };
         }
-<<<<<<< HEAD
         builder.addItems(items, null, (i, text, cell) -> {
-                    if (i == 4) {
-                        Bundle args = new Bundle();
-                        args.putLong("dialog_id", dialog_id);
-                        args.putLong("message_id", messageId);
-                        parentFragment.presentFragment(new ReportOtherActivity(args));
-                        return Unit.INSTANCE;
-                    }
-                    TLObject req;
-                    TLRPC.InputPeer peer = MessagesController.getInstance(UserConfig.selectedAccount).getInputPeer((int) dialog_id);
-                    if (messageId != 0) {
-                        TLRPC.TL_messages_report request = new TLRPC.TL_messages_report();
-                        request.peer = peer;
-                        request.id.add(messageId);
-                        if (i == 0) {
-                            request.reason = new TLRPC.TL_inputReportReasonSpam();
-                        } else if (i == 1) {
-                            request.reason = new TLRPC.TL_inputReportReasonViolence();
-                        } else if (i == 2) {
-                            request.reason = new TLRPC.TL_inputReportReasonChildAbuse();
-                        } else if (i == 3) {
-                            request.reason = new TLRPC.TL_inputReportReasonPornography();
-=======
-        builder.setItems(items, icons, (dialogInterface, i) -> {
             if (messageId == 0 && (i == 0 || i == 2 || i == 3 || i == 4) && parentFragment instanceof ChatActivity) {
                 ((ChatActivity) parentFragment).openReportChat(i);
-                return;
+                return Unit.INSTANCE;
             } else if (messageId == 0 && (i == 5 || i == 1) || messageId != 0 && i == 4) {
                 parentFragment.showDialog(new ReportAlert(context, i == 4 ? 5 : i) {
                     @Override
@@ -2539,7 +2502,6 @@
                         ArrayList<Integer> ids = new ArrayList<>();
                         if (messageId != 0) {
                             ids.add(messageId);
->>>>>>> 31b58013
                         }
                         TLRPC.InputPeer peer = MessagesController.getInstance(UserConfig.selectedAccount).getInputPeer((int) dialog_id);
                         sendReport(peer, type, message, ids);
@@ -2547,14 +2509,8 @@
                             ((ChatActivity) parentFragment).getUndoView().showWithAction(0, UndoView.ACTION_REPORT_SENT, null);
                         }
                     }
-<<<<<<< HEAD
-                    ConnectionsManager.getInstance(UserConfig.selectedAccount).sendRequest(req, (response, error) -> AlertUtil.showToast(error));
-                    Toast.makeText(context, LocaleController.getString("ReportChatSent", R.string.ReportChatSent), Toast.LENGTH_SHORT).show();
-
-                    return Unit.INSTANCE;
-=======
                 });
-                return;
+                return Unit.INSTANCE;
             }
             TLObject req;
             TLRPC.InputPeer peer = MessagesController.getInstance(UserConfig.selectedAccount).getInputPeer((int) dialog_id);
@@ -2571,7 +2527,6 @@
                     request.reason = new TLRPC.TL_inputReportReasonChildAbuse();
                 } else if (i == 3) {
                     request.reason = new TLRPC.TL_inputReportReasonPornography();
->>>>>>> 31b58013
                 }
                 req = request;
             } else {
@@ -2591,14 +2546,16 @@
                 }
                 req = request;
             }
-            ConnectionsManager.getInstance(UserConfig.selectedAccount).sendRequest(req, (response, error) -> {
-
-            });
+            ConnectionsManager.getInstance(UserConfig.selectedAccount).sendRequest(req, (response, error) -> AlertUtil.showToast(error));
             if (parentFragment instanceof ChatActivity) {
                 ((ChatActivity) parentFragment).getUndoView().showWithAction(0, UndoView.ACTION_REPORT_SENT, null);
             } else {
                 BulletinFactory.of(parentFragment).createReportSent().show();
-            }
+
+                return Unit.INSTANCE;
+            }
+
+            return Unit.INSTANCE;
         });
         BottomSheet sheet = builder.create();
         parentFragment.showDialog(sheet);
