--- conflicted
+++ resolved
@@ -42,7 +42,6 @@
 import android.text.TextWatcher;
 import android.text.style.URLSpan;
 import android.util.Base64;
-import android.util.Log;
 import android.util.SparseArray;
 import android.util.TypedValue;
 import android.view.Gravity;
@@ -109,7 +108,6 @@
 import org.telegram.ui.ThemePreviewActivity;
 import org.telegram.ui.TooManyCommunitiesActivity;
 
-import java.net.IDN;
 import java.util.ArrayList;
 import java.util.Arrays;
 import java.util.Calendar;
@@ -118,15 +116,12 @@
 import java.util.Locale;
 import java.util.concurrent.CountDownLatch;
 
-<<<<<<< HEAD
 import kotlin.Unit;
 import tw.nekomimi.nekogram.ui.BottomBuilder;
 import tw.nekomimi.nekogram.NekoConfig;
 import tw.nekomimi.nekogram.utils.AlertUtil;
 import tw.nekomimi.nekogram.utils.VibrateUtil;
 
-=======
->>>>>>> 5d552752
 public class AlertsCreator {
     public final static int PERMISSIONS_REQUEST_TOP_ICON_SIZE = 72;
 
@@ -174,20 +169,19 @@
                 .create();
     }
 
-    @RequiresApi(api = Build.VERSION_CODES.O)
-    public static Dialog createApkRestrictedDialog(Context ctx, Theme.ResourcesProvider resourcesProvider) {
-        return new AlertDialog.Builder(ctx, resourcesProvider)
-                .setMessage(LocaleController.getString("ApkRestricted", R.string.ApkRestricted))
-                .setTopAnimation(R.raw.permission_request_apk, PERMISSIONS_REQUEST_TOP_ICON_SIZE, false, Theme.getColor(Theme.key_dialogTopBackground))
-                .setPositiveButton(LocaleController.getString("PermissionOpenSettings", R.string.PermissionOpenSettings), (dialogInterface, i) -> {
-                    try {
-                        ctx.startActivity(new Intent(Settings.ACTION_MANAGE_UNKNOWN_APP_SOURCES, Uri.parse("package:" + ctx.getPackageName())));
-                    } catch (Exception e) {
-                        FileLog.e(e);
-                    }
-                })
-                .setNegativeButton(LocaleController.getString("ContactsPermissionAlertNotNow", R.string.ContactsPermissionAlertNotNow), null)
-                .create();
+    public static BottomBuilder createApkRestrictedDialog(Context ctx, Theme.ResourcesProvider resourcesProvider) {
+        BottomBuilder builder = new BottomBuilder(ctx);
+        builder.addTitle(LocaleController.getString("ApkRestricted", R.string.ApkRestricted));
+        builder.addItem(LocaleController.getString("PermissionOpenSettings", R.string.PermissionOpenSettings), R.drawable.baseline_settings_24, (i) -> {
+            try {
+                ctx.startActivity(new Intent(Settings.ACTION_MANAGE_UNKNOWN_APP_SOURCES, Uri.parse("package:" + ctx.getPackageName())));
+            } catch (Exception e) {
+                FileLog.e(e);
+            }
+            return Unit.INSTANCE;
+        });
+        builder.addCancelItem();
+        return builder;
     }
 
     public static Dialog processError(int currentAccount, TLRPC.TL_error error, BaseFragment fragment, TLObject request, Object... args) {
@@ -3076,12 +3070,8 @@
         int[] icons;
         int[] types;
         if (messageId != 0) {
-<<<<<<< HEAD
+
             items = new String[]{
-=======
-
-            items = new CharSequence[]{
->>>>>>> 5d552752
                     LocaleController.getString("ReportChatSpam", R.string.ReportChatSpam),
                     LocaleController.getString("ReportChatViolence", R.string.ReportChatViolence),
                     LocaleController.getString("ReportChatChild", R.string.ReportChatChild),
@@ -3140,20 +3130,12 @@
                     REPORT_TYPE_OTHER
             };
         }
-<<<<<<< HEAD
         builder.addItems(items, null, (i, text, cell) -> {
-            if (messageId == 0 && (i == 0 || i == 2 || i == 3 || i == 4) && parentFragment instanceof ChatActivity) {
-                ((ChatActivity) parentFragment).openReportChat(i);
-                return Unit.INSTANCE;
-            } else if (messageId == 0 && (i == 5 || i == 1) || messageId != 0 && i == 4) {
-=======
-        builder.setItems(items, icons, (dialogInterface, i) -> {
             int type = types[i];
             if (messageId == 0 && (type == REPORT_TYPE_SPAM || type == REPORT_TYPE_VIOLENCE || type == REPORT_TYPE_CHILD_ABUSE || type == REPORT_TYPE_PORNOGRAPHY || type == REPORT_TYPE_ILLEGAL_DRUGS || type == REPORT_TYPE_PERSONAL_DETAILS) && parentFragment instanceof ChatActivity) {
                 ((ChatActivity) parentFragment).openReportChat(type);
-                return;
+                return Unit.INSTANCE;
             } else if (messageId == 0 && (type == REPORT_TYPE_OTHER || type == REPORT_TYPE_FAKE_ACCOUNT) || messageId != 0 && type == REPORT_TYPE_OTHER) {
->>>>>>> 5d552752
                 if (parentFragment instanceof ChatActivity) {
                     AndroidUtilities.requestAdjustNothing(parentFragment.getParentActivity(), parentFragment.getClassGuid());
                 }
