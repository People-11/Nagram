--- conflicted
+++ resolved
@@ -1505,11 +1505,7 @@
         AlertDialog dialog = new AlertDialog.Builder(context).setView(frameLayout)
                 .setPositiveButton(LocaleController.getString("Call", R.string.Call), (dialogInterface, i) -> {
                     final TLRPC.UserFull userFull = fragment.getMessagesController().getUserFull(user.id);
-<<<<<<< HEAD
-                    VoIPHelper.startCall(user, videoCall, userFull != null && userFull.video_calls_available, fragment.getParentActivity(), userFull, true);
-=======
-                    VoIPHelper.startCall(user, videoCall, userFull != null && userFull.video_calls_available, fragment.getParentActivity(), userFull, fragment.getAccountInstance());
->>>>>>> ca13bc97
+                    VoIPHelper.startCall(user, videoCall, userFull != null && userFull.video_calls_available, fragment.getParentActivity(), userFull, fragment.getAccountInstance(), true);
                 })
                 .setNegativeButton(LocaleController.getString("Cancel", R.string.Cancel), null)
                 .create();
