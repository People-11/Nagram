/*
 * This is the source code of Telegram for Android v. 5.x.x.
 * It is licensed under GNU GPL v. 2 or later.
 * You should have received a copy of the license in this archive (see LICENSE).
 *
 * Copyright Nikolai Kudashov, 2013-2018.
 */

package org.telegram.ui.Components;

import static org.telegram.messenger.AndroidUtilities.dp;
import static org.telegram.messenger.LocaleController.getString;

import android.Manifest;
import android.annotation.SuppressLint;
import android.app.Activity;
import android.app.Dialog;
import android.content.Context;
import android.content.DialogInterface;
import android.content.Intent;
import android.content.SharedPreferences;
import android.content.pm.PackageManager;
import android.graphics.Canvas;
import android.graphics.Color;
import android.graphics.Outline;
import android.graphics.PorterDuff;
import android.graphics.PorterDuffColorFilter;
import android.graphics.Rect;
import android.graphics.drawable.BitmapDrawable;
import android.graphics.drawable.Drawable;
import android.graphics.drawable.GradientDrawable;
import android.net.Uri;
import android.os.Build;
import android.os.Bundle;
import android.os.Vibrator;
import android.provider.Settings;
import android.text.Editable;
import android.text.Html;
import android.text.InputFilter;
import android.text.InputType;
import android.text.Spannable;
import android.text.SpannableString;
import android.text.SpannableStringBuilder;
import android.text.Spanned;
import android.text.TextUtils;
import android.text.TextWatcher;
import android.text.style.URLSpan;
import android.util.Base64;
import android.util.SparseArray;
import android.util.TypedValue;
import android.view.Gravity;
import android.view.KeyEvent;
import android.view.MotionEvent;
import android.view.View;
import android.view.ViewGroup;
import android.view.ViewOutlineProvider;
import android.view.WindowManager;
import android.view.inputmethod.EditorInfo;
import android.widget.Button;
import android.widget.EditText;
import android.widget.FrameLayout;
import android.widget.LinearLayout;
import android.widget.TextView;
import android.widget.Toast;

import androidx.annotation.RawRes;
import androidx.annotation.RequiresApi;
import androidx.core.util.Consumer;

import org.telegram.messenger.AccountInstance;
import org.telegram.messenger.AndroidUtilities;
import org.telegram.messenger.ApplicationLoader;
import org.telegram.messenger.ChatObject;
import org.telegram.messenger.ContactsController;
import org.telegram.messenger.DialogObject;
import org.telegram.messenger.Emoji;
import org.telegram.messenger.FileLog;
import org.telegram.messenger.LocaleController;
import org.telegram.messenger.MessageObject;
import org.telegram.messenger.MessagesController;
import org.telegram.messenger.MessagesStorage;
import org.telegram.messenger.NotificationCenter;
import org.telegram.messenger.NotificationsController;
import org.telegram.messenger.OneUIUtilities;
import org.telegram.messenger.R;
import org.telegram.messenger.SecretChatHelper;
import org.telegram.messenger.SharedConfig;
import org.telegram.messenger.SvgHelper;
import org.telegram.messenger.UserConfig;
import org.telegram.messenger.UserObject;
import org.telegram.messenger.Utilities;
import org.telegram.messenger.browser.Browser;
import org.telegram.tgnet.ConnectionsManager;
import org.telegram.tgnet.SerializedData;
import org.telegram.tgnet.TLObject;
import org.telegram.tgnet.TLRPC;
import org.telegram.tgnet.tl.TL_stories;
import org.telegram.ui.ActionBar.ActionBarMenuItem;
import org.telegram.ui.ActionBar.ActionBarPopupWindow;
import org.telegram.ui.ActionBar.AlertDialog;
import org.telegram.ui.ActionBar.BaseFragment;
import org.telegram.ui.ActionBar.BottomSheet;
import org.telegram.ui.ActionBar.Theme;
import org.telegram.ui.Business.TimezonesController;
import org.telegram.ui.CacheControlActivity;
import org.telegram.ui.Cells.AccountSelectCell;
import org.telegram.ui.Cells.CheckBoxCell;
import org.telegram.ui.Cells.RadioColorCell;
import org.telegram.ui.Cells.TextColorCell;
import org.telegram.ui.ChatActivity;
import org.telegram.ui.Components.Premium.LimitReachedBottomSheet;
import org.telegram.ui.Components.voip.VoIPHelper;
import org.telegram.ui.LanguageSelectActivity;
import org.telegram.ui.LaunchActivity;
import org.telegram.ui.LoginActivity;
import org.telegram.ui.NotificationsCustomSettingsActivity;
import org.telegram.ui.NotificationsSettingsActivity;
import org.telegram.ui.PrivacyControlActivity;
import org.telegram.ui.ProfileNotificationsActivity;
import org.telegram.ui.Stories.recorder.ButtonWithCounterView;
import org.telegram.ui.ThemePreviewActivity;
import org.telegram.ui.TooManyCommunitiesActivity;

import java.time.YearMonth;
import java.util.ArrayList;
import java.util.Arrays;
import java.util.Calendar;
import java.util.Collections;
import java.util.Date;
import java.util.HashMap;
import java.util.List;
import java.util.Locale;
import java.util.Map;
import java.util.Objects;
import java.util.concurrent.CountDownLatch;
import java.util.concurrent.atomic.AtomicBoolean;
import java.util.stream.Collectors;

import kotlin.Unit;
import tw.nekomimi.nekogram.helpers.PasscodeHelper;
import tw.nekomimi.nekogram.ui.BottomBuilder;
import tw.nekomimi.nekogram.NekoConfig;
import tw.nekomimi.nekogram.utils.AlertUtil;
import tw.nekomimi.nekogram.utils.VibrateUtil;
import static tw.nekomimi.nekogram.settings.NekoChatSettingsActivity.getDeleteMenuChecks;
import xyz.nextalone.nagram.NaConfig;

public class AlertsCreator {
    public final static int PERMISSIONS_REQUEST_TOP_ICON_SIZE = 72;
    public final static int NEW_DENY_DIALOG_TOP_ICON_SIZE = 52;

    public static Dialog createForgotPasscodeDialog(Context ctx) {
        return new AlertDialog.Builder(ctx)
                .setTitle(LocaleController.getString(R.string.ForgotPasscode))
                .setMessage(LocaleController.getString(R.string.ForgotPasscodeInfo))
                .setPositiveButton(LocaleController.getString(R.string.Close), null)
                .create();
    }

    public static Dialog createLocationRequiredDialog(Context ctx, boolean friends) {
        return new AlertDialog.Builder(ctx)
                .setMessage(AndroidUtilities.replaceTags(LocaleController.getString(R.string.PermissionNoLocationFriends)))
                .setTopAnimation(R.raw.permission_request_location, PERMISSIONS_REQUEST_TOP_ICON_SIZE, false, Theme.getColor(Theme.key_dialogTopBackground))
                .setPositiveButton(LocaleController.getString(R.string.PermissionOpenSettings), (dialogInterface, i) -> {
                    try {
                        Intent intent = new Intent(android.provider.Settings.ACTION_APPLICATION_DETAILS_SETTINGS);
                        intent.setData(Uri.parse("package:" + ApplicationLoader.applicationContext.getPackageName()));
                        ctx.startActivity(intent);
                    } catch (Exception e) {
                        FileLog.e(e);
                    }
                })
                .setNegativeButton(LocaleController.getString(R.string.ContactsPermissionAlertNotNow), null)
                .create();
    }

    public static Dialog createBackgroundActivityDialog(Context ctx) {
        return new AlertDialog.Builder(ctx)
                .setTitle(LocaleController.getString(R.string.AllowBackgroundActivity))
                .setMessage(AndroidUtilities.replaceTags(LocaleController.getString(OneUIUtilities.isOneUI() ? Build.VERSION.SDK_INT >= Build.VERSION_CODES.S ? R.string.AllowBackgroundActivityInfoOneUIAboveS :
                        R.string.AllowBackgroundActivityInfoOneUIBelowS : R.string.AllowBackgroundActivityInfo)))
                .setTopAnimation(R.raw.permission_request_apk, PERMISSIONS_REQUEST_TOP_ICON_SIZE, false, Theme.getColor(Theme.key_dialogTopBackground))
                .setPositiveButton(LocaleController.getString(R.string.PermissionOpenSettings), (dialogInterface, i) -> {
                    try {
                        Intent intent = new Intent(android.provider.Settings.ACTION_APPLICATION_DETAILS_SETTINGS);
                        intent.setData(Uri.parse("package:" + ApplicationLoader.applicationContext.getPackageName()));
                        ctx.startActivity(intent);
                    } catch (Exception e) {
                        FileLog.e(e);
                    }
                })
                .setNegativeButton(LocaleController.getString(R.string.ContactsPermissionAlertNotNow), null)
                .setOnDismissListener(dialog -> SharedConfig.BackgroundActivityPrefs.increaseDismissedCount())
                .create();
    }

    public static Dialog createWebViewPermissionsRequestDialog(Context ctx, Theme.ResourcesProvider resourcesProvider, String[] systemPermissions, @RawRes int animationId, String title, String titleWithHint, Consumer<Boolean> callback) {
        boolean showSettings = false;
        if (systemPermissions != null && ctx instanceof Activity && Build.VERSION.SDK_INT >= Build.VERSION_CODES.M) {
            Activity activity = (Activity) ctx;
            for (String perm : systemPermissions) {
                if (activity.checkSelfPermission(perm) != PackageManager.PERMISSION_GRANTED && activity.shouldShowRequestPermissionRationale(perm)) {
                    showSettings = true;
                    break;
                }
            }
        }
        AtomicBoolean gotCallback = new AtomicBoolean();
        boolean finalShowSettings = showSettings;
        return new AlertDialog.Builder(ctx, resourcesProvider)
                .setTopAnimation(animationId, AlertsCreator.PERMISSIONS_REQUEST_TOP_ICON_SIZE, false, Theme.getColor(Theme.key_dialogTopBackground))
                .setMessage(AndroidUtilities.replaceTags(showSettings ? titleWithHint : title))
                .setPositiveButton(LocaleController.getString(showSettings ? R.string.PermissionOpenSettings : R.string.BotWebViewRequestAllow), (dialogInterface, i) -> {
                    if (finalShowSettings) {
                        try {
                            Intent intent = new Intent(android.provider.Settings.ACTION_APPLICATION_DETAILS_SETTINGS);
                            intent.setData(Uri.parse("package:" + ApplicationLoader.applicationContext.getPackageName()));
                            ctx.startActivity(intent);
                        } catch (Exception e) {
                            FileLog.e(e);
                        }
                    } else {
                        gotCallback.set(true);
                        callback.accept(true);
                    }
                })
                .setNegativeButton(LocaleController.getString(R.string.BotWebViewRequestDontAllow), (dialog, which) -> {
                    gotCallback.set(true);
                    callback.accept(false);
                })
                .setOnDismissListener(dialog -> {
                    if (!gotCallback.get()) {
                        callback.accept(false);
                    }
                })
                .create();
    }

<<<<<<< HEAD
    public static BottomBuilder createApkRestrictedDialog(Context ctx, Theme.ResourcesProvider resourcesProvider) {
        BottomBuilder builder = new BottomBuilder(ctx);
        builder.addTitle(LocaleController.getString("ApkRestricted", R.string.ApkRestricted));
        builder.addItem(LocaleController.getString("PermissionOpenSettings", R.string.PermissionOpenSettings), R.drawable.menu_settings, (i) -> {
            try {
                ctx.startActivity(new Intent(Settings.ACTION_MANAGE_UNKNOWN_APP_SOURCES, Uri.parse("package:" + ctx.getPackageName())));
            } catch (Exception e) {
                FileLog.e(e);
            }
            return Unit.INSTANCE;
        });
        builder.addCancelItem();
        return builder;
=======
    @RequiresApi(api = Build.VERSION_CODES.O)
    public static Dialog createApkRestrictedDialog(Context ctx, Theme.ResourcesProvider resourcesProvider) {
        return new AlertDialog.Builder(ctx, resourcesProvider)
                .setMessage(LocaleController.getString(R.string.ApkRestricted))
                .setTopAnimation(R.raw.permission_request_apk, PERMISSIONS_REQUEST_TOP_ICON_SIZE, false, Theme.getColor(Theme.key_dialogTopBackground))
                .setPositiveButton(LocaleController.getString(R.string.PermissionOpenSettings), (dialogInterface, i) -> {
                    try {
                        ctx.startActivity(new Intent(Settings.ACTION_MANAGE_UNKNOWN_APP_SOURCES, Uri.parse("package:" + ctx.getPackageName())));
                    } catch (Exception e) {
                        FileLog.e(e);
                    }
                })
                .setNegativeButton(LocaleController.getString(R.string.ContactsPermissionAlertNotNow), null)
                .create();
>>>>>>> 1e891826
    }

    public static Dialog processError(int currentAccount, TLRPC.TL_error error, BaseFragment fragment, TLObject request, Object... args) {
        if (error == null || error.code == 406 || error.text == null) {
            return null;
        }
        if (request instanceof TLRPC.TL_messages_sendMessage && error.text.contains("PRIVACY_PREMIUM_REQUIRED")) {
            TLRPC.TL_messages_sendMessage req = (TLRPC.TL_messages_sendMessage) request;
            long dialogId = DialogObject.getPeerDialogId(req.peer);
            String username = "";
            if (dialogId >= 0) {
                username = UserObject.getFirstName(MessagesController.getInstance(currentAccount).getUser(dialogId));
            } else {
                TLRPC.Chat chat = MessagesController.getInstance(currentAccount).getChat(-dialogId);
                if (chat != null) {
                    username = chat.title;
                }
            }
            if (fragment == null) {
                fragment = LaunchActivity.getLastFragment();
            }
            showSimpleAlert(fragment, LocaleController.getString(R.string.MessagePremiumErrorTitle), LocaleController.formatString(R.string.MessagePremiumErrorMessage, username));
            MessagesController.getInstance(currentAccount).invalidateUserPremiumBlocked(dialogId, 0);
        } else if (request instanceof TLRPC.TL_messages_initHistoryImport || request instanceof TLRPC.TL_messages_checkHistoryImportPeer || request instanceof TLRPC.TL_messages_checkHistoryImport || request instanceof TLRPC.TL_messages_startHistoryImport) {
            TLRPC.InputPeer peer;
            if (request instanceof TLRPC.TL_messages_initHistoryImport) {
                peer = ((TLRPC.TL_messages_initHistoryImport) request).peer;
            } else if (request instanceof TLRPC.TL_messages_startHistoryImport) {
                peer = ((TLRPC.TL_messages_startHistoryImport) request).peer;
            } else {
                peer = null;
            }
            if (error.text.contains("USER_IS_BLOCKED")) {
                showSimpleAlert(fragment, LocaleController.getString(R.string.ImportErrorTitle), LocaleController.getString(R.string.ImportErrorUserBlocked));
            } else if (error.text.contains("USER_NOT_MUTUAL_CONTACT")) {
                showSimpleAlert(fragment, LocaleController.getString(R.string.ImportErrorTitle), LocaleController.getString(R.string.ImportMutualError));
            } else if (error.text.contains("IMPORT_PEER_TYPE_INVALID")) {
                if (peer instanceof TLRPC.TL_inputPeerUser) {
                    showSimpleAlert(fragment, LocaleController.getString(R.string.ImportErrorTitle), LocaleController.getString(R.string.ImportErrorChatInvalidUser));
                } else {
                    showSimpleAlert(fragment, LocaleController.getString(R.string.ImportErrorTitle), LocaleController.getString(R.string.ImportErrorChatInvalidGroup));
                }
            } else if (error.text.contains("CHAT_ADMIN_REQUIRED")) {
                showSimpleAlert(fragment, LocaleController.getString(R.string.ImportErrorTitle), LocaleController.getString(R.string.ImportErrorNotAdmin));
            } else if (error.text.startsWith("IMPORT_FORMAT")) {
                showSimpleAlert(fragment, LocaleController.getString(R.string.ImportErrorTitle), LocaleController.getString(R.string.ImportErrorFileFormatInvalid));
            } else if (error.text.startsWith("PEER_ID_INVALID")) {
                showSimpleAlert(fragment, LocaleController.getString(R.string.ImportErrorTitle), LocaleController.getString(R.string.ImportErrorPeerInvalid));
            } else if (error.text.contains("IMPORT_LANG_NOT_FOUND")) {
                showSimpleAlert(fragment, LocaleController.getString(R.string.ImportErrorTitle), LocaleController.getString(R.string.ImportErrorFileLang));
            } else if (error.text.contains("IMPORT_UPLOAD_FAILED")) {
                showSimpleAlert(fragment, LocaleController.getString(R.string.ImportErrorTitle), LocaleController.getString(R.string.ImportFailedToUpload));
            } else if (error.text.startsWith("FLOOD_WAIT")) {
                showFloodWaitAlert(error.text, fragment);
            } else {
                showSimpleAlert(fragment, LocaleController.getString(R.string.ImportErrorTitle), LocaleController.getString(R.string.ErrorOccurred) + "\n" + error.text);
            }
        } else if (request instanceof TLRPC.TL_account_saveSecureValue || request instanceof TLRPC.TL_account_getAuthorizationForm) {
            if (error.text.contains("PHONE_NUMBER_INVALID")) {
                showSimpleAlert(fragment, LocaleController.getString(R.string.InvalidPhoneNumber));
            } else if (error.text.startsWith("FLOOD_WAIT")) {
                showSimpleAlert(fragment, LocaleController.getString(R.string.FloodWait));
            } else if ("APP_VERSION_OUTDATED".equals(error.text)) {
                showUpdateAppAlert(fragment.getParentActivity(), LocaleController.getString(R.string.UpdateAppAlert), true);
            } else {
                showSimpleAlert(fragment, LocaleController.getString(R.string.ErrorOccurred) + "\n" + error.text);
            }
        } else if (request instanceof TLRPC.TL_channels_joinChannel ||
                request instanceof TLRPC.TL_channels_editAdmin ||
                request instanceof TLRPC.TL_channels_inviteToChannel ||
                request instanceof TLRPC.TL_messages_addChatUser ||
                request instanceof TLRPC.TL_messages_startBot ||
                request instanceof TLRPC.TL_channels_editBanned ||
                request instanceof TLRPC.TL_messages_editChatDefaultBannedRights ||
                request instanceof TLRPC.TL_messages_editChatAdmin ||
                request instanceof TLRPC.TL_messages_migrateChat ||
                request instanceof TLRPC.TL_phone_inviteToGroupCall) {
            if (fragment != null && error.text.equals("CHANNELS_TOO_MUCH")) {
                if (fragment.getParentActivity() != null) {
                    fragment.showDialog(new LimitReachedBottomSheet(fragment, fragment.getParentActivity(), LimitReachedBottomSheet.TYPE_TO0_MANY_COMMUNITIES, currentAccount, null));
                } else {
                    if (request instanceof TLRPC.TL_channels_joinChannel || request instanceof TLRPC.TL_channels_inviteToChannel) {
                        fragment.presentFragment(new TooManyCommunitiesActivity(TooManyCommunitiesActivity.TYPE_JOIN));
                    } else {
                        fragment.presentFragment(new TooManyCommunitiesActivity(TooManyCommunitiesActivity.TYPE_EDIT));
                    }
                }
                return null;
            } else if (fragment != null) {
                showAddUserAlert(error.text, fragment, args != null && args.length > 0 ? (Boolean) args[0] : false, request);
            } else {
                if (error.text.equals("PEER_FLOOD")) {
                    NotificationCenter.getInstance(currentAccount).postNotificationName(NotificationCenter.needShowAlert, 1);
                }
            }
        } else if (request instanceof TLRPC.TL_messages_createChat) {
            if (error.text.equals("CHANNELS_TOO_MUCH")) {
                if (fragment.getParentActivity() != null) {
                    fragment.showDialog(new LimitReachedBottomSheet(fragment, fragment.getParentActivity(), LimitReachedBottomSheet.TYPE_TO0_MANY_COMMUNITIES, currentAccount, null));
                } else {
                    fragment.presentFragment(new TooManyCommunitiesActivity(TooManyCommunitiesActivity.TYPE_CREATE));
                }
                return null;
            } else if (error.text.startsWith("FLOOD_WAIT")) {
                showFloodWaitAlert(error.text, fragment);
            } else {
                showAddUserAlert(error.text, fragment, false, request);
            }
        } else if (request instanceof TLRPC.TL_channels_createChannel) {
            if (error.text.equals("CHANNELS_TOO_MUCH")) {
                if (fragment.getParentActivity() != null) {
                    fragment.showDialog(new LimitReachedBottomSheet(fragment, fragment.getParentActivity(), LimitReachedBottomSheet.TYPE_TO0_MANY_COMMUNITIES, currentAccount, null));
                } else {
                    fragment.presentFragment(new TooManyCommunitiesActivity(TooManyCommunitiesActivity.TYPE_CREATE));
                }
                return null;
            } else if (error.text.startsWith("FLOOD_WAIT")) {
                showFloodWaitAlert(error.text, fragment);
            } else {
                showAddUserAlert(error.text, fragment, false, request);
            }
        } else if (request instanceof TLRPC.TL_messages_editMessage) {
            if (!error.text.equals("MESSAGE_NOT_MODIFIED")) {
                if (fragment != null) {
                    showSimpleAlert(fragment, LocaleController.getString(R.string.EditMessageError));
                } else {
                    showSimpleToast(null, LocaleController.getString(R.string.EditMessageError));
                }
            }
        } else if (request instanceof TLRPC.TL_messages_sendMessage ||
                request instanceof TLRPC.TL_messages_sendMedia ||
                request instanceof TLRPC.TL_messages_sendInlineBotResult ||
                request instanceof TLRPC.TL_messages_forwardMessages ||
                request instanceof TLRPC.TL_messages_sendMultiMedia ||
                request instanceof TLRPC.TL_messages_sendScheduledMessages) {
            long dialogId = 0;
            if (request instanceof TLRPC.TL_messages_sendMessage) {
                dialogId = DialogObject.getPeerDialogId(((TLRPC.TL_messages_sendMessage) request).peer);
            } else if (request instanceof TLRPC.TL_messages_sendMedia) {
                dialogId = DialogObject.getPeerDialogId(((TLRPC.TL_messages_sendMedia) request).peer);
            } else if (request instanceof TLRPC.TL_messages_sendInlineBotResult) {
                dialogId = DialogObject.getPeerDialogId(((TLRPC.TL_messages_sendInlineBotResult) request).peer);
            } else if (request instanceof TLRPC.TL_messages_forwardMessages) {
                dialogId = DialogObject.getPeerDialogId(((TLRPC.TL_messages_forwardMessages) request).to_peer);
            } else if (request instanceof TLRPC.TL_messages_sendMultiMedia) {
                dialogId = DialogObject.getPeerDialogId(((TLRPC.TL_messages_sendMultiMedia) request).peer);
            } else if (request instanceof TLRPC.TL_messages_sendScheduledMessages) {
                dialogId = DialogObject.getPeerDialogId(((TLRPC.TL_messages_sendScheduledMessages) request).peer);
            }
            if (error.text != null && error.text.startsWith("CHAT_SEND_") && error.text.endsWith("FORBIDDEN")) {
                String errorText = error.text;
                TLRPC.Chat chat = dialogId < 0 ? MessagesController.getInstance(currentAccount).getChat(-dialogId) : null;
                switch (error.text) {
                    case "CHAT_SEND_PLAIN_FORBIDDEN":
                        errorText = ChatObject.getRestrictedErrorText(chat, ChatObject.ACTION_SEND_PLAIN);
                        break;
                    case "CHAT_SEND_PHOTOS_FORBIDDEN":
                        errorText = ChatObject.getRestrictedErrorText(chat, ChatObject.ACTION_SEND_PHOTO);
                        break;
                    case "CHAT_SEND_VIDEOS_FORBIDDEN":
                        errorText = ChatObject.getRestrictedErrorText(chat, ChatObject.ACTION_SEND_VIDEO);
                        break;
                    case "CHAT_SEND_ROUNDVIDEOS_FORBIDDEN":
                        errorText = ChatObject.getRestrictedErrorText(chat, ChatObject.ACTION_SEND_ROUND);
                        break;
                    case "CHAT_SEND_DOCS_FORBIDDEN":
                        errorText = ChatObject.getRestrictedErrorText(chat, ChatObject.ACTION_SEND_DOCUMENTS);
                        break;
                    case "CHAT_SEND_VOICES_FORBIDDEN":
                        errorText = ChatObject.getRestrictedErrorText(chat, ChatObject.ACTION_SEND_VOICE);
                        break;
                    case "CHAT_SEND_AUDIOS_FORBIDDEN":
                        errorText = ChatObject.getRestrictedErrorText(chat, ChatObject.ACTION_SEND_MUSIC);
                        break;
                    case "CHAT_SEND_STICKERS_FORBIDDEN":
                        errorText = ChatObject.getRestrictedErrorText(chat, ChatObject.ACTION_SEND_STICKERS);
                        break;
                    case "CHAT_SEND_GIFS_FORBIDDEN":
                        errorText = ChatObject.getRestrictedErrorText(chat, ChatObject.ACTION_SEND_GIFS);
                        break;
                    case "CHAT_SEND_POLL_FORBIDDEN":
                        errorText = ChatObject.getRestrictedErrorText(chat, ChatObject.ACTION_SEND_POLLS);
                        break;

                }
                NotificationCenter.getGlobalInstance().postNotificationName(NotificationCenter.showBulletin, Bulletin.TYPE_ERROR, errorText);
            } else {
                switch (error.text) {
                    case "PEER_FLOOD":
                        NotificationCenter.getInstance(currentAccount).postNotificationName(NotificationCenter.needShowAlert, 0);
                        break;
                    case "USER_BANNED_IN_CHANNEL":
                        NotificationCenter.getInstance(currentAccount).postNotificationName(NotificationCenter.needShowAlert, 5);
                        break;
                    case "SCHEDULE_TOO_MUCH":
                        showSimpleToast(fragment, LocaleController.getString(R.string.MessageScheduledLimitReached));
                        break;
                }
            }
        } else if (request instanceof TLRPC.TL_messages_importChatInvite) {
            if (error.text.startsWith("FLOOD_WAIT")) {
                showSimpleAlert(fragment, LocaleController.getString(R.string.FloodWait));
            } else if (error.text.equals("USERS_TOO_MUCH")) {
                showSimpleAlert(fragment, LocaleController.getString(R.string.JoinToGroupErrorFull));
            } else if (error.text.equals("CHANNELS_TOO_MUCH")) {
                if (fragment.getParentActivity() != null) {
                    fragment.showDialog(new LimitReachedBottomSheet(fragment, fragment.getParentActivity(), LimitReachedBottomSheet.TYPE_TO0_MANY_COMMUNITIES, currentAccount, null));
                } else {
                    fragment.presentFragment(new TooManyCommunitiesActivity(TooManyCommunitiesActivity.TYPE_JOIN));
                }
            } else if (error.text.equals("INVITE_HASH_EXPIRED")) {
                showSimpleAlert(fragment, LocaleController.getString(R.string.ExpiredLink), LocaleController.getString(R.string.InviteExpired));
            } else {
                showSimpleAlert(fragment, LocaleController.getString(R.string.JoinToGroupErrorNotExist));
            }
        } else if (request instanceof TLRPC.TL_messages_getAttachedStickers) {
            if (fragment != null && fragment.getParentActivity() != null) {
                Toast.makeText(fragment.getParentActivity(), LocaleController.getString(R.string.ErrorOccurred) + "\n" + error.text, Toast.LENGTH_SHORT).show();
            }
        } else if (request instanceof TLRPC.TL_account_confirmPhone || request instanceof TLRPC.TL_account_verifyPhone || request instanceof TLRPC.TL_account_verifyEmail) {
            if (error.text.contains("PHONE_CODE_EMPTY") || error.text.contains("PHONE_CODE_INVALID") || error.text.contains("CODE_INVALID") || error.text.contains("CODE_EMPTY")) {
                return showSimpleAlert(fragment, LocaleController.getString(R.string.InvalidCode));
            } else if (error.text.contains("PHONE_CODE_EXPIRED") || error.text.contains("EMAIL_VERIFY_EXPIRED")) {
                return showSimpleAlert(fragment, LocaleController.getString(R.string.CodeExpired));
            } else if (error.text.startsWith("FLOOD_WAIT")) {
                return showSimpleAlert(fragment, LocaleController.getString(R.string.FloodWait));
            } else {
                return showSimpleAlert(fragment, error.text);
            }
        } else if (request instanceof TLRPC.TL_auth_resendCode) {
            if (error.text.contains("PHONE_NUMBER_INVALID")) {
                return showSimpleAlert(fragment, LocaleController.getString(R.string.InvalidPhoneNumber));
            } else if (error.text.contains("PHONE_CODE_EMPTY") || error.text.contains("PHONE_CODE_INVALID")) {
                return showSimpleAlert(fragment, LocaleController.getString(R.string.InvalidCode));
            } else if (error.text.contains("PHONE_CODE_EXPIRED")) {
                return showSimpleAlert(fragment, LocaleController.getString(R.string.CodeExpired));
            } else if (error.text.startsWith("FLOOD_WAIT")) {
                return showSimpleAlert(fragment, LocaleController.getString(R.string.FloodWait));
            } else if (error.code != -1000) {
                return showSimpleAlert(fragment, LocaleController.getString(R.string.ErrorOccurred) + "\n" + error.text);
            }
        } else if (request instanceof TLRPC.TL_account_sendConfirmPhoneCode) {
            if (error.code == 400) {
                return showSimpleAlert(fragment, LocaleController.getString(R.string.CancelLinkExpired));
            } else {
                if (error.text.startsWith("FLOOD_WAIT")) {
                    return showSimpleAlert(fragment, LocaleController.getString(R.string.FloodWait));
                } else {
                    return showSimpleAlert(fragment, LocaleController.getString(R.string.ErrorOccurred));
                }
            }
        } else if (request instanceof TLRPC.TL_account_changePhone) {
            if (error.text.contains("PHONE_NUMBER_INVALID")) {
                showSimpleAlert(fragment, LocaleController.getString(R.string.InvalidPhoneNumber));
            } else if (error.text.contains("PHONE_CODE_EMPTY") || error.text.contains("PHONE_CODE_INVALID")) {
                showSimpleAlert(fragment, LocaleController.getString(R.string.InvalidCode));
            } else if (error.text.contains("PHONE_CODE_EXPIRED")) {
                showSimpleAlert(fragment, LocaleController.getString(R.string.CodeExpired));
            } else if (error.text.startsWith("FLOOD_WAIT")) {
                showSimpleAlert(fragment, LocaleController.getString(R.string.FloodWait));
            } else if (error.text.contains("FRESH_CHANGE_PHONE_FORBIDDEN")) {
                showSimpleAlert(fragment, LocaleController.getString(R.string.FreshChangePhoneForbiddenTitle), LocaleController.getString(R.string.FreshChangePhoneForbidden));
            } else {
                showSimpleAlert(fragment, error.text);
            }
        } else if (request instanceof TLRPC.TL_account_sendChangePhoneCode) {
            if (error.text.contains("PHONE_NUMBER_INVALID")) {
                LoginActivity.needShowInvalidAlert(fragment, (String) args[0], false);
            } else if (error.text.contains("PHONE_CODE_EMPTY") || error.text.contains("PHONE_CODE_INVALID")) {
                showSimpleAlert(fragment, LocaleController.getString(R.string.InvalidCode));
            } else if (error.text.contains("PHONE_CODE_EXPIRED")) {
                showSimpleAlert(fragment, LocaleController.getString(R.string.CodeExpired));
            } else if (error.text.startsWith("FLOOD_WAIT")) {
                showSimpleAlert(fragment, LocaleController.getString(R.string.FloodWait));
            } else if (error.text.startsWith("PHONE_NUMBER_OCCUPIED")) {
                showSimpleAlert(fragment, LocaleController.formatString("ChangePhoneNumberOccupied", R.string.ChangePhoneNumberOccupied, args[0]));
            } else if (error.text.startsWith("PHONE_NUMBER_BANNED")) {
                LoginActivity.needShowInvalidAlert(fragment, (String) args[0], true);
            } else {
                showSimpleAlert(fragment, LocaleController.getString(R.string.ErrorOccurred));
            }
        } else if (request instanceof TLRPC.TL_account_updateUsername) {
            switch (error.text) {
                case "USERNAME_INVALID":
                    showSimpleAlert(fragment, LocaleController.getString(R.string.UsernameInvalid));
                    break;
                case "USERNAME_OCCUPIED":
                    showSimpleAlert(fragment, LocaleController.getString(R.string.UsernameInUse));
                    break;
                default:
                    showSimpleAlert(fragment, LocaleController.getString(R.string.ErrorOccurred));
                    break;
            }
        } else if (request instanceof TLRPC.TL_contacts_importContacts) {
            if (error.text.startsWith("FLOOD_WAIT")) {
                showSimpleAlert(fragment, LocaleController.getString(R.string.FloodWait));
            } else {
                showSimpleAlert(fragment, LocaleController.getString(R.string.ErrorOccurred) + "\n" + error.text);
            }
        } else if (request instanceof TLRPC.TL_account_getPassword || request instanceof TLRPC.TL_account_getTmpPassword) {
            if (error.text.startsWith("FLOOD_WAIT")) {
                showSimpleToast(fragment, getFloodWaitString(error.text));
            } else {
                showSimpleToast(fragment, error.text);
            }
        } else if (request instanceof TLRPC.TL_payments_sendPaymentForm) {
            switch (error.text) {
                case "BOT_PRECHECKOUT_FAILED":
                    showSimpleToast(fragment, LocaleController.getString(R.string.PaymentPrecheckoutFailed));
                    break;
                case "PAYMENT_FAILED":
                    showSimpleToast(fragment, LocaleController.getString(R.string.PaymentFailed));
                    break;
                default:
                    showSimpleToast(fragment, error.text);
                    break;
            }
        } else if (request instanceof TLRPC.TL_payments_validateRequestedInfo) {
            switch (error.text) {
                case "SHIPPING_NOT_AVAILABLE":
                    showSimpleToast(fragment, LocaleController.getString(R.string.PaymentNoShippingMethod));
                    break;
                default:
                    showSimpleToast(fragment, error.text);
                    break;
            }
        } else if (request instanceof TLRPC.TL_messages_hideChatJoinRequest) {
            if ("USER_CHANNELS_TOO_MUCH".equals(error.text)) {
                showAddUserAlert(error.text, fragment, true, request);
            } else {
                showSimpleToast(fragment, error.text);
            }
        } else if (request instanceof TLRPC.TL_payments_assignPlayMarketTransaction) {
            showSimpleAlert(fragment, LocaleController.getString(R.string.PaymentConfirmationError) + "\n" + error.text);
        }

        return null;
    }

    public static Toast showSimpleToast(BaseFragment baseFragment, final String text) {
        if (text == null) {
            return null;
        }
        Context context;
        if (baseFragment != null && baseFragment.getParentActivity() != null) {
            context = baseFragment.getParentActivity();
        } else {
            context = ApplicationLoader.applicationContext;
        }
        Toast toast = Toast.makeText(context, text, Toast.LENGTH_LONG);
        toast.show();
        return toast;
    }

    public static AlertDialog showUpdateAppAlert(final Context context, final String text, boolean updateApp) {
        if (context == null || text == null) {
            return null;
        }
        AlertDialog.Builder builder = new AlertDialog.Builder(context);
        builder.setTitle(LocaleController.getString(R.string.AppName));
        builder.setMessage(text);
<<<<<<< HEAD
        builder.setPositiveButton(LocaleController.getString("OK", R.string.OK), null);
=======
        builder.setPositiveButton(LocaleController.getString(R.string.OK), null);
        if (updateApp) {
            builder.setNegativeButton(LocaleController.getString(R.string.UpdateApp), (dialog, which) -> Browser.openUrl(context, BuildVars.PLAYSTORE_APP_URL));
        }
>>>>>>> 1e891826
        return builder.show();
    }

    private static SpannableStringBuilder mkTransSpan(String str, TLRPC.TL_langPackLanguage language, BottomBuilder builder) {
        SpannableStringBuilder spanned = new SpannableStringBuilder(AndroidUtilities.replaceTags(str));

        int start = TextUtils.indexOf(spanned, '[');
        int end;
        if (start != -1) {
            end = TextUtils.indexOf(spanned, ']', start + 1);
            if (start != -1 && end != -1) {
                spanned.delete(end, end + 1);
                spanned.delete(start, start + 1);
            }
        } else {
            end = -1;
        }

        if (start != -1 && end != -1) {
            spanned.setSpan(new URLSpanNoUnderline(language.translations_url) {
                @Override
                public void onClick(View widget) {
                    builder.dismiss();
                    super.onClick(widget);
                }
            }, start, end - 1, Spannable.SPAN_EXCLUSIVE_EXCLUSIVE);
        }

        return spanned;
    }

    public static AlertDialog createLanguageAlert(LaunchActivity activity, final TLRPC.TL_langPackLanguage language) {
        return createLanguageAlert(activity, language, null).create();
    }

    public static AlertDialog.Builder createLanguageAlert(LaunchActivity activity, final TLRPC.TL_langPackLanguage language, Runnable callback) {
        if (language == null) {
            return null;
        }
        language.lang_code = language.lang_code.replace('-', '_').toLowerCase();
        language.plural_code = language.plural_code.replace('-', '_').toLowerCase();
        if (language.base_lang_code != null) {
            language.base_lang_code = language.base_lang_code.replace('-', '_').toLowerCase();
        }

        SpannableStringBuilder spanned;

        AlertDialog.Builder builder = new AlertDialog.Builder(activity);
        LocaleController.LocaleInfo currentInfo = LocaleController.getInstance().getCurrentLocaleInfo();
        String str;
        if (currentInfo.shortName.equals(language.lang_code)) {
            builder.setTitle(LocaleController.getString(R.string.Language));
            str = LocaleController.formatString("LanguageSame", R.string.LanguageSame, language.name);
            builder.setNegativeButton(LocaleController.getString(R.string.OK), null);
            builder.setNeutralButton(LocaleController.getString(R.string.SETTINGS), (dialog, which) -> activity.presentFragment(new LanguageSelectActivity()));
        } else {
            if (language.strings_count == 0) {
                builder.setTitle(LocaleController.getString(R.string.LanguageUnknownTitle));
                str = LocaleController.formatString("LanguageUnknownCustomAlert", R.string.LanguageUnknownCustomAlert, language.name);
                builder.setNegativeButton(LocaleController.getString(R.string.OK), null);
            } else {
                builder.setTitle(LocaleController.getString(R.string.LanguageTitle));
                if (language.official) {
                    str = LocaleController.formatString("LanguageAlert", R.string.LanguageAlert, language.name, (int) Math.ceil(language.translated_count / (float) language.strings_count * 100));
                } else {
                    str = LocaleController.formatString("LanguageCustomAlert", R.string.LanguageCustomAlert, language.name, (int) Math.ceil(language.translated_count / (float) language.strings_count * 100));
                }
                builder.setPositiveButton(LocaleController.getString(R.string.Change), (dialogInterface, i) -> {
                    String key;
                    if (language.official) {
                        key = "remote_" + language.lang_code;
                    } else {
                        key = "unofficial_" + language.lang_code;
                    }
                    LocaleController.LocaleInfo localeInfo = LocaleController.getInstance().getLanguageFromDict(key);
                    if (localeInfo == null) {
                        localeInfo = new LocaleController.LocaleInfo();
                        localeInfo.name = language.native_name;
                        localeInfo.nameEnglish = language.name;
                        localeInfo.shortName = language.lang_code;
                        localeInfo.baseLangCode = language.base_lang_code;
                        localeInfo.pluralLangCode = language.plural_code;
                        localeInfo.isRtl = language.rtl;
                        if (language.official) {
                            localeInfo.pathToFile = "remote";
                        } else {
                            localeInfo.pathToFile = "unofficial";
                        }
                    }
                    LocaleController.getInstance().applyLanguage(localeInfo, true, false, false, true, UserConfig.selectedAccount, null);
                    activity.rebuildAllFragments(true);
                });
                builder.setNegativeButton(LocaleController.getString(R.string.Cancel), null);
            }
        }

        spanned = new SpannableStringBuilder(AndroidUtilities.replaceTags(str));

        int start = TextUtils.indexOf(spanned, '[');
        int end;
        if (start != -1) {
            end = TextUtils.indexOf(spanned, ']', start + 1);
            if (end != -1) {
                spanned.delete(end, end + 1);
                spanned.delete(start, start + 1);
            }
        } else {
            end = -1;
        }

        if (start != -1 && end != -1) {
            spanned.setSpan(new URLSpanNoUnderline(language.translations_url) {
                @Override
                public void onClick(View widget) {
                    builder.getDismissRunnable().run();
                    super.onClick(widget);
                }
            }, start, end - 1, Spannable.SPAN_EXCLUSIVE_EXCLUSIVE);
        }

        final TextView message = new TextView(activity);
        message.setText(spanned);
        message.setTextSize(TypedValue.COMPLEX_UNIT_DIP, 16);
        message.setLinkTextColor(Theme.getColor(Theme.key_dialogTextLink));
        message.setHighlightColor(Theme.getColor(Theme.key_dialogLinkSelection));
        message.setPadding(dp(23), 0, dp(23), 0);
        message.setMovementMethod(new AndroidUtilities.LinkMovementMethodMy());
        message.setTextColor(Theme.getColor(Theme.key_dialogTextBlack));
        builder.setView(message);

        return builder;
    }

    public static boolean checkSlowMode(Context context, int currentAccount, long did, boolean few) {
        if (DialogObject.isChatDialog(did)) {
            TLRPC.Chat chat = MessagesController.getInstance(currentAccount).getChat(-did);
            if (chat != null && chat.slowmode_enabled && !ChatObject.hasAdminRights(chat)) {
                if (!few) {
                    TLRPC.ChatFull chatFull = MessagesController.getInstance(currentAccount).getChatFull(chat.id);
                    if (chatFull == null) {
                        chatFull = MessagesStorage.getInstance(currentAccount).loadChatInfo(chat.id, ChatObject.isChannel(chat), new CountDownLatch(1), false, false);
                    }
                    if (chatFull != null && chatFull.slowmode_next_send_date >= ConnectionsManager.getInstance(currentAccount).getCurrentTime()) {
                        few = true;
                    }
                }
                if (few) {
                    createSimpleAlert(context, chat.title, LocaleController.getString(R.string.SlowmodeSendError)).show();
                    return true;
                }
            }
        }
        return false;
    }

    public static AlertDialog.Builder createNoAccessAlert(Context context, String title, String message, Theme.ResourcesProvider resourcesProvider) {
        AlertDialog.Builder builder = new AlertDialog.Builder(context);
        builder.setTitle(title);
        Map<String, Integer> colorsReplacement = new HashMap<>();
        colorsReplacement.put("info1.**", Theme.getColor(Theme.key_dialogTopBackground, resourcesProvider));
        colorsReplacement.put("info2.**", Theme.getColor(Theme.key_dialogTopBackground, resourcesProvider));
        builder.setTopAnimation(R.raw.not_available, AlertsCreator.NEW_DENY_DIALOG_TOP_ICON_SIZE, false, Theme.getColor(Theme.key_dialogTopBackground, resourcesProvider), colorsReplacement);
        builder.setTopAnimationIsNew(true);
        builder.setPositiveButton(LocaleController.getString(R.string.Close), null);
        builder.setMessage(message);
        return builder;
    }

    public static AlertDialog.Builder createSimpleAlert(Context context, final String text) {
        return createSimpleAlert(context, null, text);
    }

    public static AlertDialog.Builder createSimpleAlert(Context context, final String title, final String text) {
        return createSimpleAlert(context, title, text, null);
    }

    public static AlertDialog.Builder createSimpleAlert(Context context, final String title, final String text, Theme.ResourcesProvider resourcesProvider) {
        return createSimpleAlert(context, title, text, null, null, resourcesProvider);
    }

    public static AlertDialog.Builder createSimpleAlert(Context context, final String title, final String text, String positiveButton, Runnable positive, Theme.ResourcesProvider resourcesProvider) {
        if (context == null || text == null) {
            return null;
        }
        AlertDialog.Builder builder = new AlertDialog.Builder(context);
        builder.setTitle(title == null ? LocaleController.getString(R.string.AppName) : title);
        builder.setMessage(text);
        if (positiveButton == null) {
            builder.setPositiveButton(LocaleController.getString(R.string.OK), null);
        } else {
            builder.setNegativeButton(LocaleController.getString(R.string.Cancel), null);
            builder.setPositiveButton(positiveButton, (dialog, which) -> {
                dialog.dismiss();
                if (positive != null) {
                    positive.run();
                }
            });
        }
        return builder;
    }

    public static Dialog showSimpleAlert(BaseFragment baseFragment, final String text) {
        return showSimpleAlert(baseFragment, null, text);
    }

    public static Dialog showSimpleAlert(BaseFragment baseFragment, final String title, final String text) {
        return showSimpleAlert(baseFragment, title, text, null);
    }

    public static Dialog showSimpleAlert(BaseFragment baseFragment, final String title, final String text, Theme.ResourcesProvider resourcesProvider) {
        if (text == null || baseFragment == null || baseFragment.getParentActivity() == null) {
            return null;
        }
        AlertDialog.Builder builder = createSimpleAlert(baseFragment.getParentActivity(), title, text, resourcesProvider);
        Dialog dialog = builder.create();
        baseFragment.showDialog(dialog);
        return dialog;
    }

    public static void showBlockReportSpamReplyAlert(ChatActivity fragment, MessageObject messageObject, long peerId, Theme.ResourcesProvider resourcesProvider, Runnable hideDim) {
        if (fragment == null || fragment.getParentActivity() == null || messageObject == null) {
            return;
        }

        AccountInstance accountInstance = fragment.getAccountInstance();
        TLRPC.User user = peerId > 0 ? accountInstance.getMessagesController().getUser(peerId) : null;
        TLRPC.Chat chat = peerId < 0 ? accountInstance.getMessagesController().getChat(-peerId) : null;
        if (user == null && chat == null) {
            return;
        }
        AlertDialog.Builder builder = new AlertDialog.Builder(fragment.getParentActivity(), resourcesProvider);
        builder.setDimEnabled(hideDim == null);
        builder.setOnPreDismissListener(di -> {
            if (hideDim != null) {
                hideDim.run();
            }
        });

        builder.setTitle(LocaleController.getString(R.string.BlockUser));
        if (user != null) {
            builder.setMessage(AndroidUtilities.replaceTags(LocaleController.formatString("BlockUserReplyAlert", R.string.BlockUserReplyAlert, UserObject.getFirstName(user))));
        } else {
            builder.setMessage(AndroidUtilities.replaceTags(LocaleController.formatString("BlockUserReplyAlert", R.string.BlockUserReplyAlert, chat.title)));
        }

        CheckBoxCell[] cells = new CheckBoxCell[1];
        LinearLayout linearLayout = new LinearLayout(fragment.getParentActivity());
        linearLayout.setOrientation(LinearLayout.VERTICAL);

        cells[0] = new CheckBoxCell(fragment.getParentActivity(), 1, resourcesProvider);
        cells[0].setBackgroundDrawable(Theme.getSelectorDrawable(false));
        cells[0].setTag(0);
        cells[0].setText(LocaleController.getString(R.string.DeleteReportSpam), "", true, false);

        cells[0].setPadding(LocaleController.isRTL ? dp(16) : dp(8), 0, LocaleController.isRTL ? dp(8) : dp(16), 0);
        linearLayout.addView(cells[0], LayoutHelper.createLinear(LayoutHelper.MATCH_PARENT, LayoutHelper.WRAP_CONTENT));
        cells[0].setOnClickListener(v -> {
            Integer num = (Integer) v.getTag();
            cells[num].setChecked(!cells[num].isChecked(), true);
        });

        builder.setView(linearLayout);

        builder.setPositiveButton(LocaleController.getString(R.string.BlockAndDeleteReplies), (dialogInterface, i) -> {
            if (user != null) {
                accountInstance.getMessagesStorage().deleteUserChatHistory(fragment.getDialogId(), user.id);
            } else {
                accountInstance.getMessagesStorage().deleteUserChatHistory(fragment.getDialogId(), -chat.id);
            }
            TLRPC.TL_contacts_blockFromReplies request = new TLRPC.TL_contacts_blockFromReplies();
            request.msg_id = messageObject.getId();
            request.delete_message = true;
            request.delete_history = true;
            if (cells[0].isChecked()) {
                request.report_spam = true;
                if (fragment.getParentActivity() != null) {
                    if (fragment instanceof ChatActivity) {
                        UndoView undoView = fragment.getUndoView();
                        if (undoView != null) {
                            undoView.showWithAction(0, UndoView.ACTION_REPORT_SENT, null);
                        }
                    } else if (fragment != null) {
                        BulletinFactory.of(fragment).createReportSent(resourcesProvider).show();
                    } else {
                        Toast.makeText(fragment.getParentActivity(), LocaleController.getString(R.string.ReportChatSent), Toast.LENGTH_SHORT).show();
                    }
                }
            }
            accountInstance.getConnectionsManager().sendRequest(request, (response, error) -> {
                if (response instanceof TLRPC.Updates) {
                    accountInstance.getMessagesController().processUpdates((TLRPC.Updates) response, false);
                }
            });
        });
        builder.setNegativeButton(LocaleController.getString(R.string.Cancel), null);
        AlertDialog dialog = builder.create();
        fragment.showDialog(dialog);
        TextView button = (TextView) dialog.getButton(DialogInterface.BUTTON_POSITIVE);
        if (button != null) {
            button.setTextColor(Theme.getColor(Theme.key_text_RedBold));
        }
    }

    public static void showBlockReportSpamAlert(BaseFragment fragment, long dialog_id, TLRPC.User currentUser, TLRPC.Chat currentChat, TLRPC.EncryptedChat encryptedChat, boolean isLocation, TLRPC.ChatFull chatInfo, MessagesStorage.IntCallback callback, Theme.ResourcesProvider resourcesProvider) {
        if (fragment == null || fragment.getParentActivity() == null) {
            return;
        }
        AccountInstance accountInstance = fragment.getAccountInstance();
        AlertDialog.Builder builder = new AlertDialog.Builder(fragment.getParentActivity(), resourcesProvider);
        CharSequence reportText;
        CheckBoxCell[] cells;
        SharedPreferences preferences = MessagesController.getNotificationsSettings(fragment.getCurrentAccount());
        boolean showReport = encryptedChat != null || preferences.getBoolean("dialog_bar_report" + dialog_id, false);
        if (currentUser != null) {
            builder.setTitle(LocaleController.formatString("BlockUserTitle", R.string.BlockUserTitle, UserObject.getFirstName(currentUser)));
            builder.setMessage(AndroidUtilities.replaceTags(LocaleController.formatString("BlockUserAlert", R.string.BlockUserAlert, UserObject.getFirstName(currentUser))));
            reportText = LocaleController.getString(R.string.BlockContact);

            cells = new CheckBoxCell[2];
            LinearLayout linearLayout = new LinearLayout(fragment.getParentActivity());
            linearLayout.setOrientation(LinearLayout.VERTICAL);
            for (int a = 0; a < 2; a++) {
                if (a == 0 && !showReport) {
                    continue;
                }
                cells[a] = new CheckBoxCell(fragment.getParentActivity(), 1, resourcesProvider);
                cells[a].setBackgroundDrawable(Theme.getSelectorDrawable(false));
                cells[a].setTag(a);
                if (a == 0) {
                    cells[a].setText(LocaleController.getString(R.string.DeleteReportSpam), "", true, false);
                } else {
                    cells[a].setText(LocaleController.formatString("DeleteThisChat", R.string.DeleteThisChat), "", true, false);
                }
                cells[a].setPadding(LocaleController.isRTL ? dp(16) : dp(8), 0, LocaleController.isRTL ? dp(8) : dp(16), 0);
                linearLayout.addView(cells[a], LayoutHelper.createLinear(LayoutHelper.MATCH_PARENT, LayoutHelper.WRAP_CONTENT));
                cells[a].setOnClickListener(v -> {
                    Integer num = (Integer) v.getTag();
                    cells[num].setChecked(!cells[num].isChecked(), true);
                });
            }
            builder.setView(linearLayout);
        } else {
            cells = null;
            if (currentChat != null && isLocation) {
                builder.setTitle(LocaleController.getString(R.string.ReportUnrelatedGroup));
                if (chatInfo != null && chatInfo.location instanceof TLRPC.TL_channelLocation) {
                    TLRPC.TL_channelLocation location = (TLRPC.TL_channelLocation) chatInfo.location;
                    builder.setMessage(AndroidUtilities.replaceTags(LocaleController.formatString("ReportUnrelatedGroupText", R.string.ReportUnrelatedGroupText, location.address)));
                } else {
                    builder.setMessage(LocaleController.getString(R.string.ReportUnrelatedGroupTextNoAddress));
                }
            } else {
                builder.setTitle(LocaleController.getString(R.string.ReportSpamTitle));
                if (ChatObject.isChannel(currentChat) && !currentChat.megagroup) {
                    builder.setMessage(LocaleController.getString(R.string.ReportSpamAlertChannel));
                } else {
                    builder.setMessage(LocaleController.getString(R.string.ReportSpamAlertGroup));
                }
            }
            reportText = LocaleController.getString(R.string.ReportChat);
        }
        builder.setPositiveButton(reportText, (dialogInterface, i) -> {
            if (currentUser != null) {
                accountInstance.getMessagesController().blockPeer(currentUser.id);
            }
            if (cells == null || cells[0] != null && cells[0].isChecked()) {
                accountInstance.getMessagesController().reportSpam(dialog_id, currentUser, currentChat, encryptedChat, currentChat != null && isLocation);
            }
            if (cells == null || cells[1].isChecked()) {
                if (currentChat != null) {
                    if (ChatObject.isNotInChat(currentChat)) {
                        accountInstance.getMessagesController().deleteDialog(dialog_id, 0);
                    } else {
                        accountInstance.getMessagesController().deleteParticipantFromChat(-dialog_id, accountInstance.getMessagesController().getUser(accountInstance.getUserConfig().getClientUserId()));
                    }
                } else {
                    accountInstance.getMessagesController().deleteDialog(dialog_id, 0);
                }
                callback.run(1);
            } else {
                callback.run(0);
            }
        });
        builder.setNegativeButton(LocaleController.getString(R.string.Cancel), null);
        AlertDialog dialog = builder.create();
        fragment.showDialog(dialog);
        TextView button = (TextView) dialog.getButton(DialogInterface.BUTTON_POSITIVE);
        if (button != null) {
            button.setTextColor(Theme.getColor(Theme.key_text_RedBold));
        }
    }

    public static void showCustomNotificationsDialog(BaseFragment parentFragment, long did, int topicId, int globalType, ArrayList<NotificationsSettingsActivity.NotificationException> exceptions, ArrayList<NotificationsSettingsActivity.NotificationException> autoExceptions, int currentAccount, MessagesStorage.IntCallback callback) {
        showCustomNotificationsDialog(parentFragment, did, topicId, globalType, exceptions, autoExceptions, currentAccount, callback, null);
    }

    public static void showCustomNotificationsDialog(BaseFragment parentFragment, long did, int topicId, int globalType, ArrayList<NotificationsSettingsActivity.NotificationException> exceptions, ArrayList<NotificationsSettingsActivity.NotificationException> autoExceptions, int currentAccount, MessagesStorage.IntCallback callback, MessagesStorage.IntCallback resultCallback) {
        if (parentFragment == null || parentFragment.getParentActivity() == null) {
            return;
        }
        boolean enabled;
        boolean defaultEnabled = NotificationsController.getInstance(currentAccount).isGlobalNotificationsEnabled(did, false, false);

        String[] descriptions = new String[]{
                LocaleController.getString(R.string.NotificationsTurnOn),
                LocaleController.formatString("MuteFor", R.string.MuteFor, LocaleController.formatPluralString("Hours", 1)),
                LocaleController.formatString("MuteFor", R.string.MuteFor, LocaleController.formatPluralString("Days", 2)),
                did == 0 && parentFragment instanceof NotificationsCustomSettingsActivity ? null : LocaleController.getString(R.string.NotificationsCustomize),
                LocaleController.getString(R.string.NotificationsTurnOff)
        };

        int[] icons = new int[]{
                R.drawable.notifications_on,
                R.drawable.notifications_mute1h,
                R.drawable.notifications_mute2d,
                R.drawable.notifications_settings,
                R.drawable.notifications_off
        };

        final LinearLayout linearLayout = new LinearLayout(parentFragment.getParentActivity());
        linearLayout.setOrientation(LinearLayout.VERTICAL);
        AlertDialog.Builder builder = new AlertDialog.Builder(parentFragment.getParentActivity());

        for (int a = 0; a < descriptions.length; a++) {
            if (descriptions[a] == null) {
                continue;
            }
            TextView textView = new TextView(parentFragment.getParentActivity());
            Drawable drawable = parentFragment.getParentActivity().getResources().getDrawable(icons[a]);
            if (a == descriptions.length - 1) {
                textView.setTextColor(Theme.getColor(Theme.key_text_RedBold));
                drawable.setColorFilter(new PorterDuffColorFilter(Theme.getColor(Theme.key_text_RedRegular), PorterDuff.Mode.MULTIPLY));
            } else {
                textView.setTextColor(Theme.getColor(Theme.key_dialogTextBlack));
                drawable.setColorFilter(new PorterDuffColorFilter(Theme.getColor(Theme.key_dialogIcon), PorterDuff.Mode.SRC_IN));
            }
            textView.setTextSize(TypedValue.COMPLEX_UNIT_DIP, 16);
            textView.setLines(1);
            textView.setMaxLines(1);
            textView.setCompoundDrawablesWithIntrinsicBounds(drawable, null, null, null);
            textView.setTag(a);
            textView.setBackgroundDrawable(Theme.getSelectorDrawable(false));
            textView.setPadding(dp(24), 0, dp(24), 0);
            textView.setSingleLine(true);
            textView.setGravity(Gravity.LEFT | Gravity.CENTER_VERTICAL);
            textView.setCompoundDrawablePadding(dp(26));
            textView.setText(descriptions[a]);
            linearLayout.addView(textView, LayoutHelper.createLinear(LayoutHelper.MATCH_PARENT, 48, Gravity.LEFT | Gravity.TOP));
            textView.setOnClickListener(v -> {
                int i = (Integer) v.getTag();
                if (i == 0) {
                    if (did != 0) {
                        SharedPreferences preferences = MessagesController.getNotificationsSettings(currentAccount);
                        SharedPreferences.Editor editor = preferences.edit();
                        if (defaultEnabled) {
                            editor.remove("notify2_" + did);
                        } else {
                            editor.putInt("notify2_" + did, 0);
                        }
                        MessagesStorage.getInstance(currentAccount).setDialogFlags(did, 0);
                        editor.commit();
                        TLRPC.Dialog dialog = MessagesController.getInstance(currentAccount).dialogs_dict.get(did);
                        if (dialog != null) {
                            dialog.notify_settings = new TLRPC.TL_peerNotifySettings();
                        }
                        NotificationsController.getInstance(currentAccount).updateServerNotificationsSettings(did, topicId);
                        if (resultCallback != null) {
                            if (defaultEnabled) {
                                resultCallback.run(0);
                            } else {
                                resultCallback.run(1);
                            }
                        }
                    } else {
                        NotificationsController.getInstance(currentAccount).setGlobalNotificationsEnabled(globalType, 0);
                    }
                } else if (i == 3) {
                    if (did != 0) {
                        Bundle args = new Bundle();
                        args.putLong("dialog_id", did);
                        parentFragment.presentFragment(new ProfileNotificationsActivity(args));
                    } else {
                        parentFragment.presentFragment(new NotificationsCustomSettingsActivity(globalType, exceptions, autoExceptions));
                    }
                } else {
                    int untilTime = ConnectionsManager.getInstance(currentAccount).getCurrentTime();
                    if (i == 1) {
                        untilTime += 60 * 60;
                    } else if (i == 2) {
                        untilTime += 60 * 60 * 48;
                    } else if (i == 4) {
                        untilTime = Integer.MAX_VALUE;
                    }
                    NotificationsController.getInstance(currentAccount).muteUntil(did, topicId, untilTime);
                    if (did != 0 && resultCallback != null) {
                        if (i == 4 && !defaultEnabled) {
                            resultCallback.run(0);
                        } else {
                            resultCallback.run(1);
                        }
                    }
                    if (did == 0) {
                        NotificationsController.getInstance(currentAccount).setGlobalNotificationsEnabled(globalType, Integer.MAX_VALUE);
                    }
                }

                if (callback != null) {
                    callback.run(i);
                }
                builder.getDismissRunnable().run();
                int setting = -1;
                if (i == 0) {
                    setting = NotificationsController.SETTING_MUTE_UNMUTE;
                } else if (i == 1) {
                    setting = NotificationsController.SETTING_MUTE_HOUR;
                } else if (i == 2) {
                    setting = NotificationsController.SETTING_MUTE_2_DAYS;
                } else if (i == 4) {
                    setting = NotificationsController.SETTING_MUTE_FOREVER;
                }
                if (setting >= 0) {
                    if (BulletinFactory.canShowBulletin(parentFragment)) {
                        BulletinFactory.createMuteBulletin(parentFragment, setting).show();
                    }
                }
            });
        }
        builder.setTitle(LocaleController.getString(R.string.Notifications));
        builder.setView(linearLayout);
        parentFragment.showDialog(builder.create());
    }

    public static AlertDialog showSecretLocationAlert(Context context, int currentAccount, final Runnable onSelectRunnable, boolean inChat, Theme.ResourcesProvider resourcesProvider) {
        ArrayList<String> arrayList = new ArrayList<>();
        ArrayList<Integer> types = new ArrayList<>();
        int providers = 5; // MessagesController.getInstance(currentAccount).availableMapProviders;
        if ((providers & 1) != 0) {
            arrayList.add(LocaleController.getString(R.string.MapPreviewProviderTelegram));
            types.add(0);
        }
        if ((providers & 2) != 0) {
            arrayList.add(LocaleController.getString(R.string.MapPreviewProviderGoogle));
            types.add(1);
        }
        if ((providers & 4) != 0) {
            arrayList.add(LocaleController.getString(R.string.MapPreviewProviderYandex));
            types.add(3);
        }
        arrayList.add(LocaleController.getString(R.string.MapPreviewProviderNobody));
        types.add(2);

        AlertDialog.Builder builder = new AlertDialog.Builder(context, resourcesProvider);
        builder.setTitle(LocaleController.getString(R.string.MapPreviewProviderTitle));
        final LinearLayout linearLayout = new LinearLayout(context);
        linearLayout.setOrientation(LinearLayout.VERTICAL);
        builder.setView(linearLayout);

        for (int a = 0; a < arrayList.size(); a++) {
            RadioColorCell cell = new RadioColorCell(context, resourcesProvider);
            cell.setPadding(dp(4), 0, dp(4), 0);
            cell.setTag(a);
            cell.setCheckColor(Theme.getColor(Theme.key_radioBackground), Theme.getColor(Theme.key_dialogRadioBackgroundChecked));
            cell.setTextAndValue(arrayList.get(a), SharedConfig.mapPreviewType == types.get(a));
            cell.setBackground(Theme.createSelectorDrawable(Theme.getColor(Theme.key_listSelector), Theme.RIPPLE_MASK_ALL));
            linearLayout.addView(cell);
            cell.setOnClickListener(v -> {
                Integer which = (Integer) v.getTag();
                SharedConfig.setSecretMapPreviewType(types.get(which));
                if (onSelectRunnable != null) {
                    onSelectRunnable.run();
                }
                builder.getDismissRunnable().run();
            });
        }
        if (!inChat) {
            builder.setNegativeButton(LocaleController.getString(R.string.Cancel), null);
        }
        AlertDialog dialog = builder.show();
        if (inChat) {
            dialog.setCanceledOnTouchOutside(false);
        }
        return dialog;
    }

    private static void updateDayPicker(NumberPicker dayPicker, NumberPicker monthPicker, NumberPicker yearPicker) {
        Calendar calendar = Calendar.getInstance();
        calendar.set(Calendar.MONTH, monthPicker.getValue());
        calendar.set(Calendar.YEAR, yearPicker.getValue());
        dayPicker.setMinValue(1);
        dayPicker.setMaxValue(calendar.getActualMaximum(Calendar.DAY_OF_MONTH));
    }

    private static void checkPickerDate(NumberPicker dayPicker, NumberPicker monthPicker, NumberPicker yearPicker) {
        Calendar calendar = Calendar.getInstance();
        calendar.setTimeInMillis(System.currentTimeMillis());

        int year, month;

        int currentYear = calendar.get(Calendar.YEAR);
        int currentMonth = calendar.get(Calendar.MONTH);
        int currentDay = calendar.get(Calendar.DAY_OF_MONTH);

        yearPicker.setMinValue(currentYear);
        year = yearPicker.getValue();

        monthPicker.setMinValue(year == currentYear ? currentMonth : 0);
        month = monthPicker.getValue();

        dayPicker.setMinValue(year == currentYear && month == currentMonth ? currentDay : 1);
    }

    public static void showOpenUrlAlert(BaseFragment fragment, String url, boolean punycode, boolean ask) {
        showOpenUrlAlert(fragment, url, punycode, true, ask, false, null, null);
    }

    public static void showOpenUrlAlert(BaseFragment fragment, String url, boolean punycode, boolean tryTelegraph, boolean ask) {
        showOpenUrlAlert(fragment, url, punycode, tryTelegraph, ask, null, null);
    }

    public static void showOpenUrlAlert(BaseFragment fragment, String url, boolean punycode, boolean ask, Theme.ResourcesProvider resourcesProvider) {
        showOpenUrlAlert(fragment, url, punycode, true, ask, false, null, resourcesProvider);
    }

    public static void showOpenUrlAlert(BaseFragment fragment, String url, boolean punycode, boolean tryTelegraph, boolean ask, Browser.Progress progress, Theme.ResourcesProvider resourcesProvider) {
        showOpenUrlAlert(fragment, url, punycode, tryTelegraph, ask, false, progress, resourcesProvider);
    }

    public static void showOpenUrlAlert(BaseFragment fragment, String url, boolean punycode, boolean tryTelegraph, boolean ask, boolean forceNotInternalForApps, Browser.Progress progress, Theme.ResourcesProvider resourcesProvider) {
        if (fragment == null || fragment.getParentActivity() == null) {
            return;
        }
        long inlineReturn = (fragment instanceof ChatActivity) ? ((ChatActivity) fragment).getInlineReturn() : 0;
<<<<<<< HEAD
        if (Browser.isInternalUrl(url, null) || !ask || NekoConfig.skipOpenLinkConfirm.Bool()) {
            Browser.openUrl(fragment.getParentActivity(), Uri.parse(url), inlineReturn == 0, tryTelegraph, forceNotInternalForApps && checkInternalBotApp(url), progress, null, false);
=======
        final String scheme = url == null ? null : Uri.parse(url).getScheme();
        if (Browser.isInternalUrl(url, null) || !ask || "mailto".equalsIgnoreCase(scheme)) {
            Browser.openUrl(fragment.getParentActivity(), Uri.parse(url), inlineReturn == 0, tryTelegraph, forceNotInternalForApps && checkInternalBotApp(url), progress, null, false, true);
>>>>>>> 1e891826
        } else {
            String urlFinal;
            if (punycode) {
                try {
                    Uri uri = Uri.parse(url);
                    urlFinal = Browser.replaceHostname(uri, Browser.IDN_toUnicode(uri.getHost()), null);
                } catch (Exception e) {
                    FileLog.e(e, false);
                    urlFinal = url;
                }
            } else {
                urlFinal = url;
            }
            Runnable open = () -> Browser.openUrl(fragment.getParentActivity(), Uri.parse(url), inlineReturn == 0, tryTelegraph, progress);
            AlertDialog.Builder builder = new AlertDialog.Builder(fragment.getParentActivity(), resourcesProvider);
            builder.setTitle(LocaleController.getString(R.string.OpenUrlTitle));
            AlertDialog[] dialog = new AlertDialog[1];
            SpannableString link = new SpannableString(urlFinal);
            link.setSpan(new URLSpan(urlFinal) {
                @Override
                public void onClick(View widget) {
                    open.run();
                    if (dialog[0] != null) {
                        dialog[0].dismiss();
                    }
                }
            }, 0, link.length(), Spannable.SPAN_EXCLUSIVE_EXCLUSIVE);
            SpannableStringBuilder stringBuilder = new SpannableStringBuilder(LocaleController.getString(R.string.OpenUrlAlert2));
            int index = stringBuilder.toString().indexOf("%1$s");
            if (index >= 0) {
                stringBuilder.replace(index, index + 4, link);
            }
            builder.setMessage(stringBuilder);
            builder.setMessageTextViewClickable(false);
<<<<<<< HEAD
            builder.setPositiveButton(LocaleController.getString("Open", R.string.Open), (dialogInterface, i) -> open.run());
            builder.setNegativeButton(LocaleController.getString("Cancel", R.string.Cancel), null);
            builder.setNeutralButton(LocaleController.getString("Copy", R.string.Copy), (dialogInterface, i) -> {
                try {
                    AndroidUtilities.addToClipboard(url);
                    Toast.makeText(fragment.getParentActivity(), LocaleController.getString("LinkCopied", R.string.LinkCopied), Toast.LENGTH_SHORT).show();
                } catch (Exception e) {
                    FileLog.e(e);
                }
            });
=======
            builder.setPositiveButton(LocaleController.getString(R.string.Open), (dialogInterface, i) -> open.run());
            builder.setNegativeButton(LocaleController.getString(R.string.Cancel), null);
>>>>>>> 1e891826
            fragment.showDialog(dialog[0] = builder.create());
        }
    }

    private static boolean checkInternalBotApp(String url) {
        String path = Uri.parse(url).getPath();
        return path.matches("^/\\w*/[^\\d]*(?:\\?startapp=.*?|)$");
    }

    public static AlertDialog createSupportAlert(BaseFragment fragment, Theme.ResourcesProvider resourcesProvider) {
        if (fragment == null || fragment.getParentActivity() == null) {
            return null;
        }
        final LinkSpanDrawable.LinksTextView message = new LinkSpanDrawable.LinksTextView(fragment.getParentActivity(), fragment.getResourceProvider());
        Spannable spanned = new SpannableString(Html.fromHtml(LocaleController.getString(R.string.AskAQuestionInfo).replace("\n", "<br>")));
        URLSpan[] spans = spanned.getSpans(0, spanned.length(), URLSpan.class);
        for (int i = 0; i < spans.length; i++) {
            URLSpan span = spans[i];
            int start = spanned.getSpanStart(span);
            int end = spanned.getSpanEnd(span);
            spanned.removeSpan(span);
            span = new URLSpanNoUnderline(span.getURL()) {
                @Override
                public void onClick(View widget) {
                    fragment.dismissCurrentDialog();
                    super.onClick(widget);
                }
            };
            spanned.setSpan(span, start, end, 0);
        }
        message.setText(spanned);
        message.setTextSize(TypedValue.COMPLEX_UNIT_DIP, 16);
        message.setLinkTextColor(Theme.getColor(Theme.key_dialogTextLink, resourcesProvider));
        message.setHighlightColor(Theme.getColor(Theme.key_dialogLinkSelection, resourcesProvider));
        message.setPadding(dp(23), 0, dp(23), 0);
        message.setMovementMethod(new AndroidUtilities.LinkMovementMethodMy());
        message.setTextColor(Theme.getColor(Theme.key_dialogTextBlack, resourcesProvider));

        AlertDialog.Builder builder1 = new AlertDialog.Builder(fragment.getParentActivity(), resourcesProvider);
        builder1.setView(message);
        builder1.setTitle(LocaleController.getString(R.string.AskAQuestion));
        builder1.setPositiveButton(LocaleController.getString(R.string.AskButton), (dialogInterface, i) -> performAskAQuestion(fragment));
        builder1.setNegativeButton(LocaleController.getString(R.string.Cancel), null);
        return builder1.create();
    }

    private static void performAskAQuestion(BaseFragment fragment) {
        int currentAccount = fragment.getCurrentAccount();
        final SharedPreferences preferences = MessagesController.getMainSettings(currentAccount);
        long uid = AndroidUtilities.getPrefIntOrLong(preferences, "support_id2", 0);
        TLRPC.User supportUser = null;
        if (uid != 0) {
            supportUser = MessagesController.getInstance(currentAccount).getUser(uid);
            if (supportUser == null) {
                String userString = preferences.getString("support_user", null);
                if (userString != null) {
                    try {
                        byte[] datacentersBytes = Base64.decode(userString, Base64.DEFAULT);
                        if (datacentersBytes != null) {
                            SerializedData data = new SerializedData(datacentersBytes);
                            supportUser = TLRPC.User.TLdeserialize(data, data.readInt32(false), false);
                            if (supportUser != null && supportUser.id == 333000) {
                                supportUser = null;
                            }
                            data.cleanup();
                        }
                    } catch (Exception e) {
                        FileLog.e(e);
                        supportUser = null;
                    }
                }
            }
        }
        if (supportUser == null) {
            final AlertDialog progressDialog = new AlertDialog(fragment.getParentActivity(), AlertDialog.ALERT_TYPE_SPINNER);
            progressDialog.setCanCancel(false);
            progressDialog.show();
            TLRPC.TL_help_getSupport req = new TLRPC.TL_help_getSupport();
            ConnectionsManager.getInstance(currentAccount).sendRequest(req, (response, error) -> {
                if (error == null) {
                    final TLRPC.TL_help_support res = (TLRPC.TL_help_support) response;
                    AndroidUtilities.runOnUIThread(() -> {
                        SharedPreferences.Editor editor = preferences.edit();
                        editor.putLong("support_id2", res.user.id);
                        SerializedData data = new SerializedData();
                        res.user.serializeToStream(data);
                        editor.putString("support_user", Base64.encodeToString(data.toByteArray(), Base64.DEFAULT));
                        editor.commit();
                        data.cleanup();
                        try {
                            progressDialog.dismiss();
                        } catch (Exception e) {
                            FileLog.e(e);
                        }
                        ArrayList<TLRPC.User> users = new ArrayList<>();
                        users.add(res.user);
                        MessagesStorage.getInstance(currentAccount).putUsersAndChats(users, null, true, true);
                        MessagesController.getInstance(currentAccount).putUser(res.user, false);
                        Bundle args = new Bundle();
                        args.putLong("user_id", res.user.id);
                        fragment.presentFragment(new ChatActivity(args));
                    });
                } else {
                    AndroidUtilities.runOnUIThread(() -> {
                        try {
                            progressDialog.dismiss();
                        } catch (Exception e) {
                            FileLog.e(e);
                        }
                    });
                }
            });
        } else {
            MessagesController.getInstance(currentAccount).putUser(supportUser, true);
            Bundle args = new Bundle();
            args.putLong("user_id", supportUser.id);
            fragment.presentFragment(new ChatActivity(args));
        }
    }

    public static void createImportDialogAlert(BaseFragment fragment, String title, String message, TLRPC.User user, TLRPC.Chat chat, Runnable onProcessRunnable) {
        if (fragment == null || fragment.getParentActivity() == null || chat == null && user == null) {
            return;
        }
        int account = fragment.getCurrentAccount();

        Context context = fragment.getParentActivity();
        AlertDialog.Builder builder = new AlertDialog.Builder(context);
        long selfUserId = UserConfig.getInstance(account).getClientUserId();

        TextView messageTextView = new TextView(context);
        messageTextView.setTextColor(Theme.getColor(Theme.key_dialogTextBlack));
        messageTextView.setTextSize(TypedValue.COMPLEX_UNIT_DIP, 16);
        messageTextView.setGravity((LocaleController.isRTL ? Gravity.RIGHT : Gravity.LEFT) | Gravity.TOP);

        FrameLayout frameLayout = new FrameLayout(context);
        builder.setView(frameLayout);

        AvatarDrawable avatarDrawable = new AvatarDrawable();
        avatarDrawable.setTextSize(dp(12));

        BackupImageView imageView = new BackupImageView(context);
        imageView.setRoundRadius(dp(20));
        frameLayout.addView(imageView, LayoutHelper.createFrame(40, 40, (LocaleController.isRTL ? Gravity.RIGHT : Gravity.LEFT) | Gravity.TOP, 22, 5, 22, 0));

        TextView textView = new TextView(context);
        textView.setTextColor(Theme.getColor(Theme.key_actionBarDefaultSubmenuItem));
        textView.setTextSize(TypedValue.COMPLEX_UNIT_DIP, 20);
        textView.setTypeface(AndroidUtilities.bold());
        textView.setLines(1);
        textView.setMaxLines(1);
        textView.setSingleLine(true);
        textView.setGravity((LocaleController.isRTL ? Gravity.RIGHT : Gravity.LEFT) | Gravity.CENTER_VERTICAL);
        textView.setEllipsize(TextUtils.TruncateAt.END);
        textView.setText(LocaleController.getString(R.string.ImportMessages));

        frameLayout.addView(textView, LayoutHelper.createFrame(LayoutHelper.MATCH_PARENT, LayoutHelper.WRAP_CONTENT, (LocaleController.isRTL ? Gravity.RIGHT : Gravity.LEFT) | Gravity.TOP, (LocaleController.isRTL ? 21 : 76), 11, (LocaleController.isRTL ? 76 : 21), 0));
        frameLayout.addView(messageTextView, LayoutHelper.createFrame(LayoutHelper.WRAP_CONTENT, LayoutHelper.WRAP_CONTENT, (LocaleController.isRTL ? Gravity.RIGHT : Gravity.LEFT) | Gravity.TOP, 24, 57, 24, 9));

        if (user != null) {
            if (UserObject.isReplyUser(user)) {
                avatarDrawable.setScaleSize(.8f);
                avatarDrawable.setAvatarType(AvatarDrawable.AVATAR_TYPE_REPLIES);
                imageView.setImage(null, null, avatarDrawable, user);
            } else if (user.id == selfUserId) {
                avatarDrawable.setScaleSize(.8f);
                avatarDrawable.setAvatarType(AvatarDrawable.AVATAR_TYPE_SAVED);
                imageView.setImage(null, null, avatarDrawable, user);
            } else {
                avatarDrawable.setScaleSize(1f);
                avatarDrawable.setInfo(account, user);
                imageView.setForUserOrChat(user, avatarDrawable);
            }
        } else {
            avatarDrawable.setInfo(account, chat);
            imageView.setForUserOrChat(chat, avatarDrawable);
        }

        messageTextView.setText(AndroidUtilities.replaceTags(message));
        /*if (chat != null) {
            if (TextUtils.isEmpty(title)) {
                messageTextView.setText(AndroidUtilities.replaceTags(LocaleController.formatString("ImportToChatNoTitle", R.string.ImportToChatNoTitle, chat.title)));
            } else {
                messageTextView.setText(AndroidUtilities.replaceTags(LocaleController.formatString("ImportToChat", R.string.ImportToChat, title, chat.title)));
            }
        } else {
            if (TextUtils.isEmpty(title)) {
                messageTextView.setText(AndroidUtilities.replaceTags(LocaleController.formatString("ImportToUserNoTitle", R.string.ImportToUserNoTitle, ContactsController.formatName(user.first_name, user.last_name))));
            } else {
                messageTextView.setText(AndroidUtilities.replaceTags(LocaleController.formatString("ImportToUser", R.string.ImportToUser, title, ContactsController.formatName(user.first_name, user.last_name))));
            }
        }*/

        builder.setPositiveButton(LocaleController.getString(R.string.Import), (dialogInterface, i) -> {
            if (onProcessRunnable != null) {
                onProcessRunnable.run();
            }
        });
        builder.setNegativeButton(LocaleController.getString(R.string.Cancel), null);
        AlertDialog alertDialog = builder.create();
        fragment.showDialog(alertDialog);
    }

    public static void createBotLaunchAlert(BaseFragment fragment, TLRPC.User user, Runnable onConfirm, Runnable onDismiss) {
        Context context = fragment.getContext();
        AlertDialog.Builder builder = new AlertDialog.Builder(context);

        LinkSpanDrawable.LinksTextView messageTextView = new LinkSpanDrawable.LinksTextView(context) {
            @Override
            public void setText(CharSequence text, BufferType type) {
                text = Emoji.replaceEmoji(text, getPaint().getFontMetricsInt(), false);
                super.setText(text, type);
            }
        };
        NotificationCenter.listenEmojiLoading(messageTextView);
        messageTextView.setTextColor(Theme.getColor(Theme.key_dialogTextBlack));
        messageTextView.setLinkTextColor(Theme.getColor(Theme.key_chat_messageLinkIn));
        messageTextView.setTextSize(TypedValue.COMPLEX_UNIT_DIP, 16);
        messageTextView.setGravity((LocaleController.isRTL ? Gravity.RIGHT : Gravity.LEFT) | Gravity.TOP);

        FrameLayout frameLayout = new FrameLayout(context);
        builder.setCustomViewOffset(6);
        builder.setView(frameLayout);

        AvatarDrawable avatarDrawable = new AvatarDrawable();
        avatarDrawable.setTextSize(dp(18));

        BackupImageView imageView = new BackupImageView(context);
        imageView.setRoundRadius(dp(20));
        frameLayout.addView(imageView, LayoutHelper.createFrame(40, 40, (LocaleController.isRTL ? Gravity.RIGHT : Gravity.LEFT) | Gravity.TOP, 22, 5, 22, 0));

        TextView textView = new TextView(context);
        textView.setTextColor(Theme.getColor(Theme.key_actionBarDefaultSubmenuItem));
        textView.setTextSize(TypedValue.COMPLEX_UNIT_DIP, 20);
        textView.setTypeface(AndroidUtilities.bold());
        textView.setLines(1);
        textView.setMaxLines(1);
        textView.setSingleLine(true);
        textView.setGravity((LocaleController.isRTL ? Gravity.RIGHT : Gravity.LEFT) | Gravity.CENTER_VERTICAL);
        textView.setEllipsize(TextUtils.TruncateAt.END);
        textView.setText(user.first_name);
        frameLayout.addView(textView, LayoutHelper.createFrame(LayoutHelper.MATCH_PARENT, LayoutHelper.WRAP_CONTENT, (LocaleController.isRTL ? Gravity.RIGHT : Gravity.LEFT) | Gravity.TOP, (LocaleController.isRTL ? 21 : 76), 11, (LocaleController.isRTL ? 76 : 21), 0));
        frameLayout.addView(messageTextView, LayoutHelper.createFrame(LayoutHelper.WRAP_CONTENT, LayoutHelper.WRAP_CONTENT, (LocaleController.isRTL ? Gravity.RIGHT : Gravity.LEFT) | Gravity.TOP, 24, 57, 24, 1));

        if (user != null) {
            if (UserObject.isReplyUser(user)) {
                avatarDrawable.setScaleSize(.8f);
                avatarDrawable.setAvatarType(AvatarDrawable.AVATAR_TYPE_REPLIES);
                imageView.setImage(null, null, avatarDrawable, user);
            } else {
                avatarDrawable.setScaleSize(1f);
                avatarDrawable.setInfo(fragment.getCurrentAccount(), user);
                imageView.setForUserOrChat(user, avatarDrawable);
            }
        }

        builder.setPositiveButton(LocaleController.getString(R.string.Start), (dialogInterface, i) -> {
            if (onConfirm != null) {
                onConfirm.run();
            }
        });
        builder.setNegativeButton(LocaleController.getString(R.string.Cancel), null);
        AlertDialog dialog = builder.create();
        fragment.showDialog(dialog, false, d -> {
            if (onDismiss != null) {
                onDismiss.run();
            }
        });

        messageTextView.setText(AndroidUtilities.replaceSingleTag(getString(R.string.BotWebViewStartPermission), () -> {
            if (dialog != null) {
                dialog.dismiss();
            }
            Browser.openUrl(context, getString(R.string.BotWebViewStartPermissionLink));
        }));
    }

    public static void createBotLaunchAlert(BaseFragment fragment, AtomicBoolean allowWrite, TLRPC.User user, Runnable loadBotSheet) {
        if (fragment == null) {
            return;
        }
        Context context = fragment.getContext();
        CheckBoxCell[] cell = new CheckBoxCell[1];
        AlertDialog.Builder builder = new AlertDialog.Builder(context);

        LinkSpanDrawable.LinksTextView messageTextView = new LinkSpanDrawable.LinksTextView(context) {
            @Override
            public void setText(CharSequence text, BufferType type) {
                text = Emoji.replaceEmoji(text, getPaint().getFontMetricsInt(), false);
                super.setText(text, type);
            }
        };
        NotificationCenter.listenEmojiLoading(messageTextView);
        messageTextView.setTextColor(Theme.getColor(Theme.key_dialogTextBlack));
        messageTextView.setLinkTextColor(Theme.getColor(Theme.key_chat_messageLinkIn));
        messageTextView.setTextSize(TypedValue.COMPLEX_UNIT_DIP, 16);
        messageTextView.setGravity((LocaleController.isRTL ? Gravity.RIGHT : Gravity.LEFT) | Gravity.TOP);

        FrameLayout frameLayout = new FrameLayout(context) {
            @Override
            protected void onMeasure(int widthMeasureSpec, int heightMeasureSpec) {
                super.onMeasure(widthMeasureSpec, heightMeasureSpec);
                if (cell[0] != null) {
                    setMeasuredDimension(getMeasuredWidth(), getMeasuredHeight() + cell[0].getMeasuredHeight() + dp(7));
                }
            }
        };
        builder.setCustomViewOffset(6);
        builder.setView(frameLayout);

        AvatarDrawable avatarDrawable = new AvatarDrawable();
        avatarDrawable.setTextSize(dp(18));

        BackupImageView imageView = new BackupImageView(context);
        imageView.setRoundRadius(dp(20));
        frameLayout.addView(imageView, LayoutHelper.createFrame(40, 40, (LocaleController.isRTL ? Gravity.RIGHT : Gravity.LEFT) | Gravity.TOP, 22, 5, 22, 0));

        TextView titleView = new TextView(context);
        titleView.setTextColor(Theme.getColor(Theme.key_actionBarDefaultSubmenuItem));
        titleView.setTextSize(TypedValue.COMPLEX_UNIT_DIP, 20);
        titleView.setTypeface(AndroidUtilities.bold());
        titleView.setLines(1);
        titleView.setMaxLines(1);
        titleView.setSingleLine(true);
        titleView.setGravity((LocaleController.isRTL ? Gravity.RIGHT : Gravity.LEFT) | Gravity.CENTER_VERTICAL);
        titleView.setEllipsize(TextUtils.TruncateAt.END);
        titleView.setText(user.first_name);

        TextView subtitleView = new TextView(context);
        subtitleView.setTextColor(Theme.getColor(Theme.key_dialogTextBlue));
        subtitleView.setTextSize(TypedValue.COMPLEX_UNIT_DIP, 14);
        subtitleView.setLines(1);
        subtitleView.setMaxLines(1);
        subtitleView.setSingleLine(true);
        subtitleView.setGravity((LocaleController.isRTL ? Gravity.RIGHT : Gravity.LEFT) | Gravity.CENTER_VERTICAL);
        subtitleView.setEllipsize(TextUtils.TruncateAt.END);
        subtitleView.setOnClickListener(v -> {
            Bundle args = new Bundle();
            args.putLong("user_id", user.id);
            if (fragment.getMessagesController().checkCanOpenChat(args, fragment)) {
                fragment.presentFragment(new ChatActivity(args));
            }

            builder.getDismissRunnable().run();
        });
        SpannableString ssb = SpannableString.valueOf(LocaleController.getString(R.string.MoreAboutThisBot) + "  ");
        ColoredImageSpan img = new ColoredImageSpan(R.drawable.attach_arrow_right);
        img.setTopOffset(1);
        img.setSize(dp(10));
        ssb.setSpan(img, ssb.length() - 1, ssb.length(), Spanned.SPAN_EXCLUSIVE_EXCLUSIVE);
        subtitleView.setText(ssb);

        frameLayout.addView(titleView, LayoutHelper.createFrame(LayoutHelper.MATCH_PARENT, LayoutHelper.WRAP_CONTENT, (LocaleController.isRTL ? Gravity.RIGHT : Gravity.LEFT) | Gravity.TOP, (LocaleController.isRTL ? 21 : 76), 0, (LocaleController.isRTL ? 76 : 21), 0));
        frameLayout.addView(subtitleView, LayoutHelper.createFrame(LayoutHelper.MATCH_PARENT, LayoutHelper.WRAP_CONTENT, (LocaleController.isRTL ? Gravity.RIGHT : Gravity.LEFT) | Gravity.TOP, (LocaleController.isRTL ? 21 : 76), 28, (LocaleController.isRTL ? 76 : 21), 0));
        frameLayout.addView(messageTextView, LayoutHelper.createFrame(LayoutHelper.WRAP_CONTENT, LayoutHelper.WRAP_CONTENT, (LocaleController.isRTL ? Gravity.RIGHT : Gravity.LEFT) | Gravity.TOP, 24, 57, 24, 1));

        if (allowWrite != null) {
            allowWrite.set(true);

            cell[0] = new CheckBoxCell(context, 1, fragment.getResourceProvider());
            cell[0].allowMultiline();
            cell[0].setBackgroundDrawable(Theme.getSelectorDrawable(false));
            cell[0].setText(AndroidUtilities.replaceTags(LocaleController.formatString("OpenUrlOption2", R.string.OpenUrlOption2, UserObject.getUserName(user))), "", true, false);
            cell[0].setPadding(LocaleController.isRTL ? dp(16) : dp(8), 0, LocaleController.isRTL ? dp(8) : dp(16), 0);
            cell[0].setChecked(true, false);
            frameLayout.addView(cell[0], LayoutHelper.createFrame(LayoutHelper.MATCH_PARENT, 48, Gravity.BOTTOM | Gravity.LEFT, 0, 0, 0, 0));
            cell[0].setOnClickListener(v -> {
                CheckBoxCell cell1 = (CheckBoxCell) v;
                allowWrite.set(!allowWrite.get());
                cell1.setChecked(allowWrite.get(), true);
            });
        }

        if (user != null) {
            if (UserObject.isReplyUser(user)) {
                avatarDrawable.setScaleSize(.8f);
                avatarDrawable.setAvatarType(AvatarDrawable.AVATAR_TYPE_REPLIES);
                imageView.setImage(null, null, avatarDrawable, user);
            } else {
                avatarDrawable.setScaleSize(1f);
                avatarDrawable.setInfo(fragment.getCurrentAccount(), user);
                imageView.setForUserOrChat(user, avatarDrawable);
            }
        }

        builder.setPositiveButton(LocaleController.getString(R.string.Start), (dialogInterface, i) -> loadBotSheet.run());
        builder.setNegativeButton(LocaleController.getString(R.string.Cancel), null);
        AlertDialog dialog = builder.create();
        fragment.showDialog(dialog);

        messageTextView.setText(AndroidUtilities.replaceSingleTag(getString(R.string.BotWebViewStartPermission), () -> {
            if (dialog != null) {
                dialog.dismiss();
            }
            Browser.openUrl(context, getString(R.string.BotWebViewStartPermissionLink));
        }));
    }

    public static void createClearOrDeleteDialogAlert(BaseFragment fragment, boolean clear, TLRPC.Chat chat, TLRPC.User user, boolean secret, boolean canDeleteHistory, MessagesStorage.BooleanCallback onProcessRunnable) {
        createClearOrDeleteDialogAlert(fragment, clear, false, false, chat, user, secret, false, canDeleteHistory, onProcessRunnable, null);
    }

    public static void createClearOrDeleteDialogAlert(BaseFragment fragment, boolean clear, TLRPC.Chat chat, TLRPC.User user, boolean secret, boolean checkDeleteForAll, boolean canDeleteHistory, MessagesStorage.BooleanCallback onProcessRunnable) {
        createClearOrDeleteDialogAlert(fragment, clear, chat != null && chat.creator, false, chat, user, secret, checkDeleteForAll, canDeleteHistory, onProcessRunnable, null);
    }

    public static void createClearOrDeleteDialogAlert(BaseFragment fragment, boolean clear, TLRPC.Chat chat, TLRPC.User user, boolean secret, boolean checkDeleteForAll, boolean canDeleteHistory, MessagesStorage.BooleanCallback onProcessRunnable, Theme.ResourcesProvider resourcesProvider) {
        createClearOrDeleteDialogAlert(fragment, clear, chat != null && chat.creator, false, chat, user, secret, checkDeleteForAll, canDeleteHistory, onProcessRunnable, resourcesProvider);
    }

    public static void createClearOrDeleteDialogAlert(BaseFragment fragment, boolean clear, boolean admin, boolean second, TLRPC.Chat chat, TLRPC.User user, boolean secret, boolean checkDeleteForAll, boolean canDeleteHistory, MessagesStorage.BooleanCallback onProcessRunnable, Theme.ResourcesProvider resourcesProvider) {
        if (fragment == null || fragment.getParentActivity() == null || (chat == null && user == null)) {
            return;
        }
        int account = fragment.getCurrentAccount();

        Context context = fragment.getParentActivity();
        AlertDialog.Builder builder = new AlertDialog.Builder(context, resourcesProvider);
        long selfUserId = UserConfig.getInstance(account).getClientUserId();

        CheckBoxCell[] cell = new CheckBoxCell[1];

        TextView messageTextView = new TextView(context) {
            @Override
            public void setText(CharSequence text, BufferType type) {
                text = Emoji.replaceEmoji(text, getPaint().getFontMetricsInt(), false);
                super.setText(text, type);
            }
        };
        NotificationCenter.listenEmojiLoading(messageTextView);
        messageTextView.setTextColor(Theme.getColor(Theme.key_dialogTextBlack));
        messageTextView.setTextSize(TypedValue.COMPLEX_UNIT_DIP, 16);
        messageTextView.setGravity((LocaleController.isRTL ? Gravity.RIGHT : Gravity.LEFT) | Gravity.TOP);

        boolean clearingCache = !canDeleteHistory && ChatObject.isChannel(chat) && ChatObject.isPublic(chat);

        FrameLayout frameLayout = new FrameLayout(context) {
            @Override
            protected void onMeasure(int widthMeasureSpec, int heightMeasureSpec) {
                super.onMeasure(widthMeasureSpec, heightMeasureSpec);
                if (cell[0] != null) {
                    setMeasuredDimension(getMeasuredWidth(), getMeasuredHeight() + cell[0].getMeasuredHeight() + dp(7));
                }
            }
        };
        builder.setCustomViewOffset(6);
        builder.setView(frameLayout);

        AvatarDrawable avatarDrawable = new AvatarDrawable();
        avatarDrawable.setTextSize(dp(18));

        BackupImageView imageView = new BackupImageView(context);
        imageView.setRoundRadius(dp(20));
        frameLayout.addView(imageView, LayoutHelper.createFrame(40, 40, (LocaleController.isRTL ? Gravity.RIGHT : Gravity.LEFT) | Gravity.TOP, 22, 5, 22, 0));

        TextView textView = new TextView(context);
        textView.setTextColor(Theme.getColor(Theme.key_actionBarDefaultSubmenuItem));
        textView.setTextSize(TypedValue.COMPLEX_UNIT_DIP, 20);
        textView.setTypeface(AndroidUtilities.bold());
        textView.setLines(1);
        textView.setMaxLines(1);
        textView.setSingleLine(true);
        textView.setGravity((LocaleController.isRTL ? Gravity.RIGHT : Gravity.LEFT) | Gravity.CENTER_VERTICAL);
        textView.setEllipsize(TextUtils.TruncateAt.END);
        if (clear) {
            if (clearingCache) {
                textView.setText(LocaleController.getString(R.string.ClearHistoryCache));
            } else {
                textView.setText(LocaleController.getString(R.string.ClearHistory));
            }
        } else {
            if (admin) {
                if (ChatObject.isChannel(chat)) {
                    if (chat.megagroup) {
                        textView.setText(LocaleController.getString(R.string.DeleteMegaMenu));
                    } else {
                        textView.setText(LocaleController.getString(R.string.ChannelDeleteMenu));
                    }
                } else {
                    textView.setText(LocaleController.getString(R.string.DeleteMegaMenu));
                }
            } else {
                if (chat != null) {
                    if (ChatObject.isChannel(chat)) {
                        if (chat.megagroup) {
                            textView.setText(LocaleController.getString(R.string.LeaveMegaMenu));
                        } else {
                            textView.setText(LocaleController.getString(R.string.LeaveChannelMenu));
                        }
                    } else {
                        textView.setText(LocaleController.getString(R.string.LeaveMegaMenu));
                    }
                } else {
                    textView.setText(LocaleController.getString(R.string.DeleteChatUser));
                }
            }
        }
        frameLayout.addView(textView, LayoutHelper.createFrame(LayoutHelper.MATCH_PARENT, LayoutHelper.WRAP_CONTENT, (LocaleController.isRTL ? Gravity.RIGHT : Gravity.LEFT) | Gravity.TOP, (LocaleController.isRTL ? 21 : 76), 11, (LocaleController.isRTL ? 76 : 21), 0));
        frameLayout.addView(messageTextView, LayoutHelper.createFrame(LayoutHelper.WRAP_CONTENT, LayoutHelper.WRAP_CONTENT, (LocaleController.isRTL ? Gravity.RIGHT : Gravity.LEFT) | Gravity.TOP, 24, 57, 24, 1));

        boolean canRevokeInbox = user != null && !user.bot && user.id != selfUserId && MessagesController.getInstance(account).canRevokePmInbox;
        int revokeTimeLimit;
        if (user != null) {
            revokeTimeLimit = MessagesController.getInstance(account).revokeTimePmLimit;
        } else {
            revokeTimeLimit = MessagesController.getInstance(account).revokeTimeLimit;
        }
        boolean canDeleteInbox = !secret && user != null && canRevokeInbox && revokeTimeLimit == 0x7fffffff;
        final boolean[] deleteForAll = new boolean[1];
        boolean deleteChatForAll = false;

        boolean lastMessageIsJoined = false;
        ArrayList<MessageObject> dialogMessages = user != null ? MessagesController.getInstance(account).dialogMessage.get(user.id) : null;
        if (dialogMessages != null && dialogMessages.size() == 1 && dialogMessages.get(0) != null && dialogMessages.get(0).messageOwner != null && (dialogMessages.get(0).messageOwner.action instanceof TLRPC.TL_messageActionUserJoined || dialogMessages.get(0).messageOwner.action instanceof TLRPC.TL_messageActionContactSignUp)) {
            lastMessageIsJoined = true;
        }

        if (user != null && user.bot) {
            cell[0] = new CheckBoxCell(context, 1, resourcesProvider);
            cell[0].setBackgroundDrawable(Theme.getSelectorDrawable(false));
            cell[0].setText(LocaleController.getString(R.string.BlockBot), "", false, false);
            cell[0].setPadding(LocaleController.isRTL ? dp(16) : dp(8), 0, LocaleController.isRTL ? dp(8) : dp(16), 0);
            cell[0].setChecked(deleteForAll[0] = true, false);
            frameLayout.addView(cell[0], LayoutHelper.createFrame(LayoutHelper.MATCH_PARENT, 48, Gravity.BOTTOM | Gravity.LEFT, 0, 0, 0, 0));
            cell[0].setOnClickListener(v -> {
                CheckBoxCell cell1 = (CheckBoxCell) v;
                deleteForAll[0] = !deleteForAll[0];
                cell1.setChecked(deleteForAll[0], true);
            });
        } else if (!second && (secret && !clear || canDeleteInbox) && !UserObject.isDeleted(user) && !lastMessageIsJoined || (deleteChatForAll = checkDeleteForAll && !clear && chat != null && chat.creator)) {
            cell[0] = new CheckBoxCell(context, 1, resourcesProvider);
            cell[0].setBackgroundDrawable(Theme.getSelectorDrawable(false));
            if (deleteChatForAll) {
                if (ChatObject.isChannel(chat) && !chat.megagroup) {
<<<<<<< HEAD
                    cell[0].setText(LocaleController.getString("DeleteChannelForAll", R.string.DeleteChannelForAll), "", deleteForAll[0], false);
                } else {
                    cell[0].setText(LocaleController.getString("DeleteGroupForAll", R.string.DeleteGroupForAll), "", deleteForAll[0], false);
=======
                    cell[0].setText(LocaleController.getString(R.string.DeleteChannelForAll), "", false, false);
                } else {
                    cell[0].setText(LocaleController.getString(R.string.DeleteGroupForAll), "", false, false);
>>>>>>> 1e891826
                }
            } else if (clear) {
                deleteForAll[0] = true;
                cell[0].setText(LocaleController.formatString("ClearHistoryOptionAlso", R.string.ClearHistoryOptionAlso, UserObject.getFirstName(user)), "", deleteForAll[0], false);
            } else {
                deleteForAll[0] = true;
                cell[0].setText(LocaleController.formatString("DeleteMessagesOptionAlso", R.string.DeleteMessagesOptionAlso, UserObject.getFirstName(user)), "", deleteForAll[0], false);
            }
            cell[0].setPadding(LocaleController.isRTL ? dp(16) : dp(8), 0, LocaleController.isRTL ? dp(8) : dp(16), 0);
            frameLayout.addView(cell[0], LayoutHelper.createFrame(LayoutHelper.MATCH_PARENT, 48, Gravity.BOTTOM | Gravity.LEFT, 0, 0, 0, 0));
            cell[0].setOnClickListener(v -> {
                CheckBoxCell cell1 = (CheckBoxCell) v;
                deleteForAll[0] = !deleteForAll[0];
                cell1.setChecked(deleteForAll[0], true);
            });
        }

        if (user != null) {
            if (UserObject.isReplyUser(user)) {
                avatarDrawable.setScaleSize(.8f);
                avatarDrawable.setAvatarType(AvatarDrawable.AVATAR_TYPE_REPLIES);
                imageView.setImage(null, null, avatarDrawable, user);
            } else if (user.id == selfUserId) {
                avatarDrawable.setScaleSize(.8f);
                avatarDrawable.setAvatarType(AvatarDrawable.AVATAR_TYPE_SAVED);
                imageView.setImage(null, null, avatarDrawable, user);
            } else {
                avatarDrawable.setScaleSize(1f);
                avatarDrawable.setInfo(fragment.getCurrentAccount(), user);
                imageView.setForUserOrChat(user, avatarDrawable);
            }
        } else {
            avatarDrawable.setInfo(fragment.getCurrentAccount(), chat);
            imageView.setForUserOrChat(chat, avatarDrawable);
        }

        if (second) {
            if (UserObject.isUserSelf(user)) {
                messageTextView.setText(AndroidUtilities.replaceTags(LocaleController.getString(R.string.DeleteAllMessagesSavedAlert)));
            } else {
                if (chat != null && ChatObject.isChannelAndNotMegaGroup(chat)) {
                    messageTextView.setText(AndroidUtilities.replaceTags(LocaleController.getString(R.string.DeleteAllMessagesChannelAlert)));
                } else {
                    messageTextView.setText(AndroidUtilities.replaceTags(LocaleController.getString(R.string.DeleteAllMessagesAlert)));
                }
            }
        } else {
            if (clear) {
                if (user != null) {
                    if (secret) {
                        messageTextView.setText(AndroidUtilities.replaceTags(LocaleController.formatString("AreYouSureClearHistoryWithSecretUser", R.string.AreYouSureClearHistoryWithSecretUser, UserObject.getUserName(user))));
                    } else {
                        if (user.id == selfUserId) {
                            messageTextView.setText(AndroidUtilities.replaceTags(LocaleController.getString(R.string.AreYouSureClearHistorySavedMessages)));
                        } else {
                            messageTextView.setText(AndroidUtilities.replaceTags(LocaleController.formatString("AreYouSureClearHistoryWithUser", R.string.AreYouSureClearHistoryWithUser, UserObject.getUserName(user))));
                        }
                    }
                } else {
                    if (!ChatObject.isChannel(chat) || chat.megagroup && !ChatObject.isPublic(chat)) {
                        messageTextView.setText(AndroidUtilities.replaceTags(LocaleController.formatString("AreYouSureClearHistoryWithChat", R.string.AreYouSureClearHistoryWithChat, chat.title)));
                    } else if (chat.megagroup) {
                        messageTextView.setText(LocaleController.getString(R.string.AreYouSureClearHistoryGroup));
                    } else {
                        messageTextView.setText(LocaleController.getString(R.string.AreYouSureClearHistoryChannel));
                    }
                }
            } else {
                if (admin) {
                    if (ChatObject.isChannel(chat)) {
                        if (chat.megagroup) {
                            messageTextView.setText(LocaleController.getString(R.string.AreYouSureDeleteAndExit));
                        } else {
                            messageTextView.setText(LocaleController.getString(R.string.AreYouSureDeleteAndExitChannel));
                        }
                    } else {
                        messageTextView.setText(LocaleController.getString(R.string.AreYouSureDeleteAndExit));
                    }
                } else {
                    if (user != null) {
                        if (secret) {
                            messageTextView.setText(AndroidUtilities.replaceTags(LocaleController.formatString("AreYouSureDeleteThisChatWithSecretUser", R.string.AreYouSureDeleteThisChatWithSecretUser, UserObject.getUserName(user))));
                        } else {
                            if (user.id == selfUserId) {
                                messageTextView.setText(AndroidUtilities.replaceTags(LocaleController.getString(R.string.AreYouSureDeleteThisChatSavedMessages)));
                            } else {
                                if (user.bot && !user.support) {
                                    messageTextView.setText(AndroidUtilities.replaceTags(LocaleController.formatString(R.string.AreYouSureDeleteThisChatWithBotWithCheckmark, UserObject.getUserName(user))));
                                } else {
                                    messageTextView.setText(AndroidUtilities.replaceTags(LocaleController.formatString("AreYouSureDeleteThisChatWithUser", R.string.AreYouSureDeleteThisChatWithUser, UserObject.getUserName(user))));
                                }
                            }
                        }
                    } else if (ChatObject.isChannel(chat)) {
                        if (chat.megagroup) {
                            messageTextView.setText(AndroidUtilities.replaceTags(LocaleController.formatString("MegaLeaveAlertWithName", R.string.MegaLeaveAlertWithName, chat.title)));
                        } else {
                            messageTextView.setText(AndroidUtilities.replaceTags(LocaleController.formatString("ChannelLeaveAlertWithName", R.string.ChannelLeaveAlertWithName, chat.title)));
                        }
                    } else {
                        messageTextView.setText(AndroidUtilities.replaceTags(LocaleController.formatString("AreYouSureDeleteAndExitName", R.string.AreYouSureDeleteAndExitName, chat.title)));
                    }
                }
            }
        }

        String actionText;
        if (second) {
            actionText = LocaleController.getString(R.string.DeleteAll);
        } else {
            if (clear) {
                if (clearingCache) {
                    actionText = LocaleController.getString(R.string.ClearHistoryCache);
                } else {
                    actionText = LocaleController.getString(R.string.ClearForMe);
                }
            } else {
                if (admin) {
                    if (ChatObject.isChannel(chat)) {
                        if (chat.megagroup) {
                            actionText = LocaleController.getString(R.string.DeleteMega);
                        } else {
                            actionText = LocaleController.getString(R.string.ChannelDelete);
                        }
                    } else {
                        actionText = LocaleController.getString(R.string.DeleteMega);
                    }
                } else {
                    if (ChatObject.isChannel(chat)) {
                        if (chat.megagroup) {
                            actionText = LocaleController.getString(R.string.LeaveMegaMenu);
                        } else {
                            actionText = LocaleController.getString(R.string.LeaveChannelMenu);
                        }
                    } else {
                        actionText = LocaleController.getString(R.string.DeleteChatUser);
                    }
                }
            }
        }
        builder.setPositiveButton(actionText, (dialogInterface, i) -> {
            if (!clearingCache && !second && !secret) {
                if (UserObject.isUserSelf(user)) {
                    createClearOrDeleteDialogAlert(fragment, clear, admin, true, chat, user, false, checkDeleteForAll, canDeleteHistory, onProcessRunnable, resourcesProvider);
                    return;
                } else if (user != null && deleteForAll[0]) {
                    MessagesStorage.getInstance(fragment.getCurrentAccount()).getMessagesCount(user.id, (count) -> {
                        if (count >= 50) {
                            createClearOrDeleteDialogAlert(fragment, clear, admin, true, chat, user, false, checkDeleteForAll, canDeleteHistory, onProcessRunnable, resourcesProvider);
                        } else {
                            if (onProcessRunnable != null) {
                                onProcessRunnable.run(deleteForAll[0]);
                            }
                        }
                    });
                    return;
                }
            }
            if (onProcessRunnable != null) {
                onProcessRunnable.run(second || deleteForAll[0]);
            }
        });
        builder.setNegativeButton(LocaleController.getString(R.string.Cancel), null);
        AlertDialog alertDialog = builder.create();
        fragment.showDialog(alertDialog);
        TextView button = (TextView) alertDialog.getButton(DialogInterface.BUTTON_POSITIVE);
        if (button != null) {
            button.setTextColor(Theme.getColor(Theme.key_text_RedBold));
        }
    }

    public static void createClearDaysDialogAlert(BaseFragment fragment, int days, TLRPC.User user, TLRPC.Chat chat, boolean canDeleteHistory, MessagesStorage.BooleanCallback onProcessRunnable, Theme.ResourcesProvider resourcesProvider) {
        if (fragment == null || fragment.getParentActivity() == null || (user == null && chat == null)) {
            return;
        }
        int account = fragment.getCurrentAccount();

        Context context = fragment.getParentActivity();
        AlertDialog.Builder builder = new AlertDialog.Builder(context, resourcesProvider);
        long selfUserId = UserConfig.getInstance(account).getClientUserId();

        CheckBoxCell[] cell = new CheckBoxCell[1];

        TextView messageTextView = new TextView(context) {
            @Override
            public void setText(CharSequence text, BufferType type) {
                text = Emoji.replaceEmoji(text, getPaint().getFontMetricsInt(), false);
                super.setText(text, type);
            }
        };
        NotificationCenter.listenEmojiLoading(messageTextView);
        messageTextView.setTextColor(Theme.getColor(Theme.key_dialogTextBlack));
        messageTextView.setTextSize(TypedValue.COMPLEX_UNIT_DIP, 16);
        messageTextView.setGravity((LocaleController.isRTL ? Gravity.RIGHT : Gravity.LEFT) | Gravity.TOP);

        FrameLayout frameLayout = new FrameLayout(context) {
            @Override
            protected void onMeasure(int widthMeasureSpec, int heightMeasureSpec) {
                super.onMeasure(widthMeasureSpec, heightMeasureSpec);
                if (cell[0] != null) {
                    setMeasuredDimension(getMeasuredWidth(), getMeasuredHeight() + cell[0].getMeasuredHeight());
                }
            }
        };
        builder.setView(frameLayout);

        TextView textView = new TextView(context);
        textView.setTextColor(Theme.getColor(Theme.key_actionBarDefaultSubmenuItem));
        textView.setTextSize(TypedValue.COMPLEX_UNIT_DIP, 20);
        textView.setTypeface(AndroidUtilities.bold());
        textView.setLines(1);
        textView.setMaxLines(1);
        textView.setSingleLine(true);
        textView.setGravity((LocaleController.isRTL ? Gravity.RIGHT : Gravity.LEFT) | Gravity.CENTER_VERTICAL);
        textView.setEllipsize(TextUtils.TruncateAt.END);

        frameLayout.addView(textView, LayoutHelper.createFrame(LayoutHelper.MATCH_PARENT, LayoutHelper.WRAP_CONTENT, (LocaleController.isRTL ? Gravity.RIGHT : Gravity.LEFT) | Gravity.TOP, 24, 11, 24, 0));
        frameLayout.addView(messageTextView, LayoutHelper.createFrame(LayoutHelper.WRAP_CONTENT, LayoutHelper.WRAP_CONTENT, (LocaleController.isRTL ? Gravity.RIGHT : Gravity.LEFT) | Gravity.TOP, 24, 48, 24, 18));


        if (days == -1) {
            textView.setText(LocaleController.formatString("ClearHistory", R.string.ClearHistory));
            if (user != null) {
                messageTextView.setText(AndroidUtilities.replaceTags(LocaleController.formatString("AreYouSureClearHistoryWithUser", R.string.AreYouSureClearHistoryWithUser, UserObject.getUserName(user))));
            } else {
                if (canDeleteHistory) {
                    if (ChatObject.isChannelAndNotMegaGroup(chat)) {
                        messageTextView.setText(AndroidUtilities.replaceTags(LocaleController.formatString("AreYouSureClearHistoryWithChannel", R.string.AreYouSureClearHistoryWithChannel, chat.title)));
                    } else {
                        messageTextView.setText(AndroidUtilities.replaceTags(LocaleController.formatString("AreYouSureClearHistoryWithChat", R.string.AreYouSureClearHistoryWithChat, chat.title)));
                    }
                } else if (chat.megagroup) {
                    messageTextView.setText(LocaleController.getString(R.string.AreYouSureClearHistoryGroup));
                } else {
                    messageTextView.setText(LocaleController.getString(R.string.AreYouSureClearHistoryChannel));
                }
            }
        } else {
            textView.setText(LocaleController.formatPluralString("DeleteDays", days));
            messageTextView.setText(LocaleController.getString(R.string.DeleteHistoryByDaysMessage));
        }
        final boolean[] deleteForAll = new boolean[]{false};

        if (chat != null && canDeleteHistory && ChatObject.isPublic(chat)) {
            deleteForAll[0] = true;
        }
        if ((user != null && user.id != selfUserId) || (chat != null && canDeleteHistory && !ChatObject.isPublic(chat) && !ChatObject.isChannelAndNotMegaGroup(chat))) {
            cell[0] = new CheckBoxCell(context, 1, resourcesProvider);
            cell[0].setBackgroundDrawable(Theme.getSelectorDrawable(false));
            if (chat != null) {
                cell[0].setText(LocaleController.getString(R.string.DeleteMessagesOptionAlsoChat), "", false, false);
            } else {
                cell[0].setText(LocaleController.formatString("DeleteMessagesOptionAlso", R.string.DeleteMessagesOptionAlso, UserObject.getFirstName(user)), "", false, false);
            }

            cell[0].setPadding(LocaleController.isRTL ? dp(16) : dp(8), 0, LocaleController.isRTL ? dp(8) : dp(16), 0);
            frameLayout.addView(cell[0], LayoutHelper.createFrame(LayoutHelper.MATCH_PARENT, 48, Gravity.BOTTOM | Gravity.LEFT, 0, 0, 0, 0));

            cell[0].setChecked(false, false);
            cell[0].setOnClickListener(v -> {
                CheckBoxCell cell1 = (CheckBoxCell) v;
                deleteForAll[0] = !deleteForAll[0];
                cell1.setChecked(deleteForAll[0], true);
            });
        }

        String deleteText = LocaleController.getString(R.string.Delete);
        if (chat != null && canDeleteHistory && ChatObject.isPublic(chat) && !ChatObject.isChannelAndNotMegaGroup(chat)) {
            deleteText = LocaleController.getString(R.string.ClearForAll);
        }
        builder.setPositiveButton(deleteText, (dialogInterface, i) -> {
            onProcessRunnable.run(deleteForAll[0]);
        });
        builder.setNegativeButton(LocaleController.getString(R.string.Cancel), null);
        AlertDialog alertDialog = builder.create();
        fragment.showDialog(alertDialog);
        TextView button = (TextView) alertDialog.getButton(DialogInterface.BUTTON_POSITIVE);
        if (button != null) {
            button.setTextColor(Theme.getColor(Theme.key_text_RedBold));
        }
    }

    public static void createCallDialogAlert(BaseFragment fragment, TLRPC.User user, boolean videoCall) {
        if (fragment == null || fragment.getParentActivity() == null || user == null || UserObject.isDeleted(user) || UserConfig.getInstance(fragment.getCurrentAccount()).getClientUserId() == user.id) {
            return;
        }

        final int account = fragment.getCurrentAccount();
        final Context context = fragment.getParentActivity();
        final FrameLayout frameLayout = new FrameLayout(context);

        final String title;
        final String message;
        if (videoCall) {
            title = LocaleController.getString(R.string.VideoCallAlertTitle);
            message = LocaleController.formatString("VideoCallAlert", R.string.VideoCallAlert, UserObject.getUserName(user));
        } else {
            title = LocaleController.getString(R.string.CallAlertTitle);
            message = LocaleController.formatString("CallAlert", R.string.CallAlert, UserObject.getUserName(user));
        }

        TextView messageTextView = new TextView(context) {
            @Override
            public void setText(CharSequence text, BufferType type) {
                text = Emoji.replaceEmoji(text, getPaint().getFontMetricsInt(), false);
                super.setText(text, type);
            }
        };
        NotificationCenter.listenEmojiLoading(messageTextView);
        messageTextView.setTextColor(Theme.getColor(Theme.key_dialogTextBlack));
        messageTextView.setTextSize(TypedValue.COMPLEX_UNIT_DIP, 16);
        messageTextView.setGravity((LocaleController.isRTL ? Gravity.RIGHT : Gravity.LEFT) | Gravity.TOP);
        messageTextView.setText(AndroidUtilities.replaceTags(message));

        AvatarDrawable avatarDrawable = new AvatarDrawable();
        avatarDrawable.setTextSize(dp(12));
        avatarDrawable.setScaleSize(1f);
        avatarDrawable.setInfo(fragment.getCurrentAccount(), user);

        BackupImageView imageView = new BackupImageView(context);
        imageView.setRoundRadius(dp(20));
        imageView.setForUserOrChat(user, avatarDrawable);
        frameLayout.addView(imageView, LayoutHelper.createFrame(40, 40, (LocaleController.isRTL ? Gravity.RIGHT : Gravity.LEFT) | Gravity.TOP, 22, 5, 22, 0));

        TextView textView = new TextView(context);
        textView.setTextColor(Theme.getColor(Theme.key_actionBarDefaultSubmenuItem));
        textView.setTextSize(TypedValue.COMPLEX_UNIT_DIP, 20);
        textView.setTypeface(AndroidUtilities.bold());
        textView.setLines(1);
        textView.setMaxLines(1);
        textView.setSingleLine(true);
        textView.setGravity((LocaleController.isRTL ? Gravity.RIGHT : Gravity.LEFT) | Gravity.CENTER_VERTICAL);
        textView.setEllipsize(TextUtils.TruncateAt.END);
        textView.setText(title);
        frameLayout.addView(textView, LayoutHelper.createFrame(LayoutHelper.MATCH_PARENT, LayoutHelper.WRAP_CONTENT, (LocaleController.isRTL ? Gravity.RIGHT : Gravity.LEFT) | Gravity.TOP, (LocaleController.isRTL ? 21 : 76), 11, (LocaleController.isRTL ? 76 : 21), 0));
        frameLayout.addView(messageTextView, LayoutHelper.createFrame(LayoutHelper.WRAP_CONTENT, LayoutHelper.WRAP_CONTENT, (LocaleController.isRTL ? Gravity.RIGHT : Gravity.LEFT) | Gravity.TOP, 24, 57, 24, 9));

        AlertDialog dialog = new AlertDialog.Builder(context).setView(frameLayout)
                .setPositiveButton(LocaleController.getString(R.string.Call), (dialogInterface, i) -> {
                    final TLRPC.UserFull userFull = fragment.getMessagesController().getUserFull(user.id);
                    VoIPHelper.startCall(user, videoCall, userFull != null && userFull.video_calls_available, fragment.getParentActivity(), userFull, fragment.getAccountInstance(), true);
                })
                .setNegativeButton(LocaleController.getString(R.string.Cancel), null)
                .create();
        fragment.showDialog(dialog);
    }

    public static void createChangeBioAlert(String currentBio, long peerId, Context context, int currentAccount) {
        AlertDialog.Builder builder = new AlertDialog.Builder(context);
        builder.setTitle(peerId > 0 ? LocaleController.getString(R.string.UserBio) : LocaleController.getString(R.string.DescriptionPlaceholder));
        builder.setMessage(peerId > 0 ? LocaleController.getString(R.string.VoipGroupBioEditAlertText) : LocaleController.getString(R.string.DescriptionInfo));
        FrameLayout dialogView = new FrameLayout(context);
        dialogView.setClipChildren(false);

        if (peerId < 0) {
            TLRPC.ChatFull chatFull = MessagesController.getInstance(currentAccount).getChatFull(-peerId);
            if (chatFull == null) {
                MessagesController.getInstance(currentAccount).loadFullChat(-peerId, ConnectionsManager.generateClassGuid(), true);
            }
        }

        NumberTextView checkTextView = new NumberTextView(context);
        EditText editTextView = new EditText(context);
        editTextView.setTextColor(Theme.getColor(Theme.key_voipgroup_actionBarItems));
        editTextView.setHint(peerId > 0 ? LocaleController.getString(R.string.UserBio) : LocaleController.getString(R.string.DescriptionPlaceholder));
        editTextView.setTextSize(TypedValue.COMPLEX_UNIT_DIP, 16);
        editTextView.setBackground(Theme.createEditTextDrawable(context, true));

        editTextView.setMaxLines(4);
        editTextView.setRawInputType(InputType.TYPE_CLASS_TEXT | InputType.TYPE_TEXT_FLAG_CAP_SENTENCES | InputType.TYPE_TEXT_FLAG_MULTI_LINE);
        editTextView.setImeOptions(EditorInfo.IME_ACTION_DONE);

        InputFilter[] inputFilters = new InputFilter[1];
        int maxSymbolsCount = peerId > 0 ? 70 : 255;
        inputFilters[0] = new CodepointsLengthInputFilter(maxSymbolsCount) {
            @Override
            public CharSequence filter(CharSequence source, int start, int end, Spanned dest, int dstart, int dend) {
                CharSequence result = super.filter(source, start, end, dest, dstart, dend);
                if (result != null && source != null && result.length() != source.length()) {
                    Vibrator v = (Vibrator) context.getSystemService(Context.VIBRATOR_SERVICE);
                    if (v != null) {
                        v.vibrate(200);
                    }
                    AndroidUtilities.shakeView(checkTextView);
                }
                return result;
            }
        };
        editTextView.setFilters(inputFilters);

        checkTextView.setCenterAlign(true);
        checkTextView.setTextSize(15);
        checkTextView.setTextColor(Theme.getColor(Theme.key_windowBackgroundWhiteGrayText4));
        checkTextView.setImportantForAccessibility(View.IMPORTANT_FOR_ACCESSIBILITY_NO);
        dialogView.addView(checkTextView, LayoutHelper.createFrame(20, 20, LocaleController.isRTL ? Gravity.LEFT : Gravity.RIGHT, 0, 14, 21, 0));
        editTextView.setPadding(LocaleController.isRTL ? dp(24) : 0, dp(8), LocaleController.isRTL ? 0 : dp(24), dp(8));
        editTextView.addTextChangedListener(new TextWatcher() {
            @Override
            public void beforeTextChanged(CharSequence charSequence, int i, int i1, int i2) {

            }

            @Override
            public void onTextChanged(CharSequence charSequence, int i, int i1, int i2) {

            }

            @Override
            public void afterTextChanged(Editable s) {
                int count = maxSymbolsCount - Character.codePointCount(s, 0, s.length());
                if (count < 30) {
                    checkTextView.setNumber(count, checkTextView.getVisibility() == View.VISIBLE);
                    AndroidUtilities.updateViewVisibilityAnimated(checkTextView, true);
                } else {
                    AndroidUtilities.updateViewVisibilityAnimated(checkTextView, false);
                }
            }
        });
        AndroidUtilities.updateViewVisibilityAnimated(checkTextView, false, 0, false);
        editTextView.setText(currentBio);
        editTextView.setSelection(editTextView.getText().toString().length());

        builder.setView(dialogView);
        DialogInterface.OnClickListener onDoneListener = (dialogInterface, i) -> {
            if (peerId > 0) {
                final TLRPC.UserFull userFull = MessagesController.getInstance(currentAccount).getUserFull(UserConfig.getInstance(currentAccount).getClientUserId());
                final String newName = editTextView.getText().toString().replace("\n", " ").replaceAll(" +", " ").trim();
                if (userFull != null) {
                    String currentName = userFull.about;
                    if (currentName == null) {
                        currentName = "";
                    }
                    if (currentName.equals(newName)) {
                        AndroidUtilities.hideKeyboard(editTextView);
                        dialogInterface.dismiss();
                        return;
                    }
                    userFull.about = newName;
                    NotificationCenter.getInstance(currentAccount).postNotificationName(NotificationCenter.userInfoDidLoad, peerId, userFull);
                }

                final TLRPC.TL_account_updateProfile req = new TLRPC.TL_account_updateProfile();
                req.about = newName;
                req.flags |= 4;
                NotificationCenter.getGlobalInstance().postNotificationName(NotificationCenter.showBulletin, Bulletin.TYPE_BIO_CHANGED, peerId);
                ConnectionsManager.getInstance(currentAccount).sendRequest(req, (response, error) -> {

                }, ConnectionsManager.RequestFlagFailOnServerErrors);
            } else {
                TLRPC.ChatFull chatFull = MessagesController.getInstance(currentAccount).getChatFull(-peerId);
                final String newAbout = editTextView.getText().toString();
                if (chatFull != null) {
                    String currentName = chatFull.about;
                    if (currentName == null) {
                        currentName = "";
                    }
                    if (currentName.equals(newAbout)) {
                        AndroidUtilities.hideKeyboard(editTextView);
                        dialogInterface.dismiss();
                        return;
                    }
                    chatFull.about = newAbout;
                    NotificationCenter.getInstance(currentAccount).postNotificationName(NotificationCenter.chatInfoDidLoad, chatFull, 0, false, false);
                }
                NotificationCenter.getGlobalInstance().postNotificationName(NotificationCenter.showBulletin, Bulletin.TYPE_BIO_CHANGED, peerId);
                MessagesController.getInstance(currentAccount).updateChatAbout(-peerId, newAbout, chatFull);
            }
            dialogInterface.dismiss();
        };
        builder.setPositiveButton(LocaleController.getString(R.string.Save), onDoneListener);
        builder.setNegativeButton(LocaleController.getString(R.string.Cancel), null);
        builder.setOnPreDismissListener(dialogInterface -> AndroidUtilities.hideKeyboard(editTextView));
        dialogView.addView(editTextView, LayoutHelper.createFrame(LayoutHelper.MATCH_PARENT, LayoutHelper.WRAP_CONTENT, 0, 23, 12, 23, 21));
        editTextView.requestFocus();
        AndroidUtilities.showKeyboard(editTextView);

        AlertDialog dialog = builder.create();
        editTextView.setOnEditorActionListener((textView, i, keyEvent) -> {
            if ((i == EditorInfo.IME_ACTION_DONE || (peerId > 0 && keyEvent.getKeyCode() == KeyEvent.KEYCODE_ENTER)) && dialog.isShowing()) {
                onDoneListener.onClick(dialog, 0);
                return true;
            }
            return false;
        });

        dialog.setBackgroundColor(Theme.getColor(Theme.key_voipgroup_dialogBackground));
        dialog.show();
        dialog.setTextColor(Theme.getColor(Theme.key_voipgroup_actionBarItems));

    }

    public static void createChangeNameAlert(long peerId, Context context, int currentAccount) {
        String currentName;
        String currentLastName = null;
        if (DialogObject.isUserDialog(peerId)) {
            TLRPC.User user = MessagesController.getInstance(currentAccount).getUser(peerId);
            currentName = user.first_name;
            currentLastName = user.last_name;
        } else {
            TLRPC.Chat chat = MessagesController.getInstance(currentAccount).getChat(-peerId);
            currentName = chat.title;
        }
        AlertDialog.Builder builder = new AlertDialog.Builder(context);
        builder.setTitle(peerId > 0 ? LocaleController.getString(R.string.VoipEditName) : LocaleController.getString(R.string.VoipEditTitle));
        LinearLayout dialogView = new LinearLayout(context);
        dialogView.setOrientation(LinearLayout.VERTICAL);

        EditText firstNameEditTextView = new EditText(context);
        firstNameEditTextView.setTextColor(Theme.getColor(Theme.key_voipgroup_actionBarItems));
        firstNameEditTextView.setTextSize(TypedValue.COMPLEX_UNIT_DIP, 16);
        firstNameEditTextView.setMaxLines(1);
        firstNameEditTextView.setLines(1);
        firstNameEditTextView.setSingleLine(true);
        firstNameEditTextView.setGravity(LocaleController.isRTL ? Gravity.RIGHT : Gravity.LEFT);
        firstNameEditTextView.setInputType(InputType.TYPE_TEXT_FLAG_CAP_SENTENCES | InputType.TYPE_TEXT_FLAG_AUTO_CORRECT);
        firstNameEditTextView.setImeOptions(peerId > 0 ? EditorInfo.IME_ACTION_NEXT : EditorInfo.IME_ACTION_DONE);
        firstNameEditTextView.setHint(peerId > 0 ? LocaleController.getString(R.string.FirstName) : LocaleController.getString(R.string.VoipEditTitleHint));
        firstNameEditTextView.setBackground(Theme.createEditTextDrawable(context, true));
        firstNameEditTextView.setPadding(0, dp(8), 0, dp(8));
        firstNameEditTextView.requestFocus();

        EditText lastNameEditTextView = null;
        if (peerId > 0) {
            lastNameEditTextView = new EditText(context);
            lastNameEditTextView.setTextColor(Theme.getColor(Theme.key_voipgroup_actionBarItems));
            lastNameEditTextView.setTextSize(TypedValue.COMPLEX_UNIT_DIP, 16);
            lastNameEditTextView.setMaxLines(1);
            lastNameEditTextView.setLines(1);
            lastNameEditTextView.setSingleLine(true);
            lastNameEditTextView.setGravity(LocaleController.isRTL ? Gravity.RIGHT : Gravity.LEFT);
            lastNameEditTextView.setInputType(InputType.TYPE_TEXT_FLAG_CAP_SENTENCES | InputType.TYPE_TEXT_FLAG_AUTO_CORRECT);
            lastNameEditTextView.setImeOptions(EditorInfo.IME_ACTION_DONE);
            lastNameEditTextView.setHint(LocaleController.getString(R.string.LastName));
            lastNameEditTextView.setBackground(Theme.createEditTextDrawable(context, true));
            lastNameEditTextView.setPadding(0, dp(8), 0, dp(8));
        }

        AndroidUtilities.showKeyboard(firstNameEditTextView);

        dialogView.addView(firstNameEditTextView, LayoutHelper.createLinear(LayoutHelper.MATCH_PARENT, LayoutHelper.WRAP_CONTENT, 0, 23, 12, 23, 21));
        if (lastNameEditTextView != null) {
            dialogView.addView(lastNameEditTextView, LayoutHelper.createLinear(LayoutHelper.MATCH_PARENT, LayoutHelper.WRAP_CONTENT, 0, 23, 12, 23, 21));
        }

        firstNameEditTextView.setText(currentName);
        firstNameEditTextView.setSelection(firstNameEditTextView.getText().toString().length());

        if (lastNameEditTextView != null) {
            lastNameEditTextView.setText(currentLastName);
            lastNameEditTextView.setSelection(lastNameEditTextView.getText().toString().length());
        }


        builder.setView(dialogView);
        EditText finalLastNameEditTextView = lastNameEditTextView;
        DialogInterface.OnClickListener onDoneListener = (dialogInterface, i) -> {
            if (firstNameEditTextView.getText() == null) {
                return;
            }
            if (peerId > 0) {
                TLRPC.User currentUser = MessagesController.getInstance(currentAccount).getUser(peerId);

                String newFirst = firstNameEditTextView.getText().toString();
                String newLast = finalLastNameEditTextView.getText().toString();
                String oldFirst = currentUser.first_name;
                String oldLast = currentUser.last_name;
                if (oldFirst == null) {
                    oldFirst = "";
                }
                if (oldLast == null) {
                    oldLast = "";
                }
                if (oldFirst.equals(newFirst) && oldLast.equals(newLast)) {
                    dialogInterface.dismiss();
                    return;
                }
                TLRPC.TL_account_updateProfile req = new TLRPC.TL_account_updateProfile();
                req.flags = 3;
                currentUser.first_name = req.first_name = newFirst;
                currentUser.last_name = req.last_name = newLast;
                TLRPC.User user = MessagesController.getInstance(currentAccount).getUser(UserConfig.getInstance(currentAccount).getClientUserId());
                if (user != null) {
                    user.first_name = req.first_name;
                    user.last_name = req.last_name;
                }
                UserConfig.getInstance(currentAccount).saveConfig(true);
                NotificationCenter.getInstance(currentAccount).postNotificationName(NotificationCenter.mainUserInfoChanged);
                NotificationCenter.getInstance(currentAccount).postNotificationName(NotificationCenter.updateInterfaces, MessagesController.UPDATE_MASK_NAME);
                ConnectionsManager.getInstance(currentAccount).sendRequest(req, (response, error) -> {

                });
                NotificationCenter.getGlobalInstance().postNotificationName(NotificationCenter.showBulletin, Bulletin.TYPE_NAME_CHANGED, peerId);
            } else {
                TLRPC.Chat chat = MessagesController.getInstance(currentAccount).getChat(-peerId);
                String newFirst = firstNameEditTextView.getText().toString();
                if (chat.title != null && chat.title.equals(newFirst)) {
                    dialogInterface.dismiss();
                    return;
                }
                chat.title = newFirst;
                NotificationCenter.getInstance(currentAccount).postNotificationName(NotificationCenter.updateInterfaces, MessagesController.UPDATE_MASK_CHAT_NAME);
                MessagesController.getInstance(currentAccount).changeChatTitle(-peerId, newFirst);
                NotificationCenter.getGlobalInstance().postNotificationName(NotificationCenter.showBulletin, Bulletin.TYPE_NAME_CHANGED, peerId);
            }
            dialogInterface.dismiss();
        };
        builder.setPositiveButton(LocaleController.getString(R.string.Save), onDoneListener);
        builder.setNegativeButton(LocaleController.getString(R.string.Cancel), null);
        builder.setOnPreDismissListener(dialogInterface -> {
            AndroidUtilities.hideKeyboard(firstNameEditTextView);
            AndroidUtilities.hideKeyboard(finalLastNameEditTextView);
        });
        AlertDialog dialog = builder.create();

        dialog.setBackgroundColor(Theme.getColor(Theme.key_voipgroup_dialogBackground));
        dialog.show();
        dialog.setTextColor(Theme.getColor(Theme.key_voipgroup_actionBarItems));

        TextView.OnEditorActionListener actionListener = (textView, i, keyEvent) -> {
            if ((i == EditorInfo.IME_ACTION_DONE || keyEvent.getKeyCode() == KeyEvent.KEYCODE_ENTER) && dialog.isShowing()) {
                onDoneListener.onClick(dialog, 0);
                return true;
            }
            return false;
        };
        if (lastNameEditTextView != null) {
            lastNameEditTextView.setOnEditorActionListener(actionListener);
        } else {
            firstNameEditTextView.setOnEditorActionListener(actionListener);
        }

    }

    public static void showChatWithAdmin(BaseFragment fragment, TLRPC.User user, String chatWithAdmin, boolean isChannel, int chatWithAdminDate) {
        if (fragment.getParentActivity() == null) {
            return;
        }
        BottomSheet.Builder builder = new BottomSheet.Builder(fragment.getParentActivity());
        builder.setTitle(isChannel ? LocaleController.getString(R.string.ChatWithAdminChannelTitle) : LocaleController.getString(R.string.ChatWithAdminGroupTitle), true);
        LinearLayout linearLayout = new LinearLayout(fragment.getParentActivity());
        linearLayout.setOrientation(LinearLayout.VERTICAL);
        TextView messageTextView = new TextView(fragment.getParentActivity());
        linearLayout.addView(messageTextView, LayoutHelper.createLinear(LayoutHelper.MATCH_PARENT, LayoutHelper.MATCH_PARENT, 0, 21, 0, 21, 8));
        messageTextView.setTextColor(Theme.getColor(Theme.key_windowBackgroundWhiteBlackText));
        messageTextView.setTextSize(TypedValue.COMPLEX_UNIT_DIP, 16);

        messageTextView.setText(AndroidUtilities.replaceTags(LocaleController.formatString("ChatWithAdminMessage", R.string.ChatWithAdminMessage, chatWithAdmin, LocaleController.formatDateAudio(chatWithAdminDate, false))));


        TextView buttonTextView = new TextView(fragment.getParentActivity());
        buttonTextView.setPadding(dp(34), 0, dp(34), 0);
        buttonTextView.setGravity(Gravity.CENTER);
        buttonTextView.setTextSize(TypedValue.COMPLEX_UNIT_DIP, 14);
        buttonTextView.setTypeface(AndroidUtilities.bold());
        buttonTextView.setText(LocaleController.getString(R.string.IUnderstand));

        buttonTextView.setTextColor(Theme.getColor(Theme.key_featuredStickers_buttonText));
        buttonTextView.setBackground(Theme.createSimpleSelectorRoundRectDrawable(dp(8), Theme.getColor(Theme.key_featuredStickers_addButton), Theme.getColor(Theme.key_featuredStickers_addButtonPressed)));

        linearLayout.addView(buttonTextView, LayoutHelper.createLinear(LayoutHelper.MATCH_PARENT, 48, 0, 16, 12, 16, 8));

        builder.setCustomView(linearLayout);
        BottomSheet bottomSheet = builder.show();

        buttonTextView.setOnClickListener((v) -> {
            bottomSheet.dismiss();
        });
    }

    public static void showDiscardTopicDialog(BaseFragment baseFragment, Theme.ResourcesProvider resourcesProvider, Runnable onDiscard) {
        if (baseFragment == null || baseFragment.getParentActivity() == null) {
            return;
        }
        AlertDialog.Builder builder = new AlertDialog.Builder(baseFragment.getParentActivity(), resourcesProvider);
        builder.setTitle(LocaleController.getString(R.string.DiscardTopic));
        builder.setMessage(LocaleController.getString(R.string.DiscardTopicMessage));
        builder.setNegativeButton(LocaleController.getString(R.string.Cancel), new DialogInterface.OnClickListener() {
            @Override
            public void onClick(DialogInterface dialog, int which) {
                dialog.dismiss();
            }
        });
        builder.setPositiveButton(LocaleController.getString(R.string.Discard), new DialogInterface.OnClickListener() {
            @Override
            public void onClick(DialogInterface dialog, int which) {
                dialog.dismiss();
                onDiscard.run();
            }
        });
        baseFragment.showDialog(builder.create());
    }

    public static void createContactInviteDialog(BaseFragment parentFragment, String fisrtName, String lastName, String phone) {
        AlertDialog.Builder builder = new AlertDialog.Builder(parentFragment.getParentActivity());
        builder.setTitle(LocaleController.getString(R.string.ContactNotRegisteredTitle));
        builder.setMessage(LocaleController.formatString("ContactNotRegistered", R.string.ContactNotRegistered, ContactsController.formatName(fisrtName, lastName)));
        builder.setNegativeButton(LocaleController.getString(R.string.Cancel), null);
        builder.setPositiveButton(LocaleController.getString(R.string.Invite), (dialog, which) -> {
            try {
                Intent intent = new Intent(Intent.ACTION_VIEW, Uri.fromParts("sms", phone, null));
                intent.putExtra("sms_body", ContactsController.getInstance(parentFragment.getCurrentAccount()).getInviteText(1));
                parentFragment.getParentActivity().startActivityForResult(intent, 500);
            } catch (Exception e) {
                FileLog.e(e);
            }
        });
        parentFragment.showDialog(builder.create());
    }

    public static ActionBarPopupWindow createSimplePopup(BaseFragment fragment, View popupView, View anhcorView, float x, float y) {
        if (fragment == null || anhcorView == null || popupView == null) {
            return null;
        }
        ActionBarPopupWindow popupWindow = new ActionBarPopupWindow(popupView, LayoutHelper.WRAP_CONTENT, LayoutHelper.WRAP_CONTENT);
        popupWindow.setPauseNotifications(true);
        popupWindow.setDismissAnimationDuration(220);
        popupWindow.setOutsideTouchable(true);
        popupWindow.setClippingEnabled(true);
        popupWindow.setAnimationStyle(R.style.PopupContextAnimation);
        popupWindow.setFocusable(true);
        popupView.measure(View.MeasureSpec.makeMeasureSpec(dp(1000), View.MeasureSpec.AT_MOST), View.MeasureSpec.makeMeasureSpec(dp(1000), View.MeasureSpec.AT_MOST));
        popupWindow.setInputMethodMode(ActionBarPopupWindow.INPUT_METHOD_NOT_NEEDED);
        popupWindow.getContentView().setFocusableInTouchMode(true);
        float viewX = 0, viewY = 0;
        View child = anhcorView;
        while (child != anhcorView.getRootView()) {
            viewX += child.getX();
            viewY += child.getY();
            child = (View) child.getParent();
            if (child == null) {
                break;
            }
        }
        popupWindow.showAtLocation(anhcorView.getRootView(), 0, (int) (viewX + x - popupView.getMeasuredWidth() / 2f), (int) (viewY + y - popupView.getMeasuredHeight() / 2f));
        popupWindow.dimBehind();
        return popupWindow;
    }

    public static void checkRestrictedInviteUsers(int currentAccount, TLRPC.Chat currentChat, TLRPC.TL_messages_invitedUsers invitedUsers) {
        if (invitedUsers == null || invitedUsers.missing_invitees.isEmpty() || currentChat == null) {
            return;
        }
        ArrayList<TLRPC.User> users = new ArrayList<>();
        ArrayList<Long> pmLockedUsers = new ArrayList<>();
        ArrayList<Long> inviteLockedUsers = new ArrayList<>();
        for (TLRPC.TL_missingInvitee missing_invitee : invitedUsers.missing_invitees) {
            TLRPC.User user = null;
            if (invitedUsers.updates != null) {
                for (int i = 0; i < invitedUsers.updates.users.size(); ++i) {
                    TLRPC.User u = invitedUsers.updates.users.get(i);
                    if (u.id == missing_invitee.user_id) {
                        user = u;
                        break;
                    }
                }
            }
            if (user == null) {
                user = MessagesController.getInstance(currentAccount).getUser(missing_invitee.user_id);
            }
            if (user == null) {
                continue;
            }
            users.add(user);
            if (missing_invitee.premium_required_for_pm) {
                pmLockedUsers.add(user.id);
            }
            if (missing_invitee.premium_would_allow_invite) {
                inviteLockedUsers.add(user.id);
            }
        }
        if (users.isEmpty())
            return;
        AndroidUtilities.runOnUIThread(() -> {
            if (!LaunchActivity.isActive) return;
            BaseFragment lastFragment = LaunchActivity.getLastFragment();
            if (lastFragment != null && lastFragment.getParentActivity() != null) {
                LimitReachedBottomSheet restrictedUsersBottomSheet = new LimitReachedBottomSheet(lastFragment, lastFragment.getParentActivity(), LimitReachedBottomSheet.TYPE_ADD_MEMBERS_RESTRICTED, currentAccount, null);
                restrictedUsersBottomSheet.setRestrictedUsers(currentChat, users, pmLockedUsers, inviteLockedUsers);
                restrictedUsersBottomSheet.show();
            }
        }, 200);
    }

    public interface BlockDialogCallback {
        void run(boolean report, boolean delete);
    };

    public static void createBlockDialogAlert(BaseFragment fragment, int count, boolean reportSpam, TLRPC.User user, BlockDialogCallback onProcessRunnable) {
        if (fragment == null || fragment.getParentActivity() == null || count == 1 && user == null) {
            return;
        }
        Context context = fragment.getParentActivity();
        AlertDialog.Builder builder = new AlertDialog.Builder(context);

        CheckBoxCell[] cell = new CheckBoxCell[2];

        LinearLayout linearLayout = new LinearLayout(context);
        linearLayout.setOrientation(LinearLayout.VERTICAL);
        builder.setView(linearLayout);

        String actionText;
        if (count == 1) {
            String name = ContactsController.formatName(user.first_name, user.last_name);
            builder.setTitle(LocaleController.formatString("BlockUserTitle", R.string.BlockUserTitle, name));
            actionText = LocaleController.getString(R.string.BlockUser);
            builder.setMessage(AndroidUtilities.replaceTags(LocaleController.formatString("BlockUserMessage", R.string.BlockUserMessage, name)));
        } else {
            builder.setTitle(LocaleController.formatString("BlockUserTitle", R.string.BlockUserTitle, LocaleController.formatPluralString("UsersCountTitle", count)));
            actionText = LocaleController.getString(R.string.BlockUsers);
            builder.setMessage(AndroidUtilities.replaceTags(LocaleController.formatString("BlockUsersMessage", R.string.BlockUsersMessage, LocaleController.formatPluralString("UsersCount", count))));
        }

        final boolean[] checks = new boolean[]{true, true};

        for (int a = 0; a < cell.length; a++) {
            if (a == 0 && !reportSpam) {
                continue;
            }
            int num = a;
            cell[a] = new CheckBoxCell(context, 1);
            cell[a].setBackgroundDrawable(Theme.getSelectorDrawable(false));
            if (a == 0) {
                cell[a].setText(LocaleController.getString(R.string.ReportSpamTitle), "", true, false);
            } else {
                cell[a].setText(count == 1 ? LocaleController.getString(R.string.DeleteThisChatBothSides) : LocaleController.getString(R.string.DeleteTheseChatsBothSides), "", true, false);
            }
            cell[a].setPadding(LocaleController.isRTL ? dp(16) : dp(8), 0, LocaleController.isRTL ? dp(8) : dp(16), 0);
            linearLayout.addView(cell[a], LayoutHelper.createLinear(LayoutHelper.MATCH_PARENT, 48));
            cell[a].setOnClickListener(v -> {
                CheckBoxCell cell1 = (CheckBoxCell) v;
                checks[num] = !checks[num];
                cell1.setChecked(checks[num], true);
            });
        }

        builder.setPositiveButton(actionText, (dialogInterface, i) -> onProcessRunnable.run(checks[0], checks[1]));
        builder.setNegativeButton(LocaleController.getString(R.string.Cancel), null);
        AlertDialog alertDialog = builder.create();
        fragment.showDialog(alertDialog);
        TextView button = (TextView) alertDialog.getButton(DialogInterface.BUTTON_POSITIVE);
        if (button != null) {
            button.setTextColor(Theme.getColor(Theme.key_text_RedBold));
        }
    }

    public interface DatePickerDelegate {
        void didSelectDate(int year, int month, int dayOfMonth);
    }

    public static BottomSheet createTimezonePickerDialog(Context context, String title, String timezoneId, final Utilities.Callback<String> whenPicked) {
        final int currentAccount = UserConfig.selectedAccount;
        if (TimezonesController.getInstance(currentAccount).getTimezones().isEmpty()) {
            return null;
        }

        ArrayList<TLRPC.TL_timezone> timezones = new ArrayList<>(TimezonesController.getInstance(currentAccount).getTimezones());
        Collections.sort(timezones, (a, b) -> a.utc_offset - b.utc_offset);

        ScheduleDatePickerColors datePickerColors = new ScheduleDatePickerColors();

        BottomSheet.Builder builder = new BottomSheet.Builder(context, false, null);
        builder.setApplyBottomPadding(false);

        LinearLayout linearLayout = new LinearLayout(context);
        linearLayout.setOrientation(LinearLayout.HORIZONTAL);
        linearLayout.setWeightSum(1f);

        final NumberPicker picker = new NumberPicker(context) {
            @Override
            protected CharSequence getContentDescription(int value) {
                return TimezonesController.getInstance(currentAccount).getTimezoneName(timezones.get(value), true);
            }
        };
        picker.setAllItemsCount(24);
        picker.setItemCount(8);
        picker.setTextColor(datePickerColors.textColor);
        picker.setGravity(Gravity.CENTER);
        picker.setMinValue(0);
        picker.setMaxValue(timezones.size() - 1);
        for (int i = 0; i < timezones.size(); ++i) {
            if (TextUtils.equals(timezoneId, timezones.get(i).id)) {
                picker.setValue(i);
                break;
            }
        }

        linearLayout.addView(picker, LayoutHelper.createLinear(0, 54 * 8, 1f));
        picker.setFormatter(value -> {
            return TimezonesController.getInstance(currentAccount).getTimezoneName(timezones.get(value), true);
        });

        LinearLayout container = new LinearLayout(context) {
            boolean ignoreLayout = false;

            @Override
            protected void onMeasure(int widthMeasureSpec, int heightMeasureSpec) {
                ignoreLayout = true;
                picker.getLayoutParams().height = dp(NumberPicker.DEFAULT_SIZE_PER_COUNT) * 8;
                ignoreLayout = false;
                super.onMeasure(widthMeasureSpec, heightMeasureSpec);
            }

            @Override
            public void requestLayout() {
                if (ignoreLayout) {
                    return;
                }
                super.requestLayout();
            }
        };
        container.setOrientation(LinearLayout.VERTICAL);

        FrameLayout titleLayout = new FrameLayout(context);

        TextView titleView = new TextView(context);
        titleView.setText(title);
        titleView.setTextColor(datePickerColors.textColor);
        titleView.setTextSize(TypedValue.COMPLEX_UNIT_DIP, 20);
        titleView.setTypeface(AndroidUtilities.bold());
        titleLayout.addView(titleView, LayoutHelper.createFrame(LayoutHelper.WRAP_CONTENT, LayoutHelper.WRAP_CONTENT, Gravity.LEFT | Gravity.TOP, 0, 12, 0, 0));
        titleView.setOnTouchListener((v, event) -> true);
        container.addView(titleLayout, LayoutHelper.createLinear(LayoutHelper.MATCH_PARENT, LayoutHelper.WRAP_CONTENT, Gravity.LEFT | Gravity.TOP, 22, 0, 0, 4));

        container.addView(linearLayout, LayoutHelper.createLinear(LayoutHelper.MATCH_PARENT, LayoutHelper.WRAP_CONTENT, 1f, 0, 0, 12, 0, 12));

        BottomSheet[] sheet = new BottomSheet[1];

        ButtonWithCounterView button = new ButtonWithCounterView(context, null);
        button.setText(LocaleController.getString(R.string.Select), false);
        button.setOnClickListener(v -> sheet[0].dismiss());
        container.addView(button, LayoutHelper.createLinear(LayoutHelper.MATCH_PARENT, 48, 0, 16, 12, 16, 12));

        builder.setCustomView(container);
        BottomSheet bottomSheet = builder.show();
        bottomSheet.setOnDismissListener(dialog -> {
            whenPicked.run(timezones.get(picker.getValue()).id);
        });
        bottomSheet.setBackgroundColor(datePickerColors.backgroundColor);
        bottomSheet.fixNavigationBar(datePickerColors.backgroundColor);

        return sheet[0] = builder.create();
    }

    public static BottomSheet createTimePickerDialog(Context context, String title, int time, int minTime, int maxTime, final Utilities.Callback<Integer> whenPicked) {
        if (context == null) {
            return null;
        }

        ScheduleDatePickerColors datePickerColors = new ScheduleDatePickerColors();

        BottomSheet.Builder builder = new BottomSheet.Builder(context, false, null);
        builder.setApplyBottomPadding(false);

        final NumberPicker hourPicker = new NumberPicker(context) {
            @Override
            protected CharSequence getContentDescription(int value) {
                return LocaleController.formatPluralString("Hours", value);
            }
        };

        LinearLayout linearLayout = new LinearLayout(context) {
            private final Text separatorText = new Text(":", 18);
            private boolean isAM;
            private Text ampmText;
            @Override
            protected void dispatchDraw(Canvas canvas) {
                separatorText.draw(canvas, (getWidth() - separatorText.getCurrentWidth()) / 2f, getHeight() / 2f, Theme.getColor(Theme.key_windowBackgroundWhiteBlackText), 1f);
                if (!LocaleController.is24HourFormat) {
                    final boolean isAM = (hourPicker.getValue() % 24) < 12;
                    if (this.isAM != isAM || ampmText == null) {
                        this.isAM = isAM;
                        ampmText = new Text(isAM ? "AM" : "PM", 18);
                    }
                    ampmText.draw(canvas, getWidth() / 2f + dp(43), getHeight() / 2f + dp(1), Theme.getColor(Theme.key_windowBackgroundWhiteBlackText), 1f);
                }
                super.dispatchDraw(canvas);
            }
        };
        linearLayout.setOrientation(LinearLayout.HORIZONTAL);
        linearLayout.setWeightSum(1f);
        hourPicker.setAllItemsCount(24);
        hourPicker.setItemCount(5);
        hourPicker.setTextColor(datePickerColors.textColor);
        hourPicker.setGravity(Gravity.RIGHT);
        hourPicker.setTextOffset(-dp(12));

        final NumberPicker minutePicker = new NumberPicker(context) {
            @Override
            protected CharSequence getContentDescription(int value) {
                return LocaleController.formatPluralString("Minutes", value);
            }
        };
        minutePicker.setWrapSelectorWheel(true);
        minutePicker.setAllItemsCount(60);
        minutePicker.setItemCount(5);
        minutePicker.setTextColor(datePickerColors.textColor);
        minutePicker.setGravity(Gravity.LEFT);
        minutePicker.setTextOffset(dp(12));
        final Utilities.Callback<Boolean> checkValue = (byChange) -> {
            int minTimeMinutes = minTime % 60;
            int minTimeHours = (minTime - minTimeMinutes) / 60;
            int maxTimeMinutes = maxTime % 60;
            int maxTimeHours = (maxTime - maxTimeMinutes) / 60;
            if (maxTimeMinutes == 0 && maxTimeHours > 0) {
                maxTimeHours--;
                maxTimeMinutes = 59;
            }

            int hour, minutes;
            if (byChange) {
                hour = hourPicker.getValue();
                minutes = minutePicker.getValue();
            } else {
                minutes = time % 60;
                hour = (time - minutes) / 60;
                if (hour == 24) {
                    hour--;
                    minutes = 59;
                }
            }
            hourPicker.setMinValue(minTimeHours);
            hourPicker.setMaxValue(maxTimeHours);
            if (hour > maxTimeHours) {
                hourPicker.setValue(hour = maxTimeHours);
            } else if (hour < minTimeHours) {
                hourPicker.setValue(hour = minTimeHours);
            }
            if (hour <= minTimeHours) {
                minutePicker.setMinValue(minTimeMinutes);
                minutePicker.setMaxValue(minTimeHours == maxTimeHours ? maxTimeMinutes : 59);
            } else if (hour >= maxTimeHours) {
                minutePicker.setMinValue(minTimeHours == maxTimeHours ? minTimeMinutes : 0);
                minutePicker.setMaxValue(maxTimeMinutes);
            } else {
                if (minTimeHours == maxTimeHours) {
                    minutePicker.setMinValue(minTimeMinutes);
                    minutePicker.setMaxValue(maxTimeMinutes);
                } else {
                    minutePicker.setMinValue(0);
                    minutePicker.setMaxValue(59);
                }
            }
            if (minutes > minutePicker.getMaxValue()) {
                minutePicker.setValue(minutes = minutePicker.getMaxValue());
            } else if (minutes < minutePicker.getMinValue()) {
                minutePicker.setValue(minutes = minutePicker.getMinValue());
            }
            if (!byChange) {
                hourPicker.setValue(hour);
                minutePicker.setValue(minutes);
            }
            linearLayout.invalidate();
        };

        linearLayout.addView(hourPicker, LayoutHelper.createLinear(0, 54 * 5, 0.5f));
        hourPicker.setFormatter(value -> {
            int h = value % (LocaleController.is24HourFormat ? 24 : 12);
            if ((value % 12) == 0 && !LocaleController.is24HourFormat) {
                h = 12;
            }
            String str = String.format("%02d", h);
            if (value >= 24) {
                return LocaleController.formatString(R.string.BusinessHoursNextDayPicker, str);
            }
            return str;
        });
        hourPicker.setOnValueChangedListener((p, v, o) -> checkValue.run(true));

        linearLayout.addView(minutePicker, LayoutHelper.createLinear(0, 54 * 5, 0.5f));
        minutePicker.setFormatter(value -> String.format("%02d", value));
        minutePicker.setOnValueChangedListener((p, v, o) -> checkValue.run(true));
        checkValue.run(false);

        LinearLayout container = new LinearLayout(context) {
            boolean ignoreLayout = false;

            @Override
            protected void onMeasure(int widthMeasureSpec, int heightMeasureSpec) {
                ignoreLayout = true;
                int count;
                if (AndroidUtilities.displaySize.x > AndroidUtilities.displaySize.y) {
                    count = 3;
                } else {
                    count = 5;
                }
                hourPicker.setItemCount(count);
                minutePicker.setItemCount(count);
                hourPicker.getLayoutParams().height = dp(NumberPicker.DEFAULT_SIZE_PER_COUNT) * count;
                minutePicker.getLayoutParams().height = dp(NumberPicker.DEFAULT_SIZE_PER_COUNT) * count;
                ignoreLayout = false;
                super.onMeasure(widthMeasureSpec, heightMeasureSpec);
            }

            @Override
            public void requestLayout() {
                if (ignoreLayout) {
                    return;
                }
                super.requestLayout();
            }
        };
        container.setOrientation(LinearLayout.VERTICAL);

        FrameLayout titleLayout = new FrameLayout(context);

        TextView titleView = new TextView(context);
        titleView.setText(title);
        titleView.setTextColor(datePickerColors.textColor);
        titleView.setTextSize(TypedValue.COMPLEX_UNIT_DIP, 20);
        titleView.setTypeface(AndroidUtilities.bold());
        titleLayout.addView(titleView, LayoutHelper.createFrame(LayoutHelper.WRAP_CONTENT, LayoutHelper.WRAP_CONTENT, Gravity.LEFT | Gravity.TOP, 0, 12, 0, 0));
        titleView.setOnTouchListener((v, event) -> true);
        container.addView(titleLayout, LayoutHelper.createLinear(LayoutHelper.MATCH_PARENT, LayoutHelper.WRAP_CONTENT, Gravity.LEFT | Gravity.TOP, 22, 0, 0, 4));

        container.addView(linearLayout, LayoutHelper.createLinear(LayoutHelper.MATCH_PARENT, LayoutHelper.WRAP_CONTENT, 1f, 0, 0, 12, 0, 12));

        BottomSheet[] sheet = new BottomSheet[1];

        ButtonWithCounterView button = new ButtonWithCounterView(context, null);
        button.setText(LocaleController.getString(R.string.Select), false);
        button.setOnClickListener(v -> sheet[0].dismiss());
        container.addView(button, LayoutHelper.createLinear(LayoutHelper.MATCH_PARENT, 48, 0, 16, 12, 16, 12));

        builder.setCustomView(container);
        BottomSheet bottomSheet = builder.show();
        bottomSheet.setOnDismissListener(dialog -> {
            whenPicked.run(hourPicker.getValue() * 60 + minutePicker.getValue());
        });
        bottomSheet.setBackgroundColor(datePickerColors.backgroundColor);
        bottomSheet.fixNavigationBar(datePickerColors.backgroundColor);

        return sheet[0] = builder.create();
    }

    public static AlertDialog.Builder createDatePickerDialog(Context context, int minYear, int maxYear, int currentYearDiff, int selectedDay, int selectedMonth, int selectedYear, String title, final boolean checkMinDate, final DatePickerDelegate datePickerDelegate) {
        if (context == null) {
            return null;
        }

        LinearLayout linearLayout = new LinearLayout(context);
        linearLayout.setOrientation(LinearLayout.HORIZONTAL);
        linearLayout.setWeightSum(1.0f);

        final NumberPicker monthPicker = new NumberPicker(context);
        final NumberPicker dayPicker = new NumberPicker(context);
        final NumberPicker yearPicker = new NumberPicker(context);

        linearLayout.addView(dayPicker, LayoutHelper.createLinear(0, LayoutHelper.WRAP_CONTENT, 0.3f));
        dayPicker.setOnScrollListener((view, scrollState) -> {
            if (checkMinDate && scrollState == NumberPicker.OnScrollListener.SCROLL_STATE_IDLE) {
                checkPickerDate(dayPicker, monthPicker, yearPicker);
            }
        });

        monthPicker.setMinValue(0);
        monthPicker.setMaxValue(11);
        linearLayout.addView(monthPicker, LayoutHelper.createLinear(0, LayoutHelper.WRAP_CONTENT, 0.3f));
        monthPicker.setFormatter(value -> {
            Calendar calendar = Calendar.getInstance();
            calendar.set(Calendar.DAY_OF_MONTH, 1);
            calendar.set(Calendar.MONTH, value);
            return calendar.getDisplayName(Calendar.MONTH, Calendar.SHORT, Locale.getDefault());
        });
        monthPicker.setOnValueChangedListener((picker, oldVal, newVal) -> updateDayPicker(dayPicker, monthPicker, yearPicker));
        monthPicker.setOnScrollListener((view, scrollState) -> {
            if (checkMinDate && scrollState == NumberPicker.OnScrollListener.SCROLL_STATE_IDLE) {
                checkPickerDate(dayPicker, monthPicker, yearPicker);
            }
        });

        Calendar calendar = Calendar.getInstance();
        calendar.setTimeInMillis(System.currentTimeMillis());
        final int currentYear = calendar.get(Calendar.YEAR);
        yearPicker.setMinValue(currentYear + minYear);
        yearPicker.setMaxValue(currentYear + maxYear);
        yearPicker.setValue(currentYear + currentYearDiff);
        linearLayout.addView(yearPicker, LayoutHelper.createLinear(0, LayoutHelper.WRAP_CONTENT, 0.4f));
        yearPicker.setOnValueChangedListener((picker, oldVal, newVal) -> updateDayPicker(dayPicker, monthPicker, yearPicker));
        yearPicker.setOnScrollListener((view, scrollState) -> {
            if (checkMinDate && scrollState == NumberPicker.OnScrollListener.SCROLL_STATE_IDLE) {
                checkPickerDate(dayPicker, monthPicker, yearPicker);
            }
        });
        updateDayPicker(dayPicker, monthPicker, yearPicker);
        if (checkMinDate) {
            checkPickerDate(dayPicker, monthPicker, yearPicker);
        }

        if (selectedDay != -1) {
            dayPicker.setValue(selectedDay);
            monthPicker.setValue(selectedMonth);
            yearPicker.setValue(selectedYear);
        }

        AlertDialog.Builder builder = new AlertDialog.Builder(context);
        builder.setTitle(title);

        builder.setView(linearLayout);
        builder.setPositiveButton(LocaleController.getString(R.string.Set), (dialog, which) -> {
            if (checkMinDate) {
                checkPickerDate(dayPicker, monthPicker, yearPicker);
            }
            datePickerDelegate.didSelectDate(yearPicker.getValue(), monthPicker.getValue(), dayPicker.getValue());
        });
        builder.setNegativeButton(LocaleController.getString(R.string.Cancel), null);
        return builder;
    }

    public static boolean checkScheduleDate(TextView button, TextView infoText, int type, NumberPicker dayPicker, NumberPicker hourPicker, NumberPicker minutePicker) {
        return checkScheduleDate(button, infoText, 0, type, dayPicker, hourPicker, minutePicker);
    }

    public static boolean checkScheduleDate(TextView button, TextView infoText, long maxDate, int type, NumberPicker dayPicker, NumberPicker hourPicker, NumberPicker minutePicker) {
        int day = dayPicker.getValue();
        int hour = hourPicker.getValue();
        int minute = minutePicker.getValue();
        Calendar calendar = Calendar.getInstance();

        long systemTime = System.currentTimeMillis();
        calendar.setTimeInMillis(systemTime);
        int currentYear = calendar.get(Calendar.YEAR);
        int currentDay = calendar.get(Calendar.DAY_OF_YEAR);

        int maxDay = 0, maxHour = 0, maxMinute = 0;
        if (maxDate > 0) {
            maxDate *= 1000;
            calendar.setTimeInMillis(systemTime + maxDate);
            calendar.set(Calendar.HOUR_OF_DAY, maxHour = 23);
            calendar.set(Calendar.MINUTE, maxMinute = 59);
            calendar.set(Calendar.SECOND, 59);
            maxDay = 7; // ???
            maxDate = calendar.getTimeInMillis();
        }

        calendar.setTimeInMillis(systemTime + 60000L);
        int minDay = 1;
        int minHour = calendar.get(Calendar.HOUR_OF_DAY);
        int minMinute = calendar.get(Calendar.MINUTE);

        calendar.setTimeInMillis(System.currentTimeMillis() + (long) day * 24 * 3600 * 1000);
        calendar.set(Calendar.HOUR_OF_DAY, hour);
        calendar.set(Calendar.MINUTE, minute);
        long currentTime = calendar.getTimeInMillis();
        calendar.setTimeInMillis(currentTime);

        dayPicker.setMinValue(0);
        if (maxDate > 0) {
            dayPicker.setMaxValue(maxDay);
        }
        day = dayPicker.getValue();

        hourPicker.setMinValue(day == 0 ? minHour : 0);
        if (maxDate > 0) {
            hourPicker.setMaxValue(day == maxDay ? maxHour : 23);
        }
        hour = hourPicker.getValue();

        minutePicker.setMinValue(day == 0 && hour == minHour ? minMinute : 0);
        if (maxDate > 0) {
            minutePicker.setMaxValue(day == maxDay && hour == maxHour ? maxMinute : 59);
        }
        minute = minutePicker.getValue();
        if (currentTime <= systemTime + 60000L) {
            calendar.setTimeInMillis(systemTime + 60000L);
        } else if (maxDate > 0 && currentTime > maxDate) {
            calendar.setTimeInMillis(maxDate);
        }
        int selectedYear = calendar.get(Calendar.YEAR);

        calendar.setTimeInMillis(System.currentTimeMillis() + (long) day * 24 * 3600 * 1000);
        calendar.set(Calendar.HOUR_OF_DAY, hour);
        calendar.set(Calendar.MINUTE, minute);

        long time = calendar.getTimeInMillis();
        if (button != null) {
            int num;
            if (day == 0) {
                num = 0;
            } else if (currentYear == selectedYear) {
                num = 1;
            } else {
                num = 2;
            }
            if (type == 1) {
                num += 3;
            } else if (type == 2) {
                num += 6;
            } else if (type == 3) {
                num += 9;
            }
            button.setText(LocaleController.getInstance().getFormatterScheduleSend(num).format(time));
        }
        if (infoText != null) {
            int diff = (int) ((time - systemTime) / 1000);
            String t;
            if (diff > 24 * 60 * 60) {
                t = LocaleController.formatPluralString("DaysSchedule", Math.round(diff / (24 * 60 * 60.0f)));
            } else if (diff >= 60 * 60) {
                t = LocaleController.formatPluralString("HoursSchedule", Math.round(diff / (60 * 60.0f)));
            } else if (diff >= 60) {
                t = LocaleController.formatPluralString("MinutesSchedule", Math.round(diff / 60.0f));
            } else {
                t = LocaleController.formatPluralString("SecondsSchedule", diff);
            }
            if (infoText.getTag() != null) {
                infoText.setText(LocaleController.formatString("VoipChannelScheduleInfo", R.string.VoipChannelScheduleInfo, t));
            } else {
                infoText.setText(LocaleController.formatString("VoipGroupScheduleInfo", R.string.VoipGroupScheduleInfo, t));
            }
        }
        return currentTime - systemTime > 60000L;
    }

    public interface ScheduleDatePickerDelegate {
        void didSelectDate(boolean notify, int scheduleDate);
    }

    public static class ScheduleDatePickerColors {

        public final int textColor;
        public final int backgroundColor;

        public final int iconColor;
        public final int iconSelectorColor;

        public final int subMenuTextColor;
        public final int subMenuBackgroundColor;
        public final int subMenuSelectorColor;

        public final int buttonTextColor;
        public final int buttonBackgroundColor;
        public final int buttonBackgroundPressedColor;

        private ScheduleDatePickerColors() {
            this(null);
        }

        public ScheduleDatePickerColors(Theme.ResourcesProvider rp) {
            this(rp != null ? rp.getColorOrDefault(Theme.key_dialogTextBlack) : Theme.getColor(Theme.key_dialogTextBlack),
                    rp != null ? rp.getColorOrDefault(Theme.key_dialogBackground) : Theme.getColor(Theme.key_dialogBackground),
                    rp != null ? rp.getColorOrDefault(Theme.key_sheet_other) : Theme.getColor(Theme.key_sheet_other),
                    rp != null ? rp.getColorOrDefault(Theme.key_player_actionBarSelector) : Theme.getColor(Theme.key_player_actionBarSelector),
                    rp != null ? rp.getColorOrDefault(Theme.key_actionBarDefaultSubmenuItem) : Theme.getColor(Theme.key_actionBarDefaultSubmenuItem),
                    rp != null ? rp.getColorOrDefault(Theme.key_actionBarDefaultSubmenuBackground) : Theme.getColor(Theme.key_actionBarDefaultSubmenuBackground),
                    rp != null ? rp.getColorOrDefault(Theme.key_listSelector) : Theme.getColor(Theme.key_listSelector),
                    rp != null ? rp.getColorOrDefault(Theme.key_featuredStickers_buttonText) : Theme.getColor(Theme.key_featuredStickers_buttonText),
                    rp != null ? rp.getColorOrDefault(Theme.key_featuredStickers_addButton) : Theme.getColor(Theme.key_featuredStickers_addButton),
                    rp != null ? rp.getColorOrDefault(Theme.key_featuredStickers_addButtonPressed) : Theme.getColor(Theme.key_featuredStickers_addButtonPressed));
        }

        public ScheduleDatePickerColors(int textColor, int backgroundColor, int iconColor, int iconSelectorColor, int subMenuTextColor, int subMenuBackgroundColor, int subMenuSelectorColor) {
            this(textColor, backgroundColor, iconColor, iconSelectorColor, subMenuTextColor, subMenuBackgroundColor, subMenuSelectorColor, Theme.getColor(Theme.key_featuredStickers_buttonText), Theme.getColor(Theme.key_featuredStickers_addButton), Theme.getColor(Theme.key_featuredStickers_addButtonPressed));
        }

        public ScheduleDatePickerColors(int textColor, int backgroundColor, int iconColor, int iconSelectorColor, int subMenuTextColor, int subMenuBackgroundColor, int subMenuSelectorColor, int buttonTextColor, int buttonBackgroundColor, int buttonBackgroundPressedColor) {
            this.textColor = textColor;
            this.backgroundColor = backgroundColor;
            this.iconColor = iconColor;
            this.iconSelectorColor = iconSelectorColor;
            this.subMenuTextColor = subMenuTextColor;
            this.subMenuBackgroundColor = subMenuBackgroundColor;
            this.subMenuSelectorColor = subMenuSelectorColor;
            this.buttonTextColor = buttonTextColor;
            this.buttonBackgroundColor = buttonBackgroundColor;
            this.buttonBackgroundPressedColor = buttonBackgroundPressedColor;
        }
    }

    public static BottomSheet.Builder createScheduleDatePickerDialog(Context context, long dialogId, final ScheduleDatePickerDelegate datePickerDelegate) {
        return createScheduleDatePickerDialog(context, dialogId, -1, datePickerDelegate, null);
    }

    public static BottomSheet.Builder createScheduleDatePickerDialog(Context context, long dialogId, final ScheduleDatePickerDelegate datePickerDelegate, Theme.ResourcesProvider resourcesProvider) {
        return createScheduleDatePickerDialog(context, dialogId, -1, datePickerDelegate, null, resourcesProvider);
    }

    public static BottomSheet.Builder createScheduleDatePickerDialog(Context context, long dialogId, final ScheduleDatePickerDelegate datePickerDelegate, final ScheduleDatePickerColors datePickerColors) {
        return createScheduleDatePickerDialog(context, dialogId, -1, datePickerDelegate, null, datePickerColors, null);
    }

    public static BottomSheet.Builder createScheduleDatePickerDialog(Context context, long dialogId, final ScheduleDatePickerDelegate datePickerDelegate, final Runnable cancelRunnable, Theme.ResourcesProvider resourcesProvider) {
        return createScheduleDatePickerDialog(context, dialogId, -1, datePickerDelegate, cancelRunnable, resourcesProvider);
    }

    public static BottomSheet.Builder createScheduleDatePickerDialog(Context context, long dialogId, long currentDate, final ScheduleDatePickerDelegate datePickerDelegate, final Runnable cancelRunnable) {
        return createScheduleDatePickerDialog(context, dialogId, currentDate, datePickerDelegate, cancelRunnable, new ScheduleDatePickerColors(), null);
    }

    public static BottomSheet.Builder createScheduleDatePickerDialog(Context context, long dialogId, long currentDate, final ScheduleDatePickerDelegate datePickerDelegate, final Runnable cancelRunnable, Theme.ResourcesProvider resourcesProvider) {
        return createScheduleDatePickerDialog(context, dialogId, currentDate, datePickerDelegate, cancelRunnable, new ScheduleDatePickerColors(resourcesProvider), resourcesProvider);
    }

    public static BottomSheet.Builder createScheduleDatePickerDialog(Context context, long dialogId, long currentDate, final ScheduleDatePickerDelegate datePickerDelegate, final Runnable cancelRunnable, final ScheduleDatePickerColors datePickerColors, Theme.ResourcesProvider resourcesProvider) {
        if (context == null) {
            return null;
        }

        long selfUserId = UserConfig.getInstance(UserConfig.selectedAccount).getClientUserId();

        BottomSheet.Builder builder = new BottomSheet.Builder(context, false, resourcesProvider);
        builder.setApplyBottomPadding(false);

        final NumberPicker dayPicker = new NumberPicker(context, resourcesProvider);
        dayPicker.setTextColor(datePickerColors.textColor);
        dayPicker.setTextOffset(dp(10));
        dayPicker.setItemCount(5);
        final NumberPicker hourPicker = new NumberPicker(context, resourcesProvider) {
            @Override
            protected CharSequence getContentDescription(int value) {
                return LocaleController.formatPluralString("Hours", value);
            }
        };
        hourPicker.setWrapSelectorWheel(true);
        hourPicker.setAllItemsCount(24);
        hourPicker.setItemCount(5);
        hourPicker.setTextColor(datePickerColors.textColor);
        hourPicker.setTextOffset(-dp(10));
        final NumberPicker minutePicker = new NumberPicker(context, resourcesProvider) {
            @Override
            protected CharSequence getContentDescription(int value) {
                return LocaleController.formatPluralString("Minutes", value);
            }
        };
        minutePicker.setWrapSelectorWheel(true);
        minutePicker.setAllItemsCount(60);
        minutePicker.setItemCount(5);
        minutePicker.setTextColor(datePickerColors.textColor);
        minutePicker.setTextOffset(-dp(34));

        LinearLayout container = new LinearLayout(context) {

            boolean ignoreLayout = false;

            @Override
            protected void onMeasure(int widthMeasureSpec, int heightMeasureSpec) {
                ignoreLayout = true;
                int count;
                if (AndroidUtilities.displaySize.x > AndroidUtilities.displaySize.y) {
                    count = 3;
                } else {
                    count = 5;
                }
                dayPicker.setItemCount(count);
                hourPicker.setItemCount(count);
                minutePicker.setItemCount(count);
                dayPicker.getLayoutParams().height = dp(NumberPicker.DEFAULT_SIZE_PER_COUNT) * count;
                hourPicker.getLayoutParams().height = dp(NumberPicker.DEFAULT_SIZE_PER_COUNT) * count;
                minutePicker.getLayoutParams().height = dp(NumberPicker.DEFAULT_SIZE_PER_COUNT) * count;
                ignoreLayout = false;
                super.onMeasure(widthMeasureSpec, heightMeasureSpec);
            }

            @Override
            public void requestLayout() {
                if (ignoreLayout) {
                    return;
                }
                super.requestLayout();
            }
        };
        container.setOrientation(LinearLayout.VERTICAL);

        FrameLayout titleLayout = new FrameLayout(context);
        container.addView(titleLayout, LayoutHelper.createLinear(LayoutHelper.MATCH_PARENT, LayoutHelper.WRAP_CONTENT, Gravity.LEFT | Gravity.TOP, 22, 0, 0, 4));

        TextView titleView = new TextView(context);
        if (dialogId == selfUserId) {
            titleView.setText(LocaleController.getString(R.string.SetReminder));
        } else {
            titleView.setText(LocaleController.getString(R.string.ScheduleMessage));
        }
        titleView.setTextColor(datePickerColors.textColor);
        titleView.setTextSize(TypedValue.COMPLEX_UNIT_DIP, 20);
        titleView.setTypeface(AndroidUtilities.bold());
        titleLayout.addView(titleView, LayoutHelper.createFrame(LayoutHelper.WRAP_CONTENT, LayoutHelper.WRAP_CONTENT, Gravity.LEFT | Gravity.TOP, 0, 12, 0, 0));
        titleView.setOnTouchListener((v, event) -> true);

        if (DialogObject.isUserDialog(dialogId) && dialogId != selfUserId) {
            TLRPC.User user = MessagesController.getInstance(UserConfig.selectedAccount).getUser(dialogId);
            if (user != null && !user.bot && user.status != null && user.status.expires > 0) {
                String name = UserObject.getFirstName(user);
                if (name.length() > 10) {
                    name = name.substring(0, 10) + "\u2026";
                }

                ActionBarMenuItem optionsButton = new ActionBarMenuItem(context, null, 0, datePickerColors.iconColor, false, resourcesProvider);
                optionsButton.setLongClickEnabled(false);
                optionsButton.setSubMenuOpenSide(2);
                optionsButton.setIcon(R.drawable.ic_ab_other);
                optionsButton.setBackgroundDrawable(Theme.createSelectorDrawable(datePickerColors.iconSelectorColor, 1));
                titleLayout.addView(optionsButton, LayoutHelper.createFrame(40, 40, Gravity.TOP | Gravity.RIGHT, 0, 8, 5, 0));
                optionsButton.addSubItem(1, LocaleController.formatString("ScheduleWhenOnline", R.string.ScheduleWhenOnline, name));
                optionsButton.setOnClickListener(v -> {
                    optionsButton.toggleSubMenu();
                    optionsButton.setPopupItemsColor(datePickerColors.subMenuTextColor, false);
                    optionsButton.setupPopupRadialSelectors(datePickerColors.subMenuSelectorColor);
                    optionsButton.redrawPopup(datePickerColors.subMenuBackgroundColor);
                });
                optionsButton.setDelegate(id -> {
                    if (id == 1) {
                        datePickerDelegate.didSelectDate(true, 0x7ffffffe);
                        builder.getDismissRunnable().run();
                    }
                });
                optionsButton.setContentDescription(LocaleController.getString(R.string.AccDescrMoreOptions));
            }
        }

        LinearLayout linearLayout = new LinearLayout(context);
        linearLayout.setOrientation(LinearLayout.HORIZONTAL);
        linearLayout.setWeightSum(1.0f);
        container.addView(linearLayout, LayoutHelper.createLinear(LayoutHelper.MATCH_PARENT, LayoutHelper.WRAP_CONTENT, 1f, 0, 0, 12, 0, 12));

        long currentTime = System.currentTimeMillis();
        Calendar calendar = Calendar.getInstance();
        calendar.setTimeInMillis(currentTime);
        int currentYear = calendar.get(Calendar.YEAR);

        TextView buttonTextView = new TextView(context) {
            @Override
            public CharSequence getAccessibilityClassName() {
                return Button.class.getName();
            }
        };

        linearLayout.addView(dayPicker, LayoutHelper.createLinear(0, 54 * 5, 0.5f));
        dayPicker.setMinValue(0);
        dayPicker.setMaxValue(365);
        dayPicker.setWrapSelectorWheel(false);
        dayPicker.setFormatter(value -> {
            if (value == 0) {
                return LocaleController.getString(R.string.MessageScheduleToday);
            } else {
                long date = currentTime + (long) value * 86400000L;
                calendar.setTimeInMillis(date);
                int year = calendar.get(Calendar.YEAR);
                LocaleController loc = LocaleController.getInstance();
                final String week = loc.getFormatterWeek().format(date) + ", ";
                
                if (year == currentYear) {
                    return (
                        LocaleController.getInstance().getFormatterWeek().format(date) +
                        ", " +
                        LocaleController.getInstance().getFormatterScheduleDay().format(date)
                    );
                } else {
                    return week + loc.getFormatterScheduleYear().format(date);
                }
            }
        });
        final NumberPicker.OnValueChangeListener onValueChangeListener = (picker, oldVal, newVal) -> {
            checkScheduleDate(buttonTextView, null, selfUserId == dialogId ? 1 : 0, dayPicker, hourPicker, minutePicker);
        };
        dayPicker.setOnValueChangedListener(onValueChangeListener);

        hourPicker.setMinValue(0);
        hourPicker.setMaxValue(23);
        linearLayout.addView(hourPicker, LayoutHelper.createLinear(0, 54 * 5, 0.2f));
        hourPicker.setFormatter(value -> String.format("%02d", value));
        hourPicker.setOnValueChangedListener(onValueChangeListener);

        minutePicker.setMinValue(0);
        minutePicker.setMaxValue(59);
        minutePicker.setValue(0);
        minutePicker.setFormatter(value -> String.format("%02d", value));
        linearLayout.addView(minutePicker, LayoutHelper.createLinear(0, 54 * 5, 0.3f));
        minutePicker.setOnValueChangedListener(onValueChangeListener);

        if (currentDate > 0 && currentDate != 0x7FFFFFFE) {
            currentDate *= 1000;
            calendar.setTimeInMillis(System.currentTimeMillis());
            calendar.set(Calendar.MINUTE, 0);
            calendar.set(Calendar.SECOND, 0);
            calendar.set(Calendar.MILLISECOND, 0);
            calendar.set(Calendar.HOUR_OF_DAY, 0);
            int days = (int) ((currentDate - calendar.getTimeInMillis()) / (24 * 60 * 60 * 1000));
            calendar.setTimeInMillis(currentDate);
            if (days >= 0) {
                minutePicker.setValue(calendar.get(Calendar.MINUTE));
                hourPicker.setValue(calendar.get(Calendar.HOUR_OF_DAY));
                dayPicker.setValue(days);
            }
        }
        final boolean[] canceled = {true};

        checkScheduleDate(buttonTextView, null, selfUserId == dialogId ? 1 : 0, dayPicker, hourPicker, minutePicker);

        buttonTextView.setPadding(dp(34), 0, dp(34), 0);
        buttonTextView.setGravity(Gravity.CENTER);
        buttonTextView.setTextColor(datePickerColors.buttonTextColor);
        buttonTextView.setTextSize(TypedValue.COMPLEX_UNIT_DIP, 14);
        buttonTextView.setTypeface(AndroidUtilities.bold());
        buttonTextView.setBackground(Theme.AdaptiveRipple.filledRect(datePickerColors.buttonBackgroundColor, 8));
        container.addView(buttonTextView, LayoutHelper.createLinear(LayoutHelper.MATCH_PARENT, 48, Gravity.LEFT | Gravity.BOTTOM, 16, 15, 16, 16));
        buttonTextView.setOnClickListener(v -> {
            canceled[0] = false;
            boolean setSeconds = checkScheduleDate(null, null, selfUserId == dialogId ? 1 : 0, dayPicker, hourPicker, minutePicker);
            calendar.setTimeInMillis(System.currentTimeMillis() + (long) dayPicker.getValue() * 24 * 3600 * 1000);
            calendar.set(Calendar.HOUR_OF_DAY, hourPicker.getValue());
            calendar.set(Calendar.MINUTE, minutePicker.getValue());
            if (setSeconds) {
                calendar.set(Calendar.SECOND, 0);
            }
            datePickerDelegate.didSelectDate(true, (int) (calendar.getTimeInMillis() / 1000));
            builder.getDismissRunnable().run();
        });

        builder.setCustomView(container);
        BottomSheet bottomSheet = builder.show();
        bottomSheet.setOnDismissListener(dialog -> {
            if (cancelRunnable != null && canceled[0]) {
                cancelRunnable.run();
            }
        });
        bottomSheet.setBackgroundColor(datePickerColors.backgroundColor);
        bottomSheet.fixNavigationBar(datePickerColors.backgroundColor);
        return builder;
    }

    public static BottomSheet.Builder createDatePickerDialog(Context context, String title, String button, long currentDate, final ScheduleDatePickerDelegate datePickerDelegate) {
        if (context == null) {
            return null;
        }

        ScheduleDatePickerColors datePickerColors = new ScheduleDatePickerColors();
        BottomSheet.Builder builder = new BottomSheet.Builder(context, false);
        builder.setApplyBottomPadding(false);

        final NumberPicker dayPicker = new NumberPicker(context);
        dayPicker.setTextColor(datePickerColors.textColor);
        dayPicker.setTextOffset(dp(10));
        dayPicker.setItemCount(5);
        final NumberPicker hourPicker = new NumberPicker(context) {
            @Override
            protected CharSequence getContentDescription(int value) {
                return LocaleController.formatPluralString("Hours", value);
            }
        };
        hourPicker.setItemCount(5);
        hourPicker.setTextColor(datePickerColors.textColor);
        hourPicker.setTextOffset(-dp(10));
        final NumberPicker minutePicker = new NumberPicker(context) {
            @Override
            protected CharSequence getContentDescription(int value) {
                return LocaleController.formatPluralString("Minutes", value);
            }
        };
        minutePicker.setItemCount(5);
        minutePicker.setTextColor(datePickerColors.textColor);
        minutePicker.setTextOffset(-dp(34));

        LinearLayout container = new LinearLayout(context) {

            boolean ignoreLayout = false;

            @Override
            protected void onMeasure(int widthMeasureSpec, int heightMeasureSpec) {
                ignoreLayout = true;
                int count;
                if (AndroidUtilities.displaySize.x > AndroidUtilities.displaySize.y) {
                    count = 3;
                } else {
                    count = 5;
                }
                dayPicker.setItemCount(count);
                hourPicker.setItemCount(count);
                minutePicker.setItemCount(count);
                dayPicker.getLayoutParams().height = dp(NumberPicker.DEFAULT_SIZE_PER_COUNT) * count;
                hourPicker.getLayoutParams().height = dp(NumberPicker.DEFAULT_SIZE_PER_COUNT) * count;
                minutePicker.getLayoutParams().height = dp(NumberPicker.DEFAULT_SIZE_PER_COUNT) * count;
                ignoreLayout = false;
                super.onMeasure(widthMeasureSpec, heightMeasureSpec);
            }

            @Override
            public void requestLayout() {
                if (ignoreLayout) {
                    return;
                }
                super.requestLayout();
            }
        };
        container.setOrientation(LinearLayout.VERTICAL);

        FrameLayout titleLayout = new FrameLayout(context);
        container.addView(titleLayout, LayoutHelper.createLinear(LayoutHelper.MATCH_PARENT, LayoutHelper.WRAP_CONTENT, Gravity.LEFT | Gravity.TOP, 22, 0, 0, 4));

        TextView titleView = new TextView(context);
        titleView.setText(title);

        titleView.setTextColor(datePickerColors.textColor);
        titleView.setTextSize(TypedValue.COMPLEX_UNIT_DIP, 20);
        titleView.setTypeface(AndroidUtilities.bold());
        titleLayout.addView(titleView, LayoutHelper.createFrame(LayoutHelper.WRAP_CONTENT, LayoutHelper.WRAP_CONTENT, Gravity.LEFT | Gravity.TOP, 0, 12, 0, 0));
        titleView.setOnTouchListener((v, event) -> true);

        LinearLayout linearLayout = new LinearLayout(context);
        linearLayout.setOrientation(LinearLayout.HORIZONTAL);
        linearLayout.setWeightSum(1.0f);
        container.addView(linearLayout, LayoutHelper.createLinear(LayoutHelper.MATCH_PARENT, LayoutHelper.WRAP_CONTENT, 1f, 0, 0, 12, 0, 12));

        long currentTime = System.currentTimeMillis();
        Calendar calendar = Calendar.getInstance();
        calendar.setTimeInMillis(currentTime);
        int currentYear = calendar.get(Calendar.YEAR);

        TextView buttonTextView = new TextView(context) {
            @Override
            public CharSequence getAccessibilityClassName() {
                return Button.class.getName();
            }
        };

        linearLayout.addView(dayPicker, LayoutHelper.createLinear(0, 54 * 5, 0.5f));
        dayPicker.setMinValue(0);
        dayPicker.setMaxValue(365);
        dayPicker.setWrapSelectorWheel(false);
        dayPicker.setFormatter(value -> {
            if (value == 0) {
                return LocaleController.getString(R.string.MessageScheduleToday);
            } else {
                long date = currentTime + (long) value * 86400000L;
                calendar.setTimeInMillis(date);
                int year = calendar.get(Calendar.YEAR);
                if (year == currentYear) {
                    return LocaleController.getInstance().getFormatterScheduleDay().format(date);
                } else {
                    return LocaleController.getInstance().getFormatterScheduleYear().format(date);
                }
            }
        });
        final NumberPicker.OnValueChangeListener onValueChangeListener = (picker, oldVal, newVal) -> {
            checkScheduleDate(null, null, 0, dayPicker, hourPicker, minutePicker);
        };
        dayPicker.setOnValueChangedListener(onValueChangeListener);

        hourPicker.setMinValue(0);
        hourPicker.setMaxValue(23);
        linearLayout.addView(hourPicker, LayoutHelper.createLinear(0, 54 * 5, 0.2f));
        hourPicker.setFormatter(value -> String.format("%02d", value));
        hourPicker.setOnValueChangedListener(onValueChangeListener);

        minutePicker.setMinValue(0);
        minutePicker.setMaxValue(59);
        minutePicker.setValue(0);
        minutePicker.setFormatter(value -> String.format("%02d", value));
        linearLayout.addView(minutePicker, LayoutHelper.createLinear(0, 54 * 5, 0.3f));
        minutePicker.setOnValueChangedListener(onValueChangeListener);

        if (currentDate > 0 && currentDate != 0x7FFFFFFE) {
            currentDate *= 1000;
            calendar.setTimeInMillis(System.currentTimeMillis());
            calendar.set(Calendar.MINUTE, 0);
            calendar.set(Calendar.SECOND, 0);
            calendar.set(Calendar.MILLISECOND, 0);
            calendar.set(Calendar.HOUR_OF_DAY, 0);
            int days = (int) ((currentDate - calendar.getTimeInMillis()) / (24 * 60 * 60 * 1000));
            calendar.setTimeInMillis(currentDate);
            if (days >= 0) {
                minutePicker.setValue(calendar.get(Calendar.MINUTE));
                hourPicker.setValue(calendar.get(Calendar.HOUR_OF_DAY));
                dayPicker.setValue(days);
            }
        }

        checkScheduleDate(null, null, 0, dayPicker, hourPicker, minutePicker);

        buttonTextView.setPadding(dp(34), 0, dp(34), 0);
        buttonTextView.setGravity(Gravity.CENTER);
        buttonTextView.setTextColor(datePickerColors.buttonTextColor);
        buttonTextView.setTextSize(TypedValue.COMPLEX_UNIT_DIP, 14);
        buttonTextView.setTypeface(AndroidUtilities.bold());
        buttonTextView.setBackgroundDrawable(Theme.createSimpleSelectorRoundRectDrawable(dp(8), datePickerColors.buttonBackgroundColor, datePickerColors.buttonBackgroundPressedColor));
        buttonTextView.setText(button);
        container.addView(buttonTextView, LayoutHelper.createLinear(LayoutHelper.MATCH_PARENT, 48, Gravity.LEFT | Gravity.BOTTOM, 16, 15, 16, 16));
        buttonTextView.setOnClickListener(v -> {
            boolean setSeconds = checkScheduleDate(null, null, 0, dayPicker, hourPicker, minutePicker);
            calendar.setTimeInMillis(System.currentTimeMillis() + (long) dayPicker.getValue() * 24 * 3600 * 1000);
            calendar.set(Calendar.HOUR_OF_DAY, hourPicker.getValue());
            calendar.set(Calendar.MINUTE, minutePicker.getValue());
            if (setSeconds) {
                calendar.set(Calendar.SECOND, 0);
            }
            datePickerDelegate.didSelectDate(true, (int) (calendar.getTimeInMillis() / 1000));
            builder.getDismissRunnable().run();
        });

        builder.setCustomView(container);
        BottomSheet bottomSheet = builder.show();
        bottomSheet.setBackgroundColor(datePickerColors.backgroundColor);
        bottomSheet.fixNavigationBar(datePickerColors.backgroundColor);
        return builder;
    }

    public static BottomSheet.Builder createBirthdayPickerDialog(Context context, String title, String button, TLRPC.TL_birthday currentBirthday, final Utilities.Callback<TLRPC.TL_birthday> whenSelectedBirthday, Runnable addPrivacyText, Theme.ResourcesProvider resourcesProvider) {
        if (context == null) {
            return null;
        }

        BottomSheet.Builder builder = new BottomSheet.Builder(context, false, resourcesProvider);
        builder.setApplyBottomPadding(false);

        final NumberPicker dayPicker = new NumberPicker(context, resourcesProvider);
        dayPicker.setTextOffset(dp(10));
        dayPicker.setItemCount(5);
        final NumberPicker monthPicker = new NumberPicker(context, resourcesProvider);
        monthPicker.setItemCount(5);
        monthPicker.setTextOffset(-dp(10));
        final NumberPicker yearPicker = new NumberPicker(context, resourcesProvider);
        yearPicker.setItemCount(5);
        yearPicker.setTextOffset(-dp(24));

        LinearLayout container = new LinearLayout(context) {

            boolean ignoreLayout = false;

            @Override
            protected void onMeasure(int widthMeasureSpec, int heightMeasureSpec) {
                ignoreLayout = true;
                int count;
                if (AndroidUtilities.displaySize.x > AndroidUtilities.displaySize.y) {
                    count = 3;
                } else {
                    count = 5;
                }
                dayPicker.setItemCount(count);
                monthPicker.setItemCount(count);
                yearPicker.setItemCount(count);
                dayPicker.getLayoutParams().height = dp(NumberPicker.DEFAULT_SIZE_PER_COUNT) * count;
                monthPicker.getLayoutParams().height = dp(NumberPicker.DEFAULT_SIZE_PER_COUNT) * count;
                yearPicker.getLayoutParams().height = dp(NumberPicker.DEFAULT_SIZE_PER_COUNT) * count;
                ignoreLayout = false;
                super.onMeasure(widthMeasureSpec, heightMeasureSpec);
            }

            @Override
            public void requestLayout() {
                if (ignoreLayout) {
                    return;
                }
                super.requestLayout();
            }
        };
        container.setOrientation(LinearLayout.VERTICAL);

        FrameLayout titleLayout = new FrameLayout(context);
        container.addView(titleLayout, LayoutHelper.createLinear(LayoutHelper.MATCH_PARENT, LayoutHelper.WRAP_CONTENT, Gravity.LEFT | Gravity.TOP, 22, 0, 0, 4));

        TextView titleView = new TextView(context);
        titleView.setText(title);
        titleView.setTextColor(Theme.getColor(Theme.key_dialogTextBlack, resourcesProvider));
        titleView.setTextSize(TypedValue.COMPLEX_UNIT_DIP, 20);
        titleView.setTypeface(AndroidUtilities.bold());
        titleLayout.addView(titleView, LayoutHelper.createFrame(LayoutHelper.WRAP_CONTENT, LayoutHelper.WRAP_CONTENT, Gravity.LEFT | Gravity.TOP, 0, 12, 0, 0));
        titleView.setOnTouchListener((v, event) -> true);

        LinearLayout linearLayout = new LinearLayout(context);
        linearLayout.setGravity(Gravity.CENTER);
        linearLayout.setOrientation(LinearLayout.HORIZONTAL);
        linearLayout.setWeightSum(1.0f);
        container.addView(linearLayout, LayoutHelper.createLinear(LayoutHelper.MATCH_PARENT, LayoutHelper.WRAP_CONTENT, 1f, 0, 0, 12, 0, 12));

        Calendar calendar = Calendar.getInstance();
        int minYear = calendar.get(Calendar.YEAR) - 149;
        calendar.setTimeInMillis(System.currentTimeMillis());
        int thisDay = calendar.get(Calendar.DAY_OF_MONTH);
        int thisMonth = calendar.get(Calendar.MONTH);
        int thisYear = calendar.get(Calendar.YEAR);
        final int undefinedYear = thisYear + 1;

        Runnable check = () -> {
            if (yearPicker.getValue() == undefinedYear) {
                dayPicker.setMinValue(1);
                try {
                    dayPicker.setMaxValue(YearMonth.of(2024, 1 + monthPicker.getValue()).lengthOfMonth());
                } catch (Exception e) {
                    FileLog.e(e);
                    dayPicker.setMaxValue(31);
                }
                monthPicker.setMinValue(0);
                monthPicker.setMaxValue(11);
            } else if (yearPicker.getValue() == thisYear) {
                monthPicker.setMinValue(0);
                monthPicker.setMaxValue(thisMonth);
                if (monthPicker.getValue() == thisMonth) {
                    dayPicker.setMinValue(1);
                    dayPicker.setMaxValue(1 + thisDay - 1);
                } else {
                    dayPicker.setMinValue(1);
                    try {
                        dayPicker.setMaxValue(YearMonth.of(yearPicker.getValue(), 1 + monthPicker.getValue()).lengthOfMonth());
                    } catch (Exception e) {
                        FileLog.e(e);
                        dayPicker.setMaxValue(31);
                    }
                }
            } else {
                dayPicker.setMinValue(1);
                try {
                    dayPicker.setMaxValue(YearMonth.of(yearPicker.getValue(), 1 + monthPicker.getValue()).lengthOfMonth());
                } catch (Exception e) {
                    FileLog.e(e);
                    dayPicker.setMaxValue(31);
                }
                monthPicker.setMinValue(0);
                monthPicker.setMaxValue(11);
            }
        };

        long currentTime = System.currentTimeMillis();

        TextView buttonTextView = new TextView(context) {
            @Override
            public CharSequence getAccessibilityClassName() {
                return Button.class.getName();
            }
        };

        linearLayout.addView(dayPicker, LayoutHelper.createLinear(0, 54 * 5, 0.25f));
        dayPicker.setMinValue(1);
        dayPicker.setMaxValue(31);
        dayPicker.setWrapSelectorWheel(false);
        dayPicker.setFormatter(value -> "" + value);
        final NumberPicker.OnScrollListener onScrollListener = (view, state) -> {
            if (state == NumberPicker.OnScrollListener.SCROLL_STATE_IDLE) check.run();
        };
        dayPicker.setOnScrollListener(onScrollListener);

        monthPicker.setMinValue(0);
        monthPicker.setMaxValue(11);
        monthPicker.setWrapSelectorWheel(false);
        linearLayout.addView(monthPicker, LayoutHelper.createLinear(0, 54 * 5, 0.5f));
        monthPicker.setFormatter(value -> {
            switch (value) {
                case 0: return LocaleController.getString(R.string.January);
                case 1: return LocaleController.getString(R.string.February);
                case 2: return LocaleController.getString(R.string.March);
                case 3: return LocaleController.getString(R.string.April);
                case 4: return LocaleController.getString(R.string.May);
                case 5: return LocaleController.getString(R.string.June);
                case 6: return LocaleController.getString(R.string.July);
                case 7: return LocaleController.getString(R.string.August);
                case 8: return LocaleController.getString(R.string.September);
                case 9: return LocaleController.getString(R.string.October);
                case 10: return LocaleController.getString(R.string.November);
                case 11:
                default: {
                    return LocaleController.getString(R.string.December);
                }
            }
        });
        monthPicker.setOnScrollListener(onScrollListener);

        yearPicker.setMinValue(minYear);
        yearPicker.setMaxValue(undefinedYear);
        yearPicker.setWrapSelectorWheel(false);
        yearPicker.setFormatter(value -> value == undefinedYear ? "—" : String.format("%02d", value));
        linearLayout.addView(yearPicker, LayoutHelper.createLinear(0, 54 * 5, 0.25f));
        yearPicker.setOnScrollListener(onScrollListener);

        if (currentBirthday != null) {
            dayPicker.setValue(currentBirthday.day);
            monthPicker.setValue(currentBirthday.month - 1);
            if ((currentBirthday.flags & 1) != 0) {
                yearPicker.setValue(currentBirthday.year);
            } else {
                yearPicker.setValue(undefinedYear);
            }
        } else {
            dayPicker.setValue(calendar.get(Calendar.DAY_OF_MONTH));
            monthPicker.setValue(calendar.get(Calendar.MONTH));
            yearPicker.setValue(undefinedYear);
        }

        check.run();

        if (addPrivacyText != null) {
            FrameLayout frameLayout = new FrameLayout(context);
            LinkSpanDrawable.LinksTextView textView = new LinkSpanDrawable.LinksTextView(context);
            textView.setPadding(dp(8), 0, dp(8), 0);
            textView.setTextSize(TypedValue.COMPLEX_UNIT_DIP, 13);
            textView.setTextColor(Theme.getColor(Theme.key_dialogTextGray2, resourcesProvider));
            textView.setLinkTextColor(Theme.getColor(Theme.key_chat_messageLinkIn, resourcesProvider));
            textView.setGravity(Gravity.CENTER);
            frameLayout.addView(textView, LayoutHelper.createFrame(LayoutHelper.WRAP_CONTENT, LayoutHelper.WRAP_CONTENT, Gravity.CENTER));;
            container.addView(frameLayout, LayoutHelper.createLinear(LayoutHelper.MATCH_PARENT, LayoutHelper.WRAP_CONTENT));

            final int currentAccount = UserConfig.selectedAccount;
            Runnable setText = () -> {
                ArrayList<TLRPC.PrivacyRule> rules = ContactsController.getInstance(currentAccount).getPrivacyRules(ContactsController.PRIVACY_RULES_TYPE_BIRTHDAY);
                String string = getString(R.string.EditProfileBirthdayInfoContacts);
                if (rules != null && !rules.isEmpty()) {
                    for (int i = 0; i < rules.size(); ++i) {
                        if (rules.get(i) instanceof TLRPC.TL_privacyValueAllowContacts) {
                            string = getString(R.string.EditProfileBirthdayInfoContacts);
                            break;
                        }
                        if (rules.get(i) instanceof TLRPC.TL_privacyValueAllowAll || rules.get(i) instanceof TLRPC.TL_privacyValueDisallowAll) {
                            string = getString(R.string.EditProfileBirthdayInfo);
                        }
                    }
                }
                textView.setText(AndroidUtilities.replaceArrows(AndroidUtilities.replaceSingleTag(string, () -> {
                    if (rules == null) return;
                    BaseFragment fragment = LaunchActivity.getLastFragment();
                    if (fragment == null) return;
                    BaseFragment.BottomSheetParams bottomSheetParams = new BaseFragment.BottomSheetParams();
                    bottomSheetParams.transitionFromLeft = true;
                    bottomSheetParams.allowNestedScroll = false;
                    fragment.showAsSheet(new PrivacyControlActivity(PrivacyControlActivity.PRIVACY_RULES_TYPE_BIRTHDAY), bottomSheetParams);
                }), true, dp(8f / 3f), dp(.66f)));
            };
            setText.run();

            NotificationCenter.getInstance(currentAccount).listen(frameLayout, NotificationCenter.privacyRulesUpdated, args -> setText.run());
            ContactsController.getInstance(currentAccount).loadPrivacySettings();
        }

        buttonTextView.setPadding(dp(34), 0, dp(34), 0);
        buttonTextView.setGravity(Gravity.CENTER);
        buttonTextView.setTextColor(Theme.getColor(Theme.key_featuredStickers_buttonText, resourcesProvider));
        buttonTextView.setTextSize(TypedValue.COMPLEX_UNIT_DIP, 14);
        buttonTextView.setTypeface(AndroidUtilities.bold());
        buttonTextView.setText(button);
        buttonTextView.setBackground(Theme.createSimpleSelectorRoundRectDrawable(dp(8), Theme.getColor(Theme.key_featuredStickers_addButton, resourcesProvider), Theme.getColor(Theme.key_featuredStickers_addButtonPressed, resourcesProvider)));
        container.addView(buttonTextView, LayoutHelper.createLinear(LayoutHelper.MATCH_PARENT, 48, Gravity.LEFT | Gravity.BOTTOM, 16, 15, 16, 16));
        buttonTextView.setOnClickListener(v -> {
            TLRPC.TL_birthday b = new TLRPC.TL_birthday();
            b.day   = dayPicker.getValue();
            b.month = 1 + monthPicker.getValue();
            if (yearPicker.getValue() != undefinedYear) {
                b.flags |= 1;
                b.year = yearPicker.getValue();
            }
            builder.getDismissRunnable().run();
            whenSelectedBirthday.run(b);
        });

        builder.setCustomView(container);
        return builder;
    }


    public interface StatusUntilDatePickerDelegate {
        void didSelectDate(int date);
    }

    public static BottomSheet.Builder createStatusUntilDatePickerDialog(Context context, long currentDate, final StatusUntilDatePickerDelegate delegate) {
        if (context == null) {
            return null;
        }

        ScheduleDatePickerColors datePickerColors = new ScheduleDatePickerColors();
        BottomSheet.Builder builder = new BottomSheet.Builder(context, false);
        builder.setApplyBottomPadding(false);

        final NumberPicker dayPicker = new NumberPicker(context);
        dayPicker.setTextColor(datePickerColors.textColor);
        dayPicker.setTextOffset(dp(10));
        dayPicker.setItemCount(5);
        final NumberPicker hourPicker = new NumberPicker(context) {
            @Override
            protected CharSequence getContentDescription(int value) {
                return LocaleController.formatPluralString("Hours", value);
            }
        };
        hourPicker.setItemCount(5);
        hourPicker.setTextColor(datePickerColors.textColor);
        hourPicker.setTextOffset(-dp(10));
        final NumberPicker minutePicker = new NumberPicker(context) {
            @Override
            protected CharSequence getContentDescription(int value) {
                return LocaleController.formatPluralString("Minutes", value);
            }
        };
        minutePicker.setItemCount(5);
        minutePicker.setTextColor(datePickerColors.textColor);
        minutePicker.setTextOffset(-dp(34));

        LinearLayout container = new LinearLayout(context) {

            boolean ignoreLayout = false;

            @Override
            protected void onMeasure(int widthMeasureSpec, int heightMeasureSpec) {
                ignoreLayout = true;
                int count;
                if (AndroidUtilities.displaySize.x > AndroidUtilities.displaySize.y) {
                    count = 3;
                } else {
                    count = 5;
                }
                dayPicker.setItemCount(count);
                hourPicker.setItemCount(count);
                minutePicker.setItemCount(count);
                dayPicker.getLayoutParams().height = dp(NumberPicker.DEFAULT_SIZE_PER_COUNT) * count;
                hourPicker.getLayoutParams().height = dp(NumberPicker.DEFAULT_SIZE_PER_COUNT) * count;
                minutePicker.getLayoutParams().height = dp(NumberPicker.DEFAULT_SIZE_PER_COUNT) * count;
                ignoreLayout = false;
                super.onMeasure(widthMeasureSpec, heightMeasureSpec);
            }

            @Override
            public void requestLayout() {
                if (ignoreLayout) {
                    return;
                }
                super.requestLayout();
            }
        };
        container.setOrientation(LinearLayout.VERTICAL);

        FrameLayout titleLayout = new FrameLayout(context);
        container.addView(titleLayout, LayoutHelper.createLinear(LayoutHelper.MATCH_PARENT, LayoutHelper.WRAP_CONTENT, Gravity.LEFT | Gravity.TOP, 22, 0, 0, 4));

        TextView titleView = new TextView(context);
        titleView.setText(LocaleController.getString(R.string.SetEmojiStatusUntilTitle));

        titleView.setTextColor(datePickerColors.textColor);
        titleView.setTextSize(TypedValue.COMPLEX_UNIT_DIP, 20);
        titleView.setTypeface(AndroidUtilities.bold());
        titleLayout.addView(titleView, LayoutHelper.createFrame(LayoutHelper.WRAP_CONTENT, LayoutHelper.WRAP_CONTENT, Gravity.LEFT | Gravity.TOP, 0, 12, 0, 0));
        titleView.setOnTouchListener((v, event) -> true);

        LinearLayout linearLayout = new LinearLayout(context);
        linearLayout.setOrientation(LinearLayout.HORIZONTAL);
        linearLayout.setWeightSum(1.0f);
        container.addView(linearLayout, LayoutHelper.createLinear(LayoutHelper.MATCH_PARENT, LayoutHelper.WRAP_CONTENT, 1f, 0, 0, 12, 0, 12));

        long currentTime = System.currentTimeMillis();
        Calendar calendar = Calendar.getInstance();
        calendar.setTimeInMillis(currentTime);
        int currentYear = calendar.get(Calendar.YEAR);
        int currentDayYear = calendar.get(Calendar.DAY_OF_YEAR);

        TextView buttonTextView = new TextView(context) {
            @Override
            public CharSequence getAccessibilityClassName() {
                return Button.class.getName();
            }
        };

        linearLayout.addView(dayPicker, LayoutHelper.createLinear(0, 54 * 5, 0.5f));
        dayPicker.setMinValue(0);
        dayPicker.setMaxValue(365);
        dayPicker.setWrapSelectorWheel(false);
        dayPicker.setFormatter(value -> {
            if (value == 0) {
                return LocaleController.getString(R.string.MessageScheduleToday);
            } else {
                long date = currentTime + (long) value * 86400000L;
                calendar.setTimeInMillis(date);
                int year = calendar.get(Calendar.YEAR);
                int yearDay = calendar.get(Calendar.DAY_OF_YEAR);
                if (year == currentYear && yearDay < currentDayYear + 7) {
                    return LocaleController.getInstance().getFormatterWeek().format(date) + ", " + LocaleController.getInstance().getFormatterScheduleDay().format(date);
                } else if (year == currentYear) {
                    return LocaleController.getInstance().getFormatterScheduleDay().format(date);
                } else {
                    return LocaleController.getInstance().getFormatterScheduleYear().format(date);
                }
            }
        });
        final NumberPicker.OnValueChangeListener onValueChangeListener = (picker, oldVal, newVal) -> {
            checkScheduleDate(null, null, 0, dayPicker, hourPicker, minutePicker);
        };
        dayPicker.setOnValueChangedListener(onValueChangeListener);

        hourPicker.setMinValue(0);
        hourPicker.setMaxValue(23);
        linearLayout.addView(hourPicker, LayoutHelper.createLinear(0, 54 * 5, 0.2f));
        hourPicker.setFormatter(value -> String.format("%02d", value));
        hourPicker.setOnValueChangedListener(onValueChangeListener);

        minutePicker.setMinValue(0);
        minutePicker.setMaxValue(59);
        minutePicker.setValue(0);
        minutePicker.setFormatter(value -> String.format("%02d", value));
        linearLayout.addView(minutePicker, LayoutHelper.createLinear(0, 54 * 5, 0.3f));
        minutePicker.setOnValueChangedListener(onValueChangeListener);

        if (currentDate > 0 && currentDate != 0x7FFFFFFE) {
            currentDate *= 1000;
            calendar.setTimeInMillis(System.currentTimeMillis());
            calendar.set(Calendar.MINUTE, 0);
            calendar.set(Calendar.SECOND, 0);
            calendar.set(Calendar.MILLISECOND, 0);
            calendar.set(Calendar.HOUR_OF_DAY, 0);
            int days = (int) ((currentDate - calendar.getTimeInMillis()) / (24 * 60 * 60 * 1000));
            calendar.setTimeInMillis(currentDate);
            if (days >= 0) {
                minutePicker.setValue(calendar.get(Calendar.MINUTE));
                hourPicker.setValue(calendar.get(Calendar.HOUR_OF_DAY));
                dayPicker.setValue(days);
            }
        }

        checkScheduleDate(null, null, 0, dayPicker, hourPicker, minutePicker);

        buttonTextView.setPadding(dp(34), 0, dp(34), 0);
        buttonTextView.setGravity(Gravity.CENTER);
        buttonTextView.setTextColor(datePickerColors.buttonTextColor);
        buttonTextView.setTextSize(TypedValue.COMPLEX_UNIT_DIP, 14);
        buttonTextView.setTypeface(AndroidUtilities.bold());
        buttonTextView.setBackgroundDrawable(Theme.createSimpleSelectorRoundRectDrawable(dp(8), datePickerColors.buttonBackgroundColor, datePickerColors.buttonBackgroundPressedColor));
        buttonTextView.setText(LocaleController.getString(R.string.SetEmojiStatusUntilButton));
        container.addView(buttonTextView, LayoutHelper.createLinear(LayoutHelper.MATCH_PARENT, 48, Gravity.LEFT | Gravity.BOTTOM, 16, 15, 16, 16));
        buttonTextView.setOnClickListener(v -> {
            boolean setSeconds = checkScheduleDate(null, null, 0, dayPicker, hourPicker, minutePicker);
            calendar.setTimeInMillis(System.currentTimeMillis() + (long) dayPicker.getValue() * 24 * 3600 * 1000);
            calendar.set(Calendar.HOUR_OF_DAY, hourPicker.getValue());
            calendar.set(Calendar.MINUTE, minutePicker.getValue());
            if (setSeconds) {
                calendar.set(Calendar.SECOND, 0);
            }
            delegate.didSelectDate((int) (calendar.getTimeInMillis() / 1000));
            builder.getDismissRunnable().run();
        });

        builder.setCustomView(container);
        BottomSheet bottomSheet = builder.show();
        bottomSheet.setBackgroundColor(datePickerColors.backgroundColor);
        bottomSheet.fixNavigationBar(datePickerColors.backgroundColor);
        return builder;
    }

    public static BottomSheet.Builder createAutoDeleteDatePickerDialog(Context context, int type, Theme.ResourcesProvider resourcesProvider, final ScheduleDatePickerDelegate datePickerDelegate) {
        if (context == null) {
            return null;
        }

        ScheduleDatePickerColors datePickerColors = new ScheduleDatePickerColors(resourcesProvider);
        BottomSheet.Builder builder = new BottomSheet.Builder(context, false, resourcesProvider);
        builder.setApplyBottomPadding(false);

        int[] values = new int[]{
                0,
                60 * 24,
                2 * 60 * 24,
                3 * 60 * 24,
                4 * 60 * 24,
                5 * 60 * 24,
                6 * 60 * 24,
                7 * 60 * 24,
                2 * 7 * 60 * 24,
                3 * 7 * 60 * 24,
                31 * 60 * 24,
                2 * 31 * 60 * 24,
                3 * 31 * 60 * 24,
                4 * 31 * 60 * 24,
                5 * 31 * 60 * 24,
                6 * 31 * 60 * 24,
                365 * 60 * 24
        };

        final NumberPicker numberPicker = new NumberPicker(context, resourcesProvider) {
            @Override
            protected CharSequence getContentDescription(int index) {
                if (values[index] == 0) {
                    return LocaleController.getString(R.string.AutoDeleteNever);
                } else if (values[index] < 7 * 60 * 24) {
                    return LocaleController.formatPluralString("Days", values[index] / (60 * 24));
                } else if (values[index] < 31 * 60 * 24) {
                    return LocaleController.formatPluralString("Weeks", values[index] / (60 * 24));
                } else if (values[index] < 365 * 60 * 24) {
                    return LocaleController.formatPluralString("Months", values[index] / (7 * 60 * 24));
                } else {
                    return LocaleController.formatPluralString("Years", values[index] * 5 / 31 * 60 * 24);
                }
            }
        };
        numberPicker.setMinValue(0);
        numberPicker.setMaxValue(values.length - 1);
        numberPicker.setTextColor(datePickerColors.textColor);
        numberPicker.setValue(0);
        numberPicker.setFormatter(index -> {
            if (values[index] == 0) {
                return LocaleController.getString(R.string.AutoDeleteNever);
            } else if (values[index] < 7 * 60 * 24) {
                return LocaleController.formatPluralString("Days", values[index] / (60 * 24));
            } else if (values[index] < 31 * 60 * 24) {
                return LocaleController.formatPluralString("Weeks", values[index] / (7 * 60 * 24));
            } else if (values[index] < 365 * 60 * 24) {
                return LocaleController.formatPluralString("Months", values[index] / (31 * 60 * 24));
            } else {
                return LocaleController.formatPluralString("Years", values[index] / (365 * 60 * 24));
            }
        });

        LinearLayout container = new LinearLayout(context) {

            boolean ignoreLayout = false;

            @Override
            protected void onMeasure(int widthMeasureSpec, int heightMeasureSpec) {
                ignoreLayout = true;
                int count;
                if (AndroidUtilities.displaySize.x > AndroidUtilities.displaySize.y) {
                    count = 3;
                } else {
                    count = 5;
                }
                numberPicker.setItemCount(count);
                numberPicker.getLayoutParams().height = dp(NumberPicker.DEFAULT_SIZE_PER_COUNT) * count;
                ignoreLayout = false;
                super.onMeasure(widthMeasureSpec, heightMeasureSpec);
            }

            @Override
            public void requestLayout() {
                if (ignoreLayout) {
                    return;
                }
                super.requestLayout();
            }
        };
        container.setOrientation(LinearLayout.VERTICAL);

        FrameLayout titleLayout = new FrameLayout(context);
        container.addView(titleLayout, LayoutHelper.createLinear(LayoutHelper.MATCH_PARENT, LayoutHelper.WRAP_CONTENT, Gravity.LEFT | Gravity.TOP, 22, 0, 0, 4));

        TextView titleView = new TextView(context);
        titleView.setText(LocaleController.getString(R.string.AutoDeleteAfteTitle));

        titleView.setTextColor(datePickerColors.textColor);
        titleView.setTextSize(TypedValue.COMPLEX_UNIT_DIP, 20);
        titleView.setTypeface(AndroidUtilities.bold());
        titleLayout.addView(titleView, LayoutHelper.createFrame(LayoutHelper.WRAP_CONTENT, LayoutHelper.WRAP_CONTENT, Gravity.LEFT | Gravity.TOP, 0, 12, 0, 0));
        titleView.setOnTouchListener((v, event) -> true);

        LinearLayout linearLayout = new LinearLayout(context);
        linearLayout.setOrientation(LinearLayout.HORIZONTAL);
        linearLayout.setWeightSum(1.0f);
        container.addView(linearLayout, LayoutHelper.createLinear(LayoutHelper.MATCH_PARENT, LayoutHelper.WRAP_CONTENT, 1f, 0, 0, 12, 0, 12));

        AnimatedTextView buttonTextView = new AnimatedTextView(context, true, true, false) {
            @Override
            public CharSequence getAccessibilityClassName() {
                return Button.class.getName();
            }
        };

        linearLayout.addView(numberPicker, LayoutHelper.createLinear(0, 54 * 5, 1f));

        buttonTextView.setPadding(0, 0, 0, 0);
        buttonTextView.setGravity(Gravity.CENTER);
        buttonTextView.setTextColor(datePickerColors.buttonTextColor);
        buttonTextView.setTextSize(dp(14));
        buttonTextView.setTypeface(AndroidUtilities.bold());
        buttonTextView.setBackgroundDrawable(Theme.createSimpleSelectorRoundRectDrawable(dp(8), datePickerColors.buttonBackgroundColor, datePickerColors.buttonBackgroundPressedColor));
        container.addView(buttonTextView, LayoutHelper.createLinear(LayoutHelper.MATCH_PARENT, 48, Gravity.LEFT | Gravity.BOTTOM, 16, 15, 16, 16));
        buttonTextView.setText(LocaleController.getString(R.string.DisableAutoDeleteTimer));

        final NumberPicker.OnValueChangeListener onValueChangeListener = (picker, oldVal, newVal) -> {
            try {
                if (newVal == 0) {
                    buttonTextView.setText(LocaleController.getString(R.string.DisableAutoDeleteTimer));
                } else {
                    buttonTextView.setText(LocaleController.getString(R.string.SetAutoDeleteTimer));
                }
            } catch (Exception ignore) {

            }
        };
        numberPicker.setOnValueChangedListener(onValueChangeListener);

        buttonTextView.setOnClickListener(v -> {
            int time = values[numberPicker.getValue()];
            datePickerDelegate.didSelectDate(true, time);
            builder.getDismissRunnable().run();
        });

        builder.setCustomView(container);
        BottomSheet bottomSheet = builder.show();
        bottomSheet.setBackgroundColor(datePickerColors.backgroundColor);
        bottomSheet.fixNavigationBar(datePickerColors.backgroundColor);
        return builder;
    }

    public static BottomSheet.Builder createSoundFrequencyPickerDialog(Context context, int notifyMaxCount, int notifyDelay, final SoundFrequencyDelegate delegate) {
        return createSoundFrequencyPickerDialog(context, notifyMaxCount, notifyDelay, delegate, null);
    }

    public static BottomSheet.Builder createSoundFrequencyPickerDialog(Context context, int notifyMaxCount, int notifyDelay, final SoundFrequencyDelegate delegate, Theme.ResourcesProvider resourcesProvider) {
        if (context == null) {
            return null;
        }

        ScheduleDatePickerColors datePickerColors = new ScheduleDatePickerColors(resourcesProvider);
        BottomSheet.Builder builder = new BottomSheet.Builder(context, false, resourcesProvider);
        builder.setApplyBottomPadding(false);

        final NumberPicker times = new NumberPicker(context, resourcesProvider) {
            @Override
            protected CharSequence getContentDescription(int index) {
                return LocaleController.formatPluralString("Times", index + 1);
            }
        };
        times.setMinValue(0);
        times.setMaxValue(10);
        times.setTextColor(datePickerColors.textColor);
        times.setValue(notifyMaxCount - 1);
        times.setWrapSelectorWheel(false);
        times.setFormatter(index -> LocaleController.formatPluralString("Times", index + 1));

        final NumberPicker minutes = new NumberPicker(context, resourcesProvider) {
            @Override
            protected CharSequence getContentDescription(int index) {
                return LocaleController.formatPluralString("Times", index + 1);
            }
        };
        minutes.setMinValue(0);
        minutes.setMaxValue(10);
        minutes.setTextColor(datePickerColors.textColor);
        minutes.setValue(notifyDelay / 60 - 1);
        minutes.setWrapSelectorWheel(false);
        minutes.setFormatter(index -> LocaleController.formatPluralString("Minutes", index + 1));

        NumberPicker divider = new NumberPicker(context, resourcesProvider);
        divider.setMinValue(0);
        divider.setMaxValue(0);
        divider.setTextColor(datePickerColors.textColor);
        divider.setValue(0);
        divider.setWrapSelectorWheel(false);
        divider.setFormatter(index -> LocaleController.getString(R.string.NotificationsFrequencyDivider));

        LinearLayout container = new LinearLayout(context) {

            boolean ignoreLayout = false;

            @Override
            protected void onMeasure(int widthMeasureSpec, int heightMeasureSpec) {
                ignoreLayout = true;
                int count;
                if (AndroidUtilities.displaySize.x > AndroidUtilities.displaySize.y) {
                    count = 3;
                } else {
                    count = 5;
                }
                times.setItemCount(count);
                times.getLayoutParams().height = dp(NumberPicker.DEFAULT_SIZE_PER_COUNT) * count;
                minutes.setItemCount(count);
                minutes.getLayoutParams().height = dp(NumberPicker.DEFAULT_SIZE_PER_COUNT) * count;
                divider.setItemCount(count);
                divider.getLayoutParams().height = dp(NumberPicker.DEFAULT_SIZE_PER_COUNT) * count;
                ignoreLayout = false;
                super.onMeasure(widthMeasureSpec, heightMeasureSpec);
            }

            @Override
            public void requestLayout() {
                if (ignoreLayout) {
                    return;
                }
                super.requestLayout();
            }
        };
        container.setOrientation(LinearLayout.VERTICAL);

        FrameLayout titleLayout = new FrameLayout(context);
        container.addView(titleLayout, LayoutHelper.createLinear(LayoutHelper.MATCH_PARENT, LayoutHelper.WRAP_CONTENT, Gravity.LEFT | Gravity.TOP, 22, 0, 0, 4));

        TextView titleView = new TextView(context);
        titleView.setText(LocaleController.getString(R.string.NotfificationsFrequencyTitle));

        titleView.setTextColor(datePickerColors.textColor);
        titleView.setTextSize(TypedValue.COMPLEX_UNIT_DIP, 20);
        titleView.setTypeface(AndroidUtilities.bold());
        titleLayout.addView(titleView, LayoutHelper.createFrame(LayoutHelper.WRAP_CONTENT, LayoutHelper.WRAP_CONTENT, Gravity.LEFT | Gravity.TOP, 0, 12, 0, 0));
        titleView.setOnTouchListener((v, event) -> true);

        LinearLayout linearLayout = new LinearLayout(context);
        linearLayout.setOrientation(LinearLayout.HORIZONTAL);
        linearLayout.setWeightSum(1.0f);
        container.addView(linearLayout, LayoutHelper.createLinear(LayoutHelper.MATCH_PARENT, LayoutHelper.WRAP_CONTENT, 1f, 0, 0, 12, 0, 12));

        TextView buttonTextView = new TextView(context) {
            @Override
            public CharSequence getAccessibilityClassName() {
                return Button.class.getName();
            }
        };

        linearLayout.addView(times, LayoutHelper.createLinear(0, 54 * 5, 0.4f));
        linearLayout.addView(divider, LayoutHelper.createLinear(0, LayoutHelper.WRAP_CONTENT, 0.2f, Gravity.CENTER_VERTICAL));
        linearLayout.addView(minutes, LayoutHelper.createLinear(0, 54 * 5, 0.4f));

        buttonTextView.setPadding(dp(34), 0, dp(34), 0);
        buttonTextView.setGravity(Gravity.CENTER);
        buttonTextView.setTextColor(datePickerColors.buttonTextColor);
        buttonTextView.setTextSize(TypedValue.COMPLEX_UNIT_DIP, 14);
        buttonTextView.setTypeface(AndroidUtilities.bold());
        buttonTextView.setBackgroundDrawable(Theme.createSimpleSelectorRoundRectDrawable(dp(8), datePickerColors.buttonBackgroundColor, datePickerColors.buttonBackgroundPressedColor));
        buttonTextView.setText(LocaleController.getString(R.string.AutoDeleteConfirm));
        container.addView(buttonTextView, LayoutHelper.createLinear(LayoutHelper.MATCH_PARENT, 48, Gravity.LEFT | Gravity.BOTTOM, 16, 15, 16, 16));

        final NumberPicker.OnValueChangeListener onValueChangeListener = (picker, oldVal, newVal) -> {

        };
        times.setOnValueChangedListener(onValueChangeListener);
        minutes.setOnValueChangedListener(onValueChangeListener);

        buttonTextView.setOnClickListener(v -> {
            int time = times.getValue() + 1;
            int minute = (minutes.getValue() + 1) * 60;
            delegate.didSelectValues(time, minute);
            builder.getDismissRunnable().run();
        });

        builder.setCustomView(container);
        BottomSheet bottomSheet = builder.show();
        bottomSheet.setBackgroundColor(datePickerColors.backgroundColor);
        bottomSheet.fixNavigationBar(datePickerColors.backgroundColor);
        return builder;
    }

    public static BottomSheet.Builder createMuteForPickerDialog(Context context, Theme.ResourcesProvider resourcesProvider, final ScheduleDatePickerDelegate datePickerDelegate) {
        if (context == null) {
            return null;
        }

        ScheduleDatePickerColors datePickerColors = new ScheduleDatePickerColors(resourcesProvider);
        BottomSheet.Builder builder = new BottomSheet.Builder(context, false, resourcesProvider);
        builder.setApplyBottomPadding(false);

        int[] values = new int[]{
                30,
                60,
                60 * 2,
                60 * 3,
                60 * 8,
                60 * 24,
                2 * 60 * 24,
                3 * 60 * 24,
                4 * 60 * 24,
                5 * 60 * 24,
                6 * 60 * 24,
                7 * 60 * 24,
                2 * 7 * 60 * 24,
                3 * 7 * 60 * 24,
                31 * 60 * 24,
                2 * 31 * 60 * 24,
                3 * 31 * 60 * 24,
                4 * 31 * 60 * 24,
                5 * 31 * 60 * 24,
                6 * 31 * 60 * 24,
                365 * 60 * 24
        };

        final NumberPicker numberPicker = new NumberPicker(context, resourcesProvider) {
            @Override
            protected CharSequence getContentDescription(int index) {
                if (values[index] == 0) {
                    return LocaleController.getString(R.string.MuteNever);
                } else if (values[index] < 60) {
                    return LocaleController.formatPluralString("Minutes", values[index]);
                } else if (values[index] < 60 * 24) {
                    return LocaleController.formatPluralString("Hours", values[index] / 60);
                } else if (values[index] < 7 * 60 * 24) {
                    return LocaleController.formatPluralString("Days", values[index] / (60 * 24));
                } else if (values[index] < 31 * 60 * 24) {
                    return LocaleController.formatPluralString("Weeks", values[index] / (7 * 60 * 24));
                } else if (values[index] < 365 * 60 * 24) {
                    return LocaleController.formatPluralString("Months", values[index] / (31 * 60 * 24));
                } else {
                    return LocaleController.formatPluralString("Years", values[index] / (365 * 60 * 24));
                }
            }
        };
        numberPicker.setMinValue(0);
        numberPicker.setMaxValue(values.length - 1);
        numberPicker.setTextColor(datePickerColors.textColor);
        numberPicker.setValue(0);
        numberPicker.setFormatter(index -> {
            if (values[index] == 0) {
                return LocaleController.getString(R.string.MuteNever);
            } else if (values[index] < 60) {
                return LocaleController.formatPluralString("Minutes", values[index]);
            } else if (values[index] < 60 * 24) {
                return LocaleController.formatPluralString("Hours", values[index] / 60);
            } else if (values[index] < 7 * 60 * 24) {
                return LocaleController.formatPluralString("Days", values[index] / (60 * 24));
            } else if (values[index] < 31 * 60 * 24) {
                return LocaleController.formatPluralString("Weeks", values[index] / (7 * 60 * 24));
            } else if (values[index] < 365 * 60 * 24) {
                return LocaleController.formatPluralString("Months", values[index] / (31 * 60 * 24));
            } else {
                return LocaleController.formatPluralString("Years", values[index] / (365 * 60 * 24));
            }
        });

        LinearLayout container = new LinearLayout(context) {

            boolean ignoreLayout = false;

            @Override
            protected void onMeasure(int widthMeasureSpec, int heightMeasureSpec) {
                ignoreLayout = true;
                int count;
                if (AndroidUtilities.displaySize.x > AndroidUtilities.displaySize.y) {
                    count = 3;
                } else {
                    count = 5;
                }
                numberPicker.setItemCount(count);
                numberPicker.getLayoutParams().height = dp(NumberPicker.DEFAULT_SIZE_PER_COUNT) * count;
                ignoreLayout = false;
                super.onMeasure(widthMeasureSpec, heightMeasureSpec);
            }

            @Override
            public void requestLayout() {
                if (ignoreLayout) {
                    return;
                }
                super.requestLayout();
            }
        };
        container.setOrientation(LinearLayout.VERTICAL);

        FrameLayout titleLayout = new FrameLayout(context);
        container.addView(titleLayout, LayoutHelper.createLinear(LayoutHelper.MATCH_PARENT, LayoutHelper.WRAP_CONTENT, Gravity.LEFT | Gravity.TOP, 22, 0, 0, 4));

        TextView titleView = new TextView(context);
        titleView.setText(LocaleController.getString(R.string.MuteForAlert));
        titleView.setTextColor(datePickerColors.textColor);
        titleView.setTextSize(TypedValue.COMPLEX_UNIT_DIP, 20);
        titleView.setTypeface(AndroidUtilities.bold());
        titleLayout.addView(titleView, LayoutHelper.createFrame(LayoutHelper.WRAP_CONTENT, LayoutHelper.WRAP_CONTENT, Gravity.LEFT | Gravity.TOP, 0, 12, 0, 0));
        titleView.setOnTouchListener((v, event) -> true);

        LinearLayout linearLayout = new LinearLayout(context);
        linearLayout.setOrientation(LinearLayout.HORIZONTAL);
        linearLayout.setWeightSum(1.0f);
        container.addView(linearLayout, LayoutHelper.createLinear(LayoutHelper.MATCH_PARENT, LayoutHelper.WRAP_CONTENT, 1f, 0, 0, 12, 0, 12));

        TextView buttonTextView = new TextView(context) {
            @Override
            public CharSequence getAccessibilityClassName() {
                return Button.class.getName();
            }
        };

        linearLayout.addView(numberPicker, LayoutHelper.createLinear(0, 54 * 5, 1f));
        final NumberPicker.OnValueChangeListener onValueChangeListener = (picker, oldVal, newVal) -> {

        };
        numberPicker.setOnValueChangedListener(onValueChangeListener);

        buttonTextView.setPadding(dp(34), 0, dp(34), 0);
        buttonTextView.setGravity(Gravity.CENTER);
        buttonTextView.setTextColor(datePickerColors.buttonTextColor);
        buttonTextView.setTextSize(TypedValue.COMPLEX_UNIT_DIP, 14);
        buttonTextView.setTypeface(AndroidUtilities.bold());
        buttonTextView.setBackgroundDrawable(Theme.createSimpleSelectorRoundRectDrawable(dp(8), datePickerColors.buttonBackgroundColor, datePickerColors.buttonBackgroundPressedColor));
        buttonTextView.setText(LocaleController.getString(R.string.AutoDeleteConfirm));
        container.addView(buttonTextView, LayoutHelper.createLinear(LayoutHelper.MATCH_PARENT, 48, Gravity.LEFT | Gravity.BOTTOM, 16, 15, 16, 16));
        buttonTextView.setOnClickListener(v -> {
            int time = values[numberPicker.getValue()] * 60;
            datePickerDelegate.didSelectDate(true, time);
            builder.getDismissRunnable().run();
        });

        builder.setCustomView(container);
        BottomSheet bottomSheet = builder.show();
        bottomSheet.setBackgroundColor(datePickerColors.backgroundColor);
        bottomSheet.fixNavigationBar(datePickerColors.backgroundColor);

        return builder;
    }

    private static void checkMuteForButton(NumberPicker dayPicker, NumberPicker hourPicker, TextView buttonTextView, boolean animated) {
        StringBuilder stringBuilder = new StringBuilder();
        if (dayPicker.getValue() != 0) {
            stringBuilder.append(dayPicker.getValue()).append(LocaleController.getString(R.string.SecretChatTimerDays));
        }
        if (hourPicker.getValue() != 0) {
            if (stringBuilder.length() > 0) {
                stringBuilder.append(" ");
            }
            stringBuilder.append(hourPicker.getValue()).append(LocaleController.getString(R.string.SecretChatTimerHours));
        }
        if (stringBuilder.length() == 0) {
            buttonTextView.setText(LocaleController.getString(R.string.ChooseTimeForMute));
            if (buttonTextView.isEnabled()) {
                buttonTextView.setEnabled(false);
                if (animated) {
                    buttonTextView.animate().alpha(0.5f);
                } else {
                    buttonTextView.setAlpha(0.5f);
                }
            }
        } else {
            buttonTextView.setText(LocaleController.formatString("MuteForButton", R.string.MuteForButton, stringBuilder.toString()));
            if (!buttonTextView.isEnabled()) {
                buttonTextView.setEnabled(true);
                if (animated) {
                    buttonTextView.animate().alpha(1f);
                } else {
                    buttonTextView.setAlpha(1f);
                }
            }
        }
    }

    private static void checkCalendarDate(long minDate, NumberPicker dayPicker, NumberPicker monthPicker, NumberPicker yearPicker) {
        int month, year;

        Calendar calendar = Calendar.getInstance();
        calendar.setTimeInMillis(minDate);
        int minYear = calendar.get(Calendar.YEAR);
        int minMonth = calendar.get(Calendar.MONTH);
        int minDay = calendar.get(Calendar.DAY_OF_MONTH);
        calendar.setTimeInMillis(System.currentTimeMillis());
        int maxYear = calendar.get(Calendar.YEAR);
        int maxMonth = calendar.get(Calendar.MONTH);
        int maxDay = calendar.get(Calendar.DAY_OF_MONTH);

        yearPicker.setMaxValue(maxYear);
        yearPicker.setMinValue(minYear);
        year = yearPicker.getValue();

        monthPicker.setMaxValue(year == maxYear ? maxMonth : 11);
        monthPicker.setMinValue(year == minYear ? minMonth : 0);
        month = monthPicker.getValue();

        calendar.set(Calendar.YEAR, year);
        calendar.set(Calendar.MONTH, month);

        int daysInMonth = calendar.getActualMaximum(Calendar.DAY_OF_MONTH);
        dayPicker.setMaxValue(year == maxYear && month == maxMonth ? Math.min(maxDay, daysInMonth) : daysInMonth);
        dayPicker.setMinValue(year == minYear && month == minMonth ? minDay : 1);
    }

    public static BottomSheet.Builder createCalendarPickerDialog(Context context, long minDate, final MessagesStorage.IntCallback callback, Theme.ResourcesProvider resourcesProvider) {
        if (context == null) {
            return null;
        }

        BottomSheet.Builder builder = new BottomSheet.Builder(context, false, resourcesProvider);
        builder.setApplyBottomPadding(false);

        final NumberPicker dayPicker = new NumberPicker(context, resourcesProvider);
        dayPicker.setTextOffset(dp(10));
        dayPicker.setItemCount(5);
        final NumberPicker monthPicker = new NumberPicker(context, resourcesProvider);
        monthPicker.setItemCount(5);
        monthPicker.setTextOffset(-dp(10));
        final NumberPicker yearPicker = new NumberPicker(context, resourcesProvider);
        yearPicker.setItemCount(5);
        yearPicker.setTextOffset(-dp(24));

        LinearLayout container = new LinearLayout(context) {

            boolean ignoreLayout = false;

            @Override
            protected void onMeasure(int widthMeasureSpec, int heightMeasureSpec) {
                ignoreLayout = true;
                int count;
                if (AndroidUtilities.displaySize.x > AndroidUtilities.displaySize.y) {
                    count = 3;
                } else {
                    count = 5;
                }
                dayPicker.setItemCount(count);
                monthPicker.setItemCount(count);
                yearPicker.setItemCount(count);
                dayPicker.getLayoutParams().height = dp(NumberPicker.DEFAULT_SIZE_PER_COUNT) * count;
                monthPicker.getLayoutParams().height = dp(NumberPicker.DEFAULT_SIZE_PER_COUNT) * count;
                yearPicker.getLayoutParams().height = dp(NumberPicker.DEFAULT_SIZE_PER_COUNT) * count;
                ignoreLayout = false;
                super.onMeasure(widthMeasureSpec, heightMeasureSpec);
            }

            @Override
            public void requestLayout() {
                if (ignoreLayout) {
                    return;
                }
                super.requestLayout();
            }
        };
        container.setOrientation(LinearLayout.VERTICAL);

        FrameLayout titleLayout = new FrameLayout(context);
        container.addView(titleLayout, LayoutHelper.createLinear(LayoutHelper.MATCH_PARENT, LayoutHelper.WRAP_CONTENT, Gravity.LEFT | Gravity.TOP, 22, 0, 0, 4));

        TextView titleView = new TextView(context);
        titleView.setText(LocaleController.getString(R.string.ChooseDate));
        titleView.setTextColor(Theme.getColor(Theme.key_dialogTextBlack, resourcesProvider));
        titleView.setTextSize(TypedValue.COMPLEX_UNIT_DIP, 20);
        titleView.setTypeface(AndroidUtilities.bold());
        titleLayout.addView(titleView, LayoutHelper.createFrame(LayoutHelper.WRAP_CONTENT, LayoutHelper.WRAP_CONTENT, Gravity.LEFT | Gravity.TOP, 0, 12, 0, 0));
        titleView.setOnTouchListener((v, event) -> true);

        LinearLayout linearLayout = new LinearLayout(context);
        linearLayout.setOrientation(LinearLayout.HORIZONTAL);
        linearLayout.setWeightSum(1.0f);
        container.addView(linearLayout, LayoutHelper.createLinear(LayoutHelper.MATCH_PARENT, LayoutHelper.WRAP_CONTENT, 1f, 0, 0, 12, 0, 12));

        long currentTime = System.currentTimeMillis();

        TextView buttonTextView = new TextView(context) {
            @Override
            public CharSequence getAccessibilityClassName() {
                return Button.class.getName();
            }
        };

        linearLayout.addView(dayPicker, LayoutHelper.createLinear(0, 54 * 5, 0.25f));
        dayPicker.setMinValue(1);
        dayPicker.setMaxValue(31);
        dayPicker.setWrapSelectorWheel(false);
        dayPicker.setFormatter(value -> "" + value);
        final NumberPicker.OnValueChangeListener onValueChangeListener = (picker, oldVal, newVal) -> {
            checkCalendarDate(minDate, dayPicker, monthPicker, yearPicker);
        };
        dayPicker.setOnValueChangedListener(onValueChangeListener);

        monthPicker.setMinValue(0);
        monthPicker.setMaxValue(11);
        monthPicker.setWrapSelectorWheel(false);
        linearLayout.addView(monthPicker, LayoutHelper.createLinear(0, 54 * 5, 0.5f));
        monthPicker.setFormatter(value -> {
            switch (value) {
                case 0: return LocaleController.getString(R.string.January);
                case 1: return LocaleController.getString(R.string.February);
                case 2: return LocaleController.getString(R.string.March);
                case 3: return LocaleController.getString(R.string.April);
                case 4: return LocaleController.getString(R.string.May);
                case 5: return LocaleController.getString(R.string.June);
                case 6: return LocaleController.getString(R.string.July);
                case 7: return LocaleController.getString(R.string.August);
                case 8: return LocaleController.getString(R.string.September);
                case 9: return LocaleController.getString(R.string.October);
                case 10: return LocaleController.getString(R.string.November);
                case 11:
                default: {
                    return LocaleController.getString(R.string.December);
                }
            }
        });
        monthPicker.setOnValueChangedListener(onValueChangeListener);

        Calendar calendar = Calendar.getInstance();
        calendar.setTimeInMillis(minDate);
        int minYear = calendar.get(Calendar.YEAR);
        calendar.setTimeInMillis(System.currentTimeMillis());
        int maxYear = calendar.get(Calendar.YEAR);

        yearPicker.setMinValue(minYear);
        yearPicker.setMaxValue(maxYear);
        yearPicker.setWrapSelectorWheel(false);
        yearPicker.setFormatter(value -> String.format("%02d", value));
        linearLayout.addView(yearPicker, LayoutHelper.createLinear(0, 54 * 5, 0.25f));
        yearPicker.setOnValueChangedListener(onValueChangeListener);

        dayPicker.setValue(31);
        monthPicker.setValue(12);
        yearPicker.setValue(maxYear);

        checkCalendarDate(minDate, dayPicker, monthPicker, yearPicker);

        buttonTextView.setPadding(dp(34), 0, dp(34), 0);
        buttonTextView.setGravity(Gravity.CENTER);
        buttonTextView.setTextColor(Theme.getColor(Theme.key_featuredStickers_buttonText, resourcesProvider));
        buttonTextView.setTextSize(TypedValue.COMPLEX_UNIT_DIP, 14);
        buttonTextView.setTypeface(AndroidUtilities.bold());
        buttonTextView.setText(LocaleController.getString(R.string.JumpToDate));
        buttonTextView.setBackground(Theme.createSimpleSelectorRoundRectDrawable(dp(8), Theme.getColor(Theme.key_featuredStickers_addButton, resourcesProvider), Theme.getColor(Theme.key_featuredStickers_addButtonPressed, resourcesProvider)));
        container.addView(buttonTextView, LayoutHelper.createLinear(LayoutHelper.MATCH_PARENT, 48, Gravity.LEFT | Gravity.BOTTOM, 16, 15, 16, 16));
        buttonTextView.setOnClickListener(v -> {
            checkCalendarDate(minDate, dayPicker, monthPicker, yearPicker);
            calendar.set(Calendar.YEAR, yearPicker.getValue());
            calendar.set(Calendar.MONTH, monthPicker.getValue());
            calendar.set(Calendar.DAY_OF_MONTH, dayPicker.getValue());
            calendar.set(Calendar.MINUTE, 0);
            calendar.set(Calendar.HOUR_OF_DAY, 0);
            calendar.set(Calendar.SECOND, 0);
            callback.run((int) (calendar.getTimeInMillis() / 1000));
            builder.getDismissRunnable().run();
        });

        builder.setCustomView(container);
        return builder;
    }

    public static BottomSheet createMuteAlert(BaseFragment fragment, final long dialog_id, long topicId, Theme.ResourcesProvider resourcesProvider) {
        if (fragment == null || fragment.getParentActivity() == null) {
            return null;
        }

<<<<<<< HEAD
        BottomBuilder builder = new BottomBuilder(fragment.getParentActivity());
        builder.addTitle(LocaleController.getString("Notifications", R.string.Notifications), true);
        String[] items = new String[]{
=======
        BottomSheet.Builder builder = new BottomSheet.Builder(fragment.getParentActivity(), false, resourcesProvider);
        builder.setTitle(LocaleController.getString(R.string.Notifications), true);
        CharSequence[] items = new CharSequence[]{
>>>>>>> 1e891826
                LocaleController.formatString("MuteFor", R.string.MuteFor, LocaleController.formatPluralString("Hours", 1)),
                LocaleController.formatString("MuteFor", R.string.MuteFor, LocaleController.formatPluralString("Hours", 8)),
                LocaleController.formatString("MuteFor", R.string.MuteFor, LocaleController.formatPluralString("Days", 2)),
                LocaleController.getString(R.string.MuteDisable)
        };
        builder.addItems(items, new int[]{
                R.drawable.msg_mute_period,
                R.drawable.msg_mute_period,
                R.drawable.msg_mute_period,
                R.drawable.msg_mute_period
        }, (i, text, cell) -> {
            int setting;
            if (i == 0) {
                setting = NotificationsController.SETTING_MUTE_HOUR;
            } else if (i == 1) {
                setting = NotificationsController.SETTING_MUTE_8_HOURS;
            } else if (i == 2) {
                setting = NotificationsController.SETTING_MUTE_2_DAYS;
            } else {
                setting = NotificationsController.SETTING_MUTE_FOREVER;
            }
            NotificationsController.getInstance(UserConfig.selectedAccount).setDialogNotificationsSettings(dialog_id, topicId, setting);
            if (BulletinFactory.canShowBulletin(fragment)) {
                BulletinFactory.createMuteBulletin(fragment, setting, 0, resourcesProvider).show();
            }
            return Unit.INSTANCE;
        });
        return builder.create();
    }

    public static BottomSheet createMuteAlert(BaseFragment fragment, ArrayList<Long> dialog_ids, int topicId, Theme.ResourcesProvider resourcesProvider) {
        if (fragment == null || fragment.getParentActivity() == null) {
            return null;
        }

<<<<<<< HEAD
        BottomSheet.NekoXBuilder builder = new BottomSheet.NekoXBuilder(fragment.getParentActivity(), false);
        builder.setTitle(LocaleController.getString("Notifications", R.string.Notifications), true);
=======
        BottomSheet.Builder builder = new BottomSheet.Builder(fragment.getParentActivity(), false, resourcesProvider);
        builder.setTitle(LocaleController.getString(R.string.Notifications), true);
>>>>>>> 1e891826
        CharSequence[] items = new CharSequence[]{
                LocaleController.formatString("MuteFor", R.string.MuteFor, LocaleController.formatPluralString("Hours", 1)),
                LocaleController.formatString("MuteFor", R.string.MuteFor, LocaleController.formatPluralString("Hours", 8)),
                LocaleController.formatString("MuteFor", R.string.MuteFor, LocaleController.formatPluralString("Days", 2)),
                LocaleController.getString(R.string.MuteDisable)
        };
        builder.setItems(items, (dialogInterface, i) -> {
                    int setting;
                    if (i == 0) {
                        setting = NotificationsController.SETTING_MUTE_HOUR;
                    } else if (i == 1) {
                        setting = NotificationsController.SETTING_MUTE_8_HOURS;
                    } else if (i == 2) {
                        setting = NotificationsController.SETTING_MUTE_2_DAYS;
                    } else {
                        setting = NotificationsController.SETTING_MUTE_FOREVER;
                    }
                    if (dialog_ids != null) {
                        for (int j = 0; j < dialog_ids.size(); ++j) {
                            long dialog_id = dialog_ids.get(j);
                            NotificationsController.getInstance(UserConfig.selectedAccount).setDialogNotificationsSettings(dialog_id, topicId, setting);
                        }
                    }
                    if (BulletinFactory.canShowBulletin(fragment)) {
                        BulletinFactory.createMuteBulletin(fragment, setting, 0, resourcesProvider).show();
                    }
                }
        );
        return builder.create();
    }

    public static void sendReport(TLRPC.InputPeer peer, int type, String message, ArrayList<Integer> messages, int storyId) {
        TLRPC.ReportReason reason = null;
        if (type == AlertsCreator.REPORT_TYPE_SPAM) {
            reason = new TLRPC.TL_inputReportReasonSpam();
        } else if (type == AlertsCreator.REPORT_TYPE_FAKE_ACCOUNT) {
            reason = new TLRPC.TL_inputReportReasonFake();
        } else if (type == AlertsCreator.REPORT_TYPE_VIOLENCE) {
            reason = new TLRPC.TL_inputReportReasonViolence();
        } else if (type == AlertsCreator.REPORT_TYPE_CHILD_ABUSE) {
            reason = new TLRPC.TL_inputReportReasonChildAbuse();
        } else if (type == AlertsCreator.REPORT_TYPE_PORNOGRAPHY) {
            reason = new TLRPC.TL_inputReportReasonPornography();
        } else if (type == AlertsCreator.REPORT_TYPE_ILLEGAL_DRUGS) {
            reason = new TLRPC.TL_inputReportReasonIllegalDrugs();
        } else if (type == AlertsCreator.REPORT_TYPE_PERSONAL_DETAILS) {
            reason = new TLRPC.TL_inputReportReasonPersonalDetails();
        } else if (type == AlertsCreator.REPORT_TYPE_OTHER) {
            reason = new TLRPC.TL_inputReportReasonOther();
        }
        if (reason == null) {
            return;
        }
        if (storyId != 0) {
            TL_stories.TL_stories_report request = new TL_stories.TL_stories_report();
            request.peer = MessagesController.getInstance(UserConfig.selectedAccount).getInputPeer(peer.user_id);
            request.id.add(storyId);
            request.message = message;
            request.reason = reason;
            ConnectionsManager.getInstance(UserConfig.selectedAccount).sendRequest(request, (response, error) -> {

            });
        } else {
            TLRPC.TL_messages_report request = new TLRPC.TL_messages_report();
            request.peer = peer;
            request.id.addAll(messages);
            request.message = message;
            request.reason = reason;
            ConnectionsManager.getInstance(UserConfig.selectedAccount).sendRequest(request, (response, error) -> {

            });
        }
    }

    public static void createReportAlert(final Context context, final long dialog_id, final int messageId, final BaseFragment parentFragment, Runnable hideDim) {
        createReportAlert(context, dialog_id, messageId, 0, parentFragment, null, hideDim);
    }

    public final static int REPORT_TYPE_SPAM = 0;
    public final static int REPORT_TYPE_VIOLENCE = 1;
    public final static int REPORT_TYPE_CHILD_ABUSE = 2;
    public final static int REPORT_TYPE_ILLEGAL_DRUGS = 3;
    public final static int REPORT_TYPE_PERSONAL_DETAILS = 4;
    public final static int REPORT_TYPE_PORNOGRAPHY = 5;
    public final static int REPORT_TYPE_FAKE_ACCOUNT = 6;
    public final static int REPORT_TYPE_OTHER = 100;

    public static void createReportAlert(final Context context, final long dialog_id, final int messageId, final int storyId, final BaseFragment parentFragment, Theme.ResourcesProvider resourcesProvider, Runnable hideDim) {
        if (context == null || parentFragment == null) {
            return;
        }

        final TLRPC.User user = MessagesController.getInstance(parentFragment.getCurrentAccount()).getUser(dialog_id);
        final boolean isBot = user != null && user.bot;

        BottomSheet.Builder builder = new BottomSheet.Builder(context, true, resourcesProvider);
        builder.setDimBehind(hideDim == null);
        builder.setOnPreDismissListener(di -> {
            if (hideDim != null) {
                hideDim.run();
            }
        });
        builder.setTitle(LocaleController.getString(R.string.ReportChat), true);
        CharSequence[] items;
        int[] icons;
        int[] types;
        if (messageId != 0) {

            items = new CharSequence[]{
                    LocaleController.getString(R.string.ReportChatSpam),
                    LocaleController.getString(R.string.ReportChatViolence),
                    LocaleController.getString(R.string.ReportChatChild),
                    LocaleController.getString(R.string.ReportChatIllegalDrugs),
                    LocaleController.getString(R.string.ReportChatPersonalDetails),
                    LocaleController.getString(R.string.ReportChatPornography),
                    LocaleController.getString(R.string.ReportChatOther)
            };
            icons = new int[]{
                    R.drawable.msg_clearcache,
                    R.drawable.msg_report_violence,
                    R.drawable.msg_block2,
                    R.drawable.msg_report_drugs,
                    R.drawable.msg_report_personal,
                    R.drawable.msg_report_xxx,
                    R.drawable.msg_report_other
            };
            types = new int[]{
                    REPORT_TYPE_SPAM,
                    REPORT_TYPE_VIOLENCE,
                    REPORT_TYPE_CHILD_ABUSE,
                    REPORT_TYPE_ILLEGAL_DRUGS,
                    REPORT_TYPE_PERSONAL_DETAILS,
                    REPORT_TYPE_PORNOGRAPHY,
                    REPORT_TYPE_OTHER
            };
        } else {
            items = new CharSequence[]{
                    LocaleController.getString(R.string.ReportChatSpam),
                    LocaleController.getString(R.string.ReportChatFakeAccount),
                    LocaleController.getString(R.string.ReportChatViolence),
                    LocaleController.getString(R.string.ReportChatChild),
                    LocaleController.getString(R.string.ReportChatIllegalDrugs),
                    LocaleController.getString(R.string.ReportChatPersonalDetails),
                    LocaleController.getString(R.string.ReportChatPornography),
                    LocaleController.getString(R.string.ReportChatOther)
            };
            icons = new int[]{
                    R.drawable.msg_clearcache,
                    R.drawable.msg_report_fake,
                    R.drawable.msg_report_violence,
                    R.drawable.msg_block2,
                    R.drawable.msg_report_drugs,
                    R.drawable.msg_report_personal,
                    R.drawable.msg_report_xxx,
                    R.drawable.msg_report_other
            };
            types = new int[]{
                    REPORT_TYPE_SPAM,
                    REPORT_TYPE_FAKE_ACCOUNT,
                    REPORT_TYPE_VIOLENCE,
                    REPORT_TYPE_CHILD_ABUSE,
                    REPORT_TYPE_ILLEGAL_DRUGS,
                    REPORT_TYPE_PERSONAL_DETAILS,
                    REPORT_TYPE_PORNOGRAPHY,
                    REPORT_TYPE_OTHER
            };
        }
        builder.setItems(items, icons, (dialogInterface, i) -> {
            int type = types[i];
            if (messageId == 0 && (type == REPORT_TYPE_SPAM || type == REPORT_TYPE_VIOLENCE || type == REPORT_TYPE_CHILD_ABUSE || type == REPORT_TYPE_PORNOGRAPHY || type == REPORT_TYPE_ILLEGAL_DRUGS || type == REPORT_TYPE_PERSONAL_DETAILS) && parentFragment instanceof ChatActivity && !isBot) {
                ((ChatActivity) parentFragment).openReportChat(type);
                return;
            } else if (messageId == 0 && (type == REPORT_TYPE_OTHER || type == REPORT_TYPE_FAKE_ACCOUNT) || messageId != 0 && type == REPORT_TYPE_OTHER) {
                if (parentFragment instanceof ChatActivity) {
                    AndroidUtilities.requestAdjustNothing(parentFragment.getParentActivity(), parentFragment.getClassGuid());
                }
                parentFragment.showDialog(new ReportAlert(context, type, resourcesProvider) {

                    @Override
                    public void dismissInternal() {
                        super.dismissInternal();
                        if (parentFragment instanceof ChatActivity) {
                            ((ChatActivity) parentFragment).checkAdjustResize();
                        }
                    }

                    @Override
                    protected void onSend(int type, String message) {
                        ArrayList<Integer> ids = new ArrayList<>();
                        if (messageId != 0) {
                            ids.add(messageId);
                        }
                        TLRPC.InputPeer peer = MessagesController.getInstance(UserConfig.selectedAccount).getInputPeer(dialog_id);
                        sendReport(peer, type, message, ids, storyId);
                        if (parentFragment instanceof ChatActivity) {
                            UndoView undoView = ((ChatActivity) parentFragment).getUndoView();
                            if (undoView != null) {
                                undoView.showWithAction(0, UndoView.ACTION_REPORT_SENT, null);
                            }
                        } else {
                            AndroidUtilities.runOnUIThread(() -> {
                                BulletinFactory bulletinFactory = BulletinFactory.global();
                                if (bulletinFactory != null) {
                                    bulletinFactory.createReportSent(resourcesProvider).show();
                                }
                            });
                        }
                    }
                });
                return;
            }
            TLObject req;
            TLRPC.InputPeer peer = MessagesController.getInstance(UserConfig.selectedAccount).getInputPeer(dialog_id);
            if (storyId != 0) {
                TL_stories.TL_stories_report request = new TL_stories.TL_stories_report();
                request.id.add(storyId);
                request.peer = MessagesController.getInstance(UserConfig.selectedAccount).getInputPeer(dialog_id);
                request.message = "";
                if (type == REPORT_TYPE_SPAM) {
                    request.reason = new TLRPC.TL_inputReportReasonSpam();
                } else if (type == REPORT_TYPE_FAKE_ACCOUNT) {
                    request.reason = new TLRPC.TL_inputReportReasonFake();
                } else if (type == REPORT_TYPE_VIOLENCE) {
                    request.reason = new TLRPC.TL_inputReportReasonViolence();
                } else if (type == REPORT_TYPE_CHILD_ABUSE) {
                    request.reason = new TLRPC.TL_inputReportReasonChildAbuse();
                } else if (type == REPORT_TYPE_PORNOGRAPHY) {
                    request.reason = new TLRPC.TL_inputReportReasonPornography();
                } else if (type == REPORT_TYPE_ILLEGAL_DRUGS) {
                    request.reason = new TLRPC.TL_inputReportReasonIllegalDrugs();
                } else if (type == REPORT_TYPE_PERSONAL_DETAILS) {
                    request.reason = new TLRPC.TL_inputReportReasonPersonalDetails();
                }
                req = request;
            } else if (messageId != 0) {
                TLRPC.TL_messages_report request = new TLRPC.TL_messages_report();
                request.peer = peer;
                request.id.add(messageId);
                request.message = "";
                if (type == REPORT_TYPE_SPAM) {
                    request.reason = new TLRPC.TL_inputReportReasonSpam();
                } else if (type == REPORT_TYPE_VIOLENCE) {
                    request.reason = new TLRPC.TL_inputReportReasonViolence();
                } else if (type == REPORT_TYPE_CHILD_ABUSE) {
                    request.reason = new TLRPC.TL_inputReportReasonChildAbuse();
                } else if (type == REPORT_TYPE_PORNOGRAPHY) {
                    request.reason = new TLRPC.TL_inputReportReasonPornography();
                } else if (type == REPORT_TYPE_ILLEGAL_DRUGS) {
                    request.reason = new TLRPC.TL_inputReportReasonIllegalDrugs();
                } else if (type == REPORT_TYPE_PERSONAL_DETAILS) {
                    request.reason = new TLRPC.TL_inputReportReasonPersonalDetails();
                }
                req = request;
            } else {
                TLRPC.TL_account_reportPeer request = new TLRPC.TL_account_reportPeer();
                request.peer = peer;
                request.message = "";
                if (type == REPORT_TYPE_SPAM) {
                    request.reason = new TLRPC.TL_inputReportReasonSpam();
                } else if (type == REPORT_TYPE_FAKE_ACCOUNT) {
                    request.reason = new TLRPC.TL_inputReportReasonFake();
                } else if (type == REPORT_TYPE_VIOLENCE) {
                    request.reason = new TLRPC.TL_inputReportReasonViolence();
                } else if (type == REPORT_TYPE_CHILD_ABUSE) {
                    request.reason = new TLRPC.TL_inputReportReasonChildAbuse();
                } else if (type == REPORT_TYPE_PORNOGRAPHY) {
                    request.reason = new TLRPC.TL_inputReportReasonPornography();
                } else if (type == REPORT_TYPE_ILLEGAL_DRUGS) {
                    request.reason = new TLRPC.TL_inputReportReasonIllegalDrugs();
                } else if (type == REPORT_TYPE_PERSONAL_DETAILS) {
                    request.reason = new TLRPC.TL_inputReportReasonPersonalDetails();
                }
                req = request;
            }
            ConnectionsManager.getInstance(UserConfig.selectedAccount).sendRequest(req, (response, error) -> {

            });
            if (parentFragment instanceof ChatActivity) {
                UndoView undoView = ((ChatActivity) parentFragment).getUndoView();
                if (undoView != null) {
                    undoView.showWithAction(0, UndoView.ACTION_REPORT_SENT, null);
                }
            } else {
                BulletinFactory.of(parentFragment).createReportSent(resourcesProvider).show();
            }
        });
        BottomSheet sheet = builder.create();
        parentFragment.showDialog(sheet);
    }

    private static String getFloodWaitString(String error) {
        int time = Utilities.parseInt(error);
        String timeString;
        if (time < 60) {
            timeString = LocaleController.formatPluralString("Seconds", time);
        } else {
            timeString = LocaleController.formatPluralString("Minutes", time / 60);
        }
        return LocaleController.formatString("FloodWaitTime", R.string.FloodWaitTime, timeString);
    }

    public static void showFloodWaitAlert(String error, final BaseFragment fragment) {
        if (error == null || !error.startsWith("FLOOD_WAIT") || fragment == null || fragment.getParentActivity() == null) {
            return;
        }
        int time = Utilities.parseInt(error);
        String timeString;
        if (time < 60) {
            timeString = LocaleController.formatPluralString("Seconds", time);
        } else {
            timeString = LocaleController.formatPluralString("Minutes", time / 60);
        }

        AlertDialog.Builder builder = new AlertDialog.Builder(fragment.getParentActivity());
        builder.setTitle(LocaleController.getString(R.string.AppName));
        builder.setMessage(LocaleController.formatString("FloodWaitTime", R.string.FloodWaitTime, timeString));
        builder.setPositiveButton(LocaleController.getString(R.string.OK), null);
        fragment.showDialog(builder.create(), true, null);
    }

    public static void showSendMediaAlert(int result, final BaseFragment fragment) {
        showSendMediaAlert(result, fragment, null);
    }

    public static void showSendMediaAlert(int result, final BaseFragment fragment, Theme.ResourcesProvider resourcesProvider) {
        if (result == 0 || fragment == null || fragment.getParentActivity() == null) {
            return;
        }
        AlertDialog.Builder builder = new AlertDialog.Builder(fragment.getParentActivity(), resourcesProvider);
        builder.setTitle(LocaleController.getString(R.string.UnableForward));
        if (result == 1) {
            builder.setMessage(LocaleController.getString(R.string.ErrorSendRestrictedStickers));
        } else if (result == 2) {
            builder.setMessage(LocaleController.getString(R.string.ErrorSendRestrictedMedia));
        } else if (result == 3) {
            builder.setMessage(LocaleController.getString(R.string.ErrorSendRestrictedPolls));
        } else if (result == 4) {
            builder.setMessage(LocaleController.getString(R.string.ErrorSendRestrictedStickersAll));
        } else if (result == 5) {
            builder.setMessage(LocaleController.getString(R.string.ErrorSendRestrictedMediaAll));
        } else if (result == 6) {
            builder.setMessage(LocaleController.getString(R.string.ErrorSendRestrictedPollsAll));
        } else if (result == 7) {
            builder.setMessage(LocaleController.getString(R.string.ErrorSendRestrictedPrivacyVoiceMessages));
        } else if (result == 8) {
            builder.setMessage(LocaleController.getString(R.string.ErrorSendRestrictedPrivacyVideoMessages));
        } else if (result == 9) {
            builder.setMessage(LocaleController.getString(R.string.ErrorSendRestrictedVideoAll));
        } else if (result == 10) {
            builder.setMessage(LocaleController.getString(R.string.ErrorSendRestrictedPhotoAll));
        } else if (result == 11) {
            builder.setMessage(LocaleController.getString(R.string.ErrorSendRestrictedVideo));
        } else if (result == 12) {
            builder.setMessage(LocaleController.getString(R.string.ErrorSendRestrictedPhoto));
        } else if (result == 13) {
            builder.setMessage(LocaleController.getString(R.string.ErrorSendRestrictedVoiceAll));
        }  else if (result == 14) {
            builder.setMessage(LocaleController.getString(R.string.ErrorSendRestrictedVoice));
        } else if (result == 15) {
            builder.setMessage(LocaleController.getString(R.string.ErrorSendRestrictedRoundAll));
        }  else if (result == 16) {
            builder.setMessage(LocaleController.getString(R.string.ErrorSendRestrictedRound));
        }  else if (result == 17) {
            builder.setMessage(LocaleController.getString(R.string.ErrorSendRestrictedDocumentsAll));
        }  else if (result == 18) {
            builder.setMessage(LocaleController.getString(R.string.ErrorSendRestrictedDocuments));
        }  else if (result == 19) {
            builder.setMessage(LocaleController.getString(R.string.ErrorSendRestrictedMusicAll));
        }  else if (result == 20) {
            builder.setMessage(LocaleController.getString(R.string.ErrorSendRestrictedMusic));
        }

        builder.setPositiveButton(LocaleController.getString(R.string.OK), null);
        fragment.showDialog(builder.create(), true, null);
    }

    public static void showAddUserAlert(String error, final BaseFragment fragment, boolean isChannel, TLObject request) {
        if (error == null || fragment == null || fragment.getParentActivity() == null) {
            return;
        }
        AlertDialog.Builder builder = new AlertDialog.Builder(fragment.getParentActivity());
        builder.setTitle(LocaleController.getString(R.string.AppName));
        switch (error) {
            case "PEER_FLOOD":
                builder.setMessage(LocaleController.getString(R.string.NobodyLikesSpam2));
                builder.setNegativeButton(LocaleController.getString(R.string.MoreInfo), (dialogInterface, i) -> MessagesController.getInstance(fragment.getCurrentAccount()).openByUserName("spambot", fragment, 1));
                break;
            case "USER_BLOCKED":
            case "USER_BOT":
            case "USER_ID_INVALID":
                if (isChannel) {
                    builder.setMessage(LocaleController.getString(R.string.ChannelUserCantAdd));
                } else {
                    builder.setMessage(LocaleController.getString(R.string.GroupUserCantAdd));
                }
                break;
            case "USERS_TOO_MUCH":
                if (isChannel) {
                    builder.setMessage(LocaleController.getString(R.string.ChannelUserAddLimit));
                } else {
                    builder.setMessage(LocaleController.getString(R.string.GroupUserAddLimit));
                }
                break;
            case "USER_NOT_MUTUAL_CONTACT":
                if (isChannel) {
                    builder.setMessage(LocaleController.getString(R.string.ChannelUserLeftError));
                } else {
                    builder.setMessage(LocaleController.getString(R.string.GroupUserLeftError));
                }
                break;
            case "ADMINS_TOO_MUCH":
                if (isChannel) {
                    builder.setMessage(LocaleController.getString(R.string.ChannelUserCantAdmin));
                } else {
                    builder.setMessage(LocaleController.getString(R.string.GroupUserCantAdmin));
                }
                break;
            case "BOTS_TOO_MUCH":
                if (isChannel) {
                    builder.setMessage(LocaleController.getString(R.string.ChannelUserCantBot));
                } else {
                    builder.setMessage(LocaleController.getString(R.string.GroupUserCantBot));
                }
                break;
            case "USER_PRIVACY_RESTRICTED":
                if (isChannel) {
                    builder.setMessage(LocaleController.getString(R.string.InviteToChannelError));
                } else {
                    builder.setMessage(LocaleController.getString(R.string.InviteToGroupError));
                }
                break;
            case "USERS_TOO_FEW":
                builder.setMessage(LocaleController.getString(R.string.CreateGroupError));
                break;
            case "USER_RESTRICTED":
                builder.setMessage(LocaleController.getString(R.string.UserRestricted));
                break;
            case "YOU_BLOCKED_USER":
                builder.setMessage(LocaleController.getString(R.string.YouBlockedUser));
                break;
            case "CHAT_ADMIN_BAN_REQUIRED":
            case "USER_KICKED":
                if (request instanceof TLRPC.TL_channels_inviteToChannel) {
                    builder.setMessage(LocaleController.getString(R.string.AddUserErrorBlacklisted));
                } else {
                    builder.setMessage(LocaleController.getString(R.string.AddAdminErrorBlacklisted));
                }
                break;
            case "CHAT_ADMIN_INVITE_REQUIRED":
                builder.setMessage(LocaleController.getString(R.string.AddAdminErrorNotAMember));
                break;
            case "USER_ADMIN_INVALID":
                builder.setMessage(LocaleController.getString(R.string.AddBannedErrorAdmin));
                break;
            case "CHANNELS_ADMIN_PUBLIC_TOO_MUCH":
                builder.setMessage(LocaleController.getString(R.string.PublicChannelsTooMuch));
                break;
            case "CHANNELS_ADMIN_LOCATED_TOO_MUCH":
                builder.setMessage(LocaleController.getString(R.string.LocatedChannelsTooMuch));
                break;
            case "CHANNELS_TOO_MUCH":
                builder.setTitle(LocaleController.getString(R.string.ChannelTooMuchTitle));
                if (request instanceof TLRPC.TL_channels_createChannel) {
                    builder.setMessage(LocaleController.getString(R.string.ChannelTooMuch));
                } else {
                    builder.setMessage(LocaleController.getString(R.string.ChannelTooMuchJoin));
                }
                break;
            case "USER_CHANNELS_TOO_MUCH":
                builder.setTitle(LocaleController.getString(R.string.ChannelTooMuchTitle));
                builder.setMessage(LocaleController.getString(R.string.UserChannelTooMuchJoin));
                break;
            case "USER_ALREADY_PARTICIPANT":
                builder.setTitle(LocaleController.getString(R.string.VoipGroupVoiceChat));
                builder.setMessage(LocaleController.getString(R.string.VoipGroupInviteAlreadyParticipant));
                break;
            default:
                builder.setMessage(LocaleController.getString(R.string.ErrorOccurred) + "\n" + error);
                break;
        }
        builder.setPositiveButton(LocaleController.getString(R.string.OK), null);
        fragment.showDialog(builder.create(), true, null);
    }

    public static Dialog createColorSelectDialog(Activity parentActivity, final long dialog_id, final int topicId, final int globalType, final Runnable onSelect) {
        return createColorSelectDialog(parentActivity, dialog_id, topicId, globalType, onSelect, null);
    }

    public static Dialog createColorSelectDialog(Activity parentActivity, final long dialog_id, final long topicId, final int globalType, final Runnable onSelect, Theme.ResourcesProvider resourcesProvider) {
        int currentColor;
        SharedPreferences preferences = MessagesController.getNotificationsSettings(UserConfig.selectedAccount);
        String key = NotificationsController.getSharedPrefKey(dialog_id, topicId);
        if (dialog_id != 0) {
            if (preferences.contains("color_" + key)) {
                currentColor = preferences.getInt("color_" + key, 0xff0000ff);
            } else {
                if (DialogObject.isChatDialog(dialog_id)) {
                    currentColor = preferences.getInt("GroupLed", 0xff0000ff);
                } else {
                    currentColor = preferences.getInt("MessagesLed", 0xff0000ff);
                }
            }
        } else if (globalType == NotificationsController.TYPE_PRIVATE) {
            currentColor = preferences.getInt("MessagesLed", 0xff0000ff);
        } else if (globalType == NotificationsController.TYPE_GROUP) {
            currentColor = preferences.getInt("GroupLed", 0xff0000ff);
        } else if (globalType == NotificationsController.TYPE_STORIES) {
            currentColor = preferences.getInt("StoriesLed", 0xff0000ff);
        } else if (globalType == NotificationsController.TYPE_REACTIONS_STORIES || globalType == NotificationsController.TYPE_REACTIONS_MESSAGES) {
            currentColor = preferences.getInt("ReactionsLed", 0xff0000ff);
        } else {
            currentColor = preferences.getInt("ChannelLed", 0xff0000ff);
        }
        final LinearLayout linearLayout = new LinearLayout(parentActivity);
        linearLayout.setOrientation(LinearLayout.VERTICAL);
        String[] descriptions = new String[]{LocaleController.getString(R.string.ColorRed),
                LocaleController.getString(R.string.ColorOrange),
                LocaleController.getString(R.string.ColorYellow),
                LocaleController.getString(R.string.ColorGreen),
                LocaleController.getString(R.string.ColorCyan),
                LocaleController.getString(R.string.ColorBlue),
                LocaleController.getString(R.string.ColorViolet),
                LocaleController.getString(R.string.ColorPink),
                LocaleController.getString(R.string.ColorWhite)};
        final int[] selectedColor = new int[]{currentColor};
        for (int a = 0; a < 9; a++) {
            RadioColorCell cell = new RadioColorCell(parentActivity, resourcesProvider);
            cell.setPadding(dp(4), 0, dp(4), 0);
            cell.setTag(a);
            cell.setCheckColor(TextColorCell.colors[a], TextColorCell.colors[a]);
            cell.setTextAndValue(descriptions[a], currentColor == TextColorCell.colorsToSave[a]);
            linearLayout.addView(cell);
            cell.setOnClickListener(v -> {
                int count = linearLayout.getChildCount();
                for (int a1 = 0; a1 < count; a1++) {
                    RadioColorCell cell1 = (RadioColorCell) linearLayout.getChildAt(a1);
                    cell1.setChecked(cell1 == v, true);
                }
                selectedColor[0] = TextColorCell.colorsToSave[(Integer) v.getTag()];
            });
        }
        AlertDialog.Builder builder = new AlertDialog.Builder(parentActivity, resourcesProvider);
        builder.setTitle(LocaleController.getString(R.string.LedColor));
        builder.setView(linearLayout);
        builder.setPositiveButton(LocaleController.getString(R.string.Set), (dialogInterface, which) -> {
            final SharedPreferences preferences1 = MessagesController.getNotificationsSettings(UserConfig.selectedAccount);
            SharedPreferences.Editor editor = preferences1.edit();
            if (dialog_id != 0) {
                editor.putInt("color_" + key, selectedColor[0]);
                NotificationsController.getInstance(UserConfig.selectedAccount).deleteNotificationChannel(dialog_id, topicId);
            } else {
                if (globalType == NotificationsController.TYPE_PRIVATE) {
                    editor.putInt("MessagesLed", selectedColor[0]);
                } else if (globalType == NotificationsController.TYPE_GROUP) {
                    editor.putInt("GroupLed", selectedColor[0]);
                } else if (globalType == NotificationsController.TYPE_STORIES) {
                    editor.putInt("StoriesLed", selectedColor[0]);
                } else if (globalType == NotificationsController.TYPE_REACTIONS_STORIES || globalType == NotificationsController.TYPE_REACTIONS_MESSAGES) {
                    editor.putInt("ReactionLed", selectedColor[0]);
                } else {
                    editor.putInt("ChannelLed", selectedColor[0]);
                }
                NotificationsController.getInstance(UserConfig.selectedAccount).deleteNotificationChannelGlobal(globalType);
            }
            editor.commit();
            if (onSelect != null) {
                onSelect.run();
            }
        });
        builder.setNeutralButton(LocaleController.getString(R.string.LedDisabled), (dialog, which) -> {
            final SharedPreferences preferences12 = MessagesController.getNotificationsSettings(UserConfig.selectedAccount);
            SharedPreferences.Editor editor = preferences12.edit();
            if (dialog_id != 0) {
                editor.putInt("color_" + dialog_id, 0);
            } else if (globalType == NotificationsController.TYPE_PRIVATE) {
                editor.putInt("MessagesLed", 0);
            } else if (globalType == NotificationsController.TYPE_GROUP) {
                editor.putInt("GroupLed", 0);
            } else if (globalType == NotificationsController.TYPE_STORIES) {
                editor.putInt("StoriesLed", 0);
            } else if (globalType == NotificationsController.TYPE_REACTIONS_STORIES || globalType == NotificationsController.TYPE_REACTIONS_MESSAGES) {
                editor.putInt("ReactionsLed", 0);
            } else {
                editor.putInt("ChannelLed", 0);
            }
            editor.commit();
            if (onSelect != null) {
                onSelect.run();
            }
        });
        if (dialog_id != 0) {
            builder.setNegativeButton(LocaleController.getString(R.string.Default), (dialog, which) -> {
                final SharedPreferences preferences13 = MessagesController.getNotificationsSettings(UserConfig.selectedAccount);
                SharedPreferences.Editor editor = preferences13.edit();
                editor.remove("color_" + key);
                editor.commit();
                if (onSelect != null) {
                    onSelect.run();
                }
            });
        }
        return builder.create();
    }

    public static Dialog createVibrationSelectDialog(Activity parentActivity, final long dialogId, long topicId, final boolean globalGroup, final boolean globalAll, final Runnable onSelect) {
        return createVibrationSelectDialog(parentActivity, dialogId, topicId, globalGroup, globalAll, onSelect, null);
    }

    public static Dialog createVibrationSelectDialog(Activity parentActivity, final long dialogId, long topicId, final boolean globalGroup, final boolean globalAll, final Runnable onSelect, Theme.ResourcesProvider resourcesProvider) {
        String prefix;
        if (dialogId != 0) {
            prefix = "vibrate_" + dialogId;
        } else {
            prefix = globalGroup ? "vibrate_group" : "vibrate_messages";
        }
        return createVibrationSelectDialog(parentActivity, dialogId, topicId, prefix, onSelect, resourcesProvider);
    }

    public static Dialog createVibrationSelectDialog(Activity parentActivity, final long dialogId, long topicId, final String prefKeyPrefix, final Runnable onSelect) {
        return createVibrationSelectDialog(parentActivity, dialogId, topicId, prefKeyPrefix, onSelect, null);
    }

    public static Dialog createVibrationSelectDialog(Activity parentActivity, final long dialogId, long topicId, final String prefKeyPrefix, final Runnable onSelect, Theme.ResourcesProvider resourcesProvider) {
        SharedPreferences preferences = MessagesController.getNotificationsSettings(UserConfig.selectedAccount);
        final int[] selected = new int[1];
        String[] descriptions;
        if (dialogId != 0) {
            selected[0] = preferences.getInt(prefKeyPrefix, 0);
            if (selected[0] == 3) {
                selected[0] = 2;
            } else if (selected[0] == 2) {
                selected[0] = 3;
            }
            descriptions = new String[]{
                    LocaleController.getString(R.string.VibrationDefault),
                    LocaleController.getString(R.string.Short),
                    LocaleController.getString(R.string.Long),
                    LocaleController.getString(R.string.VibrationDisabled)
            };
        } else {
            selected[0] = preferences.getInt(prefKeyPrefix, 0);
            if (selected[0] == 0) {
                selected[0] = 1;
            } else if (selected[0] == 1) {
                selected[0] = 2;
            } else if (selected[0] == 2) {
                selected[0] = 0;
            }
            descriptions = new String[]{
                    LocaleController.getString(R.string.VibrationDisabled),
                    LocaleController.getString(R.string.VibrationDefault),
                    LocaleController.getString(R.string.Short),
                    LocaleController.getString(R.string.Long),
                    LocaleController.getString(R.string.OnlyIfSilent)
            };
        }

        final LinearLayout linearLayout = new LinearLayout(parentActivity);
        linearLayout.setOrientation(LinearLayout.VERTICAL);
        AlertDialog.Builder builder = new AlertDialog.Builder(parentActivity, resourcesProvider);

        for (int a = 0; a < descriptions.length; a++) {
            RadioColorCell cell = new RadioColorCell(parentActivity, resourcesProvider);
            cell.setPadding(dp(4), 0, dp(4), 0);
            cell.setTag(a);
            cell.setCheckColor(Theme.getColor(Theme.key_radioBackground, resourcesProvider), Theme.getColor(Theme.key_dialogRadioBackgroundChecked, resourcesProvider));
            cell.setTextAndValue(descriptions[a], selected[0] == a);
            linearLayout.addView(cell);
            cell.setOnClickListener(v -> {
                selected[0] = (Integer) v.getTag();

                final SharedPreferences preferences1 = MessagesController.getNotificationsSettings(UserConfig.selectedAccount);
                SharedPreferences.Editor editor = preferences1.edit();
                if (dialogId != 0) {
                    if (selected[0] == 0) {
                        editor.putInt(prefKeyPrefix, 0);
                    } else if (selected[0] == 1) {
                        editor.putInt(prefKeyPrefix, 1);
                    } else if (selected[0] == 2) {
                        editor.putInt(prefKeyPrefix, 3);
                    } else if (selected[0] == 3) {
                        editor.putInt(prefKeyPrefix, 2);
                    }
                    NotificationsController.getInstance(UserConfig.selectedAccount).deleteNotificationChannel(dialogId, topicId);
                } else {
                    if (selected[0] == 0) {
                        editor.putInt(prefKeyPrefix, 2);
                    } else if (selected[0] == 1) {
                        editor.putInt(prefKeyPrefix, 0);
                    } else if (selected[0] == 2) {
                        editor.putInt(prefKeyPrefix, 1);
                    } else if (selected[0] == 3) {
                        editor.putInt(prefKeyPrefix, 3);
                    } else if (selected[0] == 4) {
                        editor.putInt(prefKeyPrefix, 4);
                    }
                    if (prefKeyPrefix.equals("vibrate_channel")) {
                        NotificationsController.getInstance(UserConfig.selectedAccount).deleteNotificationChannelGlobal(NotificationsController.TYPE_CHANNEL);
                    } else if (prefKeyPrefix.equals("vibrate_group")) {
                        NotificationsController.getInstance(UserConfig.selectedAccount).deleteNotificationChannelGlobal(NotificationsController.TYPE_GROUP);
                    } else if (prefKeyPrefix.equals("vibrate_react")) {
                        NotificationsController.getInstance(UserConfig.selectedAccount).deleteNotificationChannelGlobal(NotificationsController.TYPE_REACTIONS_MESSAGES);
                    } else {
                        NotificationsController.getInstance(UserConfig.selectedAccount).deleteNotificationChannelGlobal(NotificationsController.TYPE_PRIVATE);
                    }
                }
                editor.commit();
                builder.getDismissRunnable().run();
                if (onSelect != null) {
                    onSelect.run();
                }
            });
        }
        builder.setTitle(LocaleController.getString(R.string.Vibrate));
        builder.setView(linearLayout);
        builder.setPositiveButton(LocaleController.getString(R.string.Cancel), null);
        return builder.create();
    }

    public static Dialog createLocationUpdateDialog(final Activity parentActivity, boolean expand, TLRPC.User user, final MessagesStorage.IntCallback callback, Theme.ResourcesProvider resourcesProvider) {
        final int[] selected = new int[1];

        String[] descriptions = new String[]{
                getString(R.string.SendLiveLocationFor15m),
                getString(R.string.SendLiveLocationFor1h),
                getString(R.string.SendLiveLocationFor8h),
                getString(R.string.SendLiveLocationForever)
        };

        final LinearLayout linearLayout = new LinearLayout(parentActivity);
        linearLayout.setOrientation(LinearLayout.VERTICAL);
        linearLayout.setPadding(0, 0, 0, dp(4));

        TextView titleTextView = new TextView(parentActivity);
        if (expand) {
            titleTextView.setText(LocaleController.getString(R.string.LiveLocationAlertExpandMessage));
        } else if (user != null) {
            titleTextView.setText(LocaleController.formatString(R.string.LiveLocationAlertPrivate, UserObject.getFirstName(user)));
        } else {
            titleTextView.setText(LocaleController.getString(R.string.LiveLocationAlertGroup));
        }
        int textColor = resourcesProvider != null ? resourcesProvider.getColorOrDefault(Theme.key_dialogTextBlack) : Theme.getColor(Theme.key_dialogTextBlack);
        titleTextView.setTextColor(textColor);
        titleTextView.setTextSize(TypedValue.COMPLEX_UNIT_DIP, 16);
        titleTextView.setGravity((LocaleController.isRTL ? Gravity.RIGHT : Gravity.LEFT) | Gravity.TOP);
        linearLayout.addView(titleTextView, LayoutHelper.createLinear(LayoutHelper.WRAP_CONTENT, LayoutHelper.WRAP_CONTENT, (LocaleController.isRTL ? Gravity.RIGHT : Gravity.LEFT) | Gravity.TOP, 24, (expand ? 4 : 0), 24, 8));

        for (int a = 0; a < descriptions.length; a++) {
            RadioColorCell cell = new RadioColorCell(parentActivity, resourcesProvider);
            cell.heightDp = 42;
            cell.setPadding(dp(4), 0, dp(4), 0);
            cell.setTag(a);
            int color1 = resourcesProvider != null ? resourcesProvider.getColorOrDefault(Theme.key_radioBackground) : Theme.getColor(Theme.key_radioBackground);
            int color2 = resourcesProvider != null ? resourcesProvider.getColorOrDefault(Theme.key_dialogRadioBackgroundChecked) : Theme.getColor(Theme.key_dialogRadioBackgroundChecked);
            cell.setCheckColor(color1, color2);
            cell.setTextAndValue(descriptions[a], selected[0] == a);
            linearLayout.addView(cell);
            cell.setOnClickListener(v -> {
                int num = (Integer) v.getTag();
                selected[0] = num;
                int count = linearLayout.getChildCount();
                for (int a1 = 0; a1 < count; a1++) {
                    View child = linearLayout.getChildAt(a1);
                    if (child instanceof RadioColorCell) {
                        ((RadioColorCell) child).setChecked(child == v, true);
                    }
                }
            });
        }
        AlertDialog.Builder builder = new AlertDialog.Builder(parentActivity, resourcesProvider);
        if (expand) {
            builder.setTitle(getString(R.string.LiveLocationAlertExpandTitle));
        } else {
            int topImageColor = resourcesProvider != null ? resourcesProvider.getColorOrDefault(Theme.key_dialogTopBackground) : Theme.getColor(Theme.key_dialogTopBackground);
            builder.setTopImage(new ShareLocationDrawable(parentActivity, 0), topImageColor);
        }
        builder.setView(linearLayout);
        builder.setPositiveButton(LocaleController.getString(R.string.ShareFile), (dialog, which) -> {
            int time;
            if (selected[0] == 0) {
                time = 15 * 60;
            } else if (selected[0] == 1) {
                time = 60 * 60;
            } else if (selected[0] == 2) {
                time = 8 * 60 * 60;
            } else {
                time = 0x7FFFFFFF;
            }
            callback.run(time);
        });
        builder.setNeutralButton(LocaleController.getString(R.string.Cancel), null);
        return builder.create();
    }

    @RequiresApi(api = Build.VERSION_CODES.LOLLIPOP)
    public static AlertDialog.Builder createBackgroundLocationPermissionDialog(Activity activity, TLRPC.User selfUser, Runnable cancelRunnable, Theme.ResourcesProvider resourcesProvider) {
        if (activity == null || Build.VERSION.SDK_INT < 29) {
            return null;
        }
        AlertDialog.Builder builder = new AlertDialog.Builder(activity, resourcesProvider);
        String svg = AndroidUtilities.readRes(Theme.getCurrentTheme().isDark() ? R.raw.permission_map_dark : R.raw.permission_map);
        String pinSvg = AndroidUtilities.readRes(Theme.getCurrentTheme().isDark() ? R.raw.permission_pin_dark : R.raw.permission_pin);
        FrameLayout frameLayout = new FrameLayout(activity);
        frameLayout.setClipToOutline(true);
        frameLayout.setOutlineProvider(new ViewOutlineProvider() {
            @Override
            public void getOutline(View view, Outline outline) {
                outline.setRoundRect(0, 0, view.getMeasuredWidth(), view.getMeasuredHeight() + dp(6), dp(6));
            }
        });

        View background = new View(activity);
        background.setBackground(SvgHelper.getDrawable(svg));
        frameLayout.addView(background, LayoutHelper.createFrame(LayoutHelper.MATCH_PARENT, LayoutHelper.MATCH_PARENT, Gravity.LEFT | Gravity.TOP, 0, 0, 0, 0));

        View pin = new View(activity);
        pin.setBackground(SvgHelper.getDrawable(pinSvg));
        frameLayout.addView(pin, LayoutHelper.createFrame(60, 82, Gravity.CENTER, 0, 0, 0, 0));

        BackupImageView imageView = new BackupImageView(activity);
        imageView.setRoundRadius(dp(26));
        imageView.setForUserOrChat(selfUser, new AvatarDrawable(selfUser));
        frameLayout.addView(imageView, LayoutHelper.createFrame(52, 52, Gravity.CENTER, 0, 0, 0, 11));

        builder.setTopView(frameLayout);
        float aspectRatio = 354f / 936f;
        builder.setTopViewAspectRatio(aspectRatio);
        builder.setMessage(AndroidUtilities.replaceTags(LocaleController.getString(R.string.PermissionBackgroundLocation)));
        builder.setPositiveButton(LocaleController.getString(R.string.Continue), (dialog, which) -> {
            if (activity.checkSelfPermission(Manifest.permission.ACCESS_BACKGROUND_LOCATION) != PackageManager.PERMISSION_GRANTED) {
                activity.requestPermissions(new String[]{Manifest.permission.ACCESS_BACKGROUND_LOCATION}, 30);
            }
        });
        builder.setNegativeButton(LocaleController.getString(R.string.Cancel), ((dialog, which) -> cancelRunnable.run()));
        return builder;
    }

    public static AlertDialog.Builder createGigagroupConvertAlert(Activity activity, DialogInterface.OnClickListener onProcess, DialogInterface.OnClickListener onCancel) {
        AlertDialog.Builder builder = new AlertDialog.Builder(activity);
        String svg = AndroidUtilities.readRes(R.raw.gigagroup);
        FrameLayout frameLayout = new FrameLayout(activity);
        if (Build.VERSION.SDK_INT >= 21) {
            frameLayout.setClipToOutline(true);
            frameLayout.setOutlineProvider(new ViewOutlineProvider() {
                @Override
                public void getOutline(View view, Outline outline) {
                    outline.setRoundRect(0, 0, view.getMeasuredWidth(), view.getMeasuredHeight() + dp(6), dp(6));
                }
            });
        }
        float aspectRatio = 372f / 936f;
        View background = new View(activity);
        background.setBackground(new BitmapDrawable(SvgHelper.getBitmap(svg, dp(320), dp(320 * aspectRatio), false)));
        frameLayout.addView(background, LayoutHelper.createFrame(LayoutHelper.MATCH_PARENT, LayoutHelper.MATCH_PARENT, 0, -1, -1, -1, -1));

        builder.setTopView(frameLayout);
        builder.setTopViewAspectRatio(aspectRatio);
        builder.setTitle(LocaleController.getString(R.string.GigagroupAlertTitle));
        builder.setMessage(AndroidUtilities.replaceTags(LocaleController.getString(R.string.GigagroupAlertText)));
        builder.setPositiveButton(LocaleController.getString(R.string.GigagroupAlertLearnMore), onProcess);
        builder.setNegativeButton(LocaleController.getString(R.string.Cancel), onCancel);
        return builder;
    }

    @RequiresApi(api = Build.VERSION_CODES.LOLLIPOP)
    public static AlertDialog.Builder createDrawOverlayPermissionDialog(Activity activity, DialogInterface.OnClickListener onCancel) {
        AlertDialog.Builder builder = new AlertDialog.Builder(activity);
        String svg = AndroidUtilities.readRes(R.raw.pip_video_request);

        FrameLayout frameLayout = new FrameLayout(activity);
        frameLayout.setBackground(new GradientDrawable(GradientDrawable.Orientation.BL_TR, new int[]{0xFF22364F, 0xFF22526A}));
        frameLayout.setClipToOutline(true);
        frameLayout.setOutlineProvider(new ViewOutlineProvider() {
            @Override
            public void getOutline(View view, Outline outline) {
                outline.setRoundRect(0, 0, view.getMeasuredWidth(), view.getMeasuredHeight() + dp(6), AndroidUtilities.dpf2(6));
            }
        });

        float aspectRatio = 472f / 936f;
        View background = new View(activity);
        background.setBackground(new BitmapDrawable(SvgHelper.getBitmap(svg, dp(320), dp(320 * aspectRatio), false)));
        frameLayout.addView(background, LayoutHelper.createFrame(LayoutHelper.MATCH_PARENT, LayoutHelper.MATCH_PARENT, 0, -1, -1, -1, -1));

        builder.setTopView(frameLayout);
        builder.setTitle(LocaleController.getString(R.string.PermissionDrawAboveOtherAppsTitle));
        builder.setMessage(LocaleController.getString(R.string.PermissionDrawAboveOtherApps));
        builder.setPositiveButton(LocaleController.getString(R.string.Enable), (dialogInterface, i) -> {
            if (activity != null) {
                if (Build.VERSION.SDK_INT >= Build.VERSION_CODES.M) {
                    try {
                        activity.startActivity(new Intent(Settings.ACTION_MANAGE_OVERLAY_PERMISSION, Uri.parse("package:" + activity.getPackageName())));
                    } catch (Exception e) {
                        FileLog.e(e);
                    }
                }
            }
        });
        builder.notDrawBackgroundOnTopView(true);
        builder.setNegativeButton(LocaleController.getString(R.string.Cancel), onCancel);
        builder.setTopViewAspectRatio(aspectRatio);
        return builder;
    }

    @RequiresApi(api = Build.VERSION_CODES.LOLLIPOP)
    public static AlertDialog.Builder createDrawOverlayGroupCallPermissionDialog(Context context) {
        AlertDialog.Builder builder = new AlertDialog.Builder(context);
        String svg = AndroidUtilities.readRes(R.raw.pip_voice_request);

        GroupCallPipButton button = new GroupCallPipButton(context, 0, true);
        button.setImportantForAccessibility(View.IMPORTANT_FOR_ACCESSIBILITY_NO);
        FrameLayout frameLayout = new FrameLayout(context) {
            @Override
            protected void onLayout(boolean changed, int left, int top, int right, int bottom) {
                super.onLayout(changed, left, top, right, bottom);
                button.setTranslationY(getMeasuredHeight() * 0.28f - button.getMeasuredWidth() / 2f);
                button.setTranslationX(getMeasuredWidth() * 0.82f - button.getMeasuredWidth() / 2f);
            }
        };
        frameLayout.setBackground(new GradientDrawable(GradientDrawable.Orientation.BL_TR, new int[]{0xFF192A3D, 0xFF19514E}));
        frameLayout.setClipToOutline(true);
        frameLayout.setOutlineProvider(new ViewOutlineProvider() {
            @Override
            public void getOutline(View view, Outline outline) {
                outline.setRoundRect(0, 0, view.getMeasuredWidth(), view.getMeasuredHeight() + dp(6), AndroidUtilities.dpf2(6));
            }
        });


        float aspectRatio = 540f / 936f;
        View background = new View(context);
        background.setBackground(new BitmapDrawable(SvgHelper.getBitmap(svg, dp(320), dp(320 * aspectRatio), false)));
        frameLayout.addView(background, LayoutHelper.createFrame(LayoutHelper.MATCH_PARENT, LayoutHelper.MATCH_PARENT, 0, -1, -1, -1, -1));

        frameLayout.addView(button, LayoutHelper.createFrame(117, 117));

        builder.setTopView(frameLayout);
        builder.setTitle(LocaleController.getString(R.string.PermissionDrawAboveOtherAppsGroupCallTitle));
        builder.setMessage(LocaleController.getString(R.string.PermissionDrawAboveOtherAppsGroupCall));
        builder.setPositiveButton(LocaleController.getString(R.string.Enable), (dialogInterface, i) -> {
            if (context != null) {
                try {
                    if (Build.VERSION.SDK_INT >= Build.VERSION_CODES.M) {
                        Intent intent = new Intent(Settings.ACTION_MANAGE_OVERLAY_PERMISSION, Uri.parse("package:" + context.getPackageName()));
                        Activity activity = AndroidUtilities.findActivity(context);
                        if (activity instanceof LaunchActivity) {
                            activity.startActivityForResult(intent, 105);
                        } else {
                            context.startActivity(intent);
                        }
                    }
                } catch (Exception e) {
                    FileLog.e(e);
                }
            }
        });
        builder.notDrawBackgroundOnTopView(true);
        builder.setNegativeButton(LocaleController.getString(R.string.Cancel), null);
        builder.setTopViewAspectRatio(aspectRatio);
        return builder;
    }

    public static AlertDialog.Builder createContactsPermissionDialog(Activity parentActivity, MessagesStorage.IntCallback callback) {
        AlertDialog.Builder builder = new AlertDialog.Builder(parentActivity);
        builder.setTopAnimation(R.raw.permission_request_contacts, PERMISSIONS_REQUEST_TOP_ICON_SIZE, false, Theme.getColor(Theme.key_dialogTopBackground));
        builder.setMessage(AndroidUtilities.replaceTags(LocaleController.getString(R.string.ContactsPermissionAlert)));
        builder.setPositiveButton(LocaleController.getString(R.string.ContactsPermissionAlertContinue), (dialog, which) -> callback.run(1));
        builder.setNegativeButton(LocaleController.getString(R.string.ContactsPermissionAlertNotNow), (dialog, which) -> callback.run(0));
        return builder;
    }

    public static Dialog createFreeSpaceDialog(final LaunchActivity parentActivity) {
        AlertDialog.Builder builder = new AlertDialog.Builder(parentActivity);
        builder.setTitle(LocaleController.getString(R.string.LowDiskSpaceTitle));
        builder.setMessage(LocaleController.getString(R.string.LowDiskSpaceMessage2));
        builder.setNegativeButton(LocaleController.getString(R.string.Cancel), null);
        builder.setPositiveButton(LocaleController.getString(R.string.LowDiskSpaceButton), (dialog, which) -> parentActivity.presentFragment(new CacheControlActivity()));
        return builder.create();
    }

    public static Dialog createPrioritySelectDialog(Activity parentActivity, final long dialog_id, int topicId, final int globalType, final Runnable onSelect) {
        return createPrioritySelectDialog(parentActivity, dialog_id, topicId, globalType, onSelect, null);
    }

    public static Dialog createPrioritySelectDialog(Activity parentActivity, final long dialog_id, long topicId, final int globalType, final Runnable onSelect, Theme.ResourcesProvider resourcesProvider) {
        SharedPreferences preferences = MessagesController.getNotificationsSettings(UserConfig.selectedAccount);
        final int[] selected = new int[1];
        String[] descriptions;
        if (dialog_id != 0) {
            selected[0] = preferences.getInt("priority_" + dialog_id, 3);
            if (selected[0] == 3) {
                selected[0] = 0;
            } else if (selected[0] == 4) {
                selected[0] = 1;
            } else if (selected[0] == 5) {
                selected[0] = 2;
            } else if (selected[0] == 0) {
                selected[0] = 3;
            } else {
                selected[0] = 4;
            }
            descriptions = new String[]{
                    LocaleController.getString(R.string.NotificationsPrioritySettings),
                    LocaleController.getString(R.string.NotificationsPriorityLow),
                    LocaleController.getString(R.string.NotificationsPriorityMedium),
                    LocaleController.getString(R.string.NotificationsPriorityHigh),
                    LocaleController.getString(R.string.NotificationsPriorityUrgent)
            };
        } else {
            if (globalType == NotificationsController.TYPE_PRIVATE) {
                selected[0] = preferences.getInt("priority_messages", 1);
            } else if (globalType == NotificationsController.TYPE_GROUP) {
                selected[0] = preferences.getInt("priority_group", 1);
            } else if (globalType == NotificationsController.TYPE_CHANNEL) {
                selected[0] = preferences.getInt("priority_channel", 1);
            } else if (globalType == NotificationsController.TYPE_STORIES) {
                selected[0] = preferences.getInt("priority_stories", 1);
            } else if (globalType == NotificationsController.TYPE_REACTIONS_MESSAGES || globalType == NotificationsController.TYPE_REACTIONS_STORIES) {
                selected[0] = preferences.getInt("priority_react", 1);
            }
            if (selected[0] == 4) {
                selected[0] = 0;
            } else if (selected[0] == 5) {
                selected[0] = 1;
            } else if (selected[0] == 0) {
                selected[0] = 2;
            } else {
                selected[0] = 3;
            }
            descriptions = new String[]{
                    LocaleController.getString(R.string.NotificationsPriorityLow),
                    LocaleController.getString(R.string.NotificationsPriorityMedium),
                    LocaleController.getString(R.string.NotificationsPriorityHigh),
                    LocaleController.getString(R.string.NotificationsPriorityUrgent)
            };
        }

        final LinearLayout linearLayout = new LinearLayout(parentActivity);
        linearLayout.setOrientation(LinearLayout.VERTICAL);
        AlertDialog.Builder builder = new AlertDialog.Builder(parentActivity, resourcesProvider);

        for (int a = 0; a < descriptions.length; a++) {
            RadioColorCell cell = new RadioColorCell(parentActivity, resourcesProvider);
            cell.setPadding(dp(4), 0, dp(4), 0);
            cell.setTag(a);
            cell.setCheckColor(Theme.getColor(Theme.key_radioBackground, resourcesProvider), Theme.getColor(Theme.key_dialogRadioBackgroundChecked, resourcesProvider));
            cell.setTextAndValue(descriptions[a], selected[0] == a);
            linearLayout.addView(cell);
            cell.setOnClickListener(v -> {
                selected[0] = (Integer) v.getTag();

                final SharedPreferences preferences1 = MessagesController.getNotificationsSettings(UserConfig.selectedAccount);
                SharedPreferences.Editor editor = preferences1.edit();
                if (dialog_id != 0) {
                    int option;
                    if (selected[0] == 0) {
                        option = 3;
                    } else if (selected[0] == 1) {
                        option = 4;
                    } else if (selected[0] == 2) {
                        option = 5;
                    } else if (selected[0] == 3) {
                        option = 0;
                    } else {
                        option = 1;
                    }
                    editor.putInt("priority_" + dialog_id, option);
                    NotificationsController.getInstance(UserConfig.selectedAccount).deleteNotificationChannel(dialog_id, topicId);
                } else {
                    int option;
                    if (selected[0] == 0) {
                        option = 4;
                    } else if (selected[0] == 1) {
                        option = 5;
                    } else if (selected[0] == 2) {
                        option = 0;
                    } else {
                        option = 1;
                    }
                    if (globalType == NotificationsController.TYPE_PRIVATE) {
                        editor.putInt("priority_messages", option);
                        selected[0] = preferences.getInt("priority_messages", 1);
                    } else if (globalType == NotificationsController.TYPE_GROUP) {
                        editor.putInt("priority_group", option);
                        selected[0] = preferences.getInt("priority_group", 1);
                    } else if (globalType == NotificationsController.TYPE_CHANNEL) {
                        editor.putInt("priority_channel", option);
                        selected[0] = preferences.getInt("priority_channel", 1);
                    } else if (globalType == NotificationsController.TYPE_STORIES) {
                        editor.putInt("priority_stories", option);
                        selected[0] = preferences.getInt("priority_stories", 1);
                    } else if (globalType == NotificationsController.TYPE_REACTIONS_MESSAGES || globalType == NotificationsController.TYPE_REACTIONS_STORIES) {
                        editor.putInt("priority_react", option);
                        selected[0] = preferences.getInt("priority_react", 1);
                    }
                    NotificationsController.getInstance(UserConfig.selectedAccount).deleteNotificationChannelGlobal(globalType);
                }
                editor.commit();
                builder.getDismissRunnable().run();
                if (onSelect != null) {
                    onSelect.run();
                }
            });
        }
        builder.setTitle(LocaleController.getString(R.string.NotificationsImportance));
        builder.setView(linearLayout);
        builder.setPositiveButton(LocaleController.getString(R.string.Cancel), null);
        return builder.create();
    }

    public static Dialog createPopupSelectDialog(Activity parentActivity, final int globalType, final Runnable onSelect) {
        SharedPreferences preferences = MessagesController.getNotificationsSettings(UserConfig.selectedAccount);
        final int[] selected = new int[1];
        if (globalType == NotificationsController.TYPE_PRIVATE) {
            selected[0] = preferences.getInt("popupAll", 0);
        } else if (globalType == NotificationsController.TYPE_GROUP) {
            selected[0] = preferences.getInt("popupGroup", 0);
        } else {
            selected[0] = preferences.getInt("popupChannel", 0);
        }
        String[] descriptions = new String[]{
                LocaleController.getString(R.string.NoPopup),
                LocaleController.getString(R.string.OnlyWhenScreenOn),
                LocaleController.getString(R.string.OnlyWhenScreenOff),
                LocaleController.getString(R.string.AlwaysShowPopup)
        };

        final LinearLayout linearLayout = new LinearLayout(parentActivity);
        linearLayout.setOrientation(LinearLayout.VERTICAL);
        AlertDialog.Builder builder = new AlertDialog.Builder(parentActivity);

        for (int a = 0; a < descriptions.length; a++) {
            RadioColorCell cell = new RadioColorCell(parentActivity);
            cell.setTag(a);
            cell.setPadding(dp(4), 0, dp(4), 0);
            cell.setCheckColor(Theme.getColor(Theme.key_radioBackground), Theme.getColor(Theme.key_dialogRadioBackgroundChecked));
            cell.setTextAndValue(descriptions[a], selected[0] == a);
            linearLayout.addView(cell);
            cell.setOnClickListener(v -> {
                selected[0] = (Integer) v.getTag();

                final SharedPreferences preferences1 = MessagesController.getNotificationsSettings(UserConfig.selectedAccount);
                SharedPreferences.Editor editor = preferences1.edit();
                if (globalType == NotificationsController.TYPE_PRIVATE) {
                    editor.putInt("popupAll", selected[0]);
                } else if (globalType == NotificationsController.TYPE_GROUP) {
                    editor.putInt("popupGroup", selected[0]);
                } else {
                    editor.putInt("popupChannel", selected[0]);
                }
                editor.commit();
                builder.getDismissRunnable().run();
                if (onSelect != null) {
                    onSelect.run();
                }
            });
        }
        builder.setTitle(LocaleController.getString(R.string.PopupNotification));
        builder.setView(linearLayout);
        builder.setPositiveButton(LocaleController.getString(R.string.Cancel), null);
        return builder.create();
    }

    public static Dialog createSingleChoiceDialog(Activity parentActivity, final String[] options, final String title, final int selected, final DialogInterface.OnClickListener listener) {
        final LinearLayout linearLayout = new LinearLayout(parentActivity);
        linearLayout.setOrientation(LinearLayout.VERTICAL);
        AlertDialog.Builder builder = new AlertDialog.Builder(parentActivity);
        for (int a = 0; a < options.length; a++) {
            RadioColorCell cell = new RadioColorCell(parentActivity);
            cell.setPadding(dp(4), 0, dp(4), 0);
            cell.setTag(a);
            cell.setCheckColor(Theme.getColor(Theme.key_radioBackground), Theme.getColor(Theme.key_dialogRadioBackgroundChecked));
            cell.setTextAndValue(options[a], selected == a);
            linearLayout.addView(cell);
            cell.setOnClickListener(v -> {
                int sel = (Integer) v.getTag();
                builder.getDismissRunnable().run();
                listener.onClick(null, sel);
            });
        }

        builder.setTitle(title);
        builder.setView(linearLayout);
        builder.setPositiveButton(LocaleController.getString(R.string.Cancel), null);
        return builder.create();
    }

    public static AlertDialog.Builder createTTLAlert(final Context context, final TLRPC.EncryptedChat encryptedChat, Theme.ResourcesProvider resourcesProvider) {
        AlertDialog.Builder builder = new AlertDialog.Builder(context, resourcesProvider);
        builder.setTitle(LocaleController.getString(R.string.MessageLifetime));
        final NumberPicker numberPicker = new NumberPicker(context);
        numberPicker.setMinValue(0);
        numberPicker.setMaxValue(20);
        if (encryptedChat.ttl > 0 && encryptedChat.ttl < 16) {
            numberPicker.setValue(encryptedChat.ttl);
        } else if (encryptedChat.ttl == 30) {
            numberPicker.setValue(16);
        } else if (encryptedChat.ttl == 60) {
            numberPicker.setValue(17);
        } else if (encryptedChat.ttl == 60 * 60) {
            numberPicker.setValue(18);
        } else if (encryptedChat.ttl == 60 * 60 * 24) {
            numberPicker.setValue(19);
        } else if (encryptedChat.ttl == 60 * 60 * 24 * 7) {
            numberPicker.setValue(20);
        } else if (encryptedChat.ttl == 0) {
            numberPicker.setValue(0);
        }
        numberPicker.setFormatter(value -> {
            if (value == 0) {
                return LocaleController.getString(R.string.ShortMessageLifetimeForever);
            } else if (value >= 1 && value < 16) {
                return LocaleController.formatTTLString(value);
            } else if (value == 16) {
                return LocaleController.formatTTLString(30);
            } else if (value == 17) {
                return LocaleController.formatTTLString(60);
            } else if (value == 18) {
                return LocaleController.formatTTLString(60 * 60);
            } else if (value == 19) {
                return LocaleController.formatTTLString(60 * 60 * 24);
            } else if (value == 20) {
                return LocaleController.formatTTLString(60 * 60 * 24 * 7);
            }
            return "";
        });
        builder.setView(numberPicker);
        builder.setNegativeButton(LocaleController.getString(R.string.Done), (dialog, which) -> {
            int oldValue = encryptedChat.ttl;
            which = numberPicker.getValue();
            if (which >= 0 && which < 16) {
                encryptedChat.ttl = which;
            } else if (which == 16) {
                encryptedChat.ttl = 30;
            } else if (which == 17) {
                encryptedChat.ttl = 60;
            } else if (which == 18) {
                encryptedChat.ttl = 60 * 60;
            } else if (which == 19) {
                encryptedChat.ttl = 60 * 60 * 24;
            } else if (which == 20) {
                encryptedChat.ttl = 60 * 60 * 24 * 7;
            }
            if (oldValue != encryptedChat.ttl) {
                SecretChatHelper.getInstance(UserConfig.selectedAccount).sendTTLMessage(encryptedChat, null);
                MessagesStorage.getInstance(UserConfig.selectedAccount).updateEncryptedChatTTL(encryptedChat);
            }
        });
        return builder;
    }

    public interface AccountSelectDelegate {
        void didSelectAccount(int account);
    }

    public static AlertDialog createAccountSelectDialog(Activity parentActivity, final AccountSelectDelegate delegate) {
        if (UserConfig.getActivatedAccountsCount() < 2) {
            return null;
        }

        AlertDialog.Builder builder = new AlertDialog.Builder(parentActivity);
        final Runnable dismissRunnable = builder.getDismissRunnable();
        final AlertDialog[] alertDialog = new AlertDialog[1];

        final LinearLayout linearLayout = new LinearLayout(parentActivity);
        linearLayout.setOrientation(LinearLayout.VERTICAL);
        for (int a : SharedConfig.activeAccounts) {
            if (PasscodeHelper.isAccountHidden(a)) continue;
            TLRPC.User u = UserConfig.getInstance(a).getCurrentUser();
            if (u != null) {
                AccountSelectCell cell = new AccountSelectCell(parentActivity, false);
                cell.setAccount(a, false);
                cell.setPadding(dp(14), 0, dp(14), 0);
                cell.setBackgroundDrawable(Theme.getSelectorDrawable(false));
                linearLayout.addView(cell, LayoutHelper.createLinear(LayoutHelper.MATCH_PARENT, 50));
                cell.setOnClickListener(v -> {
                    if (alertDialog[0] != null) {
                        alertDialog[0].setOnDismissListener(null);
                    }
                    dismissRunnable.run();
                    AccountSelectCell cell1 = (AccountSelectCell) v;
                    delegate.didSelectAccount(cell1.getAccountNumber());
                });
            }
        }

        builder.setTitle(LocaleController.getString(R.string.SelectAccount));
        builder.setView(linearLayout);
        builder.setPositiveButton(LocaleController.getString(R.string.Cancel), null);
        return alertDialog[0] = builder.create();
    }

    public interface PaymentAlertDelegate {
        void didPressedNewCard();
    }

    public static void createDeleteMessagesAlert(BaseFragment fragment, TLRPC.User user, TLRPC.Chat chat, TLRPC.EncryptedChat encryptedChat, TLRPC.ChatFull chatInfo, long mergeDialogId, MessageObject selectedMessage, SparseArray<MessageObject>[] selectedMessages, MessageObject.GroupedMessages selectedGroup, int topicId, int mode, TLRPC.ChannelParticipant[] channelParticipants, Runnable onDelete, Runnable hideDim, Theme.ResourcesProvider resourcesProvider) {
        final boolean scheduled = mode == ChatActivity.MODE_SCHEDULED;
        final boolean isSavedMessages = mode == ChatActivity.MODE_SAVED;
        final boolean quickReplies = mode == ChatActivity.MODE_QUICK_REPLIES;
        if (fragment == null || user == null && chat == null && encryptedChat == null) {
            return;
        }
        Activity activity = fragment.getParentActivity();
        if (activity == null) {
            return;
        }
        int currentAccount = fragment.getCurrentAccount();

        AlertDialog.Builder builder = new AlertDialog.Builder(activity, resourcesProvider);
        builder.setDimAlpha(hideDim != null ? .5f : .6f);
        int count;
        if (selectedGroup != null) {
            count = selectedGroup.messages.size();
        } else if (selectedMessage != null) {
            count = 1;
        } else {
            count = selectedMessages[0].size() + selectedMessages[1].size();
        }

        long dialogId;
        if (encryptedChat != null) {
            dialogId = DialogObject.makeEncryptedDialogId(encryptedChat.id);
        } else if (user != null) {
            dialogId = user.id;
        } else {
            dialogId = -chat.id;
        }

        int currentDate = ConnectionsManager.getInstance(currentAccount).getCurrentTime();
        boolean hasNonDiceMessages = false;
        if (selectedMessage != null) {
            hasNonDiceMessages = !selectedMessage.isDice() || Math.abs(currentDate - selectedMessage.messageOwner.date) > 24 * 60 * 60;
        } else {
            for (int a = 0; a < 2; a++) {
                for (int b = 0; b < selectedMessages[a].size(); b++) {
                    MessageObject msg = selectedMessages[a].valueAt(b);
                    if (!msg.isDice() || Math.abs(currentDate - msg.messageOwner.date) > 24 * 60 * 60) {
                        hasNonDiceMessages = true;
                        break;
                    }
                }
            }
        }

        final boolean[] checks = getDeleteMenuChecks();
        final boolean[] deleteForAll = new boolean[1];
        boolean canRevokeInbox = user != null && MessagesController.getInstance(currentAccount).canRevokePmInbox;
        int revokeTimeLimit;
        if (user != null) {
            revokeTimeLimit = MessagesController.getInstance(currentAccount).revokeTimePmLimit;
        } else {
            revokeTimeLimit = MessagesController.getInstance(currentAccount).revokeTimeLimit;
        }
        boolean hasDeleteForAllCheck = false;
        boolean hasNotOut = false;
        int myMessagesCount = 0;
        boolean canDeleteInbox = encryptedChat == null && user != null && canRevokeInbox && revokeTimeLimit == 0x7fffffff;
        if (chat != null && chat.megagroup && !scheduled && !isSavedMessages) {
            long linked_channel_id = - MessagesController.getInstance(currentAccount).getChatFull(chat.id).linked_chat_id;
            boolean canBan = ChatObject.canBlockUsers(chat);
            ArrayList<MessageObject> messages = new ArrayList<>();
            if (selectedMessage != null) {
                if (selectedMessage.messageOwner.action == null || selectedMessage.messageOwner.action instanceof TLRPC.TL_messageActionEmpty ||
                        selectedMessage.messageOwner.action instanceof TLRPC.TL_messageActionChatDeleteUser ||
                        selectedMessage.messageOwner.action instanceof TLRPC.TL_messageActionChatJoinedByLink ||
                        selectedMessage.messageOwner.action instanceof TLRPC.TL_messageActionChatAddUser) {
                    if (selectedGroup != null) {
                        messages.addAll(selectedGroup.messages);
                    } else {
                        messages.add(selectedMessage);
                    }
                }
                boolean hasOutgoing = !selectedMessage.isSendError() && selectedMessage.getDialogId() == mergeDialogId && (selectedMessage.messageOwner.action == null || selectedMessage.messageOwner.action instanceof TLRPC.TL_messageActionEmpty) && selectedMessage.isOut() && (currentDate - selectedMessage.messageOwner.date) <= revokeTimeLimit;
                if (hasOutgoing) {
                    myMessagesCount++;
                }
            } else {
                for (int a = 1; a >= 0; a--) {
                    for (int b = 0; b < selectedMessages[a].size(); b++) {
                        MessageObject msg = selectedMessages[a].valueAt(b);
                        if (a == 1) {
                            if (msg.isOut() && msg.messageOwner.action == null) {
                                if ((currentDate - msg.messageOwner.date) <= revokeTimeLimit) {
                                    myMessagesCount++;
                                }
                            }
                        }
                        messages.add(msg);
                    }
                }
            }

            long clientUserId = UserConfig.getInstance(currentAccount).getClientUserId();
            ArrayList<TLObject> actionParticipants = messages
                    .stream()
                    .mapToLong(MessageObject::getFromChatId)
                    .distinct()
                    .mapToObj(fromId -> {
                        if (fromId > 0) {
                            return MessagesController.getInstance(currentAccount).getUser(fromId);
                        } else {
                            return MessagesController.getInstance(currentAccount).getChat(-fromId);
                        }
                    })
                    .filter(Objects::nonNull)
                    .filter(userOrChat -> {
                        if (userOrChat instanceof TLRPC.User) {
                            TLRPC.User user1 = (TLRPC.User) userOrChat;
                            return user1.id != clientUserId;
                        } else if (userOrChat instanceof TLRPC.Chat) {
                            TLRPC.Chat chat1 = (TLRPC.Chat) userOrChat;
                            return !ChatObject.hasAdminRights(chat1);
                        }
                        return false;
                    })
                    .collect(Collectors.toCollection(ArrayList::new));

            if (!actionParticipants.isEmpty()) {
                if (channelParticipants == null) {
                    final AlertDialog[] progressDialog = new AlertDialog[]{new AlertDialog(activity, AlertDialog.ALERT_TYPE_SPINNER)};

                    final int participantCount = actionParticipants.size();
                    TLRPC.ChannelParticipant[] channelParticipantsLoad = new TLRPC.ChannelParticipant[participantCount];
                    int[] requestIds = new int[participantCount];
                    int[] responseCounter = new int[1];

                    for (int i = 0; i < participantCount; i++) {
                        TLRPC.TL_channels_getParticipant req = new TLRPC.TL_channels_getParticipant();
                        req.channel = MessagesController.getInputChannel(chat);
                        req.participant = MessagesController.getInputPeer(actionParticipants.get(i));
                        final int index = i;
                        requestIds[i] = ConnectionsManager.getInstance(currentAccount).sendRequest(req, (response, error) -> AndroidUtilities.runOnUIThread(() -> {
                            responseCounter[0]++;
                            requestIds[index] = 0;

                            if (response != null) {
                                TLRPC.TL_channels_channelParticipant participant = (TLRPC.TL_channels_channelParticipant) response;
                                channelParticipantsLoad[index] = participant.participant;
                            }

                            if (responseCounter[0] == participantCount) {
                                try {
                                    progressDialog[0].dismiss();
                                } catch (Throwable ignore) {
                                }
                                progressDialog[0] = null;

                                createDeleteMessagesAlert(fragment, user, chat, encryptedChat, chatInfo, mergeDialogId, selectedMessage, selectedMessages, selectedGroup, topicId, mode, channelParticipantsLoad, onDelete, hideDim, resourcesProvider);
                            }
                        }));
                    }

                    AndroidUtilities.runOnUIThread(() -> {
                        if (progressDialog[0] == null) {
                            return;
                        }
                        progressDialog[0].setOnCancelListener(dialog -> {
                            for (int requestId : requestIds) {
                                if (requestId != 0) {
                                    ConnectionsManager.getInstance(currentAccount).cancelRequest(requestId, true);
                                }
                            }
                            if (hideDim != null) {
                                hideDim.run();
                            }
                        });
                        fragment.showDialog(progressDialog[0]);
                    }, 1000);
                    return;
                }
                DeleteMessagesBottomSheet deleteMessagesBottomSheet = new DeleteMessagesBottomSheet(fragment, chat, messages, actionParticipants, channelParticipants, mergeDialogId, topicId, mode, onDelete);
                deleteMessagesBottomSheet.toggleDefaultChecks(checks);
                if (hideDim != null) {
                    deleteMessagesBottomSheet.setOnHideListener(i -> {
                        hideDim.run();
                    });
                }
                deleteMessagesBottomSheet.show();
                return;
            } else if (!hasNotOut && myMessagesCount > 0 && hasNonDiceMessages) {
                hasDeleteForAllCheck = true;
                FrameLayout frameLayout = new FrameLayout(activity);
                CheckBoxCell cell = new CheckBoxCell(activity, 1, resourcesProvider);
                cell.setBackgroundDrawable(Theme.getSelectorDrawable(false));
                if (chat != null && hasNotOut) {
<<<<<<< HEAD
                    cell.setText(LocaleController.getString("DeleteForAll", R.string.DeleteForAll), "", true, false);
                } else {
                    cell.setText(LocaleController.getString("DeleteMessagesOption", R.string.DeleteMessagesOption), "", true, false);
=======
                    cell.setText(LocaleController.getString(R.string.DeleteForAll), "", false, false);
                } else {
                    cell.setText(LocaleController.getString(R.string.DeleteMessagesOption), "", false, false);
>>>>>>> 1e891826
                }
                cell.setPadding(LocaleController.isRTL ? dp(16) : dp(8), 0, LocaleController.isRTL ? dp(8) : dp(16), 0);
                frameLayout.addView(cell, LayoutHelper.createFrame(LayoutHelper.MATCH_PARENT, 48, Gravity.TOP | Gravity.LEFT, 0, 0, 0, 0));
                cell.setOnClickListener(v -> {
                    CheckBoxCell cell12 = (CheckBoxCell) v;
                    deleteForAll[0] = !deleteForAll[0];
                    cell12.setChecked(deleteForAll[0], true);
                });
                builder.setView(frameLayout);
                builder.setCustomViewOffset(9);
            }
        } else if (!scheduled && !isSavedMessages && !ChatObject.isChannel(chat) && encryptedChat == null) {
            if (user != null && user.id != UserConfig.getInstance(currentAccount).getClientUserId() && (!user.bot || user.support) || chat != null) {
                if (selectedMessage != null) {
                    boolean hasOutgoing = !selectedMessage.isSendError() && (
                            selectedMessage.messageOwner.action == null ||
                                    selectedMessage.messageOwner.action instanceof TLRPC.TL_messageActionEmpty ||
                                    selectedMessage.messageOwner.action instanceof TLRPC.TL_messageActionPhoneCall ||
                                    selectedMessage.messageOwner.action instanceof TLRPC.TL_messageActionPinMessage ||
                                    selectedMessage.messageOwner.action instanceof TLRPC.TL_messageActionGeoProximityReached ||
                                    selectedMessage.messageOwner.action instanceof TLRPC.TL_messageActionSetChatTheme) && (selectedMessage.isOut() || canRevokeInbox || ChatObject.hasAdminRights(chat)) && (currentDate - selectedMessage.messageOwner.date) <= revokeTimeLimit;
                    if (hasOutgoing) {
                        myMessagesCount++;
                    }
                    hasNotOut = !selectedMessage.isOut();
                } else {
                    for (int a = 1; a >= 0; a--) {
                        for (int b = 0; b < selectedMessages[a].size(); b++) {
                            MessageObject msg = selectedMessages[a].valueAt(b);
                            if (!(msg.messageOwner.action == null ||
                                    msg.messageOwner.action instanceof TLRPC.TL_messageActionEmpty ||
                                    msg.messageOwner.action instanceof TLRPC.TL_messageActionPhoneCall ||
                                    msg.messageOwner.action instanceof TLRPC.TL_messageActionPinMessage ||
                                    msg.messageOwner.action instanceof TLRPC.TL_messageActionGeoProximityReached)) {
                                continue;
                            }
                            if ((msg.isOut() || canRevokeInbox) || chat != null && ChatObject.canBlockUsers(chat)) {
                                if ((currentDate - msg.messageOwner.date) <= revokeTimeLimit) {
                                    myMessagesCount++;
                                    if (!hasNotOut && !msg.isOut()) {
                                        hasNotOut = true;
                                    }
                                }
                            }
                        }
                    }
                }
            }
            if (myMessagesCount > 0 && hasNonDiceMessages && (user == null || !UserObject.isDeleted(user))) {
                hasDeleteForAllCheck = true;
                FrameLayout frameLayout = new FrameLayout(activity);
                CheckBoxCell cell = new CheckBoxCell(activity, 1, resourcesProvider);
                cell.setBackgroundDrawable(Theme.getSelectorDrawable(false));
                deleteForAll[0] = true;
                if (canDeleteInbox) {
                    cell.setText(LocaleController.formatString("DeleteMessagesOptionAlso", R.string.DeleteMessagesOptionAlso, UserObject.getFirstName(user)), "", true, false);
                } else if (chat != null && (hasNotOut || myMessagesCount == count)) {
<<<<<<< HEAD
                    cell.setText(LocaleController.getString("DeleteForAll", R.string.DeleteForAll), "", true, false);
                } else {
                    cell.setText(LocaleController.getString("DeleteMessagesOption", R.string.DeleteMessagesOption), "", true, false);
=======
                    cell.setText(LocaleController.getString(R.string.DeleteForAll), "", false, false);
                } else {
                    cell.setText(LocaleController.getString(R.string.DeleteMessagesOption), "", false, false);
>>>>>>> 1e891826
                }
                cell.setPadding(LocaleController.isRTL ? dp(16) : dp(8), 0, LocaleController.isRTL ? dp(8) : dp(16), 0);
                frameLayout.addView(cell, LayoutHelper.createFrame(LayoutHelper.MATCH_PARENT, 48, Gravity.TOP | Gravity.LEFT, 0, 0, 0, 0));
                cell.setOnClickListener(v -> {
                    CheckBoxCell cell1 = (CheckBoxCell) v;
                    deleteForAll[0] = !deleteForAll[0];
                    cell1.setChecked(deleteForAll[0], true);
                });
                builder.setView(frameLayout);
                builder.setCustomViewOffset(9);
            }
        }

        DialogInterface.OnClickListener deleteAction = (dialogInterface, i) -> {
            ArrayList<Integer> ids = null;
            long thisDialogId = dialogId;
            if (isSavedMessages) {
                thisDialogId = UserConfig.getInstance(currentAccount).getClientUserId();
            }
            if (selectedMessage != null) {
                ids = new ArrayList<>();
                ArrayList<Long> random_ids = null;
                if (selectedGroup != null) {
                    for (int a = 0; a < selectedGroup.messages.size(); a++) {
                        MessageObject messageObject = selectedGroup.messages.get(a);
                        ids.add(messageObject.getId());
                        if (encryptedChat != null && messageObject.messageOwner.random_id != 0 && messageObject.type != 10) {
                            if (random_ids == null) {
                                random_ids = new ArrayList<>();
                            }
                            random_ids.add(messageObject.messageOwner.random_id);
                        }
                    }
                } else {
                    ids.add(selectedMessage.getId());
                    if (encryptedChat != null && selectedMessage.messageOwner.random_id != 0 && selectedMessage.type != 10) {
                        random_ids = new ArrayList<>();
                        random_ids.add(selectedMessage.messageOwner.random_id);
                    }
                }
                if (mergeDialogId != 0 && selectedMessage.messageOwner.peer_id != null && selectedMessage.messageOwner.peer_id.chat_id == -mergeDialogId) {
                    thisDialogId = mergeDialogId;
                }
                MessagesController.getInstance(currentAccount).deleteMessages(ids, random_ids, encryptedChat, thisDialogId, topicId, deleteForAll[0], mode);
            } else {
                for (int a = 1; a >= 0; a--) {
                    ids = new ArrayList<>();
                    for (int b = 0; b < selectedMessages[a].size(); b++) {
                        ids.add(selectedMessages[a].keyAt(b));
                    }
                    ArrayList<Long> random_ids = null;
                    if (encryptedChat != null) {
                        random_ids = new ArrayList<>();
                        for (int b = 0; b < selectedMessages[a].size(); b++) {
                            MessageObject msg = selectedMessages[a].valueAt(b);
                            if (msg.messageOwner.random_id != 0 && msg.type != 10) {
                                random_ids.add(msg.messageOwner.random_id);
                            }
                        }
                    }
                    MessagesController.getInstance(currentAccount).deleteMessages(ids, random_ids, encryptedChat, (a == 1 && mergeDialogId != 0) ? mergeDialogId : thisDialogId, topicId, deleteForAll[0], mode);
                    selectedMessages[a].clear();
                }
            }
            if (onDelete != null) {
                onDelete.run();
            }
        };

        if (isSavedMessages) {
            if (count == 1) {
                builder.setTitle(LocaleController.getString(R.string.UnsaveSingleMessagesTitle));
            } else {
                builder.setTitle(LocaleController.formatString(R.string.UnsaveMessagesTitle, LocaleController.formatPluralString("messages", count)));
            }
        } else {
            if (count == 1) {
                builder.setTitle(LocaleController.getString(R.string.DeleteSingleMessagesTitle));
            } else {
                builder.setTitle(LocaleController.formatString(R.string.DeleteMessagesTitle, LocaleController.formatPluralString("messages", count)));
            }
        }

        if (isSavedMessages) {
            if (count == 1) {
                builder.setMessage(LocaleController.getString(R.string.AreYouSureUnsaveSingleMessage));
            } else {
                builder.setMessage(LocaleController.getString(R.string.AreYouSureUnsaveFewMessages));
            }
        } else if (chat != null && hasNotOut) {
            if (hasDeleteForAllCheck && myMessagesCount != count) {
                builder.setMessage(LocaleController.formatString(R.string.DeleteMessagesTextGroupPart, LocaleController.formatPluralString("messages", myMessagesCount)));
            } else if (count == 1) {
                builder.setMessage(LocaleController.getString(R.string.AreYouSureDeleteSingleMessage));
            } else {
                builder.setMessage(LocaleController.getString(R.string.AreYouSureDeleteFewMessages));
            }
        } else if (hasDeleteForAllCheck && !canDeleteInbox && myMessagesCount != count) {
            if (chat != null) {
                builder.setMessage(LocaleController.formatString("DeleteMessagesTextGroup", R.string.DeleteMessagesTextGroup, LocaleController.formatPluralString("messages", myMessagesCount)));
            } else {
                builder.setMessage(AndroidUtilities.replaceTags(LocaleController.formatString("DeleteMessagesText", R.string.DeleteMessagesText, LocaleController.formatPluralString("messages", myMessagesCount), UserObject.getFirstName(user))));
            }
        } else {
            if (chat != null && chat.megagroup && !scheduled) {
                if (count == 1) {
                    builder.setMessage(LocaleController.getString(R.string.AreYouSureDeleteSingleMessageMega));
                } else {
                    builder.setMessage(LocaleController.getString(R.string.AreYouSureDeleteFewMessagesMega));
                }
            } else {
                if (count == 1) {
                    builder.setMessage(LocaleController.getString(R.string.AreYouSureDeleteSingleMessage));
                } else {
                    builder.setMessage(LocaleController.getString(R.string.AreYouSureDeleteFewMessages));
                }
            }
        }

        boolean isActiveGiveawayAndOwner = false;
        String giveawayEndDate = null;
        if (selectedMessage != null) {
            isActiveGiveawayAndOwner = selectedMessage.isGiveaway() && !selectedMessage.isForwarded();
            if (isActiveGiveawayAndOwner) {
                TLRPC.TL_messageMediaGiveaway giveaway = (TLRPC.TL_messageMediaGiveaway) selectedMessage.messageOwner.media;
                long untilDate = giveaway.until_date * 1000L;
                giveawayEndDate = LocaleController.getInstance().getFormatterGiveawayMonthDayYear().format(new Date(untilDate));
                isActiveGiveawayAndOwner = System.currentTimeMillis() < untilDate;
            }
        } else if (count == 1) {
            for (int a = 1; a >= 0; a--) {
                for (int b = 0; b < selectedMessages[a].size(); b++) {
                    MessageObject msg = selectedMessages[a].valueAt(b);
                    isActiveGiveawayAndOwner = msg.isGiveaway() && !msg.isForwarded();
                    if (isActiveGiveawayAndOwner) {
                        TLRPC.TL_messageMediaGiveaway giveaway = (TLRPC.TL_messageMediaGiveaway) msg.messageOwner.media;
                        long untilDate = giveaway.until_date * 1000L;
                        giveawayEndDate = LocaleController.getInstance().getFormatterGiveawayMonthDayYear().format(new Date(untilDate));
                        isActiveGiveawayAndOwner = System.currentTimeMillis() < untilDate;
                    }
                }
            }
        }

        if (isActiveGiveawayAndOwner && !isSavedMessages) {
            builder.setTitle(LocaleController.getString(R.string.BoostingGiveawayDeleteMsgTitle));
            builder.setMessage(AndroidUtilities.replaceTags(LocaleController.formatString("BoostingGiveawayDeleteMsgText", R.string.BoostingGiveawayDeleteMsgText, giveawayEndDate)));
            builder.setNeutralButton(LocaleController.getString(R.string.Delete), deleteAction);
        } else {
            builder.setPositiveButton(LocaleController.getString(isSavedMessages ? R.string.Remove : R.string.Delete), deleteAction);
        }
        builder.setNegativeButton(LocaleController.getString(R.string.Cancel), null);
        builder.setOnPreDismissListener(di -> {
            if (hideDim != null) {
                hideDim.run();
            }
        });
        AlertDialog dialog = builder.create();
        fragment.showDialog(dialog);
        TextView positiveButton = (TextView) dialog.getButton(DialogInterface.BUTTON_POSITIVE);
        if (positiveButton != null) {
            positiveButton.setTextColor(Theme.getColor(Theme.key_text_RedBold));
        }
        TextView neutralButton = (TextView) dialog.getButton(DialogInterface.BUTTON_NEUTRAL);
        if (neutralButton != null) {
            dialog.getButtonsLayout().setPadding(dp(12), dp(0), dp(8), dp(12));
            ((ViewGroup.MarginLayoutParams) dialog.getButtonsLayout().getLayoutParams()).topMargin = dp(-8);
            neutralButton.setTextColor(Theme.getColor(Theme.key_text_RedBold));
        }
    }

    public static void createThemeCreateDialog(BaseFragment fragment, int type, Theme.ThemeInfo switchToTheme, Theme.ThemeAccent switchToAccent) {
        if (fragment == null || fragment.getParentActivity() == null) {
            return;
        }
        Context context = fragment.getParentActivity();
        final EditTextBoldCursor editText = new EditTextBoldCursor(context);
        editText.setBackground(null);
        editText.setLineColors(Theme.getColor(Theme.key_dialogInputField), Theme.getColor(Theme.key_dialogInputFieldActivated), Theme.getColor(Theme.key_text_RedBold));

        AlertDialog.Builder builder = new AlertDialog.Builder(context);
        builder.setTitle(LocaleController.getString(R.string.NewTheme));
        builder.setNegativeButton(LocaleController.getString(R.string.Cancel), null);
        builder.setPositiveButton(LocaleController.getString(R.string.Create), (dialog, which) -> {

        });

        LinearLayout linearLayout = new LinearLayout(context);
        linearLayout.setOrientation(LinearLayout.VERTICAL);
        builder.setView(linearLayout);

        final TextView message = new TextView(context);
        if (type != 0) {
            message.setText(AndroidUtilities.replaceTags(LocaleController.getString(R.string.EnterThemeNameEdit)));
        } else {
            message.setText(LocaleController.getString(R.string.EnterThemeName));
        }
        message.setTextSize(TypedValue.COMPLEX_UNIT_DIP, 16);
        message.setPadding(dp(23), dp(12), dp(23), dp(6));
        message.setTextColor(Theme.getColor(Theme.key_dialogTextBlack));
        linearLayout.addView(message, LayoutHelper.createLinear(LayoutHelper.MATCH_PARENT, LayoutHelper.WRAP_CONTENT));

        editText.setTextSize(TypedValue.COMPLEX_UNIT_DIP, 16);
        editText.setTextColor(Theme.getColor(Theme.key_dialogTextBlack));
        editText.setMaxLines(1);
        editText.setLines(1);
        editText.setInputType(InputType.TYPE_CLASS_TEXT | InputType.TYPE_TEXT_FLAG_CAP_SENTENCES);
        editText.setGravity(Gravity.LEFT | Gravity.TOP);
        editText.setSingleLine(true);
        editText.setImeOptions(EditorInfo.IME_ACTION_DONE);
        editText.setCursorColor(Theme.getColor(Theme.key_windowBackgroundWhiteBlackText));
        editText.setCursorSize(dp(20));
        editText.setCursorWidth(1.5f);
        editText.setPadding(0, dp(4), 0, 0);
        linearLayout.addView(editText, LayoutHelper.createLinear(LayoutHelper.MATCH_PARENT, 36, Gravity.TOP | Gravity.LEFT, 24, 6, 24, 0));
        editText.setOnEditorActionListener((textView, i, keyEvent) -> {
            AndroidUtilities.hideKeyboard(textView);
            return false;
        });
        editText.setText(generateThemeName(switchToAccent));
        editText.setSelection(editText.length());

        final AlertDialog alertDialog = builder.create();
        alertDialog.setOnShowListener(dialog -> AndroidUtilities.runOnUIThread(() -> {
            editText.requestFocus();
            AndroidUtilities.showKeyboard(editText);
        }));
        fragment.showDialog(alertDialog);
        editText.requestFocus();
        alertDialog.getButton(AlertDialog.BUTTON_POSITIVE).setOnClickListener(v -> {
            if (fragment.getParentActivity() == null) {
                return;
            }
            if (editText.length() == 0) {
                VibrateUtil.vibrate();
                AndroidUtilities.shakeView(editText);
                return;
            }
            if (fragment instanceof ThemePreviewActivity) {
                Theme.applyPreviousTheme();
                fragment.finishFragment();
            }
            if (switchToAccent != null) {
                switchToTheme.setCurrentAccentId(switchToAccent.id);
                Theme.refreshThemeColors();
                Utilities.searchQueue.postRunnable(() -> AndroidUtilities.runOnUIThread(() -> processCreate(editText, alertDialog, fragment)));
                return;
            }
            processCreate(editText, alertDialog, fragment);
        });
    }

    private static void processCreate(EditTextBoldCursor editText, AlertDialog alertDialog, BaseFragment fragment) {
        if (fragment == null || fragment.getParentActivity() == null) {
            return;
        }
        AndroidUtilities.hideKeyboard(editText);
        Theme.ThemeInfo themeInfo = Theme.createNewTheme(editText.getText().toString());
        NotificationCenter.getGlobalInstance().postNotificationName(NotificationCenter.themeListUpdated);

        ThemeEditorView themeEditorView = new ThemeEditorView();
        themeEditorView.show(fragment.getParentActivity(), themeInfo);
        alertDialog.dismiss();

        SharedPreferences preferences = MessagesController.getGlobalMainSettings();
        if (preferences.getBoolean("themehint", false)) {
            return;
        }
        preferences.edit().putBoolean("themehint", true).commit();
        try {
            Toast.makeText(fragment.getParentActivity(), LocaleController.getString(R.string.CreateNewThemeHelp), Toast.LENGTH_LONG).show();
        } catch (Exception e) {
            FileLog.e(e);
        }
    }

    private static String generateThemeName(Theme.ThemeAccent accent) {
        List<String> adjectives = Arrays.asList(
                "Ancient",
                "Antique",
                "Autumn",
                "Baby",
                "Barely",
                "Baroque",
                "Blazing",
                "Blushing",
                "Bohemian",
                "Bubbly",
                "Burning",
                "Buttered",
                "Classic",
                "Clear",
                "Cool",
                "Cosmic",
                "Cotton",
                "Cozy",
                "Crystal",
                "Dark",
                "Daring",
                "Darling",
                "Dawn",
                "Dazzling",
                "Deep",
                "Deepest",
                "Delicate",
                "Delightful",
                "Divine",
                "Double",
                "Downtown",
                "Dreamy",
                "Dusky",
                "Dusty",
                "Electric",
                "Enchanted",
                "Endless",
                "Evening",
                "Fantastic",
                "Flirty",
                "Forever",
                "Frigid",
                "Frosty",
                "Frozen",
                "Gentle",
                "Heavenly",
                "Hyper",
                "Icy",
                "Infinite",
                "Innocent",
                "Instant",
                "Luscious",
                "Lunar",
                "Lustrous",
                "Magic",
                "Majestic",
                "Mambo",
                "Midnight",
                "Millenium",
                "Morning",
                "Mystic",
                "Natural",
                "Neon",
                "Night",
                "Opaque",
                "Paradise",
                "Perfect",
                "Perky",
                "Polished",
                "Powerful",
                "Rich",
                "Royal",
                "Sheer",
                "Simply",
                "Sizzling",
                "Solar",
                "Sparkling",
                "Splendid",
                "Spicy",
                "Spring",
                "Stellar",
                "Sugared",
                "Summer",
                "Sunny",
                "Super",
                "Sweet",
                "Tender",
                "Tenacious",
                "Tidal",
                "Toasted",
                "Totally",
                "Tranquil",
                "Tropical",
                "True",
                "Twilight",
                "Twinkling",
                "Ultimate",
                "Ultra",
                "Velvety",
                "Vibrant",
                "Vintage",
                "Virtual",
                "Warm",
                "Warmest",
                "Whipped",
                "Wild",
                "Winsome"
        );

        List<String> subjectives = Arrays.asList(
                "Ambrosia",
                "Attack",
                "Avalanche",
                "Blast",
                "Bliss",
                "Blossom",
                "Blush",
                "Burst",
                "Butter",
                "Candy",
                "Carnival",
                "Charm",
                "Chiffon",
                "Cloud",
                "Comet",
                "Delight",
                "Dream",
                "Dust",
                "Fantasy",
                "Flame",
                "Flash",
                "Fire",
                "Freeze",
                "Frost",
                "Glade",
                "Glaze",
                "Gleam",
                "Glimmer",
                "Glitter",
                "Glow",
                "Grande",
                "Haze",
                "Highlight",
                "Ice",
                "Illusion",
                "Intrigue",
                "Jewel",
                "Jubilee",
                "Kiss",
                "Lights",
                "Lollypop",
                "Love",
                "Luster",
                "Madness",
                "Matte",
                "Mirage",
                "Mist",
                "Moon",
                "Muse",
                "Myth",
                "Nectar",
                "Nova",
                "Parfait",
                "Passion",
                "Pop",
                "Rain",
                "Reflection",
                "Rhapsody",
                "Romance",
                "Satin",
                "Sensation",
                "Silk",
                "Shine",
                "Shadow",
                "Shimmer",
                "Sky",
                "Spice",
                "Star",
                "Sugar",
                "Sunrise",
                "Sunset",
                "Sun",
                "Twist",
                "Unbound",
                "Velvet",
                "Vibrant",
                "Waters",
                "Wine",
                "Wink",
                "Wonder",
                "Zone"
        );

        HashMap<Integer, String> colors = new HashMap<>();
        colors.put(0x8e0000, "Berry");
        colors.put(0xdec196, "Brandy");
        colors.put(0x800b47, "Cherry");
        colors.put(0xff7f50, "Coral");
        colors.put(0xdb5079, "Cranberry");
        colors.put(0xdc143c, "Crimson");
        colors.put(0xe0b0ff, "Mauve");
        colors.put(0xffc0cb, "Pink");
        colors.put(0xff0000, "Red");
        colors.put(0xff007f, "Rose");
        colors.put(0x80461b, "Russet");
        colors.put(0xff2400, "Scarlet");
        colors.put(0xf1f1f1, "Seashell");
        colors.put(0xff3399, "Strawberry");
        colors.put(0xffbf00, "Amber");
        colors.put(0xeb9373, "Apricot");
        colors.put(0xfbe7b2, "Banana");
        colors.put(0xa1c50a, "Citrus");
        colors.put(0xb06500, "Ginger");
        colors.put(0xffd700, "Gold");
        colors.put(0xfde910, "Lemon");
        colors.put(0xffa500, "Orange");
        colors.put(0xffe5b4, "Peach");
        colors.put(0xff6b53, "Persimmon");
        colors.put(0xe4d422, "Sunflower");
        colors.put(0xf28500, "Tangerine");
        colors.put(0xffc87c, "Topaz");
        colors.put(0xffff00, "Yellow");
        colors.put(0x384910, "Clover");
        colors.put(0x83aa5d, "Cucumber");
        colors.put(0x50c878, "Emerald");
        colors.put(0xb5b35c, "Olive");
        colors.put(0x00ff00, "Green");
        colors.put(0x00a86b, "Jade");
        colors.put(0x29ab87, "Jungle");
        colors.put(0xbfff00, "Lime");
        colors.put(0x0bda51, "Malachite");
        colors.put(0x98ff98, "Mint");
        colors.put(0xaddfad, "Moss");
        colors.put(0x315ba1, "Azure");
        colors.put(0x0000ff, "Blue");
        colors.put(0x0047ab, "Cobalt");
        colors.put(0x4f69c6, "Indigo");
        colors.put(0x017987, "Lagoon");
        colors.put(0x71d9e2, "Aquamarine");
        colors.put(0x120a8f, "Ultramarine");
        colors.put(0x000080, "Navy");
        colors.put(0x2f519e, "Sapphire");
        colors.put(0x76d7ea, "Sky");
        colors.put(0x008080, "Teal");
        colors.put(0x40e0d0, "Turquoise");
        colors.put(0x9966cc, "Amethyst");
        colors.put(0x4d0135, "Blackberry");
        colors.put(0x614051, "Eggplant");
        colors.put(0xc8a2c8, "Lilac");
        colors.put(0xb57edc, "Lavender");
        colors.put(0xccccff, "Periwinkle");
        colors.put(0x843179, "Plum");
        colors.put(0x660099, "Purple");
        colors.put(0xd8bfd8, "Thistle");
        colors.put(0xda70d6, "Orchid");
        colors.put(0x240a40, "Violet");
        colors.put(0x3f2109, "Bronze");
        colors.put(0x370202, "Chocolate");
        colors.put(0x7b3f00, "Cinnamon");
        colors.put(0x301f1e, "Cocoa");
        colors.put(0x706555, "Coffee");
        colors.put(0x796989, "Rum");
        colors.put(0x4e0606, "Mahogany");
        colors.put(0x782d19, "Mocha");
        colors.put(0xc2b280, "Sand");
        colors.put(0x882d17, "Sienna");
        colors.put(0x780109, "Maple");
        colors.put(0xf0e68c, "Khaki");
        colors.put(0xb87333, "Copper");
        colors.put(0xb94e48, "Chestnut");
        colors.put(0xeed9c4, "Almond");
        colors.put(0xfffdd0, "Cream");
        colors.put(0xb9f2ff, "Diamond");
        colors.put(0xa98307, "Honey");
        colors.put(0xfffff0, "Ivory");
        colors.put(0xeae0c8, "Pearl");
        colors.put(0xeff2f3, "Porcelain");
        colors.put(0xd1bea8, "Vanilla");
        colors.put(0xffffff, "White");
        colors.put(0x808080, "Gray");
        colors.put(0x000000, "Black");
        colors.put(0xe8f1d4, "Chrome");
        colors.put(0x36454f, "Charcoal");
        colors.put(0x0c0b1d, "Ebony");
        colors.put(0xc0c0c0, "Silver");
        colors.put(0xf5f5f5, "Smoke");
        colors.put(0x262335, "Steel");
        colors.put(0x4fa83d, "Apple");
        colors.put(0x80b3c4, "Glacier");
        colors.put(0xfebaad, "Melon");
        colors.put(0xc54b8c, "Mulberry");
        colors.put(0xa9c6c2, "Opal");
        colors.put(0x54a5f8, "Blue");

        int color;
        if (accent == null) {
            Theme.ThemeInfo themeInfo = Theme.getCurrentTheme();
            accent = themeInfo.getAccent(false);
        }
        if (accent != null && accent.accentColor != 0) {
            color = accent.accentColor;
        } else {
            color = AndroidUtilities.calcDrawableColor(Theme.getCachedWallpaper())[0];
        }

        String minKey = null;
        int minValue = Integer.MAX_VALUE;
        int r1 = Color.red(color);
        int g1 = Color.green(color);
        int b1 = Color.blue(color);

        for (HashMap.Entry<Integer, String> entry : colors.entrySet()) {
            Integer value = entry.getKey();
            int r2 = Color.red(value);
            int g2 = Color.green(value);
            int b2 = Color.blue(value);

            int rMean = (r1 + r2) / 2;
            int r = r1 - r2;
            int g = g1 - g2;
            int b = b1 - b2;
            int d = (((512 + rMean) * r * r) >> 8) + (4 * g * g) + (((767 - rMean) * b * b) >> 8);

            if (d < minValue) {
                minKey = entry.getValue();
                minValue = d;
            }
        }
        String result;
        if (Utilities.random.nextInt() % 2 == 0) {
            result = adjectives.get(Utilities.random.nextInt(adjectives.size())) + " " + minKey;
        } else {
            result = minKey + " " + subjectives.get(Utilities.random.nextInt(subjectives.size()));
        }
        return result;
    }

    @SuppressLint("ClickableViewAccessibility")
    public static ActionBarPopupWindow showPopupMenu(ActionBarPopupWindow.ActionBarPopupWindowLayout popupLayout, View anchorView, int offsetX, int offsetY) {
        Rect rect = new Rect();
        ActionBarPopupWindow popupWindow = new ActionBarPopupWindow(popupLayout, LayoutHelper.WRAP_CONTENT, LayoutHelper.WRAP_CONTENT);
        popupWindow.setAnimationStyle(R.style.PopupAnimation);

        popupWindow.setAnimationEnabled(true);

        popupWindow.setOutsideTouchable(true);
        popupWindow.setClippingEnabled(true);

        popupWindow.setInputMethodMode(ActionBarPopupWindow.INPUT_METHOD_NOT_NEEDED);
        popupWindow.setSoftInputMode(WindowManager.LayoutParams.SOFT_INPUT_STATE_UNSPECIFIED);
        popupWindow.setFocusable(true);
        popupLayout.setFocusableInTouchMode(true);
        popupLayout.setOnKeyListener((v, keyCode, event) -> {
            if (keyCode == KeyEvent.KEYCODE_MENU && event.getRepeatCount() == 0 && event.getAction() == KeyEvent.ACTION_UP && popupWindow.isShowing()) {
                popupWindow.dismiss();
                return true;
            }
            return false;
        });

        popupLayout.measure(View.MeasureSpec.makeMeasureSpec(AndroidUtilities.displaySize.x - dp(40), View.MeasureSpec.AT_MOST), View.MeasureSpec.makeMeasureSpec(AndroidUtilities.displaySize.y, View.MeasureSpec.AT_MOST));
        popupWindow.showAsDropDown(anchorView, offsetX, offsetY);

        popupLayout.updateRadialSelectors();
//        popupWindow.startAnimation();
        ActionBarPopupWindow.startAnimation(popupLayout);

        popupLayout.setOnTouchListener((v, event) -> {
            if (event.getActionMasked() == MotionEvent.ACTION_DOWN) {
                if (popupWindow != null && popupWindow.isShowing()) {
                    v.getHitRect(rect);
                    if (!rect.contains((int) event.getX(), (int) event.getY())) {
                        popupWindow.dismiss();
                    }
                }
            }
            return false;
        });
        return popupWindow;
    }

    public interface SoundFrequencyDelegate {
        void didSelectValues(int time, int minute);
    }
}<|MERGE_RESOLUTION|>--- conflicted
+++ resolved
@@ -236,21 +236,6 @@
                 .create();
     }
 
-<<<<<<< HEAD
-    public static BottomBuilder createApkRestrictedDialog(Context ctx, Theme.ResourcesProvider resourcesProvider) {
-        BottomBuilder builder = new BottomBuilder(ctx);
-        builder.addTitle(LocaleController.getString("ApkRestricted", R.string.ApkRestricted));
-        builder.addItem(LocaleController.getString("PermissionOpenSettings", R.string.PermissionOpenSettings), R.drawable.menu_settings, (i) -> {
-            try {
-                ctx.startActivity(new Intent(Settings.ACTION_MANAGE_UNKNOWN_APP_SOURCES, Uri.parse("package:" + ctx.getPackageName())));
-            } catch (Exception e) {
-                FileLog.e(e);
-            }
-            return Unit.INSTANCE;
-        });
-        builder.addCancelItem();
-        return builder;
-=======
     @RequiresApi(api = Build.VERSION_CODES.O)
     public static Dialog createApkRestrictedDialog(Context ctx, Theme.ResourcesProvider resourcesProvider) {
         return new AlertDialog.Builder(ctx, resourcesProvider)
@@ -265,7 +250,6 @@
                 })
                 .setNegativeButton(LocaleController.getString(R.string.ContactsPermissionAlertNotNow), null)
                 .create();
->>>>>>> 1e891826
     }
 
     public static Dialog processError(int currentAccount, TLRPC.TL_error error, BaseFragment fragment, TLObject request, Object... args) {
@@ -627,14 +611,10 @@
         AlertDialog.Builder builder = new AlertDialog.Builder(context);
         builder.setTitle(LocaleController.getString(R.string.AppName));
         builder.setMessage(text);
-<<<<<<< HEAD
-        builder.setPositiveButton(LocaleController.getString("OK", R.string.OK), null);
-=======
         builder.setPositiveButton(LocaleController.getString(R.string.OK), null);
-        if (updateApp) {
-            builder.setNegativeButton(LocaleController.getString(R.string.UpdateApp), (dialog, which) -> Browser.openUrl(context, BuildVars.PLAYSTORE_APP_URL));
-        }
->>>>>>> 1e891826
+//        if (updateApp) {
+//            builder.setNegativeButton(LocaleController.getString(R.string.UpdateApp), (dialog, which) -> Browser.openUrl(context, BuildVars.PLAYSTORE_APP_URL));
+//        }
         return builder.show();
     }
 
@@ -1267,14 +1247,9 @@
             return;
         }
         long inlineReturn = (fragment instanceof ChatActivity) ? ((ChatActivity) fragment).getInlineReturn() : 0;
-<<<<<<< HEAD
-        if (Browser.isInternalUrl(url, null) || !ask || NekoConfig.skipOpenLinkConfirm.Bool()) {
-            Browser.openUrl(fragment.getParentActivity(), Uri.parse(url), inlineReturn == 0, tryTelegraph, forceNotInternalForApps && checkInternalBotApp(url), progress, null, false);
-=======
         final String scheme = url == null ? null : Uri.parse(url).getScheme();
-        if (Browser.isInternalUrl(url, null) || !ask || "mailto".equalsIgnoreCase(scheme)) {
+        if (Browser.isInternalUrl(url, null) || !ask || "mailto".equalsIgnoreCase(scheme) || NekoConfig.skipOpenLinkConfirm.Bool()) {
             Browser.openUrl(fragment.getParentActivity(), Uri.parse(url), inlineReturn == 0, tryTelegraph, forceNotInternalForApps && checkInternalBotApp(url), progress, null, false, true);
->>>>>>> 1e891826
         } else {
             String urlFinal;
             if (punycode) {
@@ -1309,21 +1284,16 @@
             }
             builder.setMessage(stringBuilder);
             builder.setMessageTextViewClickable(false);
-<<<<<<< HEAD
-            builder.setPositiveButton(LocaleController.getString("Open", R.string.Open), (dialogInterface, i) -> open.run());
-            builder.setNegativeButton(LocaleController.getString("Cancel", R.string.Cancel), null);
-            builder.setNeutralButton(LocaleController.getString("Copy", R.string.Copy), (dialogInterface, i) -> {
+            builder.setPositiveButton(LocaleController.getString(R.string.Open), (dialogInterface, i) -> open.run());
+            builder.setNegativeButton(LocaleController.getString(R.string.Cancel), null);
+            builder.setNeutralButton(LocaleController.getString(R.string.Copy), (dialogInterface, i) -> {
                 try {
                     AndroidUtilities.addToClipboard(url);
-                    Toast.makeText(fragment.getParentActivity(), LocaleController.getString("LinkCopied", R.string.LinkCopied), Toast.LENGTH_SHORT).show();
+                    Toast.makeText(fragment.getParentActivity(), LocaleController.getString(R.string.LinkCopied), Toast.LENGTH_SHORT).show();
                 } catch (Exception e) {
                     FileLog.e(e);
                 }
             });
-=======
-            builder.setPositiveButton(LocaleController.getString(R.string.Open), (dialogInterface, i) -> open.run());
-            builder.setNegativeButton(LocaleController.getString(R.string.Cancel), null);
->>>>>>> 1e891826
             fragment.showDialog(dialog[0] = builder.create());
         }
     }
@@ -1858,15 +1828,9 @@
             cell[0].setBackgroundDrawable(Theme.getSelectorDrawable(false));
             if (deleteChatForAll) {
                 if (ChatObject.isChannel(chat) && !chat.megagroup) {
-<<<<<<< HEAD
-                    cell[0].setText(LocaleController.getString("DeleteChannelForAll", R.string.DeleteChannelForAll), "", deleteForAll[0], false);
+                    cell[0].setText(LocaleController.getString(R.string.DeleteChannelForAll), "", deleteForAll[0], false);
                 } else {
-                    cell[0].setText(LocaleController.getString("DeleteGroupForAll", R.string.DeleteGroupForAll), "", deleteForAll[0], false);
-=======
-                    cell[0].setText(LocaleController.getString(R.string.DeleteChannelForAll), "", false, false);
-                } else {
-                    cell[0].setText(LocaleController.getString(R.string.DeleteGroupForAll), "", false, false);
->>>>>>> 1e891826
+                    cell[0].setText(LocaleController.getString(R.string.DeleteGroupForAll), "", deleteForAll[0], false);
                 }
             } else if (clear) {
                 deleteForAll[0] = true;
@@ -4760,18 +4724,12 @@
             return null;
         }
 
-<<<<<<< HEAD
         BottomBuilder builder = new BottomBuilder(fragment.getParentActivity());
-        builder.addTitle(LocaleController.getString("Notifications", R.string.Notifications), true);
+        builder.addTitle(LocaleController.getString(R.string.Notifications), true);
         String[] items = new String[]{
-=======
-        BottomSheet.Builder builder = new BottomSheet.Builder(fragment.getParentActivity(), false, resourcesProvider);
-        builder.setTitle(LocaleController.getString(R.string.Notifications), true);
-        CharSequence[] items = new CharSequence[]{
->>>>>>> 1e891826
-                LocaleController.formatString("MuteFor", R.string.MuteFor, LocaleController.formatPluralString("Hours", 1)),
-                LocaleController.formatString("MuteFor", R.string.MuteFor, LocaleController.formatPluralString("Hours", 8)),
-                LocaleController.formatString("MuteFor", R.string.MuteFor, LocaleController.formatPluralString("Days", 2)),
+                LocaleController.formatString(R.string.MuteFor, LocaleController.formatPluralString("Hours", 1)),
+                LocaleController.formatString(R.string.MuteFor, LocaleController.formatPluralString("Hours", 8)),
+                LocaleController.formatString(R.string.MuteFor, LocaleController.formatPluralString("Days", 2)),
                 LocaleController.getString(R.string.MuteDisable)
         };
         builder.addItems(items, new int[]{
@@ -4804,17 +4762,12 @@
             return null;
         }
 
-<<<<<<< HEAD
         BottomSheet.NekoXBuilder builder = new BottomSheet.NekoXBuilder(fragment.getParentActivity(), false);
-        builder.setTitle(LocaleController.getString("Notifications", R.string.Notifications), true);
-=======
-        BottomSheet.Builder builder = new BottomSheet.Builder(fragment.getParentActivity(), false, resourcesProvider);
         builder.setTitle(LocaleController.getString(R.string.Notifications), true);
->>>>>>> 1e891826
         CharSequence[] items = new CharSequence[]{
-                LocaleController.formatString("MuteFor", R.string.MuteFor, LocaleController.formatPluralString("Hours", 1)),
-                LocaleController.formatString("MuteFor", R.string.MuteFor, LocaleController.formatPluralString("Hours", 8)),
-                LocaleController.formatString("MuteFor", R.string.MuteFor, LocaleController.formatPluralString("Days", 2)),
+                LocaleController.formatString(R.string.MuteFor, LocaleController.formatPluralString("Hours", 1)),
+                LocaleController.formatString(R.string.MuteFor, LocaleController.formatPluralString("Hours", 8)),
+                LocaleController.formatString(R.string.MuteFor, LocaleController.formatPluralString("Days", 2)),
                 LocaleController.getString(R.string.MuteDisable)
         };
         builder.setItems(items, (dialogInterface, i) -> {
@@ -6297,15 +6250,9 @@
                 CheckBoxCell cell = new CheckBoxCell(activity, 1, resourcesProvider);
                 cell.setBackgroundDrawable(Theme.getSelectorDrawable(false));
                 if (chat != null && hasNotOut) {
-<<<<<<< HEAD
-                    cell.setText(LocaleController.getString("DeleteForAll", R.string.DeleteForAll), "", true, false);
+                    cell.setText(LocaleController.getString(R.string.DeleteForAll), "", true, false);
                 } else {
-                    cell.setText(LocaleController.getString("DeleteMessagesOption", R.string.DeleteMessagesOption), "", true, false);
-=======
-                    cell.setText(LocaleController.getString(R.string.DeleteForAll), "", false, false);
-                } else {
-                    cell.setText(LocaleController.getString(R.string.DeleteMessagesOption), "", false, false);
->>>>>>> 1e891826
+                    cell.setText(LocaleController.getString(R.string.DeleteMessagesOption), "", true, false);
                 }
                 cell.setPadding(LocaleController.isRTL ? dp(16) : dp(8), 0, LocaleController.isRTL ? dp(8) : dp(16), 0);
                 frameLayout.addView(cell, LayoutHelper.createFrame(LayoutHelper.MATCH_PARENT, 48, Gravity.TOP | Gravity.LEFT, 0, 0, 0, 0));
@@ -6363,15 +6310,9 @@
                 if (canDeleteInbox) {
                     cell.setText(LocaleController.formatString("DeleteMessagesOptionAlso", R.string.DeleteMessagesOptionAlso, UserObject.getFirstName(user)), "", true, false);
                 } else if (chat != null && (hasNotOut || myMessagesCount == count)) {
-<<<<<<< HEAD
-                    cell.setText(LocaleController.getString("DeleteForAll", R.string.DeleteForAll), "", true, false);
+                    cell.setText(LocaleController.getString(R.string.DeleteForAll), "", true, false);
                 } else {
-                    cell.setText(LocaleController.getString("DeleteMessagesOption", R.string.DeleteMessagesOption), "", true, false);
-=======
-                    cell.setText(LocaleController.getString(R.string.DeleteForAll), "", false, false);
-                } else {
-                    cell.setText(LocaleController.getString(R.string.DeleteMessagesOption), "", false, false);
->>>>>>> 1e891826
+                    cell.setText(LocaleController.getString(R.string.DeleteMessagesOption), "", true, false);
                 }
                 cell.setPadding(LocaleController.isRTL ? dp(16) : dp(8), 0, LocaleController.isRTL ? dp(8) : dp(16), 0);
                 frameLayout.addView(cell, LayoutHelper.createFrame(LayoutHelper.MATCH_PARENT, 48, Gravity.TOP | Gravity.LEFT, 0, 0, 0, 0));
