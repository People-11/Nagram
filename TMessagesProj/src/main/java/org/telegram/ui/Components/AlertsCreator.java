/*
 * This is the source code of Telegram for Android v. 5.x.x.
 * It is licensed under GNU GPL v. 2 or later.
 * You should have received a copy of the license in this archive (see LICENSE).
 *
 * Copyright Nikolai Kudashov, 2013-2018.
 */

package org.telegram.ui.Components;

import android.Manifest;
import android.app.Activity;
import android.app.Dialog;
import android.content.Context;
import android.content.DialogInterface;
import android.content.Intent;
import android.content.SharedPreferences;
import android.content.pm.PackageManager;
import android.graphics.Color;
import android.graphics.Outline;
import android.graphics.PorterDuff;
import android.graphics.PorterDuffColorFilter;
import android.graphics.drawable.BitmapDrawable;
import android.graphics.drawable.Drawable;
import android.graphics.drawable.GradientDrawable;
import android.net.Uri;
import android.os.Build;
import android.os.Bundle;
import android.os.Vibrator;
import android.provider.Settings;
import android.text.Html;
import android.text.InputType;
import android.text.Spannable;
import android.text.SpannableString;
import android.text.SpannableStringBuilder;
import android.text.TextUtils;
import android.text.style.URLSpan;
import android.util.Base64;
import android.util.SparseArray;
import android.util.TypedValue;
import android.view.Gravity;
import android.view.HapticFeedbackConstants;
import android.view.View;
import android.view.ViewOutlineProvider;
import android.view.inputmethod.EditorInfo;
import android.widget.Button;
import android.widget.FrameLayout;
import android.widget.LinearLayout;
import android.widget.TextView;
import android.widget.Toast;

import androidx.annotation.RequiresApi;

import org.telegram.messenger.AccountInstance;
import org.telegram.messenger.AndroidUtilities;
import org.telegram.messenger.ApplicationLoader;
import org.telegram.messenger.ChatObject;
import org.telegram.messenger.ContactsController;
import org.telegram.messenger.FileLog;
import org.telegram.messenger.ImageLocation;
import org.telegram.messenger.LocaleController;
import org.telegram.messenger.MessageObject;
import org.telegram.messenger.MessagesController;
import org.telegram.messenger.MessagesStorage;
import org.telegram.messenger.NotificationCenter;
import org.telegram.messenger.NotificationsController;
import org.telegram.messenger.R;
import org.telegram.messenger.SecretChatHelper;
import org.telegram.messenger.SharedConfig;
import org.telegram.messenger.SvgHelper;
import org.telegram.messenger.UserConfig;
import org.telegram.messenger.UserObject;
import org.telegram.messenger.Utilities;
import org.telegram.messenger.browser.Browser;
import org.telegram.tgnet.ConnectionsManager;
import org.telegram.tgnet.SerializedData;
import org.telegram.tgnet.TLObject;
import org.telegram.tgnet.TLRPC;
import org.telegram.ui.ActionBar.ActionBarMenuItem;
import org.telegram.ui.ActionBar.AlertDialog;
import org.telegram.ui.ActionBar.BaseFragment;
import org.telegram.ui.ActionBar.BottomSheet;
import org.telegram.ui.ActionBar.Theme;
import org.telegram.ui.CacheControlActivity;
import org.telegram.ui.Cells.AccountSelectCell;
import org.telegram.ui.Cells.CheckBoxCell;
import org.telegram.ui.Cells.RadioColorCell;
import org.telegram.ui.Cells.TextColorCell;
import org.telegram.ui.ChatActivity;
import org.telegram.ui.Components.voip.VoIPHelper;
import org.telegram.ui.LanguageSelectActivity;
import org.telegram.ui.LaunchActivity;
import org.telegram.ui.NotificationsCustomSettingsActivity;
import org.telegram.ui.NotificationsSettingsActivity;
import org.telegram.ui.ProfileNotificationsActivity;
import org.telegram.ui.ReportOtherActivity;
import org.telegram.ui.ThemePreviewActivity;
import org.telegram.ui.TooManyCommunitiesActivity;

import java.net.IDN;
import java.util.ArrayList;
import java.util.Arrays;
import java.util.Calendar;
import java.util.HashMap;
import java.util.List;
import java.util.Locale;
import java.util.concurrent.CountDownLatch;

import kotlin.Unit;
import tw.nekomimi.nekogram.BottomBuilder;
import tw.nekomimi.nekogram.NekoConfig;
import tw.nekomimi.nekogram.utils.VibrateUtil;

public class AlertsCreator {

    public static Dialog processError(int currentAccount, TLRPC.TL_error error, BaseFragment fragment, TLObject request, Object... args) {
        if (error.code == 406 || error.text == null) {
            return null;
        }
        if (request instanceof TLRPC.TL_messages_initHistoryImport || request instanceof TLRPC.TL_messages_checkHistoryImport || request instanceof TLRPC.TL_messages_startHistoryImport) {
            TLRPC.InputPeer peer;
            if (request instanceof TLRPC.TL_messages_initHistoryImport) {
                peer = ((TLRPC.TL_messages_initHistoryImport) request).peer;
            } else  if (request instanceof TLRPC.TL_messages_startHistoryImport) {
                peer = ((TLRPC.TL_messages_startHistoryImport) request).peer;
            } else {
                peer = null;
            }
            if (error.text.contains("USER_IS_BLOCKED")) {
                showSimpleAlert(fragment, LocaleController.getString("ImportErrorTitle", R.string.ImportErrorTitle), LocaleController.getString("ImportErrorUserBlocked", R.string.ImportErrorUserBlocked));
            } else if (error.text.contains("USER_NOT_MUTUAL_CONTACT")) {
                showSimpleAlert(fragment, LocaleController.getString("ImportErrorTitle", R.string.ImportErrorTitle), LocaleController.getString("ImportMutualError", R.string.ImportMutualError));
            } else if (error.text.contains("IMPORT_PEER_TYPE_INVALID")) {
                if (peer instanceof TLRPC.TL_inputPeerUser) {
                    showSimpleAlert(fragment, LocaleController.getString("ImportErrorTitle", R.string.ImportErrorTitle), LocaleController.getString("ImportErrorChatInvalidUser", R.string.ImportErrorChatInvalidUser));
                } else {
                    showSimpleAlert(fragment, LocaleController.getString("ImportErrorTitle", R.string.ImportErrorTitle), LocaleController.getString("ImportErrorChatInvalidGroup", R.string.ImportErrorChatInvalidGroup));
                }
            } else if (error.text.contains("CHAT_ADMIN_REQUIRED")) {
                showSimpleAlert(fragment, LocaleController.getString("ImportErrorTitle", R.string.ImportErrorTitle), LocaleController.getString("ImportErrorNotAdmin", R.string.ImportErrorNotAdmin));
            } else if (error.text.startsWith("IMPORT_FORMAT")) {
                showSimpleAlert(fragment, LocaleController.getString("ImportErrorTitle", R.string.ImportErrorTitle), LocaleController.getString("ImportErrorFileFormatInvalid", R.string.ImportErrorFileFormatInvalid));
            } else if (error.text.contains("IMPORT_LANG_NOT_FOUND")) {
                showSimpleAlert(fragment, LocaleController.getString("ImportErrorTitle", R.string.ImportErrorTitle), LocaleController.getString("ImportErrorFileLang", R.string.ImportErrorFileLang));
            } else if (error.text.contains("IMPORT_UPLOAD_FAILED")) {
                showSimpleAlert(fragment, LocaleController.getString("ImportErrorTitle", R.string.ImportErrorTitle), LocaleController.getString("ImportFailedToUpload", R.string.ImportFailedToUpload));
            } else {
                showSimpleAlert(fragment, LocaleController.getString("ImportErrorTitle", R.string.ImportErrorTitle), LocaleController.getString("ErrorOccurred", R.string.ErrorOccurred) + "\n" + error.text);
            }
        } else if (request instanceof TLRPC.TL_account_saveSecureValue || request instanceof TLRPC.TL_account_getAuthorizationForm) {
            if (error.text.contains("PHONE_NUMBER_INVALID")) {
                showSimpleAlert(fragment, LocaleController.getString("InvalidPhoneNumber", R.string.InvalidPhoneNumber));
            } else if (error.text.startsWith("FLOOD_WAIT")) {
                showSimpleAlert(fragment, LocaleController.getString("FloodWait", R.string.FloodWait));
            } else if ("APP_VERSION_OUTDATED".equals(error.text)) {
                showUpdateAppAlert(fragment.getParentActivity(), LocaleController.getString("UpdateAppAlert", R.string.UpdateAppAlert), true);
            } else {
                showSimpleAlert(fragment, LocaleController.getString("ErrorOccurred", R.string.ErrorOccurred) + "\n" + error.text);
            }
        } else if (request instanceof TLRPC.TL_channels_joinChannel ||
                request instanceof TLRPC.TL_channels_editAdmin ||
                request instanceof TLRPC.TL_channels_inviteToChannel ||
                request instanceof TLRPC.TL_messages_addChatUser ||
                request instanceof TLRPC.TL_messages_startBot ||
                request instanceof TLRPC.TL_channels_editBanned ||
                request instanceof TLRPC.TL_messages_editChatDefaultBannedRights ||
                request instanceof TLRPC.TL_messages_editChatAdmin ||
                request instanceof TLRPC.TL_messages_migrateChat ||
                request instanceof TLRPC.TL_phone_inviteToGroupCall) {
            if (fragment != null && error.text.equals("CHANNELS_TOO_MUCH")) {
                if (request instanceof TLRPC.TL_channels_joinChannel || request instanceof TLRPC.TL_channels_inviteToChannel) {
                    fragment.presentFragment(new TooManyCommunitiesActivity(TooManyCommunitiesActivity.TYPE_JOIN));
                } else {
                    fragment.presentFragment(new TooManyCommunitiesActivity(TooManyCommunitiesActivity.TYPE_EDIT));
                }
                return null;
            } else if (fragment != null) {
                AlertsCreator.showAddUserAlert(error.text, fragment, args != null && args.length > 0 ? (Boolean) args[0] : false, request);
            } else {
                if (error.text.equals("PEER_FLOOD")) {
                    NotificationCenter.getInstance(currentAccount).postNotificationName(NotificationCenter.needShowAlert, 1);
                }
            }
        } else if (request instanceof TLRPC.TL_messages_createChat) {
            if (error.text.equals("CHANNELS_TOO_MUCH")) {
                fragment.presentFragment(new TooManyCommunitiesActivity(TooManyCommunitiesActivity.TYPE_CREATE));
                return null;
            } else if (error.text.startsWith("FLOOD_WAIT")) {
                AlertsCreator.showFloodWaitAlert(error.text, fragment);
            } else {
                AlertsCreator.showAddUserAlert(error.text, fragment, false, request);
            }
        } else if (request instanceof TLRPC.TL_channels_createChannel) {
            if (error.text.equals("CHANNELS_TOO_MUCH")) {
                fragment.presentFragment(new TooManyCommunitiesActivity(TooManyCommunitiesActivity.TYPE_CREATE));
                return null;
            } else if (error.text.startsWith("FLOOD_WAIT")) {
                AlertsCreator.showFloodWaitAlert(error.text, fragment);
            } else {
                AlertsCreator.showAddUserAlert(error.text, fragment, false, request);
            }
        } else if (request instanceof TLRPC.TL_messages_editMessage) {
            if (!error.text.equals("MESSAGE_NOT_MODIFIED")) {
                if (fragment != null) {
                    showSimpleAlert(fragment, LocaleController.getString("EditMessageError", R.string.EditMessageError));
                } else {
                    showSimpleToast(null, LocaleController.getString("EditMessageError", R.string.EditMessageError));
                }
            }
        } else if (request instanceof TLRPC.TL_messages_sendMessage ||
                request instanceof TLRPC.TL_messages_sendMedia ||
                request instanceof TLRPC.TL_messages_sendInlineBotResult ||
                request instanceof TLRPC.TL_messages_forwardMessages ||
                request instanceof TLRPC.TL_messages_sendMultiMedia ||
                request instanceof TLRPC.TL_messages_sendScheduledMessages) {
            switch (error.text) {
                case "PEER_FLOOD":
                    NotificationCenter.getInstance(currentAccount).postNotificationName(NotificationCenter.needShowAlert, 0);
                    break;
                case "USER_BANNED_IN_CHANNEL":
                    NotificationCenter.getInstance(currentAccount).postNotificationName(NotificationCenter.needShowAlert, 5);
                    break;
                case "SCHEDULE_TOO_MUCH":
                    showSimpleToast(fragment, LocaleController.getString("MessageScheduledLimitReached", R.string.MessageScheduledLimitReached));
                    break;
            }
        } else if (request instanceof TLRPC.TL_messages_importChatInvite) {
            if (error.text.startsWith("FLOOD_WAIT")) {
                showSimpleAlert(fragment, LocaleController.getString("FloodWait", R.string.FloodWait));
            } else if (error.text.equals("USERS_TOO_MUCH")) {
                showSimpleAlert(fragment, LocaleController.getString("JoinToGroupErrorFull", R.string.JoinToGroupErrorFull));
            } else if (error.text.equals("CHANNELS_TOO_MUCH")) {
                fragment.presentFragment(new TooManyCommunitiesActivity(TooManyCommunitiesActivity.TYPE_JOIN));
            } else {
                showSimpleAlert(fragment, LocaleController.getString("JoinToGroupErrorNotExist", R.string.JoinToGroupErrorNotExist));
            }
        } else if (request instanceof TLRPC.TL_messages_getAttachedStickers) {
            if (fragment != null && fragment.getParentActivity() != null) {
                Toast.makeText(fragment.getParentActivity(), LocaleController.getString("ErrorOccurred", R.string.ErrorOccurred) + "\n" + error.text, Toast.LENGTH_SHORT).show();
            }
        } else if (request instanceof TLRPC.TL_account_confirmPhone || request instanceof TLRPC.TL_account_verifyPhone || request instanceof TLRPC.TL_account_verifyEmail) {
            if (error.text.contains("PHONE_CODE_EMPTY") || error.text.contains("PHONE_CODE_INVALID") || error.text.contains("CODE_INVALID") || error.text.contains("CODE_EMPTY")) {
                return showSimpleAlert(fragment, LocaleController.getString("InvalidCode", R.string.InvalidCode));
            } else if (error.text.contains("PHONE_CODE_EXPIRED") || error.text.contains("EMAIL_VERIFY_EXPIRED")) {
                return showSimpleAlert(fragment, LocaleController.getString("CodeExpired", R.string.CodeExpired));
            } else if (error.text.startsWith("FLOOD_WAIT")) {
                return showSimpleAlert(fragment, LocaleController.getString("FloodWait", R.string.FloodWait));
            } else {
                return showSimpleAlert(fragment, error.text);
            }
        } else if (request instanceof TLRPC.TL_auth_resendCode) {
            if (error.text.contains("PHONE_NUMBER_INVALID")) {
                return showSimpleAlert(fragment, LocaleController.getString("InvalidPhoneNumber", R.string.InvalidPhoneNumber));
            } else if (error.text.contains("PHONE_CODE_EMPTY") || error.text.contains("PHONE_CODE_INVALID")) {
                return showSimpleAlert(fragment, LocaleController.getString("InvalidCode", R.string.InvalidCode));
            } else if (error.text.contains("PHONE_CODE_EXPIRED")) {
                return showSimpleAlert(fragment, LocaleController.getString("CodeExpired", R.string.CodeExpired));
            } else if (error.text.startsWith("FLOOD_WAIT")) {
                return showSimpleAlert(fragment, LocaleController.getString("FloodWait", R.string.FloodWait));
            } else if (error.code != -1000) {
                return showSimpleAlert(fragment, LocaleController.getString("ErrorOccurred", R.string.ErrorOccurred) + "\n" + error.text);
            }
        } else if (request instanceof TLRPC.TL_account_sendConfirmPhoneCode) {
            if (error.code == 400) {
                return showSimpleAlert(fragment, LocaleController.getString("CancelLinkExpired", R.string.CancelLinkExpired));
            } else {
                if (error.text.startsWith("FLOOD_WAIT")) {
                    return showSimpleAlert(fragment, LocaleController.getString("FloodWait", R.string.FloodWait));
                } else {
                    return showSimpleAlert(fragment, LocaleController.getString("ErrorOccurred", R.string.ErrorOccurred));
                }
            }
        } else if (request instanceof TLRPC.TL_account_changePhone) {
            if (error.text.contains("PHONE_NUMBER_INVALID")) {
                showSimpleAlert(fragment, LocaleController.getString("InvalidPhoneNumber", R.string.InvalidPhoneNumber));
            } else if (error.text.contains("PHONE_CODE_EMPTY") || error.text.contains("PHONE_CODE_INVALID")) {
                showSimpleAlert(fragment, LocaleController.getString("InvalidCode", R.string.InvalidCode));
            } else if (error.text.contains("PHONE_CODE_EXPIRED")) {
                showSimpleAlert(fragment, LocaleController.getString("CodeExpired", R.string.CodeExpired));
            } else if (error.text.startsWith("FLOOD_WAIT")) {
                showSimpleAlert(fragment, LocaleController.getString("FloodWait", R.string.FloodWait));
            } else {
                showSimpleAlert(fragment, error.text);
            }
        } else if (request instanceof TLRPC.TL_account_sendChangePhoneCode) {
            if (error.text.contains("PHONE_NUMBER_INVALID")) {
                showSimpleAlert(fragment, LocaleController.getString("InvalidPhoneNumber", R.string.InvalidPhoneNumber));
            } else if (error.text.contains("PHONE_CODE_EMPTY") || error.text.contains("PHONE_CODE_INVALID")) {
                showSimpleAlert(fragment, LocaleController.getString("InvalidCode", R.string.InvalidCode));
            } else if (error.text.contains("PHONE_CODE_EXPIRED")) {
                showSimpleAlert(fragment, LocaleController.getString("CodeExpired", R.string.CodeExpired));
            } else if (error.text.startsWith("FLOOD_WAIT")) {
                showSimpleAlert(fragment, LocaleController.getString("FloodWait", R.string.FloodWait));
            } else if (error.text.startsWith("PHONE_NUMBER_OCCUPIED")) {
                showSimpleAlert(fragment, LocaleController.formatString("ChangePhoneNumberOccupied", R.string.ChangePhoneNumberOccupied, args[0]));
            } else {
                showSimpleAlert(fragment, LocaleController.getString("ErrorOccurred", R.string.ErrorOccurred));
            }
        } else if (request instanceof TLRPC.TL_updateUserName) {
            switch (error.text) {
                case "USERNAME_INVALID":
                    showSimpleAlert(fragment, LocaleController.getString("UsernameInvalid", R.string.UsernameInvalid));
                    break;
                case "USERNAME_OCCUPIED":
                    showSimpleAlert(fragment, LocaleController.getString("UsernameInUse", R.string.UsernameInUse));
                    break;
                default:
                    showSimpleAlert(fragment, LocaleController.getString("ErrorOccurred", R.string.ErrorOccurred));
                    break;
            }
        } else if (request instanceof TLRPC.TL_contacts_importContacts) {
            if (error.text.startsWith("FLOOD_WAIT")) {
                showSimpleAlert(fragment, LocaleController.getString("FloodWait", R.string.FloodWait));
            } else {
                showSimpleAlert(fragment, LocaleController.getString("ErrorOccurred", R.string.ErrorOccurred) + "\n" + error.text);
            }
        } else if (request instanceof TLRPC.TL_account_getPassword || request instanceof TLRPC.TL_account_getTmpPassword) {
            if (error.text.startsWith("FLOOD_WAIT")) {
                showSimpleToast(fragment, getFloodWaitString(error.text));
            } else {
                showSimpleToast(fragment, error.text);
            }
        } else if (request instanceof TLRPC.TL_payments_sendPaymentForm) {
            switch (error.text) {
                case "BOT_PRECHECKOUT_FAILED":
                    showSimpleToast(fragment, LocaleController.getString("PaymentPrecheckoutFailed", R.string.PaymentPrecheckoutFailed));
                    break;
                case "PAYMENT_FAILED":
                    showSimpleToast(fragment, LocaleController.getString("PaymentFailed", R.string.PaymentFailed));
                    break;
                default:
                    showSimpleToast(fragment, error.text);
                    break;
            }
        } else if (request instanceof TLRPC.TL_payments_validateRequestedInfo) {
            switch (error.text) {
                case "SHIPPING_NOT_AVAILABLE":
                    showSimpleToast(fragment, LocaleController.getString("PaymentNoShippingMethod", R.string.PaymentNoShippingMethod));
                    break;
                default:
                    showSimpleToast(fragment, error.text);
                    break;
            }
        }

        return null;
    }

    public static Toast showSimpleToast(BaseFragment baseFragment, final String text) {
        if (text == null) {
            return null;
        }
        Context context;
        if (baseFragment != null && baseFragment.getParentActivity() != null) {
            context = baseFragment.getParentActivity();
        } else {
            context = ApplicationLoader.applicationContext;
        }
        Toast toast = Toast.makeText(context, text, Toast.LENGTH_LONG);
        toast.show();
        return toast;
    }

    public static AlertDialog showUpdateAppAlert(final Context context, final String text, boolean updateApp) {
        if (context == null || text == null) {
            return null;
        }
        AlertDialog.Builder builder = new AlertDialog.Builder(context);
        builder.setTitle(LocaleController.getString("AppName", R.string.AppName));
        builder.setMessage(text);
        builder.setPositiveButton(LocaleController.getString("OK", R.string.OK), null);
        return builder.show();
    }

    private static SpannableStringBuilder mkTransSpan(String str, TLRPC.TL_langPackLanguage language, BottomBuilder builder) {
        SpannableStringBuilder spanned = new SpannableStringBuilder(AndroidUtilities.replaceTags(str));

        int start = TextUtils.indexOf(spanned, '[');
        int end;
        if (start != -1) {
            end = TextUtils.indexOf(spanned, ']', start + 1);
            if (start != -1 && end != -1) {
                spanned.delete(end, end + 1);
                spanned.delete(start, start + 1);
            }
        } else {
            end = -1;
        }

        if (start != -1 && end != -1) {
            spanned.setSpan(new URLSpanNoUnderline(language.translations_url) {
                @Override
                public void onClick(View widget) {
                    builder.dismiss();
                    super.onClick(widget);
                }
            }, start, end - 1, Spannable.SPAN_EXCLUSIVE_EXCLUSIVE);
        }

        return spanned;
    }

    public static BottomSheet createLanguageAlert(LaunchActivity activity, final TLRPC.TL_langPackLanguage language) {
        return createLanguageAlert(activity, language, null).create();
    }

    public static BottomBuilder createLanguageAlert(LaunchActivity activity, final TLRPC.TL_langPackLanguage language, Runnable callback) {
        if (language == null) {
            return null;
        }
        language.lang_code = language.lang_code.replace('-', '_').toLowerCase();
        language.plural_code = language.plural_code.replace('-', '_').toLowerCase();
        if (language.base_lang_code != null) {
            language.base_lang_code = language.base_lang_code.replace('-', '_').toLowerCase();
        }

        BottomBuilder builder = new BottomBuilder(activity);
        LocaleController.LocaleInfo currentInfo = LocaleController.getInstance().getCurrentLocaleInfo();
        if (currentInfo.shortName.equals(language.lang_code)) {
            String str = LocaleController.formatString("LanguageSame", R.string.LanguageSame, language.name);
            builder.addTitle(LocaleController.getString("Language", R.string.Language), mkTransSpan(str, language, builder));
            builder.addCancelButton();
            builder.addButton(LocaleController.getString("SETTINGS", R.string.SETTINGS), (__) -> {
                activity.presentFragment(new LanguageSelectActivity());
                return Unit.INSTANCE;
            });
        } else {
            if (language.strings_count == 0) {
                String str = LocaleController.formatString("LanguageUnknownCustomAlert", R.string.LanguageUnknownCustomAlert, language.name);
                builder.addTitle(LocaleController.getString("LanguageUnknownTitle", R.string.LanguageUnknownTitle), mkTransSpan(str, language, builder));
                builder.addCancelButton();
            } else {
                String str;
                if (language.official) {
                    str = LocaleController.formatString("LanguageAlert", R.string.LanguageAlert, language.name, (int) Math.ceil(language.translated_count / (float) language.strings_count * 100));
                } else {
                    str = LocaleController.formatString("LanguageCustomAlert", R.string.LanguageCustomAlert, language.name, (int) Math.ceil(language.translated_count / (float) language.strings_count * 100));
                }
                builder.addTitle(LocaleController.getString("LanguageTitle", R.string.LanguageTitle), mkTransSpan(str, language, builder));
                builder.addButton(LocaleController.getString("Change", R.string.Change), (it) -> {
                    String key;
                    if (language.official) {
                        key = "remote_" + language.lang_code;
                    } else {
                        key = "unofficial_" + language.lang_code;
                    }
                    LocaleController.LocaleInfo localeInfo = LocaleController.getInstance().getLanguageFromDict(key);
                    if (localeInfo == null) {
                        localeInfo = new LocaleController.LocaleInfo();
                        localeInfo.name = language.native_name;
                        localeInfo.nameEnglish = language.name;
                        localeInfo.shortName = language.lang_code;
                        localeInfo.baseLangCode = language.base_lang_code;
                        localeInfo.pluralLangCode = language.plural_code;
                        localeInfo.isRtl = language.rtl;
                        if (language.official) {
                            localeInfo.pathToFile = "remote";
                        } else {
                            localeInfo.pathToFile = "unofficial";
                        }
                    }
                    if (callback != null) {
                        callback.run();
                    }
                    LocaleController.getInstance().applyLanguage(localeInfo, true, false, false, true, UserConfig.selectedAccount);
                    activity.rebuildAllFragments(true);
                    return Unit.INSTANCE;
                });
                builder.addCancelButton();
            }
        }

        return builder;
    }

    public static boolean checkSlowMode(Context context, int currentAccount, long did, boolean few) {
        int lowerId = (int) did;
        if (lowerId < 0) {
            TLRPC.Chat chat = MessagesController.getInstance(currentAccount).getChat(-lowerId);
            if (chat != null && chat.slowmode_enabled && !ChatObject.hasAdminRights(chat)) {
                if (!few) {
                    TLRPC.ChatFull chatFull = MessagesController.getInstance(currentAccount).getChatFull(chat.id);
                    if (chatFull == null) {
                        chatFull = MessagesStorage.getInstance(currentAccount).loadChatInfo(chat.id, ChatObject.isChannel(chat), new CountDownLatch(1), false, false);
                    }
                    if (chatFull != null && chatFull.slowmode_next_send_date >= ConnectionsManager.getInstance(currentAccount).getCurrentTime()) {
                        few = true;
                    }
                }
                if (few) {
                    AlertsCreator.createSimpleAlert(context, chat.title, LocaleController.getString("SlowmodeSendError", R.string.SlowmodeSendError)).show();
                    return true;
                }
            }
        }
        return false;
    }

    public static AlertDialog.Builder createSimpleAlert(Context context, final String text) {
        return createSimpleAlert(context, null, text);
    }

    public static AlertDialog.Builder createSimpleAlert(Context context, final String title, final String text) {
        if (context == null || text == null) {
            return null;
        }
        AlertDialog.Builder builder = new AlertDialog.Builder(context);
        builder.setTitle(title == null ? LocaleController.getString("AppName", R.string.AppName) : title);
        builder.setMessage(text);
        builder.setPositiveButton(LocaleController.getString("OK", R.string.OK), null);
        return builder;
    }

    public static Dialog showSimpleAlert(BaseFragment baseFragment, final String text) {
        return showSimpleAlert(baseFragment, null, text);
    }

    public static Dialog showSimpleAlert(BaseFragment baseFragment, final String title, final String text) {
        if (text == null || baseFragment == null || baseFragment.getParentActivity() == null) {
            return null;
        }
        AlertDialog.Builder builder = createSimpleAlert(baseFragment.getParentActivity(), title, text);
        Dialog dialog = builder.create();
        baseFragment.showDialog(dialog);
        return dialog;
    }

    public static void showBlockReportSpamReplyAlert(ChatActivity fragment, MessageObject messageObject, int peerId) {
        if (fragment == null || fragment.getParentActivity() == null || messageObject == null) {
            return;
        }

        AccountInstance accountInstance = fragment.getAccountInstance();
        TLRPC.User user = peerId > 0 ? accountInstance.getMessagesController().getUser(peerId) : null;
        TLRPC.Chat chat = peerId < 0 ? accountInstance.getMessagesController().getChat(-peerId) : null;
        if (user == null && chat == null) {
            return;
        }
        AlertDialog.Builder builder = new AlertDialog.Builder(fragment.getParentActivity());

        builder.setTitle(LocaleController.getString("BlockUser", R.string.BlockUser));
        if (user != null) {
            builder.setMessage(AndroidUtilities.replaceTags(LocaleController.formatString("BlockUserReplyAlert", R.string.BlockUserReplyAlert, UserObject.getFirstName(user))));
        } else {
            builder.setMessage(AndroidUtilities.replaceTags(LocaleController.formatString("BlockUserReplyAlert", R.string.BlockUserReplyAlert, chat.title)));
        }

        CheckBoxCell[] cells = new CheckBoxCell[1];
        LinearLayout linearLayout = new LinearLayout(fragment.getParentActivity());
        linearLayout.setOrientation(LinearLayout.VERTICAL);

        cells[0] = new CheckBoxCell(fragment.getParentActivity(), 1);
        cells[0].setBackgroundDrawable(Theme.getSelectorDrawable(false));
        cells[0].setTag(0);
        cells[0].setText(LocaleController.getString("DeleteReportSpam", R.string.DeleteReportSpam), "", true, false);

        cells[0].setPadding(LocaleController.isRTL ? AndroidUtilities.dp(16) : AndroidUtilities.dp(8), 0, LocaleController.isRTL ? AndroidUtilities.dp(8) : AndroidUtilities.dp(16), 0);
        linearLayout.addView(cells[0], LayoutHelper.createLinear(LayoutHelper.MATCH_PARENT, LayoutHelper.WRAP_CONTENT));
        cells[0].setOnClickListener(v -> {
            Integer num = (Integer) v.getTag();
            cells[num].setChecked(!cells[num].isChecked(), true);
        });

        builder.setCustomViewOffset(12);
        builder.setView(linearLayout);

        builder.setPositiveButton(LocaleController.getString("BlockAndDeleteReplies", R.string.BlockAndDeleteReplies), (dialogInterface, i) -> {
            if (user != null) {
                accountInstance.getMessagesStorage().deleteUserChatHistory(fragment.getDialogId(), 0, user.id);
            } else {
                accountInstance.getMessagesStorage().deleteUserChatHistory(fragment.getDialogId(), 0, -chat.id);
            }
            TLRPC.TL_contacts_blockFromReplies request = new TLRPC.TL_contacts_blockFromReplies();
            request.msg_id = messageObject.getId();
            request.delete_message = true;
            request.delete_history = true;
            if (cells[0].isChecked()) {
                request.report_spam = true;
                if (fragment.getParentActivity() != null) {
                    Toast.makeText(fragment.getParentActivity(), LocaleController.getString("ReportChatSent", R.string.ReportChatSent), Toast.LENGTH_SHORT).show();
                }
            }
            accountInstance.getConnectionsManager().sendRequest(request, (response, error) -> {
                if (response instanceof TLRPC.Updates) {
                    accountInstance.getMessagesController().processUpdates((TLRPC.Updates) response, false);
                }
            });
        });
        builder.setNegativeButton(LocaleController.getString("Cancel", R.string.Cancel), null);
        AlertDialog dialog = builder.create();
        fragment.showDialog(dialog);
        TextView button = (TextView) dialog.getButton(DialogInterface.BUTTON_POSITIVE);
        if (button != null) {
            button.setTextColor(Theme.getColor(Theme.key_dialogTextRed2));
        }
    }

    public static void showBlockReportSpamAlert(BaseFragment fragment, long dialog_id, TLRPC.User currentUser, TLRPC.Chat currentChat, TLRPC.EncryptedChat encryptedChat, boolean isLocation, TLRPC.ChatFull chatInfo, MessagesStorage.IntCallback callback) {
        if (fragment == null || fragment.getParentActivity() == null) {
            return;
        }
        AccountInstance accountInstance = fragment.getAccountInstance();
        AlertDialog.Builder builder = new AlertDialog.Builder(fragment.getParentActivity());
        CharSequence reportText;
        CheckBoxCell[] cells;
        SharedPreferences preferences = MessagesController.getNotificationsSettings(fragment.getCurrentAccount());
        boolean showReport = encryptedChat != null || preferences.getBoolean("dialog_bar_report" + dialog_id, false);
        if (currentUser != null) {
            builder.setTitle(LocaleController.formatString("BlockUserTitle", R.string.BlockUserTitle, UserObject.getFirstName(currentUser)));
            builder.setMessage(AndroidUtilities.replaceTags(LocaleController.formatString("BlockUserAlert", R.string.BlockUserAlert, UserObject.getFirstName(currentUser))));
            reportText = LocaleController.getString("BlockContact", R.string.BlockContact);

            cells = new CheckBoxCell[2];
            LinearLayout linearLayout = new LinearLayout(fragment.getParentActivity());
            linearLayout.setOrientation(LinearLayout.VERTICAL);
            for (int a = 0; a < 2; a++) {
                if (a == 0 && !showReport) {
                    continue;
                }
                cells[a] = new CheckBoxCell(fragment.getParentActivity(), 1);
                cells[a].setBackgroundDrawable(Theme.getSelectorDrawable(false));
                cells[a].setTag(a);
                if (a == 0) {
                    cells[a].setText(LocaleController.getString("DeleteReportSpam", R.string.DeleteReportSpam), "", true, false);
                } else {
                    cells[a].setText(LocaleController.formatString("DeleteThisChat", R.string.DeleteThisChat), "", true, false);
                }
                cells[a].setPadding(LocaleController.isRTL ? AndroidUtilities.dp(16) : AndroidUtilities.dp(8), 0, LocaleController.isRTL ? AndroidUtilities.dp(8) : AndroidUtilities.dp(16), 0);
                linearLayout.addView(cells[a], LayoutHelper.createLinear(LayoutHelper.MATCH_PARENT, LayoutHelper.WRAP_CONTENT));
                cells[a].setOnClickListener(v -> {
                    Integer num = (Integer) v.getTag();
                    cells[num].setChecked(!cells[num].isChecked(), true);
                });
            }
            builder.setCustomViewOffset(12);
            builder.setView(linearLayout);
        } else {
            cells = null;
            if (currentChat != null && isLocation) {
                builder.setTitle(LocaleController.getString("ReportUnrelatedGroup", R.string.ReportUnrelatedGroup));
                if (chatInfo != null && chatInfo.location instanceof TLRPC.TL_channelLocation) {
                    TLRPC.TL_channelLocation location = (TLRPC.TL_channelLocation) chatInfo.location;
                    builder.setMessage(AndroidUtilities.replaceTags(LocaleController.formatString("ReportUnrelatedGroupText", R.string.ReportUnrelatedGroupText, location.address)));
                } else {
                    builder.setMessage(LocaleController.getString("ReportUnrelatedGroupTextNoAddress", R.string.ReportUnrelatedGroupTextNoAddress));
                }
            } else {
                builder.setTitle(LocaleController.getString("ReportSpamTitle", R.string.ReportSpamTitle));
                if (ChatObject.isChannel(currentChat) && !currentChat.megagroup) {
                    builder.setMessage(LocaleController.getString("ReportSpamAlertChannel", R.string.ReportSpamAlertChannel));
                } else {
                    builder.setMessage(LocaleController.getString("ReportSpamAlertGroup", R.string.ReportSpamAlertGroup));
                }
            }
            reportText = LocaleController.getString("ReportChat", R.string.ReportChat);
        }
        builder.setPositiveButton(reportText, (dialogInterface, i) -> {
            if (currentUser != null) {
                accountInstance.getMessagesController().blockPeer(currentUser.id);
            }
            if (cells == null || cells[0] != null && cells[0].isChecked()) {
                accountInstance.getMessagesController().reportSpam(dialog_id, currentUser, currentChat, encryptedChat, currentChat != null && isLocation);
            }
            if (cells == null || cells[1].isChecked()) {
                if (currentChat != null) {
                    if (ChatObject.isNotInChat(currentChat)) {
                        accountInstance.getMessagesController().deleteDialog(dialog_id, 0);
                    } else {
                        accountInstance.getMessagesController().deleteUserFromChat((int) -dialog_id, accountInstance.getMessagesController().getUser(accountInstance.getUserConfig().getClientUserId()), null);
                    }
                } else {
                    accountInstance.getMessagesController().deleteDialog(dialog_id, 0);
                }
                callback.run(1);
            } else {
                callback.run(0);
            }
        });
        builder.setNegativeButton(LocaleController.getString("Cancel", R.string.Cancel), null);
        AlertDialog dialog = builder.create();
        fragment.showDialog(dialog);
        TextView button = (TextView) dialog.getButton(DialogInterface.BUTTON_POSITIVE);
        if (button != null) {
            button.setTextColor(Theme.getColor(Theme.key_dialogTextRed2));
        }
    }

    public static void showCustomNotificationsDialog(BaseFragment parentFragment, long did, int globalType, ArrayList<NotificationsSettingsActivity.NotificationException> exceptions, int currentAccount, MessagesStorage.IntCallback callback) {
        showCustomNotificationsDialog(parentFragment, did, globalType, exceptions, currentAccount, callback, null);
    }

    public static void showCustomNotificationsDialog(BaseFragment parentFragment, long did, int globalType, ArrayList<NotificationsSettingsActivity.NotificationException> exceptions, int currentAccount, MessagesStorage.IntCallback callback, MessagesStorage.IntCallback resultCallback) {
        if (parentFragment == null || parentFragment.getParentActivity() == null) {
            return;
        }
        boolean enabled;
        boolean defaultEnabled = NotificationsController.getInstance(currentAccount).isGlobalNotificationsEnabled(did);

        String[] descriptions = new String[]{
                LocaleController.getString("NotificationsTurnOn", R.string.NotificationsTurnOn),
                LocaleController.formatString("MuteFor", R.string.MuteFor, LocaleController.formatPluralString("Hours", 1)),
                LocaleController.formatString("MuteFor", R.string.MuteFor, LocaleController.formatPluralString("Days", 2)),
                did == 0 && parentFragment instanceof NotificationsCustomSettingsActivity ? null : LocaleController.getString("NotificationsCustomize", R.string.NotificationsCustomize),
                LocaleController.getString("NotificationsTurnOff", R.string.NotificationsTurnOff)
        };

        int[] icons = new int[]{
                R.drawable.baseline_notifications_24,
                R.drawable.baseline_notifications_paused_24,
                R.drawable.baseline_notifications_paused_24,
                R.drawable.baseline_settings_24,
                R.drawable.baseline_notifications_off_24
        };

        final LinearLayout linearLayout = new LinearLayout(parentFragment.getParentActivity());
        linearLayout.setOrientation(LinearLayout.VERTICAL);
        AlertDialog.Builder builder = new AlertDialog.Builder(parentFragment.getParentActivity());

        for (int a = 0; a < descriptions.length; a++) {
            if (descriptions[a] == null) {
                continue;
            }
            TextView textView = new TextView(parentFragment.getParentActivity());
            Drawable drawable = parentFragment.getParentActivity().getResources().getDrawable(icons[a]);
            if (a == descriptions.length - 1) {
                textView.setTextColor(Theme.getColor(Theme.key_dialogTextRed));
                drawable.setColorFilter(new PorterDuffColorFilter(Theme.getColor(Theme.key_dialogRedIcon), PorterDuff.Mode.SRC_IN));
            } else {
                textView.setTextColor(Theme.getColor(Theme.key_dialogTextBlack));
                drawable.setColorFilter(new PorterDuffColorFilter(Theme.getColor(Theme.key_dialogIcon), PorterDuff.Mode.SRC_IN));
            }
            textView.setTextSize(TypedValue.COMPLEX_UNIT_DIP, 16);
            textView.setLines(1);
            textView.setMaxLines(1);
            textView.setCompoundDrawablesWithIntrinsicBounds(drawable, null, null, null);
            textView.setTag(a);
            textView.setBackgroundDrawable(Theme.getSelectorDrawable(false));
            textView.setPadding(AndroidUtilities.dp(24), 0, AndroidUtilities.dp(24), 0);
            textView.setSingleLine(true);
            textView.setGravity(Gravity.LEFT | Gravity.CENTER_VERTICAL);
            textView.setCompoundDrawablePadding(AndroidUtilities.dp(26));
            textView.setText(descriptions[a]);
            linearLayout.addView(textView, LayoutHelper.createLinear(LayoutHelper.MATCH_PARENT, 48, Gravity.LEFT | Gravity.TOP));
            textView.setOnClickListener(v -> {
                int i = (Integer) v.getTag();
                if (i == 0) {
                    if (did != 0) {
                        SharedPreferences preferences = MessagesController.getNotificationsSettings(currentAccount);
                        SharedPreferences.Editor editor = preferences.edit();
                        if (defaultEnabled) {
                            editor.remove("notify2_" + did);
                        } else {
                            editor.putInt("notify2_" + did, 0);
                        }
                        MessagesStorage.getInstance(currentAccount).setDialogFlags(did, 0);
                        editor.commit();
                        TLRPC.Dialog dialog = MessagesController.getInstance(currentAccount).dialogs_dict.get(did);
                        if (dialog != null) {
                            dialog.notify_settings = new TLRPC.TL_peerNotifySettings();
                        }
                        NotificationsController.getInstance(currentAccount).updateServerNotificationsSettings(did);
                        if (resultCallback != null) {
                            if (defaultEnabled) {
                                resultCallback.run(0);
                            } else {
                                resultCallback.run(1);
                            }
                        }
                    } else {
                        NotificationsController.getInstance(currentAccount).setGlobalNotificationsEnabled(globalType, 0);
                    }
                } else if (i == 3) {
                    if (did != 0) {
                        Bundle args = new Bundle();
                        args.putLong("dialog_id", did);
                        parentFragment.presentFragment(new ProfileNotificationsActivity(args));
                    } else {
                        parentFragment.presentFragment(new NotificationsCustomSettingsActivity(globalType, exceptions));
                    }
                } else {
                    int untilTime = ConnectionsManager.getInstance(currentAccount).getCurrentTime();
                    if (i == 1) {
                        untilTime += 60 * 60;
                    } else if (i == 2) {
                        untilTime += 60 * 60 * 48;
                    } else if (i == 4) {
                        untilTime = Integer.MAX_VALUE;
                    }

                    if (did != 0) {
                        SharedPreferences preferences = MessagesController.getNotificationsSettings(currentAccount);
                        SharedPreferences.Editor editor = preferences.edit();
                        long flags;
                        if (i == 4) {
                            if (!defaultEnabled) {
                                editor.remove("notify2_" + did);
                                flags = 0;
                            } else {
                                editor.putInt("notify2_" + did, 2);
                                flags = 1;
                            }
                        } else {
                            editor.putInt("notify2_" + did, 3);
                            editor.putInt("notifyuntil_" + did, untilTime);
                            flags = ((long) untilTime << 32) | 1;
                        }
                        NotificationsController.getInstance(currentAccount).removeNotificationsForDialog(did);
                        MessagesStorage.getInstance(currentAccount).setDialogFlags(did, flags);
                        editor.commit();
                        TLRPC.Dialog dialog = MessagesController.getInstance(currentAccount).dialogs_dict.get(did);
                        if (dialog != null) {
                            dialog.notify_settings = new TLRPC.TL_peerNotifySettings();
                            if (i != 4 || defaultEnabled) {
                                dialog.notify_settings.mute_until = untilTime;
                            }
                        }
                        NotificationsController.getInstance(currentAccount).updateServerNotificationsSettings(did);
                        if (resultCallback != null) {
                            if (i == 4 && !defaultEnabled) {
                                resultCallback.run(0);
                            } else {
                                resultCallback.run(1);
                            }
                        }
                    } else {
                        if (i == 4) {
                            NotificationsController.getInstance(currentAccount).setGlobalNotificationsEnabled(globalType, Integer.MAX_VALUE);
                        } else {
                            NotificationsController.getInstance(currentAccount).setGlobalNotificationsEnabled(globalType, untilTime);
                        }
                    }
                }
                if (callback != null) {
                    callback.run(i);
                }
                builder.getDismissRunnable().run();
            });
        }
        builder.setTitle(LocaleController.getString("Notifications", R.string.Notifications));
        builder.setView(linearLayout);
        parentFragment.showDialog(builder.create());
    }

    public static AlertDialog showSecretLocationAlert(Context context, int currentAccount, final Runnable onSelectRunnable, boolean inChat) {
        ArrayList<String> arrayList = new ArrayList<>();
        ArrayList<Integer> types = new ArrayList<>();
        int providers = 5; // MessagesController.getInstance(currentAccount).availableMapProviders;
        if ((providers & 1) != 0) {
            arrayList.add(LocaleController.getString("MapPreviewProviderTelegram", R.string.MapPreviewProviderTelegram));
            types.add(0);
        }
        if ((providers & 2) != 0) {
            arrayList.add(LocaleController.getString("MapPreviewProviderGoogle", R.string.MapPreviewProviderGoogle));
            types.add(1);
        }
        if ((providers & 4) != 0) {
            arrayList.add(LocaleController.getString("MapPreviewProviderYandex", R.string.MapPreviewProviderYandex));
            types.add(3);
        }
        arrayList.add(LocaleController.getString("MapPreviewProviderNobody", R.string.MapPreviewProviderNobody));
        types.add(2);

        AlertDialog.Builder builder = new AlertDialog.Builder(context);
        builder.setTitle(LocaleController.getString("MapPreviewProviderTitle", R.string.MapPreviewProviderTitle));
        final LinearLayout linearLayout = new LinearLayout(context);
        linearLayout.setOrientation(LinearLayout.VERTICAL);
        builder.setView(linearLayout);

        for (int a = 0; a < arrayList.size(); a++) {
            RadioColorCell cell = new RadioColorCell(context);
            cell.setPadding(AndroidUtilities.dp(4), 0, AndroidUtilities.dp(4), 0);
            cell.setTag(a);
            cell.setCheckColor(Theme.getColor(Theme.key_radioBackground), Theme.getColor(Theme.key_dialogRadioBackgroundChecked));
            cell.setTextAndValue(arrayList.get(a), SharedConfig.mapPreviewType == types.get(a));
            linearLayout.addView(cell);
            cell.setOnClickListener(v -> {
                Integer which = (Integer) v.getTag();
                SharedConfig.setSecretMapPreviewType(types.get(which));
                if (onSelectRunnable != null) {
                    onSelectRunnable.run();
                }
                builder.getDismissRunnable().run();
            });
        }
        if (!inChat) {
            builder.setNegativeButton(LocaleController.getString("Cancel", R.string.Cancel), null);
        }
        AlertDialog dialog = builder.show();
        if (inChat) {
            dialog.setCanceledOnTouchOutside(false);
        }
        return dialog;
    }

    private static void updateDayPicker(NumberPicker dayPicker, NumberPicker monthPicker, NumberPicker yearPicker) {
        Calendar calendar = Calendar.getInstance();
        calendar.set(Calendar.MONTH, monthPicker.getValue());
        calendar.set(Calendar.YEAR, yearPicker.getValue());
        dayPicker.setMinValue(1);
        dayPicker.setMaxValue(calendar.getActualMaximum(Calendar.DAY_OF_MONTH));
    }

    private static void checkPickerDate(NumberPicker dayPicker, NumberPicker monthPicker, NumberPicker yearPicker) {
        Calendar calendar = Calendar.getInstance();
        calendar.setTimeInMillis(System.currentTimeMillis());

        int currentYear = calendar.get(Calendar.YEAR);
        int currentMonth = calendar.get(Calendar.MONTH);
        int currentDay = calendar.get(Calendar.DAY_OF_MONTH);

        if (currentYear > yearPicker.getValue()) {
            yearPicker.setValue(currentYear);
            //yearPicker.finishScroll();
        }
        if (yearPicker.getValue() == currentYear) {
            if (currentMonth > monthPicker.getValue()) {
                monthPicker.setValue(currentMonth);
                //monthPicker.finishScroll();
            }
            if (currentMonth == monthPicker.getValue()) {
                if (currentDay > dayPicker.getValue()) {
                    dayPicker.setValue(currentDay);
                    //dayPicker.finishScroll();
                }
            }
        }
    }

    public static void showOpenUrlAlert(BaseFragment fragment, String url, boolean punycode, boolean ask) {
        showOpenUrlAlert(fragment, url, punycode, true, ask);
    }

    public static void showOpenUrlAlert(BaseFragment fragment, String url, boolean punycode, boolean tryTelegraph, boolean ask) {
        if (fragment == null || fragment.getParentActivity() == null) {
            return;
        }
        long inlineReturn = (fragment instanceof ChatActivity) ? ((ChatActivity) fragment).getInlineReturn() : 0;
        if (Browser.isInternalUrl(url, null) || !ask || NekoConfig.skipOpenLinkConfirm) {
            Browser.openUrl(fragment.getParentActivity(), url, inlineReturn == 0, tryTelegraph);
        } else {
            String urlFinal;
            if (punycode) {
                try {
                    Uri uri = Uri.parse(url);
                    String host = IDN.toASCII(uri.getHost(), IDN.ALLOW_UNASSIGNED);
                    urlFinal = uri.getScheme() + "://" + host + uri.getPath();
                } catch (Exception e) {
                    FileLog.e(e);
                    urlFinal = url;
                }
            } else {
                urlFinal = url;
            }
            AlertDialog.Builder builder = new AlertDialog.Builder(fragment.getParentActivity());
            builder.setTitle(LocaleController.getString("OpenUrlTitle", R.string.OpenUrlTitle));
            String format = LocaleController.getString("OpenUrlAlert2", R.string.OpenUrlAlert2);
            int index = format.indexOf("%");
            SpannableStringBuilder stringBuilder = new SpannableStringBuilder(String.format(format, urlFinal));
            if (index >= 0) {
                stringBuilder.setSpan(new URLSpan(urlFinal), index, index + urlFinal.length(), Spannable.SPAN_EXCLUSIVE_EXCLUSIVE);
            }
            builder.setMessage(stringBuilder);
            builder.setMessageTextViewClickable(false);
            builder.setPositiveButton(LocaleController.getString("Open", R.string.Open), (dialogInterface, i) -> Browser.openUrl(fragment.getParentActivity(), url, inlineReturn == 0, tryTelegraph));
            builder.setNegativeButton(LocaleController.getString("Cancel", R.string.Cancel), null);
            builder.setNeutralButton(LocaleController.getString("Copy", R.string.Copy), (dialogInterface, i) -> {
                try {
                    AndroidUtilities.addToClipboard(url);
                    Toast.makeText(fragment.getParentActivity(), LocaleController.getString("LinkCopied", R.string.LinkCopied), Toast.LENGTH_SHORT).show();
                } catch (Exception e) {
                    FileLog.e(e);
                }
            });
            fragment.showDialog(builder.create());
        }
    }

    public static AlertDialog createSupportAlert(BaseFragment fragment) {
        if (fragment == null || fragment.getParentActivity() == null) {
            return null;
        }
        final TextView message = new TextView(fragment.getParentActivity());
        Spannable spanned = new SpannableString(Html.fromHtml(LocaleController.getString("AskAQuestionInfo", R.string.AskAQuestionInfo).replace("\n", "<br>")));
        URLSpan[] spans = spanned.getSpans(0, spanned.length(), URLSpan.class);
        for (int i = 0; i < spans.length; i++) {
            URLSpan span = spans[i];
            int start = spanned.getSpanStart(span);
            int end = spanned.getSpanEnd(span);
            spanned.removeSpan(span);
            span = new URLSpanNoUnderline(span.getURL()) {
                @Override
                public void onClick(View widget) {
                    fragment.dismissCurrentDialog();
                    super.onClick(widget);
                }
            };
            spanned.setSpan(span, start, end, 0);
        }
        message.setText(spanned);
        message.setTextSize(TypedValue.COMPLEX_UNIT_DIP, 16);
        message.setLinkTextColor(Theme.getColor(Theme.key_dialogTextLink));
        message.setHighlightColor(Theme.getColor(Theme.key_dialogLinkSelection));
        message.setPadding(AndroidUtilities.dp(23), 0, AndroidUtilities.dp(23), 0);
        message.setMovementMethod(new AndroidUtilities.LinkMovementMethodMy());
        message.setTextColor(Theme.getColor(Theme.key_dialogTextBlack));

        AlertDialog.Builder builder1 = new AlertDialog.Builder(fragment.getParentActivity());
        builder1.setView(message);
        builder1.setTitle(LocaleController.getString("AskAQuestion", R.string.AskAQuestion));
        builder1.setPositiveButton(LocaleController.getString("AskButton", R.string.AskButton), (dialogInterface, i) -> performAskAQuestion(fragment));
        builder1.setNegativeButton(LocaleController.getString("Cancel", R.string.Cancel), null);
        return builder1.create();
    }

    private static void performAskAQuestion(BaseFragment fragment) {
        int currentAccount = fragment.getCurrentAccount();
        final SharedPreferences preferences = MessagesController.getMainSettings(currentAccount);
        int uid = preferences.getInt("support_id", 0);
        TLRPC.User supportUser = null;
        if (uid != 0) {
            supportUser = MessagesController.getInstance(currentAccount).getUser(uid);
            if (supportUser == null) {
                String userString = preferences.getString("support_user", null);
                if (userString != null) {
                    try {
                        byte[] datacentersBytes = Base64.decode(userString, Base64.DEFAULT);
                        if (datacentersBytes != null) {
                            SerializedData data = new SerializedData(datacentersBytes);
                            supportUser = TLRPC.User.TLdeserialize(data, data.readInt32(false), false);
                            if (supportUser != null && supportUser.id == 333000) {
                                supportUser = null;
                            }
                            data.cleanup();
                        }
                    } catch (Exception e) {
                        FileLog.e(e);
                        supportUser = null;
                    }
                }
            }
        }
        if (supportUser == null) {
            final AlertDialog progressDialog = new AlertDialog(fragment.getParentActivity(), 3);
            progressDialog.setCanCacnel(false);
            progressDialog.show();
            TLRPC.TL_help_getSupport req = new TLRPC.TL_help_getSupport();
            ConnectionsManager.getInstance(currentAccount).sendRequest(req, (response, error) -> {
                if (error == null) {
                    final TLRPC.TL_help_support res = (TLRPC.TL_help_support) response;
                    AndroidUtilities.runOnUIThread(() -> {
                        SharedPreferences.Editor editor = preferences.edit();
                        editor.putInt("support_id", res.user.id);
                        SerializedData data = new SerializedData();
                        res.user.serializeToStream(data);
                        editor.putString("support_user", Base64.encodeToString(data.toByteArray(), Base64.DEFAULT));
                        editor.commit();
                        data.cleanup();
                        try {
                            progressDialog.dismiss();
                        } catch (Exception e) {
                            FileLog.e(e);
                        }
                        ArrayList<TLRPC.User> users = new ArrayList<>();
                        users.add(res.user);
                        MessagesStorage.getInstance(currentAccount).putUsersAndChats(users, null, true, true);
                        MessagesController.getInstance(currentAccount).putUser(res.user, false);
                        Bundle args = new Bundle();
                        args.putInt("user_id", res.user.id);
                        fragment.presentFragment(new ChatActivity(args));
                    });
                } else {
                    AndroidUtilities.runOnUIThread(() -> {
                        try {
                            progressDialog.dismiss();
                        } catch (Exception e) {
                            FileLog.e(e);
                        }
                    });
                }
            });
        } else {
            MessagesController.getInstance(currentAccount).putUser(supportUser, true);
            Bundle args = new Bundle();
            args.putInt("user_id", supportUser.id);
            fragment.presentFragment(new ChatActivity(args));
        }
    }

    public static void createImportDialogAlert(BaseFragment fragment, String title, TLRPC.User user, TLRPC.Chat chat, Runnable onProcessRunnable) {
        if (fragment == null || fragment.getParentActivity() == null || chat == null && user == null) {
            return;
        }
        int account = fragment.getCurrentAccount();

        Context context = fragment.getParentActivity();
        AlertDialog.Builder builder = new AlertDialog.Builder(context);
        int selfUserId = UserConfig.getInstance(account).getClientUserId();

        TextView messageTextView = new TextView(context);
        messageTextView.setTextColor(Theme.getColor(Theme.key_dialogTextBlack));
        messageTextView.setTextSize(TypedValue.COMPLEX_UNIT_DIP, 16);
        messageTextView.setGravity((LocaleController.isRTL ? Gravity.RIGHT : Gravity.LEFT) | Gravity.TOP);

        FrameLayout frameLayout = new FrameLayout(context);
        builder.setView(frameLayout);

        AvatarDrawable avatarDrawable = new AvatarDrawable();
        avatarDrawable.setTextSize(AndroidUtilities.dp(12));

        BackupImageView imageView = new BackupImageView(context);
        imageView.setRoundRadius(AndroidUtilities.dp(20));
        frameLayout.addView(imageView, LayoutHelper.createFrame(40, 40, (LocaleController.isRTL ? Gravity.RIGHT : Gravity.LEFT) | Gravity.TOP, 22, 5, 22, 0));

        TextView textView = new TextView(context);
        textView.setTextColor(Theme.getColor(Theme.key_actionBarDefaultSubmenuItem));
        textView.setTextSize(TypedValue.COMPLEX_UNIT_DIP, 20);
        textView.setTypeface(AndroidUtilities.getTypeface("fonts/rmedium.ttf"));
        textView.setLines(1);
        textView.setMaxLines(1);
        textView.setSingleLine(true);
        textView.setGravity((LocaleController.isRTL ? Gravity.RIGHT : Gravity.LEFT) | Gravity.CENTER_VERTICAL);
        textView.setEllipsize(TextUtils.TruncateAt.END);
        textView.setText(LocaleController.formatString("ImportMessages", R.string.ImportMessages));

        frameLayout.addView(textView, LayoutHelper.createFrame(LayoutHelper.MATCH_PARENT, LayoutHelper.WRAP_CONTENT, (LocaleController.isRTL ? Gravity.RIGHT : Gravity.LEFT) | Gravity.TOP, (LocaleController.isRTL ? 21 : 76), 11, (LocaleController.isRTL ? 76 : 21), 0));
        frameLayout.addView(messageTextView, LayoutHelper.createFrame(LayoutHelper.WRAP_CONTENT, LayoutHelper.WRAP_CONTENT, (LocaleController.isRTL ? Gravity.RIGHT : Gravity.LEFT) | Gravity.TOP, 24, 57, 24, 9));

        if (user != null) {
            if (UserObject.isReplyUser(user)) {
                avatarDrawable.setSmallSize(true);
                avatarDrawable.setAvatarType(AvatarDrawable.AVATAR_TYPE_REPLIES);
                imageView.setImage(null, null, avatarDrawable, user);
            } else if (user.id == selfUserId) {
                avatarDrawable.setSmallSize(true);
                avatarDrawable.setAvatarType(AvatarDrawable.AVATAR_TYPE_SAVED);
                imageView.setImage(null, null, avatarDrawable, user);
            } else {
                avatarDrawable.setSmallSize(false);
                avatarDrawable.setInfo(user);
                imageView.setImage(ImageLocation.getForUser(user, false), "50_50", avatarDrawable, user);
            }
        } else {
            avatarDrawable.setInfo(chat);
            imageView.setImage(ImageLocation.getForChat(chat, false), "50_50", avatarDrawable, chat);
        }

        if (chat != null) {
            if (TextUtils.isEmpty(title)) {
                messageTextView.setText(AndroidUtilities.replaceTags(LocaleController.formatString("ImportToChatNoTitle", R.string.ImportToChatNoTitle, chat.title)));
            } else {
                messageTextView.setText(AndroidUtilities.replaceTags(LocaleController.formatString("ImportToChat", R.string.ImportToChat, title, chat.title)));
            }
        } else {
            if (TextUtils.isEmpty(title)) {
                messageTextView.setText(AndroidUtilities.replaceTags(LocaleController.formatString("ImportToUserNoTitle", R.string.ImportToUserNoTitle, ContactsController.formatName(user.first_name, user.last_name))));
            } else {
                messageTextView.setText(AndroidUtilities.replaceTags(LocaleController.formatString("ImportToUser", R.string.ImportToUser, title, ContactsController.formatName(user.first_name, user.last_name))));
            }
        }

        builder.setPositiveButton(LocaleController.getString("Import", R.string.Import), (dialogInterface, i) -> {
            if (onProcessRunnable != null) {
                onProcessRunnable.run();
            }
        });
        builder.setNegativeButton(LocaleController.getString("Cancel", R.string.Cancel), null);
        AlertDialog alertDialog = builder.create();
        fragment.showDialog(alertDialog);
    }

    public static void createClearOrDeleteDialogAlert(BaseFragment fragment, boolean clear, TLRPC.Chat chat, TLRPC.User user, boolean secret, MessagesStorage.BooleanCallback onProcessRunnable) {
        createClearOrDeleteDialogAlert(fragment, clear, false, false, chat, user, secret, false, onProcessRunnable);
    }

    public static void createClearOrDeleteDialogAlert(BaseFragment fragment, boolean clear, TLRPC.Chat chat, TLRPC.User user, boolean secret, boolean checkDeleteForAll, MessagesStorage.BooleanCallback onProcessRunnable) {
        createClearOrDeleteDialogAlert(fragment, clear, chat != null && chat.creator, false, chat, user, secret, checkDeleteForAll, onProcessRunnable);
    }

    public static void createClearOrDeleteDialogAlert(BaseFragment fragment, boolean clear, boolean admin, boolean second, TLRPC.Chat chat, TLRPC.User user, boolean secret, boolean checkDeleteForAll, MessagesStorage.BooleanCallback onProcessRunnable) {
        if (fragment == null || fragment.getParentActivity() == null || chat == null && user == null) {
            return;
        }
        int account = fragment.getCurrentAccount();

        Context context = fragment.getParentActivity();
        AlertDialog.Builder builder = new AlertDialog.Builder(context);
        int selfUserId = UserConfig.getInstance(account).getClientUserId();

        CheckBoxCell[] cell = new CheckBoxCell[1];

        TextView messageTextView = new TextView(context);
        messageTextView.setTextColor(Theme.getColor(Theme.key_dialogTextBlack));
        messageTextView.setTextSize(TypedValue.COMPLEX_UNIT_DIP, 16);
        messageTextView.setGravity((LocaleController.isRTL ? Gravity.RIGHT : Gravity.LEFT) | Gravity.TOP);

        boolean clearingCache = ChatObject.isChannel(chat) && !TextUtils.isEmpty(chat.username);

        FrameLayout frameLayout = new FrameLayout(context) {
            @Override
            protected void onMeasure(int widthMeasureSpec, int heightMeasureSpec) {
                super.onMeasure(widthMeasureSpec, heightMeasureSpec);
                if (cell[0] != null) {
                    setMeasuredDimension(getMeasuredWidth(), getMeasuredHeight() + cell[0].getMeasuredHeight() + AndroidUtilities.dp(7));
                }
            }
        };
        builder.setView(frameLayout);

        AvatarDrawable avatarDrawable = new AvatarDrawable();
        avatarDrawable.setTextSize(AndroidUtilities.dp(12));

        BackupImageView imageView = new BackupImageView(context);
        imageView.setRoundRadius(AndroidUtilities.dp(20));
        frameLayout.addView(imageView, LayoutHelper.createFrame(40, 40, (LocaleController.isRTL ? Gravity.RIGHT : Gravity.LEFT) | Gravity.TOP, 22, 5, 22, 0));

        TextView textView = new TextView(context);
        textView.setTextColor(Theme.getColor(Theme.key_actionBarDefaultSubmenuItem));
        textView.setTextSize(TypedValue.COMPLEX_UNIT_DIP, 20);
        textView.setTypeface(AndroidUtilities.getTypeface("fonts/rmedium.ttf"));
        textView.setLines(1);
        textView.setMaxLines(1);
        textView.setSingleLine(true);
        textView.setGravity((LocaleController.isRTL ? Gravity.RIGHT : Gravity.LEFT) | Gravity.CENTER_VERTICAL);
        textView.setEllipsize(TextUtils.TruncateAt.END);
        if (clear) {
            if (clearingCache) {
                textView.setText(LocaleController.getString("ClearHistoryCache", R.string.ClearHistoryCache));
            } else {
                textView.setText(LocaleController.getString("ClearHistory", R.string.ClearHistory));
            }
        } else {
            if (admin) {
                if (ChatObject.isChannel(chat)) {
                    if (chat.megagroup) {
                        textView.setText(LocaleController.getString("DeleteMegaMenu", R.string.DeleteMegaMenu));
                    } else {
                        textView.setText(LocaleController.getString("ChannelDeleteMenu", R.string.ChannelDeleteMenu));
                    }
                } else {
                    textView.setText(LocaleController.getString("DeleteMegaMenu", R.string.DeleteMegaMenu));
                }
            } else {
                if (chat != null) {
                    if (ChatObject.isChannel(chat)) {
                        if (chat.megagroup) {
                            textView.setText(LocaleController.getString("LeaveMegaMenu", R.string.LeaveMegaMenu));
                        } else {
                            textView.setText(LocaleController.getString("LeaveChannelMenu", R.string.LeaveChannelMenu));
                        }
                    } else {
                        textView.setText(LocaleController.getString("LeaveMegaMenu", R.string.LeaveMegaMenu));
                    }
                } else {
                    textView.setText(LocaleController.getString("DeleteChatUser", R.string.DeleteChatUser));
                }
            }
        }
        frameLayout.addView(textView, LayoutHelper.createFrame(LayoutHelper.MATCH_PARENT, LayoutHelper.WRAP_CONTENT, (LocaleController.isRTL ? Gravity.RIGHT : Gravity.LEFT) | Gravity.TOP, (LocaleController.isRTL ? 21 : 76), 11, (LocaleController.isRTL ? 76 : 21), 0));
        frameLayout.addView(messageTextView, LayoutHelper.createFrame(LayoutHelper.WRAP_CONTENT, LayoutHelper.WRAP_CONTENT, (LocaleController.isRTL ? Gravity.RIGHT : Gravity.LEFT) | Gravity.TOP, 24, 57, 24, 9));

        boolean canRevokeInbox = user != null && !user.bot && user.id != selfUserId && MessagesController.getInstance(account).canRevokePmInbox;
        int revokeTimeLimit;
        if (user != null) {
            revokeTimeLimit = MessagesController.getInstance(account).revokeTimePmLimit;
        } else {
            revokeTimeLimit = MessagesController.getInstance(account).revokeTimeLimit;
        }
        boolean canDeleteInbox = !secret && user != null && canRevokeInbox && revokeTimeLimit == 0x7fffffff;
<<<<<<< HEAD
        final boolean[] deleteForAll = {true};
        boolean deleteGroupForAll = false;
=======
        final boolean[] deleteForAll = new boolean[1];
        boolean deleteChatForAll = false;
>>>>>>> eb2bbd32

        if (!second && (secret || canDeleteInbox) && !UserObject.isDeleted(user) || (deleteChatForAll = checkDeleteForAll && !clear && chat != null && chat.creator)) {
            cell[0] = new CheckBoxCell(context, 1);
            cell[0].setBackgroundDrawable(Theme.getSelectorDrawable(false));
            if (secret) {
                cell[0].setText(LocaleController.formatString("DeleteForUser", R.string.DeleteForUser, UserObject.getFirstName(user)), "", false, false);
            } else if (deleteChatForAll) {
                if (ChatObject.isChannel(chat) && !chat.megagroup) {
                    cell[0].setText(LocaleController.getString("DeleteChannelForAll", R.string.DeleteChannelForAll), "", false, false);
                } else {
                    cell[0].setText(LocaleController.getString("DeleteGroupForAll", R.string.DeleteGroupForAll), "", false, false);
                }
            } else if (clear) {
                cell[0].setText(LocaleController.formatString("ClearHistoryOptionAlso", R.string.ClearHistoryOptionAlso, UserObject.getFirstName(user)), "", true, false);
            } else {
                cell[0].setText(LocaleController.formatString("DeleteMessagesOptionAlso", R.string.DeleteMessagesOptionAlso, UserObject.getFirstName(user)), "", true, false);
            }
            cell[0].setPadding(LocaleController.isRTL ? AndroidUtilities.dp(16) : AndroidUtilities.dp(8), 0, LocaleController.isRTL ? AndroidUtilities.dp(8) : AndroidUtilities.dp(16), 0);
            frameLayout.addView(cell[0], LayoutHelper.createFrame(LayoutHelper.MATCH_PARENT, 48, Gravity.BOTTOM | Gravity.LEFT, 0, 0, 0, 0));
            cell[0].setOnClickListener(v -> {
                CheckBoxCell cell1 = (CheckBoxCell) v;
                deleteForAll[0] = !deleteForAll[0];
                cell1.setChecked(deleteForAll[0], true);
            });
        }

        if (user != null) {
            if (UserObject.isReplyUser(user)) {
                avatarDrawable.setSmallSize(true);
                avatarDrawable.setAvatarType(AvatarDrawable.AVATAR_TYPE_REPLIES);
                imageView.setImage(null, null, avatarDrawable, user);
            } else if (user.id == selfUserId) {
                avatarDrawable.setSmallSize(true);
                avatarDrawable.setAvatarType(AvatarDrawable.AVATAR_TYPE_SAVED);
                imageView.setImage(null, null, avatarDrawable, user);
            } else {
                avatarDrawable.setSmallSize(false);
                avatarDrawable.setInfo(user);
                imageView.setImage(ImageLocation.getForUser(user, false), "50_50", avatarDrawable, user);
            }
        } else {
            avatarDrawable.setInfo(chat);
            imageView.setImage(ImageLocation.getForChat(chat, false), "50_50", avatarDrawable, chat);
        }

        if (second) {
            if (UserObject.isUserSelf(user)) {
                messageTextView.setText(AndroidUtilities.replaceTags(LocaleController.getString("DeleteAllMessagesSavedAlert", R.string.DeleteAllMessagesSavedAlert)));
            } else {
                messageTextView.setText(AndroidUtilities.replaceTags(LocaleController.getString("DeleteAllMessagesAlert", R.string.DeleteAllMessagesAlert)));
            }
        } else {
            if (clear) {
                if (user != null) {
                    if (secret) {
                        messageTextView.setText(AndroidUtilities.replaceTags(LocaleController.formatString("AreYouSureClearHistoryWithSecretUser", R.string.AreYouSureClearHistoryWithSecretUser, UserObject.getUserName(user))));
                    } else {
                        if (user.id == selfUserId) {
                            messageTextView.setText(AndroidUtilities.replaceTags(LocaleController.getString("AreYouSureClearHistorySavedMessages", R.string.AreYouSureClearHistorySavedMessages)));
                        } else {
                            messageTextView.setText(AndroidUtilities.replaceTags(LocaleController.formatString("AreYouSureClearHistoryWithUser", R.string.AreYouSureClearHistoryWithUser, UserObject.getUserName(user))));
                        }
                    }
                } else {
                    if (!ChatObject.isChannel(chat) || chat.megagroup && TextUtils.isEmpty(chat.username)) {
                        messageTextView.setText(AndroidUtilities.replaceTags(LocaleController.formatString("AreYouSureClearHistoryWithChat", R.string.AreYouSureClearHistoryWithChat, chat.title)));
                    } else if (chat.megagroup) {
                        messageTextView.setText(LocaleController.getString("AreYouSureClearHistoryGroup", R.string.AreYouSureClearHistoryGroup));
                    } else {
                        messageTextView.setText(LocaleController.getString("AreYouSureClearHistoryChannel", R.string.AreYouSureClearHistoryChannel));
                    }
                }
            } else {
                if (admin) {
                    if (ChatObject.isChannel(chat)) {
                        if (chat.megagroup) {
                            messageTextView.setText(LocaleController.getString("AreYouSureDeleteAndExit", R.string.AreYouSureDeleteAndExit));
                        } else {
                            messageTextView.setText(LocaleController.getString("AreYouSureDeleteAndExitChannel", R.string.AreYouSureDeleteAndExitChannel));
                        }
                    } else {
                        messageTextView.setText(LocaleController.getString("AreYouSureDeleteAndExit", R.string.AreYouSureDeleteAndExit));
                    }
                } else {
                    if (user != null) {
                        if (secret) {
                            messageTextView.setText(AndroidUtilities.replaceTags(LocaleController.formatString("AreYouSureDeleteThisChatWithSecretUser", R.string.AreYouSureDeleteThisChatWithSecretUser, UserObject.getUserName(user))));
                        } else {
                            if (user.id == selfUserId) {
                                messageTextView.setText(AndroidUtilities.replaceTags(LocaleController.getString("AreYouSureDeleteThisChatSavedMessages", R.string.AreYouSureDeleteThisChatSavedMessages)));
                            } else {
                                if (user.bot && !user.support) {
                                    messageTextView.setText(AndroidUtilities.replaceTags(LocaleController.formatString("AreYouSureDeleteThisChatWithBot", R.string.AreYouSureDeleteThisChatWithBot, UserObject.getUserName(user))));
                                } else {
                                    messageTextView.setText(AndroidUtilities.replaceTags(LocaleController.formatString("AreYouSureDeleteThisChatWithUser", R.string.AreYouSureDeleteThisChatWithUser, UserObject.getUserName(user))));
                                }
                            }
                        }
                    } else if (ChatObject.isChannel(chat)) {
                        if (chat.megagroup) {
                            messageTextView.setText(AndroidUtilities.replaceTags(LocaleController.formatString("MegaLeaveAlertWithName", R.string.MegaLeaveAlertWithName, chat.title)));
                        } else {
                            messageTextView.setText(AndroidUtilities.replaceTags(LocaleController.formatString("ChannelLeaveAlertWithName", R.string.ChannelLeaveAlertWithName, chat.title)));
                        }
                    } else {
                        messageTextView.setText(AndroidUtilities.replaceTags(LocaleController.formatString("AreYouSureDeleteAndExitName", R.string.AreYouSureDeleteAndExitName, chat.title)));
                    }
                }
            }
        }

        String actionText;
        if (second) {
            actionText = LocaleController.getString("DeleteAll", R.string.DeleteAll);
        } else {
            if (clear) {
                if (clearingCache) {
                    actionText = LocaleController.getString("ClearHistoryCache", R.string.ClearHistoryCache);
                } else {
                    actionText = LocaleController.getString("ClearHistory", R.string.ClearHistory);
                }
            } else {
                if (admin) {
                    if (ChatObject.isChannel(chat)) {
                        if (chat.megagroup) {
                            actionText = LocaleController.getString("DeleteMega", R.string.DeleteMega);
                        } else {
                            actionText = LocaleController.getString("ChannelDelete", R.string.ChannelDelete);
                        }
                    } else {
                        actionText = LocaleController.getString("DeleteMega", R.string.DeleteMega);
                    }
                } else {
                    if (ChatObject.isChannel(chat)) {
                        if (chat.megagroup) {
                            actionText = LocaleController.getString("LeaveMegaMenu", R.string.LeaveMegaMenu);
                        } else {
                            actionText = LocaleController.getString("LeaveChannelMenu", R.string.LeaveChannelMenu);
                        }
                    } else {
                        actionText = LocaleController.getString("DeleteChatUser", R.string.DeleteChatUser);
                    }
                }
            }
        }
        builder.setPositiveButton(actionText, (dialogInterface, i) -> {
            if (!clearingCache && !second && !secret) {
                if (UserObject.isUserSelf(user)) {
                    createClearOrDeleteDialogAlert(fragment, clear, admin, true, chat, user, false, checkDeleteForAll, onProcessRunnable);
                    return;
                } else if (user != null && deleteForAll[0]) {
                    MessagesStorage.getInstance(fragment.getCurrentAccount()).getMessagesCount(user.id, (count) -> {
                        if (count >= 50) {
                            createClearOrDeleteDialogAlert(fragment, clear, admin, true, chat, user, false, checkDeleteForAll, onProcessRunnable);
                        } else {
                            if (onProcessRunnable != null) {
                                onProcessRunnable.run(deleteForAll[0]);
                            }
                        }
                    });
                    return;
                }
            }
            if (onProcessRunnable != null) {
                onProcessRunnable.run(second || deleteForAll[0]);
            }
        });
        builder.setNegativeButton(LocaleController.getString("Cancel", R.string.Cancel), null);
        AlertDialog alertDialog = builder.create();
        fragment.showDialog(alertDialog);
        TextView button = (TextView) alertDialog.getButton(DialogInterface.BUTTON_POSITIVE);
        if (button != null) {
            button.setTextColor(Theme.getColor(Theme.key_dialogTextRed2));
        }
    }

    public static void createCallDialogAlert(BaseFragment fragment, TLRPC.User user, boolean videoCall) {
        if (fragment == null || fragment.getParentActivity() == null || user == null || UserObject.isDeleted(user) || UserConfig.getInstance(fragment.getCurrentAccount()).getClientUserId() == user.id) {
            return;
        }

        final int account = fragment.getCurrentAccount();
        final Context context = fragment.getParentActivity();
        final FrameLayout frameLayout = new FrameLayout(context);

        final String title;
        final String message;
        if (videoCall) {
            title = LocaleController.getString("VideoCallAlertTitle", R.string.VideoCallAlertTitle);
            message = LocaleController.formatString("VideoCallAlert", R.string.VideoCallAlert, UserObject.getUserName(user));
        } else {
            title = LocaleController.getString("CallAlertTitle", R.string.CallAlertTitle);
            message = LocaleController.formatString("CallAlert", R.string.CallAlert, UserObject.getUserName(user));
        }

        TextView messageTextView = new TextView(context);
        messageTextView.setTextColor(Theme.getColor(Theme.key_dialogTextBlack));
        messageTextView.setTextSize(TypedValue.COMPLEX_UNIT_DIP, 16);
        messageTextView.setGravity((LocaleController.isRTL ? Gravity.RIGHT : Gravity.LEFT) | Gravity.TOP);
        messageTextView.setText(AndroidUtilities.replaceTags(message));

        AvatarDrawable avatarDrawable = new AvatarDrawable();
        avatarDrawable.setTextSize(AndroidUtilities.dp(12));
        avatarDrawable.setSmallSize(false);
        avatarDrawable.setInfo(user);

        BackupImageView imageView = new BackupImageView(context);
        imageView.setRoundRadius(AndroidUtilities.dp(20));
        imageView.setImage(ImageLocation.getForUser(user, false), "50_50", avatarDrawable, user);
        frameLayout.addView(imageView, LayoutHelper.createFrame(40, 40, (LocaleController.isRTL ? Gravity.RIGHT : Gravity.LEFT) | Gravity.TOP, 22, 5, 22, 0));

        TextView textView = new TextView(context);
        textView.setTextColor(Theme.getColor(Theme.key_actionBarDefaultSubmenuItem));
        textView.setTextSize(TypedValue.COMPLEX_UNIT_DIP, 20);
        textView.setTypeface(AndroidUtilities.getTypeface("fonts/rmedium.ttf"));
        textView.setLines(1);
        textView.setMaxLines(1);
        textView.setSingleLine(true);
        textView.setGravity((LocaleController.isRTL ? Gravity.RIGHT : Gravity.LEFT) | Gravity.CENTER_VERTICAL);
        textView.setEllipsize(TextUtils.TruncateAt.END);
        textView.setText(title);
        frameLayout.addView(textView, LayoutHelper.createFrame(LayoutHelper.MATCH_PARENT, LayoutHelper.WRAP_CONTENT, (LocaleController.isRTL ? Gravity.RIGHT : Gravity.LEFT) | Gravity.TOP, (LocaleController.isRTL ? 21 : 76), 11, (LocaleController.isRTL ? 76 : 21), 0));
        frameLayout.addView(messageTextView, LayoutHelper.createFrame(LayoutHelper.WRAP_CONTENT, LayoutHelper.WRAP_CONTENT, (LocaleController.isRTL ? Gravity.RIGHT : Gravity.LEFT) | Gravity.TOP, 24, 57, 24, 9));

        AlertDialog dialog = new AlertDialog.Builder(context).setView(frameLayout)
                .setPositiveButton(LocaleController.getString("Call", R.string.Call), (dialogInterface, i) -> {
                    final TLRPC.UserFull userFull = fragment.getMessagesController().getUserFull(user.id);
                    VoIPHelper.startCall(user, videoCall, userFull != null && userFull.video_calls_available, fragment.getParentActivity(), userFull);
                })
                .setNegativeButton(LocaleController.getString("Cancel", R.string.Cancel), null)
                .create();
        fragment.showDialog(dialog);
    }

    public interface BlockDialogCallback {
        void run(boolean report, boolean delete);
    }

    public static void createBlockDialogAlert(BaseFragment fragment, int count, boolean reportSpam, TLRPC.User user, BlockDialogCallback onProcessRunnable) {
        if (fragment == null || fragment.getParentActivity() == null || count == 1 && user == null) {
            return;
        }
        Context context = fragment.getParentActivity();
        AlertDialog.Builder builder = new AlertDialog.Builder(context);

        CheckBoxCell[] cell = new CheckBoxCell[2];

        LinearLayout linearLayout = new LinearLayout(context);
        linearLayout.setOrientation(LinearLayout.VERTICAL);
        builder.setView(linearLayout);

        String actionText;
        if (count == 1) {
            String name = ContactsController.formatName(user.first_name, user.last_name);
            builder.setTitle(LocaleController.formatString("BlockUserTitle", R.string.BlockUserTitle, name));
            actionText = LocaleController.getString("BlockUser", R.string.BlockUser);
            builder.setMessage(AndroidUtilities.replaceTags(LocaleController.formatString("BlockUserMessage", R.string.BlockUserMessage, name)));
        } else {
            builder.setTitle(LocaleController.formatString("BlockUserTitle", R.string.BlockUserTitle, LocaleController.formatPluralString("UsersCountTitle", count)));
            actionText = LocaleController.getString("BlockUsers", R.string.BlockUsers);
            builder.setMessage(AndroidUtilities.replaceTags(LocaleController.formatString("BlockUsersMessage", R.string.BlockUsersMessage, LocaleController.formatPluralString("UsersCount", count))));
        }

        final boolean[] checks = new boolean[]{true, true};

        for (int a = 0; a < cell.length; a++) {
            if (a == 0 && !reportSpam) {
                continue;
            }
            int num = a;
            cell[a] = new CheckBoxCell(context, 1);
            cell[a].setBackgroundDrawable(Theme.getSelectorDrawable(false));
            if (a == 0) {
                cell[a].setText(LocaleController.getString("ReportSpamTitle", R.string.ReportSpamTitle), "", true, false);
            } else {
                cell[a].setText(count == 1 ? LocaleController.getString("DeleteThisChatBothSides", R.string.DeleteThisChatBothSides) : LocaleController.getString("DeleteTheseChatsBothSides", R.string.DeleteTheseChatsBothSides), "", true, false);
            }
            cell[a].setPadding(LocaleController.isRTL ? AndroidUtilities.dp(16) : AndroidUtilities.dp(8), 0, LocaleController.isRTL ? AndroidUtilities.dp(8) : AndroidUtilities.dp(16), 0);
            linearLayout.addView(cell[a], LayoutHelper.createLinear(LayoutHelper.MATCH_PARENT, 48));
            cell[a].setOnClickListener(v -> {
                CheckBoxCell cell1 = (CheckBoxCell) v;
                checks[num] = !checks[num];
                cell1.setChecked(checks[num], true);
            });
        }

        builder.setPositiveButton(actionText, (dialogInterface, i) -> onProcessRunnable.run(checks[0], checks[1]));
        builder.setNegativeButton(LocaleController.getString("Cancel", R.string.Cancel), null);
        AlertDialog alertDialog = builder.create();
        fragment.showDialog(alertDialog);
        TextView button = (TextView) alertDialog.getButton(DialogInterface.BUTTON_POSITIVE);
        if (button != null) {
            button.setTextColor(Theme.getColor(Theme.key_dialogTextRed2));
        }
    }

    public interface DatePickerDelegate {
        void didSelectDate(int year, int month, int dayOfMonth);
    }

    public static AlertDialog.Builder createDatePickerDialog(Context context, int minYear, int maxYear, int currentYearDiff, int selectedDay, int selectedMonth, int selectedYear, String title, final boolean checkMinDate, final DatePickerDelegate datePickerDelegate) {
        if (context == null) {
            return null;
        }

        LinearLayout linearLayout = new LinearLayout(context);
        linearLayout.setOrientation(LinearLayout.HORIZONTAL);
        linearLayout.setWeightSum(1.0f);

        final NumberPicker monthPicker = new NumberPicker(context);
        final NumberPicker dayPicker = new NumberPicker(context);
        final NumberPicker yearPicker = new NumberPicker(context);

        linearLayout.addView(dayPicker, LayoutHelper.createLinear(0, LayoutHelper.WRAP_CONTENT, 0.3f));
        dayPicker.setOnScrollListener((view, scrollState) -> {
            if (checkMinDate && scrollState == NumberPicker.OnScrollListener.SCROLL_STATE_IDLE) {
                checkPickerDate(dayPicker, monthPicker, yearPicker);
            }
        });

        monthPicker.setMinValue(0);
        monthPicker.setMaxValue(11);
        linearLayout.addView(monthPicker, LayoutHelper.createLinear(0, LayoutHelper.WRAP_CONTENT, 0.3f));
        monthPicker.setFormatter(value -> {
            Calendar calendar = Calendar.getInstance();
            calendar.set(Calendar.DAY_OF_MONTH, 1);
            calendar.set(Calendar.MONTH, value);
            return calendar.getDisplayName(Calendar.MONTH, Calendar.SHORT, Locale.getDefault());
        });
        monthPicker.setOnValueChangedListener((picker, oldVal, newVal) -> updateDayPicker(dayPicker, monthPicker, yearPicker));
        monthPicker.setOnScrollListener((view, scrollState) -> {
            if (checkMinDate && scrollState == NumberPicker.OnScrollListener.SCROLL_STATE_IDLE) {
                checkPickerDate(dayPicker, monthPicker, yearPicker);
            }
        });

        Calendar calendar = Calendar.getInstance();
        calendar.setTimeInMillis(System.currentTimeMillis());
        final int currentYear = calendar.get(Calendar.YEAR);
        yearPicker.setMinValue(currentYear + minYear);
        yearPicker.setMaxValue(currentYear + maxYear);
        yearPicker.setValue(currentYear + currentYearDiff);
        linearLayout.addView(yearPicker, LayoutHelper.createLinear(0, LayoutHelper.WRAP_CONTENT, 0.4f));
        yearPicker.setOnValueChangedListener((picker, oldVal, newVal) -> updateDayPicker(dayPicker, monthPicker, yearPicker));
        yearPicker.setOnScrollListener((view, scrollState) -> {
            if (checkMinDate && scrollState == NumberPicker.OnScrollListener.SCROLL_STATE_IDLE) {
                checkPickerDate(dayPicker, monthPicker, yearPicker);
            }
        });
        updateDayPicker(dayPicker, monthPicker, yearPicker);
        if (checkMinDate) {
            checkPickerDate(dayPicker, monthPicker, yearPicker);
        }

        if (selectedDay != -1) {
            dayPicker.setValue(selectedDay);
            monthPicker.setValue(selectedMonth);
            yearPicker.setValue(selectedYear);
        }

        AlertDialog.Builder builder = new AlertDialog.Builder(context);
        builder.setTitle(title);

        builder.setView(linearLayout);
        builder.setPositiveButton(LocaleController.getString("Set", R.string.Set), (dialog, which) -> {
            if (checkMinDate) {
                checkPickerDate(dayPicker, monthPicker, yearPicker);
            }
            datePickerDelegate.didSelectDate(yearPicker.getValue(), monthPicker.getValue(), dayPicker.getValue());
        });
        builder.setNegativeButton(LocaleController.getString("Cancel", R.string.Cancel), null);
        return builder;
    }

    private static boolean checkScheduleDate(TextView button, boolean reminder, NumberPicker dayPicker, NumberPicker hourPicker, NumberPicker minutePicker) {
        int day = dayPicker.getValue();
        int hour = hourPicker.getValue();
        int minute = minutePicker.getValue();

        Calendar calendar = Calendar.getInstance();
        long systemTime = System.currentTimeMillis();
        calendar.setTimeInMillis(systemTime);
        int currentYear = calendar.get(Calendar.YEAR);
        int currentDay = calendar.get(Calendar.DAY_OF_YEAR);

        calendar.setTimeInMillis(System.currentTimeMillis() + (long) day * 24 * 3600 * 1000);
        calendar.set(Calendar.HOUR_OF_DAY, hour);
        calendar.set(Calendar.MINUTE, minute);
        long currentTime = calendar.getTimeInMillis();

        if (currentTime <= systemTime + 60000L) {
            calendar.setTimeInMillis(systemTime + 60000L);
            if (currentDay != calendar.get(Calendar.DAY_OF_YEAR)) {
                dayPicker.setValue(day = 1);
            }
            hourPicker.setValue(hour = calendar.get(Calendar.HOUR_OF_DAY));
            minutePicker.setValue(minute = calendar.get(Calendar.MINUTE));
        }
        int selectedYear = calendar.get(Calendar.YEAR);

        calendar.setTimeInMillis(System.currentTimeMillis() + (long) day * 24 * 3600 * 1000);
        calendar.set(Calendar.HOUR_OF_DAY, hour);
        calendar.set(Calendar.MINUTE, minute);

        if (button != null) {
            long time = calendar.getTimeInMillis();
            int num;
            if (day == 0) {
                num = 0;
            } else if (currentYear == selectedYear) {
                num = 1;
            } else {
                num = 2;
            }
            if (reminder) {
                num += 3;
            }
            button.setText(LocaleController.getInstance().formatterScheduleSend[num].format(time));
        }
        return currentTime - systemTime > 60000L;
    }

    public interface ScheduleDatePickerDelegate {
        void didSelectDate(boolean notify, int scheduleDate);
    }

    public static class ScheduleDatePickerColors {

        public final int textColor;
        public final int backgroundColor;

        public final int iconColor;
        public final int iconSelectorColor;

        public final int subMenuTextColor;
        public final int subMenuBackgroundColor;
        public final int subMenuSelectorColor;

        public final int buttonTextColor = Theme.getColor(Theme.key_featuredStickers_buttonText);
        public final int buttonBackgroundColor = Theme.getColor(Theme.key_featuredStickers_addButton);
        public final int buttonBackgroundPressedColor = Theme.getColor(Theme.key_featuredStickers_addButtonPressed);

        private ScheduleDatePickerColors() {
            this(Theme.getColor(Theme.key_dialogTextBlack), Theme.getColor(Theme.key_dialogBackground), Theme.getColor(Theme.key_sheet_other), Theme.getColor(Theme.key_player_actionBarSelector), Theme.getColor(Theme.key_actionBarDefaultSubmenuItem), Theme.getColor(Theme.key_actionBarDefaultSubmenuBackground), Theme.getColor(Theme.key_listSelector));
        }

        public ScheduleDatePickerColors(int textColor, int backgroundColor, int iconColor, int iconSelectorColor, int subMenuTextColor, int subMenuBackgroundColor, int subMenuSelectorColor) {
            this.textColor = textColor;
            this.backgroundColor = backgroundColor;
            this.iconColor = iconColor;
            this.iconSelectorColor = iconSelectorColor;
            this.subMenuTextColor = subMenuTextColor;
            this.subMenuBackgroundColor = subMenuBackgroundColor;
            this.subMenuSelectorColor = subMenuSelectorColor;
        }
    }

    public static BottomSheet.Builder createScheduleDatePickerDialog(Context context, long dialogId, final ScheduleDatePickerDelegate datePickerDelegate) {
        return createScheduleDatePickerDialog(context, dialogId, -1, datePickerDelegate, null);
    }

    public static BottomSheet.Builder createScheduleDatePickerDialog(Context context, long dialogId, final ScheduleDatePickerDelegate datePickerDelegate, final ScheduleDatePickerColors datePickerColors) {
        return createScheduleDatePickerDialog(context, dialogId, -1, datePickerDelegate, null, datePickerColors);
    }

    public static BottomSheet.Builder createScheduleDatePickerDialog(Context context, long dialogId, final ScheduleDatePickerDelegate datePickerDelegate, final Runnable cancelRunnable) {
        return createScheduleDatePickerDialog(context, dialogId, -1, datePickerDelegate, cancelRunnable);
    }

    public static BottomSheet.Builder createScheduleDatePickerDialog(Context context, long dialogId, long currentDate, final ScheduleDatePickerDelegate datePickerDelegate, final Runnable cancelRunnable) {
        return createScheduleDatePickerDialog(context, dialogId, currentDate, datePickerDelegate, cancelRunnable, new ScheduleDatePickerColors());
    }

    public static BottomSheet.Builder createScheduleDatePickerDialog(Context context, long dialogId, long currentDate, final ScheduleDatePickerDelegate datePickerDelegate, final Runnable cancelRunnable, final ScheduleDatePickerColors datePickerColors) {
        if (context == null) {
            return null;
        }

        int selfUserId = UserConfig.getInstance(UserConfig.selectedAccount).getClientUserId();

        BottomSheet.Builder builder = new BottomSheet.Builder(context, false);
        builder.setApplyBottomPadding(false);

        final NumberPicker dayPicker = new NumberPicker(context);
        dayPicker.setTextColor(datePickerColors.textColor);
        dayPicker.setTextOffset(AndroidUtilities.dp(10));
        dayPicker.setItemCount(5);
        final NumberPicker hourPicker = new NumberPicker(context) {
            @Override
            protected CharSequence getContentDescription(int value) {
                return LocaleController.formatPluralString("Hours", value);
            }
        };
        hourPicker.setItemCount(5);
        hourPicker.setTextColor(datePickerColors.textColor);
        hourPicker.setTextOffset(-AndroidUtilities.dp(10));
        final NumberPicker minutePicker = new NumberPicker(context) {
            @Override
            protected CharSequence getContentDescription(int value) {
                return LocaleController.formatPluralString("Minutes", value);
            }
        };
        minutePicker.setItemCount(5);
        minutePicker.setTextColor(datePickerColors.textColor);
        minutePicker.setTextOffset(-AndroidUtilities.dp(34));

        LinearLayout container = new LinearLayout(context) {

            boolean ignoreLayout = false;

            @Override
            protected void onMeasure(int widthMeasureSpec, int heightMeasureSpec) {
                ignoreLayout = true;
                int count;
                if (AndroidUtilities.displaySize.x > AndroidUtilities.displaySize.y) {
                    count = 3;
                } else {
                    count = 5;
                }
                dayPicker.setItemCount(count);
                hourPicker.setItemCount(count);
                minutePicker.setItemCount(count);
                dayPicker.getLayoutParams().height = AndroidUtilities.dp(54) * count;
                hourPicker.getLayoutParams().height = AndroidUtilities.dp(54) * count;
                minutePicker.getLayoutParams().height = AndroidUtilities.dp(54) * count;
                ignoreLayout = false;
                super.onMeasure(widthMeasureSpec, heightMeasureSpec);
            }

            @Override
            public void requestLayout() {
                if (ignoreLayout) {
                    return;
                }
                super.requestLayout();
            }
        };
        container.setOrientation(LinearLayout.VERTICAL);

        FrameLayout titleLayout = new FrameLayout(context);
        container.addView(titleLayout, LayoutHelper.createLinear(LayoutHelper.MATCH_PARENT, LayoutHelper.WRAP_CONTENT, Gravity.LEFT | Gravity.TOP, 22, 0, 0, 4));

        TextView titleView = new TextView(context);
        if (dialogId == selfUserId) {
            titleView.setText(LocaleController.getString("SetReminder", R.string.SetReminder));
        } else {
            titleView.setText(LocaleController.getString("ScheduleMessage", R.string.ScheduleMessage));
        }
        titleView.setTextColor(datePickerColors.textColor);
        titleView.setTextSize(TypedValue.COMPLEX_UNIT_DIP, 20);
        titleView.setTypeface(AndroidUtilities.getTypeface("fonts/rmedium.ttf"));
        titleLayout.addView(titleView, LayoutHelper.createFrame(LayoutHelper.WRAP_CONTENT, LayoutHelper.WRAP_CONTENT, Gravity.LEFT | Gravity.TOP, 0, 12, 0, 0));
        titleView.setOnTouchListener((v, event) -> true);

        if ((int) dialogId > 0 && dialogId != selfUserId) {
            TLRPC.User user = MessagesController.getInstance(UserConfig.selectedAccount).getUser((int) dialogId);
            if (user != null && !user.bot && user.status != null && user.status.expires > 0) {
                String name = UserObject.getFirstName(user);
                if (name.length() > 10) {
                    name = name.substring(0, 10) + "\u2026";
                }

                ActionBarMenuItem optionsButton = new ActionBarMenuItem(context, null, 0, datePickerColors.iconColor);
                optionsButton.setLongClickEnabled(false);
                optionsButton.setSubMenuOpenSide(2);
                optionsButton.setIcon(R.drawable.ic_ab_other);
                optionsButton.setBackgroundDrawable(Theme.createSelectorDrawable(datePickerColors.iconSelectorColor, 1));
                titleLayout.addView(optionsButton, LayoutHelper.createFrame(40, 40, Gravity.TOP | Gravity.RIGHT, 0, 8, 5, 0));
                optionsButton.addSubItem(1, LocaleController.formatString("ScheduleWhenOnline", R.string.ScheduleWhenOnline, name));
                optionsButton.setOnClickListener(v -> {
                    optionsButton.toggleSubMenu();
                    optionsButton.setPopupItemsColor(datePickerColors.subMenuTextColor, false);
                    optionsButton.setupPopupRadialSelectors(datePickerColors.subMenuSelectorColor);
                    optionsButton.redrawPopup(datePickerColors.subMenuBackgroundColor);
                });
                optionsButton.setDelegate(id -> {
                    if (id == 1) {
                        datePickerDelegate.didSelectDate(true, 0x7ffffffe);
                        builder.getDismissRunnable().run();
                    }
                });
                optionsButton.setContentDescription(LocaleController.getString("AccDescrMoreOptions", R.string.AccDescrMoreOptions));
            }
        }

        LinearLayout linearLayout = new LinearLayout(context);
        linearLayout.setOrientation(LinearLayout.HORIZONTAL);
        linearLayout.setWeightSum(1.0f);
        container.addView(linearLayout, LayoutHelper.createLinear(LayoutHelper.MATCH_PARENT, LayoutHelper.WRAP_CONTENT));

        long currentTime = System.currentTimeMillis();
        Calendar calendar = Calendar.getInstance();
        calendar.setTimeInMillis(currentTime);
        int currentYear = calendar.get(Calendar.YEAR);

        TextView buttonTextView = new TextView(context) {
            @Override
            public CharSequence getAccessibilityClassName() {
                return Button.class.getName();
            }
        };

        linearLayout.addView(dayPicker, LayoutHelper.createLinear(0, 54 * 5, 0.5f));
        dayPicker.setMinValue(0);
        dayPicker.setMaxValue(365);
        dayPicker.setWrapSelectorWheel(false);
        dayPicker.setFormatter(value -> {
            if (value == 0) {
                return LocaleController.getString("MessageScheduleToday", R.string.MessageScheduleToday);
            } else {
                long date = currentTime + (long) value * 86400000L;
                calendar.setTimeInMillis(date);
                int year = calendar.get(Calendar.YEAR);
                if (year == currentYear) {
                    return LocaleController.getInstance().formatterScheduleDay.format(date);
                } else {
                    return LocaleController.getInstance().formatterScheduleYear.format(date);
                }
            }
        });
        final NumberPicker.OnValueChangeListener onValueChangeListener = (picker, oldVal, newVal) -> {
            try {
                container.performHapticFeedback(HapticFeedbackConstants.KEYBOARD_TAP, HapticFeedbackConstants.FLAG_IGNORE_GLOBAL_SETTING);
            } catch (Exception ignore) {

            }
            checkScheduleDate(buttonTextView, selfUserId == dialogId, dayPicker, hourPicker, minutePicker);
        };
        dayPicker.setOnValueChangedListener(onValueChangeListener);

        hourPicker.setMinValue(0);
        hourPicker.setMaxValue(23);
        linearLayout.addView(hourPicker, LayoutHelper.createLinear(0, 54 * 5, 0.2f));
        hourPicker.setFormatter(value -> String.format("%02d", value));
        hourPicker.setOnValueChangedListener(onValueChangeListener);

        minutePicker.setMinValue(0);
        minutePicker.setMaxValue(59);
        minutePicker.setValue(0);
        minutePicker.setFormatter(value -> String.format("%02d", value));
        linearLayout.addView(minutePicker, LayoutHelper.createLinear(0, 54 * 5, 0.3f));
        minutePicker.setOnValueChangedListener(onValueChangeListener);

        if (currentDate > 0 && currentDate != 0x7FFFFFFE) {
            currentDate *= 1000;
            calendar.setTimeInMillis(System.currentTimeMillis());
            calendar.set(Calendar.MINUTE, 0);
            calendar.set(Calendar.SECOND, 0);
            calendar.set(Calendar.MILLISECOND, 0);
            calendar.set(Calendar.HOUR_OF_DAY, 0);
            int days = (int) ((currentDate - calendar.getTimeInMillis()) / (24 * 60 * 60 * 1000));
            calendar.setTimeInMillis(currentDate);
            if (days >= 0) {
                minutePicker.setValue(calendar.get(Calendar.MINUTE));
                hourPicker.setValue(calendar.get(Calendar.HOUR_OF_DAY));
                dayPicker.setValue(days);
            }
        }
        final boolean[] canceled = {true};

        checkScheduleDate(buttonTextView, selfUserId == dialogId, dayPicker, hourPicker, minutePicker);

        buttonTextView.setPadding(AndroidUtilities.dp(34), 0, AndroidUtilities.dp(34), 0);
        buttonTextView.setGravity(Gravity.CENTER);
        buttonTextView.setTextColor(datePickerColors.buttonTextColor);
        buttonTextView.setTextSize(TypedValue.COMPLEX_UNIT_DIP, 14);
        buttonTextView.setTypeface(AndroidUtilities.getTypeface("fonts/rmedium.ttf"));
        buttonTextView.setBackgroundDrawable(Theme.createSimpleSelectorRoundRectDrawable(AndroidUtilities.dp(4), datePickerColors.buttonBackgroundColor, datePickerColors.buttonBackgroundPressedColor));
        container.addView(buttonTextView, LayoutHelper.createLinear(LayoutHelper.MATCH_PARENT, 48, Gravity.LEFT | Gravity.BOTTOM, 16, 15, 16, 16));
        buttonTextView.setOnClickListener(v -> {
            canceled[0] = false;
            boolean setSeconds = checkScheduleDate(null, selfUserId == dialogId, dayPicker, hourPicker, minutePicker);
            calendar.setTimeInMillis(System.currentTimeMillis() + (long) dayPicker.getValue() * 24 * 3600 * 1000);
            calendar.set(Calendar.HOUR_OF_DAY, hourPicker.getValue());
            calendar.set(Calendar.MINUTE, minutePicker.getValue());
            if (setSeconds) {
                calendar.set(Calendar.SECOND, 0);
            }
            datePickerDelegate.didSelectDate(true, (int) (calendar.getTimeInMillis() / 1000));
            builder.getDismissRunnable().run();
        });

        builder.setCustomView(container);
        BottomSheet bottomSheet = builder.show();
        bottomSheet.setOnDismissListener(dialog -> {
            if (cancelRunnable != null && canceled[0]) {
                cancelRunnable.run();
            }
        });
        bottomSheet.setBackgroundColor(datePickerColors.backgroundColor);
        return builder;
    }


    public static BottomSheet.Builder createDatePickerDialog(Context context, long currentDate, final ScheduleDatePickerDelegate datePickerDelegate) {
        if (context == null) {
            return null;
        }

        ScheduleDatePickerColors datePickerColors = new ScheduleDatePickerColors();
        BottomSheet.Builder builder = new BottomSheet.Builder(context, false);
        builder.setApplyBottomPadding(false);

        final NumberPicker dayPicker = new NumberPicker(context);
        dayPicker.setTextColor(datePickerColors.textColor);
        dayPicker.setTextOffset(AndroidUtilities.dp(10));
        dayPicker.setItemCount(5);
        final NumberPicker hourPicker = new NumberPicker(context) {
            @Override
            protected CharSequence getContentDescription(int value) {
                return LocaleController.formatPluralString("Hours", value);
            }
        };
        hourPicker.setItemCount(5);
        hourPicker.setTextColor(datePickerColors.textColor);
        hourPicker.setTextOffset(-AndroidUtilities.dp(10));
        final NumberPicker minutePicker = new NumberPicker(context) {
            @Override
            protected CharSequence getContentDescription(int value) {
                return LocaleController.formatPluralString("Minutes", value);
            }
        };
        minutePicker.setItemCount(5);
        minutePicker.setTextColor(datePickerColors.textColor);
        minutePicker.setTextOffset(-AndroidUtilities.dp(34));

        LinearLayout container = new LinearLayout(context) {

            boolean ignoreLayout = false;

            @Override
            protected void onMeasure(int widthMeasureSpec, int heightMeasureSpec) {
                ignoreLayout = true;
                int count;
                if (AndroidUtilities.displaySize.x > AndroidUtilities.displaySize.y) {
                    count = 3;
                } else {
                    count = 5;
                }
                dayPicker.setItemCount(count);
                hourPicker.setItemCount(count);
                minutePicker.setItemCount(count);
                dayPicker.getLayoutParams().height = AndroidUtilities.dp(54) * count;
                hourPicker.getLayoutParams().height = AndroidUtilities.dp(54) * count;
                minutePicker.getLayoutParams().height = AndroidUtilities.dp(54) * count;
                ignoreLayout = false;
                super.onMeasure(widthMeasureSpec, heightMeasureSpec);
            }

            @Override
            public void requestLayout() {
                if (ignoreLayout) {
                    return;
                }
                super.requestLayout();
            }
        };
        container.setOrientation(LinearLayout.VERTICAL);

        FrameLayout titleLayout = new FrameLayout(context);
        container.addView(titleLayout, LayoutHelper.createLinear(LayoutHelper.MATCH_PARENT, LayoutHelper.WRAP_CONTENT, Gravity.LEFT | Gravity.TOP, 22, 0, 0, 4));

        TextView titleView = new TextView(context);
        titleView.setText(LocaleController.getString("ExpireAfter", R.string.ExpireAfter));

        titleView.setTextColor(datePickerColors.textColor);
        titleView.setTextSize(TypedValue.COMPLEX_UNIT_DIP, 20);
        titleView.setTypeface(AndroidUtilities.getTypeface("fonts/rmedium.ttf"));
        titleLayout.addView(titleView, LayoutHelper.createFrame(LayoutHelper.WRAP_CONTENT, LayoutHelper.WRAP_CONTENT, Gravity.LEFT | Gravity.TOP, 0, 12, 0, 0));
        titleView.setOnTouchListener((v, event) -> true);

        LinearLayout linearLayout = new LinearLayout(context);
        linearLayout.setOrientation(LinearLayout.HORIZONTAL);
        linearLayout.setWeightSum(1.0f);
        container.addView(linearLayout, LayoutHelper.createLinear(LayoutHelper.MATCH_PARENT, LayoutHelper.WRAP_CONTENT));

        long currentTime = System.currentTimeMillis();
        Calendar calendar = Calendar.getInstance();
        calendar.setTimeInMillis(currentTime);
        int currentYear = calendar.get(Calendar.YEAR);

        TextView buttonTextView = new TextView(context) {
            @Override
            public CharSequence getAccessibilityClassName() {
                return Button.class.getName();
            }
        };

        linearLayout.addView(dayPicker, LayoutHelper.createLinear(0, 54 * 5, 0.5f));
        dayPicker.setMinValue(0);
        dayPicker.setMaxValue(365);
        dayPicker.setWrapSelectorWheel(false);
        dayPicker.setFormatter(value -> {
            if (value == 0) {
                return LocaleController.getString("MessageScheduleToday", R.string.MessageScheduleToday);
            } else {
                long date = currentTime + (long) value * 86400000L;
                calendar.setTimeInMillis(date);
                int year = calendar.get(Calendar.YEAR);
                if (year == currentYear) {
                    return LocaleController.getInstance().formatterScheduleDay.format(date);
                } else {
                    return LocaleController.getInstance().formatterScheduleYear.format(date);
                }
            }
        });
        final NumberPicker.OnValueChangeListener onValueChangeListener = (picker, oldVal, newVal) -> {
            try {
                container.performHapticFeedback(HapticFeedbackConstants.KEYBOARD_TAP, HapticFeedbackConstants.FLAG_IGNORE_GLOBAL_SETTING);
            } catch (Exception ignore) {

            }
            checkScheduleDate(null, false, dayPicker, hourPicker, minutePicker);
        };
        dayPicker.setOnValueChangedListener(onValueChangeListener);

        hourPicker.setMinValue(0);
        hourPicker.setMaxValue(23);
        linearLayout.addView(hourPicker, LayoutHelper.createLinear(0, 54 * 5, 0.2f));
        hourPicker.setFormatter(value -> String.format("%02d", value));
        hourPicker.setOnValueChangedListener(onValueChangeListener);

        minutePicker.setMinValue(0);
        minutePicker.setMaxValue(59);
        minutePicker.setValue(0);
        minutePicker.setFormatter(value -> String.format("%02d", value));
        linearLayout.addView(minutePicker, LayoutHelper.createLinear(0, 54 * 5, 0.3f));
        minutePicker.setOnValueChangedListener(onValueChangeListener);

        if (currentDate > 0 && currentDate != 0x7FFFFFFE) {
            currentDate *= 1000;
            calendar.setTimeInMillis(System.currentTimeMillis());
            calendar.set(Calendar.MINUTE, 0);
            calendar.set(Calendar.SECOND, 0);
            calendar.set(Calendar.MILLISECOND, 0);
            calendar.set(Calendar.HOUR_OF_DAY, 0);
            int days = (int) ((currentDate - calendar.getTimeInMillis()) / (24 * 60 * 60 * 1000));
            calendar.setTimeInMillis(currentDate);
            if (days >= 0) {
                minutePicker.setValue(calendar.get(Calendar.MINUTE));
                hourPicker.setValue(calendar.get(Calendar.HOUR_OF_DAY));
                dayPicker.setValue(days);
            }
        }
        final boolean[] canceled = {true};

        checkScheduleDate(null, false, dayPicker, hourPicker, minutePicker);

        buttonTextView.setPadding(AndroidUtilities.dp(34), 0, AndroidUtilities.dp(34), 0);
        buttonTextView.setGravity(Gravity.CENTER);
        buttonTextView.setTextColor(datePickerColors.buttonTextColor);
        buttonTextView.setTextSize(TypedValue.COMPLEX_UNIT_DIP, 14);
        buttonTextView.setTypeface(AndroidUtilities.getTypeface("fonts/rmedium.ttf"));
        buttonTextView.setBackgroundDrawable(Theme.createSimpleSelectorRoundRectDrawable(AndroidUtilities.dp(4), datePickerColors.buttonBackgroundColor, datePickerColors.buttonBackgroundPressedColor));
        buttonTextView.setText(LocaleController.getString("SetTimeLimit", R.string.SetTimeLimit));
        container.addView(buttonTextView, LayoutHelper.createLinear(LayoutHelper.MATCH_PARENT, 48, Gravity.LEFT | Gravity.BOTTOM, 16, 15, 16, 16));
        buttonTextView.setOnClickListener(v -> {
            canceled[0] = false;
            boolean setSeconds = checkScheduleDate(null, false, dayPicker, hourPicker, minutePicker);
            calendar.setTimeInMillis(System.currentTimeMillis() + (long) dayPicker.getValue() * 24 * 3600 * 1000);
            calendar.set(Calendar.HOUR_OF_DAY, hourPicker.getValue());
            calendar.set(Calendar.MINUTE, minutePicker.getValue());
            if (setSeconds) {
                calendar.set(Calendar.SECOND, 0);
            }
            datePickerDelegate.didSelectDate(true, (int) (calendar.getTimeInMillis() / 1000));
            builder.getDismissRunnable().run();
        });

        builder.setCustomView(container);
        BottomSheet bottomSheet = builder.show();
        bottomSheet.setBackgroundColor(datePickerColors.backgroundColor);
        return builder;
    }

    private static void checkCalendarDate(long minDate, NumberPicker dayPicker, NumberPicker monthPicker, NumberPicker yearPicker) {
        int day = dayPicker.getValue();
        int month = monthPicker.getValue();
        int year = yearPicker.getValue();

        Calendar calendar = Calendar.getInstance();
        calendar.setTimeInMillis(minDate);
        int minYear = calendar.get(Calendar.YEAR);
        int minMonth = calendar.get(Calendar.MONTH);
        int minDay = calendar.get(Calendar.DAY_OF_MONTH);
        calendar.setTimeInMillis(System.currentTimeMillis());
        int maxYear = calendar.get(Calendar.YEAR);
        int maxMonth = calendar.get(Calendar.MONTH);
        int maxDay = calendar.get(Calendar.DAY_OF_MONTH);

        if (year > maxYear) {
            yearPicker.setValue(year = maxYear);
        }
        if (year == maxYear) {
            if (month > maxMonth) {
                monthPicker.setValue(month = maxMonth);
            }
            if (month == maxMonth) {
                if (day > maxDay) {
                    dayPicker.setValue(day = maxDay);
                }
            }
        }

        if (year < minYear) {
            yearPicker.setValue(year = minYear);
        }
        if (year == minYear) {
            if (month < minMonth) {
                monthPicker.setValue(month = minMonth);
            }
            if (month == minMonth) {
                if (day < minDay) {
                    dayPicker.setValue(day = minDay);
                }
            }
        }

        calendar.set(Calendar.YEAR, year);
        calendar.set(Calendar.MONTH, month);

        int daysInMonth = calendar.getActualMaximum(Calendar.DAY_OF_MONTH);
        dayPicker.setMaxValue(daysInMonth);
        if (day > daysInMonth) {
            day = daysInMonth;
            dayPicker.setValue(day);
        }
    }

    public static BottomSheet.Builder createCalendarPickerDialog(Context context, long minDate, final MessagesStorage.IntCallback callback) {
        if (context == null) {
            return null;
        }

        BottomSheet.Builder builder = new BottomSheet.Builder(context, false);
        builder.setApplyBottomPadding(false);

        final NumberPicker dayPicker = new NumberPicker(context);
        dayPicker.setTextOffset(AndroidUtilities.dp(10));
        dayPicker.setItemCount(5);
        final NumberPicker monthPicker = new NumberPicker(context);
        monthPicker.setItemCount(5);
        monthPicker.setTextOffset(-AndroidUtilities.dp(10));
        final NumberPicker yearPicker = new NumberPicker(context);
        yearPicker.setItemCount(5);
        yearPicker.setTextOffset(-AndroidUtilities.dp(24));

        LinearLayout container = new LinearLayout(context) {

            boolean ignoreLayout = false;

            @Override
            protected void onMeasure(int widthMeasureSpec, int heightMeasureSpec) {
                ignoreLayout = true;
                int count;
                if (AndroidUtilities.displaySize.x > AndroidUtilities.displaySize.y) {
                    count = 3;
                } else {
                    count = 5;
                }
                dayPicker.setItemCount(count);
                monthPicker.setItemCount(count);
                yearPicker.setItemCount(count);
                dayPicker.getLayoutParams().height = AndroidUtilities.dp(54) * count;
                monthPicker.getLayoutParams().height = AndroidUtilities.dp(54) * count;
                yearPicker.getLayoutParams().height = AndroidUtilities.dp(54) * count;
                ignoreLayout = false;
                super.onMeasure(widthMeasureSpec, heightMeasureSpec);
            }

            @Override
            public void requestLayout() {
                if (ignoreLayout) {
                    return;
                }
                super.requestLayout();
            }
        };
        container.setOrientation(LinearLayout.VERTICAL);

        FrameLayout titleLayout = new FrameLayout(context);
        container.addView(titleLayout, LayoutHelper.createLinear(LayoutHelper.MATCH_PARENT, LayoutHelper.WRAP_CONTENT, Gravity.LEFT | Gravity.TOP, 22, 0, 0, 4));

        TextView titleView = new TextView(context);
        titleView.setText(LocaleController.getString("ChooseDate", R.string.ChooseDate));
        titleView.setTextColor(Theme.getColor(Theme.key_dialogTextBlack));
        titleView.setTextSize(TypedValue.COMPLEX_UNIT_DIP, 20);
        titleView.setTypeface(AndroidUtilities.getTypeface("fonts/rmedium.ttf"));
        titleLayout.addView(titleView, LayoutHelper.createFrame(LayoutHelper.WRAP_CONTENT, LayoutHelper.WRAP_CONTENT, Gravity.LEFT | Gravity.TOP, 0, 12, 0, 0));
        titleView.setOnTouchListener((v, event) -> true);

        LinearLayout linearLayout = new LinearLayout(context);
        linearLayout.setOrientation(LinearLayout.HORIZONTAL);
        linearLayout.setWeightSum(1.0f);
        container.addView(linearLayout, LayoutHelper.createLinear(LayoutHelper.MATCH_PARENT, LayoutHelper.WRAP_CONTENT));

        long currentTime = System.currentTimeMillis();

        TextView buttonTextView = new TextView(context) {
            @Override
            public CharSequence getAccessibilityClassName() {
                return Button.class.getName();
            }
        };

        linearLayout.addView(dayPicker, LayoutHelper.createLinear(0, 54 * 5, 0.25f));
        dayPicker.setMinValue(1);
        dayPicker.setMaxValue(31);
        dayPicker.setWrapSelectorWheel(false);
        dayPicker.setFormatter(value -> "" + value);
        final NumberPicker.OnValueChangeListener onValueChangeListener = (picker, oldVal, newVal) -> {
            try {
                container.performHapticFeedback(HapticFeedbackConstants.KEYBOARD_TAP, HapticFeedbackConstants.FLAG_IGNORE_GLOBAL_SETTING);
            } catch (Exception ignore) {

            }
            checkCalendarDate(minDate, dayPicker, monthPicker, yearPicker);
        };
        dayPicker.setOnValueChangedListener(onValueChangeListener);

        monthPicker.setMinValue(0);
        monthPicker.setMaxValue(11);
        monthPicker.setWrapSelectorWheel(false);
        linearLayout.addView(monthPicker, LayoutHelper.createLinear(0, 54 * 5, 0.5f));
        monthPicker.setFormatter(value -> {
            switch (value) {
                case 0: {
                    return LocaleController.getString("January", R.string.January);
                }
                case 1: {
                    return LocaleController.getString("February", R.string.February);
                }
                case 2: {
                    return LocaleController.getString("March", R.string.March);
                }
                case 3: {
                    return LocaleController.getString("April", R.string.April);
                }
                case 4: {
                    return LocaleController.getString("May", R.string.May);
                }
                case 5: {
                    return LocaleController.getString("June", R.string.June);
                }
                case 6: {
                    return LocaleController.getString("July", R.string.July);
                }
                case 7: {
                    return LocaleController.getString("August", R.string.August);
                }
                case 8: {
                    return LocaleController.getString("September", R.string.September);
                }
                case 9: {
                    return LocaleController.getString("October", R.string.October);
                }
                case 10: {
                    return LocaleController.getString("November", R.string.November);
                }
                case 11:
                default: {
                    return LocaleController.getString("December", R.string.December);
                }
            }
        });
        monthPicker.setOnValueChangedListener(onValueChangeListener);

        Calendar calendar = Calendar.getInstance();
        calendar.setTimeInMillis(minDate);
        int minYear = calendar.get(Calendar.YEAR);
        calendar.setTimeInMillis(System.currentTimeMillis());
        int maxYear = calendar.get(Calendar.YEAR);

        yearPicker.setMinValue(minYear);
        yearPicker.setMaxValue(maxYear);
        yearPicker.setWrapSelectorWheel(false);
        yearPicker.setFormatter(value -> String.format("%02d", value));
        linearLayout.addView(yearPicker, LayoutHelper.createLinear(0, 54 * 5, 0.25f));
        yearPicker.setOnValueChangedListener(onValueChangeListener);

        dayPicker.setValue(31);
        monthPicker.setValue(12);
        yearPicker.setValue(maxYear);

        checkCalendarDate(minDate, dayPicker, monthPicker, yearPicker);

        buttonTextView.setPadding(AndroidUtilities.dp(34), 0, AndroidUtilities.dp(34), 0);
        buttonTextView.setGravity(Gravity.CENTER);
        buttonTextView.setTextColor(Theme.getColor(Theme.key_featuredStickers_buttonText));
        buttonTextView.setTextSize(TypedValue.COMPLEX_UNIT_DIP, 14);
        buttonTextView.setTypeface(AndroidUtilities.getTypeface("fonts/rmedium.ttf"));
        buttonTextView.setText(LocaleController.getString("JumpToDate", R.string.JumpToDate));
        buttonTextView.setBackgroundDrawable(Theme.createSimpleSelectorRoundRectDrawable(AndroidUtilities.dp(4), Theme.getColor(Theme.key_featuredStickers_addButton), Theme.getColor(Theme.key_featuredStickers_addButtonPressed)));
        container.addView(buttonTextView, LayoutHelper.createLinear(LayoutHelper.MATCH_PARENT, 48, Gravity.LEFT | Gravity.BOTTOM, 16, 15, 16, 16));
        buttonTextView.setOnClickListener(v -> {
            checkCalendarDate(minDate, dayPicker, monthPicker, yearPicker);
            calendar.set(Calendar.YEAR, yearPicker.getValue());
            calendar.set(Calendar.MONTH, monthPicker.getValue());
            calendar.set(Calendar.DAY_OF_MONTH, dayPicker.getValue());
            calendar.set(Calendar.MINUTE, 0);
            calendar.set(Calendar.HOUR_OF_DAY, 0);
            calendar.set(Calendar.SECOND, 0);
            callback.run((int) (calendar.getTimeInMillis() / 1000));
            builder.getDismissRunnable().run();
        });

        builder.setCustomView(container);
        return builder;
    }

    public static BottomSheet createMuteAlert(BaseFragment fragment, final long dialog_id) {
        if (fragment == null || fragment.getParentActivity() == null) {
            return null;
        }

        BottomSheet.Builder builder = new BottomSheet.Builder(fragment.getParentActivity());
        builder.setTitle(LocaleController.getString("Notifications", R.string.Notifications), true);
        CharSequence[] items = new CharSequence[]{
                LocaleController.formatString("MuteFor", R.string.MuteFor, LocaleController.formatPluralString("Hours", 1)),
                LocaleController.formatString("MuteFor", R.string.MuteFor, LocaleController.formatPluralString("Hours", 8)),
                LocaleController.formatString("MuteFor", R.string.MuteFor, LocaleController.formatPluralString("Days", 2)),
                LocaleController.getString("MuteDisable", R.string.MuteDisable)
        };
        builder.setItems(items, (dialogInterface, i) -> {
                    int setting;
                    if (i == 0) {
                        setting = NotificationsController.SETTING_MUTE_HOUR;
                    } else if (i == 1) {
                        setting = NotificationsController.SETTING_MUTE_8_HOURS;
                    } else if (i == 2) {
                        setting = NotificationsController.SETTING_MUTE_2_DAYS;
                    } else {
                        setting = NotificationsController.SETTING_MUTE_FOREVER;
                    }
                    NotificationsController.getInstance(UserConfig.selectedAccount).setDialogNotificationsSettings(dialog_id, setting);
                    if (BulletinFactory.canShowBulletin(fragment)) {
                        BulletinFactory.createMuteBulletin(fragment, setting).show();
                    }
                }
        );
        return builder.create();
    }

    public static void createReportAlert(final Context context, final long dialog_id, final int messageId, final BaseFragment parentFragment) {
        if (context == null || parentFragment == null) {
            return;
        }

        BottomSheet.Builder builder = new BottomSheet.Builder(context);
        builder.setTitle(LocaleController.getString("ReportChat", R.string.ReportChat), true);
        CharSequence[] items;
        if (messageId != 0) {
            items = new CharSequence[]{
                    LocaleController.getString("ReportChatSpam", R.string.ReportChatSpam),
                    LocaleController.getString("ReportChatViolence", R.string.ReportChatViolence),
                    LocaleController.getString("ReportChatChild", R.string.ReportChatChild),
                    LocaleController.getString("ReportChatPornography", R.string.ReportChatPornography),
                    LocaleController.getString("ReportChatOther", R.string.ReportChatOther)
            };
        } else {
            items = new CharSequence[]{
                    LocaleController.getString("ReportChatSpam", R.string.ReportChatSpam),
                    LocaleController.getString("ReportChatFakeAccount", R.string.ReportChatFakeAccount),
                    LocaleController.getString("ReportChatViolence", R.string.ReportChatViolence),
                    LocaleController.getString("ReportChatChild", R.string.ReportChatChild),
                    LocaleController.getString("ReportChatPornography", R.string.ReportChatPornography),
                    LocaleController.getString("ReportChatOther", R.string.ReportChatOther)
            };
        }
        builder.setItems(items, (dialogInterface, i) -> {
                    if (i == 4) {
                        Bundle args = new Bundle();
                        args.putLong("dialog_id", dialog_id);
                        args.putLong("message_id", messageId);
                        parentFragment.presentFragment(new ReportOtherActivity(args));
                        return;
                    }
                    TLObject req;
                    TLRPC.InputPeer peer = MessagesController.getInstance(UserConfig.selectedAccount).getInputPeer((int) dialog_id);
                    if (messageId != 0) {
                        TLRPC.TL_messages_report request = new TLRPC.TL_messages_report();
                        request.peer = peer;
                        request.id.add(messageId);
                        if (i == 0) {
                            request.reason = new TLRPC.TL_inputReportReasonSpam();
                        } else if (i == 1) {
                            request.reason = new TLRPC.TL_inputReportReasonViolence();
                        } else if (i == 2) {
                            request.reason = new TLRPC.TL_inputReportReasonChildAbuse();
                        } else if (i == 3) {
                            request.reason = new TLRPC.TL_inputReportReasonPornography();
                        }
                        req = request;
                    } else {
                        TLRPC.TL_account_reportPeer request = new TLRPC.TL_account_reportPeer();
                        request.peer = peer;
                        if (i == 0) {
                            request.reason = new TLRPC.TL_inputReportReasonSpam();
                        } else if (i == 1) {
                            request.reason = new TLRPC.TL_inputReportReasonFake();
                        } else if (i == 2) {
                            request.reason = new TLRPC.TL_inputReportReasonViolence();
                        } else if (i == 3) {
                            request.reason = new TLRPC.TL_inputReportReasonChildAbuse();
                        } else if (i == 4) {
                            request.reason = new TLRPC.TL_inputReportReasonPornography();
                        }
                        req = request;
                    }
                    ConnectionsManager.getInstance(UserConfig.selectedAccount).sendRequest(req, (response, error) -> {

                    });
                    Toast.makeText(context, LocaleController.getString("ReportChatSent", R.string.ReportChatSent), Toast.LENGTH_SHORT).show();
                }
        );
        BottomSheet sheet = builder.create();
        parentFragment.showDialog(sheet);
    }

    private static String getFloodWaitString(String error) {
        int time = Utilities.parseInt(error);
        String timeString;
        if (time < 60) {
            timeString = LocaleController.formatPluralString("Seconds", time);
        } else {
            timeString = LocaleController.formatPluralString("Minutes", time / 60);
        }
        return LocaleController.formatString("FloodWaitTime", R.string.FloodWaitTime, timeString);
    }

    public static void showFloodWaitAlert(String error, final BaseFragment fragment) {
        if (error == null || !error.startsWith("FLOOD_WAIT") || fragment == null || fragment.getParentActivity() == null) {
            return;
        }
        int time = Utilities.parseInt(error);
        String timeString;
        if (time < 60) {
            timeString = LocaleController.formatPluralString("Seconds", time);
        } else {
            timeString = LocaleController.formatPluralString("Minutes", time / 60);
        }

        AlertDialog.Builder builder = new AlertDialog.Builder(fragment.getParentActivity());
        builder.setTitle(LocaleController.getString("AppName", R.string.AppName));
        builder.setMessage(LocaleController.formatString("FloodWaitTime", R.string.FloodWaitTime, timeString));
        builder.setPositiveButton(LocaleController.getString("OK", R.string.OK), null);
        fragment.showDialog(builder.create(), true, null);
    }

    public static void showSendMediaAlert(int result, final BaseFragment fragment) {
        if (result == 0) {
            return;
        }
        AlertDialog.Builder builder = new AlertDialog.Builder(fragment.getParentActivity());
        builder.setTitle(LocaleController.getString("AppName", R.string.AppName));
        if (result == 1) {
            builder.setMessage(LocaleController.getString("ErrorSendRestrictedStickers", R.string.ErrorSendRestrictedStickers));
        } else if (result == 2) {
            builder.setMessage(LocaleController.getString("ErrorSendRestrictedMedia", R.string.ErrorSendRestrictedMedia));
        } else if (result == 3) {
            builder.setMessage(LocaleController.getString("ErrorSendRestrictedPolls", R.string.ErrorSendRestrictedPolls));
        } else if (result == 4) {
            builder.setMessage(LocaleController.getString("ErrorSendRestrictedStickersAll", R.string.ErrorSendRestrictedStickersAll));
        } else if (result == 5) {
            builder.setMessage(LocaleController.getString("ErrorSendRestrictedMediaAll", R.string.ErrorSendRestrictedMediaAll));
        } else if (result == 6) {
            builder.setMessage(LocaleController.getString("ErrorSendRestrictedPollsAll", R.string.ErrorSendRestrictedPollsAll));
        }

        builder.setPositiveButton(LocaleController.getString("OK", R.string.OK), null);
        fragment.showDialog(builder.create(), true, null);
    }

    public static void showAddUserAlert(String error, final BaseFragment fragment, boolean isChannel, TLObject request) {
        if (error == null || fragment == null || fragment.getParentActivity() == null) {
            return;
        }
        AlertDialog.Builder builder = new AlertDialog.Builder(fragment.getParentActivity());
        builder.setTitle(LocaleController.getString("AppName", R.string.AppName));
        switch (error) {
            case "PEER_FLOOD":
                builder.setMessage(LocaleController.getString("NobodyLikesSpam2", R.string.NobodyLikesSpam2));
                builder.setNegativeButton(LocaleController.getString("MoreInfo", R.string.MoreInfo), (dialogInterface, i) -> MessagesController.getInstance(fragment.getCurrentAccount()).openByUserName("spambot", fragment, 1));
                break;
            case "USER_BLOCKED":
            case "USER_BOT":
            case "USER_ID_INVALID":
                if (isChannel) {
                    builder.setMessage(LocaleController.getString("ChannelUserCantAdd", R.string.ChannelUserCantAdd));
                } else {
                    builder.setMessage(LocaleController.getString("GroupUserCantAdd", R.string.GroupUserCantAdd));
                }
                break;
            case "USERS_TOO_MUCH":
                if (isChannel) {
                    builder.setMessage(LocaleController.getString("ChannelUserAddLimit", R.string.ChannelUserAddLimit));
                } else {
                    builder.setMessage(LocaleController.getString("GroupUserAddLimit", R.string.GroupUserAddLimit));
                }
                break;
            case "USER_NOT_MUTUAL_CONTACT":
                if (isChannel) {
                    builder.setMessage(LocaleController.getString("ChannelUserLeftError", R.string.ChannelUserLeftError));
                } else {
                    builder.setMessage(LocaleController.getString("GroupUserLeftError", R.string.GroupUserLeftError));
                }
                break;
            case "ADMINS_TOO_MUCH":
                if (isChannel) {
                    builder.setMessage(LocaleController.getString("ChannelUserCantAdmin", R.string.ChannelUserCantAdmin));
                } else {
                    builder.setMessage(LocaleController.getString("GroupUserCantAdmin", R.string.GroupUserCantAdmin));
                }
                break;
            case "BOTS_TOO_MUCH":
                if (isChannel) {
                    builder.setMessage(LocaleController.getString("ChannelUserCantBot", R.string.ChannelUserCantBot));
                } else {
                    builder.setMessage(LocaleController.getString("GroupUserCantBot", R.string.GroupUserCantBot));
                }
                break;
            case "USER_PRIVACY_RESTRICTED":
                if (isChannel) {
                    builder.setMessage(LocaleController.getString("InviteToChannelError", R.string.InviteToChannelError));
                } else {
                    builder.setMessage(LocaleController.getString("InviteToGroupError", R.string.InviteToGroupError));
                }
                break;
            case "USERS_TOO_FEW":
                builder.setMessage(LocaleController.getString("CreateGroupError", R.string.CreateGroupError));
                break;
            case "USER_RESTRICTED":
                builder.setMessage(LocaleController.getString("UserRestricted", R.string.UserRestricted));
                break;
            case "YOU_BLOCKED_USER":
                builder.setMessage(LocaleController.getString("YouBlockedUser", R.string.YouBlockedUser));
                break;
            case "CHAT_ADMIN_BAN_REQUIRED":
            case "USER_KICKED":
                if (request instanceof TLRPC.TL_channels_inviteToChannel) {
                    builder.setMessage(LocaleController.getString("AddUserErrorBlacklisted", R.string.AddUserErrorBlacklisted));
                } else {
                    builder.setMessage(LocaleController.getString("AddAdminErrorBlacklisted", R.string.AddAdminErrorBlacklisted));
                }
                break;
            case "CHAT_ADMIN_INVITE_REQUIRED":
                builder.setMessage(LocaleController.getString("AddAdminErrorNotAMember", R.string.AddAdminErrorNotAMember));
                break;
            case "USER_ADMIN_INVALID":
                builder.setMessage(LocaleController.getString("AddBannedErrorAdmin", R.string.AddBannedErrorAdmin));
                break;
            case "CHANNELS_ADMIN_PUBLIC_TOO_MUCH":
                builder.setMessage(LocaleController.getString("PublicChannelsTooMuch", R.string.PublicChannelsTooMuch));
                break;
            case "CHANNELS_ADMIN_LOCATED_TOO_MUCH":
                builder.setMessage(LocaleController.getString("LocatedChannelsTooMuch", R.string.LocatedChannelsTooMuch));
                break;
            case "CHANNELS_TOO_MUCH":
                builder.setTitle(LocaleController.getString("ChannelTooMuchTitle", R.string.ChannelTooMuchTitle));
                if (request instanceof TLRPC.TL_channels_createChannel) {
                    builder.setMessage(LocaleController.getString("ChannelTooMuch", R.string.ChannelTooMuch));
                } else {
                    builder.setMessage(LocaleController.getString("ChannelTooMuchJoin", R.string.ChannelTooMuchJoin));
                }
                break;
            case "USER_CHANNELS_TOO_MUCH":
                builder.setTitle(LocaleController.getString("ChannelTooMuchTitle", R.string.ChannelTooMuchTitle));
                builder.setMessage(LocaleController.getString("UserChannelTooMuchJoin", R.string.UserChannelTooMuchJoin));
                break;
            case "USER_ALREADY_PARTICIPANT":
                builder.setTitle(LocaleController.getString("VoipGroupVoiceChat", R.string.VoipGroupVoiceChat));
                builder.setMessage(LocaleController.getString("VoipGroupInviteAlreadyParticipant", R.string.VoipGroupInviteAlreadyParticipant));
                break;
            default:
                builder.setMessage(LocaleController.getString("ErrorOccurred", R.string.ErrorOccurred) + "\n" + error);
                break;
        }
        builder.setPositiveButton(LocaleController.getString("OK", R.string.OK), null);
        fragment.showDialog(builder.create(), true, null);
    }

    public static Dialog createColorSelectDialog(Activity parentActivity, final long dialog_id, final int globalType, final Runnable onSelect) {
        int currentColor;
        SharedPreferences preferences = MessagesController.getNotificationsSettings(UserConfig.selectedAccount);
        if (dialog_id != 0) {
            if (preferences.contains("color_" + dialog_id)) {
                currentColor = preferences.getInt("color_" + dialog_id, 0xff0000ff);
            } else {
                if ((int) dialog_id < 0) {
                    currentColor = preferences.getInt("GroupLed", 0xff0000ff);
                } else {
                    currentColor = preferences.getInt("MessagesLed", 0xff0000ff);
                }
            }
        } else if (globalType == NotificationsController.TYPE_PRIVATE) {
            currentColor = preferences.getInt("MessagesLed", 0xff0000ff);
        } else if (globalType == NotificationsController.TYPE_GROUP) {
            currentColor = preferences.getInt("GroupLed", 0xff0000ff);
        } else {
            currentColor = preferences.getInt("ChannelLed", 0xff0000ff);
        }
        final LinearLayout linearLayout = new LinearLayout(parentActivity);
        linearLayout.setOrientation(LinearLayout.VERTICAL);
        String[] descriptions = new String[]{LocaleController.getString("ColorRed", R.string.ColorRed),
                LocaleController.getString("ColorOrange", R.string.ColorOrange),
                LocaleController.getString("ColorYellow", R.string.ColorYellow),
                LocaleController.getString("ColorGreen", R.string.ColorGreen),
                LocaleController.getString("ColorCyan", R.string.ColorCyan),
                LocaleController.getString("ColorBlue", R.string.ColorBlue),
                LocaleController.getString("ColorViolet", R.string.ColorViolet),
                LocaleController.getString("ColorPink", R.string.ColorPink),
                LocaleController.getString("ColorWhite", R.string.ColorWhite)};
        final int[] selectedColor = new int[]{currentColor};
        for (int a = 0; a < 9; a++) {
            RadioColorCell cell = new RadioColorCell(parentActivity);
            cell.setPadding(AndroidUtilities.dp(4), 0, AndroidUtilities.dp(4), 0);
            cell.setTag(a);
            cell.setCheckColor(TextColorCell.colors[a], TextColorCell.colors[a]);
            cell.setTextAndValue(descriptions[a], currentColor == TextColorCell.colorsToSave[a]);
            linearLayout.addView(cell);
            cell.setOnClickListener(v -> {
                int count = linearLayout.getChildCount();
                for (int a1 = 0; a1 < count; a1++) {
                    RadioColorCell cell1 = (RadioColorCell) linearLayout.getChildAt(a1);
                    cell1.setChecked(cell1 == v, true);
                }
                selectedColor[0] = TextColorCell.colorsToSave[(Integer) v.getTag()];
            });
        }
        AlertDialog.Builder builder = new AlertDialog.Builder(parentActivity);
        builder.setTitle(LocaleController.getString("LedColor", R.string.LedColor));
        builder.setView(linearLayout);
        builder.setPositiveButton(LocaleController.getString("Set", R.string.Set), (dialogInterface, which) -> {
            final SharedPreferences preferences1 = MessagesController.getNotificationsSettings(UserConfig.selectedAccount);
            SharedPreferences.Editor editor = preferences1.edit();
            if (dialog_id != 0) {
                editor.putInt("color_" + dialog_id, selectedColor[0]);
                NotificationsController.getInstance(UserConfig.selectedAccount).deleteNotificationChannel(dialog_id);
            } else {
                if (globalType == NotificationsController.TYPE_PRIVATE) {
                    editor.putInt("MessagesLed", selectedColor[0]);
                } else if (globalType == NotificationsController.TYPE_GROUP) {
                    editor.putInt("GroupLed", selectedColor[0]);
                } else {
                    editor.putInt("ChannelLed", selectedColor[0]);
                }
                NotificationsController.getInstance(UserConfig.selectedAccount).deleteNotificationChannelGlobal(globalType);
            }
            editor.commit();
            if (onSelect != null) {
                onSelect.run();
            }
        });
        builder.setNeutralButton(LocaleController.getString("LedDisabled", R.string.LedDisabled), (dialog, which) -> {
            final SharedPreferences preferences12 = MessagesController.getNotificationsSettings(UserConfig.selectedAccount);
            SharedPreferences.Editor editor = preferences12.edit();
            if (dialog_id != 0) {
                editor.putInt("color_" + dialog_id, 0);
            } else if (globalType == NotificationsController.TYPE_PRIVATE) {
                editor.putInt("MessagesLed", 0);
            } else if (globalType == NotificationsController.TYPE_GROUP) {
                editor.putInt("GroupLed", 0);
            } else {
                editor.putInt("ChannelLed", 0);
            }
            editor.commit();
            if (onSelect != null) {
                onSelect.run();
            }
        });
        if (dialog_id != 0) {
            builder.setNegativeButton(LocaleController.getString("Default", R.string.Default), (dialog, which) -> {
                final SharedPreferences preferences13 = MessagesController.getNotificationsSettings(UserConfig.selectedAccount);
                SharedPreferences.Editor editor = preferences13.edit();
                editor.remove("color_" + dialog_id);
                editor.commit();
                if (onSelect != null) {
                    onSelect.run();
                }
            });
        }
        return builder.create();
    }

    public static Dialog createVibrationSelectDialog(Activity parentActivity, final long dialogId, final boolean globalGroup, final boolean globalAll, final Runnable onSelect) {
        String prefix;
        if (dialogId != 0) {
            prefix = "vibrate_" + dialogId;
        } else {
            prefix = globalGroup ? "vibrate_group" : "vibrate_messages";
        }
        return createVibrationSelectDialog(parentActivity, dialogId, prefix, onSelect);
    }

    public static Dialog createVibrationSelectDialog(Activity parentActivity, final long dialogId, final String prefKeyPrefix, final Runnable onSelect) {
        SharedPreferences preferences = MessagesController.getNotificationsSettings(UserConfig.selectedAccount);
        final int[] selected = new int[1];
        String[] descriptions;
        if (dialogId != 0) {
            selected[0] = preferences.getInt(prefKeyPrefix, 0);
            if (selected[0] == 3) {
                selected[0] = 2;
            } else if (selected[0] == 2) {
                selected[0] = 3;
            }
            descriptions = new String[]{
                    LocaleController.getString("VibrationDefault", R.string.VibrationDefault),
                    LocaleController.getString("Short", R.string.Short),
                    LocaleController.getString("Long", R.string.Long),
                    LocaleController.getString("VibrationDisabled", R.string.VibrationDisabled)
            };
        } else {
            selected[0] = preferences.getInt(prefKeyPrefix, 0);
            if (selected[0] == 0) {
                selected[0] = 1;
            } else if (selected[0] == 1) {
                selected[0] = 2;
            } else if (selected[0] == 2) {
                selected[0] = 0;
            }
            descriptions = new String[]{
                    LocaleController.getString("VibrationDisabled", R.string.VibrationDisabled),
                    LocaleController.getString("VibrationDefault", R.string.VibrationDefault),
                    LocaleController.getString("Short", R.string.Short),
                    LocaleController.getString("Long", R.string.Long),
                    LocaleController.getString("OnlyIfSilent", R.string.OnlyIfSilent)
            };
        }

        final LinearLayout linearLayout = new LinearLayout(parentActivity);
        linearLayout.setOrientation(LinearLayout.VERTICAL);
        AlertDialog.Builder builder = new AlertDialog.Builder(parentActivity);

        for (int a = 0; a < descriptions.length; a++) {
            RadioColorCell cell = new RadioColorCell(parentActivity);
            cell.setPadding(AndroidUtilities.dp(4), 0, AndroidUtilities.dp(4), 0);
            cell.setTag(a);
            cell.setCheckColor(Theme.getColor(Theme.key_radioBackground), Theme.getColor(Theme.key_dialogRadioBackgroundChecked));
            cell.setTextAndValue(descriptions[a], selected[0] == a);
            linearLayout.addView(cell);
            cell.setOnClickListener(v -> {
                selected[0] = (Integer) v.getTag();

                final SharedPreferences preferences1 = MessagesController.getNotificationsSettings(UserConfig.selectedAccount);
                SharedPreferences.Editor editor = preferences1.edit();
                if (dialogId != 0) {
                    if (selected[0] == 0) {
                        editor.putInt(prefKeyPrefix, 0);
                    } else if (selected[0] == 1) {
                        editor.putInt(prefKeyPrefix, 1);
                    } else if (selected[0] == 2) {
                        editor.putInt(prefKeyPrefix, 3);
                    } else if (selected[0] == 3) {
                        editor.putInt(prefKeyPrefix, 2);
                    }
                    NotificationsController.getInstance(UserConfig.selectedAccount).deleteNotificationChannel(dialogId);
                } else {
                    if (selected[0] == 0) {
                        editor.putInt(prefKeyPrefix, 2);
                    } else if (selected[0] == 1) {
                        editor.putInt(prefKeyPrefix, 0);
                    } else if (selected[0] == 2) {
                        editor.putInt(prefKeyPrefix, 1);
                    } else if (selected[0] == 3) {
                        editor.putInt(prefKeyPrefix, 3);
                    } else if (selected[0] == 4) {
                        editor.putInt(prefKeyPrefix, 4);
                    }
                    if (prefKeyPrefix.equals("vibrate_channel")) {
                        NotificationsController.getInstance(UserConfig.selectedAccount).deleteNotificationChannelGlobal(NotificationsController.TYPE_CHANNEL);
                    } else if (prefKeyPrefix.equals("vibrate_group")) {
                        NotificationsController.getInstance(UserConfig.selectedAccount).deleteNotificationChannelGlobal(NotificationsController.TYPE_GROUP);
                    } else {
                        NotificationsController.getInstance(UserConfig.selectedAccount).deleteNotificationChannelGlobal(NotificationsController.TYPE_PRIVATE);
                    }
                }
                editor.commit();
                builder.getDismissRunnable().run();
                if (onSelect != null) {
                    onSelect.run();
                }
            });
        }
        builder.setTitle(LocaleController.getString("Vibrate", R.string.Vibrate));
        builder.setView(linearLayout);
        builder.setPositiveButton(LocaleController.getString("Cancel", R.string.Cancel), null);
        return builder.create();
    }

    public static Dialog createLocationUpdateDialog(final Activity parentActivity, TLRPC.User user, final MessagesStorage.IntCallback callback) {
        final int[] selected = new int[1];

        String[] descriptions = new String[]{
                LocaleController.getString("SendLiveLocationFor15m", R.string.SendLiveLocationFor15m),
                LocaleController.getString("SendLiveLocationFor1h", R.string.SendLiveLocationFor1h),
                LocaleController.getString("SendLiveLocationFor8h", R.string.SendLiveLocationFor8h),
        };

        final LinearLayout linearLayout = new LinearLayout(parentActivity);
        linearLayout.setOrientation(LinearLayout.VERTICAL);

        TextView titleTextView = new TextView(parentActivity);
        if (user != null) {
            titleTextView.setText(LocaleController.formatString("LiveLocationAlertPrivate", R.string.LiveLocationAlertPrivate, UserObject.getFirstName(user)));
        } else {
            titleTextView.setText(LocaleController.getString("LiveLocationAlertGroup", R.string.LiveLocationAlertGroup));
        }
        titleTextView.setTextColor(Theme.getColor(Theme.key_dialogTextBlack));
        titleTextView.setTextSize(TypedValue.COMPLEX_UNIT_DIP, 16);
        titleTextView.setGravity((LocaleController.isRTL ? Gravity.RIGHT : Gravity.LEFT) | Gravity.TOP);
        linearLayout.addView(titleTextView, LayoutHelper.createLinear(LayoutHelper.WRAP_CONTENT, LayoutHelper.WRAP_CONTENT, (LocaleController.isRTL ? Gravity.RIGHT : Gravity.LEFT) | Gravity.TOP, 24, 0, 24, 8));

        for (int a = 0; a < descriptions.length; a++) {
            RadioColorCell cell = new RadioColorCell(parentActivity);
            cell.setPadding(AndroidUtilities.dp(4), 0, AndroidUtilities.dp(4), 0);
            cell.setTag(a);
            cell.setCheckColor(Theme.getColor(Theme.key_radioBackground), Theme.getColor(Theme.key_dialogRadioBackgroundChecked));
            cell.setTextAndValue(descriptions[a], selected[0] == a);
            linearLayout.addView(cell);
            cell.setOnClickListener(v -> {
                int num = (Integer) v.getTag();
                selected[0] = num;
                int count = linearLayout.getChildCount();
                for (int a1 = 0; a1 < count; a1++) {
                    View child = linearLayout.getChildAt(a1);
                    if (child instanceof RadioColorCell) {
                        ((RadioColorCell) child).setChecked(child == v, true);
                    }
                }
            });
        }
        AlertDialog.Builder builder = new AlertDialog.Builder(parentActivity);
        builder.setTopImage(new ShareLocationDrawable(parentActivity, 0), Theme.getColor(Theme.key_dialogTopBackground));
        builder.setView(linearLayout);
        builder.setPositiveButton(LocaleController.getString("ShareFile", R.string.ShareFile), (dialog, which) -> {
            int time;
            if (selected[0] == 0) {
                time = 15 * 60;
            } else if (selected[0] == 1) {
                time = 60 * 60;
            } else {
                time = 8 * 60 * 60;
            }
            callback.run(time);
        });
        builder.setNeutralButton(LocaleController.getString("Cancel", R.string.Cancel), null);
        return builder.create();
    }

    @RequiresApi(api = Build.VERSION_CODES.LOLLIPOP)
    public static AlertDialog.Builder createBackgroundLocationPermissionDialog(Activity activity, TLRPC.User selfUser, Runnable cancelRunnable) {
        if (activity == null || Build.VERSION.SDK_INT < 29) {
            return null;
        }
        AlertDialog.Builder builder = new AlertDialog.Builder(activity);
        String svg = RLottieDrawable.readRes(null, Theme.getCurrentTheme().isDark() ? R.raw.permission_map_dark : R.raw.permission_map);
        String pinSvg = RLottieDrawable.readRes(null, Theme.getCurrentTheme().isDark() ? R.raw.permission_pin_dark : R.raw.permission_pin);
        FrameLayout frameLayout = new FrameLayout(activity);
        frameLayout.setClipToOutline(true);
        frameLayout.setOutlineProvider(new ViewOutlineProvider() {
            @Override
            public void getOutline(View view, Outline outline) {
                outline.setRoundRect(0, 0, view.getMeasuredWidth(), view.getMeasuredHeight() + AndroidUtilities.dp(6), AndroidUtilities.dp(6));
            }
        });

        View background = new View(activity);
        background.setBackground(SvgHelper.getDrawable(svg));
        frameLayout.addView(background, LayoutHelper.createFrame(LayoutHelper.MATCH_PARENT, LayoutHelper.MATCH_PARENT, Gravity.LEFT | Gravity.TOP, 0, 0, 0, 0));

        View pin = new View(activity);
        pin.setBackground(SvgHelper.getDrawable(pinSvg));
        frameLayout.addView(pin, LayoutHelper.createFrame(60, 82, Gravity.CENTER, 0, 0, 0, 0));

        BackupImageView imageView = new BackupImageView(activity);
        imageView.setRoundRadius(AndroidUtilities.dp(26));
        imageView.setImage(ImageLocation.getForUser(selfUser, false), "50_50", (Drawable) null, selfUser);
        frameLayout.addView(imageView, LayoutHelper.createFrame(52, 52, Gravity.CENTER, 0, 0, 0, 11));

        builder.setTopView(frameLayout);
        builder.setMessage(AndroidUtilities.replaceTags(LocaleController.getString("PermissionBackgroundLocation", R.string.PermissionBackgroundLocation)));
        builder.setPositiveButton(LocaleController.getString("OK", R.string.OK), (dialog, which) -> {
            if (activity.checkSelfPermission(Manifest.permission.ACCESS_BACKGROUND_LOCATION) != PackageManager.PERMISSION_GRANTED) {
                activity.requestPermissions(new String[]{Manifest.permission.ACCESS_BACKGROUND_LOCATION}, 30);
            }
        });
        builder.setNegativeButton(LocaleController.getString("Cancel", R.string.Cancel), ((dialog, which) -> cancelRunnable.run()));
        return builder;
    }

    @RequiresApi(api = Build.VERSION_CODES.LOLLIPOP)
    public static AlertDialog.Builder createDrawOverlayPermissionDialog(Activity activity, DialogInterface.OnClickListener onCancel) {
        AlertDialog.Builder builder = new AlertDialog.Builder(activity);
        String svg = RLottieDrawable.readRes(null, R.raw.pip_video_request);

        FrameLayout frameLayout = new FrameLayout(activity);
        frameLayout.setBackground(new GradientDrawable(GradientDrawable.Orientation.BL_TR, new int[]{0xFF22364F, 0xFF22526A}));
        frameLayout.setClipToOutline(true);
        frameLayout.setOutlineProvider(new ViewOutlineProvider() {
            @Override
            public void getOutline(View view, Outline outline) {
                outline.setRoundRect(0, 0, view.getMeasuredWidth(), view.getMeasuredHeight() + AndroidUtilities.dp(6), AndroidUtilities.dpf2(6));
            }
        });

        float aspectRatio = 472f / 936f;
        View background = new View(activity);
        background.setBackground(new BitmapDrawable(SvgHelper.getBitmap(svg, AndroidUtilities.dp(320), AndroidUtilities.dp(320 * aspectRatio), false)));
        frameLayout.addView(background, LayoutHelper.createFrame(LayoutHelper.MATCH_PARENT, LayoutHelper.MATCH_PARENT, 0, -1, -1, -1, -1));

        builder.setTopView(frameLayout);
        builder.setTitle(LocaleController.getString("PermissionDrawAboveOtherAppsTitle", R.string.PermissionDrawAboveOtherAppsTitle));
        builder.setMessage(LocaleController.getString("PermissionDrawAboveOtherApps", R.string.PermissionDrawAboveOtherApps));
        builder.setPositiveButton(LocaleController.getString("Enable", R.string.Enable), (dialogInterface, i) -> {
            if (activity != null) {
                if (Build.VERSION.SDK_INT >= Build.VERSION_CODES.M) {
                    activity.startActivity(new Intent(Settings.ACTION_MANAGE_OVERLAY_PERMISSION, Uri.parse("package:" + activity.getPackageName())));
                }
            }
        });
        builder.notDrawBackgroundOnTopView(true);
        builder.setNegativeButton(LocaleController.getString("Cancel", R.string.Cancel), onCancel);
        builder.setTopViewAspectRatio(aspectRatio);
        return builder;
    }

    @RequiresApi(api = Build.VERSION_CODES.LOLLIPOP)
    public static AlertDialog.Builder createDrawOverlayGroupCallPermissionDialog(Context context) {
        AlertDialog.Builder builder = new AlertDialog.Builder(context);
        String svg = RLottieDrawable.readRes(null, R.raw.pip_voice_request);

        GroupCallPipButton button = new GroupCallPipButton(context, 0, true);
        button.setImportantForAccessibility(View.IMPORTANT_FOR_ACCESSIBILITY_NO);
        FrameLayout frameLayout = new FrameLayout(context) {
            @Override
            protected void onLayout(boolean changed, int left, int top, int right, int bottom) {
                super.onLayout(changed, left, top, right, bottom);
                button.setTranslationY(getMeasuredHeight() * 0.28f - button.getMeasuredWidth() / 2f);
                button.setTranslationX(getMeasuredWidth() * 0.82f - button.getMeasuredWidth() / 2f);
            }
        };
        frameLayout.setBackground(new GradientDrawable(GradientDrawable.Orientation.BL_TR, new int[]{0xFF192A3D, 0xFF19514E}));
        frameLayout.setClipToOutline(true);
        frameLayout.setOutlineProvider(new ViewOutlineProvider() {
            @Override
            public void getOutline(View view, Outline outline) {
                outline.setRoundRect(0, 0, view.getMeasuredWidth(), view.getMeasuredHeight() + AndroidUtilities.dp(6), AndroidUtilities.dpf2(6));
            }
        });


        float aspectRatio = 540f / 936f;
        View background = new View(context);
        background.setBackground(new BitmapDrawable(SvgHelper.getBitmap(svg, AndroidUtilities.dp(320), AndroidUtilities.dp(320 * aspectRatio), false)));
        frameLayout.addView(background, LayoutHelper.createFrame(LayoutHelper.MATCH_PARENT, LayoutHelper.MATCH_PARENT, 0, -1, -1, -1, -1));

        frameLayout.addView(button, LayoutHelper.createFrame(117,117));

        builder.setTopView(frameLayout);
        builder.setTitle(LocaleController.getString("PermissionDrawAboveOtherAppsGroupCallTitle", R.string.PermissionDrawAboveOtherAppsGroupCallTitle));
        builder.setMessage(LocaleController.getString("PermissionDrawAboveOtherAppsGroupCall", R.string.PermissionDrawAboveOtherAppsGroupCall));
        builder.setPositiveButton(LocaleController.getString("Enable", R.string.Enable), (dialogInterface, i) -> {
            if (context != null) {
                try {
                    if (Build.VERSION.SDK_INT >= Build.VERSION_CODES.M) {
                        Intent intent = new Intent(Settings.ACTION_MANAGE_OVERLAY_PERMISSION, Uri.parse("package:" + context.getPackageName()));
                        Activity activity = AndroidUtilities.findActivity(context);
                        if (activity instanceof LaunchActivity) {
                            activity.startActivityForResult(intent, 105);
                        } else {
                            context.startActivity(intent);
                        }
                    }
                } catch (Exception e) {
                    FileLog.e(e);
                }
            }
        });
        builder.notDrawBackgroundOnTopView(true);
        builder.setNegativeButton(LocaleController.getString("Cancel", R.string.Cancel), null);
        builder.setTopViewAspectRatio(aspectRatio);
        return builder;
    }

    public static AlertDialog.Builder createContactsPermissionDialog(Activity parentActivity, MessagesStorage.IntCallback callback) {
        AlertDialog.Builder builder = new AlertDialog.Builder(parentActivity);
        builder.setTopImage(R.drawable.permissions_contacts, Theme.getColor(Theme.key_dialogTopBackground));
        builder.setMessage(AndroidUtilities.replaceTags(LocaleController.getString("ContactsPermissionAlert", R.string.ContactsPermissionAlert)));
        builder.setPositiveButton(LocaleController.getString("ContactsPermissionAlertContinue", R.string.ContactsPermissionAlertContinue), (dialog, which) -> callback.run(1));
        builder.setNegativeButton(LocaleController.getString("ContactsPermissionAlertNotNow", R.string.ContactsPermissionAlertNotNow), (dialog, which) -> callback.run(0));
        return builder;
    }

    public static Dialog createFreeSpaceDialog(final LaunchActivity parentActivity) {
        final int[] selected = new int[1];

        if (SharedConfig.keepMedia == 2) {
            selected[0] = 3;
        } else if (SharedConfig.keepMedia == 0) {
            selected[0] = 1;
        } else if (SharedConfig.keepMedia == 1) {
            selected[0] = 2;
        } else if (SharedConfig.keepMedia == 3) {
            selected[0] = 0;
        }

        String[] descriptions = new String[]{
                LocaleController.formatPluralString("Days", 3),
                LocaleController.formatPluralString("Weeks", 1),
                LocaleController.formatPluralString("Months", 1),
                LocaleController.getString("LowDiskSpaceNeverRemove", R.string.LowDiskSpaceNeverRemove)
        };

        final LinearLayout linearLayout = new LinearLayout(parentActivity);
        linearLayout.setOrientation(LinearLayout.VERTICAL);

        TextView titleTextView = new TextView(parentActivity);
        titleTextView.setText(LocaleController.getString("LowDiskSpaceTitle2", R.string.LowDiskSpaceTitle2));
        titleTextView.setTextColor(Theme.getColor(Theme.key_dialogTextBlack));
        titleTextView.setTextSize(TypedValue.COMPLEX_UNIT_DIP, 16);
        titleTextView.setTypeface(AndroidUtilities.getTypeface("fonts/rmedium.ttf"));
        titleTextView.setGravity((LocaleController.isRTL ? Gravity.RIGHT : Gravity.LEFT) | Gravity.TOP);
        linearLayout.addView(titleTextView, LayoutHelper.createLinear(LayoutHelper.WRAP_CONTENT, LayoutHelper.WRAP_CONTENT, (LocaleController.isRTL ? Gravity.RIGHT : Gravity.LEFT) | Gravity.TOP, 24, 0, 24, 8));

        for (int a = 0; a < descriptions.length; a++) {
            RadioColorCell cell = new RadioColorCell(parentActivity);
            cell.setPadding(AndroidUtilities.dp(4), 0, AndroidUtilities.dp(4), 0);
            cell.setTag(a);
            cell.setCheckColor(Theme.getColor(Theme.key_radioBackground), Theme.getColor(Theme.key_dialogRadioBackgroundChecked));
            cell.setTextAndValue(descriptions[a], selected[0] == a);
            linearLayout.addView(cell);
            cell.setOnClickListener(v -> {
                int num = (Integer) v.getTag();
                if (num == 0) {
                    selected[0] = 3;
                } else if (num == 1) {
                    selected[0] = 0;
                } else if (num == 2) {
                    selected[0] = 1;
                } else if (num == 3) {
                    selected[0] = 2;
                }
                int count = linearLayout.getChildCount();
                for (int a1 = 0; a1 < count; a1++) {
                    View child = linearLayout.getChildAt(a1);
                    if (child instanceof RadioColorCell) {
                        ((RadioColorCell) child).setChecked(child == v, true);
                    }
                }
            });
        }
        AlertDialog.Builder builder = new AlertDialog.Builder(parentActivity);
        builder.setTitle(LocaleController.getString("LowDiskSpaceTitle", R.string.LowDiskSpaceTitle));
        builder.setMessage(LocaleController.getString("LowDiskSpaceMessage", R.string.LowDiskSpaceMessage));
        builder.setView(linearLayout);
        builder.setPositiveButton(LocaleController.getString("OK", R.string.OK), (dialog, which) -> SharedConfig.setKeepMedia(selected[0]));
        builder.setNeutralButton(LocaleController.getString("ClearMediaCache", R.string.ClearMediaCache), (dialog, which) -> parentActivity.presentFragment(new CacheControlActivity()));
        return builder.create();
    }

    public static Dialog createPrioritySelectDialog(Activity parentActivity, final long dialog_id, final int globalType, final Runnable onSelect) {
        SharedPreferences preferences = MessagesController.getNotificationsSettings(UserConfig.selectedAccount);
        final int[] selected = new int[1];
        String[] descriptions;
        if (dialog_id != 0) {
            selected[0] = preferences.getInt("priority_" + dialog_id, 3);
            if (selected[0] == 3) {
                selected[0] = 0;
            } else if (selected[0] == 4) {
                selected[0] = 1;
            } else if (selected[0] == 5) {
                selected[0] = 2;
            } else if (selected[0] == 0) {
                selected[0] = 3;
            } else {
                selected[0] = 4;
            }
            descriptions = new String[]{
                    LocaleController.getString("NotificationsPrioritySettings", R.string.NotificationsPrioritySettings),
                    LocaleController.getString("NotificationsPriorityLow", R.string.NotificationsPriorityLow),
                    LocaleController.getString("NotificationsPriorityMedium", R.string.NotificationsPriorityMedium),
                    LocaleController.getString("NotificationsPriorityHigh", R.string.NotificationsPriorityHigh),
                    LocaleController.getString("NotificationsPriorityUrgent", R.string.NotificationsPriorityUrgent)
            };
        } else {
            if (globalType == NotificationsController.TYPE_PRIVATE) {
                selected[0] = preferences.getInt("priority_messages", 1);
            } else if (globalType == NotificationsController.TYPE_GROUP) {
                selected[0] = preferences.getInt("priority_group", 1);
            } else if (globalType == NotificationsController.TYPE_CHANNEL) {
                selected[0] = preferences.getInt("priority_channel", 1);
            }
            if (selected[0] == 4) {
                selected[0] = 0;
            } else if (selected[0] == 5) {
                selected[0] = 1;
            } else if (selected[0] == 0) {
                selected[0] = 2;
            } else {
                selected[0] = 3;
            }
            descriptions = new String[]{
                    LocaleController.getString("NotificationsPriorityLow", R.string.NotificationsPriorityLow),
                    LocaleController.getString("NotificationsPriorityMedium", R.string.NotificationsPriorityMedium),
                    LocaleController.getString("NotificationsPriorityHigh", R.string.NotificationsPriorityHigh),
                    LocaleController.getString("NotificationsPriorityUrgent", R.string.NotificationsPriorityUrgent)
            };
        }

        final LinearLayout linearLayout = new LinearLayout(parentActivity);
        linearLayout.setOrientation(LinearLayout.VERTICAL);
        AlertDialog.Builder builder = new AlertDialog.Builder(parentActivity);

        for (int a = 0; a < descriptions.length; a++) {
            RadioColorCell cell = new RadioColorCell(parentActivity);
            cell.setPadding(AndroidUtilities.dp(4), 0, AndroidUtilities.dp(4), 0);
            cell.setTag(a);
            cell.setCheckColor(Theme.getColor(Theme.key_radioBackground), Theme.getColor(Theme.key_dialogRadioBackgroundChecked));
            cell.setTextAndValue(descriptions[a], selected[0] == a);
            linearLayout.addView(cell);
            cell.setOnClickListener(v -> {
                selected[0] = (Integer) v.getTag();

                final SharedPreferences preferences1 = MessagesController.getNotificationsSettings(UserConfig.selectedAccount);
                SharedPreferences.Editor editor = preferences1.edit();
                if (dialog_id != 0) {
                    int option;
                    if (selected[0] == 0) {
                        option = 3;
                    } else if (selected[0] == 1) {
                        option = 4;
                    } else if (selected[0] == 2) {
                        option = 5;
                    } else if (selected[0] == 3) {
                        option = 0;
                    } else {
                        option = 1;
                    }
                    editor.putInt("priority_" + dialog_id, option);
                    NotificationsController.getInstance(UserConfig.selectedAccount).deleteNotificationChannel(dialog_id);
                } else {
                    int option;
                    if (selected[0] == 0) {
                        option = 4;
                    } else if (selected[0] == 1) {
                        option = 5;
                    } else if (selected[0] == 2) {
                        option = 0;
                    } else {
                        option = 1;
                    }
                    if (globalType == NotificationsController.TYPE_PRIVATE) {
                        editor.putInt("priority_messages", option);
                        selected[0] = preferences.getInt("priority_messages", 1);
                    } else if (globalType == NotificationsController.TYPE_GROUP) {
                        editor.putInt("priority_group", option);
                        selected[0] = preferences.getInt("priority_group", 1);
                    } else if (globalType == NotificationsController.TYPE_CHANNEL) {
                        editor.putInt("priority_channel", option);
                        selected[0] = preferences.getInt("priority_channel", 1);
                    }
                    NotificationsController.getInstance(UserConfig.selectedAccount).deleteNotificationChannelGlobal(globalType);
                }
                editor.commit();
                builder.getDismissRunnable().run();
                if (onSelect != null) {
                    onSelect.run();
                }
            });
        }
        builder.setTitle(LocaleController.getString("NotificationsImportance", R.string.NotificationsImportance));
        builder.setView(linearLayout);
        builder.setPositiveButton(LocaleController.getString("Cancel", R.string.Cancel), null);
        return builder.create();
    }

    public static Dialog createPopupSelectDialog(Activity parentActivity, final int globalType, final Runnable onSelect) {
        SharedPreferences preferences = MessagesController.getNotificationsSettings(UserConfig.selectedAccount);
        final int[] selected = new int[1];
        if (globalType == NotificationsController.TYPE_PRIVATE) {
            selected[0] = preferences.getInt("popupAll", 0);
        } else if (globalType == NotificationsController.TYPE_GROUP) {
            selected[0] = preferences.getInt("popupGroup", 0);
        } else {
            selected[0] = preferences.getInt("popupChannel", 0);
        }
        String[] descriptions = new String[]{
                LocaleController.getString("NoPopup", R.string.NoPopup),
                LocaleController.getString("OnlyWhenScreenOn", R.string.OnlyWhenScreenOn),
                LocaleController.getString("OnlyWhenScreenOff", R.string.OnlyWhenScreenOff),
                LocaleController.getString("AlwaysShowPopup", R.string.AlwaysShowPopup)
        };

        final LinearLayout linearLayout = new LinearLayout(parentActivity);
        linearLayout.setOrientation(LinearLayout.VERTICAL);
        AlertDialog.Builder builder = new AlertDialog.Builder(parentActivity);

        for (int a = 0; a < descriptions.length; a++) {
            RadioColorCell cell = new RadioColorCell(parentActivity);
            cell.setTag(a);
            cell.setPadding(AndroidUtilities.dp(4), 0, AndroidUtilities.dp(4), 0);
            cell.setCheckColor(Theme.getColor(Theme.key_radioBackground), Theme.getColor(Theme.key_dialogRadioBackgroundChecked));
            cell.setTextAndValue(descriptions[a], selected[0] == a);
            linearLayout.addView(cell);
            cell.setOnClickListener(v -> {
                selected[0] = (Integer) v.getTag();

                final SharedPreferences preferences1 = MessagesController.getNotificationsSettings(UserConfig.selectedAccount);
                SharedPreferences.Editor editor = preferences1.edit();
                if (globalType == NotificationsController.TYPE_PRIVATE) {
                    editor.putInt("popupAll", selected[0]);
                } else if (globalType == NotificationsController.TYPE_GROUP) {
                    editor.putInt("popupGroup", selected[0]);
                } else {
                    editor.putInt("popupChannel", selected[0]);
                }
                editor.commit();
                builder.getDismissRunnable().run();
                if (onSelect != null) {
                    onSelect.run();
                }
            });
        }
        builder.setTitle(LocaleController.getString("PopupNotification", R.string.PopupNotification));
        builder.setView(linearLayout);
        builder.setPositiveButton(LocaleController.getString("Cancel", R.string.Cancel), null);
        return builder.create();
    }

    public static Dialog createSingleChoiceDialog(Activity parentActivity, final String[] options, final String title, final int selected, final DialogInterface.OnClickListener listener) {
        final LinearLayout linearLayout = new LinearLayout(parentActivity);
        linearLayout.setOrientation(LinearLayout.VERTICAL);
        AlertDialog.Builder builder = new AlertDialog.Builder(parentActivity);
        for (int a = 0; a < options.length; a++) {
            RadioColorCell cell = new RadioColorCell(parentActivity);
            cell.setPadding(AndroidUtilities.dp(4), 0, AndroidUtilities.dp(4), 0);
            cell.setTag(a);
            cell.setCheckColor(Theme.getColor(Theme.key_radioBackground), Theme.getColor(Theme.key_dialogRadioBackgroundChecked));
            cell.setTextAndValue(options[a], selected == a);
            linearLayout.addView(cell);
            cell.setOnClickListener(v -> {
                int sel = (Integer) v.getTag();
                builder.getDismissRunnable().run();
                listener.onClick(null, sel);
            });
        }

        builder.setTitle(title);
        builder.setView(linearLayout);
        builder.setPositiveButton(LocaleController.getString("Cancel", R.string.Cancel), null);
        return builder.create();
    }

    public static AlertDialog.Builder createTTLAlert(final Context context, final TLRPC.EncryptedChat encryptedChat) {
        AlertDialog.Builder builder = new AlertDialog.Builder(context);
        builder.setTitle(LocaleController.getString("MessageLifetime", R.string.MessageLifetime));
        final NumberPicker numberPicker = new NumberPicker(context);
        numberPicker.setMinValue(0);
        numberPicker.setMaxValue(20);
        if (encryptedChat.ttl > 0 && encryptedChat.ttl < 16) {
            numberPicker.setValue(encryptedChat.ttl);
        } else if (encryptedChat.ttl == 30) {
            numberPicker.setValue(16);
        } else if (encryptedChat.ttl == 60) {
            numberPicker.setValue(17);
        } else if (encryptedChat.ttl == 60 * 60) {
            numberPicker.setValue(18);
        } else if (encryptedChat.ttl == 60 * 60 * 24) {
            numberPicker.setValue(19);
        } else if (encryptedChat.ttl == 60 * 60 * 24 * 7) {
            numberPicker.setValue(20);
        } else if (encryptedChat.ttl == 0) {
            numberPicker.setValue(0);
        }
        numberPicker.setFormatter(value -> {
            if (value == 0) {
                return LocaleController.getString("ShortMessageLifetimeForever", R.string.ShortMessageLifetimeForever);
            } else if (value >= 1 && value < 16) {
                return LocaleController.formatTTLString(value);
            } else if (value == 16) {
                return LocaleController.formatTTLString(30);
            } else if (value == 17) {
                return LocaleController.formatTTLString(60);
            } else if (value == 18) {
                return LocaleController.formatTTLString(60 * 60);
            } else if (value == 19) {
                return LocaleController.formatTTLString(60 * 60 * 24);
            } else if (value == 20) {
                return LocaleController.formatTTLString(60 * 60 * 24 * 7);
            }
            return "";
        });
        builder.setView(numberPicker);
        builder.setNegativeButton(LocaleController.getString("Done", R.string.Done), (dialog, which) -> {
            int oldValue = encryptedChat.ttl;
            which = numberPicker.getValue();
            if (which >= 0 && which < 16) {
                encryptedChat.ttl = which;
            } else if (which == 16) {
                encryptedChat.ttl = 30;
            } else if (which == 17) {
                encryptedChat.ttl = 60;
            } else if (which == 18) {
                encryptedChat.ttl = 60 * 60;
            } else if (which == 19) {
                encryptedChat.ttl = 60 * 60 * 24;
            } else if (which == 20) {
                encryptedChat.ttl = 60 * 60 * 24 * 7;
            }
            if (oldValue != encryptedChat.ttl) {
                SecretChatHelper.getInstance(UserConfig.selectedAccount).sendTTLMessage(encryptedChat, null);
                MessagesStorage.getInstance(UserConfig.selectedAccount).updateEncryptedChatTTL(encryptedChat);
            }
        });
        return builder;
    }

    public interface AccountSelectDelegate {
        void didSelectAccount(int account);
    }

    public static AlertDialog createAccountSelectDialog(Activity parentActivity, final AccountSelectDelegate delegate) {
        if (UserConfig.getActivatedAccountsCount() < 2) {
            return null;
        }

        AlertDialog.Builder builder = new AlertDialog.Builder(parentActivity);
        final Runnable dismissRunnable = builder.getDismissRunnable();
        final AlertDialog[] alertDialog = new AlertDialog[1];

        final LinearLayout linearLayout = new LinearLayout(parentActivity);
        linearLayout.setOrientation(LinearLayout.VERTICAL);
        for (int a = 0; a < UserConfig.MAX_ACCOUNT_COUNT; a++) {
            TLRPC.User u = UserConfig.getInstance(a).getCurrentUser();
            if (u != null) {
                AccountSelectCell cell = new AccountSelectCell(parentActivity);
                cell.setAccount(a, false);
                cell.setPadding(AndroidUtilities.dp(14), 0, AndroidUtilities.dp(14), 0);
                cell.setBackgroundDrawable(Theme.getSelectorDrawable(false));
                linearLayout.addView(cell, LayoutHelper.createLinear(LayoutHelper.MATCH_PARENT, 50));
                cell.setOnClickListener(v -> {
                    if (alertDialog[0] != null) {
                        alertDialog[0].setOnDismissListener(null);
                    }
                    dismissRunnable.run();
                    AccountSelectCell cell1 = (AccountSelectCell) v;
                    delegate.didSelectAccount(cell1.getAccountNumber());
                });
            }
        }

        builder.setTitle(LocaleController.getString("SelectAccount", R.string.SelectAccount));
        builder.setView(linearLayout);
        builder.setPositiveButton(LocaleController.getString("Cancel", R.string.Cancel), null);
        return alertDialog[0] = builder.create();
    }

//    public static AlertDialog createExpireDateAlert(final Context context, final boolean month, final int[] result, final Runnable callback) {
//        AlertDialog.Builder builder = new AlertDialog.Builder(context);
//        builder.setTitle(month ? LocaleController.getString("PaymentCardExpireDateMonth", R.string.PaymentCardExpireDateMonth) : LocaleController.getString("PaymentCardExpireDateYear", R.string.PaymentCardExpireDateYear));
//        final NumberPicker numberPicker = new NumberPicker(context);
//        final int currentYear;
//        if (month) {
//            numberPicker.setMinValue(1);
//            numberPicker.setMaxValue(12);
//            currentYear = 0;
//        } else {
//            Calendar rightNow = Calendar.getInstance();
//            currentYear = rightNow.get(Calendar.YEAR);
//            numberPicker.setMinValue(0);
//            numberPicker.setMaxValue(30);
//        }
//        numberPicker.setFormatter(new NumberPicker.Formatter() {
//            @Override
//            public String format(int value) {
//                if (month) {
//                    return String.format(Locale.US, "%02d", value);
//                } else {
//                    return String.format(Locale.US, "%02d", value + currentYear);
//                }
//            }
//        });
//        builder.setView(numberPicker);
//        builder.setNegativeButton(LocaleController.getString("Done", R.string.Done), new DialogInterface.OnClickListener() {
//            @Override
//            public void onClick(DialogInterface dialog, int which) {
//                result[0] = month ? numberPicker.getValue() : ((numberPicker.getValue() + currentYear) % 100);
//                callback.run();
//            }
//        });
//        return builder.create();
//    }

    public interface PaymentAlertDelegate {
        void didPressedNewCard();
    }

    public static void createDeleteMessagesAlert(BaseFragment fragment, TLRPC.User user, TLRPC.Chat chat, TLRPC.EncryptedChat encryptedChat, TLRPC.ChatFull chatInfo, long mergeDialogId, MessageObject selectedMessage, SparseArray<MessageObject>[] selectedMessages, MessageObject.GroupedMessages selectedGroup, boolean scheduled, int loadParticipant, Runnable onDelete) {
        if (fragment == null || user == null && chat == null && encryptedChat == null) {
            return;
        }
        Activity activity = fragment.getParentActivity();
        if (activity == null) {
            return;
        }
        int currentAccount = fragment.getCurrentAccount();

        AlertDialog.Builder builder = new AlertDialog.Builder(activity);
        int count;
        if (selectedGroup != null) {
            count = selectedGroup.messages.size();
        } else if (selectedMessage != null) {
            count = 1;
        } else {
            count = selectedMessages[0].size() + selectedMessages[1].size();
        }

        long dialogId;
        if (encryptedChat != null) {
            dialogId = ((long) encryptedChat.id) << 32;
        } else if (user != null) {
            dialogId = user.id;
        } else {
            dialogId = -chat.id;
        }

        int currentDate = ConnectionsManager.getInstance(currentAccount).getCurrentTime();
        boolean hasNonDiceMessages = false;
        if (selectedMessage != null) {
            hasNonDiceMessages = !selectedMessage.isDice() || Math.abs(currentDate - selectedMessage.messageOwner.date) > 24 * 60 * 60;
        } else {
            for (int a = 0; a < 2; a++) {
                for (int b = 0; b < selectedMessages[a].size(); b++) {
                    MessageObject msg = selectedMessages[a].valueAt(b);
                    if (!msg.isDice() || Math.abs(currentDate - msg.messageOwner.date) > 24 * 60 * 60) {
                        hasNonDiceMessages = true;
                        break;
                    }
                }
            }
        }

        final boolean[] checks = new boolean[3];
        final boolean[] deleteForAll = {true};
        TLRPC.User actionUser = null;
        boolean canRevokeInbox = user != null && MessagesController.getInstance(currentAccount).canRevokePmInbox;
        int revokeTimeLimit;
        if (user != null) {
            revokeTimeLimit = MessagesController.getInstance(currentAccount).revokeTimePmLimit;
        } else {
            revokeTimeLimit = MessagesController.getInstance(currentAccount).revokeTimeLimit;
        }
        boolean hasDeleteForAllCheck = false;
        boolean hasNotOut = false;
        int myMessagesCount = 0;
        boolean canDeleteInbox = encryptedChat == null && user != null && canRevokeInbox && revokeTimeLimit == 0x7fffffff;
        if (chat != null && chat.megagroup && !scheduled) {
            boolean canBan = ChatObject.canBlockUsers(chat);
            if (selectedMessage != null) {
                if (selectedMessage.messageOwner.action == null || selectedMessage.messageOwner.action instanceof TLRPC.TL_messageActionEmpty ||
                        selectedMessage.messageOwner.action instanceof TLRPC.TL_messageActionChatDeleteUser ||
                        selectedMessage.messageOwner.action instanceof TLRPC.TL_messageActionChatJoinedByLink ||
                        selectedMessage.messageOwner.action instanceof TLRPC.TL_messageActionChatAddUser) {
                    actionUser = MessagesController.getInstance(currentAccount).getUser(selectedMessage.messageOwner.from_id.user_id);
                }
                boolean hasOutgoing = !selectedMessage.isSendError() && selectedMessage.getDialogId() == mergeDialogId && (selectedMessage.messageOwner.action == null || selectedMessage.messageOwner.action instanceof TLRPC.TL_messageActionEmpty) && selectedMessage.isOut() && (currentDate - selectedMessage.messageOwner.date) <= revokeTimeLimit;
                if (hasOutgoing) {
                    myMessagesCount++;
                }
            } else {
                int from_id = -1;
                for (int a = 1; a >= 0; a--) {
                    int channelId = 0;
                    for (int b = 0; b < selectedMessages[a].size(); b++) {
                        MessageObject msg = selectedMessages[a].valueAt(b);
                        if (from_id == -1) {
                            from_id = msg.getFromChatId();
                        }
                        if (from_id < 0 || from_id != msg.getSenderId()) {
                            from_id = -2;
                            break;
                        }
                    }
                    if (from_id == -2) {
                        break;
                    }
                }
                for (int a = 1; a >= 0; a--) {
                    for (int b = 0; b < selectedMessages[a].size(); b++) {
                        MessageObject msg = selectedMessages[a].valueAt(b);
                        if (a == 1) {
                            if (msg.isOut() && msg.messageOwner.action == null) {
                                if ((currentDate - msg.messageOwner.date) <= revokeTimeLimit) {
                                    myMessagesCount++;
                                }
                            }
                        }
                    }
                }
                if (from_id != -1) {
                    actionUser = MessagesController.getInstance(currentAccount).getUser(from_id);
                }
            }
            if (actionUser != null && actionUser.id != UserConfig.getInstance(currentAccount).getClientUserId()) {
                if (loadParticipant == 1 && !chat.creator) {
                    final AlertDialog[] progressDialog = new AlertDialog[]{new AlertDialog(activity, 3)};

                    TLRPC.TL_channels_getParticipant req = new TLRPC.TL_channels_getParticipant();
                    req.channel = MessagesController.getInputChannel(chat);
                    req.user_id = MessagesController.getInstance(currentAccount).getInputUser(actionUser);
                    int requestId = ConnectionsManager.getInstance(currentAccount).sendRequest(req, (response, error) -> AndroidUtilities.runOnUIThread(() -> {
                        try {
                            progressDialog[0].dismiss();
                        } catch (Throwable ignore) {

                        }
                        progressDialog[0] = null;
                        int loadType = 2;
                        if (response != null) {
                            TLRPC.TL_channels_channelParticipant participant = (TLRPC.TL_channels_channelParticipant) response;
                            if (!(participant.participant instanceof TLRPC.TL_channelParticipantAdmin || participant.participant instanceof TLRPC.TL_channelParticipantCreator)) {
                                loadType = 0;
                            }
                        } else if (error != null && "USER_NOT_PARTICIPANT".equals(error.text)) {
                            loadType = 0;
                        }
                        createDeleteMessagesAlert(fragment, user, chat, encryptedChat, chatInfo, mergeDialogId, selectedMessage, selectedMessages, selectedGroup, scheduled, loadType, onDelete);
                    }));
                    AndroidUtilities.runOnUIThread(() -> {
                        if (progressDialog[0] == null) {
                            return;
                        }
                        progressDialog[0].setOnCancelListener(dialog -> ConnectionsManager.getInstance(currentAccount).cancelRequest(requestId, true));
                        fragment.showDialog(progressDialog[0]);
                    }, 1000);
                    return;
                }
                FrameLayout frameLayout = new FrameLayout(activity);
                int num = 0;
                for (int a = 0; a < 3; a++) {
                    if ((loadParticipant == 2 || !canBan) && a == 0) {
                        continue;
                    }
                    CheckBoxCell cell = new CheckBoxCell(activity, 1);
                    cell.setBackgroundDrawable(Theme.getSelectorDrawable(false));
                    cell.setTag(a);
                    if (a == 0) {
                        cell.setText(LocaleController.getString("DeleteBanUser", R.string.DeleteBanUser), "", false, false);
                    } else if (a == 1) {
                        cell.setText(LocaleController.getString("DeleteReportSpam", R.string.DeleteReportSpam), "", false, false);
                    } else {
                        cell.setText(LocaleController.formatString("DeleteAllFrom", R.string.DeleteAllFrom, ContactsController.formatName(actionUser.first_name, actionUser.last_name)), "", false, false);
                    }
                    cell.setPadding(LocaleController.isRTL ? AndroidUtilities.dp(16) : AndroidUtilities.dp(8), 0, LocaleController.isRTL ? AndroidUtilities.dp(8) : AndroidUtilities.dp(16), 0);
                    frameLayout.addView(cell, LayoutHelper.createFrame(LayoutHelper.MATCH_PARENT, 48, Gravity.TOP | Gravity.LEFT, 0, 48 * num, 0, 0));
                    cell.setOnClickListener(v -> {
                        if (!v.isEnabled()) {
                            return;
                        }
                        CheckBoxCell cell13 = (CheckBoxCell) v;
                        Integer num1 = (Integer) cell13.getTag();
                        checks[num1] = !checks[num1];
                        cell13.setChecked(checks[num1], true);
                    });
                    num++;
                }
                builder.setView(frameLayout);
            } else if (!hasNotOut && myMessagesCount > 0 && hasNonDiceMessages) {
                hasDeleteForAllCheck = true;
                FrameLayout frameLayout = new FrameLayout(activity);
                CheckBoxCell cell = new CheckBoxCell(activity, 1);
                cell.setBackgroundDrawable(Theme.getSelectorDrawable(false));
                if (chat != null && hasNotOut) {
                    cell.setText(LocaleController.getString("DeleteForAll", R.string.DeleteForAll), "", true, false);
                } else {
                    cell.setText(LocaleController.getString("DeleteMessagesOption", R.string.DeleteMessagesOption), "", true, false);
                }
                cell.setPadding(LocaleController.isRTL ? AndroidUtilities.dp(16) : AndroidUtilities.dp(8), 0, LocaleController.isRTL ? AndroidUtilities.dp(8) : AndroidUtilities.dp(16), 0);
                frameLayout.addView(cell, LayoutHelper.createFrame(LayoutHelper.MATCH_PARENT, 48, Gravity.TOP | Gravity.LEFT, 0, 0, 0, 0));
                cell.setOnClickListener(v -> {
                    CheckBoxCell cell12 = (CheckBoxCell) v;
                    deleteForAll[0] = !deleteForAll[0];
                    cell12.setChecked(deleteForAll[0], true);
                });
                builder.setView(frameLayout);
                builder.setCustomViewOffset(9);
            } else {
                actionUser = null;
            }
        } else if (!scheduled && !ChatObject.isChannel(chat) && encryptedChat == null) {
            if (user != null && user.id != UserConfig.getInstance(currentAccount).getClientUserId() && (!user.bot || user.support) || chat != null) {
                if (selectedMessage != null) {
                    boolean hasOutgoing = !selectedMessage.isSendError() && (
                            selectedMessage.messageOwner.action == null ||
                                    selectedMessage.messageOwner.action instanceof TLRPC.TL_messageActionEmpty ||
                                    selectedMessage.messageOwner.action instanceof TLRPC.TL_messageActionPhoneCall ||
                                    selectedMessage.messageOwner.action instanceof TLRPC.TL_messageActionPinMessage ||
                                    selectedMessage.messageOwner.action instanceof TLRPC.TL_messageActionGeoProximityReached) && (selectedMessage.isOut() || canRevokeInbox || ChatObject.hasAdminRights(chat)) && (currentDate - selectedMessage.messageOwner.date) <= revokeTimeLimit;
                    if (hasOutgoing) {
                        myMessagesCount++;
                    }
                    hasNotOut = !selectedMessage.isOut();
                } else {
                    for (int a = 1; a >= 0; a--) {
                        for (int b = 0; b < selectedMessages[a].size(); b++) {
                            MessageObject msg = selectedMessages[a].valueAt(b);
                            if (!(msg.messageOwner.action == null ||
                                    msg.messageOwner.action instanceof TLRPC.TL_messageActionEmpty ||
                                    msg.messageOwner.action instanceof TLRPC.TL_messageActionPhoneCall ||
                                    msg.messageOwner.action instanceof TLRPC.TL_messageActionPinMessage ||
                                    msg.messageOwner.action instanceof TLRPC.TL_messageActionGeoProximityReached)) {
                                continue;
                            }
                            if ((msg.isOut() || canRevokeInbox) || chat != null && ChatObject.canBlockUsers(chat)) {
                                if ((currentDate - msg.messageOwner.date) <= revokeTimeLimit) {
                                    myMessagesCount++;
                                    if (!hasNotOut && !msg.isOut()) {
                                        hasNotOut = true;
                                    }
                                }
                            }
                        }
                    }
                }
            }
            if (myMessagesCount > 0 && hasNonDiceMessages && (user == null || !UserObject.isDeleted(user))) {
                hasDeleteForAllCheck = true;
                FrameLayout frameLayout = new FrameLayout(activity);
                CheckBoxCell cell = new CheckBoxCell(activity, 1);
                cell.setBackgroundDrawable(Theme.getSelectorDrawable(false));
                if (canDeleteInbox) {
                    cell.setText(LocaleController.formatString("DeleteMessagesOptionAlso", R.string.DeleteMessagesOptionAlso, UserObject.getFirstName(user)), "", true, false);
                } else if (chat != null && (hasNotOut || myMessagesCount == count)) {
                    cell.setText(LocaleController.getString("DeleteForAll", R.string.DeleteForAll), "", true, false);
                } else {
                    cell.setText(LocaleController.getString("DeleteMessagesOption", R.string.DeleteMessagesOption), "", true, false);
                }
                cell.setPadding(LocaleController.isRTL ? AndroidUtilities.dp(16) : AndroidUtilities.dp(8), 0, LocaleController.isRTL ? AndroidUtilities.dp(8) : AndroidUtilities.dp(16), 0);
                frameLayout.addView(cell, LayoutHelper.createFrame(LayoutHelper.MATCH_PARENT, 48, Gravity.TOP | Gravity.LEFT, 0, 0, 0, 0));
                cell.setOnClickListener(v -> {
                    CheckBoxCell cell1 = (CheckBoxCell) v;
                    deleteForAll[0] = !deleteForAll[0];
                    cell1.setChecked(deleteForAll[0], true);
                });
                builder.setView(frameLayout);
                builder.setCustomViewOffset(9);
            }
        }
        final TLRPC.User userFinal = actionUser;
        builder.setPositiveButton(LocaleController.getString("Delete", R.string.Delete), (dialogInterface, i) -> {
            ArrayList<Integer> ids = null;
            if (selectedMessage != null) {
                ids = new ArrayList<>();
                ArrayList<Long> random_ids = null;
                if (selectedGroup != null) {
                    for (int a = 0; a < selectedGroup.messages.size(); a++) {
                        MessageObject messageObject = selectedGroup.messages.get(a);
                        ids.add(messageObject.getId());
                        if (encryptedChat != null && messageObject.messageOwner.random_id != 0 && messageObject.type != 10) {
                            if (random_ids == null) {
                                random_ids = new ArrayList<>();
                            }
                            random_ids.add(messageObject.messageOwner.random_id);
                        }
                    }
                } else {
                    ids.add(selectedMessage.getId());
                    if (encryptedChat != null && selectedMessage.messageOwner.random_id != 0 && selectedMessage.type != 10) {
                        random_ids = new ArrayList<>();
                        random_ids.add(selectedMessage.messageOwner.random_id);
                    }
                }
                MessagesController.getInstance(currentAccount).deleteMessages(ids, random_ids, encryptedChat, dialogId, selectedMessage.messageOwner.peer_id.channel_id, deleteForAll[0], scheduled);
            } else {
                for (int a = 1; a >= 0; a--) {
                    ids = new ArrayList<>();
                    for (int b = 0; b < selectedMessages[a].size(); b++) {
                        ids.add(selectedMessages[a].keyAt(b));
                    }
                    ArrayList<Long> random_ids = null;
                    int channelId = 0;
                    if (!ids.isEmpty()) {
                        MessageObject msg = selectedMessages[a].get(ids.get(0));
                        if (msg.messageOwner.peer_id.channel_id != 0) {
                            channelId = msg.messageOwner.peer_id.channel_id;
                        }
                    }
                    if (encryptedChat != null) {
                        random_ids = new ArrayList<>();
                        for (int b = 0; b < selectedMessages[a].size(); b++) {
                            MessageObject msg = selectedMessages[a].valueAt(b);
                            if (msg.messageOwner.random_id != 0 && msg.type != 10) {
                                random_ids.add(msg.messageOwner.random_id);
                            }
                        }
                    }
                    MessagesController.getInstance(currentAccount).deleteMessages(ids, random_ids, encryptedChat, dialogId, channelId, deleteForAll[0], scheduled);
                    selectedMessages[a].clear();
                }
            }
            if (userFinal != null) {
                if (checks[0]) {
                    MessagesController.getInstance(currentAccount).deleteUserFromChat(chat.id, userFinal, chatInfo);
                }
                if (checks[1]) {
                    TLRPC.TL_channels_reportSpam req = new TLRPC.TL_channels_reportSpam();
                    req.channel = MessagesController.getInputChannel(chat);
                    req.user_id = MessagesController.getInstance(currentAccount).getInputUser(userFinal);
                    req.id = ids;
                    ConnectionsManager.getInstance(currentAccount).sendRequest(req, (response, error) -> {

                    });
                }
                if (checks[2]) {
                    MessagesController.getInstance(currentAccount).deleteUserChannelHistory(chat, userFinal, 0);
                }
            }
            if (onDelete != null) {
                onDelete.run();
            }
        });

        if (count == 1) {
            builder.setTitle(LocaleController.getString("DeleteSingleMessagesTitle", R.string.DeleteSingleMessagesTitle));
        } else {
            builder.setTitle(LocaleController.formatString("DeleteMessagesTitle", R.string.DeleteMessagesTitle, LocaleController.formatPluralString("messages", count)));
        }

        if (chat != null && hasNotOut) {
            if (hasDeleteForAllCheck && myMessagesCount != count) {
                builder.setMessage(LocaleController.formatString("DeleteMessagesTextGroupPart", R.string.DeleteMessagesTextGroupPart, LocaleController.formatPluralString("messages", myMessagesCount)));
            } else if (count == 1) {
                builder.setMessage(LocaleController.getString("AreYouSureDeleteSingleMessage", R.string.AreYouSureDeleteSingleMessage));
            } else {
                builder.setMessage(LocaleController.getString("AreYouSureDeleteFewMessages", R.string.AreYouSureDeleteFewMessages));
            }
        } else if (hasDeleteForAllCheck && !canDeleteInbox && myMessagesCount != count) {
            if (chat != null) {
                builder.setMessage(LocaleController.formatString("DeleteMessagesTextGroup", R.string.DeleteMessagesTextGroup, LocaleController.formatPluralString("messages", myMessagesCount)));
            } else {
                builder.setMessage(AndroidUtilities.replaceTags(LocaleController.formatString("DeleteMessagesText", R.string.DeleteMessagesText, LocaleController.formatPluralString("messages", myMessagesCount), UserObject.getFirstName(user))));
            }
        } else {
            if (chat != null && chat.megagroup && !scheduled) {
                if (count == 1) {
                    builder.setMessage(LocaleController.getString("AreYouSureDeleteSingleMessageMega", R.string.AreYouSureDeleteSingleMessageMega));
                } else {
                    builder.setMessage(LocaleController.getString("AreYouSureDeleteFewMessagesMega", R.string.AreYouSureDeleteFewMessagesMega));
                }
            } else {
                if (count == 1) {
                    builder.setMessage(LocaleController.getString("AreYouSureDeleteSingleMessage", R.string.AreYouSureDeleteSingleMessage));
                } else {
                    builder.setMessage(LocaleController.getString("AreYouSureDeleteFewMessages", R.string.AreYouSureDeleteFewMessages));
                }
            }
        }

        builder.setNegativeButton(LocaleController.getString("Cancel", R.string.Cancel), null);
        AlertDialog dialog = builder.create();
        fragment.showDialog(dialog);
        TextView button = (TextView) dialog.getButton(DialogInterface.BUTTON_POSITIVE);
        if (button != null) {
            button.setTextColor(Theme.getColor(Theme.key_dialogTextRed2));
        }
    }

    public static void createThemeCreateDialog(BaseFragment fragment, int type, Theme.ThemeInfo switchToTheme, Theme.ThemeAccent switchToAccent) {
        if (fragment == null || fragment.getParentActivity() == null) {
            return;
        }
        Context context = fragment.getParentActivity();
        final EditTextBoldCursor editText = new EditTextBoldCursor(context);
        editText.setBackgroundDrawable(Theme.createEditTextDrawable(context, true));

        AlertDialog.Builder builder = new AlertDialog.Builder(context);
        builder.setTitle(LocaleController.getString("NewTheme", R.string.NewTheme));
        builder.setNegativeButton(LocaleController.getString("Cancel", R.string.Cancel), null);
        builder.setPositiveButton(LocaleController.getString("Create", R.string.Create), (dialog, which) -> {

        });

        LinearLayout linearLayout = new LinearLayout(context);
        linearLayout.setOrientation(LinearLayout.VERTICAL);
        builder.setView(linearLayout);

        final TextView message = new TextView(context);
        if (type != 0) {
            message.setText(AndroidUtilities.replaceTags(LocaleController.getString("EnterThemeNameEdit", R.string.EnterThemeNameEdit)));
        } else {
            message.setText(LocaleController.getString("EnterThemeName", R.string.EnterThemeName));
        }
        message.setTextSize(TypedValue.COMPLEX_UNIT_DIP, 16);
        message.setPadding(AndroidUtilities.dp(23), AndroidUtilities.dp(12), AndroidUtilities.dp(23), AndroidUtilities.dp(6));
        message.setTextColor(Theme.getColor(Theme.key_dialogTextBlack));
        linearLayout.addView(message, LayoutHelper.createLinear(LayoutHelper.MATCH_PARENT, LayoutHelper.WRAP_CONTENT));

        editText.setTextSize(TypedValue.COMPLEX_UNIT_DIP, 16);
        editText.setTextColor(Theme.getColor(Theme.key_dialogTextBlack));
        editText.setMaxLines(1);
        editText.setLines(1);
        editText.setInputType(InputType.TYPE_CLASS_TEXT | InputType.TYPE_TEXT_FLAG_CAP_SENTENCES);
        editText.setGravity(Gravity.LEFT | Gravity.TOP);
        editText.setSingleLine(true);
        editText.setImeOptions(EditorInfo.IME_ACTION_DONE);
        editText.setCursorColor(Theme.getColor(Theme.key_windowBackgroundWhiteBlackText));
        editText.setCursorSize(AndroidUtilities.dp(20));
        editText.setCursorWidth(1.5f);
        editText.setPadding(0, AndroidUtilities.dp(4), 0, 0);
        linearLayout.addView(editText, LayoutHelper.createLinear(LayoutHelper.MATCH_PARENT, 36, Gravity.TOP | Gravity.LEFT, 24, 6, 24, 0));
        editText.setOnEditorActionListener((textView, i, keyEvent) -> {
            AndroidUtilities.hideKeyboard(textView);
            return false;
        });
        editText.setText(generateThemeName(switchToAccent));
        editText.setSelection(editText.length());

        final AlertDialog alertDialog = builder.create();
        alertDialog.setOnShowListener(dialog -> AndroidUtilities.runOnUIThread(() -> {
            editText.requestFocus();
            AndroidUtilities.showKeyboard(editText);
        }));
        fragment.showDialog(alertDialog);
        editText.requestFocus();
        alertDialog.getButton(AlertDialog.BUTTON_POSITIVE).setOnClickListener(v -> {
            if (fragment.getParentActivity() == null) {
                return;
            }
            if (editText.length() == 0) {
                VibrateUtil.vibrate();
                AndroidUtilities.shakeView(editText, 2, 0);
                return;
            }
            if (fragment instanceof ThemePreviewActivity) {
                Theme.applyPreviousTheme();
                fragment.finishFragment();
            }
            if (switchToAccent != null) {
                switchToTheme.setCurrentAccentId(switchToAccent.id);
                Theme.refreshThemeColors();
                Utilities.searchQueue.postRunnable(() -> AndroidUtilities.runOnUIThread(() -> processCreate(editText, alertDialog, fragment)));
                return;
            }
            processCreate(editText, alertDialog, fragment);
        });
    }

    private static void processCreate(EditTextBoldCursor editText, AlertDialog alertDialog, BaseFragment fragment) {
        if (fragment == null || fragment.getParentActivity() == null) {
            return;
        }
        AndroidUtilities.hideKeyboard(editText);
        Theme.ThemeInfo themeInfo = Theme.createNewTheme(editText.getText().toString());
        NotificationCenter.getGlobalInstance().postNotificationName(NotificationCenter.themeListUpdated);

        ThemeEditorView themeEditorView = new ThemeEditorView();
        themeEditorView.show(fragment.getParentActivity(), themeInfo);
        alertDialog.dismiss();

        SharedPreferences preferences = MessagesController.getGlobalMainSettings();
        if (preferences.getBoolean("themehint", false)) {
            return;
        }
        preferences.edit().putBoolean("themehint", true).commit();
        try {
            Toast.makeText(fragment.getParentActivity(), LocaleController.getString("CreateNewThemeHelp", R.string.CreateNewThemeHelp), Toast.LENGTH_LONG).show();
        } catch (Exception e) {
            FileLog.e(e);
        }
    }

    private static String generateThemeName(Theme.ThemeAccent accent) {
        List<String> adjectives = Arrays.asList(
                "Ancient",
                "Antique",
                "Autumn",
                "Baby",
                "Barely",
                "Baroque",
                "Blazing",
                "Blushing",
                "Bohemian",
                "Bubbly",
                "Burning",
                "Buttered",
                "Classic",
                "Clear",
                "Cool",
                "Cosmic",
                "Cotton",
                "Cozy",
                "Crystal",
                "Dark",
                "Daring",
                "Darling",
                "Dawn",
                "Dazzling",
                "Deep",
                "Deepest",
                "Delicate",
                "Delightful",
                "Divine",
                "Double",
                "Downtown",
                "Dreamy",
                "Dusky",
                "Dusty",
                "Electric",
                "Enchanted",
                "Endless",
                "Evening",
                "Fantastic",
                "Flirty",
                "Forever",
                "Frigid",
                "Frosty",
                "Frozen",
                "Gentle",
                "Heavenly",
                "Hyper",
                "Icy",
                "Infinite",
                "Innocent",
                "Instant",
                "Luscious",
                "Lunar",
                "Lustrous",
                "Magic",
                "Majestic",
                "Mambo",
                "Midnight",
                "Millenium",
                "Morning",
                "Mystic",
                "Natural",
                "Neon",
                "Night",
                "Opaque",
                "Paradise",
                "Perfect",
                "Perky",
                "Polished",
                "Powerful",
                "Rich",
                "Royal",
                "Sheer",
                "Simply",
                "Sizzling",
                "Solar",
                "Sparkling",
                "Splendid",
                "Spicy",
                "Spring",
                "Stellar",
                "Sugared",
                "Summer",
                "Sunny",
                "Super",
                "Sweet",
                "Tender",
                "Tenacious",
                "Tidal",
                "Toasted",
                "Totally",
                "Tranquil",
                "Tropical",
                "True",
                "Twilight",
                "Twinkling",
                "Ultimate",
                "Ultra",
                "Velvety",
                "Vibrant",
                "Vintage",
                "Virtual",
                "Warm",
                "Warmest",
                "Whipped",
                "Wild",
                "Winsome"
        );

        List<String> subjectives = Arrays.asList(
                "Ambrosia",
                "Attack",
                "Avalanche",
                "Blast",
                "Bliss",
                "Blossom",
                "Blush",
                "Burst",
                "Butter",
                "Candy",
                "Carnival",
                "Charm",
                "Chiffon",
                "Cloud",
                "Comet",
                "Delight",
                "Dream",
                "Dust",
                "Fantasy",
                "Flame",
                "Flash",
                "Fire",
                "Freeze",
                "Frost",
                "Glade",
                "Glaze",
                "Gleam",
                "Glimmer",
                "Glitter",
                "Glow",
                "Grande",
                "Haze",
                "Highlight",
                "Ice",
                "Illusion",
                "Intrigue",
                "Jewel",
                "Jubilee",
                "Kiss",
                "Lights",
                "Lollypop",
                "Love",
                "Luster",
                "Madness",
                "Matte",
                "Mirage",
                "Mist",
                "Moon",
                "Muse",
                "Myth",
                "Nectar",
                "Nova",
                "Parfait",
                "Passion",
                "Pop",
                "Rain",
                "Reflection",
                "Rhapsody",
                "Romance",
                "Satin",
                "Sensation",
                "Silk",
                "Shine",
                "Shadow",
                "Shimmer",
                "Sky",
                "Spice",
                "Star",
                "Sugar",
                "Sunrise",
                "Sunset",
                "Sun",
                "Twist",
                "Unbound",
                "Velvet",
                "Vibrant",
                "Waters",
                "Wine",
                "Wink",
                "Wonder",
                "Zone"
        );

        HashMap<Integer, String> colors = new HashMap<>();
        colors.put(0x8e0000, "Berry");
        colors.put(0xdec196, "Brandy");
        colors.put(0x800b47, "Cherry");
        colors.put(0xff7f50, "Coral");
        colors.put(0xdb5079, "Cranberry");
        colors.put(0xdc143c, "Crimson");
        colors.put(0xe0b0ff, "Mauve");
        colors.put(0xffc0cb, "Pink");
        colors.put(0xff0000, "Red");
        colors.put(0xff007f, "Rose");
        colors.put(0x80461b, "Russet");
        colors.put(0xff2400, "Scarlet");
        colors.put(0xf1f1f1, "Seashell");
        colors.put(0xff3399, "Strawberry");
        colors.put(0xffbf00, "Amber");
        colors.put(0xeb9373, "Apricot");
        colors.put(0xfbe7b2, "Banana");
        colors.put(0xa1c50a, "Citrus");
        colors.put(0xb06500, "Ginger");
        colors.put(0xffd700, "Gold");
        colors.put(0xfde910, "Lemon");
        colors.put(0xffa500, "Orange");
        colors.put(0xffe5b4, "Peach");
        colors.put(0xff6b53, "Persimmon");
        colors.put(0xe4d422, "Sunflower");
        colors.put(0xf28500, "Tangerine");
        colors.put(0xffc87c, "Topaz");
        colors.put(0xffff00, "Yellow");
        colors.put(0x384910, "Clover");
        colors.put(0x83aa5d, "Cucumber");
        colors.put(0x50c878, "Emerald");
        colors.put(0xb5b35c, "Olive");
        colors.put(0x00ff00, "Green");
        colors.put(0x00a86b, "Jade");
        colors.put(0x29ab87, "Jungle");
        colors.put(0xbfff00, "Lime");
        colors.put(0x0bda51, "Malachite");
        colors.put(0x98ff98, "Mint");
        colors.put(0xaddfad, "Moss");
        colors.put(0x315ba1, "Azure");
        colors.put(0x0000ff, "Blue");
        colors.put(0x0047ab, "Cobalt");
        colors.put(0x4f69c6, "Indigo");
        colors.put(0x017987, "Lagoon");
        colors.put(0x71d9e2, "Aquamarine");
        colors.put(0x120a8f, "Ultramarine");
        colors.put(0x000080, "Navy");
        colors.put(0x2f519e, "Sapphire");
        colors.put(0x76d7ea, "Sky");
        colors.put(0x008080, "Teal");
        colors.put(0x40e0d0, "Turquoise");
        colors.put(0x9966cc, "Amethyst");
        colors.put(0x4d0135, "Blackberry");
        colors.put(0x614051, "Eggplant");
        colors.put(0xc8a2c8, "Lilac");
        colors.put(0xb57edc, "Lavender");
        colors.put(0xccccff, "Periwinkle");
        colors.put(0x843179, "Plum");
        colors.put(0x660099, "Purple");
        colors.put(0xd8bfd8, "Thistle");
        colors.put(0xda70d6, "Orchid");
        colors.put(0x240a40, "Violet");
        colors.put(0x3f2109, "Bronze");
        colors.put(0x370202, "Chocolate");
        colors.put(0x7b3f00, "Cinnamon");
        colors.put(0x301f1e, "Cocoa");
        colors.put(0x706555, "Coffee");
        colors.put(0x796989, "Rum");
        colors.put(0x4e0606, "Mahogany");
        colors.put(0x782d19, "Mocha");
        colors.put(0xc2b280, "Sand");
        colors.put(0x882d17, "Sienna");
        colors.put(0x780109, "Maple");
        colors.put(0xf0e68c, "Khaki");
        colors.put(0xb87333, "Copper");
        colors.put(0xb94e48, "Chestnut");
        colors.put(0xeed9c4, "Almond");
        colors.put(0xfffdd0, "Cream");
        colors.put(0xb9f2ff, "Diamond");
        colors.put(0xa98307, "Honey");
        colors.put(0xfffff0, "Ivory");
        colors.put(0xeae0c8, "Pearl");
        colors.put(0xeff2f3, "Porcelain");
        colors.put(0xd1bea8, "Vanilla");
        colors.put(0xffffff, "White");
        colors.put(0x808080, "Gray");
        colors.put(0x000000, "Black");
        colors.put(0xe8f1d4, "Chrome");
        colors.put(0x36454f, "Charcoal");
        colors.put(0x0c0b1d, "Ebony");
        colors.put(0xc0c0c0, "Silver");
        colors.put(0xf5f5f5, "Smoke");
        colors.put(0x262335, "Steel");
        colors.put(0x4fa83d, "Apple");
        colors.put(0x80b3c4, "Glacier");
        colors.put(0xfebaad, "Melon");
        colors.put(0xc54b8c, "Mulberry");
        colors.put(0xa9c6c2, "Opal");
        colors.put(0x54a5f8, "Blue");

        int color;
        if (accent == null) {
            Theme.ThemeInfo themeInfo = Theme.getCurrentTheme();
            accent = themeInfo.getAccent(false);
        }
        if (accent != null && accent.accentColor != 0) {
            color = accent.accentColor;
        } else {
            color = AndroidUtilities.calcDrawableColor(Theme.getCachedWallpaper())[0];
        }

        String minKey = null;
        int minValue = Integer.MAX_VALUE;
        int r1 = Color.red(color);
        int g1 = Color.green(color);
        int b1 = Color.blue(color);

        for (HashMap.Entry<Integer, String> entry : colors.entrySet()) {
            Integer value = entry.getKey();
            int r2 = Color.red(value);
            int g2 = Color.green(value);
            int b2 = Color.blue(value);

            int rMean = (r1 + r2) / 2;
            int r = r1 - r2;
            int g = g1 - g2;
            int b = b1 - b2;
            int d = (((512 + rMean) * r * r) >> 8) + (4 * g * g) + (((767 - rMean) * b * b) >> 8);

            if (d < minValue) {
                minKey = entry.getValue();
                minValue = d;
            }
        }
        String result;
        if (Utilities.random.nextInt() % 2 == 0) {
            result = adjectives.get(Utilities.random.nextInt(adjectives.size())) + " " + minKey;
        } else {
            result = minKey + " " + subjectives.get(Utilities.random.nextInt(subjectives.size()));
        }
        return result;
    }
}<|MERGE_RESOLUTION|>--- conflicted
+++ resolved
@@ -1266,13 +1266,8 @@
             revokeTimeLimit = MessagesController.getInstance(account).revokeTimeLimit;
         }
         boolean canDeleteInbox = !secret && user != null && canRevokeInbox && revokeTimeLimit == 0x7fffffff;
-<<<<<<< HEAD
         final boolean[] deleteForAll = {true};
-        boolean deleteGroupForAll = false;
-=======
-        final boolean[] deleteForAll = new boolean[1];
         boolean deleteChatForAll = false;
->>>>>>> eb2bbd32
 
         if (!second && (secret || canDeleteInbox) && !UserObject.isDeleted(user) || (deleteChatForAll = checkDeleteForAll && !clear && chat != null && chat.creator)) {
             cell[0] = new CheckBoxCell(context, 1);
