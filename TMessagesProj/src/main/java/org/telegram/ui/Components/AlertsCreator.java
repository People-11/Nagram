--- conflicted
+++ resolved
@@ -1245,24 +1245,7 @@
             return;
         }
         long inlineReturn = (fragment instanceof ChatActivity) ? ((ChatActivity) fragment).getInlineReturn() : 0;
-<<<<<<< HEAD
         if (Browser.isInternalUrl(url, null) || !ask || NekoConfig.skipOpenLinkConfirm.Bool()) {
-            Browser.openUrl(fragment.getParentActivity(), Uri.parse(url), inlineReturn == 0, tryTelegraph, forceNotInternalForApps && checkInternalBotApp(url), progress, null);
-        } else {
-            String urlFinal = url;
-//            if (punycode) {
-//                try {
-//                    Uri uri = Uri.parse(url);
-//                    urlFinal = Browser.replaceHostname(uri, IDN.toUnicode(uri.getHost(), IDN.ALLOW_UNASSIGNED));
-//                } catch (Exception e) {
-//                    FileLog.e(e, false);
-//                    urlFinal = url;
-//                }
-//            } else {
-//                urlFinal = url;
-//            }
-=======
-        if (Browser.isInternalUrl(url, null) || !ask) {
             Browser.openUrl(fragment.getParentActivity(), Uri.parse(url), inlineReturn == 0, tryTelegraph, forceNotInternalForApps && checkInternalBotApp(url), progress, null, false);
         } else {
             String urlFinal;
@@ -1277,7 +1260,6 @@
             } else {
                 urlFinal = url;
             }
->>>>>>> 3409cb1c
             Runnable open = () -> Browser.openUrl(fragment.getParentActivity(), Uri.parse(url), inlineReturn == 0, tryTelegraph, progress);
             AlertDialog.Builder builder = new AlertDialog.Builder(fragment.getParentActivity(), resourcesProvider);
             builder.setTitle(LocaleController.getString("OpenUrlTitle", R.string.OpenUrlTitle));
