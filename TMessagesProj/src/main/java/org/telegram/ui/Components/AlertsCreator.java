/*
 * This is the source code of Telegram for Android v. 5.x.x.
 * It is licensed under GNU GPL v. 2 or later.
 * You should have received a copy of the license in this archive (see LICENSE).
 *
 * Copyright Nikolai Kudashov, 2013-2018.
 */

package org.telegram.ui.Components;

import android.Manifest;
import android.app.Activity;
import android.app.Dialog;
import android.content.Context;
import android.content.DialogInterface;
import android.content.Intent;
import android.content.SharedPreferences;
import android.content.pm.PackageManager;
import android.graphics.Color;
import android.graphics.Outline;
import android.graphics.PorterDuff;
import android.graphics.PorterDuffColorFilter;
import android.graphics.drawable.BitmapDrawable;
import android.graphics.drawable.Drawable;
import android.graphics.drawable.GradientDrawable;
import android.net.Uri;
import android.os.Build;
import android.os.Bundle;
import android.os.Vibrator;
import android.provider.Settings;
import android.text.Editable;
import android.text.Html;
import android.text.InputFilter;
import android.text.InputType;
import android.text.Spannable;
import android.text.SpannableString;
import android.text.SpannableStringBuilder;
import android.text.Spanned;
import android.text.TextUtils;
import android.text.TextWatcher;
import android.text.style.URLSpan;
import android.util.Base64;
import android.util.SparseArray;
import android.util.TypedValue;
import android.view.Gravity;
import android.view.HapticFeedbackConstants;
import android.view.KeyEvent;
import android.view.View;
import android.view.ViewOutlineProvider;
import android.view.inputmethod.EditorInfo;
import android.widget.Button;
import android.widget.EditText;
import android.widget.FrameLayout;
import android.widget.LinearLayout;
import android.widget.TextView;
import android.widget.Toast;

import androidx.annotation.RequiresApi;

import org.telegram.messenger.AccountInstance;
import org.telegram.messenger.AndroidUtilities;
import org.telegram.messenger.ApplicationLoader;
import org.telegram.messenger.ChatObject;
import org.telegram.messenger.ContactsController;
import org.telegram.messenger.DialogObject;
import org.telegram.messenger.FileLog;
import org.telegram.messenger.LocaleController;
import org.telegram.messenger.MessageObject;
import org.telegram.messenger.MessagesController;
import org.telegram.messenger.MessagesStorage;
import org.telegram.messenger.NotificationCenter;
import org.telegram.messenger.NotificationsController;
import org.telegram.messenger.R;
import org.telegram.messenger.SecretChatHelper;
import org.telegram.messenger.SharedConfig;
import org.telegram.messenger.SvgHelper;
import org.telegram.messenger.UserConfig;
import org.telegram.messenger.UserObject;
import org.telegram.messenger.Utilities;
import org.telegram.messenger.browser.Browser;
import org.telegram.tgnet.ConnectionsManager;
import org.telegram.tgnet.SerializedData;
import org.telegram.tgnet.TLObject;
import org.telegram.tgnet.TLRPC;
import org.telegram.ui.ActionBar.ActionBarMenuItem;
import org.telegram.ui.ActionBar.AlertDialog;
import org.telegram.ui.ActionBar.BaseFragment;
import org.telegram.ui.ActionBar.BottomSheet;
import org.telegram.ui.ActionBar.Theme;
import org.telegram.ui.CacheControlActivity;
import org.telegram.ui.Cells.AccountSelectCell;
import org.telegram.ui.Cells.CheckBoxCell;
import org.telegram.ui.Cells.RadioColorCell;
import org.telegram.ui.Cells.TextColorCell;
import org.telegram.ui.ChatActivity;
import org.telegram.ui.Components.voip.VoIPHelper;
import org.telegram.ui.LanguageSelectActivity;
import org.telegram.ui.LaunchActivity;
import org.telegram.ui.LoginActivity;
import org.telegram.ui.NotificationsCustomSettingsActivity;
import org.telegram.ui.NotificationsSettingsActivity;
import org.telegram.ui.ProfileNotificationsActivity;
import org.telegram.ui.ThemePreviewActivity;
import org.telegram.ui.TooManyCommunitiesActivity;

import java.net.IDN;
import java.util.ArrayList;
import java.util.Arrays;
import java.util.Calendar;
import java.util.HashMap;
import java.util.List;
import java.util.Locale;
import java.util.concurrent.CountDownLatch;

import kotlin.Unit;
import tw.nekomimi.nekogram.BottomBuilder;
import tw.nekomimi.nekogram.NekoConfig;
import tw.nekomimi.nekogram.utils.AlertUtil;
import tw.nekomimi.nekogram.utils.VibrateUtil;

public class AlertsCreator {

    public static Dialog processError(int currentAccount, TLRPC.TL_error error, BaseFragment fragment, TLObject request, Object... args) {
        if (error.code == 406 || error.text == null) {
            return null;
        }
        if (request instanceof TLRPC.TL_messages_initHistoryImport || request instanceof TLRPC.TL_messages_checkHistoryImportPeer || request instanceof TLRPC.TL_messages_checkHistoryImport || request instanceof TLRPC.TL_messages_startHistoryImport) {
            TLRPC.InputPeer peer;
            if (request instanceof TLRPC.TL_messages_initHistoryImport) {
                peer = ((TLRPC.TL_messages_initHistoryImport) request).peer;
            } else if (request instanceof TLRPC.TL_messages_startHistoryImport) {
                peer = ((TLRPC.TL_messages_startHistoryImport) request).peer;
            } else {
                peer = null;
            }
            if (error.text.contains("USER_IS_BLOCKED")) {
                showSimpleAlert(fragment, LocaleController.getString("ImportErrorTitle", R.string.ImportErrorTitle), LocaleController.getString("ImportErrorUserBlocked", R.string.ImportErrorUserBlocked));
            } else if (error.text.contains("USER_NOT_MUTUAL_CONTACT")) {
                showSimpleAlert(fragment, LocaleController.getString("ImportErrorTitle", R.string.ImportErrorTitle), LocaleController.getString("ImportMutualError", R.string.ImportMutualError));
            } else if (error.text.contains("IMPORT_PEER_TYPE_INVALID")) {
                if (peer instanceof TLRPC.TL_inputPeerUser) {
                    showSimpleAlert(fragment, LocaleController.getString("ImportErrorTitle", R.string.ImportErrorTitle), LocaleController.getString("ImportErrorChatInvalidUser", R.string.ImportErrorChatInvalidUser));
                } else {
                    showSimpleAlert(fragment, LocaleController.getString("ImportErrorTitle", R.string.ImportErrorTitle), LocaleController.getString("ImportErrorChatInvalidGroup", R.string.ImportErrorChatInvalidGroup));
                }
            } else if (error.text.contains("CHAT_ADMIN_REQUIRED")) {
                showSimpleAlert(fragment, LocaleController.getString("ImportErrorTitle", R.string.ImportErrorTitle), LocaleController.getString("ImportErrorNotAdmin", R.string.ImportErrorNotAdmin));
            } else if (error.text.startsWith("IMPORT_FORMAT")) {
                showSimpleAlert(fragment, LocaleController.getString("ImportErrorTitle", R.string.ImportErrorTitle), LocaleController.getString("ImportErrorFileFormatInvalid", R.string.ImportErrorFileFormatInvalid));
            } else if (error.text.startsWith("PEER_ID_INVALID")) {
                showSimpleAlert(fragment, LocaleController.getString("ImportErrorTitle", R.string.ImportErrorTitle), LocaleController.getString("ImportErrorPeerInvalid", R.string.ImportErrorPeerInvalid));
            } else if (error.text.contains("IMPORT_LANG_NOT_FOUND")) {
                showSimpleAlert(fragment, LocaleController.getString("ImportErrorTitle", R.string.ImportErrorTitle), LocaleController.getString("ImportErrorFileLang", R.string.ImportErrorFileLang));
            } else if (error.text.contains("IMPORT_UPLOAD_FAILED")) {
                showSimpleAlert(fragment, LocaleController.getString("ImportErrorTitle", R.string.ImportErrorTitle), LocaleController.getString("ImportFailedToUpload", R.string.ImportFailedToUpload));
            } else if (error.text.startsWith("FLOOD_WAIT")) {
                showFloodWaitAlert(error.text, fragment);
            } else {
                showSimpleAlert(fragment, LocaleController.getString("ImportErrorTitle", R.string.ImportErrorTitle), LocaleController.getString("ErrorOccurred", R.string.ErrorOccurred) + "\n" + error.text);
            }
        } else if (request instanceof TLRPC.TL_account_saveSecureValue || request instanceof TLRPC.TL_account_getAuthorizationForm) {
            if (error.text.contains("PHONE_NUMBER_INVALID")) {
                showSimpleAlert(fragment, LocaleController.getString("InvalidPhoneNumber", R.string.InvalidPhoneNumber));
            } else if (error.text.startsWith("FLOOD_WAIT")) {
                showSimpleAlert(fragment, LocaleController.getString("FloodWait", R.string.FloodWait));
            } else if ("APP_VERSION_OUTDATED".equals(error.text)) {
                showUpdateAppAlert(fragment.getParentActivity(), LocaleController.getString("UpdateAppAlert", R.string.UpdateAppAlert), true);
            } else {
                showSimpleAlert(fragment, LocaleController.getString("ErrorOccurred", R.string.ErrorOccurred) + "\n" + error.text);
            }
        } else if (request instanceof TLRPC.TL_channels_joinChannel ||
                request instanceof TLRPC.TL_channels_editAdmin ||
                request instanceof TLRPC.TL_channels_inviteToChannel ||
                request instanceof TLRPC.TL_messages_addChatUser ||
                request instanceof TLRPC.TL_messages_startBot ||
                request instanceof TLRPC.TL_channels_editBanned ||
                request instanceof TLRPC.TL_messages_editChatDefaultBannedRights ||
                request instanceof TLRPC.TL_messages_editChatAdmin ||
                request instanceof TLRPC.TL_messages_migrateChat ||
                request instanceof TLRPC.TL_phone_inviteToGroupCall) {
            if (fragment != null && error.text.equals("CHANNELS_TOO_MUCH")) {
                if (request instanceof TLRPC.TL_channels_joinChannel || request instanceof TLRPC.TL_channels_inviteToChannel) {
                    fragment.presentFragment(new TooManyCommunitiesActivity(TooManyCommunitiesActivity.TYPE_JOIN));
                } else {
                    fragment.presentFragment(new TooManyCommunitiesActivity(TooManyCommunitiesActivity.TYPE_EDIT));
                }
                return null;
            } else if (fragment != null) {
                showAddUserAlert(error.text, fragment, args != null && args.length > 0 ? (Boolean) args[0] : false, request);
            } else {
                if (error.text.equals("PEER_FLOOD")) {
                    NotificationCenter.getInstance(currentAccount).postNotificationName(NotificationCenter.needShowAlert, 1);
                }
            }
        } else if (request instanceof TLRPC.TL_messages_createChat) {
            if (error.text.equals("CHANNELS_TOO_MUCH")) {
                fragment.presentFragment(new TooManyCommunitiesActivity(TooManyCommunitiesActivity.TYPE_CREATE));
                return null;
            } else if (error.text.startsWith("FLOOD_WAIT")) {
                showFloodWaitAlert(error.text, fragment);
            } else {
                showAddUserAlert(error.text, fragment, false, request);
            }
        } else if (request instanceof TLRPC.TL_channels_createChannel) {
            if (error.text.equals("CHANNELS_TOO_MUCH")) {
                fragment.presentFragment(new TooManyCommunitiesActivity(TooManyCommunitiesActivity.TYPE_CREATE));
                return null;
            } else if (error.text.startsWith("FLOOD_WAIT")) {
                showFloodWaitAlert(error.text, fragment);
            } else {
                showAddUserAlert(error.text, fragment, false, request);
            }
        } else if (request instanceof TLRPC.TL_messages_editMessage) {
            if (!error.text.equals("MESSAGE_NOT_MODIFIED")) {
                if (fragment != null) {
                    showSimpleAlert(fragment, LocaleController.getString("EditMessageError", R.string.EditMessageError));
                } else {
                    showSimpleToast(null, LocaleController.getString("EditMessageError", R.string.EditMessageError));
                }
            }
        } else if (request instanceof TLRPC.TL_messages_sendMessage ||
                request instanceof TLRPC.TL_messages_sendMedia ||
                request instanceof TLRPC.TL_messages_sendInlineBotResult ||
                request instanceof TLRPC.TL_messages_forwardMessages ||
                request instanceof TLRPC.TL_messages_sendMultiMedia ||
                request instanceof TLRPC.TL_messages_sendScheduledMessages) {
            switch (error.text) {
                case "PEER_FLOOD":
                    NotificationCenter.getInstance(currentAccount).postNotificationName(NotificationCenter.needShowAlert, 0);
                    break;
                case "USER_BANNED_IN_CHANNEL":
                    NotificationCenter.getInstance(currentAccount).postNotificationName(NotificationCenter.needShowAlert, 5);
                    break;
                case "SCHEDULE_TOO_MUCH":
                    showSimpleToast(fragment, LocaleController.getString("MessageScheduledLimitReached", R.string.MessageScheduledLimitReached));
                    break;
            }
        } else if (request instanceof TLRPC.TL_messages_importChatInvite) {
            if (error.text.startsWith("FLOOD_WAIT")) {
                showSimpleAlert(fragment, LocaleController.getString("FloodWait", R.string.FloodWait));
            } else if (error.text.equals("USERS_TOO_MUCH")) {
                showSimpleAlert(fragment, LocaleController.getString("JoinToGroupErrorFull", R.string.JoinToGroupErrorFull));
            } else if (error.text.equals("CHANNELS_TOO_MUCH")) {
                fragment.presentFragment(new TooManyCommunitiesActivity(TooManyCommunitiesActivity.TYPE_JOIN));
            } else if (error.text.equals("INVITE_HASH_EXPIRED")) {
                showSimpleAlert(fragment, LocaleController.getString("ExpiredLink", R.string.ExpiredLink), LocaleController.getString("InviteExpired", R.string.InviteExpired));
            } else {
                showSimpleAlert(fragment, LocaleController.getString("JoinToGroupErrorNotExist", R.string.JoinToGroupErrorNotExist));
            }
        } else if (request instanceof TLRPC.TL_messages_getAttachedStickers) {
            if (fragment != null && fragment.getParentActivity() != null) {
                Toast.makeText(fragment.getParentActivity(), LocaleController.getString("ErrorOccurred", R.string.ErrorOccurred) + "\n" + error.text, Toast.LENGTH_SHORT).show();
            }
        } else if (request instanceof TLRPC.TL_account_confirmPhone || request instanceof TLRPC.TL_account_verifyPhone || request instanceof TLRPC.TL_account_verifyEmail) {
            if (error.text.contains("PHONE_CODE_EMPTY") || error.text.contains("PHONE_CODE_INVALID") || error.text.contains("CODE_INVALID") || error.text.contains("CODE_EMPTY")) {
                return showSimpleAlert(fragment, LocaleController.getString("InvalidCode", R.string.InvalidCode));
            } else if (error.text.contains("PHONE_CODE_EXPIRED") || error.text.contains("EMAIL_VERIFY_EXPIRED")) {
                return showSimpleAlert(fragment, LocaleController.getString("CodeExpired", R.string.CodeExpired));
            } else if (error.text.startsWith("FLOOD_WAIT")) {
                return showSimpleAlert(fragment, LocaleController.getString("FloodWait", R.string.FloodWait));
            } else {
                return showSimpleAlert(fragment, error.text);
            }
        } else if (request instanceof TLRPC.TL_auth_resendCode) {
            if (error.text.contains("PHONE_NUMBER_INVALID")) {
                return showSimpleAlert(fragment, LocaleController.getString("InvalidPhoneNumber", R.string.InvalidPhoneNumber));
            } else if (error.text.contains("PHONE_CODE_EMPTY") || error.text.contains("PHONE_CODE_INVALID")) {
                return showSimpleAlert(fragment, LocaleController.getString("InvalidCode", R.string.InvalidCode));
            } else if (error.text.contains("PHONE_CODE_EXPIRED")) {
                return showSimpleAlert(fragment, LocaleController.getString("CodeExpired", R.string.CodeExpired));
            } else if (error.text.startsWith("FLOOD_WAIT")) {
                return showSimpleAlert(fragment, LocaleController.getString("FloodWait", R.string.FloodWait));
            } else if (error.code != -1000) {
                return showSimpleAlert(fragment, LocaleController.getString("ErrorOccurred", R.string.ErrorOccurred) + "\n" + error.text);
            }
        } else if (request instanceof TLRPC.TL_account_sendConfirmPhoneCode) {
            if (error.code == 400) {
                return showSimpleAlert(fragment, LocaleController.getString("CancelLinkExpired", R.string.CancelLinkExpired));
            } else {
                if (error.text.startsWith("FLOOD_WAIT")) {
                    return showSimpleAlert(fragment, LocaleController.getString("FloodWait", R.string.FloodWait));
                } else {
                    return showSimpleAlert(fragment, LocaleController.getString("ErrorOccurred", R.string.ErrorOccurred));
                }
            }
        } else if (request instanceof TLRPC.TL_account_changePhone) {
            if (error.text.contains("PHONE_NUMBER_INVALID")) {
                showSimpleAlert(fragment, LocaleController.getString("InvalidPhoneNumber", R.string.InvalidPhoneNumber));
            } else if (error.text.contains("PHONE_CODE_EMPTY") || error.text.contains("PHONE_CODE_INVALID")) {
                showSimpleAlert(fragment, LocaleController.getString("InvalidCode", R.string.InvalidCode));
            } else if (error.text.contains("PHONE_CODE_EXPIRED")) {
                showSimpleAlert(fragment, LocaleController.getString("CodeExpired", R.string.CodeExpired));
            } else if (error.text.startsWith("FLOOD_WAIT")) {
                showSimpleAlert(fragment, LocaleController.getString("FloodWait", R.string.FloodWait));
            } else {
                showSimpleAlert(fragment, error.text);
            }
        } else if (request instanceof TLRPC.TL_account_sendChangePhoneCode) {
            if (error.text.contains("PHONE_NUMBER_INVALID")) {
                LoginActivity.needShowInvalidAlert(fragment, (String) args[0], false);
            } else if (error.text.contains("PHONE_CODE_EMPTY") || error.text.contains("PHONE_CODE_INVALID")) {
                showSimpleAlert(fragment, LocaleController.getString("InvalidCode", R.string.InvalidCode));
            } else if (error.text.contains("PHONE_CODE_EXPIRED")) {
                showSimpleAlert(fragment, LocaleController.getString("CodeExpired", R.string.CodeExpired));
            } else if (error.text.startsWith("FLOOD_WAIT")) {
                showSimpleAlert(fragment, LocaleController.getString("FloodWait", R.string.FloodWait));
            } else if (error.text.startsWith("PHONE_NUMBER_OCCUPIED")) {
                showSimpleAlert(fragment, LocaleController.formatString("ChangePhoneNumberOccupied", R.string.ChangePhoneNumberOccupied, args[0]));
            } else if (error.text.startsWith("PHONE_NUMBER_BANNED")) {
                LoginActivity.needShowInvalidAlert(fragment, (String) args[0], true);
            } else {
                showSimpleAlert(fragment, LocaleController.getString("ErrorOccurred", R.string.ErrorOccurred));
            }
        } else if (request instanceof TLRPC.TL_updateUserName) {
            switch (error.text) {
                case "USERNAME_INVALID":
                    showSimpleAlert(fragment, LocaleController.getString("UsernameInvalid", R.string.UsernameInvalid));
                    break;
                case "USERNAME_OCCUPIED":
                    showSimpleAlert(fragment, LocaleController.getString("UsernameInUse", R.string.UsernameInUse));
                    break;
                default:
                    showSimpleAlert(fragment, LocaleController.getString("ErrorOccurred", R.string.ErrorOccurred));
                    break;
            }
        } else if (request instanceof TLRPC.TL_contacts_importContacts) {
            if (error.text.startsWith("FLOOD_WAIT")) {
                showSimpleAlert(fragment, LocaleController.getString("FloodWait", R.string.FloodWait));
            } else {
                showSimpleAlert(fragment, LocaleController.getString("ErrorOccurred", R.string.ErrorOccurred) + "\n" + error.text);
            }
        } else if (request instanceof TLRPC.TL_account_getPassword || request instanceof TLRPC.TL_account_getTmpPassword) {
            if (error.text.startsWith("FLOOD_WAIT")) {
                showSimpleToast(fragment, getFloodWaitString(error.text));
            } else {
                showSimpleToast(fragment, error.text);
            }
        } else if (request instanceof TLRPC.TL_payments_sendPaymentForm) {
            switch (error.text) {
                case "BOT_PRECHECKOUT_FAILED":
                    showSimpleToast(fragment, LocaleController.getString("PaymentPrecheckoutFailed", R.string.PaymentPrecheckoutFailed));
                    break;
                case "PAYMENT_FAILED":
                    showSimpleToast(fragment, LocaleController.getString("PaymentFailed", R.string.PaymentFailed));
                    break;
                default:
                    showSimpleToast(fragment, error.text);
                    break;
            }
        } else if (request instanceof TLRPC.TL_payments_validateRequestedInfo) {
            switch (error.text) {
                case "SHIPPING_NOT_AVAILABLE":
                    showSimpleToast(fragment, LocaleController.getString("PaymentNoShippingMethod", R.string.PaymentNoShippingMethod));
                    break;
                default:
                    showSimpleToast(fragment, error.text);
                    break;
            }
        }

        return null;
    }

    public static Toast showSimpleToast(BaseFragment baseFragment, final String text) {
        if (text == null) {
            return null;
        }
        Context context;
        if (baseFragment != null && baseFragment.getParentActivity() != null) {
            context = baseFragment.getParentActivity();
        } else {
            context = ApplicationLoader.applicationContext;
        }
        Toast toast = Toast.makeText(context, text, Toast.LENGTH_LONG);
        toast.show();
        return toast;
    }

    public static AlertDialog showUpdateAppAlert(final Context context, final String text, boolean updateApp) {
        if (context == null || text == null) {
            return null;
        }
        AlertDialog.Builder builder = new AlertDialog.Builder(context);
        builder.setTitle(LocaleController.getString("AppName", R.string.AppName));
        builder.setMessage(text);
        builder.setPositiveButton(LocaleController.getString("OK", R.string.OK), null);
        return builder.show();
    }

    private static SpannableStringBuilder mkTransSpan(String str, TLRPC.TL_langPackLanguage language, BottomBuilder builder) {
        SpannableStringBuilder spanned = new SpannableStringBuilder(AndroidUtilities.replaceTags(str));

        int start = TextUtils.indexOf(spanned, '[');
        int end;
        if (start != -1) {
            end = TextUtils.indexOf(spanned, ']', start + 1);
            if (start != -1 && end != -1) {
                spanned.delete(end, end + 1);
                spanned.delete(start, start + 1);
            }
        } else {
            end = -1;
        }

        if (start != -1 && end != -1) {
            spanned.setSpan(new URLSpanNoUnderline(language.translations_url) {
                @Override
                public void onClick(View widget) {
                    builder.dismiss();
                    super.onClick(widget);
                }
            }, start, end - 1, Spannable.SPAN_EXCLUSIVE_EXCLUSIVE);
        }

        return spanned;
    }

    public static BottomSheet createLanguageAlert(LaunchActivity activity, final TLRPC.TL_langPackLanguage language) {
        return createLanguageAlert(activity, language, null).create();
    }

    public static BottomBuilder createLanguageAlert(LaunchActivity activity, final TLRPC.TL_langPackLanguage language, Runnable callback) {
        if (language == null) {
            return null;
        }
        language.lang_code = language.lang_code.replace('-', '_').toLowerCase();
        language.plural_code = language.plural_code.replace('-', '_').toLowerCase();
        if (language.base_lang_code != null) {
            language.base_lang_code = language.base_lang_code.replace('-', '_').toLowerCase();
        }

        BottomBuilder builder = new BottomBuilder(activity);
        LocaleController.LocaleInfo currentInfo = LocaleController.getInstance().getCurrentLocaleInfo();
        if (currentInfo.shortName.equals(language.lang_code)) {
            String str = LocaleController.formatString("LanguageSame", R.string.LanguageSame, language.name);
            builder.addTitle(LocaleController.getString("Language", R.string.Language), mkTransSpan(str, language, builder));
            builder.addCancelButton();
            builder.addButton(LocaleController.getString("SETTINGS", R.string.SETTINGS), (__) -> {
                activity.presentFragment(new LanguageSelectActivity());
                return Unit.INSTANCE;
            });
        } else {
            if (language.strings_count == 0) {
                String str = LocaleController.formatString("LanguageUnknownCustomAlert", R.string.LanguageUnknownCustomAlert, language.name);
                builder.addTitle(LocaleController.getString("LanguageUnknownTitle", R.string.LanguageUnknownTitle), mkTransSpan(str, language, builder));
                builder.addCancelButton();
            } else {
                String str;
                if (language.official) {
                    str = LocaleController.formatString("LanguageAlert", R.string.LanguageAlert, language.name, (int) Math.ceil(language.translated_count / (float) language.strings_count * 100));
                } else {
                    str = LocaleController.formatString("LanguageCustomAlert", R.string.LanguageCustomAlert, language.name, (int) Math.ceil(language.translated_count / (float) language.strings_count * 100));
                }
                builder.addTitle(LocaleController.getString("LanguageTitle", R.string.LanguageTitle), mkTransSpan(str, language, builder));
                builder.addButton(LocaleController.getString("Change", R.string.Change), (it) -> {
                    String key;
                    if (language.official) {
                        key = "remote_" + language.lang_code;
                    } else {
                        key = "unofficial_" + language.lang_code;
                    }
                    LocaleController.LocaleInfo localeInfo = LocaleController.getInstance().getLanguageFromDict(key);
                    if (localeInfo == null) {
                        localeInfo = new LocaleController.LocaleInfo();
                        localeInfo.name = language.native_name;
                        localeInfo.nameEnglish = language.name;
                        localeInfo.shortName = language.lang_code;
                        localeInfo.baseLangCode = language.base_lang_code;
                        localeInfo.pluralLangCode = language.plural_code;
                        localeInfo.isRtl = language.rtl;
                        if (language.official) {
                            localeInfo.pathToFile = "remote";
                        } else {
                            localeInfo.pathToFile = "unofficial";
                        }
                    }
                    if (callback != null) {
                        callback.run();
                    }
                    LocaleController.getInstance().applyLanguage(localeInfo, true, false, false, true, UserConfig.selectedAccount);
                    activity.rebuildAllFragments(true);
                    return Unit.INSTANCE;
                });
                builder.addCancelButton();
            }
        }

        return builder;
    }

    public static boolean checkSlowMode(Context context, int currentAccount, long did, boolean few) {
        if (DialogObject.isChatDialog(did)) {
            TLRPC.Chat chat = MessagesController.getInstance(currentAccount).getChat(-did);
            if (chat != null && chat.slowmode_enabled && !ChatObject.hasAdminRights(chat)) {
                if (!few) {
                    TLRPC.ChatFull chatFull = MessagesController.getInstance(currentAccount).getChatFull(chat.id);
                    if (chatFull == null) {
                        chatFull = MessagesStorage.getInstance(currentAccount).loadChatInfo(chat.id, ChatObject.isChannel(chat), new CountDownLatch(1), false, false);
                    }
                    if (chatFull != null && chatFull.slowmode_next_send_date >= ConnectionsManager.getInstance(currentAccount).getCurrentTime()) {
                        few = true;
                    }
                }
                if (few) {
                    createSimpleAlert(context, chat.title, LocaleController.getString("SlowmodeSendError", R.string.SlowmodeSendError)).show();
                    return true;
                }
            }
        }
        return false;
    }

    public static AlertDialog.Builder createSimpleAlert(Context context, final String text) {
        return createSimpleAlert(context, null, text);
    }

    public static AlertDialog.Builder createSimpleAlert(Context context, final String title, final String text) {
        return createSimpleAlert(context, title, text, null);
    }

    public static AlertDialog.Builder createSimpleAlert(Context context, final String title, final String text, Theme.ResourcesProvider resourcesProvider) {
        if (context == null || text == null) {
            return null;
        }
        AlertDialog.Builder builder = new AlertDialog.Builder(context);
        builder.setTitle(title == null ? LocaleController.getString("AppName", R.string.AppName) : title);
        builder.setMessage(text);
        builder.setPositiveButton(LocaleController.getString("OK", R.string.OK), null);
        return builder;
    }

    public static Dialog showSimpleAlert(BaseFragment baseFragment, final String text) {
        return showSimpleAlert(baseFragment, null, text);
    }

    public static Dialog showSimpleAlert(BaseFragment baseFragment, final String title, final String text) {
        return showSimpleAlert(baseFragment, title, text, null);
    }

    public static Dialog showSimpleAlert(BaseFragment baseFragment, final String title, final String text, Theme.ResourcesProvider resourcesProvider) {
        if (text == null || baseFragment == null || baseFragment.getParentActivity() == null) {
            return null;
        }
        AlertDialog.Builder builder = createSimpleAlert(baseFragment.getParentActivity(), title, text, resourcesProvider);
        Dialog dialog = builder.create();
        baseFragment.showDialog(dialog);
        return dialog;
    }

    public static void showBlockReportSpamReplyAlert(ChatActivity fragment, MessageObject messageObject, long peerId, Theme.ResourcesProvider resourcesProvider) {
        if (fragment == null || fragment.getParentActivity() == null || messageObject == null) {
            return;
        }

        AccountInstance accountInstance = fragment.getAccountInstance();
        TLRPC.User user = peerId > 0 ? accountInstance.getMessagesController().getUser(peerId) : null;
        TLRPC.Chat chat = peerId < 0 ? accountInstance.getMessagesController().getChat(-peerId) : null;
        if (user == null && chat == null) {
            return;
        }
        AlertDialog.Builder builder = new AlertDialog.Builder(fragment.getParentActivity(), resourcesProvider);

        builder.setTitle(LocaleController.getString("BlockUser", R.string.BlockUser));
        if (user != null) {
            builder.setMessage(AndroidUtilities.replaceTags(LocaleController.formatString("BlockUserReplyAlert", R.string.BlockUserReplyAlert, UserObject.getFirstName(user))));
        } else {
            builder.setMessage(AndroidUtilities.replaceTags(LocaleController.formatString("BlockUserReplyAlert", R.string.BlockUserReplyAlert, chat.title)));
        }

        CheckBoxCell[] cells = new CheckBoxCell[1];
        LinearLayout linearLayout = new LinearLayout(fragment.getParentActivity());
        linearLayout.setOrientation(LinearLayout.VERTICAL);

        cells[0] = new CheckBoxCell(fragment.getParentActivity(), 1, resourcesProvider);
        cells[0].setBackgroundDrawable(Theme.getSelectorDrawable(false));
        cells[0].setTag(0);
        cells[0].setText(LocaleController.getString("DeleteReportSpam", R.string.DeleteReportSpam), "", true, false);

        cells[0].setPadding(LocaleController.isRTL ? AndroidUtilities.dp(16) : AndroidUtilities.dp(8), 0, LocaleController.isRTL ? AndroidUtilities.dp(8) : AndroidUtilities.dp(16), 0);
        linearLayout.addView(cells[0], LayoutHelper.createLinear(LayoutHelper.MATCH_PARENT, LayoutHelper.WRAP_CONTENT));
        cells[0].setOnClickListener(v -> {
            Integer num = (Integer) v.getTag();
            cells[num].setChecked(!cells[num].isChecked(), true);
        });

        builder.setCustomViewOffset(12);
        builder.setView(linearLayout);

        builder.setPositiveButton(LocaleController.getString("BlockAndDeleteReplies", R.string.BlockAndDeleteReplies), (dialogInterface, i) -> {
            if (user != null) {
                accountInstance.getMessagesStorage().deleteUserChatHistory(fragment.getDialogId(), user.id);
            } else {
                accountInstance.getMessagesStorage().deleteUserChatHistory(fragment.getDialogId(), -chat.id);
            }
            TLRPC.TL_contacts_blockFromReplies request = new TLRPC.TL_contacts_blockFromReplies();
            request.msg_id = messageObject.getId();
            request.delete_message = true;
            request.delete_history = true;
            if (cells[0].isChecked()) {
                request.report_spam = true;
                if (fragment.getParentActivity() != null) {
                    if (fragment instanceof ChatActivity) {
                        fragment.getUndoView().showWithAction(0, UndoView.ACTION_REPORT_SENT, null);
                    } else if (fragment != null) {
                        BulletinFactory.of(fragment).createReportSent(resourcesProvider).show();
                    } else {
                        Toast.makeText(fragment.getParentActivity(), LocaleController.getString("ReportChatSent", R.string.ReportChatSent), Toast.LENGTH_SHORT).show();
                    }
                }
            }
            accountInstance.getConnectionsManager().sendRequest(request, (response, error) -> {
                if (response instanceof TLRPC.Updates) {
                    accountInstance.getMessagesController().processUpdates((TLRPC.Updates) response, false);
                }
            });
        });
        builder.setNegativeButton(LocaleController.getString("Cancel", R.string.Cancel), null);
        AlertDialog dialog = builder.create();
        fragment.showDialog(dialog);
        TextView button = (TextView) dialog.getButton(DialogInterface.BUTTON_POSITIVE);
        if (button != null) {
            button.setTextColor(Theme.getColor(Theme.key_dialogTextRed2));
        }
    }

    public static void showBlockReportSpamAlert(BaseFragment fragment, long dialog_id, TLRPC.User currentUser, TLRPC.Chat currentChat, TLRPC.EncryptedChat encryptedChat, boolean isLocation, TLRPC.ChatFull chatInfo, MessagesStorage.IntCallback callback, Theme.ResourcesProvider resourcesProvider) {
        if (fragment == null || fragment.getParentActivity() == null) {
            return;
        }
        AccountInstance accountInstance = fragment.getAccountInstance();
        AlertDialog.Builder builder = new AlertDialog.Builder(fragment.getParentActivity(), resourcesProvider);
        CharSequence reportText;
        CheckBoxCell[] cells;
        SharedPreferences preferences = MessagesController.getNotificationsSettings(fragment.getCurrentAccount());
        boolean showReport = encryptedChat != null || preferences.getBoolean("dialog_bar_report" + dialog_id, false);
        if (currentUser != null) {
            builder.setTitle(LocaleController.formatString("BlockUserTitle", R.string.BlockUserTitle, UserObject.getFirstName(currentUser)));
            builder.setMessage(AndroidUtilities.replaceTags(LocaleController.formatString("BlockUserAlert", R.string.BlockUserAlert, UserObject.getFirstName(currentUser))));
            reportText = LocaleController.getString("BlockContact", R.string.BlockContact);

            cells = new CheckBoxCell[2];
            LinearLayout linearLayout = new LinearLayout(fragment.getParentActivity());
            linearLayout.setOrientation(LinearLayout.VERTICAL);
            for (int a = 0; a < 2; a++) {
                if (a == 0 && !showReport) {
                    continue;
                }
                cells[a] = new CheckBoxCell(fragment.getParentActivity(), 1, resourcesProvider);
                cells[a].setBackgroundDrawable(Theme.getSelectorDrawable(false));
                cells[a].setTag(a);
                if (a == 0) {
                    cells[a].setText(LocaleController.getString("DeleteReportSpam", R.string.DeleteReportSpam), "", true, false);
                } else {
                    cells[a].setText(LocaleController.formatString("DeleteThisChat", R.string.DeleteThisChat), "", true, false);
                }
                cells[a].setPadding(LocaleController.isRTL ? AndroidUtilities.dp(16) : AndroidUtilities.dp(8), 0, LocaleController.isRTL ? AndroidUtilities.dp(8) : AndroidUtilities.dp(16), 0);
                linearLayout.addView(cells[a], LayoutHelper.createLinear(LayoutHelper.MATCH_PARENT, LayoutHelper.WRAP_CONTENT));
                cells[a].setOnClickListener(v -> {
                    Integer num = (Integer) v.getTag();
                    cells[num].setChecked(!cells[num].isChecked(), true);
                });
            }
            builder.setCustomViewOffset(12);
            builder.setView(linearLayout);
        } else {
            cells = null;
            if (currentChat != null && isLocation) {
                builder.setTitle(LocaleController.getString("ReportUnrelatedGroup", R.string.ReportUnrelatedGroup));
                if (chatInfo != null && chatInfo.location instanceof TLRPC.TL_channelLocation) {
                    TLRPC.TL_channelLocation location = (TLRPC.TL_channelLocation) chatInfo.location;
                    builder.setMessage(AndroidUtilities.replaceTags(LocaleController.formatString("ReportUnrelatedGroupText", R.string.ReportUnrelatedGroupText, location.address)));
                } else {
                    builder.setMessage(LocaleController.getString("ReportUnrelatedGroupTextNoAddress", R.string.ReportUnrelatedGroupTextNoAddress));
                }
            } else {
                builder.setTitle(LocaleController.getString("ReportSpamTitle", R.string.ReportSpamTitle));
                if (ChatObject.isChannel(currentChat) && !currentChat.megagroup) {
                    builder.setMessage(LocaleController.getString("ReportSpamAlertChannel", R.string.ReportSpamAlertChannel));
                } else {
                    builder.setMessage(LocaleController.getString("ReportSpamAlertGroup", R.string.ReportSpamAlertGroup));
                }
            }
            reportText = LocaleController.getString("ReportChat", R.string.ReportChat);
        }
        builder.setPositiveButton(reportText, (dialogInterface, i) -> {
            if (currentUser != null) {
                accountInstance.getMessagesController().blockPeer(currentUser.id);
            }
            if (cells == null || cells[0] != null && cells[0].isChecked()) {
                accountInstance.getMessagesController().reportSpam(dialog_id, currentUser, currentChat, encryptedChat, currentChat != null && isLocation);
            }
            if (cells == null || cells[1].isChecked()) {
                if (currentChat != null) {
                    if (ChatObject.isNotInChat(currentChat)) {
                        accountInstance.getMessagesController().deleteDialog(dialog_id, 0);
                    } else {
                        accountInstance.getMessagesController().deleteParticipantFromChat(-dialog_id, accountInstance.getMessagesController().getUser(accountInstance.getUserConfig().getClientUserId()), null);
                    }
                } else {
                    accountInstance.getMessagesController().deleteDialog(dialog_id, 0);
                }
                callback.run(1);
            } else {
                callback.run(0);
            }
        });
        builder.setNegativeButton(LocaleController.getString("Cancel", R.string.Cancel), null);
        AlertDialog dialog = builder.create();
        fragment.showDialog(dialog);
        TextView button = (TextView) dialog.getButton(DialogInterface.BUTTON_POSITIVE);
        if (button != null) {
            button.setTextColor(Theme.getColor(Theme.key_dialogTextRed2));
        }
    }

    public static void showCustomNotificationsDialog(BaseFragment parentFragment, long did, int globalType, ArrayList<NotificationsSettingsActivity.NotificationException> exceptions, int currentAccount, MessagesStorage.IntCallback callback) {
        showCustomNotificationsDialog(parentFragment, did, globalType, exceptions, currentAccount, callback, null);
    }

    public static void showCustomNotificationsDialog(BaseFragment parentFragment, long did, int globalType, ArrayList<NotificationsSettingsActivity.NotificationException> exceptions, int currentAccount, MessagesStorage.IntCallback callback, MessagesStorage.IntCallback resultCallback) {
        if (parentFragment == null || parentFragment.getParentActivity() == null) {
            return;
        }
        boolean enabled;
        boolean defaultEnabled = NotificationsController.getInstance(currentAccount).isGlobalNotificationsEnabled(did);

        String[] descriptions = new String[]{
                LocaleController.getString("NotificationsTurnOn", R.string.NotificationsTurnOn),
                LocaleController.formatString("MuteFor", R.string.MuteFor, LocaleController.formatPluralString("Hours", 1)),
                LocaleController.formatString("MuteFor", R.string.MuteFor, LocaleController.formatPluralString("Days", 2)),
                did == 0 && parentFragment instanceof NotificationsCustomSettingsActivity ? null : LocaleController.getString("NotificationsCustomize", R.string.NotificationsCustomize),
                LocaleController.getString("NotificationsTurnOff", R.string.NotificationsTurnOff)
        };

        int[] icons = new int[]{
                R.drawable.baseline_notifications_24,
                R.drawable.baseline_notifications_paused_24,
                R.drawable.baseline_notifications_paused_24,
                R.drawable.baseline_settings_24,
                R.drawable.baseline_notifications_off_24
        };

        final LinearLayout linearLayout = new LinearLayout(parentFragment.getParentActivity());
        linearLayout.setOrientation(LinearLayout.VERTICAL);
        AlertDialog.Builder builder = new AlertDialog.Builder(parentFragment.getParentActivity());

        for (int a = 0; a < descriptions.length; a++) {
            if (descriptions[a] == null) {
                continue;
            }
            TextView textView = new TextView(parentFragment.getParentActivity());
            Drawable drawable = parentFragment.getParentActivity().getResources().getDrawable(icons[a]);
            if (a == descriptions.length - 1) {
                textView.setTextColor(Theme.getColor(Theme.key_dialogTextRed));
                drawable.setColorFilter(new PorterDuffColorFilter(Theme.getColor(Theme.key_dialogRedIcon), PorterDuff.Mode.SRC_IN));
            } else {
                textView.setTextColor(Theme.getColor(Theme.key_dialogTextBlack));
                drawable.setColorFilter(new PorterDuffColorFilter(Theme.getColor(Theme.key_dialogIcon), PorterDuff.Mode.SRC_IN));
            }
            textView.setTextSize(TypedValue.COMPLEX_UNIT_DIP, 16);
            textView.setLines(1);
            textView.setMaxLines(1);
            textView.setCompoundDrawablesWithIntrinsicBounds(drawable, null, null, null);
            textView.setTag(a);
            textView.setBackgroundDrawable(Theme.getSelectorDrawable(false));
            textView.setPadding(AndroidUtilities.dp(24), 0, AndroidUtilities.dp(24), 0);
            textView.setSingleLine(true);
            textView.setGravity(Gravity.LEFT | Gravity.CENTER_VERTICAL);
            textView.setCompoundDrawablePadding(AndroidUtilities.dp(26));
            textView.setText(descriptions[a]);
            linearLayout.addView(textView, LayoutHelper.createLinear(LayoutHelper.MATCH_PARENT, 48, Gravity.LEFT | Gravity.TOP));
            textView.setOnClickListener(v -> {
                int i = (Integer) v.getTag();
                if (i == 0) {
                    if (did != 0) {
                        SharedPreferences preferences = MessagesController.getNotificationsSettings(currentAccount);
                        SharedPreferences.Editor editor = preferences.edit();
                        if (defaultEnabled) {
                            editor.remove("notify2_" + did);
                        } else {
                            editor.putInt("notify2_" + did, 0);
                        }
                        MessagesStorage.getInstance(currentAccount).setDialogFlags(did, 0);
                        editor.commit();
                        TLRPC.Dialog dialog = MessagesController.getInstance(currentAccount).dialogs_dict.get(did);
                        if (dialog != null) {
                            dialog.notify_settings = new TLRPC.TL_peerNotifySettings();
                        }
                        NotificationsController.getInstance(currentAccount).updateServerNotificationsSettings(did);
                        if (resultCallback != null) {
                            if (defaultEnabled) {
                                resultCallback.run(0);
                            } else {
                                resultCallback.run(1);
                            }
                        }
                    } else {
                        NotificationsController.getInstance(currentAccount).setGlobalNotificationsEnabled(globalType, 0);
                    }
                } else if (i == 3) {
                    if (did != 0) {
                        Bundle args = new Bundle();
                        args.putLong("dialog_id", did);
                        parentFragment.presentFragment(new ProfileNotificationsActivity(args));
                    } else {
                        parentFragment.presentFragment(new NotificationsCustomSettingsActivity(globalType, exceptions));
                    }
                } else {
                    int untilTime = ConnectionsManager.getInstance(currentAccount).getCurrentTime();
                    if (i == 1) {
                        untilTime += 60 * 60;
                    } else if (i == 2) {
                        untilTime += 60 * 60 * 48;
                    } else if (i == 4) {
                        untilTime = Integer.MAX_VALUE;
                    }

                    if (did != 0) {
                        SharedPreferences preferences = MessagesController.getNotificationsSettings(currentAccount);
                        SharedPreferences.Editor editor = preferences.edit();
                        long flags;
                        if (i == 4) {
                            if (!defaultEnabled) {
                                editor.remove("notify2_" + did);
                                flags = 0;
                            } else {
                                editor.putInt("notify2_" + did, 2);
                                flags = 1;
                            }
                        } else {
                            editor.putInt("notify2_" + did, 3);
                            editor.putInt("notifyuntil_" + did, untilTime);
                            flags = ((long) untilTime << 32) | 1;
                        }
                        NotificationsController.getInstance(currentAccount).removeNotificationsForDialog(did);
                        MessagesStorage.getInstance(currentAccount).setDialogFlags(did, flags);
                        editor.commit();
                        TLRPC.Dialog dialog = MessagesController.getInstance(currentAccount).dialogs_dict.get(did);
                        if (dialog != null) {
                            dialog.notify_settings = new TLRPC.TL_peerNotifySettings();
                            if (i != 4 || defaultEnabled) {
                                dialog.notify_settings.mute_until = untilTime;
                            }
                        }
                        NotificationsController.getInstance(currentAccount).updateServerNotificationsSettings(did);
                        if (resultCallback != null) {
                            if (i == 4 && !defaultEnabled) {
                                resultCallback.run(0);
                            } else {
                                resultCallback.run(1);
                            }
                        }
                    } else {
                        if (i == 4) {
                            NotificationsController.getInstance(currentAccount).setGlobalNotificationsEnabled(globalType, Integer.MAX_VALUE);
                        } else {
                            NotificationsController.getInstance(currentAccount).setGlobalNotificationsEnabled(globalType, untilTime);
                        }
                    }
                }

                if (callback != null) {
                    callback.run(i);
                }
                builder.getDismissRunnable().run();
                int setting = -1;
                if (i == 0) {
                    setting = NotificationsController.SETTING_MUTE_UNMUTE;
                } else if (i == 1) {
                    setting = NotificationsController.SETTING_MUTE_HOUR;
                } else if (i == 2) {
                    setting = NotificationsController.SETTING_MUTE_2_DAYS;
                } else if (i == 4){
                    setting = NotificationsController.SETTING_MUTE_FOREVER;
                }
                if (setting >= 0) {
                    if (BulletinFactory.canShowBulletin(parentFragment)) {
                        BulletinFactory.createMuteBulletin(parentFragment, setting).show();
                    }
                }
            });
        }
        builder.setTitle(LocaleController.getString("Notifications", R.string.Notifications));
        builder.setView(linearLayout);
        parentFragment.showDialog(builder.create());
    }

    public static AlertDialog showSecretLocationAlert(Context context, int currentAccount, final Runnable onSelectRunnable, boolean inChat, Theme.ResourcesProvider resourcesProvider) {
        ArrayList<String> arrayList = new ArrayList<>();
        ArrayList<Integer> types = new ArrayList<>();
        int providers = 5; // MessagesController.getInstance(currentAccount).availableMapProviders;
        if ((providers & 1) != 0) {
            arrayList.add(LocaleController.getString("MapPreviewProviderTelegram", R.string.MapPreviewProviderTelegram));
            types.add(0);
        }
        if ((providers & 2) != 0) {
            arrayList.add(LocaleController.getString("MapPreviewProviderGoogle", R.string.MapPreviewProviderGoogle));
            types.add(1);
        }
        if ((providers & 4) != 0) {
            arrayList.add(LocaleController.getString("MapPreviewProviderYandex", R.string.MapPreviewProviderYandex));
            types.add(3);
        }
        arrayList.add(LocaleController.getString("MapPreviewProviderNobody", R.string.MapPreviewProviderNobody));
        types.add(2);

        AlertDialog.Builder builder = new AlertDialog.Builder(context, resourcesProvider);
        builder.setTitle(LocaleController.getString("MapPreviewProviderTitle", R.string.MapPreviewProviderTitle));
        final LinearLayout linearLayout = new LinearLayout(context);
        linearLayout.setOrientation(LinearLayout.VERTICAL);
        builder.setView(linearLayout);

        for (int a = 0; a < arrayList.size(); a++) {
            RadioColorCell cell = new RadioColorCell(context, resourcesProvider);
            cell.setPadding(AndroidUtilities.dp(4), 0, AndroidUtilities.dp(4), 0);
            cell.setTag(a);
            cell.setCheckColor(Theme.getColor(Theme.key_radioBackground), Theme.getColor(Theme.key_dialogRadioBackgroundChecked));
            cell.setTextAndValue(arrayList.get(a), SharedConfig.mapPreviewType == types.get(a));
            linearLayout.addView(cell);
            cell.setOnClickListener(v -> {
                Integer which = (Integer) v.getTag();
                SharedConfig.setSecretMapPreviewType(types.get(which));
                if (onSelectRunnable != null) {
                    onSelectRunnable.run();
                }
                builder.getDismissRunnable().run();
            });
        }
        if (!inChat) {
            builder.setNegativeButton(LocaleController.getString("Cancel", R.string.Cancel), null);
        }
        AlertDialog dialog = builder.show();
        if (inChat) {
            dialog.setCanceledOnTouchOutside(false);
        }
        return dialog;
    }

    private static void updateDayPicker(NumberPicker dayPicker, NumberPicker monthPicker, NumberPicker yearPicker) {
        Calendar calendar = Calendar.getInstance();
        calendar.set(Calendar.MONTH, monthPicker.getValue());
        calendar.set(Calendar.YEAR, yearPicker.getValue());
        dayPicker.setMinValue(1);
        dayPicker.setMaxValue(calendar.getActualMaximum(Calendar.DAY_OF_MONTH));
    }

    private static void checkPickerDate(NumberPicker dayPicker, NumberPicker monthPicker, NumberPicker yearPicker) {
        Calendar calendar = Calendar.getInstance();
        calendar.setTimeInMillis(System.currentTimeMillis());

        int currentYear = calendar.get(Calendar.YEAR);
        int currentMonth = calendar.get(Calendar.MONTH);
        int currentDay = calendar.get(Calendar.DAY_OF_MONTH);

        if (currentYear > yearPicker.getValue()) {
            yearPicker.setValue(currentYear);
            //yearPicker.finishScroll();
        }
        if (yearPicker.getValue() == currentYear) {
            if (currentMonth > monthPicker.getValue()) {
                monthPicker.setValue(currentMonth);
                //monthPicker.finishScroll();
            }
            if (currentMonth == monthPicker.getValue()) {
                if (currentDay > dayPicker.getValue()) {
                    dayPicker.setValue(currentDay);
                    //dayPicker.finishScroll();
                }
            }
        }
    }

    public static void showOpenUrlAlert(BaseFragment fragment, String url, boolean punycode, boolean ask) {
        showOpenUrlAlert(fragment, url, punycode, true, ask, null);
    }

    public static void showOpenUrlAlert(BaseFragment fragment, String url, boolean punycode, boolean ask, Theme.ResourcesProvider resourcesProvider) {
        showOpenUrlAlert(fragment, url, punycode, true, ask, resourcesProvider);
    }

    public static void showOpenUrlAlert(BaseFragment fragment, String url, boolean punycode, boolean tryTelegraph, boolean ask, Theme.ResourcesProvider resourcesProvider) {
        if (fragment == null || fragment.getParentActivity() == null) {
            return;
        }
        long inlineReturn = (fragment instanceof ChatActivity) ? ((ChatActivity) fragment).getInlineReturn() : 0;
        if (Browser.isInternalUrl(url, null) || !ask || NekoConfig.skipOpenLinkConfirm) {
            Browser.openUrl(fragment.getParentActivity(), url, inlineReturn == 0, tryTelegraph);
        } else {
            String urlFinal;
            if (punycode) {
                try {
                    Uri uri = Uri.parse(url);
                    String host = IDN.toASCII(uri.getHost(), IDN.ALLOW_UNASSIGNED);
                    urlFinal = uri.getScheme() + "://" + host + uri.getPath();
                } catch (Exception e) {
                    FileLog.e(e);
                    urlFinal = url;
                }
            } else {
                urlFinal = url;
            }
            AlertDialog.Builder builder = new AlertDialog.Builder(fragment.getParentActivity(), resourcesProvider);
            builder.setTitle(LocaleController.getString("OpenUrlTitle", R.string.OpenUrlTitle));
            String format = LocaleController.getString("OpenUrlAlert2", R.string.OpenUrlAlert2);
            int index = format.indexOf("%");
            SpannableStringBuilder stringBuilder = new SpannableStringBuilder(String.format(format, urlFinal));
            if (index >= 0) {
                stringBuilder.setSpan(new URLSpan(urlFinal), index, index + urlFinal.length(), Spannable.SPAN_EXCLUSIVE_EXCLUSIVE);
            }
            builder.setMessage(stringBuilder);
            builder.setMessageTextViewClickable(false);
            builder.setPositiveButton(LocaleController.getString("Open", R.string.Open), (dialogInterface, i) -> Browser.openUrl(fragment.getParentActivity(), url, inlineReturn == 0, tryTelegraph));
            builder.setNegativeButton(LocaleController.getString("Cancel", R.string.Cancel), null);
            builder.setNeutralButton(LocaleController.getString("Copy", R.string.Copy), (dialogInterface, i) -> {
                try {
                    AndroidUtilities.addToClipboard(url);
                    Toast.makeText(fragment.getParentActivity(), LocaleController.getString("LinkCopied", R.string.LinkCopied), Toast.LENGTH_SHORT).show();
                } catch (Exception e) {
                    FileLog.e(e);
                }
            });
            fragment.showDialog(builder.create());
        }
    }

    public static AlertDialog createSupportAlert(BaseFragment fragment) {
        if (fragment == null || fragment.getParentActivity() == null) {
            return null;
        }
        final TextView message = new TextView(fragment.getParentActivity());
        Spannable spanned = new SpannableString(Html.fromHtml(LocaleController.getString("AskAQuestionInfo", R.string.AskAQuestionInfo).replace("\n", "<br>")));
        URLSpan[] spans = spanned.getSpans(0, spanned.length(), URLSpan.class);
        for (int i = 0; i < spans.length; i++) {
            URLSpan span = spans[i];
            int start = spanned.getSpanStart(span);
            int end = spanned.getSpanEnd(span);
            spanned.removeSpan(span);
            span = new URLSpanNoUnderline(span.getURL()) {
                @Override
                public void onClick(View widget) {
                    fragment.dismissCurrentDialog();
                    super.onClick(widget);
                }
            };
            spanned.setSpan(span, start, end, 0);
        }
        message.setText(spanned);
        message.setTextSize(TypedValue.COMPLEX_UNIT_DIP, 16);
        message.setLinkTextColor(Theme.getColor(Theme.key_dialogTextLink));
        message.setHighlightColor(Theme.getColor(Theme.key_dialogLinkSelection));
        message.setPadding(AndroidUtilities.dp(23), 0, AndroidUtilities.dp(23), 0);
        message.setMovementMethod(new AndroidUtilities.LinkMovementMethodMy());
        message.setTextColor(Theme.getColor(Theme.key_dialogTextBlack));

        AlertDialog.Builder builder1 = new AlertDialog.Builder(fragment.getParentActivity());
        builder1.setView(message);
        builder1.setTitle(LocaleController.getString("AskAQuestion", R.string.AskAQuestion));
        builder1.setPositiveButton(LocaleController.getString("AskButton", R.string.AskButton), (dialogInterface, i) -> performAskAQuestion(fragment));
        builder1.setNegativeButton(LocaleController.getString("Cancel", R.string.Cancel), null);
        return builder1.create();
    }

    private static void performAskAQuestion(BaseFragment fragment) {
        int currentAccount = fragment.getCurrentAccount();
        final SharedPreferences preferences = MessagesController.getMainSettings(currentAccount);
        long uid = AndroidUtilities.getPrefIntOrLong(preferences, "support_id2", 0);
        TLRPC.User supportUser = null;
        if (uid != 0) {
            supportUser = MessagesController.getInstance(currentAccount).getUser(uid);
            if (supportUser == null) {
                String userString = preferences.getString("support_user", null);
                if (userString != null) {
                    try {
                        byte[] datacentersBytes = Base64.decode(userString, Base64.DEFAULT);
                        if (datacentersBytes != null) {
                            SerializedData data = new SerializedData(datacentersBytes);
                            supportUser = TLRPC.User.TLdeserialize(data, data.readInt32(false), false);
                            if (supportUser != null && supportUser.id == 333000) {
                                supportUser = null;
                            }
                            data.cleanup();
                        }
                    } catch (Exception e) {
                        FileLog.e(e);
                        supportUser = null;
                    }
                }
            }
        }
        if (supportUser == null) {
            final AlertDialog progressDialog = new AlertDialog(fragment.getParentActivity(), 3);
            progressDialog.setCanCacnel(false);
            progressDialog.show();
            TLRPC.TL_help_getSupport req = new TLRPC.TL_help_getSupport();
            ConnectionsManager.getInstance(currentAccount).sendRequest(req, (response, error) -> {
                if (error == null) {
                    final TLRPC.TL_help_support res = (TLRPC.TL_help_support) response;
                    AndroidUtilities.runOnUIThread(() -> {
                        SharedPreferences.Editor editor = preferences.edit();
                        editor.putLong("support_id2", res.user.id);
                        SerializedData data = new SerializedData();
                        res.user.serializeToStream(data);
                        editor.putString("support_user", Base64.encodeToString(data.toByteArray(), Base64.DEFAULT));
                        editor.commit();
                        data.cleanup();
                        try {
                            progressDialog.dismiss();
                        } catch (Exception e) {
                            FileLog.e(e);
                        }
                        ArrayList<TLRPC.User> users = new ArrayList<>();
                        users.add(res.user);
                        MessagesStorage.getInstance(currentAccount).putUsersAndChats(users, null, true, true);
                        MessagesController.getInstance(currentAccount).putUser(res.user, false);
                        Bundle args = new Bundle();
                        args.putLong("user_id", res.user.id);
                        fragment.presentFragment(new ChatActivity(args));
                    });
                } else {
                    AndroidUtilities.runOnUIThread(() -> {
                        try {
                            progressDialog.dismiss();
                        } catch (Exception e) {
                            FileLog.e(e);
                        }
                    });
                }
            });
        } else {
            MessagesController.getInstance(currentAccount).putUser(supportUser, true);
            Bundle args = new Bundle();
            args.putLong("user_id", supportUser.id);
            fragment.presentFragment(new ChatActivity(args));
        }
    }

    public static void createImportDialogAlert(BaseFragment fragment, String title, String message, TLRPC.User user, TLRPC.Chat chat, Runnable onProcessRunnable) {
        if (fragment == null || fragment.getParentActivity() == null || chat == null && user == null) {
            return;
        }
        int account = fragment.getCurrentAccount();

        Context context = fragment.getParentActivity();
        AlertDialog.Builder builder = new AlertDialog.Builder(context);
        long selfUserId = UserConfig.getInstance(account).getClientUserId();

        TextView messageTextView = new TextView(context);
        messageTextView.setTextColor(Theme.getColor(Theme.key_dialogTextBlack));
        messageTextView.setTextSize(TypedValue.COMPLEX_UNIT_DIP, 16);
        messageTextView.setGravity((LocaleController.isRTL ? Gravity.RIGHT : Gravity.LEFT) | Gravity.TOP);

        FrameLayout frameLayout = new FrameLayout(context);
        builder.setView(frameLayout);

        AvatarDrawable avatarDrawable = new AvatarDrawable();
        avatarDrawable.setTextSize(AndroidUtilities.dp(12));

        BackupImageView imageView = new BackupImageView(context);
        imageView.setRoundRadius(AndroidUtilities.dp(20));
        frameLayout.addView(imageView, LayoutHelper.createFrame(40, 40, (LocaleController.isRTL ? Gravity.RIGHT : Gravity.LEFT) | Gravity.TOP, 22, 5, 22, 0));

        TextView textView = new TextView(context);
        textView.setTextColor(Theme.getColor(Theme.key_actionBarDefaultSubmenuItem));
        textView.setTextSize(TypedValue.COMPLEX_UNIT_DIP, 20);
        textView.setTypeface(AndroidUtilities.getTypeface("fonts/rmedium.ttf"));
        textView.setLines(1);
        textView.setMaxLines(1);
        textView.setSingleLine(true);
        textView.setGravity((LocaleController.isRTL ? Gravity.RIGHT : Gravity.LEFT) | Gravity.CENTER_VERTICAL);
        textView.setEllipsize(TextUtils.TruncateAt.END);
        textView.setText(LocaleController.getString("ImportMessages", R.string.ImportMessages));

        frameLayout.addView(textView, LayoutHelper.createFrame(LayoutHelper.MATCH_PARENT, LayoutHelper.WRAP_CONTENT, (LocaleController.isRTL ? Gravity.RIGHT : Gravity.LEFT) | Gravity.TOP, (LocaleController.isRTL ? 21 : 76), 11, (LocaleController.isRTL ? 76 : 21), 0));
        frameLayout.addView(messageTextView, LayoutHelper.createFrame(LayoutHelper.WRAP_CONTENT, LayoutHelper.WRAP_CONTENT, (LocaleController.isRTL ? Gravity.RIGHT : Gravity.LEFT) | Gravity.TOP, 24, 57, 24, 9));

        if (user != null) {
            if (UserObject.isReplyUser(user)) {
                avatarDrawable.setSmallSize(true);
                avatarDrawable.setAvatarType(AvatarDrawable.AVATAR_TYPE_REPLIES);
                imageView.setImage(null, null, avatarDrawable, user);
            } else if (user.id == selfUserId) {
                avatarDrawable.setSmallSize(true);
                avatarDrawable.setAvatarType(AvatarDrawable.AVATAR_TYPE_SAVED);
                imageView.setImage(null, null, avatarDrawable, user);
            } else {
                avatarDrawable.setSmallSize(false);
                avatarDrawable.setInfo(user);
                imageView.setForUserOrChat(user, avatarDrawable);
            }
        } else {
            avatarDrawable.setInfo(chat);
            imageView.setForUserOrChat(chat, avatarDrawable);
        }

        messageTextView.setText(AndroidUtilities.replaceTags(message));
        /*if (chat != null) {
            if (TextUtils.isEmpty(title)) {
                messageTextView.setText(AndroidUtilities.replaceTags(LocaleController.formatString("ImportToChatNoTitle", R.string.ImportToChatNoTitle, chat.title)));
            } else {
                messageTextView.setText(AndroidUtilities.replaceTags(LocaleController.formatString("ImportToChat", R.string.ImportToChat, title, chat.title)));
            }
        } else {
            if (TextUtils.isEmpty(title)) {
                messageTextView.setText(AndroidUtilities.replaceTags(LocaleController.formatString("ImportToUserNoTitle", R.string.ImportToUserNoTitle, ContactsController.formatName(user.first_name, user.last_name))));
            } else {
                messageTextView.setText(AndroidUtilities.replaceTags(LocaleController.formatString("ImportToUser", R.string.ImportToUser, title, ContactsController.formatName(user.first_name, user.last_name))));
            }
        }*/

        builder.setPositiveButton(LocaleController.getString("Import", R.string.Import), (dialogInterface, i) -> {
            if (onProcessRunnable != null) {
                onProcessRunnable.run();
            }
        });
        builder.setNegativeButton(LocaleController.getString("Cancel", R.string.Cancel), null);
        AlertDialog alertDialog = builder.create();
        fragment.showDialog(alertDialog);
    }

    public static void createClearOrDeleteDialogAlert(BaseFragment fragment, boolean clear, TLRPC.Chat chat, TLRPC.User user, boolean secret, MessagesStorage.BooleanCallback onProcessRunnable) {
        createClearOrDeleteDialogAlert(fragment, clear, false, false, chat, user, secret, false, onProcessRunnable, null);
    }

    public static void createClearOrDeleteDialogAlert(BaseFragment fragment, boolean clear, TLRPC.Chat chat, TLRPC.User user, boolean secret, boolean checkDeleteForAll, MessagesStorage.BooleanCallback onProcessRunnable) {
        createClearOrDeleteDialogAlert(fragment, clear, chat != null && chat.creator, false, chat, user, secret, checkDeleteForAll, onProcessRunnable, null);
    }

    public static void createClearOrDeleteDialogAlert(BaseFragment fragment, boolean clear, TLRPC.Chat chat, TLRPC.User user, boolean secret, boolean checkDeleteForAll, MessagesStorage.BooleanCallback onProcessRunnable, Theme.ResourcesProvider resourcesProvider) {
        createClearOrDeleteDialogAlert(fragment, clear, chat != null && chat.creator, false, chat, user, secret, checkDeleteForAll, onProcessRunnable, resourcesProvider);
    }

    public static void createClearOrDeleteDialogAlert(BaseFragment fragment, boolean clear, boolean admin, boolean second, TLRPC.Chat chat, TLRPC.User user, boolean secret, boolean checkDeleteForAll, MessagesStorage.BooleanCallback onProcessRunnable, Theme.ResourcesProvider resourcesProvider) {
        if (fragment == null || fragment.getParentActivity() == null || chat == null && user == null) {
            return;
        }
        int account = fragment.getCurrentAccount();

        Context context = fragment.getParentActivity();
        AlertDialog.Builder builder = new AlertDialog.Builder(context, resourcesProvider);
        long selfUserId = UserConfig.getInstance(account).getClientUserId();

        CheckBoxCell[] cell = new CheckBoxCell[1];

        TextView messageTextView = new TextView(context);
        messageTextView.setTextColor(Theme.getColor(Theme.key_dialogTextBlack));
        messageTextView.setTextSize(TypedValue.COMPLEX_UNIT_DIP, 16);
        messageTextView.setGravity((LocaleController.isRTL ? Gravity.RIGHT : Gravity.LEFT) | Gravity.TOP);

        boolean clearingCache = ChatObject.isChannel(chat) && !TextUtils.isEmpty(chat.username);

        FrameLayout frameLayout = new FrameLayout(context) {
            @Override
            protected void onMeasure(int widthMeasureSpec, int heightMeasureSpec) {
                super.onMeasure(widthMeasureSpec, heightMeasureSpec);
                if (cell[0] != null) {
                    setMeasuredDimension(getMeasuredWidth(), getMeasuredHeight() + cell[0].getMeasuredHeight() + AndroidUtilities.dp(7));
                }
            }
        };
        builder.setView(frameLayout);

        AvatarDrawable avatarDrawable = new AvatarDrawable();
        avatarDrawable.setTextSize(AndroidUtilities.dp(12));

        BackupImageView imageView = new BackupImageView(context);
        imageView.setRoundRadius(AndroidUtilities.dp(20));
        frameLayout.addView(imageView, LayoutHelper.createFrame(40, 40, (LocaleController.isRTL ? Gravity.RIGHT : Gravity.LEFT) | Gravity.TOP, 22, 5, 22, 0));

        TextView textView = new TextView(context);
        textView.setTextColor(Theme.getColor(Theme.key_actionBarDefaultSubmenuItem));
        textView.setTextSize(TypedValue.COMPLEX_UNIT_DIP, 20);
        textView.setTypeface(AndroidUtilities.getTypeface("fonts/rmedium.ttf"));
        textView.setLines(1);
        textView.setMaxLines(1);
        textView.setSingleLine(true);
        textView.setGravity((LocaleController.isRTL ? Gravity.RIGHT : Gravity.LEFT) | Gravity.CENTER_VERTICAL);
        textView.setEllipsize(TextUtils.TruncateAt.END);
        if (clear) {
            if (clearingCache) {
                textView.setText(LocaleController.getString("ClearHistoryCache", R.string.ClearHistoryCache));
            } else {
                textView.setText(LocaleController.getString("ClearHistory", R.string.ClearHistory));
            }
        } else {
            if (admin) {
                if (ChatObject.isChannel(chat)) {
                    if (chat.megagroup) {
                        textView.setText(LocaleController.getString("DeleteMegaMenu", R.string.DeleteMegaMenu));
                    } else {
                        textView.setText(LocaleController.getString("ChannelDeleteMenu", R.string.ChannelDeleteMenu));
                    }
                } else {
                    textView.setText(LocaleController.getString("DeleteMegaMenu", R.string.DeleteMegaMenu));
                }
            } else {
                if (chat != null) {
                    if (ChatObject.isChannel(chat)) {
                        if (chat.megagroup) {
                            textView.setText(LocaleController.getString("LeaveMegaMenu", R.string.LeaveMegaMenu));
                        } else {
                            textView.setText(LocaleController.getString("LeaveChannelMenu", R.string.LeaveChannelMenu));
                        }
                    } else {
                        textView.setText(LocaleController.getString("LeaveMegaMenu", R.string.LeaveMegaMenu));
                    }
                } else {
                    textView.setText(LocaleController.getString("DeleteChatUser", R.string.DeleteChatUser));
                }
            }
        }
        frameLayout.addView(textView, LayoutHelper.createFrame(LayoutHelper.MATCH_PARENT, LayoutHelper.WRAP_CONTENT, (LocaleController.isRTL ? Gravity.RIGHT : Gravity.LEFT) | Gravity.TOP, (LocaleController.isRTL ? 21 : 76), 11, (LocaleController.isRTL ? 76 : 21), 0));
        frameLayout.addView(messageTextView, LayoutHelper.createFrame(LayoutHelper.WRAP_CONTENT, LayoutHelper.WRAP_CONTENT, (LocaleController.isRTL ? Gravity.RIGHT : Gravity.LEFT) | Gravity.TOP, 24, 57, 24, 9));

        boolean canRevokeInbox = user != null && !user.bot && user.id != selfUserId && MessagesController.getInstance(account).canRevokePmInbox;
        int revokeTimeLimit;
        if (user != null) {
            revokeTimeLimit = MessagesController.getInstance(account).revokeTimePmLimit;
        } else {
            revokeTimeLimit = MessagesController.getInstance(account).revokeTimeLimit;
        }
        boolean canDeleteInbox = !secret && user != null && canRevokeInbox && revokeTimeLimit == 0x7fffffff;
        final boolean[] deleteForAll = new boolean[1];
        boolean deleteChatForAll = false;

        if (!second && (secret && !clear || canDeleteInbox) && !UserObject.isDeleted(user) || (deleteChatForAll = checkDeleteForAll && !clear && chat != null && chat.creator)) {
            cell[0] = new CheckBoxCell(context, 1, resourcesProvider);
            cell[0].setBackgroundDrawable(Theme.getSelectorDrawable(false));
            if (deleteChatForAll) {
                if (ChatObject.isChannel(chat) && !chat.megagroup) {
                    cell[0].setText(LocaleController.getString("DeleteChannelForAll", R.string.DeleteChannelForAll), "", deleteForAll[0], false);
                } else {
                    cell[0].setText(LocaleController.getString("DeleteGroupForAll", R.string.DeleteGroupForAll), "", deleteForAll[0], false);
                }
            } else if (clear) {
                deleteForAll[0] = true;
                cell[0].setText(LocaleController.formatString("ClearHistoryOptionAlso", R.string.ClearHistoryOptionAlso, UserObject.getFirstName(user)), "", deleteForAll[0], false);
            } else {
                deleteForAll[0] = true;
                cell[0].setText(LocaleController.formatString("DeleteMessagesOptionAlso", R.string.DeleteMessagesOptionAlso, UserObject.getFirstName(user)), "", deleteForAll[0], false);
            }
            cell[0].setPadding(LocaleController.isRTL ? AndroidUtilities.dp(16) : AndroidUtilities.dp(8), 0, LocaleController.isRTL ? AndroidUtilities.dp(8) : AndroidUtilities.dp(16), 0);
            frameLayout.addView(cell[0], LayoutHelper.createFrame(LayoutHelper.MATCH_PARENT, 48, Gravity.BOTTOM | Gravity.LEFT, 0, 0, 0, 0));
            cell[0].setOnClickListener(v -> {
                CheckBoxCell cell1 = (CheckBoxCell) v;
                deleteForAll[0] = !deleteForAll[0];
                cell1.setChecked(deleteForAll[0], true);
            });
        }

        if (user != null) {
            if (UserObject.isReplyUser(user)) {
                avatarDrawable.setSmallSize(true);
                avatarDrawable.setAvatarType(AvatarDrawable.AVATAR_TYPE_REPLIES);
                imageView.setImage(null, null, avatarDrawable, user);
            } else if (user.id == selfUserId) {
                avatarDrawable.setSmallSize(true);
                avatarDrawable.setAvatarType(AvatarDrawable.AVATAR_TYPE_SAVED);
                imageView.setImage(null, null, avatarDrawable, user);
            } else {
                avatarDrawable.setSmallSize(false);
                avatarDrawable.setInfo(user);
                imageView.setForUserOrChat(user, avatarDrawable);
            }
        } else {
            avatarDrawable.setInfo(chat);
            imageView.setForUserOrChat(chat, avatarDrawable);
        }

        if (second) {
            if (UserObject.isUserSelf(user)) {
                messageTextView.setText(AndroidUtilities.replaceTags(LocaleController.getString("DeleteAllMessagesSavedAlert", R.string.DeleteAllMessagesSavedAlert)));
            } else {
                messageTextView.setText(AndroidUtilities.replaceTags(LocaleController.getString("DeleteAllMessagesAlert", R.string.DeleteAllMessagesAlert)));
            }
        } else {
            if (clear) {
                if (user != null) {
                    if (secret) {
                        messageTextView.setText(AndroidUtilities.replaceTags(LocaleController.formatString("AreYouSureClearHistoryWithSecretUser", R.string.AreYouSureClearHistoryWithSecretUser, UserObject.getUserName(user))));
                    } else {
                        if (user.id == selfUserId) {
                            messageTextView.setText(AndroidUtilities.replaceTags(LocaleController.getString("AreYouSureClearHistorySavedMessages", R.string.AreYouSureClearHistorySavedMessages)));
                        } else {
                            messageTextView.setText(AndroidUtilities.replaceTags(LocaleController.formatString("AreYouSureClearHistoryWithUser", R.string.AreYouSureClearHistoryWithUser, UserObject.getUserName(user))));
                        }
                    }
                } else {
                    if (!ChatObject.isChannel(chat) || chat.megagroup && TextUtils.isEmpty(chat.username)) {
                        messageTextView.setText(AndroidUtilities.replaceTags(LocaleController.formatString("AreYouSureClearHistoryWithChat", R.string.AreYouSureClearHistoryWithChat, chat.title)));
                    } else if (chat.megagroup) {
                        messageTextView.setText(LocaleController.getString("AreYouSureClearHistoryGroup", R.string.AreYouSureClearHistoryGroup));
                    } else {
                        messageTextView.setText(LocaleController.getString("AreYouSureClearHistoryChannel", R.string.AreYouSureClearHistoryChannel));
                    }
                }
            } else {
                if (admin) {
                    if (ChatObject.isChannel(chat)) {
                        if (chat.megagroup) {
                            messageTextView.setText(LocaleController.getString("AreYouSureDeleteAndExit", R.string.AreYouSureDeleteAndExit));
                        } else {
                            messageTextView.setText(LocaleController.getString("AreYouSureDeleteAndExitChannel", R.string.AreYouSureDeleteAndExitChannel));
                        }
                    } else {
                        messageTextView.setText(LocaleController.getString("AreYouSureDeleteAndExit", R.string.AreYouSureDeleteAndExit));
                    }
                } else {
                    if (user != null) {
                        if (secret) {
                            messageTextView.setText(AndroidUtilities.replaceTags(LocaleController.formatString("AreYouSureDeleteThisChatWithSecretUser", R.string.AreYouSureDeleteThisChatWithSecretUser, UserObject.getUserName(user))));
                        } else {
                            if (user.id == selfUserId) {
                                messageTextView.setText(AndroidUtilities.replaceTags(LocaleController.getString("AreYouSureDeleteThisChatSavedMessages", R.string.AreYouSureDeleteThisChatSavedMessages)));
                            } else {
                                if (user.bot && !user.support) {
                                    messageTextView.setText(AndroidUtilities.replaceTags(LocaleController.formatString("AreYouSureDeleteThisChatWithBot", R.string.AreYouSureDeleteThisChatWithBot, UserObject.getUserName(user))));
                                } else {
                                    messageTextView.setText(AndroidUtilities.replaceTags(LocaleController.formatString("AreYouSureDeleteThisChatWithUser", R.string.AreYouSureDeleteThisChatWithUser, UserObject.getUserName(user))));
                                }
                            }
                        }
                    } else if (ChatObject.isChannel(chat)) {
                        if (chat.megagroup) {
                            messageTextView.setText(AndroidUtilities.replaceTags(LocaleController.formatString("MegaLeaveAlertWithName", R.string.MegaLeaveAlertWithName, chat.title)));
                        } else {
                            messageTextView.setText(AndroidUtilities.replaceTags(LocaleController.formatString("ChannelLeaveAlertWithName", R.string.ChannelLeaveAlertWithName, chat.title)));
                        }
                    } else {
                        messageTextView.setText(AndroidUtilities.replaceTags(LocaleController.formatString("AreYouSureDeleteAndExitName", R.string.AreYouSureDeleteAndExitName, chat.title)));
                    }
                }
            }
        }

        String actionText;
        if (second) {
            actionText = LocaleController.getString("DeleteAll", R.string.DeleteAll);
        } else {
            if (clear) {
                if (clearingCache) {
                    actionText = LocaleController.getString("ClearHistoryCache", R.string.ClearHistoryCache);
                } else {
                    actionText = LocaleController.getString("ClearHistory", R.string.ClearHistory);
                }
            } else {
                if (admin) {
                    if (ChatObject.isChannel(chat)) {
                        if (chat.megagroup) {
                            actionText = LocaleController.getString("DeleteMega", R.string.DeleteMega);
                        } else {
                            actionText = LocaleController.getString("ChannelDelete", R.string.ChannelDelete);
                        }
                    } else {
                        actionText = LocaleController.getString("DeleteMega", R.string.DeleteMega);
                    }
                } else {
                    if (ChatObject.isChannel(chat)) {
                        if (chat.megagroup) {
                            actionText = LocaleController.getString("LeaveMegaMenu", R.string.LeaveMegaMenu);
                        } else {
                            actionText = LocaleController.getString("LeaveChannelMenu", R.string.LeaveChannelMenu);
                        }
                    } else {
                        actionText = LocaleController.getString("DeleteChatUser", R.string.DeleteChatUser);
                    }
                }
            }
        }
        builder.setPositiveButton(actionText, (dialogInterface, i) -> {
            if (!clearingCache && !second && !secret) {
                if (UserObject.isUserSelf(user)) {
                    createClearOrDeleteDialogAlert(fragment, clear, admin, true, chat, user, false, checkDeleteForAll, onProcessRunnable, resourcesProvider);
                    return;
                } else if (user != null && deleteForAll[0]) {
                    MessagesStorage.getInstance(fragment.getCurrentAccount()).getMessagesCount(user.id, (count) -> {
                        if (count >= 50) {
                            createClearOrDeleteDialogAlert(fragment, clear, admin, true, chat, user, false, checkDeleteForAll, onProcessRunnable, resourcesProvider);
                        } else {
                            if (onProcessRunnable != null) {
                                onProcessRunnable.run(deleteForAll[0]);
                            }
                        }
                    });
                    return;
                }
            }
            if (onProcessRunnable != null) {
                onProcessRunnable.run(second || deleteForAll[0]);
            }
        });
        builder.setNegativeButton(LocaleController.getString("Cancel", R.string.Cancel), null);
        AlertDialog alertDialog = builder.create();
        fragment.showDialog(alertDialog);
        TextView button = (TextView) alertDialog.getButton(DialogInterface.BUTTON_POSITIVE);
        if (button != null) {
            button.setTextColor(Theme.getColor(Theme.key_dialogTextRed2));
        }
    }

    public static void createCallDialogAlert(BaseFragment fragment, TLRPC.User user, boolean videoCall) {
        if (fragment == null || fragment.getParentActivity() == null || user == null || UserObject.isDeleted(user) || UserConfig.getInstance(fragment.getCurrentAccount()).getClientUserId() == user.id) {
            return;
        }

        final int account = fragment.getCurrentAccount();
        final Context context = fragment.getParentActivity();
        final FrameLayout frameLayout = new FrameLayout(context);

        final String title;
        final String message;
        if (videoCall) {
            title = LocaleController.getString("VideoCallAlertTitle", R.string.VideoCallAlertTitle);
            message = LocaleController.formatString("VideoCallAlert", R.string.VideoCallAlert, UserObject.getUserName(user));
        } else {
            title = LocaleController.getString("CallAlertTitle", R.string.CallAlertTitle);
            message = LocaleController.formatString("CallAlert", R.string.CallAlert, UserObject.getUserName(user));
        }

        TextView messageTextView = new TextView(context);
        messageTextView.setTextColor(Theme.getColor(Theme.key_dialogTextBlack));
        messageTextView.setTextSize(TypedValue.COMPLEX_UNIT_DIP, 16);
        messageTextView.setGravity((LocaleController.isRTL ? Gravity.RIGHT : Gravity.LEFT) | Gravity.TOP);
        messageTextView.setText(AndroidUtilities.replaceTags(message));

        AvatarDrawable avatarDrawable = new AvatarDrawable();
        avatarDrawable.setTextSize(AndroidUtilities.dp(12));
        avatarDrawable.setSmallSize(false);
        avatarDrawable.setInfo(user);

        BackupImageView imageView = new BackupImageView(context);
        imageView.setRoundRadius(AndroidUtilities.dp(20));
        imageView.setForUserOrChat(user, avatarDrawable);
        frameLayout.addView(imageView, LayoutHelper.createFrame(40, 40, (LocaleController.isRTL ? Gravity.RIGHT : Gravity.LEFT) | Gravity.TOP, 22, 5, 22, 0));

        TextView textView = new TextView(context);
        textView.setTextColor(Theme.getColor(Theme.key_actionBarDefaultSubmenuItem));
        textView.setTextSize(TypedValue.COMPLEX_UNIT_DIP, 20);
        textView.setTypeface(AndroidUtilities.getTypeface("fonts/rmedium.ttf"));
        textView.setLines(1);
        textView.setMaxLines(1);
        textView.setSingleLine(true);
        textView.setGravity((LocaleController.isRTL ? Gravity.RIGHT : Gravity.LEFT) | Gravity.CENTER_VERTICAL);
        textView.setEllipsize(TextUtils.TruncateAt.END);
        textView.setText(title);
        frameLayout.addView(textView, LayoutHelper.createFrame(LayoutHelper.MATCH_PARENT, LayoutHelper.WRAP_CONTENT, (LocaleController.isRTL ? Gravity.RIGHT : Gravity.LEFT) | Gravity.TOP, (LocaleController.isRTL ? 21 : 76), 11, (LocaleController.isRTL ? 76 : 21), 0));
        frameLayout.addView(messageTextView, LayoutHelper.createFrame(LayoutHelper.WRAP_CONTENT, LayoutHelper.WRAP_CONTENT, (LocaleController.isRTL ? Gravity.RIGHT : Gravity.LEFT) | Gravity.TOP, 24, 57, 24, 9));

        AlertDialog dialog = new AlertDialog.Builder(context).setView(frameLayout)
                .setPositiveButton(LocaleController.getString("Call", R.string.Call), (dialogInterface, i) -> {
                    final TLRPC.UserFull userFull = fragment.getMessagesController().getUserFull(user.id);
                    VoIPHelper.startCall(user, videoCall, userFull != null && userFull.video_calls_available, fragment.getParentActivity(), userFull, fragment.getAccountInstance(), true);
                })
                .setNegativeButton(LocaleController.getString("Cancel", R.string.Cancel), null)
                .create();
        fragment.showDialog(dialog);
    }

    public static void createChangeBioAlert(String currentBio, long peerId, Context context, int currentAccount) {
        AlertDialog.Builder builder = new AlertDialog.Builder(context);
        builder.setTitle(peerId > 0 ? LocaleController.getString("UserBio", R.string.UserBio) : LocaleController.getString("DescriptionPlaceholder", R.string.DescriptionPlaceholder));
        builder.setMessage(peerId > 0 ? LocaleController.getString("VoipGroupBioEditAlertText", R.string.VoipGroupBioEditAlertText) : LocaleController.getString("DescriptionInfo", R.string.DescriptionInfo));
        FrameLayout dialogView = new FrameLayout(context);
        dialogView.setClipChildren(false);

        if (peerId < 0) {
            TLRPC.ChatFull chatFull = MessagesController.getInstance(currentAccount).getChatFull(-peerId);
            if (chatFull == null) {
                MessagesController.getInstance(currentAccount).loadFullChat(-peerId, ConnectionsManager.generateClassGuid(), true);
            }
        }

        NumberTextView checkTextView = new NumberTextView(context);
        EditText editTextView = new EditText(context);
        editTextView.setTextColor(Theme.getColor(Theme.key_voipgroup_actionBarItems));
        editTextView.setHint(peerId > 0 ? LocaleController.getString("UserBio", R.string.UserBio) : LocaleController.getString("DescriptionPlaceholder", R.string.DescriptionPlaceholder));
        editTextView.setTextSize(TypedValue.COMPLEX_UNIT_DIP, 16);
        editTextView.setBackground(Theme.createEditTextDrawable(context, true));

        editTextView.setMaxLines(4);
        editTextView.setRawInputType(InputType.TYPE_CLASS_TEXT | InputType.TYPE_TEXT_FLAG_CAP_SENTENCES | InputType.TYPE_TEXT_FLAG_MULTI_LINE);
        editTextView.setImeOptions(EditorInfo.IME_ACTION_DONE);

        InputFilter[] inputFilters = new InputFilter[1];
        int maxSymbolsCount = peerId > 0 ? 70 : 255;
        inputFilters[0] = new CodepointsLengthInputFilter(maxSymbolsCount) {
            @Override
            public CharSequence filter(CharSequence source, int start, int end, Spanned dest, int dstart, int dend) {
                CharSequence result = super.filter(source, start, end, dest, dstart, dend);
                if (result != null && source != null && result.length() != source.length()) {
                    Vibrator v = (Vibrator) context.getSystemService(Context.VIBRATOR_SERVICE);
                    if (v != null) {
                        v.vibrate(200);
                    }
                    AndroidUtilities.shakeView(checkTextView, 2, 0);
                }
                return result;
            }
        };
        editTextView.setFilters(inputFilters);

        checkTextView.setCenterAlign(true);
        checkTextView.setTextSize(15);
        checkTextView.setTextColor(Theme.getColor(Theme.key_windowBackgroundWhiteGrayText4));
        checkTextView.setImportantForAccessibility(View.IMPORTANT_FOR_ACCESSIBILITY_NO);
        dialogView.addView(checkTextView, LayoutHelper.createFrame(20, 20, LocaleController.isRTL ? Gravity.LEFT : Gravity.RIGHT, 0, 14, 21, 0));
        editTextView.setPadding(LocaleController.isRTL ? AndroidUtilities.dp(24) : 0,  AndroidUtilities.dp(8), LocaleController.isRTL ? 0 : AndroidUtilities.dp(24), AndroidUtilities.dp(8));
        editTextView.addTextChangedListener(new TextWatcher() {
            @Override
            public void beforeTextChanged(CharSequence charSequence, int i, int i1, int i2) {

            }

            @Override
            public void onTextChanged(CharSequence charSequence, int i, int i1, int i2) {

            }

            @Override
            public void afterTextChanged(Editable s) {
                int count = maxSymbolsCount -  Character.codePointCount(s, 0, s.length());
                if (count < 30) {
                    checkTextView.setNumber(count, checkTextView.getVisibility() == View.VISIBLE);
                    AndroidUtilities.updateViewVisibilityAnimated(checkTextView, true);
                } else {
                    AndroidUtilities.updateViewVisibilityAnimated(checkTextView, false);
                }
            }
        });
        AndroidUtilities.updateViewVisibilityAnimated(checkTextView, false, 0, false);
        editTextView.setText(currentBio);
        editTextView.setSelection(editTextView.getText().toString().length());

        builder.setView(dialogView);
        DialogInterface.OnClickListener onDoneListener = (dialogInterface, i) -> {
            if (peerId > 0) {
                final TLRPC.UserFull userFull = MessagesController.getInstance(currentAccount).getUserFull(UserConfig.getInstance(currentAccount).getClientUserId());
                final String newName = editTextView.getText().toString().replace("\n", " ").replaceAll(" +", " ").trim();
                if (userFull != null) {
                    String currentName = userFull.about;
                    if (currentName == null) {
                        currentName = "";
                    }
                    if (currentName.equals(newName)) {
                        AndroidUtilities.hideKeyboard(editTextView);
                        dialogInterface.dismiss();
                        return;
                    }
                    userFull.about = newName;
                    NotificationCenter.getInstance(currentAccount).postNotificationName(NotificationCenter.userInfoDidLoad, peerId, userFull);
                }

                final TLRPC.TL_account_updateProfile req = new TLRPC.TL_account_updateProfile();
                req.about = newName;
                req.flags |= 4;
                NotificationCenter.getGlobalInstance().postNotificationName(NotificationCenter.showBulletin, Bulletin.TYPE_BIO_CHANGED, peerId);
                ConnectionsManager.getInstance(currentAccount).sendRequest(req, (response, error) -> {

                }, ConnectionsManager.RequestFlagFailOnServerErrors);
            } else {
                TLRPC.ChatFull chatFull = MessagesController.getInstance(currentAccount).getChatFull(-peerId);
                final String newAbout = editTextView.getText().toString();
                if (chatFull != null) {
                    String currentName = chatFull.about;
                    if (currentName == null) {
                        currentName = "";
                    }
                    if (currentName.equals(newAbout)) {
                        AndroidUtilities.hideKeyboard(editTextView);
                        dialogInterface.dismiss();
                        return;
                    }
                    chatFull.about = newAbout;
                    NotificationCenter.getInstance(currentAccount).postNotificationName(NotificationCenter.chatInfoDidLoad, chatFull, 0, false, false);
                }
                NotificationCenter.getGlobalInstance().postNotificationName(NotificationCenter.showBulletin, Bulletin.TYPE_BIO_CHANGED, peerId);
                MessagesController.getInstance(currentAccount).updateChatAbout(-peerId, newAbout, chatFull);
            }
            dialogInterface.dismiss();
        };
        builder.setPositiveButton(LocaleController.getString("Save", R.string.Save), onDoneListener);
        builder.setNegativeButton(LocaleController.getString("Cancel", R.string.Cancel), null);
        builder.setOnPreDismissListener(dialogInterface -> AndroidUtilities.hideKeyboard(editTextView));
        dialogView.addView(editTextView, LayoutHelper.createFrame(LayoutHelper.MATCH_PARENT, LayoutHelper.WRAP_CONTENT, 0, 23, 12, 23, 21));
        editTextView.requestFocus();
        AndroidUtilities.showKeyboard(editTextView);

        AlertDialog dialog = builder.create();
        editTextView.setOnEditorActionListener((textView, i, keyEvent) -> {
            if ((i == EditorInfo.IME_ACTION_DONE || (peerId > 0 && keyEvent.getKeyCode() == KeyEvent.KEYCODE_ENTER)) && dialog.isShowing()) {
                onDoneListener.onClick(dialog, 0);
                return true;
            }
            return false;
        });

        dialog.setBackgroundColor(Theme.getColor(Theme.key_voipgroup_dialogBackground));
        dialog.show();
        dialog.setTextColor(Theme.getColor(Theme.key_voipgroup_actionBarItems));

    }

    public static void createChangeNameAlert(long peerId, Context context, int currentAccount) {
        String currentName;
        String currentLastName = null;
        if (DialogObject.isUserDialog(peerId)) {
            TLRPC.User user = MessagesController.getInstance(currentAccount).getUser(peerId);
            currentName = user.first_name;
            currentLastName = user.last_name;
        } else {
            TLRPC.Chat chat = MessagesController.getInstance(currentAccount).getChat(-peerId);
            currentName = chat.title;
        }
        AlertDialog.Builder builder = new AlertDialog.Builder(context);
        builder.setTitle(peerId > 0 ? LocaleController.getString("VoipEditName", R.string.VoipEditName) : LocaleController.getString("VoipEditTitle", R.string.VoipEditTitle));
        LinearLayout dialogView = new LinearLayout(context);
        dialogView.setOrientation(LinearLayout.VERTICAL);

        EditText firstNameEditTextView = new EditText(context);
        firstNameEditTextView.setTextColor(Theme.getColor(Theme.key_voipgroup_actionBarItems));
        firstNameEditTextView.setTextSize(TypedValue.COMPLEX_UNIT_DIP, 16);
        firstNameEditTextView.setMaxLines(1);
        firstNameEditTextView.setLines(1);
        firstNameEditTextView.setSingleLine(true);
        firstNameEditTextView.setGravity(LocaleController.isRTL ? Gravity.RIGHT : Gravity.LEFT);
        firstNameEditTextView.setInputType(InputType.TYPE_TEXT_FLAG_CAP_SENTENCES | InputType.TYPE_TEXT_FLAG_AUTO_CORRECT);
        firstNameEditTextView.setImeOptions(peerId > 0 ? EditorInfo.IME_ACTION_NEXT : EditorInfo.IME_ACTION_DONE);
        firstNameEditTextView.setHint(peerId > 0 ? LocaleController.getString("FirstName", R.string.FirstName) : LocaleController.getString("VoipEditTitleHint", R.string.VoipEditTitleHint));
        firstNameEditTextView.setBackground(Theme.createEditTextDrawable(context, true));
        firstNameEditTextView.setPadding(0, AndroidUtilities.dp(8), 0, AndroidUtilities.dp(8));
        firstNameEditTextView.requestFocus();

        EditText lastNameEditTextView = null;
        if (peerId > 0) {
            lastNameEditTextView = new EditText(context);
            lastNameEditTextView.setTextColor(Theme.getColor(Theme.key_voipgroup_actionBarItems));
            lastNameEditTextView.setTextSize(TypedValue.COMPLEX_UNIT_DIP, 16);
            lastNameEditTextView.setMaxLines(1);
            lastNameEditTextView.setLines(1);
            lastNameEditTextView.setSingleLine(true);
            lastNameEditTextView.setGravity(LocaleController.isRTL ? Gravity.RIGHT : Gravity.LEFT);
            lastNameEditTextView.setInputType(InputType.TYPE_TEXT_FLAG_CAP_SENTENCES | InputType.TYPE_TEXT_FLAG_AUTO_CORRECT);
            lastNameEditTextView.setImeOptions(EditorInfo.IME_ACTION_DONE);
            lastNameEditTextView.setHint(LocaleController.getString("LastName", R.string.LastName));
            lastNameEditTextView.setBackground(Theme.createEditTextDrawable(context, true));
            lastNameEditTextView.setPadding(0, AndroidUtilities.dp(8), 0, AndroidUtilities.dp(8));
        }

        AndroidUtilities.showKeyboard(firstNameEditTextView);

        dialogView.addView(firstNameEditTextView, LayoutHelper.createLinear(LayoutHelper.MATCH_PARENT, LayoutHelper.WRAP_CONTENT, 0, 23, 12, 23, 21));
        if (lastNameEditTextView != null) {
            dialogView.addView(lastNameEditTextView, LayoutHelper.createLinear(LayoutHelper.MATCH_PARENT, LayoutHelper.WRAP_CONTENT, 0, 23, 12, 23, 21));
        }

        firstNameEditTextView.setText(currentName);
        firstNameEditTextView.setSelection(firstNameEditTextView.getText().toString().length());

        if (lastNameEditTextView != null) {
            lastNameEditTextView.setText(currentLastName);
            lastNameEditTextView.setSelection(lastNameEditTextView.getText().toString().length());
        }


        builder.setView(dialogView);
        EditText finalLastNameEditTextView = lastNameEditTextView;
        DialogInterface.OnClickListener onDoneListener = (dialogInterface, i) -> {
            if (firstNameEditTextView.getText() == null) {
                return;
            }
            if (peerId > 0) {
                TLRPC.User currentUser = MessagesController.getInstance(currentAccount).getUser(peerId);

                String newFirst = firstNameEditTextView.getText().toString();
                String newLast = finalLastNameEditTextView.getText().toString();
                String oldFirst = currentUser.first_name;
                String oldLast = currentUser.last_name;
                if (oldFirst == null) {
                    oldFirst = "";
                }
                if (oldLast == null) {
                    oldLast = "";
                }
                if (oldFirst.equals(newFirst) && oldLast.equals(newLast)) {
                    dialogInterface.dismiss();
                    return;
                }
                TLRPC.TL_account_updateProfile req = new TLRPC.TL_account_updateProfile();
                req.flags = 3;
                currentUser.first_name = req.first_name = newFirst;
                currentUser.last_name = req.last_name = newLast;
                TLRPC.User user = MessagesController.getInstance(currentAccount).getUser(UserConfig.getInstance(currentAccount).getClientUserId());
                if (user != null) {
                    user.first_name = req.first_name;
                    user.last_name = req.last_name;
                }
                UserConfig.getInstance(currentAccount).saveConfig(true);
                NotificationCenter.getInstance(currentAccount).postNotificationName(NotificationCenter.mainUserInfoChanged);
                NotificationCenter.getInstance(currentAccount).postNotificationName(NotificationCenter.updateInterfaces, MessagesController.UPDATE_MASK_NAME);
                ConnectionsManager.getInstance(currentAccount).sendRequest(req, (response, error) -> {

                });
                NotificationCenter.getGlobalInstance().postNotificationName(NotificationCenter.showBulletin, Bulletin.TYPE_NAME_CHANGED, peerId);
            } else {
                TLRPC.Chat chat = MessagesController.getInstance(currentAccount).getChat(-peerId);
                String newFirst = firstNameEditTextView.getText().toString();
                if (chat.title != null && chat.title.equals(newFirst)) {
                    dialogInterface.dismiss();
                    return;
                }
                chat.title = newFirst;
                NotificationCenter.getInstance(currentAccount).postNotificationName(NotificationCenter.updateInterfaces, MessagesController.UPDATE_MASK_CHAT_NAME);
                MessagesController.getInstance(currentAccount).changeChatTitle(-peerId, newFirst);
                NotificationCenter.getGlobalInstance().postNotificationName(NotificationCenter.showBulletin, Bulletin.TYPE_NAME_CHANGED, peerId);
            }
            dialogInterface.dismiss();
        };
        builder.setPositiveButton(LocaleController.getString("Save", R.string.Save), onDoneListener);
        builder.setNegativeButton(LocaleController.getString("Cancel", R.string.Cancel), null);
        builder.setOnPreDismissListener(dialogInterface -> {
            AndroidUtilities.hideKeyboard(firstNameEditTextView);
            AndroidUtilities.hideKeyboard(finalLastNameEditTextView);
        });
        AlertDialog dialog = builder.create();

        dialog.setBackgroundColor(Theme.getColor(Theme.key_voipgroup_dialogBackground));
        dialog.show();
        dialog.setTextColor(Theme.getColor(Theme.key_voipgroup_actionBarItems));

        TextView.OnEditorActionListener actionListener = (textView, i, keyEvent) -> {
            if ((i == EditorInfo.IME_ACTION_DONE || keyEvent.getKeyCode() == KeyEvent.KEYCODE_ENTER) && dialog.isShowing()) {
                onDoneListener.onClick(dialog, 0);
                return true;
            }
            return false;
        };
        if (lastNameEditTextView != null) {
            lastNameEditTextView.setOnEditorActionListener(actionListener);
        } else {
            firstNameEditTextView.setOnEditorActionListener(actionListener);
        }

    }

    public interface BlockDialogCallback {
        void run(boolean report, boolean delete);
    }

    public static void createBlockDialogAlert(BaseFragment fragment, int count, boolean reportSpam, TLRPC.User user, BlockDialogCallback onProcessRunnable) {
        if (fragment == null || fragment.getParentActivity() == null || count == 1 && user == null) {
            return;
        }
        Context context = fragment.getParentActivity();
        AlertDialog.Builder builder = new AlertDialog.Builder(context);

        CheckBoxCell[] cell = new CheckBoxCell[2];

        LinearLayout linearLayout = new LinearLayout(context);
        linearLayout.setOrientation(LinearLayout.VERTICAL);
        builder.setView(linearLayout);

        String actionText;
        if (count == 1) {
            String name = ContactsController.formatName(user.first_name, user.last_name);
            builder.setTitle(LocaleController.formatString("BlockUserTitle", R.string.BlockUserTitle, name));
            actionText = LocaleController.getString("BlockUser", R.string.BlockUser);
            builder.setMessage(AndroidUtilities.replaceTags(LocaleController.formatString("BlockUserMessage", R.string.BlockUserMessage, name)));
        } else {
            builder.setTitle(LocaleController.formatString("BlockUserTitle", R.string.BlockUserTitle, LocaleController.formatPluralString("UsersCountTitle", count)));
            actionText = LocaleController.getString("BlockUsers", R.string.BlockUsers);
            builder.setMessage(AndroidUtilities.replaceTags(LocaleController.formatString("BlockUsersMessage", R.string.BlockUsersMessage, LocaleController.formatPluralString("UsersCount", count))));
        }

        final boolean[] checks = new boolean[]{true, true};

        for (int a = 0; a < cell.length; a++) {
            if (a == 0 && !reportSpam) {
                continue;
            }
            int num = a;
            cell[a] = new CheckBoxCell(context, 1);
            cell[a].setBackgroundDrawable(Theme.getSelectorDrawable(false));
            if (a == 0) {
                cell[a].setText(LocaleController.getString("ReportSpamTitle", R.string.ReportSpamTitle), "", true, false);
            } else {
                cell[a].setText(count == 1 ? LocaleController.getString("DeleteThisChatBothSides", R.string.DeleteThisChatBothSides) : LocaleController.getString("DeleteTheseChatsBothSides", R.string.DeleteTheseChatsBothSides), "", true, false);
            }
            cell[a].setPadding(LocaleController.isRTL ? AndroidUtilities.dp(16) : AndroidUtilities.dp(8), 0, LocaleController.isRTL ? AndroidUtilities.dp(8) : AndroidUtilities.dp(16), 0);
            linearLayout.addView(cell[a], LayoutHelper.createLinear(LayoutHelper.MATCH_PARENT, 48));
            cell[a].setOnClickListener(v -> {
                CheckBoxCell cell1 = (CheckBoxCell) v;
                checks[num] = !checks[num];
                cell1.setChecked(checks[num], true);
            });
        }

        builder.setPositiveButton(actionText, (dialogInterface, i) -> onProcessRunnable.run(checks[0], checks[1]));
        builder.setNegativeButton(LocaleController.getString("Cancel", R.string.Cancel), null);
        AlertDialog alertDialog = builder.create();
        fragment.showDialog(alertDialog);
        TextView button = (TextView) alertDialog.getButton(DialogInterface.BUTTON_POSITIVE);
        if (button != null) {
            button.setTextColor(Theme.getColor(Theme.key_dialogTextRed2));
        }
    }

    public interface DatePickerDelegate {
        void didSelectDate(int year, int month, int dayOfMonth);
    }

    public static AlertDialog.Builder createDatePickerDialog(Context context, int minYear, int maxYear, int currentYearDiff, int selectedDay, int selectedMonth, int selectedYear, String title, final boolean checkMinDate, final DatePickerDelegate datePickerDelegate) {
        if (context == null) {
            return null;
        }

        LinearLayout linearLayout = new LinearLayout(context);
        linearLayout.setOrientation(LinearLayout.HORIZONTAL);
        linearLayout.setWeightSum(1.0f);

        final NumberPicker monthPicker = new NumberPicker(context);
        final NumberPicker dayPicker = new NumberPicker(context);
        final NumberPicker yearPicker = new NumberPicker(context);

        linearLayout.addView(dayPicker, LayoutHelper.createLinear(0, LayoutHelper.WRAP_CONTENT, 0.3f));
        dayPicker.setOnScrollListener((view, scrollState) -> {
            if (checkMinDate && scrollState == NumberPicker.OnScrollListener.SCROLL_STATE_IDLE) {
                checkPickerDate(dayPicker, monthPicker, yearPicker);
            }
        });

        monthPicker.setMinValue(0);
        monthPicker.setMaxValue(11);
        linearLayout.addView(monthPicker, LayoutHelper.createLinear(0, LayoutHelper.WRAP_CONTENT, 0.3f));
        monthPicker.setFormatter(value -> {
            Calendar calendar = Calendar.getInstance();
            calendar.set(Calendar.DAY_OF_MONTH, 1);
            calendar.set(Calendar.MONTH, value);
            return calendar.getDisplayName(Calendar.MONTH, Calendar.SHORT, Locale.getDefault());
        });
        monthPicker.setOnValueChangedListener((picker, oldVal, newVal) -> updateDayPicker(dayPicker, monthPicker, yearPicker));
        monthPicker.setOnScrollListener((view, scrollState) -> {
            if (checkMinDate && scrollState == NumberPicker.OnScrollListener.SCROLL_STATE_IDLE) {
                checkPickerDate(dayPicker, monthPicker, yearPicker);
            }
        });

        Calendar calendar = Calendar.getInstance();
        calendar.setTimeInMillis(System.currentTimeMillis());
        final int currentYear = calendar.get(Calendar.YEAR);
        yearPicker.setMinValue(currentYear + minYear);
        yearPicker.setMaxValue(currentYear + maxYear);
        yearPicker.setValue(currentYear + currentYearDiff);
        linearLayout.addView(yearPicker, LayoutHelper.createLinear(0, LayoutHelper.WRAP_CONTENT, 0.4f));
        yearPicker.setOnValueChangedListener((picker, oldVal, newVal) -> updateDayPicker(dayPicker, monthPicker, yearPicker));
        yearPicker.setOnScrollListener((view, scrollState) -> {
            if (checkMinDate && scrollState == NumberPicker.OnScrollListener.SCROLL_STATE_IDLE) {
                checkPickerDate(dayPicker, monthPicker, yearPicker);
            }
        });
        updateDayPicker(dayPicker, monthPicker, yearPicker);
        if (checkMinDate) {
            checkPickerDate(dayPicker, monthPicker, yearPicker);
        }

        if (selectedDay != -1) {
            dayPicker.setValue(selectedDay);
            monthPicker.setValue(selectedMonth);
            yearPicker.setValue(selectedYear);
        }

        AlertDialog.Builder builder = new AlertDialog.Builder(context);
        builder.setTitle(title);

        builder.setView(linearLayout);
        builder.setPositiveButton(LocaleController.getString("Set", R.string.Set), (dialog, which) -> {
            if (checkMinDate) {
                checkPickerDate(dayPicker, monthPicker, yearPicker);
            }
            datePickerDelegate.didSelectDate(yearPicker.getValue(), monthPicker.getValue(), dayPicker.getValue());
        });
        builder.setNegativeButton(LocaleController.getString("Cancel", R.string.Cancel), null);
        return builder;
    }

    public static boolean checkScheduleDate(TextView button, TextView infoText, int type, NumberPicker dayPicker, NumberPicker hourPicker, NumberPicker minutePicker) {
        return checkScheduleDate(button, infoText, 0, type, dayPicker, hourPicker, minutePicker);
    }

    public static boolean checkScheduleDate(TextView button, TextView infoText, long maxDate, int type, NumberPicker dayPicker, NumberPicker hourPicker, NumberPicker minutePicker) {
        int day = dayPicker.getValue();
        int hour = hourPicker.getValue();
        int minute = minutePicker.getValue();
        Calendar calendar = Calendar.getInstance();

        long systemTime = System.currentTimeMillis();
        calendar.setTimeInMillis(systemTime);
        int currentYear = calendar.get(Calendar.YEAR);
        int currentDay = calendar.get(Calendar.DAY_OF_YEAR);
        if (maxDate > 0) {
            maxDate *= 1000;
            calendar.setTimeInMillis(systemTime + maxDate);
            calendar.set(Calendar.HOUR_OF_DAY, 23);
            calendar.set(Calendar.MINUTE, 59);
            calendar.set(Calendar.SECOND, 59);
            maxDate = calendar.getTimeInMillis();
        }

        calendar.setTimeInMillis(System.currentTimeMillis() + (long) day * 24 * 3600 * 1000);
        calendar.set(Calendar.HOUR_OF_DAY, hour);
        calendar.set(Calendar.MINUTE, minute);
        long currentTime = calendar.getTimeInMillis();

        if (currentTime <= systemTime + 60000L) {
            calendar.setTimeInMillis(systemTime + 60000L);

            if (currentDay != calendar.get(Calendar.DAY_OF_YEAR)) {
                dayPicker.setValue(day = 1);
            }
            hourPicker.setValue(hour = calendar.get(Calendar.HOUR_OF_DAY));
            minutePicker.setValue(minute = calendar.get(Calendar.MINUTE));
        } else if (maxDate > 0 && currentTime > maxDate) {
            calendar.setTimeInMillis(maxDate);

            dayPicker.setValue(day = 7);
            hourPicker.setValue(hour = calendar.get(Calendar.HOUR_OF_DAY));
            minutePicker.setValue(minute = calendar.get(Calendar.MINUTE));
        }
        int selectedYear = calendar.get(Calendar.YEAR);

        calendar.setTimeInMillis(System.currentTimeMillis() + (long) day * 24 * 3600 * 1000);
        calendar.set(Calendar.HOUR_OF_DAY, hour);
        calendar.set(Calendar.MINUTE, minute);

        long time = calendar.getTimeInMillis();
        if (button != null) {
            int num;
            if (day == 0) {
                num = 0;
            } else if (currentYear == selectedYear) {
                num = 1;
            } else {
                num = 2;
            }
            if (type == 1) {
                num += 3;
            } else if (type == 2) {
                num += 6;
            } else if (type == 3) {
                num += 9;
            }
            button.setText(LocaleController.getInstance().formatterScheduleSend[num].format(time));
        }
        if (infoText != null) {
            int diff = (int) ((time - systemTime) / 1000);
            String t;
            if (diff > 24 * 60 * 60) {
                t = LocaleController.formatPluralString("DaysSchedule", Math.round(diff / (24 * 60 * 60.0f)));
            } else if (diff >= 60 * 60) {
                t = LocaleController.formatPluralString("HoursSchedule", Math.round(diff / (60 * 60.0f)));
            } else if (diff >= 60) {
                t = LocaleController.formatPluralString("MinutesSchedule", Math.round(diff / 60.0f));
            } else {
                t = LocaleController.formatPluralString("SecondsSchedule", diff);
            }
            if (infoText.getTag() != null) {
                infoText.setText(LocaleController.formatString("VoipChannelScheduleInfo", R.string.VoipChannelScheduleInfo, t));
            } else {
                infoText.setText(LocaleController.formatString("VoipGroupScheduleInfo", R.string.VoipGroupScheduleInfo, t));
            }
        }
        return currentTime - systemTime > 60000L;
    }

    public interface ScheduleDatePickerDelegate {
        void didSelectDate(boolean notify, int scheduleDate);
    }

    public static class ScheduleDatePickerColors {

        public final int textColor;
        public final int backgroundColor;

        public final int iconColor;
        public final int iconSelectorColor;

        public final int subMenuTextColor;
        public final int subMenuBackgroundColor;
        public final int subMenuSelectorColor;

        public final int buttonTextColor;
        public final int buttonBackgroundColor;
        public final int buttonBackgroundPressedColor;

        private ScheduleDatePickerColors() {
            this(null);
        }

        private ScheduleDatePickerColors(Theme.ResourcesProvider rp) {
            this(rp != null ? rp.getColorOrDefault(Theme.key_dialogTextBlack) : Theme.getColor(Theme.key_dialogTextBlack),
                    rp != null ? rp.getColorOrDefault(Theme.key_dialogBackground) : Theme.getColor(Theme.key_dialogBackground),
                    rp != null ? rp.getColorOrDefault(Theme.key_sheet_other) : Theme.getColor(Theme.key_sheet_other),
                    rp != null ? rp.getColorOrDefault(Theme.key_player_actionBarSelector) : Theme.getColor(Theme.key_player_actionBarSelector),
                    rp != null ? rp.getColorOrDefault(Theme.key_actionBarDefaultSubmenuItem) : Theme.getColor(Theme.key_actionBarDefaultSubmenuItem),
                    rp != null ? rp.getColorOrDefault(Theme.key_actionBarDefaultSubmenuBackground) : Theme.getColor(Theme.key_actionBarDefaultSubmenuBackground),
                    rp != null ? rp.getColorOrDefault(Theme.key_listSelector) : Theme.getColor(Theme.key_listSelector),
                    rp != null ? rp.getColorOrDefault(Theme.key_featuredStickers_buttonText) : Theme.getColor(Theme.key_featuredStickers_buttonText),
                    rp != null ? rp.getColorOrDefault(Theme.key_featuredStickers_addButton) : Theme.getColor(Theme.key_featuredStickers_addButton),
                    rp != null ? rp.getColorOrDefault(Theme.key_featuredStickers_addButtonPressed) : Theme.getColor(Theme.key_featuredStickers_addButtonPressed));
        }

        public ScheduleDatePickerColors(int textColor, int backgroundColor, int iconColor, int iconSelectorColor, int subMenuTextColor, int subMenuBackgroundColor, int subMenuSelectorColor) {
            this(textColor, backgroundColor, iconColor, iconSelectorColor, subMenuTextColor, subMenuBackgroundColor, subMenuSelectorColor, Theme.getColor(Theme.key_featuredStickers_buttonText), Theme.getColor(Theme.key_featuredStickers_addButton), Theme.getColor(Theme.key_featuredStickers_addButtonPressed));
        }

        public ScheduleDatePickerColors(int textColor, int backgroundColor, int iconColor, int iconSelectorColor, int subMenuTextColor, int subMenuBackgroundColor, int subMenuSelectorColor, int buttonTextColor, int buttonBackgroundColor, int buttonBackgroundPressedColor) {
            this.textColor = textColor;
            this.backgroundColor = backgroundColor;
            this.iconColor = iconColor;
            this.iconSelectorColor = iconSelectorColor;
            this.subMenuTextColor = subMenuTextColor;
            this.subMenuBackgroundColor = subMenuBackgroundColor;
            this.subMenuSelectorColor = subMenuSelectorColor;
            this.buttonTextColor = buttonTextColor;
            this.buttonBackgroundColor = buttonBackgroundColor;
            this.buttonBackgroundPressedColor = buttonBackgroundPressedColor;
        }
    }

    public static BottomSheet.Builder createScheduleDatePickerDialog(Context context, long dialogId, final ScheduleDatePickerDelegate datePickerDelegate) {
        return createScheduleDatePickerDialog(context, dialogId, -1, datePickerDelegate, null);
    }

    public static BottomSheet.Builder createScheduleDatePickerDialog(Context context, long dialogId, final ScheduleDatePickerDelegate datePickerDelegate, Theme.ResourcesProvider resourcesProvider) {
        return createScheduleDatePickerDialog(context, dialogId, -1, datePickerDelegate, null, resourcesProvider);
    }

    public static BottomSheet.Builder createScheduleDatePickerDialog(Context context, long dialogId, final ScheduleDatePickerDelegate datePickerDelegate, final ScheduleDatePickerColors datePickerColors) {
        return createScheduleDatePickerDialog(context, dialogId, -1, datePickerDelegate, null, datePickerColors, null);
    }

    public static BottomSheet.Builder createScheduleDatePickerDialog(Context context, long dialogId, final ScheduleDatePickerDelegate datePickerDelegate, final Runnable cancelRunnable, Theme.ResourcesProvider resourcesProvider) {
        return createScheduleDatePickerDialog(context, dialogId, -1, datePickerDelegate, cancelRunnable, resourcesProvider);
    }

    public static BottomSheet.Builder createScheduleDatePickerDialog(Context context, long dialogId, long currentDate, final ScheduleDatePickerDelegate datePickerDelegate, final Runnable cancelRunnable) {
        return createScheduleDatePickerDialog(context, dialogId, currentDate, datePickerDelegate, cancelRunnable, new ScheduleDatePickerColors(), null);
    }

    public static BottomSheet.Builder createScheduleDatePickerDialog(Context context, long dialogId, long currentDate, final ScheduleDatePickerDelegate datePickerDelegate, final Runnable cancelRunnable, Theme.ResourcesProvider resourcesProvider) {
        return createScheduleDatePickerDialog(context, dialogId, currentDate, datePickerDelegate, cancelRunnable, new ScheduleDatePickerColors(resourcesProvider), resourcesProvider);
    }

    public static BottomSheet.Builder createScheduleDatePickerDialog(Context context, long dialogId, long currentDate, final ScheduleDatePickerDelegate datePickerDelegate, final Runnable cancelRunnable, final ScheduleDatePickerColors datePickerColors, Theme.ResourcesProvider resourcesProvider) {
        if (context == null) {
            return null;
        }

        long selfUserId = UserConfig.getInstance(UserConfig.selectedAccount).getClientUserId();

        BottomSheet.Builder builder = new BottomSheet.Builder(context, false, resourcesProvider);
        builder.setApplyBottomPadding(false);

        final NumberPicker dayPicker = new NumberPicker(context, resourcesProvider);
        dayPicker.setTextColor(datePickerColors.textColor);
        dayPicker.setTextOffset(AndroidUtilities.dp(10));
        dayPicker.setItemCount(5);
        final NumberPicker hourPicker = new NumberPicker(context, resourcesProvider) {
            @Override
            protected CharSequence getContentDescription(int value) {
                return LocaleController.formatPluralString("Hours", value);
            }
        };
        hourPicker.setItemCount(5);
        hourPicker.setTextColor(datePickerColors.textColor);
        hourPicker.setTextOffset(-AndroidUtilities.dp(10));
        final NumberPicker minutePicker = new NumberPicker(context, resourcesProvider) {
            @Override
            protected CharSequence getContentDescription(int value) {
                return LocaleController.formatPluralString("Minutes", value);
            }
        };
        minutePicker.setItemCount(5);
        minutePicker.setTextColor(datePickerColors.textColor);
        minutePicker.setTextOffset(-AndroidUtilities.dp(34));

        LinearLayout container = new LinearLayout(context) {

            boolean ignoreLayout = false;

            @Override
            protected void onMeasure(int widthMeasureSpec, int heightMeasureSpec) {
                ignoreLayout = true;
                int count;
                if (AndroidUtilities.displaySize.x > AndroidUtilities.displaySize.y) {
                    count = 3;
                } else {
                    count = 5;
                }
                dayPicker.setItemCount(count);
                hourPicker.setItemCount(count);
                minutePicker.setItemCount(count);
                dayPicker.getLayoutParams().height = AndroidUtilities.dp(54) * count;
                hourPicker.getLayoutParams().height = AndroidUtilities.dp(54) * count;
                minutePicker.getLayoutParams().height = AndroidUtilities.dp(54) * count;
                ignoreLayout = false;
                super.onMeasure(widthMeasureSpec, heightMeasureSpec);
            }

            @Override
            public void requestLayout() {
                if (ignoreLayout) {
                    return;
                }
                super.requestLayout();
            }
        };
        container.setOrientation(LinearLayout.VERTICAL);

        FrameLayout titleLayout = new FrameLayout(context);
        container.addView(titleLayout, LayoutHelper.createLinear(LayoutHelper.MATCH_PARENT, LayoutHelper.WRAP_CONTENT, Gravity.LEFT | Gravity.TOP, 22, 0, 0, 4));

        TextView titleView = new TextView(context);
        if (dialogId == selfUserId) {
            titleView.setText(LocaleController.getString("SetReminder", R.string.SetReminder));
        } else {
            titleView.setText(LocaleController.getString("ScheduleMessage", R.string.ScheduleMessage));
        }
        titleView.setTextColor(datePickerColors.textColor);
        titleView.setTextSize(TypedValue.COMPLEX_UNIT_DIP, 20);
        titleView.setTypeface(AndroidUtilities.getTypeface("fonts/rmedium.ttf"));
        titleLayout.addView(titleView, LayoutHelper.createFrame(LayoutHelper.WRAP_CONTENT, LayoutHelper.WRAP_CONTENT, Gravity.LEFT | Gravity.TOP, 0, 12, 0, 0));
        titleView.setOnTouchListener((v, event) -> true);

        if (DialogObject.isUserDialog(dialogId) && dialogId != selfUserId) {
            TLRPC.User user = MessagesController.getInstance(UserConfig.selectedAccount).getUser(dialogId);
            if (user != null && !user.bot && user.status != null && user.status.expires > 0) {
                String name = UserObject.getFirstName(user);
                if (name.length() > 10) {
                    name = name.substring(0, 10) + "\u2026";
                }

                ActionBarMenuItem optionsButton = new ActionBarMenuItem(context, null, 0, datePickerColors.iconColor, false, resourcesProvider);
                optionsButton.setLongClickEnabled(false);
                optionsButton.setSubMenuOpenSide(2);
                optionsButton.setIcon(R.drawable.ic_ab_other);
                optionsButton.setBackgroundDrawable(Theme.createSelectorDrawable(datePickerColors.iconSelectorColor, 1));
                titleLayout.addView(optionsButton, LayoutHelper.createFrame(40, 40, Gravity.TOP | Gravity.RIGHT, 0, 8, 5, 0));
                optionsButton.addSubItem(1, LocaleController.formatString("ScheduleWhenOnline", R.string.ScheduleWhenOnline, name));
                optionsButton.setOnClickListener(v -> {
                    optionsButton.toggleSubMenu();
                    optionsButton.setPopupItemsColor(datePickerColors.subMenuTextColor, false);
                    optionsButton.setupPopupRadialSelectors(datePickerColors.subMenuSelectorColor);
                    optionsButton.redrawPopup(datePickerColors.subMenuBackgroundColor);
                });
                optionsButton.setDelegate(id -> {
                    if (id == 1) {
                        datePickerDelegate.didSelectDate(true, 0x7ffffffe);
                        builder.getDismissRunnable().run();
                    }
                });
                optionsButton.setContentDescription(LocaleController.getString("AccDescrMoreOptions", R.string.AccDescrMoreOptions));
            }
        }

        LinearLayout linearLayout = new LinearLayout(context);
        linearLayout.setOrientation(LinearLayout.HORIZONTAL);
        linearLayout.setWeightSum(1.0f);
        container.addView(linearLayout, LayoutHelper.createLinear(LayoutHelper.MATCH_PARENT, LayoutHelper.WRAP_CONTENT));

        long currentTime = System.currentTimeMillis();
        Calendar calendar = Calendar.getInstance();
        calendar.setTimeInMillis(currentTime);
        int currentYear = calendar.get(Calendar.YEAR);

        TextView buttonTextView = new TextView(context) {
            @Override
            public CharSequence getAccessibilityClassName() {
                return Button.class.getName();
            }
        };

        linearLayout.addView(dayPicker, LayoutHelper.createLinear(0, 54 * 5, 0.5f));
        dayPicker.setMinValue(0);
        dayPicker.setMaxValue(365);
        dayPicker.setWrapSelectorWheel(false);
        dayPicker.setFormatter(value -> {
            if (value == 0) {
                return LocaleController.getString("MessageScheduleToday", R.string.MessageScheduleToday);
            } else {
                long date = currentTime + (long) value * 86400000L;
                calendar.setTimeInMillis(date);
                int year = calendar.get(Calendar.YEAR);
                if (year == currentYear) {
                    return LocaleController.getInstance().formatterScheduleDay.format(date);
                } else {
                    return LocaleController.getInstance().formatterScheduleYear.format(date);
                }
            }
        });
        final NumberPicker.OnValueChangeListener onValueChangeListener = (picker, oldVal, newVal) -> {
            try {
                if (!NekoConfig.disableVibration) {
                    container.performHapticFeedback(HapticFeedbackConstants.KEYBOARD_TAP, HapticFeedbackConstants.FLAG_IGNORE_GLOBAL_SETTING);
                }
            } catch (Exception ignore) {

            }
            checkScheduleDate(buttonTextView, null, selfUserId == dialogId ? 1 : 0, dayPicker, hourPicker, minutePicker);
        };
        dayPicker.setOnValueChangedListener(onValueChangeListener);

        hourPicker.setMinValue(0);
        hourPicker.setMaxValue(23);
        linearLayout.addView(hourPicker, LayoutHelper.createLinear(0, 54 * 5, 0.2f));
        hourPicker.setFormatter(value -> String.format("%02d", value));
        hourPicker.setOnValueChangedListener(onValueChangeListener);

        minutePicker.setMinValue(0);
        minutePicker.setMaxValue(59);
        minutePicker.setValue(0);
        minutePicker.setFormatter(value -> String.format("%02d", value));
        linearLayout.addView(minutePicker, LayoutHelper.createLinear(0, 54 * 5, 0.3f));
        minutePicker.setOnValueChangedListener(onValueChangeListener);

        if (currentDate > 0 && currentDate != 0x7FFFFFFE) {
            currentDate *= 1000;
            calendar.setTimeInMillis(System.currentTimeMillis());
            calendar.set(Calendar.MINUTE, 0);
            calendar.set(Calendar.SECOND, 0);
            calendar.set(Calendar.MILLISECOND, 0);
            calendar.set(Calendar.HOUR_OF_DAY, 0);
            int days = (int) ((currentDate - calendar.getTimeInMillis()) / (24 * 60 * 60 * 1000));
            calendar.setTimeInMillis(currentDate);
            if (days >= 0) {
                minutePicker.setValue(calendar.get(Calendar.MINUTE));
                hourPicker.setValue(calendar.get(Calendar.HOUR_OF_DAY));
                dayPicker.setValue(days);
            }
        }
        final boolean[] canceled = {true};

        checkScheduleDate(buttonTextView, null, selfUserId == dialogId ? 1 : 0, dayPicker, hourPicker, minutePicker);

        buttonTextView.setPadding(AndroidUtilities.dp(34), 0, AndroidUtilities.dp(34), 0);
        buttonTextView.setGravity(Gravity.CENTER);
        buttonTextView.setTextColor(datePickerColors.buttonTextColor);
        buttonTextView.setTextSize(TypedValue.COMPLEX_UNIT_DIP, 14);
        buttonTextView.setTypeface(AndroidUtilities.getTypeface("fonts/rmedium.ttf"));
        buttonTextView.setBackgroundDrawable(Theme.createSimpleSelectorRoundRectDrawable(AndroidUtilities.dp(4), datePickerColors.buttonBackgroundColor, datePickerColors.buttonBackgroundPressedColor));
        container.addView(buttonTextView, LayoutHelper.createLinear(LayoutHelper.MATCH_PARENT, 48, Gravity.LEFT | Gravity.BOTTOM, 16, 15, 16, 16));
        buttonTextView.setOnClickListener(v -> {
            canceled[0] = false;
            boolean setSeconds = checkScheduleDate(null, null, selfUserId == dialogId ? 1 : 0, dayPicker, hourPicker, minutePicker);
            calendar.setTimeInMillis(System.currentTimeMillis() + (long) dayPicker.getValue() * 24 * 3600 * 1000);
            calendar.set(Calendar.HOUR_OF_DAY, hourPicker.getValue());
            calendar.set(Calendar.MINUTE, minutePicker.getValue());
            if (setSeconds) {
                calendar.set(Calendar.SECOND, 0);
            }
            datePickerDelegate.didSelectDate(true, (int) (calendar.getTimeInMillis() / 1000));
            builder.getDismissRunnable().run();
        });

        builder.setCustomView(container);
        BottomSheet bottomSheet = builder.show();
        bottomSheet.setOnDismissListener(dialog -> {
            if (cancelRunnable != null && canceled[0]) {
                cancelRunnable.run();
            }
        });
        bottomSheet.setBackgroundColor(datePickerColors.backgroundColor);
        return builder;
    }


    public static BottomSheet.Builder createDatePickerDialog(Context context, long currentDate, final ScheduleDatePickerDelegate datePickerDelegate) {
        if (context == null) {
            return null;
        }

        ScheduleDatePickerColors datePickerColors = new ScheduleDatePickerColors();
        BottomSheet.Builder builder = new BottomSheet.Builder(context, false);
        builder.setApplyBottomPadding(false);

        final NumberPicker dayPicker = new NumberPicker(context);
        dayPicker.setTextColor(datePickerColors.textColor);
        dayPicker.setTextOffset(AndroidUtilities.dp(10));
        dayPicker.setItemCount(5);
        final NumberPicker hourPicker = new NumberPicker(context) {
            @Override
            protected CharSequence getContentDescription(int value) {
                return LocaleController.formatPluralString("Hours", value);
            }
        };
        hourPicker.setItemCount(5);
        hourPicker.setTextColor(datePickerColors.textColor);
        hourPicker.setTextOffset(-AndroidUtilities.dp(10));
        final NumberPicker minutePicker = new NumberPicker(context) {
            @Override
            protected CharSequence getContentDescription(int value) {
                return LocaleController.formatPluralString("Minutes", value);
            }
        };
        minutePicker.setItemCount(5);
        minutePicker.setTextColor(datePickerColors.textColor);
        minutePicker.setTextOffset(-AndroidUtilities.dp(34));

        LinearLayout container = new LinearLayout(context) {

            boolean ignoreLayout = false;

            @Override
            protected void onMeasure(int widthMeasureSpec, int heightMeasureSpec) {
                ignoreLayout = true;
                int count;
                if (AndroidUtilities.displaySize.x > AndroidUtilities.displaySize.y) {
                    count = 3;
                } else {
                    count = 5;
                }
                dayPicker.setItemCount(count);
                hourPicker.setItemCount(count);
                minutePicker.setItemCount(count);
                dayPicker.getLayoutParams().height = AndroidUtilities.dp(54) * count;
                hourPicker.getLayoutParams().height = AndroidUtilities.dp(54) * count;
                minutePicker.getLayoutParams().height = AndroidUtilities.dp(54) * count;
                ignoreLayout = false;
                super.onMeasure(widthMeasureSpec, heightMeasureSpec);
            }

            @Override
            public void requestLayout() {
                if (ignoreLayout) {
                    return;
                }
                super.requestLayout();
            }
        };
        container.setOrientation(LinearLayout.VERTICAL);

        FrameLayout titleLayout = new FrameLayout(context);
        container.addView(titleLayout, LayoutHelper.createLinear(LayoutHelper.MATCH_PARENT, LayoutHelper.WRAP_CONTENT, Gravity.LEFT | Gravity.TOP, 22, 0, 0, 4));

        TextView titleView = new TextView(context);
        titleView.setText(LocaleController.getString("ExpireAfter", R.string.ExpireAfter));

        titleView.setTextColor(datePickerColors.textColor);
        titleView.setTextSize(TypedValue.COMPLEX_UNIT_DIP, 20);
        titleView.setTypeface(AndroidUtilities.getTypeface("fonts/rmedium.ttf"));
        titleLayout.addView(titleView, LayoutHelper.createFrame(LayoutHelper.WRAP_CONTENT, LayoutHelper.WRAP_CONTENT, Gravity.LEFT | Gravity.TOP, 0, 12, 0, 0));
        titleView.setOnTouchListener((v, event) -> true);

        LinearLayout linearLayout = new LinearLayout(context);
        linearLayout.setOrientation(LinearLayout.HORIZONTAL);
        linearLayout.setWeightSum(1.0f);
        container.addView(linearLayout, LayoutHelper.createLinear(LayoutHelper.MATCH_PARENT, LayoutHelper.WRAP_CONTENT));

        long currentTime = System.currentTimeMillis();
        Calendar calendar = Calendar.getInstance();
        calendar.setTimeInMillis(currentTime);
        int currentYear = calendar.get(Calendar.YEAR);

        TextView buttonTextView = new TextView(context) {
            @Override
            public CharSequence getAccessibilityClassName() {
                return Button.class.getName();
            }
        };

        linearLayout.addView(dayPicker, LayoutHelper.createLinear(0, 54 * 5, 0.5f));
        dayPicker.setMinValue(0);
        dayPicker.setMaxValue(365);
        dayPicker.setWrapSelectorWheel(false);
        dayPicker.setFormatter(value -> {
            if (value == 0) {
                return LocaleController.getString("MessageScheduleToday", R.string.MessageScheduleToday);
            } else {
                long date = currentTime + (long) value * 86400000L;
                calendar.setTimeInMillis(date);
                int year = calendar.get(Calendar.YEAR);
                if (year == currentYear) {
                    return LocaleController.getInstance().formatterScheduleDay.format(date);
                } else {
                    return LocaleController.getInstance().formatterScheduleYear.format(date);
                }
            }
        });
        final NumberPicker.OnValueChangeListener onValueChangeListener = (picker, oldVal, newVal) -> {
            try {
                if (!NekoConfig.disableVibration) {
                    container.performHapticFeedback(HapticFeedbackConstants.KEYBOARD_TAP, HapticFeedbackConstants.FLAG_IGNORE_GLOBAL_SETTING);
                }
            } catch (Exception ignore) {

            }
            checkScheduleDate(null, null, 0, dayPicker, hourPicker, minutePicker);
        };
        dayPicker.setOnValueChangedListener(onValueChangeListener);

        hourPicker.setMinValue(0);
        hourPicker.setMaxValue(23);
        linearLayout.addView(hourPicker, LayoutHelper.createLinear(0, 54 * 5, 0.2f));
        hourPicker.setFormatter(value -> String.format("%02d", value));
        hourPicker.setOnValueChangedListener(onValueChangeListener);

        minutePicker.setMinValue(0);
        minutePicker.setMaxValue(59);
        minutePicker.setValue(0);
        minutePicker.setFormatter(value -> String.format("%02d", value));
        linearLayout.addView(minutePicker, LayoutHelper.createLinear(0, 54 * 5, 0.3f));
        minutePicker.setOnValueChangedListener(onValueChangeListener);

        if (currentDate > 0 && currentDate != 0x7FFFFFFE) {
            currentDate *= 1000;
            calendar.setTimeInMillis(System.currentTimeMillis());
            calendar.set(Calendar.MINUTE, 0);
            calendar.set(Calendar.SECOND, 0);
            calendar.set(Calendar.MILLISECOND, 0);
            calendar.set(Calendar.HOUR_OF_DAY, 0);
            int days = (int) ((currentDate - calendar.getTimeInMillis()) / (24 * 60 * 60 * 1000));
            calendar.setTimeInMillis(currentDate);
            if (days >= 0) {
                minutePicker.setValue(calendar.get(Calendar.MINUTE));
                hourPicker.setValue(calendar.get(Calendar.HOUR_OF_DAY));
                dayPicker.setValue(days);
            }
        }

        checkScheduleDate(null, null, 0, dayPicker, hourPicker, minutePicker);

        buttonTextView.setPadding(AndroidUtilities.dp(34), 0, AndroidUtilities.dp(34), 0);
        buttonTextView.setGravity(Gravity.CENTER);
        buttonTextView.setTextColor(datePickerColors.buttonTextColor);
        buttonTextView.setTextSize(TypedValue.COMPLEX_UNIT_DIP, 14);
        buttonTextView.setTypeface(AndroidUtilities.getTypeface("fonts/rmedium.ttf"));
        buttonTextView.setBackgroundDrawable(Theme.createSimpleSelectorRoundRectDrawable(AndroidUtilities.dp(4), datePickerColors.buttonBackgroundColor, datePickerColors.buttonBackgroundPressedColor));
        buttonTextView.setText(LocaleController.getString("SetTimeLimit", R.string.SetTimeLimit));
        container.addView(buttonTextView, LayoutHelper.createLinear(LayoutHelper.MATCH_PARENT, 48, Gravity.LEFT | Gravity.BOTTOM, 16, 15, 16, 16));
        buttonTextView.setOnClickListener(v -> {
            boolean setSeconds = checkScheduleDate(null, null, 0, dayPicker, hourPicker, minutePicker);
            calendar.setTimeInMillis(System.currentTimeMillis() + (long) dayPicker.getValue() * 24 * 3600 * 1000);
            calendar.set(Calendar.HOUR_OF_DAY, hourPicker.getValue());
            calendar.set(Calendar.MINUTE, minutePicker.getValue());
            if (setSeconds) {
                calendar.set(Calendar.SECOND, 0);
            }
            datePickerDelegate.didSelectDate(true, (int) (calendar.getTimeInMillis() / 1000));
            builder.getDismissRunnable().run();
        });

        builder.setCustomView(container);
        BottomSheet bottomSheet = builder.show();
        bottomSheet.setBackgroundColor(datePickerColors.backgroundColor);
        return builder;
    }

    private static void checkCalendarDate(long minDate, NumberPicker dayPicker, NumberPicker monthPicker, NumberPicker yearPicker) {
        int day = dayPicker.getValue();
        int month = monthPicker.getValue();
        int year = yearPicker.getValue();

        Calendar calendar = Calendar.getInstance();
        calendar.setTimeInMillis(minDate);
        int minYear = calendar.get(Calendar.YEAR);
        int minMonth = calendar.get(Calendar.MONTH);
        int minDay = calendar.get(Calendar.DAY_OF_MONTH);
        calendar.setTimeInMillis(System.currentTimeMillis());
        int maxYear = calendar.get(Calendar.YEAR);
        int maxMonth = calendar.get(Calendar.MONTH);
        int maxDay = calendar.get(Calendar.DAY_OF_MONTH);

        if (year > maxYear) {
            yearPicker.setValue(year = maxYear);
        }
        if (year == maxYear) {
            if (month > maxMonth) {
                monthPicker.setValue(month = maxMonth);
            }
            if (month == maxMonth) {
                if (day > maxDay) {
                    dayPicker.setValue(day = maxDay);
                }
            }
        }

        if (year < minYear) {
            yearPicker.setValue(year = minYear);
        }
        if (year == minYear) {
            if (month < minMonth) {
                monthPicker.setValue(month = minMonth);
            }
            if (month == minMonth) {
                if (day < minDay) {
                    dayPicker.setValue(day = minDay);
                }
            }
        }

        calendar.set(Calendar.YEAR, year);
        calendar.set(Calendar.MONTH, month);

        int daysInMonth = calendar.getActualMaximum(Calendar.DAY_OF_MONTH);
        dayPicker.setMaxValue(daysInMonth);
        if (day > daysInMonth) {
            day = daysInMonth;
            dayPicker.setValue(day);
        }
    }

    public static BottomSheet.Builder createCalendarPickerDialog(Context context, long minDate, final MessagesStorage.IntCallback callback, Theme.ResourcesProvider resourcesProvider) {
        if (context == null) {
            return null;
        }

        BottomSheet.Builder builder = new BottomSheet.Builder(context, false, resourcesProvider);
        builder.setApplyBottomPadding(false);

        final NumberPicker dayPicker = new NumberPicker(context, resourcesProvider);
        dayPicker.setTextOffset(AndroidUtilities.dp(10));
        dayPicker.setItemCount(5);
        final NumberPicker monthPicker = new NumberPicker(context, resourcesProvider);
        monthPicker.setItemCount(5);
        monthPicker.setTextOffset(-AndroidUtilities.dp(10));
        final NumberPicker yearPicker = new NumberPicker(context, resourcesProvider);
        yearPicker.setItemCount(5);
        yearPicker.setTextOffset(-AndroidUtilities.dp(24));

        LinearLayout container = new LinearLayout(context) {

            boolean ignoreLayout = false;

            @Override
            protected void onMeasure(int widthMeasureSpec, int heightMeasureSpec) {
                ignoreLayout = true;
                int count;
                if (AndroidUtilities.displaySize.x > AndroidUtilities.displaySize.y) {
                    count = 3;
                } else {
                    count = 5;
                }
                dayPicker.setItemCount(count);
                monthPicker.setItemCount(count);
                yearPicker.setItemCount(count);
                dayPicker.getLayoutParams().height = AndroidUtilities.dp(54) * count;
                monthPicker.getLayoutParams().height = AndroidUtilities.dp(54) * count;
                yearPicker.getLayoutParams().height = AndroidUtilities.dp(54) * count;
                ignoreLayout = false;
                super.onMeasure(widthMeasureSpec, heightMeasureSpec);
            }

            @Override
            public void requestLayout() {
                if (ignoreLayout) {
                    return;
                }
                super.requestLayout();
            }
        };
        container.setOrientation(LinearLayout.VERTICAL);

        FrameLayout titleLayout = new FrameLayout(context);
        container.addView(titleLayout, LayoutHelper.createLinear(LayoutHelper.MATCH_PARENT, LayoutHelper.WRAP_CONTENT, Gravity.LEFT | Gravity.TOP, 22, 0, 0, 4));

        TextView titleView = new TextView(context);
        titleView.setText(LocaleController.getString("ChooseDate", R.string.ChooseDate));
        titleView.setTextColor(Theme.getColor(Theme.key_dialogTextBlack, resourcesProvider));
        titleView.setTextSize(TypedValue.COMPLEX_UNIT_DIP, 20);
        titleView.setTypeface(AndroidUtilities.getTypeface("fonts/rmedium.ttf"));
        titleLayout.addView(titleView, LayoutHelper.createFrame(LayoutHelper.WRAP_CONTENT, LayoutHelper.WRAP_CONTENT, Gravity.LEFT | Gravity.TOP, 0, 12, 0, 0));
        titleView.setOnTouchListener((v, event) -> true);

        LinearLayout linearLayout = new LinearLayout(context);
        linearLayout.setOrientation(LinearLayout.HORIZONTAL);
        linearLayout.setWeightSum(1.0f);
        container.addView(linearLayout, LayoutHelper.createLinear(LayoutHelper.MATCH_PARENT, LayoutHelper.WRAP_CONTENT));

        long currentTime = System.currentTimeMillis();

        TextView buttonTextView = new TextView(context) {
            @Override
            public CharSequence getAccessibilityClassName() {
                return Button.class.getName();
            }
        };

        linearLayout.addView(dayPicker, LayoutHelper.createLinear(0, 54 * 5, 0.25f));
        dayPicker.setMinValue(1);
        dayPicker.setMaxValue(31);
        dayPicker.setWrapSelectorWheel(false);
        dayPicker.setFormatter(value -> "" + value);
        final NumberPicker.OnValueChangeListener onValueChangeListener = (picker, oldVal, newVal) -> {
            try {
                if (!NekoConfig.disableVibration) {
                    container.performHapticFeedback(HapticFeedbackConstants.KEYBOARD_TAP, HapticFeedbackConstants.FLAG_IGNORE_GLOBAL_SETTING);
                }
            } catch (Exception ignore) {

            }
            checkCalendarDate(minDate, dayPicker, monthPicker, yearPicker);
        };
        dayPicker.setOnValueChangedListener(onValueChangeListener);

        monthPicker.setMinValue(0);
        monthPicker.setMaxValue(11);
        monthPicker.setWrapSelectorWheel(false);
        linearLayout.addView(monthPicker, LayoutHelper.createLinear(0, 54 * 5, 0.5f));
        monthPicker.setFormatter(value -> {
            switch (value) {
                case 0: {
                    return LocaleController.getString("January", R.string.January);
                }
                case 1: {
                    return LocaleController.getString("February", R.string.February);
                }
                case 2: {
                    return LocaleController.getString("March", R.string.March);
                }
                case 3: {
                    return LocaleController.getString("April", R.string.April);
                }
                case 4: {
                    return LocaleController.getString("May", R.string.May);
                }
                case 5: {
                    return LocaleController.getString("June", R.string.June);
                }
                case 6: {
                    return LocaleController.getString("July", R.string.July);
                }
                case 7: {
                    return LocaleController.getString("August", R.string.August);
                }
                case 8: {
                    return LocaleController.getString("September", R.string.September);
                }
                case 9: {
                    return LocaleController.getString("October", R.string.October);
                }
                case 10: {
                    return LocaleController.getString("November", R.string.November);
                }
                case 11:
                default: {
                    return LocaleController.getString("December", R.string.December);
                }
            }
        });
        monthPicker.setOnValueChangedListener(onValueChangeListener);

        Calendar calendar = Calendar.getInstance();
        calendar.setTimeInMillis(minDate);
        int minYear = calendar.get(Calendar.YEAR);
        calendar.setTimeInMillis(System.currentTimeMillis());
        int maxYear = calendar.get(Calendar.YEAR);

        yearPicker.setMinValue(minYear);
        yearPicker.setMaxValue(maxYear);
        yearPicker.setWrapSelectorWheel(false);
        yearPicker.setFormatter(value -> String.format("%02d", value));
        linearLayout.addView(yearPicker, LayoutHelper.createLinear(0, 54 * 5, 0.25f));
        yearPicker.setOnValueChangedListener(onValueChangeListener);

        dayPicker.setValue(31);
        monthPicker.setValue(12);
        yearPicker.setValue(maxYear);

        checkCalendarDate(minDate, dayPicker, monthPicker, yearPicker);

        buttonTextView.setPadding(AndroidUtilities.dp(34), 0, AndroidUtilities.dp(34), 0);
        buttonTextView.setGravity(Gravity.CENTER);
        buttonTextView.setTextColor(Theme.getColor(Theme.key_featuredStickers_buttonText, resourcesProvider));
        buttonTextView.setTextSize(TypedValue.COMPLEX_UNIT_DIP, 14);
        buttonTextView.setTypeface(AndroidUtilities.getTypeface("fonts/rmedium.ttf"));
        buttonTextView.setText(LocaleController.getString("JumpToDate", R.string.JumpToDate));
        buttonTextView.setBackgroundDrawable(Theme.createSimpleSelectorRoundRectDrawable(AndroidUtilities.dp(4), Theme.getColor(Theme.key_featuredStickers_addButton, resourcesProvider), Theme.getColor(Theme.key_featuredStickers_addButtonPressed, resourcesProvider)));
        container.addView(buttonTextView, LayoutHelper.createLinear(LayoutHelper.MATCH_PARENT, 48, Gravity.LEFT | Gravity.BOTTOM, 16, 15, 16, 16));
        buttonTextView.setOnClickListener(v -> {
            checkCalendarDate(minDate, dayPicker, monthPicker, yearPicker);
            calendar.set(Calendar.YEAR, yearPicker.getValue());
            calendar.set(Calendar.MONTH, monthPicker.getValue());
            calendar.set(Calendar.DAY_OF_MONTH, dayPicker.getValue());
            calendar.set(Calendar.MINUTE, 0);
            calendar.set(Calendar.HOUR_OF_DAY, 0);
            calendar.set(Calendar.SECOND, 0);
            callback.run((int) (calendar.getTimeInMillis() / 1000));
            builder.getDismissRunnable().run();
        });

        builder.setCustomView(container);
        return builder;
    }

    public static BottomSheet createMuteAlert(BaseFragment fragment, final long dialog_id, Theme.ResourcesProvider resourcesProvider) {
        if (fragment == null || fragment.getParentActivity() == null) {
            return null;
        }

<<<<<<< HEAD
        BottomBuilder builder = new BottomBuilder(fragment.getParentActivity());
        builder.addTitle(LocaleController.getString("Notifications", R.string.Notifications), true);
        String[] items = new String[]{
=======
        BottomSheet.Builder builder = new BottomSheet.Builder(fragment.getParentActivity(), false, resourcesProvider);
        builder.setTitle(LocaleController.getString("Notifications", R.string.Notifications), true);
        CharSequence[] items = new CharSequence[]{
>>>>>>> 418f478a
                LocaleController.formatString("MuteFor", R.string.MuteFor, LocaleController.formatPluralString("Hours", 1)),
                LocaleController.formatString("MuteFor", R.string.MuteFor, LocaleController.formatPluralString("Hours", 8)),
                LocaleController.formatString("MuteFor", R.string.MuteFor, LocaleController.formatPluralString("Days", 2)),
                LocaleController.getString("MuteDisable", R.string.MuteDisable)
        };
<<<<<<< HEAD
        builder.addItems(items, new int[]{
                R.drawable.baseline_notifications_paused_24,
                R.drawable.baseline_notifications_paused_24,
                R.drawable.baseline_notifications_paused_24,
                R.drawable.baseline_notifications_paused_24
        }, (i, text, cell) -> {
            int setting;
            if (i == 0) {
                setting = NotificationsController.SETTING_MUTE_HOUR;
            } else if (i == 1) {
                setting = NotificationsController.SETTING_MUTE_8_HOURS;
            } else if (i == 2) {
                setting = NotificationsController.SETTING_MUTE_2_DAYS;
            } else {
                setting = NotificationsController.SETTING_MUTE_FOREVER;
            }
            NotificationsController.getInstance(UserConfig.selectedAccount).setDialogNotificationsSettings(dialog_id, setting);
            if (BulletinFactory.canShowBulletin(fragment)) {
                BulletinFactory.createMuteBulletin(fragment, setting).show();
            }
            return Unit.INSTANCE;
        });
=======
        builder.setItems(items, (dialogInterface, i) -> {
                    int setting;
                    if (i == 0) {
                        setting = NotificationsController.SETTING_MUTE_HOUR;
                    } else if (i == 1) {
                        setting = NotificationsController.SETTING_MUTE_8_HOURS;
                    } else if (i == 2) {
                        setting = NotificationsController.SETTING_MUTE_2_DAYS;
                    } else {
                        setting = NotificationsController.SETTING_MUTE_FOREVER;
                    }
                    NotificationsController.getInstance(UserConfig.selectedAccount).setDialogNotificationsSettings(dialog_id, setting);
                    if (BulletinFactory.canShowBulletin(fragment)) {
                        BulletinFactory.createMuteBulletin(fragment, setting, resourcesProvider).show();
                    }
                }
        );
>>>>>>> 418f478a
        return builder.create();
    }

    public static void sendReport(TLRPC.InputPeer peer, int type, String message, ArrayList<Integer> messages) {
        TLRPC.TL_messages_report request = new TLRPC.TL_messages_report();
        request.peer = peer;
        request.id.addAll(messages);
        request.message = message;
        if (type == 0) {
            request.reason = new TLRPC.TL_inputReportReasonSpam();
        } else if (type == 1) {
            request.reason = new TLRPC.TL_inputReportReasonFake();
        } else if (type == 2) {
            request.reason = new TLRPC.TL_inputReportReasonViolence();
        } else if (type == 3) {
            request.reason = new TLRPC.TL_inputReportReasonChildAbuse();
        } else if (type == 4) {
            request.reason = new TLRPC.TL_inputReportReasonPornography();
        } else if (type == 5) {
            request.reason = new TLRPC.TL_inputReportReasonOther();
        }
        ConnectionsManager.getInstance(UserConfig.selectedAccount).sendRequest(request, (response, error) -> {

        });
    }

    public static void createReportAlert(final Context context, final long dialog_id, final int messageId, final BaseFragment parentFragment) {
        createReportAlert(context, dialog_id, messageId, parentFragment, null);
    }

    public static void createReportAlert(final Context context, final long dialog_id, final int messageId, final BaseFragment parentFragment, Theme.ResourcesProvider resourcesProvider) {
        if (context == null || parentFragment == null) {
            return;
        }

<<<<<<< HEAD
        BottomBuilder builder = new BottomBuilder(context);
        builder.addTitle(LocaleController.getString("ReportChat", R.string.ReportChat), true);
        String[] items;
=======
        BottomSheet.Builder builder = new BottomSheet.Builder(context, true, resourcesProvider);
        builder.setTitle(LocaleController.getString("ReportChat", R.string.ReportChat), true);
        CharSequence[] items;
>>>>>>> 418f478a
        int[] icons;
        if (messageId != 0) {
            items = new String[]{
                    LocaleController.getString("ReportChatSpam", R.string.ReportChatSpam),
                    LocaleController.getString("ReportChatViolence", R.string.ReportChatViolence),
                    LocaleController.getString("ReportChatChild", R.string.ReportChatChild),
                    LocaleController.getString("ReportChatPornography", R.string.ReportChatPornography),
                    LocaleController.getString("ReportChatOther", R.string.ReportChatOther)
            };
            icons = new int[]{
                    R.drawable.msg_report_spam,
                    R.drawable.msg_report_violence,
                    R.drawable.msg_report_abuse,
                    R.drawable.msg_report_xxx,
                    R.drawable.msg_report_other
            };
        } else {
            items = new String[]{
                    LocaleController.getString("ReportChatSpam", R.string.ReportChatSpam),
                    LocaleController.getString("ReportChatFakeAccount", R.string.ReportChatFakeAccount),
                    LocaleController.getString("ReportChatViolence", R.string.ReportChatViolence),
                    LocaleController.getString("ReportChatChild", R.string.ReportChatChild),
                    LocaleController.getString("ReportChatPornography", R.string.ReportChatPornography),
                    LocaleController.getString("ReportChatOther", R.string.ReportChatOther)
            };
            icons = new int[]{
                    R.drawable.msg_report_spam,
                    R.drawable.msg_report_fake,
                    R.drawable.msg_report_violence,
                    R.drawable.msg_report_abuse,
                    R.drawable.msg_report_xxx,
                    R.drawable.msg_report_other
            };
        }
        builder.addItems(items, null, (i, text, cell) -> {
            if (messageId == 0 && (i == 0 || i == 2 || i == 3 || i == 4) && parentFragment instanceof ChatActivity) {
                ((ChatActivity) parentFragment).openReportChat(i);
                return Unit.INSTANCE;
            } else if (messageId == 0 && (i == 5 || i == 1) || messageId != 0 && i == 4) {
                if (parentFragment instanceof ChatActivity) {
                    AndroidUtilities.requestAdjustNothing(parentFragment.getParentActivity(), parentFragment.getClassGuid());
                }
                parentFragment.showDialog(new ReportAlert(context, i == 4 ? 5 : i) {

                    @Override
                    public void dismissInternal() {
                        super.dismissInternal();
                        if (parentFragment instanceof ChatActivity) {
                            ((ChatActivity) parentFragment).checkAdjustResize();
                        }
                    }

                    @Override
                    protected void onSend(int type, String message) {
                        ArrayList<Integer> ids = new ArrayList<>();
                        if (messageId != 0) {
                            ids.add(messageId);
                        }
                        TLRPC.InputPeer peer = MessagesController.getInstance(UserConfig.selectedAccount).getInputPeer(dialog_id);
                        sendReport(peer, type, message, ids);
                        if (parentFragment instanceof ChatActivity) {
                            ((ChatActivity) parentFragment).getUndoView().showWithAction(0, UndoView.ACTION_REPORT_SENT, null);
                        }
                    }
                });
                return Unit.INSTANCE;
            }
            TLObject req;
            TLRPC.InputPeer peer = MessagesController.getInstance(UserConfig.selectedAccount).getInputPeer(dialog_id);
            if (messageId != 0) {
                TLRPC.TL_messages_report request = new TLRPC.TL_messages_report();
                request.peer = peer;
                request.id.add(messageId);
                request.message = "";
                if (i == 0) {
                    request.reason = new TLRPC.TL_inputReportReasonSpam();
                } else if (i == 1) {
                    request.reason = new TLRPC.TL_inputReportReasonViolence();
                } else if (i == 2) {
                    request.reason = new TLRPC.TL_inputReportReasonChildAbuse();
                } else if (i == 3) {
                    request.reason = new TLRPC.TL_inputReportReasonPornography();
                }
                req = request;
            } else {
                TLRPC.TL_account_reportPeer request = new TLRPC.TL_account_reportPeer();
                request.peer = peer;
                request.message = "";
                if (i == 0) {
                    request.reason = new TLRPC.TL_inputReportReasonSpam();
                } else if (i == 1) {
                    request.reason = new TLRPC.TL_inputReportReasonFake();
                } else if (i == 2) {
                    request.reason = new TLRPC.TL_inputReportReasonViolence();
                } else if (i == 3) {
                    request.reason = new TLRPC.TL_inputReportReasonChildAbuse();
                } else if (i == 4) {
                    request.reason = new TLRPC.TL_inputReportReasonPornography();
                }
                req = request;
            }
            ConnectionsManager.getInstance(UserConfig.selectedAccount).sendRequest(req, (response, error) -> AlertUtil.showToast(error));
            if (parentFragment instanceof ChatActivity) {
                ((ChatActivity) parentFragment).getUndoView().showWithAction(0, UndoView.ACTION_REPORT_SENT, null);
            } else {
<<<<<<< HEAD
                BulletinFactory.of(parentFragment).createReportSent().show();

                return Unit.INSTANCE;
=======
                BulletinFactory.of(parentFragment).createReportSent(resourcesProvider).show();
>>>>>>> 418f478a
            }

            return Unit.INSTANCE;
        });
        BottomSheet sheet = builder.create();
        parentFragment.showDialog(sheet);
    }

    private static String getFloodWaitString(String error) {
        int time = Utilities.parseInt(error);
        String timeString;
        if (time < 60) {
            timeString = LocaleController.formatPluralString("Seconds", time);
        } else {
            timeString = LocaleController.formatPluralString("Minutes", time / 60);
        }
        return LocaleController.formatString("FloodWaitTime", R.string.FloodWaitTime, timeString);
    }

    public static void showFloodWaitAlert(String error, final BaseFragment fragment) {
        if (error == null || !error.startsWith("FLOOD_WAIT") || fragment == null || fragment.getParentActivity() == null) {
            return;
        }
        int time = Utilities.parseInt(error);
        String timeString;
        if (time < 60) {
            timeString = LocaleController.formatPluralString("Seconds", time);
        } else {
            timeString = LocaleController.formatPluralString("Minutes", time / 60);
        }

        AlertDialog.Builder builder = new AlertDialog.Builder(fragment.getParentActivity());
        builder.setTitle(LocaleController.getString("AppName", R.string.AppName));
        builder.setMessage(LocaleController.formatString("FloodWaitTime", R.string.FloodWaitTime, timeString));
        builder.setPositiveButton(LocaleController.getString("OK", R.string.OK), null);
        fragment.showDialog(builder.create(), true, null);
    }

    public static void showSendMediaAlert(int result, final BaseFragment fragment, Theme.ResourcesProvider resourcesProvider) {
        if (result == 0) {
            return;
        }
        AlertDialog.Builder builder = new AlertDialog.Builder(fragment.getParentActivity(), resourcesProvider);
        builder.setTitle(LocaleController.getString("AppName", R.string.AppName));
        if (result == 1) {
            builder.setMessage(LocaleController.getString("ErrorSendRestrictedStickers", R.string.ErrorSendRestrictedStickers));
        } else if (result == 2) {
            builder.setMessage(LocaleController.getString("ErrorSendRestrictedMedia", R.string.ErrorSendRestrictedMedia));
        } else if (result == 3) {
            builder.setMessage(LocaleController.getString("ErrorSendRestrictedPolls", R.string.ErrorSendRestrictedPolls));
        } else if (result == 4) {
            builder.setMessage(LocaleController.getString("ErrorSendRestrictedStickersAll", R.string.ErrorSendRestrictedStickersAll));
        } else if (result == 5) {
            builder.setMessage(LocaleController.getString("ErrorSendRestrictedMediaAll", R.string.ErrorSendRestrictedMediaAll));
        } else if (result == 6) {
            builder.setMessage(LocaleController.getString("ErrorSendRestrictedPollsAll", R.string.ErrorSendRestrictedPollsAll));
        }

        builder.setPositiveButton(LocaleController.getString("OK", R.string.OK), null);
        fragment.showDialog(builder.create(), true, null);
    }

    public static void showAddUserAlert(String error, final BaseFragment fragment, boolean isChannel, TLObject request) {
        if (error == null || fragment == null || fragment.getParentActivity() == null) {
            return;
        }
        AlertDialog.Builder builder = new AlertDialog.Builder(fragment.getParentActivity());
        builder.setTitle(LocaleController.getString("AppName", R.string.AppName));
        switch (error) {
            case "PEER_FLOOD":
                builder.setMessage(LocaleController.getString("NobodyLikesSpam2", R.string.NobodyLikesSpam2));
                builder.setNegativeButton(LocaleController.getString("MoreInfo", R.string.MoreInfo), (dialogInterface, i) -> MessagesController.getInstance(fragment.getCurrentAccount()).openByUserName("spambot", fragment, 1));
                break;
            case "USER_BLOCKED":
            case "USER_BOT":
            case "USER_ID_INVALID":
                if (isChannel) {
                    builder.setMessage(LocaleController.getString("ChannelUserCantAdd", R.string.ChannelUserCantAdd));
                } else {
                    builder.setMessage(LocaleController.getString("GroupUserCantAdd", R.string.GroupUserCantAdd));
                }
                break;
            case "USERS_TOO_MUCH":
                if (isChannel) {
                    builder.setMessage(LocaleController.getString("ChannelUserAddLimit", R.string.ChannelUserAddLimit));
                } else {
                    builder.setMessage(LocaleController.getString("GroupUserAddLimit", R.string.GroupUserAddLimit));
                }
                break;
            case "USER_NOT_MUTUAL_CONTACT":
                if (isChannel) {
                    builder.setMessage(LocaleController.getString("ChannelUserLeftError", R.string.ChannelUserLeftError));
                } else {
                    builder.setMessage(LocaleController.getString("GroupUserLeftError", R.string.GroupUserLeftError));
                }
                break;
            case "ADMINS_TOO_MUCH":
                if (isChannel) {
                    builder.setMessage(LocaleController.getString("ChannelUserCantAdmin", R.string.ChannelUserCantAdmin));
                } else {
                    builder.setMessage(LocaleController.getString("GroupUserCantAdmin", R.string.GroupUserCantAdmin));
                }
                break;
            case "BOTS_TOO_MUCH":
                if (isChannel) {
                    builder.setMessage(LocaleController.getString("ChannelUserCantBot", R.string.ChannelUserCantBot));
                } else {
                    builder.setMessage(LocaleController.getString("GroupUserCantBot", R.string.GroupUserCantBot));
                }
                break;
            case "USER_PRIVACY_RESTRICTED":
                if (isChannel) {
                    builder.setMessage(LocaleController.getString("InviteToChannelError", R.string.InviteToChannelError));
                } else {
                    builder.setMessage(LocaleController.getString("InviteToGroupError", R.string.InviteToGroupError));
                }
                break;
            case "USERS_TOO_FEW":
                builder.setMessage(LocaleController.getString("CreateGroupError", R.string.CreateGroupError));
                break;
            case "USER_RESTRICTED":
                builder.setMessage(LocaleController.getString("UserRestricted", R.string.UserRestricted));
                break;
            case "YOU_BLOCKED_USER":
                builder.setMessage(LocaleController.getString("YouBlockedUser", R.string.YouBlockedUser));
                break;
            case "CHAT_ADMIN_BAN_REQUIRED":
            case "USER_KICKED":
                if (request instanceof TLRPC.TL_channels_inviteToChannel) {
                    builder.setMessage(LocaleController.getString("AddUserErrorBlacklisted", R.string.AddUserErrorBlacklisted));
                } else {
                    builder.setMessage(LocaleController.getString("AddAdminErrorBlacklisted", R.string.AddAdminErrorBlacklisted));
                }
                break;
            case "CHAT_ADMIN_INVITE_REQUIRED":
                builder.setMessage(LocaleController.getString("AddAdminErrorNotAMember", R.string.AddAdminErrorNotAMember));
                break;
            case "USER_ADMIN_INVALID":
                builder.setMessage(LocaleController.getString("AddBannedErrorAdmin", R.string.AddBannedErrorAdmin));
                break;
            case "CHANNELS_ADMIN_PUBLIC_TOO_MUCH":
                builder.setMessage(LocaleController.getString("PublicChannelsTooMuch", R.string.PublicChannelsTooMuch));
                break;
            case "CHANNELS_ADMIN_LOCATED_TOO_MUCH":
                builder.setMessage(LocaleController.getString("LocatedChannelsTooMuch", R.string.LocatedChannelsTooMuch));
                break;
            case "CHANNELS_TOO_MUCH":
                builder.setTitle(LocaleController.getString("ChannelTooMuchTitle", R.string.ChannelTooMuchTitle));
                if (request instanceof TLRPC.TL_channels_createChannel) {
                    builder.setMessage(LocaleController.getString("ChannelTooMuch", R.string.ChannelTooMuch));
                } else {
                    builder.setMessage(LocaleController.getString("ChannelTooMuchJoin", R.string.ChannelTooMuchJoin));
                }
                break;
            case "USER_CHANNELS_TOO_MUCH":
                builder.setTitle(LocaleController.getString("ChannelTooMuchTitle", R.string.ChannelTooMuchTitle));
                builder.setMessage(LocaleController.getString("UserChannelTooMuchJoin", R.string.UserChannelTooMuchJoin));
                break;
            case "USER_ALREADY_PARTICIPANT":
                builder.setTitle(LocaleController.getString("VoipGroupVoiceChat", R.string.VoipGroupVoiceChat));
                builder.setMessage(LocaleController.getString("VoipGroupInviteAlreadyParticipant", R.string.VoipGroupInviteAlreadyParticipant));
                break;
            default:
                builder.setMessage(LocaleController.getString("ErrorOccurred", R.string.ErrorOccurred) + "\n" + error);
                break;
        }
        builder.setPositiveButton(LocaleController.getString("OK", R.string.OK), null);
        fragment.showDialog(builder.create(), true, null);
    }

    public static Dialog createColorSelectDialog(Activity parentActivity, final long dialog_id, final int globalType, final Runnable onSelect) {
        int currentColor;
        SharedPreferences preferences = MessagesController.getNotificationsSettings(UserConfig.selectedAccount);
        if (dialog_id != 0) {
            if (preferences.contains("color_" + dialog_id)) {
                currentColor = preferences.getInt("color_" + dialog_id, 0xff0000ff);
            } else {
                if (DialogObject.isChatDialog(dialog_id)) {
                    currentColor = preferences.getInt("GroupLed", 0xff0000ff);
                } else {
                    currentColor = preferences.getInt("MessagesLed", 0xff0000ff);
                }
            }
        } else if (globalType == NotificationsController.TYPE_PRIVATE) {
            currentColor = preferences.getInt("MessagesLed", 0xff0000ff);
        } else if (globalType == NotificationsController.TYPE_GROUP) {
            currentColor = preferences.getInt("GroupLed", 0xff0000ff);
        } else {
            currentColor = preferences.getInt("ChannelLed", 0xff0000ff);
        }
        final LinearLayout linearLayout = new LinearLayout(parentActivity);
        linearLayout.setOrientation(LinearLayout.VERTICAL);
        String[] descriptions = new String[]{LocaleController.getString("ColorRed", R.string.ColorRed),
                LocaleController.getString("ColorOrange", R.string.ColorOrange),
                LocaleController.getString("ColorYellow", R.string.ColorYellow),
                LocaleController.getString("ColorGreen", R.string.ColorGreen),
                LocaleController.getString("ColorCyan", R.string.ColorCyan),
                LocaleController.getString("ColorBlue", R.string.ColorBlue),
                LocaleController.getString("ColorViolet", R.string.ColorViolet),
                LocaleController.getString("ColorPink", R.string.ColorPink),
                LocaleController.getString("ColorWhite", R.string.ColorWhite)};
        final int[] selectedColor = new int[]{currentColor};
        for (int a = 0; a < 9; a++) {
            RadioColorCell cell = new RadioColorCell(parentActivity);
            cell.setPadding(AndroidUtilities.dp(4), 0, AndroidUtilities.dp(4), 0);
            cell.setTag(a);
            cell.setCheckColor(TextColorCell.colors[a], TextColorCell.colors[a]);
            cell.setTextAndValue(descriptions[a], currentColor == TextColorCell.colorsToSave[a]);
            linearLayout.addView(cell);
            cell.setOnClickListener(v -> {
                int count = linearLayout.getChildCount();
                for (int a1 = 0; a1 < count; a1++) {
                    RadioColorCell cell1 = (RadioColorCell) linearLayout.getChildAt(a1);
                    cell1.setChecked(cell1 == v, true);
                }
                selectedColor[0] = TextColorCell.colorsToSave[(Integer) v.getTag()];
            });
        }
        AlertDialog.Builder builder = new AlertDialog.Builder(parentActivity);
        builder.setTitle(LocaleController.getString("LedColor", R.string.LedColor));
        builder.setView(linearLayout);
        builder.setPositiveButton(LocaleController.getString("Set", R.string.Set), (dialogInterface, which) -> {
            final SharedPreferences preferences1 = MessagesController.getNotificationsSettings(UserConfig.selectedAccount);
            SharedPreferences.Editor editor = preferences1.edit();
            if (dialog_id != 0) {
                editor.putInt("color_" + dialog_id, selectedColor[0]);
                NotificationsController.getInstance(UserConfig.selectedAccount).deleteNotificationChannel(dialog_id);
            } else {
                if (globalType == NotificationsController.TYPE_PRIVATE) {
                    editor.putInt("MessagesLed", selectedColor[0]);
                } else if (globalType == NotificationsController.TYPE_GROUP) {
                    editor.putInt("GroupLed", selectedColor[0]);
                } else {
                    editor.putInt("ChannelLed", selectedColor[0]);
                }
                NotificationsController.getInstance(UserConfig.selectedAccount).deleteNotificationChannelGlobal(globalType);
            }
            editor.commit();
            if (onSelect != null) {
                onSelect.run();
            }
        });
        builder.setNeutralButton(LocaleController.getString("LedDisabled", R.string.LedDisabled), (dialog, which) -> {
            final SharedPreferences preferences12 = MessagesController.getNotificationsSettings(UserConfig.selectedAccount);
            SharedPreferences.Editor editor = preferences12.edit();
            if (dialog_id != 0) {
                editor.putInt("color_" + dialog_id, 0);
            } else if (globalType == NotificationsController.TYPE_PRIVATE) {
                editor.putInt("MessagesLed", 0);
            } else if (globalType == NotificationsController.TYPE_GROUP) {
                editor.putInt("GroupLed", 0);
            } else {
                editor.putInt("ChannelLed", 0);
            }
            editor.commit();
            if (onSelect != null) {
                onSelect.run();
            }
        });
        if (dialog_id != 0) {
            builder.setNegativeButton(LocaleController.getString("Default", R.string.Default), (dialog, which) -> {
                final SharedPreferences preferences13 = MessagesController.getNotificationsSettings(UserConfig.selectedAccount);
                SharedPreferences.Editor editor = preferences13.edit();
                editor.remove("color_" + dialog_id);
                editor.commit();
                if (onSelect != null) {
                    onSelect.run();
                }
            });
        }
        return builder.create();
    }

    public static Dialog createVibrationSelectDialog(Activity parentActivity, final long dialogId, final boolean globalGroup, final boolean globalAll, final Runnable onSelect) {
        String prefix;
        if (dialogId != 0) {
            prefix = "vibrate_" + dialogId;
        } else {
            prefix = globalGroup ? "vibrate_group" : "vibrate_messages";
        }
        return createVibrationSelectDialog(parentActivity, dialogId, prefix, onSelect);
    }

    public static Dialog createVibrationSelectDialog(Activity parentActivity, final long dialogId, final String prefKeyPrefix, final Runnable onSelect) {
        SharedPreferences preferences = MessagesController.getNotificationsSettings(UserConfig.selectedAccount);
        final int[] selected = new int[1];
        String[] descriptions;
        if (dialogId != 0) {
            selected[0] = preferences.getInt(prefKeyPrefix, 0);
            if (selected[0] == 3) {
                selected[0] = 2;
            } else if (selected[0] == 2) {
                selected[0] = 3;
            }
            descriptions = new String[]{
                    LocaleController.getString("VibrationDefault", R.string.VibrationDefault),
                    LocaleController.getString("Short", R.string.Short),
                    LocaleController.getString("Long", R.string.Long),
                    LocaleController.getString("VibrationDisabled", R.string.VibrationDisabled)
            };
        } else {
            selected[0] = preferences.getInt(prefKeyPrefix, 0);
            if (selected[0] == 0) {
                selected[0] = 1;
            } else if (selected[0] == 1) {
                selected[0] = 2;
            } else if (selected[0] == 2) {
                selected[0] = 0;
            }
            descriptions = new String[]{
                    LocaleController.getString("VibrationDisabled", R.string.VibrationDisabled),
                    LocaleController.getString("VibrationDefault", R.string.VibrationDefault),
                    LocaleController.getString("Short", R.string.Short),
                    LocaleController.getString("Long", R.string.Long),
                    LocaleController.getString("OnlyIfSilent", R.string.OnlyIfSilent)
            };
        }

        final LinearLayout linearLayout = new LinearLayout(parentActivity);
        linearLayout.setOrientation(LinearLayout.VERTICAL);
        AlertDialog.Builder builder = new AlertDialog.Builder(parentActivity);

        for (int a = 0; a < descriptions.length; a++) {
            RadioColorCell cell = new RadioColorCell(parentActivity);
            cell.setPadding(AndroidUtilities.dp(4), 0, AndroidUtilities.dp(4), 0);
            cell.setTag(a);
            cell.setCheckColor(Theme.getColor(Theme.key_radioBackground), Theme.getColor(Theme.key_dialogRadioBackgroundChecked));
            cell.setTextAndValue(descriptions[a], selected[0] == a);
            linearLayout.addView(cell);
            cell.setOnClickListener(v -> {
                selected[0] = (Integer) v.getTag();

                final SharedPreferences preferences1 = MessagesController.getNotificationsSettings(UserConfig.selectedAccount);
                SharedPreferences.Editor editor = preferences1.edit();
                if (dialogId != 0) {
                    if (selected[0] == 0) {
                        editor.putInt(prefKeyPrefix, 0);
                    } else if (selected[0] == 1) {
                        editor.putInt(prefKeyPrefix, 1);
                    } else if (selected[0] == 2) {
                        editor.putInt(prefKeyPrefix, 3);
                    } else if (selected[0] == 3) {
                        editor.putInt(prefKeyPrefix, 2);
                    }
                    NotificationsController.getInstance(UserConfig.selectedAccount).deleteNotificationChannel(dialogId);
                } else {
                    if (selected[0] == 0) {
                        editor.putInt(prefKeyPrefix, 2);
                    } else if (selected[0] == 1) {
                        editor.putInt(prefKeyPrefix, 0);
                    } else if (selected[0] == 2) {
                        editor.putInt(prefKeyPrefix, 1);
                    } else if (selected[0] == 3) {
                        editor.putInt(prefKeyPrefix, 3);
                    } else if (selected[0] == 4) {
                        editor.putInt(prefKeyPrefix, 4);
                    }
                    if (prefKeyPrefix.equals("vibrate_channel")) {
                        NotificationsController.getInstance(UserConfig.selectedAccount).deleteNotificationChannelGlobal(NotificationsController.TYPE_CHANNEL);
                    } else if (prefKeyPrefix.equals("vibrate_group")) {
                        NotificationsController.getInstance(UserConfig.selectedAccount).deleteNotificationChannelGlobal(NotificationsController.TYPE_GROUP);
                    } else {
                        NotificationsController.getInstance(UserConfig.selectedAccount).deleteNotificationChannelGlobal(NotificationsController.TYPE_PRIVATE);
                    }
                }
                editor.commit();
                builder.getDismissRunnable().run();
                if (onSelect != null) {
                    onSelect.run();
                }
            });
        }
        builder.setTitle(LocaleController.getString("Vibrate", R.string.Vibrate));
        builder.setView(linearLayout);
        builder.setPositiveButton(LocaleController.getString("Cancel", R.string.Cancel), null);
        return builder.create();
    }

    public static Dialog createLocationUpdateDialog(final Activity parentActivity, TLRPC.User user, final MessagesStorage.IntCallback callback, Theme.ResourcesProvider resourcesProvider) {
        final int[] selected = new int[1];

        String[] descriptions = new String[]{
                LocaleController.getString("SendLiveLocationFor15m", R.string.SendLiveLocationFor15m),
                LocaleController.getString("SendLiveLocationFor1h", R.string.SendLiveLocationFor1h),
                LocaleController.getString("SendLiveLocationFor8h", R.string.SendLiveLocationFor8h),
        };

        final LinearLayout linearLayout = new LinearLayout(parentActivity);
        linearLayout.setOrientation(LinearLayout.VERTICAL);

        TextView titleTextView = new TextView(parentActivity);
        if (user != null) {
            titleTextView.setText(LocaleController.formatString("LiveLocationAlertPrivate", R.string.LiveLocationAlertPrivate, UserObject.getFirstName(user)));
        } else {
            titleTextView.setText(LocaleController.getString("LiveLocationAlertGroup", R.string.LiveLocationAlertGroup));
        }
        int textColor = resourcesProvider != null ? resourcesProvider.getColorOrDefault(Theme.key_dialogTextBlack) : Theme.getColor(Theme.key_dialogTextBlack);
        titleTextView.setTextColor(textColor);
        titleTextView.setTextSize(TypedValue.COMPLEX_UNIT_DIP, 16);
        titleTextView.setGravity((LocaleController.isRTL ? Gravity.RIGHT : Gravity.LEFT) | Gravity.TOP);
        linearLayout.addView(titleTextView, LayoutHelper.createLinear(LayoutHelper.WRAP_CONTENT, LayoutHelper.WRAP_CONTENT, (LocaleController.isRTL ? Gravity.RIGHT : Gravity.LEFT) | Gravity.TOP, 24, 0, 24, 8));

        for (int a = 0; a < descriptions.length; a++) {
            RadioColorCell cell = new RadioColorCell(parentActivity, resourcesProvider);
            cell.setPadding(AndroidUtilities.dp(4), 0, AndroidUtilities.dp(4), 0);
            cell.setTag(a);
            int color1 = resourcesProvider != null ? resourcesProvider.getColorOrDefault(Theme.key_radioBackground) : Theme.getColor(Theme.key_radioBackground);
            int color2 = resourcesProvider != null ? resourcesProvider.getColorOrDefault(Theme.key_dialogRadioBackgroundChecked) : Theme.getColor(Theme.key_dialogRadioBackgroundChecked);
            cell.setCheckColor(color1, color2);
            cell.setTextAndValue(descriptions[a], selected[0] == a);
            linearLayout.addView(cell);
            cell.setOnClickListener(v -> {
                int num = (Integer) v.getTag();
                selected[0] = num;
                int count = linearLayout.getChildCount();
                for (int a1 = 0; a1 < count; a1++) {
                    View child = linearLayout.getChildAt(a1);
                    if (child instanceof RadioColorCell) {
                        ((RadioColorCell) child).setChecked(child == v, true);
                    }
                }
            });
        }
        AlertDialog.Builder builder = new AlertDialog.Builder(parentActivity, resourcesProvider);
        int topImageColor = resourcesProvider != null ? resourcesProvider.getColorOrDefault(Theme.key_dialogTopBackground) : Theme.getColor(Theme.key_dialogTopBackground);
        builder.setTopImage(new ShareLocationDrawable(parentActivity, 0), topImageColor);
        builder.setView(linearLayout);
        builder.setPositiveButton(LocaleController.getString("ShareFile", R.string.ShareFile), (dialog, which) -> {
            int time;
            if (selected[0] == 0) {
                time = 15 * 60;
            } else if (selected[0] == 1) {
                time = 60 * 60;
            } else {
                time = 8 * 60 * 60;
            }
            callback.run(time);
        });
        builder.setNeutralButton(LocaleController.getString("Cancel", R.string.Cancel), null);
        return builder.create();
    }

    @RequiresApi(api = Build.VERSION_CODES.LOLLIPOP)
    public static AlertDialog.Builder createBackgroundLocationPermissionDialog(Activity activity, TLRPC.User selfUser, Runnable cancelRunnable, Theme.ResourcesProvider resourcesProvider) {
        if (activity == null || Build.VERSION.SDK_INT < 29) {
            return null;
        }
        AlertDialog.Builder builder = new AlertDialog.Builder(activity, resourcesProvider);
        String svg = RLottieDrawable.readRes(null, Theme.getCurrentTheme().isDark() ? R.raw.permission_map_dark : R.raw.permission_map);
        String pinSvg = RLottieDrawable.readRes(null, Theme.getCurrentTheme().isDark() ? R.raw.permission_pin_dark : R.raw.permission_pin);
        FrameLayout frameLayout = new FrameLayout(activity);
        frameLayout.setClipToOutline(true);
        frameLayout.setOutlineProvider(new ViewOutlineProvider() {
            @Override
            public void getOutline(View view, Outline outline) {
                outline.setRoundRect(0, 0, view.getMeasuredWidth(), view.getMeasuredHeight() + AndroidUtilities.dp(6), AndroidUtilities.dp(6));
            }
        });

        View background = new View(activity);
        background.setBackground(SvgHelper.getDrawable(svg));
        frameLayout.addView(background, LayoutHelper.createFrame(LayoutHelper.MATCH_PARENT, LayoutHelper.MATCH_PARENT, Gravity.LEFT | Gravity.TOP, 0, 0, 0, 0));

        View pin = new View(activity);
        pin.setBackground(SvgHelper.getDrawable(pinSvg));
        frameLayout.addView(pin, LayoutHelper.createFrame(60, 82, Gravity.CENTER, 0, 0, 0, 0));

        BackupImageView imageView = new BackupImageView(activity);
        imageView.setRoundRadius(AndroidUtilities.dp(26));
        imageView.setForUserOrChat(selfUser, new AvatarDrawable(selfUser));
        frameLayout.addView(imageView, LayoutHelper.createFrame(52, 52, Gravity.CENTER, 0, 0, 0, 11));

        builder.setTopView(frameLayout);
        float aspectRatio = 354f / 936f;
        builder.setTopViewAspectRatio(aspectRatio);
        builder.setMessage(AndroidUtilities.replaceTags(LocaleController.getString("PermissionBackgroundLocation", R.string.PermissionBackgroundLocation)));
        builder.setPositiveButton(LocaleController.getString("OK", R.string.OK), (dialog, which) -> {
            if (activity.checkSelfPermission(Manifest.permission.ACCESS_BACKGROUND_LOCATION) != PackageManager.PERMISSION_GRANTED) {
                activity.requestPermissions(new String[]{Manifest.permission.ACCESS_BACKGROUND_LOCATION}, 30);
            }
        });
        builder.setNegativeButton(LocaleController.getString("Cancel", R.string.Cancel), ((dialog, which) -> cancelRunnable.run()));
        return builder;
    }

    public static AlertDialog.Builder createGigagroupConvertAlert(Activity activity, DialogInterface.OnClickListener onProcess, DialogInterface.OnClickListener onCancel) {
        AlertDialog.Builder builder = new AlertDialog.Builder(activity);
        String svg = RLottieDrawable.readRes(null, R.raw.gigagroup);
        FrameLayout frameLayout = new FrameLayout(activity);
        if (Build.VERSION.SDK_INT >= 21) {
            frameLayout.setClipToOutline(true);
            frameLayout.setOutlineProvider(new ViewOutlineProvider() {
                @Override
                public void getOutline(View view, Outline outline) {
                    outline.setRoundRect(0, 0, view.getMeasuredWidth(), view.getMeasuredHeight() + AndroidUtilities.dp(6), AndroidUtilities.dp(6));
                }
            });
        }
        float aspectRatio = 372f / 936f;
        View background = new View(activity);
        background.setBackground(new BitmapDrawable(SvgHelper.getBitmap(svg, AndroidUtilities.dp(320), AndroidUtilities.dp(320 * aspectRatio), false)));
        frameLayout.addView(background, LayoutHelper.createFrame(LayoutHelper.MATCH_PARENT, LayoutHelper.MATCH_PARENT, 0, -1, -1, -1, -1));

        builder.setTopView(frameLayout);
        builder.setTopViewAspectRatio(aspectRatio);
        builder.setTitle(LocaleController.getString("GigagroupAlertTitle", R.string.GigagroupAlertTitle));
        builder.setMessage(AndroidUtilities.replaceTags(LocaleController.getString("GigagroupAlertText", R.string.GigagroupAlertText)));
        builder.setPositiveButton(LocaleController.getString("GigagroupAlertLearnMore", R.string.GigagroupAlertLearnMore), onProcess);
        builder.setNegativeButton(LocaleController.getString("Cancel", R.string.Cancel), onCancel);
        return builder;
    }

    @RequiresApi(api = Build.VERSION_CODES.LOLLIPOP)
    public static AlertDialog.Builder createDrawOverlayPermissionDialog(Activity activity, DialogInterface.OnClickListener onCancel) {
        AlertDialog.Builder builder = new AlertDialog.Builder(activity);
        String svg = RLottieDrawable.readRes(null, R.raw.pip_video_request);

        FrameLayout frameLayout = new FrameLayout(activity);
        frameLayout.setBackground(new GradientDrawable(GradientDrawable.Orientation.BL_TR, new int[]{0xFF22364F, 0xFF22526A}));
        frameLayout.setClipToOutline(true);
        frameLayout.setOutlineProvider(new ViewOutlineProvider() {
            @Override
            public void getOutline(View view, Outline outline) {
                outline.setRoundRect(0, 0, view.getMeasuredWidth(), view.getMeasuredHeight() + AndroidUtilities.dp(6), AndroidUtilities.dpf2(6));
            }
        });

        float aspectRatio = 472f / 936f;
        View background = new View(activity);
        background.setBackground(new BitmapDrawable(SvgHelper.getBitmap(svg, AndroidUtilities.dp(320), AndroidUtilities.dp(320 * aspectRatio), false)));
        frameLayout.addView(background, LayoutHelper.createFrame(LayoutHelper.MATCH_PARENT, LayoutHelper.MATCH_PARENT, 0, -1, -1, -1, -1));

        builder.setTopView(frameLayout);
        builder.setTitle(LocaleController.getString("PermissionDrawAboveOtherAppsTitle", R.string.PermissionDrawAboveOtherAppsTitle));
        builder.setMessage(LocaleController.getString("PermissionDrawAboveOtherApps", R.string.PermissionDrawAboveOtherApps));
        builder.setPositiveButton(LocaleController.getString("Enable", R.string.Enable), (dialogInterface, i) -> {
            if (activity != null) {
                if (Build.VERSION.SDK_INT >= Build.VERSION_CODES.M) {
                    try {
                        activity.startActivity(new Intent(Settings.ACTION_MANAGE_OVERLAY_PERMISSION, Uri.parse("package:" + activity.getPackageName())));
                    } catch (Exception e) {
                        FileLog.e(e);
                    }
                }
            }
        });
        builder.notDrawBackgroundOnTopView(true);
        builder.setNegativeButton(LocaleController.getString("Cancel", R.string.Cancel), onCancel);
        builder.setTopViewAspectRatio(aspectRatio);
        return builder;
    }

    @RequiresApi(api = Build.VERSION_CODES.LOLLIPOP)
    public static AlertDialog.Builder createDrawOverlayGroupCallPermissionDialog(Context context) {
        AlertDialog.Builder builder = new AlertDialog.Builder(context);
        String svg = RLottieDrawable.readRes(null, R.raw.pip_voice_request);

        GroupCallPipButton button = new GroupCallPipButton(context, 0, true);
        button.setImportantForAccessibility(View.IMPORTANT_FOR_ACCESSIBILITY_NO);
        FrameLayout frameLayout = new FrameLayout(context) {
            @Override
            protected void onLayout(boolean changed, int left, int top, int right, int bottom) {
                super.onLayout(changed, left, top, right, bottom);
                button.setTranslationY(getMeasuredHeight() * 0.28f - button.getMeasuredWidth() / 2f);
                button.setTranslationX(getMeasuredWidth() * 0.82f - button.getMeasuredWidth() / 2f);
            }
        };
        frameLayout.setBackground(new GradientDrawable(GradientDrawable.Orientation.BL_TR, new int[]{0xFF192A3D, 0xFF19514E}));
        frameLayout.setClipToOutline(true);
        frameLayout.setOutlineProvider(new ViewOutlineProvider() {
            @Override
            public void getOutline(View view, Outline outline) {
                outline.setRoundRect(0, 0, view.getMeasuredWidth(), view.getMeasuredHeight() + AndroidUtilities.dp(6), AndroidUtilities.dpf2(6));
            }
        });


        float aspectRatio = 540f / 936f;
        View background = new View(context);
        background.setBackground(new BitmapDrawable(SvgHelper.getBitmap(svg, AndroidUtilities.dp(320), AndroidUtilities.dp(320 * aspectRatio), false)));
        frameLayout.addView(background, LayoutHelper.createFrame(LayoutHelper.MATCH_PARENT, LayoutHelper.MATCH_PARENT, 0, -1, -1, -1, -1));

        frameLayout.addView(button, LayoutHelper.createFrame(117, 117));

        builder.setTopView(frameLayout);
        builder.setTitle(LocaleController.getString("PermissionDrawAboveOtherAppsGroupCallTitle", R.string.PermissionDrawAboveOtherAppsGroupCallTitle));
        builder.setMessage(LocaleController.getString("PermissionDrawAboveOtherAppsGroupCall", R.string.PermissionDrawAboveOtherAppsGroupCall));
        builder.setPositiveButton(LocaleController.getString("Enable", R.string.Enable), (dialogInterface, i) -> {
            if (context != null) {
                try {
                    if (Build.VERSION.SDK_INT >= Build.VERSION_CODES.M) {
                        Intent intent = new Intent(Settings.ACTION_MANAGE_OVERLAY_PERMISSION, Uri.parse("package:" + context.getPackageName()));
                        Activity activity = AndroidUtilities.findActivity(context);
                        if (activity instanceof LaunchActivity) {
                            activity.startActivityForResult(intent, 105);
                        } else {
                            context.startActivity(intent);
                        }
                    }
                } catch (Exception e) {
                    FileLog.e(e);
                }
            }
        });
        builder.notDrawBackgroundOnTopView(true);
        builder.setNegativeButton(LocaleController.getString("Cancel", R.string.Cancel), null);
        builder.setTopViewAspectRatio(aspectRatio);
        return builder;
    }

    public static AlertDialog.Builder createContactsPermissionDialog(Activity parentActivity, MessagesStorage.IntCallback callback) {
        AlertDialog.Builder builder = new AlertDialog.Builder(parentActivity);
        builder.setTopImage(R.drawable.permissions_contacts, Theme.getColor(Theme.key_dialogTopBackground));
        builder.setMessage(AndroidUtilities.replaceTags(LocaleController.getString("ContactsPermissionAlert", R.string.ContactsPermissionAlert)));
        builder.setPositiveButton(LocaleController.getString("ContactsPermissionAlertContinue", R.string.ContactsPermissionAlertContinue), (dialog, which) -> callback.run(1));
        builder.setNegativeButton(LocaleController.getString("ContactsPermissionAlertNotNow", R.string.ContactsPermissionAlertNotNow), (dialog, which) -> callback.run(0));
        return builder;
    }

    public static Dialog createFreeSpaceDialog(final LaunchActivity parentActivity) {
        final int[] selected = new int[1];

        if (SharedConfig.keepMedia == 2) {
            selected[0] = 3;
        } else if (SharedConfig.keepMedia == 0) {
            selected[0] = 1;
        } else if (SharedConfig.keepMedia == 1) {
            selected[0] = 2;
        } else if (SharedConfig.keepMedia == 3) {
            selected[0] = 0;
        }

        String[] descriptions = new String[]{
                LocaleController.formatPluralString("Days", 3),
                LocaleController.formatPluralString("Weeks", 1),
                LocaleController.formatPluralString("Months", 1),
                LocaleController.getString("LowDiskSpaceNeverRemove", R.string.LowDiskSpaceNeverRemove)
        };

        final LinearLayout linearLayout = new LinearLayout(parentActivity);
        linearLayout.setOrientation(LinearLayout.VERTICAL);

        TextView titleTextView = new TextView(parentActivity);
        titleTextView.setText(LocaleController.getString("LowDiskSpaceTitle2", R.string.LowDiskSpaceTitle2));
        titleTextView.setTextColor(Theme.getColor(Theme.key_dialogTextBlack));
        titleTextView.setTextSize(TypedValue.COMPLEX_UNIT_DIP, 16);
        titleTextView.setTypeface(AndroidUtilities.getTypeface("fonts/rmedium.ttf"));
        titleTextView.setGravity((LocaleController.isRTL ? Gravity.RIGHT : Gravity.LEFT) | Gravity.TOP);
        linearLayout.addView(titleTextView, LayoutHelper.createLinear(LayoutHelper.WRAP_CONTENT, LayoutHelper.WRAP_CONTENT, (LocaleController.isRTL ? Gravity.RIGHT : Gravity.LEFT) | Gravity.TOP, 24, 0, 24, 8));

        for (int a = 0; a < descriptions.length; a++) {
            RadioColorCell cell = new RadioColorCell(parentActivity);
            cell.setPadding(AndroidUtilities.dp(4), 0, AndroidUtilities.dp(4), 0);
            cell.setTag(a);
            cell.setCheckColor(Theme.getColor(Theme.key_radioBackground), Theme.getColor(Theme.key_dialogRadioBackgroundChecked));
            cell.setTextAndValue(descriptions[a], selected[0] == a);
            linearLayout.addView(cell);
            cell.setOnClickListener(v -> {
                int num = (Integer) v.getTag();
                if (num == 0) {
                    selected[0] = 3;
                } else if (num == 1) {
                    selected[0] = 0;
                } else if (num == 2) {
                    selected[0] = 1;
                } else if (num == 3) {
                    selected[0] = 2;
                }
                int count = linearLayout.getChildCount();
                for (int a1 = 0; a1 < count; a1++) {
                    View child = linearLayout.getChildAt(a1);
                    if (child instanceof RadioColorCell) {
                        ((RadioColorCell) child).setChecked(child == v, true);
                    }
                }
            });
        }
        AlertDialog.Builder builder = new AlertDialog.Builder(parentActivity);
        builder.setTitle(LocaleController.getString("LowDiskSpaceTitle", R.string.LowDiskSpaceTitle));
        builder.setMessage(LocaleController.getString("LowDiskSpaceMessage", R.string.LowDiskSpaceMessage));
        builder.setView(linearLayout);
        builder.setPositiveButton(LocaleController.getString("OK", R.string.OK), (dialog, which) -> SharedConfig.setKeepMedia(selected[0]));
        builder.setNeutralButton(LocaleController.getString("ClearMediaCache", R.string.ClearMediaCache), (dialog, which) -> parentActivity.presentFragment(new CacheControlActivity()));
        return builder.create();
    }

    public static Dialog createPrioritySelectDialog(Activity parentActivity, final long dialog_id, final int globalType, final Runnable onSelect) {
        SharedPreferences preferences = MessagesController.getNotificationsSettings(UserConfig.selectedAccount);
        final int[] selected = new int[1];
        String[] descriptions;
        if (dialog_id != 0) {
            selected[0] = preferences.getInt("priority_" + dialog_id, 3);
            if (selected[0] == 3) {
                selected[0] = 0;
            } else if (selected[0] == 4) {
                selected[0] = 1;
            } else if (selected[0] == 5) {
                selected[0] = 2;
            } else if (selected[0] == 0) {
                selected[0] = 3;
            } else {
                selected[0] = 4;
            }
            descriptions = new String[]{
                    LocaleController.getString("NotificationsPrioritySettings", R.string.NotificationsPrioritySettings),
                    LocaleController.getString("NotificationsPriorityLow", R.string.NotificationsPriorityLow),
                    LocaleController.getString("NotificationsPriorityMedium", R.string.NotificationsPriorityMedium),
                    LocaleController.getString("NotificationsPriorityHigh", R.string.NotificationsPriorityHigh),
                    LocaleController.getString("NotificationsPriorityUrgent", R.string.NotificationsPriorityUrgent)
            };
        } else {
            if (globalType == NotificationsController.TYPE_PRIVATE) {
                selected[0] = preferences.getInt("priority_messages", 1);
            } else if (globalType == NotificationsController.TYPE_GROUP) {
                selected[0] = preferences.getInt("priority_group", 1);
            } else if (globalType == NotificationsController.TYPE_CHANNEL) {
                selected[0] = preferences.getInt("priority_channel", 1);
            }
            if (selected[0] == 4) {
                selected[0] = 0;
            } else if (selected[0] == 5) {
                selected[0] = 1;
            } else if (selected[0] == 0) {
                selected[0] = 2;
            } else {
                selected[0] = 3;
            }
            descriptions = new String[]{
                    LocaleController.getString("NotificationsPriorityLow", R.string.NotificationsPriorityLow),
                    LocaleController.getString("NotificationsPriorityMedium", R.string.NotificationsPriorityMedium),
                    LocaleController.getString("NotificationsPriorityHigh", R.string.NotificationsPriorityHigh),
                    LocaleController.getString("NotificationsPriorityUrgent", R.string.NotificationsPriorityUrgent)
            };
        }

        final LinearLayout linearLayout = new LinearLayout(parentActivity);
        linearLayout.setOrientation(LinearLayout.VERTICAL);
        AlertDialog.Builder builder = new AlertDialog.Builder(parentActivity);

        for (int a = 0; a < descriptions.length; a++) {
            RadioColorCell cell = new RadioColorCell(parentActivity);
            cell.setPadding(AndroidUtilities.dp(4), 0, AndroidUtilities.dp(4), 0);
            cell.setTag(a);
            cell.setCheckColor(Theme.getColor(Theme.key_radioBackground), Theme.getColor(Theme.key_dialogRadioBackgroundChecked));
            cell.setTextAndValue(descriptions[a], selected[0] == a);
            linearLayout.addView(cell);
            cell.setOnClickListener(v -> {
                selected[0] = (Integer) v.getTag();

                final SharedPreferences preferences1 = MessagesController.getNotificationsSettings(UserConfig.selectedAccount);
                SharedPreferences.Editor editor = preferences1.edit();
                if (dialog_id != 0) {
                    int option;
                    if (selected[0] == 0) {
                        option = 3;
                    } else if (selected[0] == 1) {
                        option = 4;
                    } else if (selected[0] == 2) {
                        option = 5;
                    } else if (selected[0] == 3) {
                        option = 0;
                    } else {
                        option = 1;
                    }
                    editor.putInt("priority_" + dialog_id, option);
                    NotificationsController.getInstance(UserConfig.selectedAccount).deleteNotificationChannel(dialog_id);
                } else {
                    int option;
                    if (selected[0] == 0) {
                        option = 4;
                    } else if (selected[0] == 1) {
                        option = 5;
                    } else if (selected[0] == 2) {
                        option = 0;
                    } else {
                        option = 1;
                    }
                    if (globalType == NotificationsController.TYPE_PRIVATE) {
                        editor.putInt("priority_messages", option);
                        selected[0] = preferences.getInt("priority_messages", 1);
                    } else if (globalType == NotificationsController.TYPE_GROUP) {
                        editor.putInt("priority_group", option);
                        selected[0] = preferences.getInt("priority_group", 1);
                    } else if (globalType == NotificationsController.TYPE_CHANNEL) {
                        editor.putInt("priority_channel", option);
                        selected[0] = preferences.getInt("priority_channel", 1);
                    }
                    NotificationsController.getInstance(UserConfig.selectedAccount).deleteNotificationChannelGlobal(globalType);
                }
                editor.commit();
                builder.getDismissRunnable().run();
                if (onSelect != null) {
                    onSelect.run();
                }
            });
        }
        builder.setTitle(LocaleController.getString("NotificationsImportance", R.string.NotificationsImportance));
        builder.setView(linearLayout);
        builder.setPositiveButton(LocaleController.getString("Cancel", R.string.Cancel), null);
        return builder.create();
    }

    public static Dialog createPopupSelectDialog(Activity parentActivity, final int globalType, final Runnable onSelect) {
        SharedPreferences preferences = MessagesController.getNotificationsSettings(UserConfig.selectedAccount);
        final int[] selected = new int[1];
        if (globalType == NotificationsController.TYPE_PRIVATE) {
            selected[0] = preferences.getInt("popupAll", 0);
        } else if (globalType == NotificationsController.TYPE_GROUP) {
            selected[0] = preferences.getInt("popupGroup", 0);
        } else {
            selected[0] = preferences.getInt("popupChannel", 0);
        }
        String[] descriptions = new String[]{
                LocaleController.getString("NoPopup", R.string.NoPopup),
                LocaleController.getString("OnlyWhenScreenOn", R.string.OnlyWhenScreenOn),
                LocaleController.getString("OnlyWhenScreenOff", R.string.OnlyWhenScreenOff),
                LocaleController.getString("AlwaysShowPopup", R.string.AlwaysShowPopup)
        };

        final LinearLayout linearLayout = new LinearLayout(parentActivity);
        linearLayout.setOrientation(LinearLayout.VERTICAL);
        AlertDialog.Builder builder = new AlertDialog.Builder(parentActivity);

        for (int a = 0; a < descriptions.length; a++) {
            RadioColorCell cell = new RadioColorCell(parentActivity);
            cell.setTag(a);
            cell.setPadding(AndroidUtilities.dp(4), 0, AndroidUtilities.dp(4), 0);
            cell.setCheckColor(Theme.getColor(Theme.key_radioBackground), Theme.getColor(Theme.key_dialogRadioBackgroundChecked));
            cell.setTextAndValue(descriptions[a], selected[0] == a);
            linearLayout.addView(cell);
            cell.setOnClickListener(v -> {
                selected[0] = (Integer) v.getTag();

                final SharedPreferences preferences1 = MessagesController.getNotificationsSettings(UserConfig.selectedAccount);
                SharedPreferences.Editor editor = preferences1.edit();
                if (globalType == NotificationsController.TYPE_PRIVATE) {
                    editor.putInt("popupAll", selected[0]);
                } else if (globalType == NotificationsController.TYPE_GROUP) {
                    editor.putInt("popupGroup", selected[0]);
                } else {
                    editor.putInt("popupChannel", selected[0]);
                }
                editor.commit();
                builder.getDismissRunnable().run();
                if (onSelect != null) {
                    onSelect.run();
                }
            });
        }
        builder.setTitle(LocaleController.getString("PopupNotification", R.string.PopupNotification));
        builder.setView(linearLayout);
        builder.setPositiveButton(LocaleController.getString("Cancel", R.string.Cancel), null);
        return builder.create();
    }

    public static Dialog createSingleChoiceDialog(Activity parentActivity, final String[] options, final String title, final int selected, final DialogInterface.OnClickListener listener) {
        final LinearLayout linearLayout = new LinearLayout(parentActivity);
        linearLayout.setOrientation(LinearLayout.VERTICAL);
        AlertDialog.Builder builder = new AlertDialog.Builder(parentActivity);
        for (int a = 0; a < options.length; a++) {
            RadioColorCell cell = new RadioColorCell(parentActivity);
            cell.setPadding(AndroidUtilities.dp(4), 0, AndroidUtilities.dp(4), 0);
            cell.setTag(a);
            cell.setCheckColor(Theme.getColor(Theme.key_radioBackground), Theme.getColor(Theme.key_dialogRadioBackgroundChecked));
            cell.setTextAndValue(options[a], selected == a);
            linearLayout.addView(cell);
            cell.setOnClickListener(v -> {
                int sel = (Integer) v.getTag();
                builder.getDismissRunnable().run();
                listener.onClick(null, sel);
            });
        }

        builder.setTitle(title);
        builder.setView(linearLayout);
        builder.setPositiveButton(LocaleController.getString("Cancel", R.string.Cancel), null);
        return builder.create();
    }

    public static AlertDialog.Builder createTTLAlert(final Context context, final TLRPC.EncryptedChat encryptedChat, Theme.ResourcesProvider resourcesProvider) {
        AlertDialog.Builder builder = new AlertDialog.Builder(context, resourcesProvider);
        builder.setTitle(LocaleController.getString("MessageLifetime", R.string.MessageLifetime));
        final NumberPicker numberPicker = new NumberPicker(context);
        numberPicker.setMinValue(0);
        numberPicker.setMaxValue(20);
        if (encryptedChat.ttl > 0 && encryptedChat.ttl < 16) {
            numberPicker.setValue(encryptedChat.ttl);
        } else if (encryptedChat.ttl == 30) {
            numberPicker.setValue(16);
        } else if (encryptedChat.ttl == 60) {
            numberPicker.setValue(17);
        } else if (encryptedChat.ttl == 60 * 60) {
            numberPicker.setValue(18);
        } else if (encryptedChat.ttl == 60 * 60 * 24) {
            numberPicker.setValue(19);
        } else if (encryptedChat.ttl == 60 * 60 * 24 * 7) {
            numberPicker.setValue(20);
        } else if (encryptedChat.ttl == 0) {
            numberPicker.setValue(0);
        }
        numberPicker.setFormatter(value -> {
            if (value == 0) {
                return LocaleController.getString("ShortMessageLifetimeForever", R.string.ShortMessageLifetimeForever);
            } else if (value >= 1 && value < 16) {
                return LocaleController.formatTTLString(value);
            } else if (value == 16) {
                return LocaleController.formatTTLString(30);
            } else if (value == 17) {
                return LocaleController.formatTTLString(60);
            } else if (value == 18) {
                return LocaleController.formatTTLString(60 * 60);
            } else if (value == 19) {
                return LocaleController.formatTTLString(60 * 60 * 24);
            } else if (value == 20) {
                return LocaleController.formatTTLString(60 * 60 * 24 * 7);
            }
            return "";
        });
        builder.setView(numberPicker);
        builder.setNegativeButton(LocaleController.getString("Done", R.string.Done), (dialog, which) -> {
            int oldValue = encryptedChat.ttl;
            which = numberPicker.getValue();
            if (which >= 0 && which < 16) {
                encryptedChat.ttl = which;
            } else if (which == 16) {
                encryptedChat.ttl = 30;
            } else if (which == 17) {
                encryptedChat.ttl = 60;
            } else if (which == 18) {
                encryptedChat.ttl = 60 * 60;
            } else if (which == 19) {
                encryptedChat.ttl = 60 * 60 * 24;
            } else if (which == 20) {
                encryptedChat.ttl = 60 * 60 * 24 * 7;
            }
            if (oldValue != encryptedChat.ttl) {
                SecretChatHelper.getInstance(UserConfig.selectedAccount).sendTTLMessage(encryptedChat, null);
                MessagesStorage.getInstance(UserConfig.selectedAccount).updateEncryptedChatTTL(encryptedChat);
            }
        });
        return builder;
    }

    public interface AccountSelectDelegate {
        void didSelectAccount(int account);
    }

    public static AlertDialog createAccountSelectDialog(Activity parentActivity, final AccountSelectDelegate delegate) {
        if (UserConfig.getActivatedAccountsCount() < 2) {
            return null;
        }

        AlertDialog.Builder builder = new AlertDialog.Builder(parentActivity);
        final Runnable dismissRunnable = builder.getDismissRunnable();
        final AlertDialog[] alertDialog = new AlertDialog[1];

        final LinearLayout linearLayout = new LinearLayout(parentActivity);
        linearLayout.setOrientation(LinearLayout.VERTICAL);
        for (int a : SharedConfig.activeAccounts) {
            TLRPC.User u = UserConfig.getInstance(a).getCurrentUser();
            if (u != null) {
                AccountSelectCell cell = new AccountSelectCell(parentActivity, false);
                cell.setAccount(a, false);
                cell.setPadding(AndroidUtilities.dp(14), 0, AndroidUtilities.dp(14), 0);
                cell.setBackgroundDrawable(Theme.getSelectorDrawable(false));
                linearLayout.addView(cell, LayoutHelper.createLinear(LayoutHelper.MATCH_PARENT, 50));
                cell.setOnClickListener(v -> {
                    if (alertDialog[0] != null) {
                        alertDialog[0].setOnDismissListener(null);
                    }
                    dismissRunnable.run();
                    AccountSelectCell cell1 = (AccountSelectCell) v;
                    delegate.didSelectAccount(cell1.getAccountNumber());
                });
            }
        }

        builder.setTitle(LocaleController.getString("SelectAccount", R.string.SelectAccount));
        builder.setView(linearLayout);
        builder.setPositiveButton(LocaleController.getString("Cancel", R.string.Cancel), null);
        return alertDialog[0] = builder.create();
    }

//    public static AlertDialog createExpireDateAlert(final Context context, final boolean month, final int[] result, final Runnable callback) {
//        AlertDialog.Builder builder = new AlertDialog.Builder(context);
//        builder.setTitle(month ? LocaleController.getString("PaymentCardExpireDateMonth", R.string.PaymentCardExpireDateMonth) : LocaleController.getString("PaymentCardExpireDateYear", R.string.PaymentCardExpireDateYear));
//        final NumberPicker numberPicker = new NumberPicker(context);
//        final int currentYear;
//        if (month) {
//            numberPicker.setMinValue(1);
//            numberPicker.setMaxValue(12);
//            currentYear = 0;
//        } else {
//            Calendar rightNow = Calendar.getInstance();
//            currentYear = rightNow.get(Calendar.YEAR);
//            numberPicker.setMinValue(0);
//            numberPicker.setMaxValue(30);
//        }
//        numberPicker.setFormatter(new NumberPicker.Formatter() {
//            @Override
//            public String format(int value) {
//                if (month) {
//                    return String.format(Locale.US, "%02d", value);
//                } else {
//                    return String.format(Locale.US, "%02d", value + currentYear);
//                }
//            }
//        });
//        builder.setView(numberPicker);
//        builder.setNegativeButton(LocaleController.getString("Done", R.string.Done), new DialogInterface.OnClickListener() {
//            @Override
//            public void onClick(DialogInterface dialog, int which) {
//                result[0] = month ? numberPicker.getValue() : ((numberPicker.getValue() + currentYear) % 100);
//                callback.run();
//            }
//        });
//        return builder.create();
//    }

    public interface PaymentAlertDelegate {
        void didPressedNewCard();
    }

    public static void createDeleteMessagesAlert(BaseFragment fragment, TLRPC.User user, TLRPC.Chat chat, TLRPC.EncryptedChat encryptedChat, TLRPC.ChatFull chatInfo, long mergeDialogId, MessageObject selectedMessage, SparseArray<MessageObject>[] selectedMessages, MessageObject.GroupedMessages selectedGroup, boolean scheduled, int loadParticipant, Runnable onDelete, Theme.ResourcesProvider resourcesProvider) {
        if (fragment == null || user == null && chat == null && encryptedChat == null) {
            return;
        }
        Activity activity = fragment.getParentActivity();
        if (activity == null) {
            return;
        }
        int currentAccount = fragment.getCurrentAccount();

        AlertDialog.Builder builder = new AlertDialog.Builder(activity, resourcesProvider);
        int count;
        if (selectedGroup != null) {
            count = selectedGroup.messages.size();
        } else if (selectedMessage != null) {
            count = 1;
        } else {
            count = selectedMessages[0].size() + selectedMessages[1].size();
        }

        long dialogId;
        if (encryptedChat != null) {
            dialogId = DialogObject.makeEncryptedDialogId(encryptedChat.id);
        } else if (user != null) {
            dialogId = user.id;
        } else {
            dialogId = -chat.id;
        }

        int currentDate = ConnectionsManager.getInstance(currentAccount).getCurrentTime();
        boolean hasNonDiceMessages = false;
        if (selectedMessage != null) {
            hasNonDiceMessages = !selectedMessage.isDice() || Math.abs(currentDate - selectedMessage.messageOwner.date) > 24 * 60 * 60;
        } else {
            for (int a = 0; a < 2; a++) {
                for (int b = 0; b < selectedMessages[a].size(); b++) {
                    MessageObject msg = selectedMessages[a].valueAt(b);
                    if (!msg.isDice() || Math.abs(currentDate - msg.messageOwner.date) > 24 * 60 * 60) {
                        hasNonDiceMessages = true;
                        break;
                    }
                }
            }
        }

        final boolean[] checks = new boolean[3];
        final boolean[] deleteForAll = {true};
        TLRPC.User actionUser = null;
        boolean canRevokeInbox = user != null && MessagesController.getInstance(currentAccount).canRevokePmInbox;
        int revokeTimeLimit;
        if (user != null) {
            revokeTimeLimit = MessagesController.getInstance(currentAccount).revokeTimePmLimit;
        } else {
            revokeTimeLimit = MessagesController.getInstance(currentAccount).revokeTimeLimit;
        }
        boolean hasDeleteForAllCheck = false;
        boolean hasNotOut = false;
        int myMessagesCount = 0;
        boolean canDeleteInbox = encryptedChat == null && user != null && canRevokeInbox && revokeTimeLimit == 0x7fffffff;
        if (chat != null && chat.megagroup && !scheduled) {
            boolean canBan = ChatObject.canBlockUsers(chat);
            if (selectedMessage != null) {
                if (selectedMessage.messageOwner.action == null || selectedMessage.messageOwner.action instanceof TLRPC.TL_messageActionEmpty ||
                        selectedMessage.messageOwner.action instanceof TLRPC.TL_messageActionChatDeleteUser ||
                        selectedMessage.messageOwner.action instanceof TLRPC.TL_messageActionChatJoinedByLink ||
                        selectedMessage.messageOwner.action instanceof TLRPC.TL_messageActionChatAddUser) {
                    actionUser = MessagesController.getInstance(currentAccount).getUser(selectedMessage.messageOwner.from_id.user_id);
                }
                boolean hasOutgoing = !selectedMessage.isSendError() && selectedMessage.getDialogId() == mergeDialogId && (selectedMessage.messageOwner.action == null || selectedMessage.messageOwner.action instanceof TLRPC.TL_messageActionEmpty) && selectedMessage.isOut() && (currentDate - selectedMessage.messageOwner.date) <= revokeTimeLimit;
                if (hasOutgoing) {
                    myMessagesCount++;
                }
            } else {
                long from_id = -1;
                for (int a = 1; a >= 0; a--) {
                    long channelId = 0;
                    for (int b = 0; b < selectedMessages[a].size(); b++) {
                        MessageObject msg = selectedMessages[a].valueAt(b);
                        if (from_id == -1) {
                            from_id = msg.getFromChatId();
                        }
                        if (from_id < 0 || from_id != msg.getSenderId()) {
                            from_id = -2;
                            break;
                        }
                    }
                    if (from_id == -2) {
                        break;
                    }
                }
                for (int a = 1; a >= 0; a--) {
                    for (int b = 0; b < selectedMessages[a].size(); b++) {
                        MessageObject msg = selectedMessages[a].valueAt(b);
                        if (a == 1) {
                            if (msg.isOut() && msg.messageOwner.action == null) {
                                if ((currentDate - msg.messageOwner.date) <= revokeTimeLimit) {
                                    myMessagesCount++;
                                }
                            }
                        }
                    }
                }
                if (from_id != -1) {
                    actionUser = MessagesController.getInstance(currentAccount).getUser(from_id);
                }
            }
            if (actionUser != null && actionUser.id != UserConfig.getInstance(currentAccount).getClientUserId()) {
                if (loadParticipant == 1 && !chat.creator) {
                    final AlertDialog[] progressDialog = new AlertDialog[]{new AlertDialog(activity, 3)};

                    TLRPC.TL_channels_getParticipant req = new TLRPC.TL_channels_getParticipant();
                    req.channel = MessagesController.getInputChannel(chat);
                    req.participant = MessagesController.getInputPeer(actionUser);
                    int requestId = ConnectionsManager.getInstance(currentAccount).sendRequest(req, (response, error) -> AndroidUtilities.runOnUIThread(() -> {
                        try {
                            progressDialog[0].dismiss();
                        } catch (Throwable ignore) {

                        }
                        progressDialog[0] = null;
                        int loadType = 2;
                        if (response != null) {
                            TLRPC.TL_channels_channelParticipant participant = (TLRPC.TL_channels_channelParticipant) response;
                            if (!(participant.participant instanceof TLRPC.TL_channelParticipantAdmin || participant.participant instanceof TLRPC.TL_channelParticipantCreator)) {
                                loadType = 0;
                            }
                        } else if (error != null && "USER_NOT_PARTICIPANT".equals(error.text)) {
                            loadType = 0;
                        }
                        createDeleteMessagesAlert(fragment, user, chat, encryptedChat, chatInfo, mergeDialogId, selectedMessage, selectedMessages, selectedGroup, scheduled, loadType, onDelete, resourcesProvider);
                    }));
                    AndroidUtilities.runOnUIThread(() -> {
                        if (progressDialog[0] == null) {
                            return;
                        }
                        progressDialog[0].setOnCancelListener(dialog -> ConnectionsManager.getInstance(currentAccount).cancelRequest(requestId, true));
                        fragment.showDialog(progressDialog[0]);
                    }, 1000);
                    return;
                }
                FrameLayout frameLayout = new FrameLayout(activity);
                int num = 0;
                for (int a = 0; a < 3; a++) {
                    if ((loadParticipant == 2 || !canBan) && a == 0) {
                        continue;
                    }
                    CheckBoxCell cell = new CheckBoxCell(activity, 1, resourcesProvider);
                    cell.setBackgroundDrawable(Theme.getSelectorDrawable(false));
                    cell.setTag(a);
                    if (a == 0) {
                        cell.setText(LocaleController.getString("DeleteBanUser", R.string.DeleteBanUser), "", false, false);
                    } else if (a == 1) {
                        cell.setText(LocaleController.getString("DeleteReportSpam", R.string.DeleteReportSpam), "", false, false);
                    } else {
                        cell.setText(LocaleController.formatString("DeleteAllFrom", R.string.DeleteAllFrom, ContactsController.formatName(actionUser.first_name, actionUser.last_name)), "", false, false);
                    }
                    cell.setPadding(LocaleController.isRTL ? AndroidUtilities.dp(16) : AndroidUtilities.dp(8), 0, LocaleController.isRTL ? AndroidUtilities.dp(8) : AndroidUtilities.dp(16), 0);
                    frameLayout.addView(cell, LayoutHelper.createFrame(LayoutHelper.MATCH_PARENT, 48, Gravity.TOP | Gravity.LEFT, 0, 48 * num, 0, 0));
                    cell.setOnClickListener(v -> {
                        if (!v.isEnabled()) {
                            return;
                        }
                        CheckBoxCell cell13 = (CheckBoxCell) v;
                        Integer num1 = (Integer) cell13.getTag();
                        checks[num1] = !checks[num1];
                        cell13.setChecked(checks[num1], true);
                    });
                    num++;
                }
                builder.setView(frameLayout);
            } else if (!hasNotOut && myMessagesCount > 0 && hasNonDiceMessages) {
                hasDeleteForAllCheck = true;
                FrameLayout frameLayout = new FrameLayout(activity);
                CheckBoxCell cell = new CheckBoxCell(activity, 1, resourcesProvider);
                cell.setBackgroundDrawable(Theme.getSelectorDrawable(false));
                if (chat != null && hasNotOut) {
                    cell.setText(LocaleController.getString("DeleteForAll", R.string.DeleteForAll), "", true, false);
                } else {
                    cell.setText(LocaleController.getString("DeleteMessagesOption", R.string.DeleteMessagesOption), "", true, false);
                }
                cell.setPadding(LocaleController.isRTL ? AndroidUtilities.dp(16) : AndroidUtilities.dp(8), 0, LocaleController.isRTL ? AndroidUtilities.dp(8) : AndroidUtilities.dp(16), 0);
                frameLayout.addView(cell, LayoutHelper.createFrame(LayoutHelper.MATCH_PARENT, 48, Gravity.TOP | Gravity.LEFT, 0, 0, 0, 0));
                cell.setOnClickListener(v -> {
                    CheckBoxCell cell12 = (CheckBoxCell) v;
                    deleteForAll[0] = !deleteForAll[0];
                    cell12.setChecked(deleteForAll[0], true);
                });
                builder.setView(frameLayout);
                builder.setCustomViewOffset(9);
            } else {
                actionUser = null;
            }
        } else if (!scheduled && !ChatObject.isChannel(chat) && encryptedChat == null) {
            if (user != null && user.id != UserConfig.getInstance(currentAccount).getClientUserId() && (!user.bot || user.support) || chat != null) {
                if (selectedMessage != null) {
                    boolean hasOutgoing = !selectedMessage.isSendError() && (
                            selectedMessage.messageOwner.action == null ||
                                    selectedMessage.messageOwner.action instanceof TLRPC.TL_messageActionEmpty ||
                                    selectedMessage.messageOwner.action instanceof TLRPC.TL_messageActionPhoneCall ||
                                    selectedMessage.messageOwner.action instanceof TLRPC.TL_messageActionPinMessage ||
                                    selectedMessage.messageOwner.action instanceof TLRPC.TL_messageActionGeoProximityReached ||
                                    selectedMessage.messageOwner.action instanceof TLRPC.TL_messageActionSetChatTheme) && (selectedMessage.isOut() || canRevokeInbox || ChatObject.hasAdminRights(chat)) && (currentDate - selectedMessage.messageOwner.date) <= revokeTimeLimit;
                    if (hasOutgoing) {
                        myMessagesCount++;
                    }
                    hasNotOut = !selectedMessage.isOut();
                } else {
                    for (int a = 1; a >= 0; a--) {
                        for (int b = 0; b < selectedMessages[a].size(); b++) {
                            MessageObject msg = selectedMessages[a].valueAt(b);
                            if (!(msg.messageOwner.action == null ||
                                    msg.messageOwner.action instanceof TLRPC.TL_messageActionEmpty ||
                                    msg.messageOwner.action instanceof TLRPC.TL_messageActionPhoneCall ||
                                    msg.messageOwner.action instanceof TLRPC.TL_messageActionPinMessage ||
                                    msg.messageOwner.action instanceof TLRPC.TL_messageActionGeoProximityReached)) {
                                continue;
                            }
                            if ((msg.isOut() || canRevokeInbox) || chat != null && ChatObject.canBlockUsers(chat)) {
                                if ((currentDate - msg.messageOwner.date) <= revokeTimeLimit) {
                                    myMessagesCount++;
                                    if (!hasNotOut && !msg.isOut()) {
                                        hasNotOut = true;
                                    }
                                }
                            }
                        }
                    }
                }
            }
            if (myMessagesCount > 0 && hasNonDiceMessages && (user == null || !UserObject.isDeleted(user))) {
                hasDeleteForAllCheck = true;
                FrameLayout frameLayout = new FrameLayout(activity);
                CheckBoxCell cell = new CheckBoxCell(activity, 1, resourcesProvider);
                cell.setBackgroundDrawable(Theme.getSelectorDrawable(false));
                if (canDeleteInbox) {
                    cell.setText(LocaleController.formatString("DeleteMessagesOptionAlso", R.string.DeleteMessagesOptionAlso, UserObject.getFirstName(user)), "", true, false);
                } else if (chat != null && (hasNotOut || myMessagesCount == count)) {
                    cell.setText(LocaleController.getString("DeleteForAll", R.string.DeleteForAll), "", true, false);
                } else {
                    cell.setText(LocaleController.getString("DeleteMessagesOption", R.string.DeleteMessagesOption), "", true, false);
                }
                cell.setPadding(LocaleController.isRTL ? AndroidUtilities.dp(16) : AndroidUtilities.dp(8), 0, LocaleController.isRTL ? AndroidUtilities.dp(8) : AndroidUtilities.dp(16), 0);
                frameLayout.addView(cell, LayoutHelper.createFrame(LayoutHelper.MATCH_PARENT, 48, Gravity.TOP | Gravity.LEFT, 0, 0, 0, 0));
                cell.setOnClickListener(v -> {
                    CheckBoxCell cell1 = (CheckBoxCell) v;
                    deleteForAll[0] = !deleteForAll[0];
                    cell1.setChecked(deleteForAll[0], true);
                });
                builder.setView(frameLayout);
                builder.setCustomViewOffset(9);
            }
        }
        final TLRPC.User userFinal = actionUser;
        builder.setPositiveButton(LocaleController.getString("Delete", R.string.Delete), (dialogInterface, i) -> {
            ArrayList<Integer> ids = null;
            if (selectedMessage != null) {
                ids = new ArrayList<>();
                ArrayList<Long> random_ids = null;
                if (selectedGroup != null) {
                    for (int a = 0; a < selectedGroup.messages.size(); a++) {
                        MessageObject messageObject = selectedGroup.messages.get(a);
                        ids.add(messageObject.getId());
                        if (encryptedChat != null && messageObject.messageOwner.random_id != 0 && messageObject.type != 10) {
                            if (random_ids == null) {
                                random_ids = new ArrayList<>();
                            }
                            random_ids.add(messageObject.messageOwner.random_id);
                        }
                    }
                } else {
                    ids.add(selectedMessage.getId());
                    if (encryptedChat != null && selectedMessage.messageOwner.random_id != 0 && selectedMessage.type != 10) {
                        random_ids = new ArrayList<>();
                        random_ids.add(selectedMessage.messageOwner.random_id);
                    }
                }
                MessagesController.getInstance(currentAccount).deleteMessages(ids, random_ids, encryptedChat, dialogId, deleteForAll[0], scheduled);
            } else {
                for (int a = 1; a >= 0; a--) {
                    ids = new ArrayList<>();
                    for (int b = 0; b < selectedMessages[a].size(); b++) {
                        ids.add(selectedMessages[a].keyAt(b));
                    }
                    ArrayList<Long> random_ids = null;
                    long channelId = 0;
                    if (!ids.isEmpty()) {
                        MessageObject msg = selectedMessages[a].get(ids.get(0));
                        if (msg.messageOwner.peer_id.channel_id != 0) {
                            channelId = msg.messageOwner.peer_id.channel_id;
                        }
                    }
                    if (encryptedChat != null) {
                        random_ids = new ArrayList<>();
                        for (int b = 0; b < selectedMessages[a].size(); b++) {
                            MessageObject msg = selectedMessages[a].valueAt(b);
                            if (msg.messageOwner.random_id != 0 && msg.type != 10) {
                                random_ids.add(msg.messageOwner.random_id);
                            }
                        }
                    }
                    MessagesController.getInstance(currentAccount).deleteMessages(ids, random_ids, encryptedChat, dialogId, deleteForAll[0], scheduled);
                    selectedMessages[a].clear();
                }
            }
            if (userFinal != null) {
                if (checks[0]) {
                    MessagesController.getInstance(currentAccount).deleteParticipantFromChat(chat.id, userFinal, chatInfo);
                }
                if (checks[1]) {
                    TLRPC.TL_channels_reportSpam req = new TLRPC.TL_channels_reportSpam();
                    req.channel = MessagesController.getInputChannel(chat);
                    req.user_id = MessagesController.getInstance(currentAccount).getInputUser(userFinal);
                    req.id = ids;
                    ConnectionsManager.getInstance(currentAccount).sendRequest(req, (response, error) -> {

                    });
                }
                if (checks[2]) {
                    MessagesController.getInstance(currentAccount).deleteUserChannelHistory(chat, userFinal, 0);
                }
            }
            if (onDelete != null) {
                onDelete.run();
            }
        });

        if (count == 1) {
            builder.setTitle(LocaleController.getString("DeleteSingleMessagesTitle", R.string.DeleteSingleMessagesTitle));
        } else {
            builder.setTitle(LocaleController.formatString("DeleteMessagesTitle", R.string.DeleteMessagesTitle, LocaleController.formatPluralString("messages", count)));
        }

        if (chat != null && hasNotOut) {
            if (hasDeleteForAllCheck && myMessagesCount != count) {
                builder.setMessage(LocaleController.formatString("DeleteMessagesTextGroupPart", R.string.DeleteMessagesTextGroupPart, LocaleController.formatPluralString("messages", myMessagesCount)));
            } else if (count == 1) {
                builder.setMessage(LocaleController.getString("AreYouSureDeleteSingleMessage", R.string.AreYouSureDeleteSingleMessage));
            } else {
                builder.setMessage(LocaleController.getString("AreYouSureDeleteFewMessages", R.string.AreYouSureDeleteFewMessages));
            }
        } else if (hasDeleteForAllCheck && !canDeleteInbox && myMessagesCount != count) {
            if (chat != null) {
                builder.setMessage(LocaleController.formatString("DeleteMessagesTextGroup", R.string.DeleteMessagesTextGroup, LocaleController.formatPluralString("messages", myMessagesCount)));
            } else {
                builder.setMessage(AndroidUtilities.replaceTags(LocaleController.formatString("DeleteMessagesText", R.string.DeleteMessagesText, LocaleController.formatPluralString("messages", myMessagesCount), UserObject.getFirstName(user))));
            }
        } else {
            if (chat != null && chat.megagroup && !scheduled) {
                if (count == 1) {
                    builder.setMessage(LocaleController.getString("AreYouSureDeleteSingleMessageMega", R.string.AreYouSureDeleteSingleMessageMega));
                } else {
                    builder.setMessage(LocaleController.getString("AreYouSureDeleteFewMessagesMega", R.string.AreYouSureDeleteFewMessagesMega));
                }
            } else {
                if (count == 1) {
                    builder.setMessage(LocaleController.getString("AreYouSureDeleteSingleMessage", R.string.AreYouSureDeleteSingleMessage));
                } else {
                    builder.setMessage(LocaleController.getString("AreYouSureDeleteFewMessages", R.string.AreYouSureDeleteFewMessages));
                }
            }
        }

        builder.setNegativeButton(LocaleController.getString("Cancel", R.string.Cancel), null);
        AlertDialog dialog = builder.create();
        fragment.showDialog(dialog);
        TextView button = (TextView) dialog.getButton(DialogInterface.BUTTON_POSITIVE);
        if (button != null) {
            button.setTextColor(Theme.getColor(Theme.key_dialogTextRed2));
        }
    }

    public static void createThemeCreateDialog(BaseFragment fragment, int type, Theme.ThemeInfo switchToTheme, Theme.ThemeAccent switchToAccent) {
        if (fragment == null || fragment.getParentActivity() == null) {
            return;
        }
        Context context = fragment.getParentActivity();
        final EditTextBoldCursor editText = new EditTextBoldCursor(context);
        editText.setBackgroundDrawable(Theme.createEditTextDrawable(context, true));

        AlertDialog.Builder builder = new AlertDialog.Builder(context);
        builder.setTitle(LocaleController.getString("NewTheme", R.string.NewTheme));
        builder.setNegativeButton(LocaleController.getString("Cancel", R.string.Cancel), null);
        builder.setPositiveButton(LocaleController.getString("Create", R.string.Create), (dialog, which) -> {

        });

        LinearLayout linearLayout = new LinearLayout(context);
        linearLayout.setOrientation(LinearLayout.VERTICAL);
        builder.setView(linearLayout);

        final TextView message = new TextView(context);
        if (type != 0) {
            message.setText(AndroidUtilities.replaceTags(LocaleController.getString("EnterThemeNameEdit", R.string.EnterThemeNameEdit)));
        } else {
            message.setText(LocaleController.getString("EnterThemeName", R.string.EnterThemeName));
        }
        message.setTextSize(TypedValue.COMPLEX_UNIT_DIP, 16);
        message.setPadding(AndroidUtilities.dp(23), AndroidUtilities.dp(12), AndroidUtilities.dp(23), AndroidUtilities.dp(6));
        message.setTextColor(Theme.getColor(Theme.key_dialogTextBlack));
        linearLayout.addView(message, LayoutHelper.createLinear(LayoutHelper.MATCH_PARENT, LayoutHelper.WRAP_CONTENT));

        editText.setTextSize(TypedValue.COMPLEX_UNIT_DIP, 16);
        editText.setTextColor(Theme.getColor(Theme.key_dialogTextBlack));
        editText.setMaxLines(1);
        editText.setLines(1);
        editText.setInputType(InputType.TYPE_CLASS_TEXT | InputType.TYPE_TEXT_FLAG_CAP_SENTENCES);
        editText.setGravity(Gravity.LEFT | Gravity.TOP);
        editText.setSingleLine(true);
        editText.setImeOptions(EditorInfo.IME_ACTION_DONE);
        editText.setCursorColor(Theme.getColor(Theme.key_windowBackgroundWhiteBlackText));
        editText.setCursorSize(AndroidUtilities.dp(20));
        editText.setCursorWidth(1.5f);
        editText.setPadding(0, AndroidUtilities.dp(4), 0, 0);
        linearLayout.addView(editText, LayoutHelper.createLinear(LayoutHelper.MATCH_PARENT, 36, Gravity.TOP | Gravity.LEFT, 24, 6, 24, 0));
        editText.setOnEditorActionListener((textView, i, keyEvent) -> {
            AndroidUtilities.hideKeyboard(textView);
            return false;
        });
        editText.setText(generateThemeName(switchToAccent));
        editText.setSelection(editText.length());

        final AlertDialog alertDialog = builder.create();
        alertDialog.setOnShowListener(dialog -> AndroidUtilities.runOnUIThread(() -> {
            editText.requestFocus();
            AndroidUtilities.showKeyboard(editText);
        }));
        fragment.showDialog(alertDialog);
        editText.requestFocus();
        alertDialog.getButton(AlertDialog.BUTTON_POSITIVE).setOnClickListener(v -> {
            if (fragment.getParentActivity() == null) {
                return;
            }
            if (editText.length() == 0) {
                VibrateUtil.vibrate();
                AndroidUtilities.shakeView(editText, 2, 0);
                return;
            }
            if (fragment instanceof ThemePreviewActivity) {
                Theme.applyPreviousTheme();
                fragment.finishFragment();
            }
            if (switchToAccent != null) {
                switchToTheme.setCurrentAccentId(switchToAccent.id);
                Theme.refreshThemeColors();
                Utilities.searchQueue.postRunnable(() -> AndroidUtilities.runOnUIThread(() -> processCreate(editText, alertDialog, fragment)));
                return;
            }
            processCreate(editText, alertDialog, fragment);
        });
    }

    private static void processCreate(EditTextBoldCursor editText, AlertDialog alertDialog, BaseFragment fragment) {
        if (fragment == null || fragment.getParentActivity() == null) {
            return;
        }
        AndroidUtilities.hideKeyboard(editText);
        Theme.ThemeInfo themeInfo = Theme.createNewTheme(editText.getText().toString());
        NotificationCenter.getGlobalInstance().postNotificationName(NotificationCenter.themeListUpdated);

        ThemeEditorView themeEditorView = new ThemeEditorView();
        themeEditorView.show(fragment.getParentActivity(), themeInfo);
        alertDialog.dismiss();

        SharedPreferences preferences = MessagesController.getGlobalMainSettings();
        if (preferences.getBoolean("themehint", false)) {
            return;
        }
        preferences.edit().putBoolean("themehint", true).commit();
        try {
            Toast.makeText(fragment.getParentActivity(), LocaleController.getString("CreateNewThemeHelp", R.string.CreateNewThemeHelp), Toast.LENGTH_LONG).show();
        } catch (Exception e) {
            FileLog.e(e);
        }
    }

    private static String generateThemeName(Theme.ThemeAccent accent) {
        List<String> adjectives = Arrays.asList(
                "Ancient",
                "Antique",
                "Autumn",
                "Baby",
                "Barely",
                "Baroque",
                "Blazing",
                "Blushing",
                "Bohemian",
                "Bubbly",
                "Burning",
                "Buttered",
                "Classic",
                "Clear",
                "Cool",
                "Cosmic",
                "Cotton",
                "Cozy",
                "Crystal",
                "Dark",
                "Daring",
                "Darling",
                "Dawn",
                "Dazzling",
                "Deep",
                "Deepest",
                "Delicate",
                "Delightful",
                "Divine",
                "Double",
                "Downtown",
                "Dreamy",
                "Dusky",
                "Dusty",
                "Electric",
                "Enchanted",
                "Endless",
                "Evening",
                "Fantastic",
                "Flirty",
                "Forever",
                "Frigid",
                "Frosty",
                "Frozen",
                "Gentle",
                "Heavenly",
                "Hyper",
                "Icy",
                "Infinite",
                "Innocent",
                "Instant",
                "Luscious",
                "Lunar",
                "Lustrous",
                "Magic",
                "Majestic",
                "Mambo",
                "Midnight",
                "Millenium",
                "Morning",
                "Mystic",
                "Natural",
                "Neon",
                "Night",
                "Opaque",
                "Paradise",
                "Perfect",
                "Perky",
                "Polished",
                "Powerful",
                "Rich",
                "Royal",
                "Sheer",
                "Simply",
                "Sizzling",
                "Solar",
                "Sparkling",
                "Splendid",
                "Spicy",
                "Spring",
                "Stellar",
                "Sugared",
                "Summer",
                "Sunny",
                "Super",
                "Sweet",
                "Tender",
                "Tenacious",
                "Tidal",
                "Toasted",
                "Totally",
                "Tranquil",
                "Tropical",
                "True",
                "Twilight",
                "Twinkling",
                "Ultimate",
                "Ultra",
                "Velvety",
                "Vibrant",
                "Vintage",
                "Virtual",
                "Warm",
                "Warmest",
                "Whipped",
                "Wild",
                "Winsome"
        );

        List<String> subjectives = Arrays.asList(
                "Ambrosia",
                "Attack",
                "Avalanche",
                "Blast",
                "Bliss",
                "Blossom",
                "Blush",
                "Burst",
                "Butter",
                "Candy",
                "Carnival",
                "Charm",
                "Chiffon",
                "Cloud",
                "Comet",
                "Delight",
                "Dream",
                "Dust",
                "Fantasy",
                "Flame",
                "Flash",
                "Fire",
                "Freeze",
                "Frost",
                "Glade",
                "Glaze",
                "Gleam",
                "Glimmer",
                "Glitter",
                "Glow",
                "Grande",
                "Haze",
                "Highlight",
                "Ice",
                "Illusion",
                "Intrigue",
                "Jewel",
                "Jubilee",
                "Kiss",
                "Lights",
                "Lollypop",
                "Love",
                "Luster",
                "Madness",
                "Matte",
                "Mirage",
                "Mist",
                "Moon",
                "Muse",
                "Myth",
                "Nectar",
                "Nova",
                "Parfait",
                "Passion",
                "Pop",
                "Rain",
                "Reflection",
                "Rhapsody",
                "Romance",
                "Satin",
                "Sensation",
                "Silk",
                "Shine",
                "Shadow",
                "Shimmer",
                "Sky",
                "Spice",
                "Star",
                "Sugar",
                "Sunrise",
                "Sunset",
                "Sun",
                "Twist",
                "Unbound",
                "Velvet",
                "Vibrant",
                "Waters",
                "Wine",
                "Wink",
                "Wonder",
                "Zone"
        );

        HashMap<Integer, String> colors = new HashMap<>();
        colors.put(0x8e0000, "Berry");
        colors.put(0xdec196, "Brandy");
        colors.put(0x800b47, "Cherry");
        colors.put(0xff7f50, "Coral");
        colors.put(0xdb5079, "Cranberry");
        colors.put(0xdc143c, "Crimson");
        colors.put(0xe0b0ff, "Mauve");
        colors.put(0xffc0cb, "Pink");
        colors.put(0xff0000, "Red");
        colors.put(0xff007f, "Rose");
        colors.put(0x80461b, "Russet");
        colors.put(0xff2400, "Scarlet");
        colors.put(0xf1f1f1, "Seashell");
        colors.put(0xff3399, "Strawberry");
        colors.put(0xffbf00, "Amber");
        colors.put(0xeb9373, "Apricot");
        colors.put(0xfbe7b2, "Banana");
        colors.put(0xa1c50a, "Citrus");
        colors.put(0xb06500, "Ginger");
        colors.put(0xffd700, "Gold");
        colors.put(0xfde910, "Lemon");
        colors.put(0xffa500, "Orange");
        colors.put(0xffe5b4, "Peach");
        colors.put(0xff6b53, "Persimmon");
        colors.put(0xe4d422, "Sunflower");
        colors.put(0xf28500, "Tangerine");
        colors.put(0xffc87c, "Topaz");
        colors.put(0xffff00, "Yellow");
        colors.put(0x384910, "Clover");
        colors.put(0x83aa5d, "Cucumber");
        colors.put(0x50c878, "Emerald");
        colors.put(0xb5b35c, "Olive");
        colors.put(0x00ff00, "Green");
        colors.put(0x00a86b, "Jade");
        colors.put(0x29ab87, "Jungle");
        colors.put(0xbfff00, "Lime");
        colors.put(0x0bda51, "Malachite");
        colors.put(0x98ff98, "Mint");
        colors.put(0xaddfad, "Moss");
        colors.put(0x315ba1, "Azure");
        colors.put(0x0000ff, "Blue");
        colors.put(0x0047ab, "Cobalt");
        colors.put(0x4f69c6, "Indigo");
        colors.put(0x017987, "Lagoon");
        colors.put(0x71d9e2, "Aquamarine");
        colors.put(0x120a8f, "Ultramarine");
        colors.put(0x000080, "Navy");
        colors.put(0x2f519e, "Sapphire");
        colors.put(0x76d7ea, "Sky");
        colors.put(0x008080, "Teal");
        colors.put(0x40e0d0, "Turquoise");
        colors.put(0x9966cc, "Amethyst");
        colors.put(0x4d0135, "Blackberry");
        colors.put(0x614051, "Eggplant");
        colors.put(0xc8a2c8, "Lilac");
        colors.put(0xb57edc, "Lavender");
        colors.put(0xccccff, "Periwinkle");
        colors.put(0x843179, "Plum");
        colors.put(0x660099, "Purple");
        colors.put(0xd8bfd8, "Thistle");
        colors.put(0xda70d6, "Orchid");
        colors.put(0x240a40, "Violet");
        colors.put(0x3f2109, "Bronze");
        colors.put(0x370202, "Chocolate");
        colors.put(0x7b3f00, "Cinnamon");
        colors.put(0x301f1e, "Cocoa");
        colors.put(0x706555, "Coffee");
        colors.put(0x796989, "Rum");
        colors.put(0x4e0606, "Mahogany");
        colors.put(0x782d19, "Mocha");
        colors.put(0xc2b280, "Sand");
        colors.put(0x882d17, "Sienna");
        colors.put(0x780109, "Maple");
        colors.put(0xf0e68c, "Khaki");
        colors.put(0xb87333, "Copper");
        colors.put(0xb94e48, "Chestnut");
        colors.put(0xeed9c4, "Almond");
        colors.put(0xfffdd0, "Cream");
        colors.put(0xb9f2ff, "Diamond");
        colors.put(0xa98307, "Honey");
        colors.put(0xfffff0, "Ivory");
        colors.put(0xeae0c8, "Pearl");
        colors.put(0xeff2f3, "Porcelain");
        colors.put(0xd1bea8, "Vanilla");
        colors.put(0xffffff, "White");
        colors.put(0x808080, "Gray");
        colors.put(0x000000, "Black");
        colors.put(0xe8f1d4, "Chrome");
        colors.put(0x36454f, "Charcoal");
        colors.put(0x0c0b1d, "Ebony");
        colors.put(0xc0c0c0, "Silver");
        colors.put(0xf5f5f5, "Smoke");
        colors.put(0x262335, "Steel");
        colors.put(0x4fa83d, "Apple");
        colors.put(0x80b3c4, "Glacier");
        colors.put(0xfebaad, "Melon");
        colors.put(0xc54b8c, "Mulberry");
        colors.put(0xa9c6c2, "Opal");
        colors.put(0x54a5f8, "Blue");

        int color;
        if (accent == null) {
            Theme.ThemeInfo themeInfo = Theme.getCurrentTheme();
            accent = themeInfo.getAccent(false);
        }
        if (accent != null && accent.accentColor != 0) {
            color = accent.accentColor;
        } else {
            color = AndroidUtilities.calcDrawableColor(Theme.getCachedWallpaper())[0];
        }

        String minKey = null;
        int minValue = Integer.MAX_VALUE;
        int r1 = Color.red(color);
        int g1 = Color.green(color);
        int b1 = Color.blue(color);

        for (HashMap.Entry<Integer, String> entry : colors.entrySet()) {
            Integer value = entry.getKey();
            int r2 = Color.red(value);
            int g2 = Color.green(value);
            int b2 = Color.blue(value);

            int rMean = (r1 + r2) / 2;
            int r = r1 - r2;
            int g = g1 - g2;
            int b = b1 - b2;
            int d = (((512 + rMean) * r * r) >> 8) + (4 * g * g) + (((767 - rMean) * b * b) >> 8);

            if (d < minValue) {
                minKey = entry.getValue();
                minValue = d;
            }
        }
        String result;
        if (Utilities.random.nextInt() % 2 == 0) {
            result = adjectives.get(Utilities.random.nextInt(adjectives.size())) + " " + minKey;
        } else {
            result = minKey + " " + subjectives.get(Utilities.random.nextInt(subjectives.size()));
        }
        return result;
    }
}<|MERGE_RESOLUTION|>--- conflicted
+++ resolved
@@ -870,7 +870,7 @@
                     setting = NotificationsController.SETTING_MUTE_HOUR;
                 } else if (i == 2) {
                     setting = NotificationsController.SETTING_MUTE_2_DAYS;
-                } else if (i == 4){
+                } else if (i == 4) {
                     setting = NotificationsController.SETTING_MUTE_FOREVER;
                 }
                 if (setting >= 0) {
@@ -972,6 +972,10 @@
 
     public static void showOpenUrlAlert(BaseFragment fragment, String url, boolean punycode, boolean ask) {
         showOpenUrlAlert(fragment, url, punycode, true, ask, null);
+    }
+
+    public static void showOpenUrlAlert(BaseFragment fragment, String url, boolean punycode, boolean tryTelegraph, boolean ask) {
+        showOpenUrlAlert(fragment, url, punycode, tryTelegraph, ask, null);
     }
 
     public static void showOpenUrlAlert(BaseFragment fragment, String url, boolean punycode, boolean ask, Theme.ResourcesProvider resourcesProvider) {
@@ -1603,7 +1607,7 @@
         checkTextView.setTextColor(Theme.getColor(Theme.key_windowBackgroundWhiteGrayText4));
         checkTextView.setImportantForAccessibility(View.IMPORTANT_FOR_ACCESSIBILITY_NO);
         dialogView.addView(checkTextView, LayoutHelper.createFrame(20, 20, LocaleController.isRTL ? Gravity.LEFT : Gravity.RIGHT, 0, 14, 21, 0));
-        editTextView.setPadding(LocaleController.isRTL ? AndroidUtilities.dp(24) : 0,  AndroidUtilities.dp(8), LocaleController.isRTL ? 0 : AndroidUtilities.dp(24), AndroidUtilities.dp(8));
+        editTextView.setPadding(LocaleController.isRTL ? AndroidUtilities.dp(24) : 0, AndroidUtilities.dp(8), LocaleController.isRTL ? 0 : AndroidUtilities.dp(24), AndroidUtilities.dp(8));
         editTextView.addTextChangedListener(new TextWatcher() {
             @Override
             public void beforeTextChanged(CharSequence charSequence, int i, int i1, int i2) {
@@ -1617,7 +1621,7 @@
 
             @Override
             public void afterTextChanged(Editable s) {
-                int count = maxSymbolsCount -  Character.codePointCount(s, 0, s.length());
+                int count = maxSymbolsCount - Character.codePointCount(s, 0, s.length());
                 if (count < 30) {
                     checkTextView.setNumber(count, checkTextView.getVisibility() == View.VISIBLE);
                     AndroidUtilities.updateViewVisibilityAnimated(checkTextView, true);
@@ -2795,21 +2799,14 @@
             return null;
         }
 
-<<<<<<< HEAD
         BottomBuilder builder = new BottomBuilder(fragment.getParentActivity());
         builder.addTitle(LocaleController.getString("Notifications", R.string.Notifications), true);
         String[] items = new String[]{
-=======
-        BottomSheet.Builder builder = new BottomSheet.Builder(fragment.getParentActivity(), false, resourcesProvider);
-        builder.setTitle(LocaleController.getString("Notifications", R.string.Notifications), true);
-        CharSequence[] items = new CharSequence[]{
->>>>>>> 418f478a
                 LocaleController.formatString("MuteFor", R.string.MuteFor, LocaleController.formatPluralString("Hours", 1)),
                 LocaleController.formatString("MuteFor", R.string.MuteFor, LocaleController.formatPluralString("Hours", 8)),
                 LocaleController.formatString("MuteFor", R.string.MuteFor, LocaleController.formatPluralString("Days", 2)),
                 LocaleController.getString("MuteDisable", R.string.MuteDisable)
         };
-<<<<<<< HEAD
         builder.addItems(items, new int[]{
                 R.drawable.baseline_notifications_paused_24,
                 R.drawable.baseline_notifications_paused_24,
@@ -2828,29 +2825,10 @@
             }
             NotificationsController.getInstance(UserConfig.selectedAccount).setDialogNotificationsSettings(dialog_id, setting);
             if (BulletinFactory.canShowBulletin(fragment)) {
-                BulletinFactory.createMuteBulletin(fragment, setting).show();
+                BulletinFactory.createMuteBulletin(fragment, setting, resourcesProvider).show();
             }
             return Unit.INSTANCE;
         });
-=======
-        builder.setItems(items, (dialogInterface, i) -> {
-                    int setting;
-                    if (i == 0) {
-                        setting = NotificationsController.SETTING_MUTE_HOUR;
-                    } else if (i == 1) {
-                        setting = NotificationsController.SETTING_MUTE_8_HOURS;
-                    } else if (i == 2) {
-                        setting = NotificationsController.SETTING_MUTE_2_DAYS;
-                    } else {
-                        setting = NotificationsController.SETTING_MUTE_FOREVER;
-                    }
-                    NotificationsController.getInstance(UserConfig.selectedAccount).setDialogNotificationsSettings(dialog_id, setting);
-                    if (BulletinFactory.canShowBulletin(fragment)) {
-                        BulletinFactory.createMuteBulletin(fragment, setting, resourcesProvider).show();
-                    }
-                }
-        );
->>>>>>> 418f478a
         return builder.create();
     }
 
@@ -2886,15 +2864,9 @@
             return;
         }
 
-<<<<<<< HEAD
         BottomBuilder builder = new BottomBuilder(context);
         builder.addTitle(LocaleController.getString("ReportChat", R.string.ReportChat), true);
         String[] items;
-=======
-        BottomSheet.Builder builder = new BottomSheet.Builder(context, true, resourcesProvider);
-        builder.setTitle(LocaleController.getString("ReportChat", R.string.ReportChat), true);
-        CharSequence[] items;
->>>>>>> 418f478a
         int[] icons;
         if (messageId != 0) {
             items = new String[]{
@@ -3000,13 +2972,9 @@
             if (parentFragment instanceof ChatActivity) {
                 ((ChatActivity) parentFragment).getUndoView().showWithAction(0, UndoView.ACTION_REPORT_SENT, null);
             } else {
-<<<<<<< HEAD
-                BulletinFactory.of(parentFragment).createReportSent().show();
+                BulletinFactory.of(parentFragment).createReportSent(resourcesProvider).show();
 
                 return Unit.INSTANCE;
-=======
-                BulletinFactory.of(parentFragment).createReportSent(resourcesProvider).show();
->>>>>>> 418f478a
             }
 
             return Unit.INSTANCE;
@@ -3043,6 +3011,10 @@
         builder.setMessage(LocaleController.formatString("FloodWaitTime", R.string.FloodWaitTime, timeString));
         builder.setPositiveButton(LocaleController.getString("OK", R.string.OK), null);
         fragment.showDialog(builder.create(), true, null);
+    }
+
+    public static void showSendMediaAlert(int result, final BaseFragment fragment) {
+        showSendMediaAlert(result, fragment, null);
     }
 
     public static void showSendMediaAlert(int result, final BaseFragment fragment, Theme.ResourcesProvider resourcesProvider) {
