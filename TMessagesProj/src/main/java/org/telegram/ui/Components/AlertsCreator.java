/*
 * This is the source code of Telegram for Android v. 5.x.x.
 * It is licensed under GNU GPL v. 2 or later.
 * You should have received a copy of the license in this archive (see LICENSE).
 *
 * Copyright Nikolai Kudashov, 2013-2018.
 */

package org.telegram.ui.Components;

import static org.telegram.messenger.AndroidUtilities.dp;
import static org.telegram.messenger.LocaleController.formatDateOnline;
import static org.telegram.messenger.LocaleController.getString;

import android.Manifest;
import android.annotation.SuppressLint;
import android.app.Activity;
import android.app.Dialog;
import android.content.Context;
import android.content.DialogInterface;
import android.content.Intent;
import android.content.SharedPreferences;
import android.content.pm.PackageManager;
import android.graphics.Canvas;
import android.graphics.Color;
import android.graphics.Outline;
import android.graphics.PorterDuff;
import android.graphics.PorterDuffColorFilter;
import android.graphics.Rect;
import android.graphics.drawable.BitmapDrawable;
import android.graphics.drawable.Drawable;
import android.graphics.drawable.GradientDrawable;
import android.net.Uri;
import android.os.Build;
import android.os.Bundle;
import android.os.Vibrator;
import android.provider.Settings;
import android.text.Editable;
import android.text.Html;
import android.text.InputFilter;
import android.text.InputType;
import android.text.Spannable;
import android.text.SpannableString;
import android.text.SpannableStringBuilder;
import android.text.Spanned;
import android.text.TextUtils;
import android.text.TextWatcher;
import android.text.style.URLSpan;
import android.util.Base64;
import android.util.Log;
import android.util.SparseArray;
import android.util.TypedValue;
import android.view.Gravity;
import android.view.HapticFeedbackConstants;
import android.view.KeyEvent;
import android.view.MotionEvent;
import android.view.View;
import android.view.ViewGroup;
import android.view.ViewOutlineProvider;
import android.view.WindowManager;
import android.view.inputmethod.EditorInfo;
import android.widget.Button;
import android.widget.EditText;
import android.widget.FrameLayout;
import android.widget.LinearLayout;
import android.widget.TextView;
import android.widget.Toast;

import androidx.annotation.RawRes;
import androidx.annotation.RequiresApi;
import androidx.core.util.Consumer;

import org.telegram.messenger.AccountInstance;
import org.telegram.messenger.AndroidUtilities;
import org.telegram.messenger.ApplicationLoader;
import org.telegram.messenger.ChatObject;
import org.telegram.messenger.ContactsController;
import org.telegram.messenger.DialogObject;
import org.telegram.messenger.Emoji;
import org.telegram.messenger.FileLog;
import org.telegram.messenger.LocaleController;
import org.telegram.messenger.MessageObject;
import org.telegram.messenger.MessagesController;
import org.telegram.messenger.MessagesStorage;
import org.telegram.messenger.NotificationCenter;
import org.telegram.messenger.NotificationsController;
import org.telegram.messenger.OneUIUtilities;
import org.telegram.messenger.R;
import org.telegram.messenger.SecretChatHelper;
import org.telegram.messenger.SharedConfig;
import org.telegram.messenger.SvgHelper;
import org.telegram.messenger.UserConfig;
import org.telegram.messenger.UserObject;
import org.telegram.messenger.Utilities;
import org.telegram.messenger.browser.Browser;
import org.telegram.tgnet.ConnectionsManager;
import org.telegram.tgnet.SerializedData;
import org.telegram.tgnet.TLObject;
import org.telegram.tgnet.TLRPC;
import org.telegram.tgnet.tl.TL_stories;
import org.telegram.ui.ActionBar.ActionBarMenuItem;
import org.telegram.ui.ActionBar.ActionBarPopupWindow;
import org.telegram.ui.ActionBar.AlertDialog;
import org.telegram.ui.ActionBar.BaseFragment;
import org.telegram.ui.ActionBar.BottomSheet;
import org.telegram.ui.ActionBar.Theme;
import org.telegram.ui.Business.TimezonesController;
import org.telegram.ui.CacheControlActivity;
import org.telegram.ui.Cells.AccountSelectCell;
import org.telegram.ui.Cells.CheckBoxCell;
import org.telegram.ui.Cells.RadioColorCell;
import org.telegram.ui.Cells.TextColorCell;
import org.telegram.ui.ChatActivity;
import org.telegram.ui.Components.Premium.LimitReachedBottomSheet;
import org.telegram.ui.Components.voip.VoIPHelper;
import org.telegram.ui.LanguageSelectActivity;
import org.telegram.ui.LaunchActivity;
import org.telegram.ui.LoginActivity;
import org.telegram.ui.NotificationsCustomSettingsActivity;
import org.telegram.ui.NotificationsSettingsActivity;
import org.telegram.ui.PrivacyControlActivity;
import org.telegram.ui.ProfileNotificationsActivity;
import org.telegram.ui.Stories.recorder.ButtonWithCounterView;
import org.telegram.ui.ThemePreviewActivity;
import org.telegram.ui.TooManyCommunitiesActivity;

import java.net.IDN;
import java.time.YearMonth;
import java.util.ArrayList;
import java.util.Arrays;
import java.util.Calendar;
import java.util.Collections;
import java.util.Date;
import java.util.HashMap;
import java.util.List;
import java.util.Locale;
import java.util.Map;
import java.util.concurrent.CountDownLatch;
import java.util.concurrent.atomic.AtomicBoolean;

import kotlin.Unit;
import tw.nekomimi.nekogram.helpers.PasscodeHelper;
import tw.nekomimi.nekogram.ui.BottomBuilder;
import tw.nekomimi.nekogram.NekoConfig;
import tw.nekomimi.nekogram.utils.AlertUtil;
import tw.nekomimi.nekogram.utils.VibrateUtil;
import static tw.nekomimi.nekogram.settings.NekoChatSettingsActivity.getDeleteMenuChecks;
import xyz.nextalone.nagram.NaConfig;

public class AlertsCreator {
    public final static int PERMISSIONS_REQUEST_TOP_ICON_SIZE = 72;
    public final static int NEW_DENY_DIALOG_TOP_ICON_SIZE = 52;

    public static Dialog createForgotPasscodeDialog(Context ctx) {
        return new AlertDialog.Builder(ctx)
                .setTitle(LocaleController.getString(R.string.ForgotPasscode))
                .setMessage(LocaleController.getString(R.string.ForgotPasscodeInfo))
                .setPositiveButton(LocaleController.getString(R.string.Close), null)
                .create();
    }

    public static Dialog createLocationRequiredDialog(Context ctx, boolean friends) {
        return new AlertDialog.Builder(ctx)
                .setMessage(AndroidUtilities.replaceTags(friends ? LocaleController.getString("PermissionNoLocationFriends", R.string.PermissionNoLocationFriends) :
                        LocaleController.getString("PermissionNoLocationPeopleNearby", R.string.PermissionNoLocationPeopleNearby)))
                .setTopAnimation(R.raw.permission_request_location, PERMISSIONS_REQUEST_TOP_ICON_SIZE, false, Theme.getColor(Theme.key_dialogTopBackground))
                .setPositiveButton(LocaleController.getString("PermissionOpenSettings", R.string.PermissionOpenSettings), (dialogInterface, i) -> {
                    try {
                        Intent intent = new Intent(android.provider.Settings.ACTION_APPLICATION_DETAILS_SETTINGS);
                        intent.setData(Uri.parse("package:" + ApplicationLoader.applicationContext.getPackageName()));
                        ctx.startActivity(intent);
                    } catch (Exception e) {
                        FileLog.e(e);
                    }
                })
                .setNegativeButton(LocaleController.getString("ContactsPermissionAlertNotNow", R.string.ContactsPermissionAlertNotNow), null)
                .create();
    }

    public static Dialog createBackgroundActivityDialog(Context ctx) {
        return new AlertDialog.Builder(ctx)
                .setTitle(LocaleController.getString(R.string.AllowBackgroundActivity))
                .setMessage(AndroidUtilities.replaceTags(LocaleController.getString(OneUIUtilities.isOneUI() ? Build.VERSION.SDK_INT >= Build.VERSION_CODES.S ? R.string.AllowBackgroundActivityInfoOneUIAboveS :
                        R.string.AllowBackgroundActivityInfoOneUIBelowS : R.string.AllowBackgroundActivityInfo)))
                .setTopAnimation(R.raw.permission_request_apk, PERMISSIONS_REQUEST_TOP_ICON_SIZE, false, Theme.getColor(Theme.key_dialogTopBackground))
                .setPositiveButton(LocaleController.getString(R.string.PermissionOpenSettings), (dialogInterface, i) -> {
                    try {
                        Intent intent = new Intent(android.provider.Settings.ACTION_APPLICATION_DETAILS_SETTINGS);
                        intent.setData(Uri.parse("package:" + ApplicationLoader.applicationContext.getPackageName()));
                        ctx.startActivity(intent);
                    } catch (Exception e) {
                        FileLog.e(e);
                    }
                })
                .setNegativeButton(LocaleController.getString("ContactsPermissionAlertNotNow", R.string.ContactsPermissionAlertNotNow), null)
                .setOnDismissListener(dialog -> SharedConfig.BackgroundActivityPrefs.increaseDismissedCount())
                .create();
    }

    public static Dialog createWebViewPermissionsRequestDialog(Context ctx, Theme.ResourcesProvider resourcesProvider, String[] systemPermissions, @RawRes int animationId, String title, String titleWithHint, Consumer<Boolean> callback) {
        boolean showSettings = false;
        if (systemPermissions != null && ctx instanceof Activity && Build.VERSION.SDK_INT >= Build.VERSION_CODES.M) {
            Activity activity = (Activity) ctx;
            for (String perm : systemPermissions) {
                if (activity.checkSelfPermission(perm) != PackageManager.PERMISSION_GRANTED && activity.shouldShowRequestPermissionRationale(perm)) {
                    showSettings = true;
                    break;
                }
            }
        }
        AtomicBoolean gotCallback = new AtomicBoolean();
        boolean finalShowSettings = showSettings;
        return new AlertDialog.Builder(ctx, resourcesProvider)
                .setTopAnimation(animationId, AlertsCreator.PERMISSIONS_REQUEST_TOP_ICON_SIZE, false, Theme.getColor(Theme.key_dialogTopBackground))
                .setMessage(AndroidUtilities.replaceTags(showSettings ? titleWithHint : title))
                .setPositiveButton(LocaleController.getString(showSettings ? R.string.PermissionOpenSettings : R.string.BotWebViewRequestAllow), (dialogInterface, i) -> {
                    if (finalShowSettings) {
                        try {
                            Intent intent = new Intent(android.provider.Settings.ACTION_APPLICATION_DETAILS_SETTINGS);
                            intent.setData(Uri.parse("package:" + ApplicationLoader.applicationContext.getPackageName()));
                            ctx.startActivity(intent);
                        } catch (Exception e) {
                            FileLog.e(e);
                        }
                    } else {
                        gotCallback.set(true);
                        callback.accept(true);
                    }
                })
                .setNegativeButton(LocaleController.getString(R.string.BotWebViewRequestDontAllow), (dialog, which) -> {
                    gotCallback.set(true);
                    callback.accept(false);
                })
                .setOnDismissListener(dialog -> {
                    if (!gotCallback.get()) {
                        callback.accept(false);
                    }
                })
                .create();
    }

    public static BottomBuilder createApkRestrictedDialog(Context ctx, Theme.ResourcesProvider resourcesProvider) {
        BottomBuilder builder = new BottomBuilder(ctx);
        builder.addTitle(LocaleController.getString("ApkRestricted", R.string.ApkRestricted));
        builder.addItem(LocaleController.getString("PermissionOpenSettings", R.string.PermissionOpenSettings), R.drawable.menu_settings, (i) -> {
            try {
                ctx.startActivity(new Intent(Settings.ACTION_MANAGE_UNKNOWN_APP_SOURCES, Uri.parse("package:" + ctx.getPackageName())));
            } catch (Exception e) {
                FileLog.e(e);
            }
            return Unit.INSTANCE;
        });
        builder.addCancelItem();
        return builder;
    }

    public static Dialog processError(int currentAccount, TLRPC.TL_error error, BaseFragment fragment, TLObject request, Object... args) {
        if (error == null || error.code == 406 || error.text == null) {
            return null;
        }
        if (request instanceof TLRPC.TL_messages_sendMessage && error.text.contains("PRIVACY_PREMIUM_REQUIRED")) {
            TLRPC.TL_messages_sendMessage req = (TLRPC.TL_messages_sendMessage) request;
            long dialogId = DialogObject.getPeerDialogId(req.peer);
            String username = "";
            if (dialogId >= 0) {
                username = UserObject.getFirstName(MessagesController.getInstance(currentAccount).getUser(dialogId));
            } else {
                TLRPC.Chat chat = MessagesController.getInstance(currentAccount).getChat(-dialogId);
                if (chat != null) {
                    username = chat.title;
                }
            }
            if (fragment == null) {
                fragment = LaunchActivity.getLastFragment();
            }
            showSimpleAlert(fragment, LocaleController.getString(R.string.MessagePremiumErrorTitle), LocaleController.formatString(R.string.MessagePremiumErrorMessage, username));
            MessagesController.getInstance(currentAccount).invalidateUserPremiumBlocked(dialogId, 0);
        } else if (request instanceof TLRPC.TL_messages_initHistoryImport || request instanceof TLRPC.TL_messages_checkHistoryImportPeer || request instanceof TLRPC.TL_messages_checkHistoryImport || request instanceof TLRPC.TL_messages_startHistoryImport) {
            TLRPC.InputPeer peer;
            if (request instanceof TLRPC.TL_messages_initHistoryImport) {
                peer = ((TLRPC.TL_messages_initHistoryImport) request).peer;
            } else if (request instanceof TLRPC.TL_messages_startHistoryImport) {
                peer = ((TLRPC.TL_messages_startHistoryImport) request).peer;
            } else {
                peer = null;
            }
            if (error.text.contains("USER_IS_BLOCKED")) {
                showSimpleAlert(fragment, LocaleController.getString("ImportErrorTitle", R.string.ImportErrorTitle), LocaleController.getString("ImportErrorUserBlocked", R.string.ImportErrorUserBlocked));
            } else if (error.text.contains("USER_NOT_MUTUAL_CONTACT")) {
                showSimpleAlert(fragment, LocaleController.getString("ImportErrorTitle", R.string.ImportErrorTitle), LocaleController.getString("ImportMutualError", R.string.ImportMutualError));
            } else if (error.text.contains("IMPORT_PEER_TYPE_INVALID")) {
                if (peer instanceof TLRPC.TL_inputPeerUser) {
                    showSimpleAlert(fragment, LocaleController.getString("ImportErrorTitle", R.string.ImportErrorTitle), LocaleController.getString("ImportErrorChatInvalidUser", R.string.ImportErrorChatInvalidUser));
                } else {
                    showSimpleAlert(fragment, LocaleController.getString("ImportErrorTitle", R.string.ImportErrorTitle), LocaleController.getString("ImportErrorChatInvalidGroup", R.string.ImportErrorChatInvalidGroup));
                }
            } else if (error.text.contains("CHAT_ADMIN_REQUIRED")) {
                showSimpleAlert(fragment, LocaleController.getString("ImportErrorTitle", R.string.ImportErrorTitle), LocaleController.getString("ImportErrorNotAdmin", R.string.ImportErrorNotAdmin));
            } else if (error.text.startsWith("IMPORT_FORMAT")) {
                showSimpleAlert(fragment, LocaleController.getString("ImportErrorTitle", R.string.ImportErrorTitle), LocaleController.getString("ImportErrorFileFormatInvalid", R.string.ImportErrorFileFormatInvalid));
            } else if (error.text.startsWith("PEER_ID_INVALID")) {
                showSimpleAlert(fragment, LocaleController.getString("ImportErrorTitle", R.string.ImportErrorTitle), LocaleController.getString("ImportErrorPeerInvalid", R.string.ImportErrorPeerInvalid));
            } else if (error.text.contains("IMPORT_LANG_NOT_FOUND")) {
                showSimpleAlert(fragment, LocaleController.getString("ImportErrorTitle", R.string.ImportErrorTitle), LocaleController.getString("ImportErrorFileLang", R.string.ImportErrorFileLang));
            } else if (error.text.contains("IMPORT_UPLOAD_FAILED")) {
                showSimpleAlert(fragment, LocaleController.getString("ImportErrorTitle", R.string.ImportErrorTitle), LocaleController.getString("ImportFailedToUpload", R.string.ImportFailedToUpload));
            } else if (error.text.startsWith("FLOOD_WAIT")) {
                showFloodWaitAlert(error.text, fragment);
            } else {
                showSimpleAlert(fragment, LocaleController.getString("ImportErrorTitle", R.string.ImportErrorTitle), LocaleController.getString("ErrorOccurred", R.string.ErrorOccurred) + "\n" + error.text);
            }
        } else if (request instanceof TLRPC.TL_account_saveSecureValue || request instanceof TLRPC.TL_account_getAuthorizationForm) {
            if (error.text.contains("PHONE_NUMBER_INVALID")) {
                showSimpleAlert(fragment, LocaleController.getString("InvalidPhoneNumber", R.string.InvalidPhoneNumber));
            } else if (error.text.startsWith("FLOOD_WAIT")) {
                showSimpleAlert(fragment, LocaleController.getString("FloodWait", R.string.FloodWait));
            } else if ("APP_VERSION_OUTDATED".equals(error.text)) {
                showUpdateAppAlert(fragment.getParentActivity(), LocaleController.getString("UpdateAppAlert", R.string.UpdateAppAlert), true);
            } else {
                showSimpleAlert(fragment, LocaleController.getString("ErrorOccurred", R.string.ErrorOccurred) + "\n" + error.text);
            }
        } else if (request instanceof TLRPC.TL_channels_joinChannel ||
                request instanceof TLRPC.TL_channels_editAdmin ||
                request instanceof TLRPC.TL_channels_inviteToChannel ||
                request instanceof TLRPC.TL_messages_addChatUser ||
                request instanceof TLRPC.TL_messages_startBot ||
                request instanceof TLRPC.TL_channels_editBanned ||
                request instanceof TLRPC.TL_messages_editChatDefaultBannedRights ||
                request instanceof TLRPC.TL_messages_editChatAdmin ||
                request instanceof TLRPC.TL_messages_migrateChat ||
                request instanceof TLRPC.TL_phone_inviteToGroupCall) {
            if (fragment != null && error.text.equals("CHANNELS_TOO_MUCH")) {
                if (fragment.getParentActivity() != null) {
                    fragment.showDialog(new LimitReachedBottomSheet(fragment, fragment.getParentActivity(), LimitReachedBottomSheet.TYPE_TO0_MANY_COMMUNITIES, currentAccount, null));
                } else {
                    if (request instanceof TLRPC.TL_channels_joinChannel || request instanceof TLRPC.TL_channels_inviteToChannel) {
                        fragment.presentFragment(new TooManyCommunitiesActivity(TooManyCommunitiesActivity.TYPE_JOIN));
                    } else {
                        fragment.presentFragment(new TooManyCommunitiesActivity(TooManyCommunitiesActivity.TYPE_EDIT));
                    }
                }
                return null;
            } else if (fragment != null) {
                showAddUserAlert(error.text, fragment, args != null && args.length > 0 ? (Boolean) args[0] : false, request);
            } else {
                if (error.text.equals("PEER_FLOOD")) {
                    NotificationCenter.getInstance(currentAccount).postNotificationName(NotificationCenter.needShowAlert, 1);
                }
            }
        } else if (request instanceof TLRPC.TL_messages_createChat) {
            if (error.text.equals("CHANNELS_TOO_MUCH")) {
                if (fragment.getParentActivity() != null) {
                    fragment.showDialog(new LimitReachedBottomSheet(fragment, fragment.getParentActivity(), LimitReachedBottomSheet.TYPE_TO0_MANY_COMMUNITIES, currentAccount, null));
                } else {
                    fragment.presentFragment(new TooManyCommunitiesActivity(TooManyCommunitiesActivity.TYPE_CREATE));
                }
                return null;
            } else if (error.text.startsWith("FLOOD_WAIT")) {
                showFloodWaitAlert(error.text, fragment);
            } else {
                showAddUserAlert(error.text, fragment, false, request);
            }
        } else if (request instanceof TLRPC.TL_channels_createChannel) {
            if (error.text.equals("CHANNELS_TOO_MUCH")) {
                if (fragment.getParentActivity() != null) {
                    fragment.showDialog(new LimitReachedBottomSheet(fragment, fragment.getParentActivity(), LimitReachedBottomSheet.TYPE_TO0_MANY_COMMUNITIES, currentAccount, null));
                } else {
                    fragment.presentFragment(new TooManyCommunitiesActivity(TooManyCommunitiesActivity.TYPE_CREATE));
                }
                return null;
            } else if (error.text.startsWith("FLOOD_WAIT")) {
                showFloodWaitAlert(error.text, fragment);
            } else {
                showAddUserAlert(error.text, fragment, false, request);
            }
        } else if (request instanceof TLRPC.TL_messages_editMessage) {
            if (!error.text.equals("MESSAGE_NOT_MODIFIED")) {
                if (fragment != null) {
                    showSimpleAlert(fragment, LocaleController.getString("EditMessageError", R.string.EditMessageError));
                } else {
                    showSimpleToast(null, LocaleController.getString("EditMessageError", R.string.EditMessageError));
                }
            }
        } else if (request instanceof TLRPC.TL_messages_sendMessage ||
                request instanceof TLRPC.TL_messages_sendMedia ||
                request instanceof TLRPC.TL_messages_sendInlineBotResult ||
                request instanceof TLRPC.TL_messages_forwardMessages ||
                request instanceof TLRPC.TL_messages_sendMultiMedia ||
                request instanceof TLRPC.TL_messages_sendScheduledMessages) {
            long dialogId = 0;
            if (request instanceof TLRPC.TL_messages_sendMessage) {
                dialogId = DialogObject.getPeerDialogId(((TLRPC.TL_messages_sendMessage) request).peer);
            } else if (request instanceof TLRPC.TL_messages_sendMedia) {
                dialogId = DialogObject.getPeerDialogId(((TLRPC.TL_messages_sendMedia) request).peer);
            } else if (request instanceof TLRPC.TL_messages_sendInlineBotResult) {
                dialogId = DialogObject.getPeerDialogId(((TLRPC.TL_messages_sendInlineBotResult) request).peer);
            } else if (request instanceof TLRPC.TL_messages_forwardMessages) {
                dialogId = DialogObject.getPeerDialogId(((TLRPC.TL_messages_forwardMessages) request).to_peer);
            } else if (request instanceof TLRPC.TL_messages_sendMultiMedia) {
                dialogId = DialogObject.getPeerDialogId(((TLRPC.TL_messages_sendMultiMedia) request).peer);
            } else if (request instanceof TLRPC.TL_messages_sendScheduledMessages) {
                dialogId = DialogObject.getPeerDialogId(((TLRPC.TL_messages_sendScheduledMessages) request).peer);
            }
            if (error.text != null && error.text.startsWith("CHAT_SEND_") && error.text.endsWith("FORBIDDEN")) {
                String errorText = error.text;
                TLRPC.Chat chat = dialogId < 0 ? MessagesController.getInstance(currentAccount).getChat(-dialogId) : null;
                switch (error.text) {
                    case "CHAT_SEND_PLAIN_FORBIDDEN":
                        errorText = ChatObject.getRestrictedErrorText(chat, ChatObject.ACTION_SEND_PLAIN);
                        break;
                    case "CHAT_SEND_PHOTOS_FORBIDDEN":
                        errorText = ChatObject.getRestrictedErrorText(chat, ChatObject.ACTION_SEND_PHOTO);
                        break;
                    case "CHAT_SEND_VIDEOS_FORBIDDEN":
                        errorText = ChatObject.getRestrictedErrorText(chat, ChatObject.ACTION_SEND_VIDEO);
                        break;
                    case "CHAT_SEND_ROUNDVIDEOS_FORBIDDEN":
                        errorText = ChatObject.getRestrictedErrorText(chat, ChatObject.ACTION_SEND_ROUND);
                        break;
                    case "CHAT_SEND_DOCS_FORBIDDEN":
                        errorText = ChatObject.getRestrictedErrorText(chat, ChatObject.ACTION_SEND_DOCUMENTS);
                        break;
                    case "CHAT_SEND_VOICES_FORBIDDEN":
                        errorText = ChatObject.getRestrictedErrorText(chat, ChatObject.ACTION_SEND_VOICE);
                        break;
                    case "CHAT_SEND_AUDIOS_FORBIDDEN":
                        errorText = ChatObject.getRestrictedErrorText(chat, ChatObject.ACTION_SEND_MUSIC);
                        break;
                    case "CHAT_SEND_STICKERS_FORBIDDEN":
                        errorText = ChatObject.getRestrictedErrorText(chat, ChatObject.ACTION_SEND_STICKERS);
                        break;
                    case "CHAT_SEND_GIFS_FORBIDDEN":
                        errorText = ChatObject.getRestrictedErrorText(chat, ChatObject.ACTION_SEND_GIFS);
                        break;
                    case "CHAT_SEND_POLL_FORBIDDEN":
                        errorText = ChatObject.getRestrictedErrorText(chat, ChatObject.ACTION_SEND_POLLS);
                        break;

                }
                NotificationCenter.getGlobalInstance().postNotificationName(NotificationCenter.showBulletin, Bulletin.TYPE_ERROR, errorText);
            } else {
                switch (error.text) {
                    case "PEER_FLOOD":
                        NotificationCenter.getInstance(currentAccount).postNotificationName(NotificationCenter.needShowAlert, 0);
                        break;
                    case "USER_BANNED_IN_CHANNEL":
                        NotificationCenter.getInstance(currentAccount).postNotificationName(NotificationCenter.needShowAlert, 5);
                        break;
                    case "SCHEDULE_TOO_MUCH":
                        showSimpleToast(fragment, LocaleController.getString("MessageScheduledLimitReached", R.string.MessageScheduledLimitReached));
                        break;
                }
            }
        } else if (request instanceof TLRPC.TL_messages_importChatInvite) {
            if (error.text.startsWith("FLOOD_WAIT")) {
                showSimpleAlert(fragment, LocaleController.getString("FloodWait", R.string.FloodWait));
            } else if (error.text.equals("USERS_TOO_MUCH")) {
                showSimpleAlert(fragment, LocaleController.getString("JoinToGroupErrorFull", R.string.JoinToGroupErrorFull));
            } else if (error.text.equals("CHANNELS_TOO_MUCH")) {
                if (fragment.getParentActivity() != null) {
                    fragment.showDialog(new LimitReachedBottomSheet(fragment, fragment.getParentActivity(), LimitReachedBottomSheet.TYPE_TO0_MANY_COMMUNITIES, currentAccount, null));
                } else {
                    fragment.presentFragment(new TooManyCommunitiesActivity(TooManyCommunitiesActivity.TYPE_JOIN));
                }
            } else if (error.text.equals("INVITE_HASH_EXPIRED")) {
                showSimpleAlert(fragment, LocaleController.getString("ExpiredLink", R.string.ExpiredLink), LocaleController.getString("InviteExpired", R.string.InviteExpired));
            } else {
                showSimpleAlert(fragment, LocaleController.getString("JoinToGroupErrorNotExist", R.string.JoinToGroupErrorNotExist));
            }
        } else if (request instanceof TLRPC.TL_messages_getAttachedStickers) {
            if (fragment != null && fragment.getParentActivity() != null) {
                Toast.makeText(fragment.getParentActivity(), LocaleController.getString("ErrorOccurred", R.string.ErrorOccurred) + "\n" + error.text, Toast.LENGTH_SHORT).show();
            }
        } else if (request instanceof TLRPC.TL_account_confirmPhone || request instanceof TLRPC.TL_account_verifyPhone || request instanceof TLRPC.TL_account_verifyEmail) {
            if (error.text.contains("PHONE_CODE_EMPTY") || error.text.contains("PHONE_CODE_INVALID") || error.text.contains("CODE_INVALID") || error.text.contains("CODE_EMPTY")) {
                return showSimpleAlert(fragment, LocaleController.getString("InvalidCode", R.string.InvalidCode));
            } else if (error.text.contains("PHONE_CODE_EXPIRED") || error.text.contains("EMAIL_VERIFY_EXPIRED")) {
                return showSimpleAlert(fragment, LocaleController.getString("CodeExpired", R.string.CodeExpired));
            } else if (error.text.startsWith("FLOOD_WAIT")) {
                return showSimpleAlert(fragment, LocaleController.getString("FloodWait", R.string.FloodWait));
            } else {
                return showSimpleAlert(fragment, error.text);
            }
        } else if (request instanceof TLRPC.TL_auth_resendCode) {
            if (error.text.contains("PHONE_NUMBER_INVALID")) {
                return showSimpleAlert(fragment, LocaleController.getString("InvalidPhoneNumber", R.string.InvalidPhoneNumber));
            } else if (error.text.contains("PHONE_CODE_EMPTY") || error.text.contains("PHONE_CODE_INVALID")) {
                return showSimpleAlert(fragment, LocaleController.getString("InvalidCode", R.string.InvalidCode));
            } else if (error.text.contains("PHONE_CODE_EXPIRED")) {
                return showSimpleAlert(fragment, LocaleController.getString("CodeExpired", R.string.CodeExpired));
            } else if (error.text.startsWith("FLOOD_WAIT")) {
                return showSimpleAlert(fragment, LocaleController.getString("FloodWait", R.string.FloodWait));
            } else if (error.code != -1000) {
                return showSimpleAlert(fragment, LocaleController.getString("ErrorOccurred", R.string.ErrorOccurred) + "\n" + error.text);
            }
        } else if (request instanceof TLRPC.TL_account_sendConfirmPhoneCode) {
            if (error.code == 400) {
                return showSimpleAlert(fragment, LocaleController.getString("CancelLinkExpired", R.string.CancelLinkExpired));
            } else {
                if (error.text.startsWith("FLOOD_WAIT")) {
                    return showSimpleAlert(fragment, LocaleController.getString("FloodWait", R.string.FloodWait));
                } else {
                    return showSimpleAlert(fragment, LocaleController.getString("ErrorOccurred", R.string.ErrorOccurred));
                }
            }
        } else if (request instanceof TLRPC.TL_account_changePhone) {
            if (error.text.contains("PHONE_NUMBER_INVALID")) {
                showSimpleAlert(fragment, LocaleController.getString("InvalidPhoneNumber", R.string.InvalidPhoneNumber));
            } else if (error.text.contains("PHONE_CODE_EMPTY") || error.text.contains("PHONE_CODE_INVALID")) {
                showSimpleAlert(fragment, LocaleController.getString("InvalidCode", R.string.InvalidCode));
            } else if (error.text.contains("PHONE_CODE_EXPIRED")) {
                showSimpleAlert(fragment, LocaleController.getString("CodeExpired", R.string.CodeExpired));
            } else if (error.text.startsWith("FLOOD_WAIT")) {
                showSimpleAlert(fragment, LocaleController.getString("FloodWait", R.string.FloodWait));
            } else if (error.text.contains("FRESH_CHANGE_PHONE_FORBIDDEN")) {
                showSimpleAlert(fragment, LocaleController.getString(R.string.FreshChangePhoneForbiddenTitle), LocaleController.getString("FreshChangePhoneForbidden", R.string.FreshChangePhoneForbidden));
            } else {
                showSimpleAlert(fragment, error.text);
            }
        } else if (request instanceof TLRPC.TL_account_sendChangePhoneCode) {
            if (error.text.contains("PHONE_NUMBER_INVALID")) {
                LoginActivity.needShowInvalidAlert(fragment, (String) args[0], false);
            } else if (error.text.contains("PHONE_CODE_EMPTY") || error.text.contains("PHONE_CODE_INVALID")) {
                showSimpleAlert(fragment, LocaleController.getString("InvalidCode", R.string.InvalidCode));
            } else if (error.text.contains("PHONE_CODE_EXPIRED")) {
                showSimpleAlert(fragment, LocaleController.getString("CodeExpired", R.string.CodeExpired));
            } else if (error.text.startsWith("FLOOD_WAIT")) {
                showSimpleAlert(fragment, LocaleController.getString("FloodWait", R.string.FloodWait));
            } else if (error.text.startsWith("PHONE_NUMBER_OCCUPIED")) {
                showSimpleAlert(fragment, LocaleController.formatString("ChangePhoneNumberOccupied", R.string.ChangePhoneNumberOccupied, args[0]));
            } else if (error.text.startsWith("PHONE_NUMBER_BANNED")) {
                LoginActivity.needShowInvalidAlert(fragment, (String) args[0], true);
            } else {
                showSimpleAlert(fragment, LocaleController.getString("ErrorOccurred", R.string.ErrorOccurred));
            }
        } else if (request instanceof TLRPC.TL_account_updateUsername) {
            switch (error.text) {
                case "USERNAME_INVALID":
                    showSimpleAlert(fragment, LocaleController.getString("UsernameInvalid", R.string.UsernameInvalid));
                    break;
                case "USERNAME_OCCUPIED":
                    showSimpleAlert(fragment, LocaleController.getString("UsernameInUse", R.string.UsernameInUse));
                    break;
                default:
                    showSimpleAlert(fragment, LocaleController.getString("ErrorOccurred", R.string.ErrorOccurred));
                    break;
            }
        } else if (request instanceof TLRPC.TL_contacts_importContacts) {
            if (error.text.startsWith("FLOOD_WAIT")) {
                showSimpleAlert(fragment, LocaleController.getString("FloodWait", R.string.FloodWait));
            } else {
                showSimpleAlert(fragment, LocaleController.getString("ErrorOccurred", R.string.ErrorOccurred) + "\n" + error.text);
            }
        } else if (request instanceof TLRPC.TL_account_getPassword || request instanceof TLRPC.TL_account_getTmpPassword) {
            if (error.text.startsWith("FLOOD_WAIT")) {
                showSimpleToast(fragment, getFloodWaitString(error.text));
            } else {
                showSimpleToast(fragment, error.text);
            }
        } else if (request instanceof TLRPC.TL_payments_sendPaymentForm) {
            switch (error.text) {
                case "BOT_PRECHECKOUT_FAILED":
                    showSimpleToast(fragment, LocaleController.getString("PaymentPrecheckoutFailed", R.string.PaymentPrecheckoutFailed));
                    break;
                case "PAYMENT_FAILED":
                    showSimpleToast(fragment, LocaleController.getString("PaymentFailed", R.string.PaymentFailed));
                    break;
                default:
                    showSimpleToast(fragment, error.text);
                    break;
            }
        } else if (request instanceof TLRPC.TL_payments_validateRequestedInfo) {
            switch (error.text) {
                case "SHIPPING_NOT_AVAILABLE":
                    showSimpleToast(fragment, LocaleController.getString("PaymentNoShippingMethod", R.string.PaymentNoShippingMethod));
                    break;
                default:
                    showSimpleToast(fragment, error.text);
                    break;
            }
        } else if (request instanceof TLRPC.TL_messages_hideChatJoinRequest) {
            if ("USER_CHANNELS_TOO_MUCH".equals(error.text)) {
                showAddUserAlert(error.text, fragment, true, request);
            } else {
                showSimpleToast(fragment, error.text);
            }
        } else if (request instanceof TLRPC.TL_payments_assignPlayMarketTransaction) {
            showSimpleAlert(fragment, LocaleController.getString("PaymentConfirmationError", R.string.PaymentConfirmationError) + "\n" + error.text);
        }

        return null;
    }

    public static Toast showSimpleToast(BaseFragment baseFragment, final String text) {
        if (text == null) {
            return null;
        }
        Context context;
        if (baseFragment != null && baseFragment.getParentActivity() != null) {
            context = baseFragment.getParentActivity();
        } else {
            context = ApplicationLoader.applicationContext;
        }
        Toast toast = Toast.makeText(context, text, Toast.LENGTH_LONG);
        toast.show();
        return toast;
    }

    public static AlertDialog showUpdateAppAlert(final Context context, final String text, boolean updateApp) {
        if (context == null || text == null) {
            return null;
        }
        AlertDialog.Builder builder = new AlertDialog.Builder(context);
        builder.setTitle(LocaleController.getString("AppName", R.string.AppName));
        builder.setMessage(text);
        builder.setPositiveButton(LocaleController.getString("OK", R.string.OK), null);
        return builder.show();
    }

    private static SpannableStringBuilder mkTransSpan(String str, TLRPC.TL_langPackLanguage language, BottomBuilder builder) {
        SpannableStringBuilder spanned = new SpannableStringBuilder(AndroidUtilities.replaceTags(str));

        int start = TextUtils.indexOf(spanned, '[');
        int end;
        if (start != -1) {
            end = TextUtils.indexOf(spanned, ']', start + 1);
            if (start != -1 && end != -1) {
                spanned.delete(end, end + 1);
                spanned.delete(start, start + 1);
            }
        } else {
            end = -1;
        }

        if (start != -1 && end != -1) {
            spanned.setSpan(new URLSpanNoUnderline(language.translations_url) {
                @Override
                public void onClick(View widget) {
                    builder.dismiss();
                    super.onClick(widget);
                }
            }, start, end - 1, Spannable.SPAN_EXCLUSIVE_EXCLUSIVE);
        }

        return spanned;
    }

    public static AlertDialog createLanguageAlert(LaunchActivity activity, final TLRPC.TL_langPackLanguage language) {
        return createLanguageAlert(activity, language, null).create();
    }

    public static AlertDialog.Builder createLanguageAlert(LaunchActivity activity, final TLRPC.TL_langPackLanguage language, Runnable callback) {
        if (language == null) {
            return null;
        }
        language.lang_code = language.lang_code.replace('-', '_').toLowerCase();
        language.plural_code = language.plural_code.replace('-', '_').toLowerCase();
        if (language.base_lang_code != null) {
            language.base_lang_code = language.base_lang_code.replace('-', '_').toLowerCase();
        }

        SpannableStringBuilder spanned;

        AlertDialog.Builder builder = new AlertDialog.Builder(activity);
        LocaleController.LocaleInfo currentInfo = LocaleController.getInstance().getCurrentLocaleInfo();
        String str;
        if (currentInfo.shortName.equals(language.lang_code)) {
            builder.setTitle(LocaleController.getString("Language", R.string.Language));
            str = LocaleController.formatString("LanguageSame", R.string.LanguageSame, language.name);
            builder.setNegativeButton(LocaleController.getString("OK", R.string.OK), null);
            builder.setNeutralButton(LocaleController.getString("SETTINGS", R.string.SETTINGS), (dialog, which) -> activity.presentFragment(new LanguageSelectActivity()));
        } else {
            if (language.strings_count == 0) {
                builder.setTitle(LocaleController.getString("LanguageUnknownTitle", R.string.LanguageUnknownTitle));
                str = LocaleController.formatString("LanguageUnknownCustomAlert", R.string.LanguageUnknownCustomAlert, language.name);
                builder.setNegativeButton(LocaleController.getString("OK", R.string.OK), null);
            } else {
                builder.setTitle(LocaleController.getString("LanguageTitle", R.string.LanguageTitle));
                if (language.official) {
                    str = LocaleController.formatString("LanguageAlert", R.string.LanguageAlert, language.name, (int) Math.ceil(language.translated_count / (float) language.strings_count * 100));
                } else {
                    str = LocaleController.formatString("LanguageCustomAlert", R.string.LanguageCustomAlert, language.name, (int) Math.ceil(language.translated_count / (float) language.strings_count * 100));
                }
                builder.setPositiveButton(LocaleController.getString("Change", R.string.Change), (dialogInterface, i) -> {
                    String key;
                    if (language.official) {
                        key = "remote_" + language.lang_code;
                    } else {
                        key = "unofficial_" + language.lang_code;
                    }
                    LocaleController.LocaleInfo localeInfo = LocaleController.getInstance().getLanguageFromDict(key);
                    if (localeInfo == null) {
                        localeInfo = new LocaleController.LocaleInfo();
                        localeInfo.name = language.native_name;
                        localeInfo.nameEnglish = language.name;
                        localeInfo.shortName = language.lang_code;
                        localeInfo.baseLangCode = language.base_lang_code;
                        localeInfo.pluralLangCode = language.plural_code;
                        localeInfo.isRtl = language.rtl;
                        if (language.official) {
                            localeInfo.pathToFile = "remote";
                        } else {
                            localeInfo.pathToFile = "unofficial";
                        }
                    }
                    LocaleController.getInstance().applyLanguage(localeInfo, true, false, false, true, UserConfig.selectedAccount, null);
                    activity.rebuildAllFragments(true);
                });
                builder.setNegativeButton(LocaleController.getString("Cancel", R.string.Cancel), null);
            }
        }

        spanned = new SpannableStringBuilder(AndroidUtilities.replaceTags(str));

        int start = TextUtils.indexOf(spanned, '[');
        int end;
        if (start != -1) {
            end = TextUtils.indexOf(spanned, ']', start + 1);
            if (end != -1) {
                spanned.delete(end, end + 1);
                spanned.delete(start, start + 1);
            }
        } else {
            end = -1;
        }

        if (start != -1 && end != -1) {
            spanned.setSpan(new URLSpanNoUnderline(language.translations_url) {
                @Override
                public void onClick(View widget) {
                    builder.getDismissRunnable().run();
                    super.onClick(widget);
                }
            }, start, end - 1, Spannable.SPAN_EXCLUSIVE_EXCLUSIVE);
        }

        final TextView message = new TextView(activity);
        message.setText(spanned);
        message.setTextSize(TypedValue.COMPLEX_UNIT_DIP, 16);
        message.setLinkTextColor(Theme.getColor(Theme.key_dialogTextLink));
        message.setHighlightColor(Theme.getColor(Theme.key_dialogLinkSelection));
        message.setPadding(dp(23), 0, dp(23), 0);
        message.setMovementMethod(new AndroidUtilities.LinkMovementMethodMy());
        message.setTextColor(Theme.getColor(Theme.key_dialogTextBlack));
        builder.setView(message);

        return builder;
    }

    public static boolean checkSlowMode(Context context, int currentAccount, long did, boolean few) {
        if (DialogObject.isChatDialog(did)) {
            TLRPC.Chat chat = MessagesController.getInstance(currentAccount).getChat(-did);
            if (chat != null && chat.slowmode_enabled && !ChatObject.hasAdminRights(chat)) {
                if (!few) {
                    TLRPC.ChatFull chatFull = MessagesController.getInstance(currentAccount).getChatFull(chat.id);
                    if (chatFull == null) {
                        chatFull = MessagesStorage.getInstance(currentAccount).loadChatInfo(chat.id, ChatObject.isChannel(chat), new CountDownLatch(1), false, false);
                    }
                    if (chatFull != null && chatFull.slowmode_next_send_date >= ConnectionsManager.getInstance(currentAccount).getCurrentTime()) {
                        few = true;
                    }
                }
                if (few) {
                    createSimpleAlert(context, chat.title, LocaleController.getString(R.string.SlowmodeSendError)).show();
                    return true;
                }
            }
        }
        return false;
    }

    public static AlertDialog.Builder createNoAccessAlert(Context context, String title, String message, Theme.ResourcesProvider resourcesProvider) {
        AlertDialog.Builder builder = new AlertDialog.Builder(context);
        builder.setTitle(title);
        Map<String, Integer> colorsReplacement = new HashMap<>();
        colorsReplacement.put("info1.**", Theme.getColor(Theme.key_dialogTopBackground, resourcesProvider));
        colorsReplacement.put("info2.**", Theme.getColor(Theme.key_dialogTopBackground, resourcesProvider));
        builder.setTopAnimation(R.raw.not_available, AlertsCreator.NEW_DENY_DIALOG_TOP_ICON_SIZE, false, Theme.getColor(Theme.key_dialogTopBackground, resourcesProvider), colorsReplacement);
        builder.setTopAnimationIsNew(true);
        builder.setPositiveButton(LocaleController.getString(R.string.Close), null);
        builder.setMessage(message);
        return builder;
    }

    public static AlertDialog.Builder createSimpleAlert(Context context, final String text) {
        return createSimpleAlert(context, null, text);
    }

    public static AlertDialog.Builder createSimpleAlert(Context context, final String title, final String text) {
        return createSimpleAlert(context, title, text, null);
    }

    public static AlertDialog.Builder createSimpleAlert(Context context, final String title, final String text, Theme.ResourcesProvider resourcesProvider) {
        return createSimpleAlert(context, title, text, null, null, resourcesProvider);
    }

    public static AlertDialog.Builder createSimpleAlert(Context context, final String title, final String text, String positiveButton, Runnable positive, Theme.ResourcesProvider resourcesProvider) {
        if (context == null || text == null) {
            return null;
        }
        AlertDialog.Builder builder = new AlertDialog.Builder(context);
        builder.setTitle(title == null ? LocaleController.getString("AppName", R.string.AppName) : title);
        builder.setMessage(text);
        if (positiveButton == null) {
            builder.setPositiveButton(LocaleController.getString("OK", R.string.OK), null);
        } else {
            builder.setNegativeButton(LocaleController.getString("Cancel", R.string.Cancel), null);
            builder.setPositiveButton(positiveButton, (dialog, which) -> {
                dialog.dismiss();
                if (positive != null) {
                    positive.run();
                }
            });
        }
        return builder;
    }

    public static Dialog showSimpleAlert(BaseFragment baseFragment, final String text) {
        return showSimpleAlert(baseFragment, null, text);
    }

    public static Dialog showSimpleAlert(BaseFragment baseFragment, final String title, final String text) {
        return showSimpleAlert(baseFragment, title, text, null);
    }

    public static Dialog showSimpleAlert(BaseFragment baseFragment, final String title, final String text, Theme.ResourcesProvider resourcesProvider) {
        if (text == null || baseFragment == null || baseFragment.getParentActivity() == null) {
            return null;
        }
        AlertDialog.Builder builder = createSimpleAlert(baseFragment.getParentActivity(), title, text, resourcesProvider);
        Dialog dialog = builder.create();
        baseFragment.showDialog(dialog);
        return dialog;
    }

    public static void showBlockReportSpamReplyAlert(ChatActivity fragment, MessageObject messageObject, long peerId, Theme.ResourcesProvider resourcesProvider, Runnable hideDim) {
        if (fragment == null || fragment.getParentActivity() == null || messageObject == null) {
            return;
        }

        AccountInstance accountInstance = fragment.getAccountInstance();
        TLRPC.User user = peerId > 0 ? accountInstance.getMessagesController().getUser(peerId) : null;
        TLRPC.Chat chat = peerId < 0 ? accountInstance.getMessagesController().getChat(-peerId) : null;
        if (user == null && chat == null) {
            return;
        }
        AlertDialog.Builder builder = new AlertDialog.Builder(fragment.getParentActivity(), resourcesProvider);
        builder.setDimEnabled(hideDim == null);
        builder.setOnPreDismissListener(di -> {
            if (hideDim != null) {
                hideDim.run();
            }
        });

        builder.setTitle(LocaleController.getString("BlockUser", R.string.BlockUser));
        if (user != null) {
            builder.setMessage(AndroidUtilities.replaceTags(LocaleController.formatString("BlockUserReplyAlert", R.string.BlockUserReplyAlert, UserObject.getFirstName(user))));
        } else {
            builder.setMessage(AndroidUtilities.replaceTags(LocaleController.formatString("BlockUserReplyAlert", R.string.BlockUserReplyAlert, chat.title)));
        }

        CheckBoxCell[] cells = new CheckBoxCell[1];
        LinearLayout linearLayout = new LinearLayout(fragment.getParentActivity());
        linearLayout.setOrientation(LinearLayout.VERTICAL);

        cells[0] = new CheckBoxCell(fragment.getParentActivity(), 1, resourcesProvider);
        cells[0].setBackgroundDrawable(Theme.getSelectorDrawable(false));
        cells[0].setTag(0);
        cells[0].setText(LocaleController.getString("DeleteReportSpam", R.string.DeleteReportSpam), "", true, false);

        cells[0].setPadding(LocaleController.isRTL ? dp(16) : dp(8), 0, LocaleController.isRTL ? dp(8) : dp(16), 0);
        linearLayout.addView(cells[0], LayoutHelper.createLinear(LayoutHelper.MATCH_PARENT, LayoutHelper.WRAP_CONTENT));
        cells[0].setOnClickListener(v -> {
            Integer num = (Integer) v.getTag();
            cells[num].setChecked(!cells[num].isChecked(), true);
        });

        builder.setView(linearLayout);

        builder.setPositiveButton(LocaleController.getString("BlockAndDeleteReplies", R.string.BlockAndDeleteReplies), (dialogInterface, i) -> {
            if (user != null) {
                accountInstance.getMessagesStorage().deleteUserChatHistory(fragment.getDialogId(), user.id);
            } else {
                accountInstance.getMessagesStorage().deleteUserChatHistory(fragment.getDialogId(), -chat.id);
            }
            TLRPC.TL_contacts_blockFromReplies request = new TLRPC.TL_contacts_blockFromReplies();
            request.msg_id = messageObject.getId();
            request.delete_message = true;
            request.delete_history = true;
            if (cells[0].isChecked()) {
                request.report_spam = true;
                if (fragment.getParentActivity() != null) {
                    if (fragment instanceof ChatActivity) {
                        UndoView undoView = fragment.getUndoView();
                        if (undoView != null) {
                            undoView.showWithAction(0, UndoView.ACTION_REPORT_SENT, null);
                        }
                    } else if (fragment != null) {
                        BulletinFactory.of(fragment).createReportSent(resourcesProvider).show();
                    } else {
                        Toast.makeText(fragment.getParentActivity(), LocaleController.getString("ReportChatSent", R.string.ReportChatSent), Toast.LENGTH_SHORT).show();
                    }
                }
            }
            accountInstance.getConnectionsManager().sendRequest(request, (response, error) -> {
                if (response instanceof TLRPC.Updates) {
                    accountInstance.getMessagesController().processUpdates((TLRPC.Updates) response, false);
                }
            });
        });
        builder.setNegativeButton(LocaleController.getString("Cancel", R.string.Cancel), null);
        AlertDialog dialog = builder.create();
        fragment.showDialog(dialog);
        TextView button = (TextView) dialog.getButton(DialogInterface.BUTTON_POSITIVE);
        if (button != null) {
            button.setTextColor(Theme.getColor(Theme.key_text_RedBold));
        }
    }

    public static void showBlockReportSpamAlert(BaseFragment fragment, long dialog_id, TLRPC.User currentUser, TLRPC.Chat currentChat, TLRPC.EncryptedChat encryptedChat, boolean isLocation, TLRPC.ChatFull chatInfo, MessagesStorage.IntCallback callback, Theme.ResourcesProvider resourcesProvider) {
        if (fragment == null || fragment.getParentActivity() == null) {
            return;
        }
        AccountInstance accountInstance = fragment.getAccountInstance();
        AlertDialog.Builder builder = new AlertDialog.Builder(fragment.getParentActivity(), resourcesProvider);
        CharSequence reportText;
        CheckBoxCell[] cells;
        SharedPreferences preferences = MessagesController.getNotificationsSettings(fragment.getCurrentAccount());
        boolean showReport = encryptedChat != null || preferences.getBoolean("dialog_bar_report" + dialog_id, false);
        if (currentUser != null) {
            builder.setTitle(LocaleController.formatString("BlockUserTitle", R.string.BlockUserTitle, UserObject.getFirstName(currentUser)));
            builder.setMessage(AndroidUtilities.replaceTags(LocaleController.formatString("BlockUserAlert", R.string.BlockUserAlert, UserObject.getFirstName(currentUser))));
            reportText = LocaleController.getString("BlockContact", R.string.BlockContact);

            cells = new CheckBoxCell[2];
            LinearLayout linearLayout = new LinearLayout(fragment.getParentActivity());
            linearLayout.setOrientation(LinearLayout.VERTICAL);
            for (int a = 0; a < 2; a++) {
                if (a == 0 && !showReport) {
                    continue;
                }
                cells[a] = new CheckBoxCell(fragment.getParentActivity(), 1, resourcesProvider);
                cells[a].setBackgroundDrawable(Theme.getSelectorDrawable(false));
                cells[a].setTag(a);
                if (a == 0) {
                    cells[a].setText(LocaleController.getString("DeleteReportSpam", R.string.DeleteReportSpam), "", true, false);
                } else {
                    cells[a].setText(LocaleController.formatString("DeleteThisChat", R.string.DeleteThisChat), "", true, false);
                }
                cells[a].setPadding(LocaleController.isRTL ? dp(16) : dp(8), 0, LocaleController.isRTL ? dp(8) : dp(16), 0);
                linearLayout.addView(cells[a], LayoutHelper.createLinear(LayoutHelper.MATCH_PARENT, LayoutHelper.WRAP_CONTENT));
                cells[a].setOnClickListener(v -> {
                    Integer num = (Integer) v.getTag();
                    cells[num].setChecked(!cells[num].isChecked(), true);
                });
            }
            builder.setView(linearLayout);
        } else {
            cells = null;
            if (currentChat != null && isLocation) {
                builder.setTitle(LocaleController.getString("ReportUnrelatedGroup", R.string.ReportUnrelatedGroup));
                if (chatInfo != null && chatInfo.location instanceof TLRPC.TL_channelLocation) {
                    TLRPC.TL_channelLocation location = (TLRPC.TL_channelLocation) chatInfo.location;
                    builder.setMessage(AndroidUtilities.replaceTags(LocaleController.formatString("ReportUnrelatedGroupText", R.string.ReportUnrelatedGroupText, location.address)));
                } else {
                    builder.setMessage(LocaleController.getString("ReportUnrelatedGroupTextNoAddress", R.string.ReportUnrelatedGroupTextNoAddress));
                }
            } else {
                builder.setTitle(LocaleController.getString("ReportSpamTitle", R.string.ReportSpamTitle));
                if (ChatObject.isChannel(currentChat) && !currentChat.megagroup) {
                    builder.setMessage(LocaleController.getString("ReportSpamAlertChannel", R.string.ReportSpamAlertChannel));
                } else {
                    builder.setMessage(LocaleController.getString("ReportSpamAlertGroup", R.string.ReportSpamAlertGroup));
                }
            }
            reportText = LocaleController.getString("ReportChat", R.string.ReportChat);
        }
        builder.setPositiveButton(reportText, (dialogInterface, i) -> {
            if (currentUser != null) {
                accountInstance.getMessagesController().blockPeer(currentUser.id);
            }
            if (cells == null || cells[0] != null && cells[0].isChecked()) {
                accountInstance.getMessagesController().reportSpam(dialog_id, currentUser, currentChat, encryptedChat, currentChat != null && isLocation);
            }
            if (cells == null || cells[1].isChecked()) {
                if (currentChat != null) {
                    if (ChatObject.isNotInChat(currentChat)) {
                        accountInstance.getMessagesController().deleteDialog(dialog_id, 0);
                    } else {
                        accountInstance.getMessagesController().deleteParticipantFromChat(-dialog_id, accountInstance.getMessagesController().getUser(accountInstance.getUserConfig().getClientUserId()));
                    }
                } else {
                    accountInstance.getMessagesController().deleteDialog(dialog_id, 0);
                }
                callback.run(1);
            } else {
                callback.run(0);
            }
        });
        builder.setNegativeButton(LocaleController.getString("Cancel", R.string.Cancel), null);
        AlertDialog dialog = builder.create();
        fragment.showDialog(dialog);
        TextView button = (TextView) dialog.getButton(DialogInterface.BUTTON_POSITIVE);
        if (button != null) {
            button.setTextColor(Theme.getColor(Theme.key_text_RedBold));
        }
    }

    public static void showCustomNotificationsDialog(BaseFragment parentFragment, long did, int topicId, int globalType, ArrayList<NotificationsSettingsActivity.NotificationException> exceptions, ArrayList<NotificationsSettingsActivity.NotificationException> autoExceptions, int currentAccount, MessagesStorage.IntCallback callback) {
        showCustomNotificationsDialog(parentFragment, did, topicId, globalType, exceptions, autoExceptions, currentAccount, callback, null);
    }

    public static void showCustomNotificationsDialog(BaseFragment parentFragment, long did, int topicId, int globalType, ArrayList<NotificationsSettingsActivity.NotificationException> exceptions, ArrayList<NotificationsSettingsActivity.NotificationException> autoExceptions, int currentAccount, MessagesStorage.IntCallback callback, MessagesStorage.IntCallback resultCallback) {
        if (parentFragment == null || parentFragment.getParentActivity() == null) {
            return;
        }
        boolean enabled;
        boolean defaultEnabled = NotificationsController.getInstance(currentAccount).isGlobalNotificationsEnabled(did);

        String[] descriptions = new String[]{
                LocaleController.getString("NotificationsTurnOn", R.string.NotificationsTurnOn),
                LocaleController.formatString("MuteFor", R.string.MuteFor, LocaleController.formatPluralString("Hours", 1)),
                LocaleController.formatString("MuteFor", R.string.MuteFor, LocaleController.formatPluralString("Days", 2)),
                did == 0 && parentFragment instanceof NotificationsCustomSettingsActivity ? null : LocaleController.getString("NotificationsCustomize", R.string.NotificationsCustomize),
                LocaleController.getString("NotificationsTurnOff", R.string.NotificationsTurnOff)
        };

        int[] icons = new int[]{
                R.drawable.notifications_on,
                R.drawable.notifications_mute1h,
                R.drawable.notifications_mute2d,
                R.drawable.notifications_settings,
                R.drawable.notifications_off
        };

        final LinearLayout linearLayout = new LinearLayout(parentFragment.getParentActivity());
        linearLayout.setOrientation(LinearLayout.VERTICAL);
        AlertDialog.Builder builder = new AlertDialog.Builder(parentFragment.getParentActivity());

        for (int a = 0; a < descriptions.length; a++) {
            if (descriptions[a] == null) {
                continue;
            }
            TextView textView = new TextView(parentFragment.getParentActivity());
            Drawable drawable = parentFragment.getParentActivity().getResources().getDrawable(icons[a]);
            if (a == descriptions.length - 1) {
                textView.setTextColor(Theme.getColor(Theme.key_text_RedBold));
                drawable.setColorFilter(new PorterDuffColorFilter(Theme.getColor(Theme.key_text_RedRegular), PorterDuff.Mode.MULTIPLY));
            } else {
                textView.setTextColor(Theme.getColor(Theme.key_dialogTextBlack));
                drawable.setColorFilter(new PorterDuffColorFilter(Theme.getColor(Theme.key_dialogIcon), PorterDuff.Mode.SRC_IN));
            }
            textView.setTextSize(TypedValue.COMPLEX_UNIT_DIP, 16);
            textView.setLines(1);
            textView.setMaxLines(1);
            textView.setCompoundDrawablesWithIntrinsicBounds(drawable, null, null, null);
            textView.setTag(a);
            textView.setBackgroundDrawable(Theme.getSelectorDrawable(false));
            textView.setPadding(dp(24), 0, dp(24), 0);
            textView.setSingleLine(true);
            textView.setGravity(Gravity.LEFT | Gravity.CENTER_VERTICAL);
            textView.setCompoundDrawablePadding(dp(26));
            textView.setText(descriptions[a]);
            linearLayout.addView(textView, LayoutHelper.createLinear(LayoutHelper.MATCH_PARENT, 48, Gravity.LEFT | Gravity.TOP));
            textView.setOnClickListener(v -> {
                int i = (Integer) v.getTag();
                if (i == 0) {
                    if (did != 0) {
                        SharedPreferences preferences = MessagesController.getNotificationsSettings(currentAccount);
                        SharedPreferences.Editor editor = preferences.edit();
                        if (defaultEnabled) {
                            editor.remove("notify2_" + did);
                        } else {
                            editor.putInt("notify2_" + did, 0);
                        }
                        MessagesStorage.getInstance(currentAccount).setDialogFlags(did, 0);
                        editor.commit();
                        TLRPC.Dialog dialog = MessagesController.getInstance(currentAccount).dialogs_dict.get(did);
                        if (dialog != null) {
                            dialog.notify_settings = new TLRPC.TL_peerNotifySettings();
                        }
                        NotificationsController.getInstance(currentAccount).updateServerNotificationsSettings(did, topicId);
                        if (resultCallback != null) {
                            if (defaultEnabled) {
                                resultCallback.run(0);
                            } else {
                                resultCallback.run(1);
                            }
                        }
                    } else {
                        NotificationsController.getInstance(currentAccount).setGlobalNotificationsEnabled(globalType, 0);
                    }
                } else if (i == 3) {
                    if (did != 0) {
                        Bundle args = new Bundle();
                        args.putLong("dialog_id", did);
                        parentFragment.presentFragment(new ProfileNotificationsActivity(args));
                    } else {
                        parentFragment.presentFragment(new NotificationsCustomSettingsActivity(globalType, exceptions, autoExceptions));
                    }
                } else {
                    int untilTime = ConnectionsManager.getInstance(currentAccount).getCurrentTime();
                    if (i == 1) {
                        untilTime += 60 * 60;
                    } else if (i == 2) {
                        untilTime += 60 * 60 * 48;
                    } else if (i == 4) {
                        untilTime = Integer.MAX_VALUE;
                    }
                    NotificationsController.getInstance(currentAccount).muteUntil(did, topicId, untilTime);
                    if (did != 0 && resultCallback != null) {
                        if (i == 4 && !defaultEnabled) {
                            resultCallback.run(0);
                        } else {
                            resultCallback.run(1);
                        }
                    }
                    if (did == 0) {
                        NotificationsController.getInstance(currentAccount).setGlobalNotificationsEnabled(globalType, Integer.MAX_VALUE);
                    }
                }

                if (callback != null) {
                    callback.run(i);
                }
                builder.getDismissRunnable().run();
                int setting = -1;
                if (i == 0) {
                    setting = NotificationsController.SETTING_MUTE_UNMUTE;
                } else if (i == 1) {
                    setting = NotificationsController.SETTING_MUTE_HOUR;
                } else if (i == 2) {
                    setting = NotificationsController.SETTING_MUTE_2_DAYS;
                } else if (i == 4) {
                    setting = NotificationsController.SETTING_MUTE_FOREVER;
                }
                if (setting >= 0) {
                    if (BulletinFactory.canShowBulletin(parentFragment)) {
                        BulletinFactory.createMuteBulletin(parentFragment, setting).show();
                    }
                }
            });
        }
        builder.setTitle(LocaleController.getString("Notifications", R.string.Notifications));
        builder.setView(linearLayout);
        parentFragment.showDialog(builder.create());
    }

    public static AlertDialog showSecretLocationAlert(Context context, int currentAccount, final Runnable onSelectRunnable, boolean inChat, Theme.ResourcesProvider resourcesProvider) {
        ArrayList<String> arrayList = new ArrayList<>();
        ArrayList<Integer> types = new ArrayList<>();
        int providers = 5; // MessagesController.getInstance(currentAccount).availableMapProviders;
        if ((providers & 1) != 0) {
            arrayList.add(LocaleController.getString("MapPreviewProviderTelegram", R.string.MapPreviewProviderTelegram));
            types.add(0);
        }
        if ((providers & 2) != 0) {
            arrayList.add(LocaleController.getString("MapPreviewProviderGoogle", R.string.MapPreviewProviderGoogle));
            types.add(1);
        }
        if ((providers & 4) != 0) {
            arrayList.add(LocaleController.getString("MapPreviewProviderYandex", R.string.MapPreviewProviderYandex));
            types.add(3);
        }
        arrayList.add(LocaleController.getString("MapPreviewProviderNobody", R.string.MapPreviewProviderNobody));
        types.add(2);

        AlertDialog.Builder builder = new AlertDialog.Builder(context, resourcesProvider);
        builder.setTitle(LocaleController.getString("MapPreviewProviderTitle", R.string.MapPreviewProviderTitle));
        final LinearLayout linearLayout = new LinearLayout(context);
        linearLayout.setOrientation(LinearLayout.VERTICAL);
        builder.setView(linearLayout);

        for (int a = 0; a < arrayList.size(); a++) {
            RadioColorCell cell = new RadioColorCell(context, resourcesProvider);
            cell.setPadding(dp(4), 0, dp(4), 0);
            cell.setTag(a);
            cell.setCheckColor(Theme.getColor(Theme.key_radioBackground), Theme.getColor(Theme.key_dialogRadioBackgroundChecked));
            cell.setTextAndValue(arrayList.get(a), SharedConfig.mapPreviewType == types.get(a));
            cell.setBackground(Theme.createSelectorDrawable(Theme.getColor(Theme.key_listSelector), Theme.RIPPLE_MASK_ALL));
            linearLayout.addView(cell);
            cell.setOnClickListener(v -> {
                Integer which = (Integer) v.getTag();
                SharedConfig.setSecretMapPreviewType(types.get(which));
                if (onSelectRunnable != null) {
                    onSelectRunnable.run();
                }
                builder.getDismissRunnable().run();
            });
        }
        if (!inChat) {
            builder.setNegativeButton(LocaleController.getString("Cancel", R.string.Cancel), null);
        }
        AlertDialog dialog = builder.show();
        if (inChat) {
            dialog.setCanceledOnTouchOutside(false);
        }
        return dialog;
    }

    private static void updateDayPicker(NumberPicker dayPicker, NumberPicker monthPicker, NumberPicker yearPicker) {
        Calendar calendar = Calendar.getInstance();
        calendar.set(Calendar.MONTH, monthPicker.getValue());
        calendar.set(Calendar.YEAR, yearPicker.getValue());
        dayPicker.setMinValue(1);
        dayPicker.setMaxValue(calendar.getActualMaximum(Calendar.DAY_OF_MONTH));
    }

    private static void checkPickerDate(NumberPicker dayPicker, NumberPicker monthPicker, NumberPicker yearPicker) {
        Calendar calendar = Calendar.getInstance();
        calendar.setTimeInMillis(System.currentTimeMillis());

        int year, month;

        int currentYear = calendar.get(Calendar.YEAR);
        int currentMonth = calendar.get(Calendar.MONTH);
        int currentDay = calendar.get(Calendar.DAY_OF_MONTH);

        yearPicker.setMinValue(currentYear);
        year = yearPicker.getValue();

        monthPicker.setMinValue(year == currentYear ? currentMonth : 0);
        month = monthPicker.getValue();

        dayPicker.setMinValue(year == currentYear && month == currentMonth ? currentDay : 1);
    }

    public static void showOpenUrlAlert(BaseFragment fragment, String url, boolean punycode, boolean ask) {
        showOpenUrlAlert(fragment, url, punycode, true, ask, false, null, null);
    }

    public static void showOpenUrlAlert(BaseFragment fragment, String url, boolean punycode, boolean tryTelegraph, boolean ask) {
        showOpenUrlAlert(fragment, url, punycode, tryTelegraph, ask, null, null);
    }

    public static void showOpenUrlAlert(BaseFragment fragment, String url, boolean punycode, boolean ask, Theme.ResourcesProvider resourcesProvider) {
        showOpenUrlAlert(fragment, url, punycode, true, ask, false, null, resourcesProvider);
    }

    public static void showOpenUrlAlert(BaseFragment fragment, String url, boolean punycode, boolean tryTelegraph, boolean ask, Browser.Progress progress, Theme.ResourcesProvider resourcesProvider) {
        showOpenUrlAlert(fragment, url, punycode, tryTelegraph, ask, false, progress, resourcesProvider);
    }

    public static void showOpenUrlAlert(BaseFragment fragment, String url, boolean punycode, boolean tryTelegraph, boolean ask, boolean forceNotInternalForApps, Browser.Progress progress, Theme.ResourcesProvider resourcesProvider) {
        if (fragment == null || fragment.getParentActivity() == null) {
            return;
        }
        long inlineReturn = (fragment instanceof ChatActivity) ? ((ChatActivity) fragment).getInlineReturn() : 0;
        if (Browser.isInternalUrl(url, null) || !ask || NekoConfig.skipOpenLinkConfirm.Bool()) {
            Browser.openUrl(fragment.getParentActivity(), Uri.parse(url), inlineReturn == 0, tryTelegraph, forceNotInternalForApps && checkInternalBotApp(url), progress);
        } else {
            String urlFinal = url;
//            if (punycode) {
//                try {
//                    Uri uri = Uri.parse(url);
//                    urlFinal = Browser.replaceHostname(uri, IDN.toUnicode(uri.getHost(), IDN.ALLOW_UNASSIGNED));
//                } catch (Exception e) {
//                    FileLog.e(e, false);
//                    urlFinal = url;
//                }
//            } else {
//                urlFinal = url;
//            }
            Runnable open = () -> Browser.openUrl(fragment.getParentActivity(), Uri.parse(url), inlineReturn == 0, tryTelegraph, progress);
            AlertDialog.Builder builder = new AlertDialog.Builder(fragment.getParentActivity(), resourcesProvider);
            builder.setTitle(LocaleController.getString("OpenUrlTitle", R.string.OpenUrlTitle));
            AlertDialog[] dialog = new AlertDialog[1];
            SpannableString link = new SpannableString(urlFinal);
            link.setSpan(new URLSpan(urlFinal) {
                @Override
                public void onClick(View widget) {
                    open.run();
                    if (dialog[0] != null) {
                        dialog[0].dismiss();
                    }
                }
            }, 0, link.length(), Spannable.SPAN_EXCLUSIVE_EXCLUSIVE);
            SpannableStringBuilder stringBuilder = new SpannableStringBuilder(LocaleController.getString("OpenUrlAlert2", R.string.OpenUrlAlert2));
            int index = stringBuilder.toString().indexOf("%1$s");
            if (index >= 0) {
                stringBuilder.replace(index, index + 4, link);
            }
            builder.setMessage(stringBuilder);
            builder.setMessageTextViewClickable(false);
            builder.setPositiveButton(LocaleController.getString("Open", R.string.Open), (dialogInterface, i) -> open.run());
            builder.setNegativeButton(LocaleController.getString("Cancel", R.string.Cancel), null);
            builder.setNeutralButton(LocaleController.getString("Copy", R.string.Copy), (dialogInterface, i) -> {
                try {
                    AndroidUtilities.addToClipboard(url);
                    Toast.makeText(fragment.getParentActivity(), LocaleController.getString("LinkCopied", R.string.LinkCopied), Toast.LENGTH_SHORT).show();
                } catch (Exception e) {
                    FileLog.e(e);
                }
            });
            fragment.showDialog(dialog[0] = builder.create());
        }
    }

    private static boolean checkInternalBotApp(String url) {
        String path = Uri.parse(url).getPath();
        return path.matches("^/\\w*/[^\\d]*(?:\\?startapp=.*?|)$");
    }

    public static AlertDialog createSupportAlert(BaseFragment fragment, Theme.ResourcesProvider resourcesProvider) {
        if (fragment == null || fragment.getParentActivity() == null) {
            return null;
        }
        final LinkSpanDrawable.LinksTextView message = new LinkSpanDrawable.LinksTextView(fragment.getParentActivity(), fragment.getResourceProvider());
        Spannable spanned = new SpannableString(Html.fromHtml(LocaleController.getString("AskAQuestionInfo", R.string.AskAQuestionInfo).replace("\n", "<br>")));
        URLSpan[] spans = spanned.getSpans(0, spanned.length(), URLSpan.class);
        for (int i = 0; i < spans.length; i++) {
            URLSpan span = spans[i];
            int start = spanned.getSpanStart(span);
            int end = spanned.getSpanEnd(span);
            spanned.removeSpan(span);
            span = new URLSpanNoUnderline(span.getURL()) {
                @Override
                public void onClick(View widget) {
                    fragment.dismissCurrentDialog();
                    super.onClick(widget);
                }
            };
            spanned.setSpan(span, start, end, 0);
        }
        message.setText(spanned);
        message.setTextSize(TypedValue.COMPLEX_UNIT_DIP, 16);
        message.setLinkTextColor(Theme.getColor(Theme.key_dialogTextLink, resourcesProvider));
        message.setHighlightColor(Theme.getColor(Theme.key_dialogLinkSelection, resourcesProvider));
        message.setPadding(dp(23), 0, dp(23), 0);
        message.setMovementMethod(new AndroidUtilities.LinkMovementMethodMy());
        message.setTextColor(Theme.getColor(Theme.key_dialogTextBlack, resourcesProvider));

        AlertDialog.Builder builder1 = new AlertDialog.Builder(fragment.getParentActivity(), resourcesProvider);
        builder1.setView(message);
        builder1.setTitle(LocaleController.getString("AskAQuestion", R.string.AskAQuestion));
        builder1.setPositiveButton(LocaleController.getString("AskButton", R.string.AskButton), (dialogInterface, i) -> performAskAQuestion(fragment));
        builder1.setNegativeButton(LocaleController.getString("Cancel", R.string.Cancel), null);
        return builder1.create();
    }

    private static void performAskAQuestion(BaseFragment fragment) {
        int currentAccount = fragment.getCurrentAccount();
        final SharedPreferences preferences = MessagesController.getMainSettings(currentAccount);
        long uid = AndroidUtilities.getPrefIntOrLong(preferences, "support_id2", 0);
        TLRPC.User supportUser = null;
        if (uid != 0) {
            supportUser = MessagesController.getInstance(currentAccount).getUser(uid);
            if (supportUser == null) {
                String userString = preferences.getString("support_user", null);
                if (userString != null) {
                    try {
                        byte[] datacentersBytes = Base64.decode(userString, Base64.DEFAULT);
                        if (datacentersBytes != null) {
                            SerializedData data = new SerializedData(datacentersBytes);
                            supportUser = TLRPC.User.TLdeserialize(data, data.readInt32(false), false);
                            if (supportUser != null && supportUser.id == 333000) {
                                supportUser = null;
                            }
                            data.cleanup();
                        }
                    } catch (Exception e) {
                        FileLog.e(e);
                        supportUser = null;
                    }
                }
            }
        }
        if (supportUser == null) {
            final AlertDialog progressDialog = new AlertDialog(fragment.getParentActivity(), AlertDialog.ALERT_TYPE_SPINNER);
            progressDialog.setCanCancel(false);
            progressDialog.show();
            TLRPC.TL_help_getSupport req = new TLRPC.TL_help_getSupport();
            ConnectionsManager.getInstance(currentAccount).sendRequest(req, (response, error) -> {
                if (error == null) {
                    final TLRPC.TL_help_support res = (TLRPC.TL_help_support) response;
                    AndroidUtilities.runOnUIThread(() -> {
                        SharedPreferences.Editor editor = preferences.edit();
                        editor.putLong("support_id2", res.user.id);
                        SerializedData data = new SerializedData();
                        res.user.serializeToStream(data);
                        editor.putString("support_user", Base64.encodeToString(data.toByteArray(), Base64.DEFAULT));
                        editor.commit();
                        data.cleanup();
                        try {
                            progressDialog.dismiss();
                        } catch (Exception e) {
                            FileLog.e(e);
                        }
                        ArrayList<TLRPC.User> users = new ArrayList<>();
                        users.add(res.user);
                        MessagesStorage.getInstance(currentAccount).putUsersAndChats(users, null, true, true);
                        MessagesController.getInstance(currentAccount).putUser(res.user, false);
                        Bundle args = new Bundle();
                        args.putLong("user_id", res.user.id);
                        fragment.presentFragment(new ChatActivity(args));
                    });
                } else {
                    AndroidUtilities.runOnUIThread(() -> {
                        try {
                            progressDialog.dismiss();
                        } catch (Exception e) {
                            FileLog.e(e);
                        }
                    });
                }
            });
        } else {
            MessagesController.getInstance(currentAccount).putUser(supportUser, true);
            Bundle args = new Bundle();
            args.putLong("user_id", supportUser.id);
            fragment.presentFragment(new ChatActivity(args));
        }
    }

    public static void createImportDialogAlert(BaseFragment fragment, String title, String message, TLRPC.User user, TLRPC.Chat chat, Runnable onProcessRunnable) {
        if (fragment == null || fragment.getParentActivity() == null || chat == null && user == null) {
            return;
        }
        int account = fragment.getCurrentAccount();

        Context context = fragment.getParentActivity();
        AlertDialog.Builder builder = new AlertDialog.Builder(context);
        long selfUserId = UserConfig.getInstance(account).getClientUserId();

        TextView messageTextView = new TextView(context);
        messageTextView.setTextColor(Theme.getColor(Theme.key_dialogTextBlack));
        messageTextView.setTextSize(TypedValue.COMPLEX_UNIT_DIP, 16);
        messageTextView.setGravity((LocaleController.isRTL ? Gravity.RIGHT : Gravity.LEFT) | Gravity.TOP);

        FrameLayout frameLayout = new FrameLayout(context);
        builder.setView(frameLayout);

        AvatarDrawable avatarDrawable = new AvatarDrawable();
        avatarDrawable.setTextSize(dp(12));

        BackupImageView imageView = new BackupImageView(context);
        imageView.setRoundRadius(dp(20));
        frameLayout.addView(imageView, LayoutHelper.createFrame(40, 40, (LocaleController.isRTL ? Gravity.RIGHT : Gravity.LEFT) | Gravity.TOP, 22, 5, 22, 0));

        TextView textView = new TextView(context);
        textView.setTextColor(Theme.getColor(Theme.key_actionBarDefaultSubmenuItem));
        textView.setTextSize(TypedValue.COMPLEX_UNIT_DIP, 20);
        textView.setTypeface(AndroidUtilities.getTypeface("fonts/rmedium.ttf"));
        textView.setLines(1);
        textView.setMaxLines(1);
        textView.setSingleLine(true);
        textView.setGravity((LocaleController.isRTL ? Gravity.RIGHT : Gravity.LEFT) | Gravity.CENTER_VERTICAL);
        textView.setEllipsize(TextUtils.TruncateAt.END);
        textView.setText(LocaleController.getString("ImportMessages", R.string.ImportMessages));

        frameLayout.addView(textView, LayoutHelper.createFrame(LayoutHelper.MATCH_PARENT, LayoutHelper.WRAP_CONTENT, (LocaleController.isRTL ? Gravity.RIGHT : Gravity.LEFT) | Gravity.TOP, (LocaleController.isRTL ? 21 : 76), 11, (LocaleController.isRTL ? 76 : 21), 0));
        frameLayout.addView(messageTextView, LayoutHelper.createFrame(LayoutHelper.WRAP_CONTENT, LayoutHelper.WRAP_CONTENT, (LocaleController.isRTL ? Gravity.RIGHT : Gravity.LEFT) | Gravity.TOP, 24, 57, 24, 9));

        if (user != null) {
            if (UserObject.isReplyUser(user)) {
                avatarDrawable.setScaleSize(.8f);
                avatarDrawable.setAvatarType(AvatarDrawable.AVATAR_TYPE_REPLIES);
                imageView.setImage(null, null, avatarDrawable, user);
            } else if (user.id == selfUserId) {
                avatarDrawable.setScaleSize(.8f);
                avatarDrawable.setAvatarType(AvatarDrawable.AVATAR_TYPE_SAVED);
                imageView.setImage(null, null, avatarDrawable, user);
            } else {
                avatarDrawable.setScaleSize(1f);
                avatarDrawable.setInfo(account, user);
                imageView.setForUserOrChat(user, avatarDrawable);
            }
        } else {
            avatarDrawable.setInfo(account, chat);
            imageView.setForUserOrChat(chat, avatarDrawable);
        }

        messageTextView.setText(AndroidUtilities.replaceTags(message));
        /*if (chat != null) {
            if (TextUtils.isEmpty(title)) {
                messageTextView.setText(AndroidUtilities.replaceTags(LocaleController.formatString("ImportToChatNoTitle", R.string.ImportToChatNoTitle, chat.title)));
            } else {
                messageTextView.setText(AndroidUtilities.replaceTags(LocaleController.formatString("ImportToChat", R.string.ImportToChat, title, chat.title)));
            }
        } else {
            if (TextUtils.isEmpty(title)) {
                messageTextView.setText(AndroidUtilities.replaceTags(LocaleController.formatString("ImportToUserNoTitle", R.string.ImportToUserNoTitle, ContactsController.formatName(user.first_name, user.last_name))));
            } else {
                messageTextView.setText(AndroidUtilities.replaceTags(LocaleController.formatString("ImportToUser", R.string.ImportToUser, title, ContactsController.formatName(user.first_name, user.last_name))));
            }
        }*/

        builder.setPositiveButton(LocaleController.getString("Import", R.string.Import), (dialogInterface, i) -> {
            if (onProcessRunnable != null) {
                onProcessRunnable.run();
            }
        });
        builder.setNegativeButton(LocaleController.getString("Cancel", R.string.Cancel), null);
        AlertDialog alertDialog = builder.create();
        fragment.showDialog(alertDialog);
    }

    public static void createBotLaunchAlert(BaseFragment fragment, TLRPC.User user, Runnable onConfirm, Runnable onDismiss) {
        Context context = fragment.getContext();
        AlertDialog.Builder builder = new AlertDialog.Builder(context);

        TextView messageTextView = new TextView(context) {
            @Override
            public void setText(CharSequence text, BufferType type) {
                text = Emoji.replaceEmoji(text, getPaint().getFontMetricsInt(), false);
                super.setText(text, type);
            }
        };
        NotificationCenter.listenEmojiLoading(messageTextView);
        messageTextView.setTextColor(Theme.getColor(Theme.key_dialogTextBlack));
        messageTextView.setTextSize(TypedValue.COMPLEX_UNIT_DIP, 16);
        messageTextView.setGravity((LocaleController.isRTL ? Gravity.RIGHT : Gravity.LEFT) | Gravity.TOP);
        messageTextView.setText(LocaleController.getString(R.string.BotWebViewStartPermission));

        FrameLayout frameLayout = new FrameLayout(context);
        builder.setCustomViewOffset(6);
        builder.setView(frameLayout);

        AvatarDrawable avatarDrawable = new AvatarDrawable();
        avatarDrawable.setTextSize(dp(18));

        BackupImageView imageView = new BackupImageView(context);
        imageView.setRoundRadius(dp(20));
        frameLayout.addView(imageView, LayoutHelper.createFrame(40, 40, (LocaleController.isRTL ? Gravity.RIGHT : Gravity.LEFT) | Gravity.TOP, 22, 5, 22, 0));

        TextView textView = new TextView(context);
        textView.setTextColor(Theme.getColor(Theme.key_actionBarDefaultSubmenuItem));
        textView.setTextSize(TypedValue.COMPLEX_UNIT_DIP, 20);
        textView.setTypeface(AndroidUtilities.getTypeface(AndroidUtilities.TYPEFACE_ROBOTO_MEDIUM));
        textView.setLines(1);
        textView.setMaxLines(1);
        textView.setSingleLine(true);
        textView.setGravity((LocaleController.isRTL ? Gravity.RIGHT : Gravity.LEFT) | Gravity.CENTER_VERTICAL);
        textView.setEllipsize(TextUtils.TruncateAt.END);
        textView.setText(user.first_name);
        frameLayout.addView(textView, LayoutHelper.createFrame(LayoutHelper.MATCH_PARENT, LayoutHelper.WRAP_CONTENT, (LocaleController.isRTL ? Gravity.RIGHT : Gravity.LEFT) | Gravity.TOP, (LocaleController.isRTL ? 21 : 76), 11, (LocaleController.isRTL ? 76 : 21), 0));
        frameLayout.addView(messageTextView, LayoutHelper.createFrame(LayoutHelper.WRAP_CONTENT, LayoutHelper.WRAP_CONTENT, (LocaleController.isRTL ? Gravity.RIGHT : Gravity.LEFT) | Gravity.TOP, 24, 57, 24, 1));

        if (user != null) {
            if (UserObject.isReplyUser(user)) {
                avatarDrawable.setScaleSize(.8f);
                avatarDrawable.setAvatarType(AvatarDrawable.AVATAR_TYPE_REPLIES);
                imageView.setImage(null, null, avatarDrawable, user);
            } else {
                avatarDrawable.setScaleSize(1f);
                avatarDrawable.setInfo(fragment.getCurrentAccount(), user);
                imageView.setForUserOrChat(user, avatarDrawable);
            }
        }

        builder.setPositiveButton(LocaleController.getString(R.string.Start), (dialogInterface, i) -> {
            if (onConfirm != null) {
                onConfirm.run();
            }
        });
        builder.setNegativeButton(LocaleController.getString("Cancel", R.string.Cancel), null);
        fragment.showDialog(builder.create(), false, dialog -> {
            if (onDismiss != null) {
                onDismiss.run();
            }
        });
    }

    public static void createBotLaunchAlert(BaseFragment fragment, AtomicBoolean allowWrite, TLRPC.User user, Runnable loadBotSheet) {
        if (fragment == null) {
            return;
        }
        Context context = fragment.getContext();
        CheckBoxCell[] cell = new CheckBoxCell[1];
        AlertDialog.Builder builder = new AlertDialog.Builder(context);

        TextView messageTextView = new TextView(context) {
            @Override
            public void setText(CharSequence text, BufferType type) {
                text = Emoji.replaceEmoji(text, getPaint().getFontMetricsInt(), false);
                super.setText(text, type);
            }
        };
        NotificationCenter.listenEmojiLoading(messageTextView);
        messageTextView.setTextColor(Theme.getColor(Theme.key_dialogTextBlack));
        messageTextView.setTextSize(TypedValue.COMPLEX_UNIT_DIP, 16);
        messageTextView.setGravity((LocaleController.isRTL ? Gravity.RIGHT : Gravity.LEFT) | Gravity.TOP);
        messageTextView.setText(LocaleController.getString(R.string.BotWebViewStartPermission));

        FrameLayout frameLayout = new FrameLayout(context) {
            @Override
            protected void onMeasure(int widthMeasureSpec, int heightMeasureSpec) {
                super.onMeasure(widthMeasureSpec, heightMeasureSpec);
                if (cell[0] != null) {
                    setMeasuredDimension(getMeasuredWidth(), getMeasuredHeight() + cell[0].getMeasuredHeight() + dp(7));
                }
            }
        };
        builder.setCustomViewOffset(6);
        builder.setView(frameLayout);

        AvatarDrawable avatarDrawable = new AvatarDrawable();
        avatarDrawable.setTextSize(dp(18));

        BackupImageView imageView = new BackupImageView(context);
        imageView.setRoundRadius(dp(20));
        frameLayout.addView(imageView, LayoutHelper.createFrame(40, 40, (LocaleController.isRTL ? Gravity.RIGHT : Gravity.LEFT) | Gravity.TOP, 22, 5, 22, 0));

        TextView titleView = new TextView(context);
        titleView.setTextColor(Theme.getColor(Theme.key_actionBarDefaultSubmenuItem));
        titleView.setTextSize(TypedValue.COMPLEX_UNIT_DIP, 20);
        titleView.setTypeface(AndroidUtilities.getTypeface("fonts/rmedium.ttf"));
        titleView.setLines(1);
        titleView.setMaxLines(1);
        titleView.setSingleLine(true);
        titleView.setGravity((LocaleController.isRTL ? Gravity.RIGHT : Gravity.LEFT) | Gravity.CENTER_VERTICAL);
        titleView.setEllipsize(TextUtils.TruncateAt.END);
        titleView.setText(user.first_name);

        TextView subtitleView = new TextView(context);
        subtitleView.setTextColor(Theme.getColor(Theme.key_dialogTextBlue));
        subtitleView.setTextSize(TypedValue.COMPLEX_UNIT_DIP, 14);
        subtitleView.setLines(1);
        subtitleView.setMaxLines(1);
        subtitleView.setSingleLine(true);
        subtitleView.setGravity((LocaleController.isRTL ? Gravity.RIGHT : Gravity.LEFT) | Gravity.CENTER_VERTICAL);
        subtitleView.setEllipsize(TextUtils.TruncateAt.END);
        subtitleView.setOnClickListener(v -> {
            Bundle args = new Bundle();
            args.putLong("user_id", user.id);
            if (fragment.getMessagesController().checkCanOpenChat(args, fragment)) {
                fragment.presentFragment(new ChatActivity(args));
            }

            builder.getDismissRunnable().run();
        });
        SpannableString ssb = SpannableString.valueOf(LocaleController.getString(R.string.MoreAboutThisBot) + "  ");
        ColoredImageSpan img = new ColoredImageSpan(R.drawable.attach_arrow_right);
        img.setTopOffset(1);
        img.setSize(dp(10));
        ssb.setSpan(img, ssb.length() - 1, ssb.length(), Spanned.SPAN_EXCLUSIVE_EXCLUSIVE);
        subtitleView.setText(ssb);

        frameLayout.addView(titleView, LayoutHelper.createFrame(LayoutHelper.MATCH_PARENT, LayoutHelper.WRAP_CONTENT, (LocaleController.isRTL ? Gravity.RIGHT : Gravity.LEFT) | Gravity.TOP, (LocaleController.isRTL ? 21 : 76), 0, (LocaleController.isRTL ? 76 : 21), 0));
        frameLayout.addView(subtitleView, LayoutHelper.createFrame(LayoutHelper.MATCH_PARENT, LayoutHelper.WRAP_CONTENT, (LocaleController.isRTL ? Gravity.RIGHT : Gravity.LEFT) | Gravity.TOP, (LocaleController.isRTL ? 21 : 76), 28, (LocaleController.isRTL ? 76 : 21), 0));
        frameLayout.addView(messageTextView, LayoutHelper.createFrame(LayoutHelper.WRAP_CONTENT, LayoutHelper.WRAP_CONTENT, (LocaleController.isRTL ? Gravity.RIGHT : Gravity.LEFT) | Gravity.TOP, 24, 57, 24, 1));

        if (allowWrite != null) {
            allowWrite.set(true);

            cell[0] = new CheckBoxCell(context, 1, fragment.getResourceProvider());
            cell[0].allowMultiline();
            cell[0].setBackgroundDrawable(Theme.getSelectorDrawable(false));
            cell[0].setText(AndroidUtilities.replaceTags(LocaleController.formatString("OpenUrlOption2", R.string.OpenUrlOption2, UserObject.getUserName(user))), "", true, false);
            cell[0].setPadding(LocaleController.isRTL ? dp(16) : dp(8), 0, LocaleController.isRTL ? dp(8) : dp(16), 0);
            cell[0].setChecked(true, false);
            frameLayout.addView(cell[0], LayoutHelper.createFrame(LayoutHelper.MATCH_PARENT, 48, Gravity.BOTTOM | Gravity.LEFT, 0, 0, 0, 0));
            cell[0].setOnClickListener(v -> {
                CheckBoxCell cell1 = (CheckBoxCell) v;
                allowWrite.set(!allowWrite.get());
                cell1.setChecked(allowWrite.get(), true);
            });
        }

        if (user != null) {
            if (UserObject.isReplyUser(user)) {
                avatarDrawable.setScaleSize(.8f);
                avatarDrawable.setAvatarType(AvatarDrawable.AVATAR_TYPE_REPLIES);
                imageView.setImage(null, null, avatarDrawable, user);
            } else {
                avatarDrawable.setScaleSize(1f);
                avatarDrawable.setInfo(fragment.getCurrentAccount(), user);
                imageView.setForUserOrChat(user, avatarDrawable);
            }
        }

        builder.setPositiveButton(LocaleController.getString(R.string.Start), (dialogInterface, i) -> loadBotSheet.run());
        builder.setNegativeButton(LocaleController.getString("Cancel", R.string.Cancel), null);
        fragment.showDialog(builder.create());
    }

    public static void createClearOrDeleteDialogAlert(BaseFragment fragment, boolean clear, TLRPC.Chat chat, TLRPC.User user, boolean secret, boolean canDeleteHistory, MessagesStorage.BooleanCallback onProcessRunnable) {
        createClearOrDeleteDialogAlert(fragment, clear, false, false, chat, user, secret, false, canDeleteHistory, onProcessRunnable, null);
    }

    public static void createClearOrDeleteDialogAlert(BaseFragment fragment, boolean clear, TLRPC.Chat chat, TLRPC.User user, boolean secret, boolean checkDeleteForAll, boolean canDeleteHistory, MessagesStorage.BooleanCallback onProcessRunnable) {
        createClearOrDeleteDialogAlert(fragment, clear, chat != null && chat.creator, false, chat, user, secret, checkDeleteForAll, canDeleteHistory, onProcessRunnable, null);
    }

    public static void createClearOrDeleteDialogAlert(BaseFragment fragment, boolean clear, TLRPC.Chat chat, TLRPC.User user, boolean secret, boolean checkDeleteForAll, boolean canDeleteHistory, MessagesStorage.BooleanCallback onProcessRunnable, Theme.ResourcesProvider resourcesProvider) {
        createClearOrDeleteDialogAlert(fragment, clear, chat != null && chat.creator, false, chat, user, secret, checkDeleteForAll, canDeleteHistory, onProcessRunnable, resourcesProvider);
    }

    public static void createClearOrDeleteDialogAlert(BaseFragment fragment, boolean clear, boolean admin, boolean second, TLRPC.Chat chat, TLRPC.User user, boolean secret, boolean checkDeleteForAll, boolean canDeleteHistory, MessagesStorage.BooleanCallback onProcessRunnable, Theme.ResourcesProvider resourcesProvider) {
        if (fragment == null || fragment.getParentActivity() == null || (chat == null && user == null)) {
            return;
        }
        int account = fragment.getCurrentAccount();

        Context context = fragment.getParentActivity();
        AlertDialog.Builder builder = new AlertDialog.Builder(context, resourcesProvider);
        long selfUserId = UserConfig.getInstance(account).getClientUserId();

        CheckBoxCell[] cell = new CheckBoxCell[1];

        TextView messageTextView = new TextView(context) {
            @Override
            public void setText(CharSequence text, BufferType type) {
                text = Emoji.replaceEmoji(text, getPaint().getFontMetricsInt(), false);
                super.setText(text, type);
            }
        };
        NotificationCenter.listenEmojiLoading(messageTextView);
        messageTextView.setTextColor(Theme.getColor(Theme.key_dialogTextBlack));
        messageTextView.setTextSize(TypedValue.COMPLEX_UNIT_DIP, 16);
        messageTextView.setGravity((LocaleController.isRTL ? Gravity.RIGHT : Gravity.LEFT) | Gravity.TOP);

        boolean clearingCache = !canDeleteHistory && ChatObject.isChannel(chat) && ChatObject.isPublic(chat);

        FrameLayout frameLayout = new FrameLayout(context) {
            @Override
            protected void onMeasure(int widthMeasureSpec, int heightMeasureSpec) {
                super.onMeasure(widthMeasureSpec, heightMeasureSpec);
                if (cell[0] != null) {
                    setMeasuredDimension(getMeasuredWidth(), getMeasuredHeight() + cell[0].getMeasuredHeight() + dp(7));
                }
            }
        };
        builder.setCustomViewOffset(6);
        builder.setView(frameLayout);

        AvatarDrawable avatarDrawable = new AvatarDrawable();
        avatarDrawable.setTextSize(dp(18));

        BackupImageView imageView = new BackupImageView(context);
        imageView.setRoundRadius(dp(20));
        frameLayout.addView(imageView, LayoutHelper.createFrame(40, 40, (LocaleController.isRTL ? Gravity.RIGHT : Gravity.LEFT) | Gravity.TOP, 22, 5, 22, 0));

        TextView textView = new TextView(context);
        textView.setTextColor(Theme.getColor(Theme.key_actionBarDefaultSubmenuItem));
        textView.setTextSize(TypedValue.COMPLEX_UNIT_DIP, 20);
        textView.setTypeface(AndroidUtilities.getTypeface("fonts/rmedium.ttf"));
        textView.setLines(1);
        textView.setMaxLines(1);
        textView.setSingleLine(true);
        textView.setGravity((LocaleController.isRTL ? Gravity.RIGHT : Gravity.LEFT) | Gravity.CENTER_VERTICAL);
        textView.setEllipsize(TextUtils.TruncateAt.END);
        if (clear) {
            if (clearingCache) {
                textView.setText(LocaleController.getString("ClearHistoryCache", R.string.ClearHistoryCache));
            } else {
                textView.setText(LocaleController.getString("ClearHistory", R.string.ClearHistory));
            }
        } else {
            if (admin) {
                if (ChatObject.isChannel(chat)) {
                    if (chat.megagroup) {
                        textView.setText(LocaleController.getString("DeleteMegaMenu", R.string.DeleteMegaMenu));
                    } else {
                        textView.setText(LocaleController.getString("ChannelDeleteMenu", R.string.ChannelDeleteMenu));
                    }
                } else {
                    textView.setText(LocaleController.getString("DeleteMegaMenu", R.string.DeleteMegaMenu));
                }
            } else {
                if (chat != null) {
                    if (ChatObject.isChannel(chat)) {
                        if (chat.megagroup) {
                            textView.setText(LocaleController.getString("LeaveMegaMenu", R.string.LeaveMegaMenu));
                        } else {
                            textView.setText(LocaleController.getString("LeaveChannelMenu", R.string.LeaveChannelMenu));
                        }
                    } else {
                        textView.setText(LocaleController.getString("LeaveMegaMenu", R.string.LeaveMegaMenu));
                    }
                } else {
                    textView.setText(LocaleController.getString("DeleteChatUser", R.string.DeleteChatUser));
                }
            }
        }
        frameLayout.addView(textView, LayoutHelper.createFrame(LayoutHelper.MATCH_PARENT, LayoutHelper.WRAP_CONTENT, (LocaleController.isRTL ? Gravity.RIGHT : Gravity.LEFT) | Gravity.TOP, (LocaleController.isRTL ? 21 : 76), 11, (LocaleController.isRTL ? 76 : 21), 0));
        frameLayout.addView(messageTextView, LayoutHelper.createFrame(LayoutHelper.WRAP_CONTENT, LayoutHelper.WRAP_CONTENT, (LocaleController.isRTL ? Gravity.RIGHT : Gravity.LEFT) | Gravity.TOP, 24, 57, 24, 1));

        boolean canRevokeInbox = user != null && !user.bot && user.id != selfUserId && MessagesController.getInstance(account).canRevokePmInbox;
        int revokeTimeLimit;
        if (user != null) {
            revokeTimeLimit = MessagesController.getInstance(account).revokeTimePmLimit;
        } else {
            revokeTimeLimit = MessagesController.getInstance(account).revokeTimeLimit;
        }
        boolean canDeleteInbox = !secret && user != null && canRevokeInbox && revokeTimeLimit == 0x7fffffff;
        final boolean[] deleteForAll = new boolean[1];
        boolean deleteChatForAll = false;

        boolean lastMessageIsJoined = false;
        ArrayList<MessageObject> dialogMessages = user != null ? MessagesController.getInstance(account).dialogMessage.get(user.id) : null;
        if (dialogMessages != null && dialogMessages.size() == 1 && dialogMessages.get(0) != null && dialogMessages.get(0).messageOwner != null && (dialogMessages.get(0).messageOwner.action instanceof TLRPC.TL_messageActionUserJoined || dialogMessages.get(0).messageOwner.action instanceof TLRPC.TL_messageActionContactSignUp)) {
            lastMessageIsJoined = true;
        }

        if (user != null && user.bot) {
            cell[0] = new CheckBoxCell(context, 1, resourcesProvider);
            cell[0].setBackgroundDrawable(Theme.getSelectorDrawable(false));
            cell[0].setText(LocaleController.getString(R.string.BlockBot), "", false, false);
            cell[0].setPadding(LocaleController.isRTL ? dp(16) : dp(8), 0, LocaleController.isRTL ? dp(8) : dp(16), 0);
            cell[0].setChecked(deleteForAll[0] = true, false);
            frameLayout.addView(cell[0], LayoutHelper.createFrame(LayoutHelper.MATCH_PARENT, 48, Gravity.BOTTOM | Gravity.LEFT, 0, 0, 0, 0));
            cell[0].setOnClickListener(v -> {
                CheckBoxCell cell1 = (CheckBoxCell) v;
                deleteForAll[0] = !deleteForAll[0];
                cell1.setChecked(deleteForAll[0], true);
            });
        } else if (!second && (secret && !clear || canDeleteInbox) && !UserObject.isDeleted(user) && !lastMessageIsJoined || (deleteChatForAll = checkDeleteForAll && !clear && chat != null && chat.creator)) {
            cell[0] = new CheckBoxCell(context, 1, resourcesProvider);
            cell[0].setBackgroundDrawable(Theme.getSelectorDrawable(false));
            if (deleteChatForAll) {
                if (ChatObject.isChannel(chat) && !chat.megagroup) {
                    cell[0].setText(LocaleController.getString("DeleteChannelForAll", R.string.DeleteChannelForAll), "", deleteForAll[0], false);
                } else {
                    cell[0].setText(LocaleController.getString("DeleteGroupForAll", R.string.DeleteGroupForAll), "", deleteForAll[0], false);
                }
            } else if (clear) {
                deleteForAll[0] = true;
                cell[0].setText(LocaleController.formatString("ClearHistoryOptionAlso", R.string.ClearHistoryOptionAlso, UserObject.getFirstName(user)), "", deleteForAll[0], false);
            } else {
                deleteForAll[0] = true;
                cell[0].setText(LocaleController.formatString("DeleteMessagesOptionAlso", R.string.DeleteMessagesOptionAlso, UserObject.getFirstName(user)), "", deleteForAll[0], false);
            }
            cell[0].setPadding(LocaleController.isRTL ? dp(16) : dp(8), 0, LocaleController.isRTL ? dp(8) : dp(16), 0);
            frameLayout.addView(cell[0], LayoutHelper.createFrame(LayoutHelper.MATCH_PARENT, 48, Gravity.BOTTOM | Gravity.LEFT, 0, 0, 0, 0));
            cell[0].setOnClickListener(v -> {
                CheckBoxCell cell1 = (CheckBoxCell) v;
                deleteForAll[0] = !deleteForAll[0];
                cell1.setChecked(deleteForAll[0], true);
            });
        }

        if (user != null) {
            if (UserObject.isReplyUser(user)) {
                avatarDrawable.setScaleSize(.8f);
                avatarDrawable.setAvatarType(AvatarDrawable.AVATAR_TYPE_REPLIES);
                imageView.setImage(null, null, avatarDrawable, user);
            } else if (user.id == selfUserId) {
                avatarDrawable.setScaleSize(.8f);
                avatarDrawable.setAvatarType(AvatarDrawable.AVATAR_TYPE_SAVED);
                imageView.setImage(null, null, avatarDrawable, user);
            } else {
                avatarDrawable.setScaleSize(1f);
                avatarDrawable.setInfo(fragment.getCurrentAccount(), user);
                imageView.setForUserOrChat(user, avatarDrawable);
            }
        } else {
            avatarDrawable.setInfo(fragment.getCurrentAccount(), chat);
            imageView.setForUserOrChat(chat, avatarDrawable);
        }

        if (second) {
            if (UserObject.isUserSelf(user)) {
                messageTextView.setText(AndroidUtilities.replaceTags(LocaleController.getString("DeleteAllMessagesSavedAlert", R.string.DeleteAllMessagesSavedAlert)));
            } else {
                if (chat != null && ChatObject.isChannelAndNotMegaGroup(chat)) {
                    messageTextView.setText(AndroidUtilities.replaceTags(LocaleController.getString("DeleteAllMessagesChannelAlert", R.string.DeleteAllMessagesChannelAlert)));
                } else {
                    messageTextView.setText(AndroidUtilities.replaceTags(LocaleController.getString("DeleteAllMessagesAlert", R.string.DeleteAllMessagesAlert)));
                }
            }
        } else {
            if (clear) {
                if (user != null) {
                    if (secret) {
                        messageTextView.setText(AndroidUtilities.replaceTags(LocaleController.formatString("AreYouSureClearHistoryWithSecretUser", R.string.AreYouSureClearHistoryWithSecretUser, UserObject.getUserName(user))));
                    } else {
                        if (user.id == selfUserId) {
                            messageTextView.setText(AndroidUtilities.replaceTags(LocaleController.getString("AreYouSureClearHistorySavedMessages", R.string.AreYouSureClearHistorySavedMessages)));
                        } else {
                            messageTextView.setText(AndroidUtilities.replaceTags(LocaleController.formatString("AreYouSureClearHistoryWithUser", R.string.AreYouSureClearHistoryWithUser, UserObject.getUserName(user))));
                        }
                    }
                } else {
                    if (!ChatObject.isChannel(chat) || chat.megagroup && !ChatObject.isPublic(chat)) {
                        messageTextView.setText(AndroidUtilities.replaceTags(LocaleController.formatString("AreYouSureClearHistoryWithChat", R.string.AreYouSureClearHistoryWithChat, chat.title)));
                    } else if (chat.megagroup) {
                        messageTextView.setText(LocaleController.getString("AreYouSureClearHistoryGroup", R.string.AreYouSureClearHistoryGroup));
                    } else {
                        messageTextView.setText(LocaleController.getString("AreYouSureClearHistoryChannel", R.string.AreYouSureClearHistoryChannel));
                    }
                }
            } else {
                if (admin) {
                    if (ChatObject.isChannel(chat)) {
                        if (chat.megagroup) {
                            messageTextView.setText(LocaleController.getString("AreYouSureDeleteAndExit", R.string.AreYouSureDeleteAndExit));
                        } else {
                            messageTextView.setText(LocaleController.getString("AreYouSureDeleteAndExitChannel", R.string.AreYouSureDeleteAndExitChannel));
                        }
                    } else {
                        messageTextView.setText(LocaleController.getString("AreYouSureDeleteAndExit", R.string.AreYouSureDeleteAndExit));
                    }
                } else {
                    if (user != null) {
                        if (secret) {
                            messageTextView.setText(AndroidUtilities.replaceTags(LocaleController.formatString("AreYouSureDeleteThisChatWithSecretUser", R.string.AreYouSureDeleteThisChatWithSecretUser, UserObject.getUserName(user))));
                        } else {
                            if (user.id == selfUserId) {
                                messageTextView.setText(AndroidUtilities.replaceTags(LocaleController.getString("AreYouSureDeleteThisChatSavedMessages", R.string.AreYouSureDeleteThisChatSavedMessages)));
                            } else {
                                if (user.bot && !user.support) {
                                    messageTextView.setText(AndroidUtilities.replaceTags(LocaleController.formatString(R.string.AreYouSureDeleteThisChatWithBotWithCheckmark, UserObject.getUserName(user))));
                                } else {
                                    messageTextView.setText(AndroidUtilities.replaceTags(LocaleController.formatString("AreYouSureDeleteThisChatWithUser", R.string.AreYouSureDeleteThisChatWithUser, UserObject.getUserName(user))));
                                }
                            }
                        }
                    } else if (ChatObject.isChannel(chat)) {
                        if (chat.megagroup) {
                            messageTextView.setText(AndroidUtilities.replaceTags(LocaleController.formatString("MegaLeaveAlertWithName", R.string.MegaLeaveAlertWithName, chat.title)));
                        } else {
                            messageTextView.setText(AndroidUtilities.replaceTags(LocaleController.formatString("ChannelLeaveAlertWithName", R.string.ChannelLeaveAlertWithName, chat.title)));
                        }
                    } else {
                        messageTextView.setText(AndroidUtilities.replaceTags(LocaleController.formatString("AreYouSureDeleteAndExitName", R.string.AreYouSureDeleteAndExitName, chat.title)));
                    }
                }
            }
        }

        String actionText;
        if (second) {
            actionText = LocaleController.getString("DeleteAll", R.string.DeleteAll);
        } else {
            if (clear) {
                if (clearingCache) {
                    actionText = LocaleController.getString("ClearHistoryCache", R.string.ClearHistoryCache);
                } else {
                    actionText = LocaleController.getString("ClearForMe", R.string.ClearForMe);
                }
            } else {
                if (admin) {
                    if (ChatObject.isChannel(chat)) {
                        if (chat.megagroup) {
                            actionText = LocaleController.getString("DeleteMega", R.string.DeleteMega);
                        } else {
                            actionText = LocaleController.getString("ChannelDelete", R.string.ChannelDelete);
                        }
                    } else {
                        actionText = LocaleController.getString("DeleteMega", R.string.DeleteMega);
                    }
                } else {
                    if (ChatObject.isChannel(chat)) {
                        if (chat.megagroup) {
                            actionText = LocaleController.getString("LeaveMegaMenu", R.string.LeaveMegaMenu);
                        } else {
                            actionText = LocaleController.getString("LeaveChannelMenu", R.string.LeaveChannelMenu);
                        }
                    } else {
                        actionText = LocaleController.getString("DeleteChatUser", R.string.DeleteChatUser);
                    }
                }
            }
        }
        builder.setPositiveButton(actionText, (dialogInterface, i) -> {
            if (!clearingCache && !second && !secret) {
                if (UserObject.isUserSelf(user)) {
                    createClearOrDeleteDialogAlert(fragment, clear, admin, true, chat, user, false, checkDeleteForAll, canDeleteHistory, onProcessRunnable, resourcesProvider);
                    return;
                } else if (user != null && deleteForAll[0]) {
                    MessagesStorage.getInstance(fragment.getCurrentAccount()).getMessagesCount(user.id, (count) -> {
                        if (count >= 50) {
                            createClearOrDeleteDialogAlert(fragment, clear, admin, true, chat, user, false, checkDeleteForAll, canDeleteHistory, onProcessRunnable, resourcesProvider);
                        } else {
                            if (onProcessRunnable != null) {
                                onProcessRunnable.run(deleteForAll[0]);
                            }
                        }
                    });
                    return;
                }
            }
            if (onProcessRunnable != null) {
                onProcessRunnable.run(second || deleteForAll[0]);
            }
        });
        builder.setNegativeButton(LocaleController.getString("Cancel", R.string.Cancel), null);
        AlertDialog alertDialog = builder.create();
        fragment.showDialog(alertDialog);
        TextView button = (TextView) alertDialog.getButton(DialogInterface.BUTTON_POSITIVE);
        if (button != null) {
            button.setTextColor(Theme.getColor(Theme.key_text_RedBold));
        }
    }

    public static void createClearDaysDialogAlert(BaseFragment fragment, int days, TLRPC.User user, TLRPC.Chat chat, boolean canDeleteHistory, MessagesStorage.BooleanCallback onProcessRunnable, Theme.ResourcesProvider resourcesProvider) {
        if (fragment == null || fragment.getParentActivity() == null || (user == null && chat == null)) {
            return;
        }
        int account = fragment.getCurrentAccount();

        Context context = fragment.getParentActivity();
        AlertDialog.Builder builder = new AlertDialog.Builder(context, resourcesProvider);
        long selfUserId = UserConfig.getInstance(account).getClientUserId();

        CheckBoxCell[] cell = new CheckBoxCell[1];

        TextView messageTextView = new TextView(context) {
            @Override
            public void setText(CharSequence text, BufferType type) {
                text = Emoji.replaceEmoji(text, getPaint().getFontMetricsInt(), false);
                super.setText(text, type);
            }
        };
        NotificationCenter.listenEmojiLoading(messageTextView);
        messageTextView.setTextColor(Theme.getColor(Theme.key_dialogTextBlack));
        messageTextView.setTextSize(TypedValue.COMPLEX_UNIT_DIP, 16);
        messageTextView.setGravity((LocaleController.isRTL ? Gravity.RIGHT : Gravity.LEFT) | Gravity.TOP);

        FrameLayout frameLayout = new FrameLayout(context) {
            @Override
            protected void onMeasure(int widthMeasureSpec, int heightMeasureSpec) {
                super.onMeasure(widthMeasureSpec, heightMeasureSpec);
                if (cell[0] != null) {
                    setMeasuredDimension(getMeasuredWidth(), getMeasuredHeight() + cell[0].getMeasuredHeight());
                }
            }
        };
        builder.setView(frameLayout);

        TextView textView = new TextView(context);
        textView.setTextColor(Theme.getColor(Theme.key_actionBarDefaultSubmenuItem));
        textView.setTextSize(TypedValue.COMPLEX_UNIT_DIP, 20);
        textView.setTypeface(AndroidUtilities.getTypeface(AndroidUtilities.TYPEFACE_ROBOTO_MEDIUM));
        textView.setLines(1);
        textView.setMaxLines(1);
        textView.setSingleLine(true);
        textView.setGravity((LocaleController.isRTL ? Gravity.RIGHT : Gravity.LEFT) | Gravity.CENTER_VERTICAL);
        textView.setEllipsize(TextUtils.TruncateAt.END);

        frameLayout.addView(textView, LayoutHelper.createFrame(LayoutHelper.MATCH_PARENT, LayoutHelper.WRAP_CONTENT, (LocaleController.isRTL ? Gravity.RIGHT : Gravity.LEFT) | Gravity.TOP, 24, 11, 24, 0));
        frameLayout.addView(messageTextView, LayoutHelper.createFrame(LayoutHelper.WRAP_CONTENT, LayoutHelper.WRAP_CONTENT, (LocaleController.isRTL ? Gravity.RIGHT : Gravity.LEFT) | Gravity.TOP, 24, 48, 24, 18));


        if (days == -1) {
            textView.setText(LocaleController.formatString("ClearHistory", R.string.ClearHistory));
            if (user != null) {
                messageTextView.setText(AndroidUtilities.replaceTags(LocaleController.formatString("AreYouSureClearHistoryWithUser", R.string.AreYouSureClearHistoryWithUser, UserObject.getUserName(user))));
            } else {
                if (canDeleteHistory) {
                    if (ChatObject.isChannelAndNotMegaGroup(chat)) {
                        messageTextView.setText(AndroidUtilities.replaceTags(LocaleController.formatString("AreYouSureClearHistoryWithChannel", R.string.AreYouSureClearHistoryWithChannel, chat.title)));
                    } else {
                        messageTextView.setText(AndroidUtilities.replaceTags(LocaleController.formatString("AreYouSureClearHistoryWithChat", R.string.AreYouSureClearHistoryWithChat, chat.title)));
                    }
                } else if (chat.megagroup) {
                    messageTextView.setText(LocaleController.getString("AreYouSureClearHistoryGroup", R.string.AreYouSureClearHistoryGroup));
                } else {
                    messageTextView.setText(LocaleController.getString("AreYouSureClearHistoryChannel", R.string.AreYouSureClearHistoryChannel));
                }
            }
        } else {
            textView.setText(LocaleController.formatPluralString("DeleteDays", days));
            messageTextView.setText(LocaleController.getString("DeleteHistoryByDaysMessage", R.string.DeleteHistoryByDaysMessage));
        }
        final boolean[] deleteForAll = new boolean[]{false};

        if (chat != null && canDeleteHistory && ChatObject.isPublic(chat)) {
            deleteForAll[0] = true;
        }
        if ((user != null && user.id != selfUserId) || (chat != null && canDeleteHistory && !ChatObject.isPublic(chat) && !ChatObject.isChannelAndNotMegaGroup(chat))) {
            cell[0] = new CheckBoxCell(context, 1, resourcesProvider);
            cell[0].setBackgroundDrawable(Theme.getSelectorDrawable(false));
            if (chat != null) {
                cell[0].setText(LocaleController.getString("DeleteMessagesOptionAlsoChat", R.string.DeleteMessagesOptionAlsoChat), "", false, false);
            } else {
                cell[0].setText(LocaleController.formatString("DeleteMessagesOptionAlso", R.string.DeleteMessagesOptionAlso, UserObject.getFirstName(user)), "", false, false);
            }

            cell[0].setPadding(LocaleController.isRTL ? dp(16) : dp(8), 0, LocaleController.isRTL ? dp(8) : dp(16), 0);
            frameLayout.addView(cell[0], LayoutHelper.createFrame(LayoutHelper.MATCH_PARENT, 48, Gravity.BOTTOM | Gravity.LEFT, 0, 0, 0, 0));

            cell[0].setChecked(false, false);
            cell[0].setOnClickListener(v -> {
                CheckBoxCell cell1 = (CheckBoxCell) v;
                deleteForAll[0] = !deleteForAll[0];
                cell1.setChecked(deleteForAll[0], true);
            });
        }

        String deleteText = LocaleController.getString("Delete", R.string.Delete);
        if (chat != null && canDeleteHistory && ChatObject.isPublic(chat) && !ChatObject.isChannelAndNotMegaGroup(chat)) {
            deleteText = LocaleController.getString("ClearForAll", R.string.ClearForAll);
        }
        builder.setPositiveButton(deleteText, (dialogInterface, i) -> {
            onProcessRunnable.run(deleteForAll[0]);
        });
        builder.setNegativeButton(LocaleController.getString("Cancel", R.string.Cancel), null);
        AlertDialog alertDialog = builder.create();
        fragment.showDialog(alertDialog);
        TextView button = (TextView) alertDialog.getButton(DialogInterface.BUTTON_POSITIVE);
        if (button != null) {
            button.setTextColor(Theme.getColor(Theme.key_text_RedBold));
        }
    }

    public static void createCallDialogAlert(BaseFragment fragment, TLRPC.User user, boolean videoCall) {
        if (fragment == null || fragment.getParentActivity() == null || user == null || UserObject.isDeleted(user) || UserConfig.getInstance(fragment.getCurrentAccount()).getClientUserId() == user.id) {
            return;
        }

        final int account = fragment.getCurrentAccount();
        final Context context = fragment.getParentActivity();
        final FrameLayout frameLayout = new FrameLayout(context);

        final String title;
        final String message;
        if (videoCall) {
            title = LocaleController.getString("VideoCallAlertTitle", R.string.VideoCallAlertTitle);
            message = LocaleController.formatString("VideoCallAlert", R.string.VideoCallAlert, UserObject.getUserName(user));
        } else {
            title = LocaleController.getString("CallAlertTitle", R.string.CallAlertTitle);
            message = LocaleController.formatString("CallAlert", R.string.CallAlert, UserObject.getUserName(user));
        }

        TextView messageTextView = new TextView(context) {
            @Override
            public void setText(CharSequence text, BufferType type) {
                text = Emoji.replaceEmoji(text, getPaint().getFontMetricsInt(), false);
                super.setText(text, type);
            }
        };
        NotificationCenter.listenEmojiLoading(messageTextView);
        messageTextView.setTextColor(Theme.getColor(Theme.key_dialogTextBlack));
        messageTextView.setTextSize(TypedValue.COMPLEX_UNIT_DIP, 16);
        messageTextView.setGravity((LocaleController.isRTL ? Gravity.RIGHT : Gravity.LEFT) | Gravity.TOP);
        messageTextView.setText(AndroidUtilities.replaceTags(message));

        AvatarDrawable avatarDrawable = new AvatarDrawable();
        avatarDrawable.setTextSize(dp(12));
        avatarDrawable.setScaleSize(1f);
        avatarDrawable.setInfo(fragment.getCurrentAccount(), user);

        BackupImageView imageView = new BackupImageView(context);
        imageView.setRoundRadius(dp(20));
        imageView.setForUserOrChat(user, avatarDrawable);
        frameLayout.addView(imageView, LayoutHelper.createFrame(40, 40, (LocaleController.isRTL ? Gravity.RIGHT : Gravity.LEFT) | Gravity.TOP, 22, 5, 22, 0));

        TextView textView = new TextView(context);
        textView.setTextColor(Theme.getColor(Theme.key_actionBarDefaultSubmenuItem));
        textView.setTextSize(TypedValue.COMPLEX_UNIT_DIP, 20);
        textView.setTypeface(AndroidUtilities.getTypeface(AndroidUtilities.TYPEFACE_ROBOTO_MEDIUM));
        textView.setLines(1);
        textView.setMaxLines(1);
        textView.setSingleLine(true);
        textView.setGravity((LocaleController.isRTL ? Gravity.RIGHT : Gravity.LEFT) | Gravity.CENTER_VERTICAL);
        textView.setEllipsize(TextUtils.TruncateAt.END);
        textView.setText(title);
        frameLayout.addView(textView, LayoutHelper.createFrame(LayoutHelper.MATCH_PARENT, LayoutHelper.WRAP_CONTENT, (LocaleController.isRTL ? Gravity.RIGHT : Gravity.LEFT) | Gravity.TOP, (LocaleController.isRTL ? 21 : 76), 11, (LocaleController.isRTL ? 76 : 21), 0));
        frameLayout.addView(messageTextView, LayoutHelper.createFrame(LayoutHelper.WRAP_CONTENT, LayoutHelper.WRAP_CONTENT, (LocaleController.isRTL ? Gravity.RIGHT : Gravity.LEFT) | Gravity.TOP, 24, 57, 24, 9));

        AlertDialog dialog = new AlertDialog.Builder(context).setView(frameLayout)
                .setPositiveButton(LocaleController.getString("Call", R.string.Call), (dialogInterface, i) -> {
                    final TLRPC.UserFull userFull = fragment.getMessagesController().getUserFull(user.id);
                    VoIPHelper.startCall(user, videoCall, userFull != null && userFull.video_calls_available, fragment.getParentActivity(), userFull, fragment.getAccountInstance(), true);
                })
                .setNegativeButton(LocaleController.getString("Cancel", R.string.Cancel), null)
                .create();
        fragment.showDialog(dialog);
    }

    public static void createChangeBioAlert(String currentBio, long peerId, Context context, int currentAccount) {
        AlertDialog.Builder builder = new AlertDialog.Builder(context);
        builder.setTitle(peerId > 0 ? LocaleController.getString("UserBio", R.string.UserBio) : LocaleController.getString("DescriptionPlaceholder", R.string.DescriptionPlaceholder));
        builder.setMessage(peerId > 0 ? LocaleController.getString("VoipGroupBioEditAlertText", R.string.VoipGroupBioEditAlertText) : LocaleController.getString("DescriptionInfo", R.string.DescriptionInfo));
        FrameLayout dialogView = new FrameLayout(context);
        dialogView.setClipChildren(false);

        if (peerId < 0) {
            TLRPC.ChatFull chatFull = MessagesController.getInstance(currentAccount).getChatFull(-peerId);
            if (chatFull == null) {
                MessagesController.getInstance(currentAccount).loadFullChat(-peerId, ConnectionsManager.generateClassGuid(), true);
            }
        }

        NumberTextView checkTextView = new NumberTextView(context);
        EditText editTextView = new EditText(context);
        editTextView.setTextColor(Theme.getColor(Theme.key_voipgroup_actionBarItems));
        editTextView.setHint(peerId > 0 ? LocaleController.getString("UserBio", R.string.UserBio) : LocaleController.getString("DescriptionPlaceholder", R.string.DescriptionPlaceholder));
        editTextView.setTextSize(TypedValue.COMPLEX_UNIT_DIP, 16);
        editTextView.setBackground(Theme.createEditTextDrawable(context, true));

        editTextView.setMaxLines(4);
        editTextView.setRawInputType(InputType.TYPE_CLASS_TEXT | InputType.TYPE_TEXT_FLAG_CAP_SENTENCES | InputType.TYPE_TEXT_FLAG_MULTI_LINE);
        editTextView.setImeOptions(EditorInfo.IME_ACTION_DONE);

        InputFilter[] inputFilters = new InputFilter[1];
        int maxSymbolsCount = peerId > 0 ? 70 : 255;
        inputFilters[0] = new CodepointsLengthInputFilter(maxSymbolsCount) {
            @Override
            public CharSequence filter(CharSequence source, int start, int end, Spanned dest, int dstart, int dend) {
                CharSequence result = super.filter(source, start, end, dest, dstart, dend);
                if (result != null && source != null && result.length() != source.length()) {
                    Vibrator v = (Vibrator) context.getSystemService(Context.VIBRATOR_SERVICE);
                    if (v != null) {
                        v.vibrate(200);
                    }
                    AndroidUtilities.shakeView(checkTextView);
                }
                return result;
            }
        };
        editTextView.setFilters(inputFilters);

        checkTextView.setCenterAlign(true);
        checkTextView.setTextSize(15);
        checkTextView.setTextColor(Theme.getColor(Theme.key_windowBackgroundWhiteGrayText4));
        checkTextView.setImportantForAccessibility(View.IMPORTANT_FOR_ACCESSIBILITY_NO);
        dialogView.addView(checkTextView, LayoutHelper.createFrame(20, 20, LocaleController.isRTL ? Gravity.LEFT : Gravity.RIGHT, 0, 14, 21, 0));
        editTextView.setPadding(LocaleController.isRTL ? dp(24) : 0, dp(8), LocaleController.isRTL ? 0 : dp(24), dp(8));
        editTextView.addTextChangedListener(new TextWatcher() {
            @Override
            public void beforeTextChanged(CharSequence charSequence, int i, int i1, int i2) {

            }

            @Override
            public void onTextChanged(CharSequence charSequence, int i, int i1, int i2) {

            }

            @Override
            public void afterTextChanged(Editable s) {
                int count = maxSymbolsCount - Character.codePointCount(s, 0, s.length());
                if (count < 30) {
                    checkTextView.setNumber(count, checkTextView.getVisibility() == View.VISIBLE);
                    AndroidUtilities.updateViewVisibilityAnimated(checkTextView, true);
                } else {
                    AndroidUtilities.updateViewVisibilityAnimated(checkTextView, false);
                }
            }
        });
        AndroidUtilities.updateViewVisibilityAnimated(checkTextView, false, 0, false);
        editTextView.setText(currentBio);
        editTextView.setSelection(editTextView.getText().toString().length());

        builder.setView(dialogView);
        DialogInterface.OnClickListener onDoneListener = (dialogInterface, i) -> {
            if (peerId > 0) {
                final TLRPC.UserFull userFull = MessagesController.getInstance(currentAccount).getUserFull(UserConfig.getInstance(currentAccount).getClientUserId());
                final String newName = editTextView.getText().toString().replace("\n", " ").replaceAll(" +", " ").trim();
                if (userFull != null) {
                    String currentName = userFull.about;
                    if (currentName == null) {
                        currentName = "";
                    }
                    if (currentName.equals(newName)) {
                        AndroidUtilities.hideKeyboard(editTextView);
                        dialogInterface.dismiss();
                        return;
                    }
                    userFull.about = newName;
                    NotificationCenter.getInstance(currentAccount).postNotificationName(NotificationCenter.userInfoDidLoad, peerId, userFull);
                }

                final TLRPC.TL_account_updateProfile req = new TLRPC.TL_account_updateProfile();
                req.about = newName;
                req.flags |= 4;
                NotificationCenter.getGlobalInstance().postNotificationName(NotificationCenter.showBulletin, Bulletin.TYPE_BIO_CHANGED, peerId);
                ConnectionsManager.getInstance(currentAccount).sendRequest(req, (response, error) -> {

                }, ConnectionsManager.RequestFlagFailOnServerErrors);
            } else {
                TLRPC.ChatFull chatFull = MessagesController.getInstance(currentAccount).getChatFull(-peerId);
                final String newAbout = editTextView.getText().toString();
                if (chatFull != null) {
                    String currentName = chatFull.about;
                    if (currentName == null) {
                        currentName = "";
                    }
                    if (currentName.equals(newAbout)) {
                        AndroidUtilities.hideKeyboard(editTextView);
                        dialogInterface.dismiss();
                        return;
                    }
                    chatFull.about = newAbout;
                    NotificationCenter.getInstance(currentAccount).postNotificationName(NotificationCenter.chatInfoDidLoad, chatFull, 0, false, false);
                }
                NotificationCenter.getGlobalInstance().postNotificationName(NotificationCenter.showBulletin, Bulletin.TYPE_BIO_CHANGED, peerId);
                MessagesController.getInstance(currentAccount).updateChatAbout(-peerId, newAbout, chatFull);
            }
            dialogInterface.dismiss();
        };
        builder.setPositiveButton(LocaleController.getString("Save", R.string.Save), onDoneListener);
        builder.setNegativeButton(LocaleController.getString("Cancel", R.string.Cancel), null);
        builder.setOnPreDismissListener(dialogInterface -> AndroidUtilities.hideKeyboard(editTextView));
        dialogView.addView(editTextView, LayoutHelper.createFrame(LayoutHelper.MATCH_PARENT, LayoutHelper.WRAP_CONTENT, 0, 23, 12, 23, 21));
        editTextView.requestFocus();
        AndroidUtilities.showKeyboard(editTextView);

        AlertDialog dialog = builder.create();
        editTextView.setOnEditorActionListener((textView, i, keyEvent) -> {
            if ((i == EditorInfo.IME_ACTION_DONE || (peerId > 0 && keyEvent.getKeyCode() == KeyEvent.KEYCODE_ENTER)) && dialog.isShowing()) {
                onDoneListener.onClick(dialog, 0);
                return true;
            }
            return false;
        });

        dialog.setBackgroundColor(Theme.getColor(Theme.key_voipgroup_dialogBackground));
        dialog.show();
        dialog.setTextColor(Theme.getColor(Theme.key_voipgroup_actionBarItems));

    }

    public static void createChangeNameAlert(long peerId, Context context, int currentAccount) {
        String currentName;
        String currentLastName = null;
        if (DialogObject.isUserDialog(peerId)) {
            TLRPC.User user = MessagesController.getInstance(currentAccount).getUser(peerId);
            currentName = user.first_name;
            currentLastName = user.last_name;
        } else {
            TLRPC.Chat chat = MessagesController.getInstance(currentAccount).getChat(-peerId);
            currentName = chat.title;
        }
        AlertDialog.Builder builder = new AlertDialog.Builder(context);
        builder.setTitle(peerId > 0 ? LocaleController.getString("VoipEditName", R.string.VoipEditName) : LocaleController.getString("VoipEditTitle", R.string.VoipEditTitle));
        LinearLayout dialogView = new LinearLayout(context);
        dialogView.setOrientation(LinearLayout.VERTICAL);

        EditText firstNameEditTextView = new EditText(context);
        firstNameEditTextView.setTextColor(Theme.getColor(Theme.key_voipgroup_actionBarItems));
        firstNameEditTextView.setTextSize(TypedValue.COMPLEX_UNIT_DIP, 16);
        firstNameEditTextView.setMaxLines(1);
        firstNameEditTextView.setLines(1);
        firstNameEditTextView.setSingleLine(true);
        firstNameEditTextView.setGravity(LocaleController.isRTL ? Gravity.RIGHT : Gravity.LEFT);
        firstNameEditTextView.setInputType(InputType.TYPE_TEXT_FLAG_CAP_SENTENCES | InputType.TYPE_TEXT_FLAG_AUTO_CORRECT);
        firstNameEditTextView.setImeOptions(peerId > 0 ? EditorInfo.IME_ACTION_NEXT : EditorInfo.IME_ACTION_DONE);
        firstNameEditTextView.setHint(peerId > 0 ? LocaleController.getString("FirstName", R.string.FirstName) : LocaleController.getString("VoipEditTitleHint", R.string.VoipEditTitleHint));
        firstNameEditTextView.setBackground(Theme.createEditTextDrawable(context, true));
        firstNameEditTextView.setPadding(0, dp(8), 0, dp(8));
        firstNameEditTextView.requestFocus();

        EditText lastNameEditTextView = null;
        if (peerId > 0) {
            lastNameEditTextView = new EditText(context);
            lastNameEditTextView.setTextColor(Theme.getColor(Theme.key_voipgroup_actionBarItems));
            lastNameEditTextView.setTextSize(TypedValue.COMPLEX_UNIT_DIP, 16);
            lastNameEditTextView.setMaxLines(1);
            lastNameEditTextView.setLines(1);
            lastNameEditTextView.setSingleLine(true);
            lastNameEditTextView.setGravity(LocaleController.isRTL ? Gravity.RIGHT : Gravity.LEFT);
            lastNameEditTextView.setInputType(InputType.TYPE_TEXT_FLAG_CAP_SENTENCES | InputType.TYPE_TEXT_FLAG_AUTO_CORRECT);
            lastNameEditTextView.setImeOptions(EditorInfo.IME_ACTION_DONE);
            lastNameEditTextView.setHint(LocaleController.getString("LastName", R.string.LastName));
            lastNameEditTextView.setBackground(Theme.createEditTextDrawable(context, true));
            lastNameEditTextView.setPadding(0, dp(8), 0, dp(8));
        }

        AndroidUtilities.showKeyboard(firstNameEditTextView);

        dialogView.addView(firstNameEditTextView, LayoutHelper.createLinear(LayoutHelper.MATCH_PARENT, LayoutHelper.WRAP_CONTENT, 0, 23, 12, 23, 21));
        if (lastNameEditTextView != null) {
            dialogView.addView(lastNameEditTextView, LayoutHelper.createLinear(LayoutHelper.MATCH_PARENT, LayoutHelper.WRAP_CONTENT, 0, 23, 12, 23, 21));
        }

        firstNameEditTextView.setText(currentName);
        firstNameEditTextView.setSelection(firstNameEditTextView.getText().toString().length());

        if (lastNameEditTextView != null) {
            lastNameEditTextView.setText(currentLastName);
            lastNameEditTextView.setSelection(lastNameEditTextView.getText().toString().length());
        }


        builder.setView(dialogView);
        EditText finalLastNameEditTextView = lastNameEditTextView;
        DialogInterface.OnClickListener onDoneListener = (dialogInterface, i) -> {
            if (firstNameEditTextView.getText() == null) {
                return;
            }
            if (peerId > 0) {
                TLRPC.User currentUser = MessagesController.getInstance(currentAccount).getUser(peerId);

                String newFirst = firstNameEditTextView.getText().toString();
                String newLast = finalLastNameEditTextView.getText().toString();
                String oldFirst = currentUser.first_name;
                String oldLast = currentUser.last_name;
                if (oldFirst == null) {
                    oldFirst = "";
                }
                if (oldLast == null) {
                    oldLast = "";
                }
                if (oldFirst.equals(newFirst) && oldLast.equals(newLast)) {
                    dialogInterface.dismiss();
                    return;
                }
                TLRPC.TL_account_updateProfile req = new TLRPC.TL_account_updateProfile();
                req.flags = 3;
                currentUser.first_name = req.first_name = newFirst;
                currentUser.last_name = req.last_name = newLast;
                TLRPC.User user = MessagesController.getInstance(currentAccount).getUser(UserConfig.getInstance(currentAccount).getClientUserId());
                if (user != null) {
                    user.first_name = req.first_name;
                    user.last_name = req.last_name;
                }
                UserConfig.getInstance(currentAccount).saveConfig(true);
                NotificationCenter.getInstance(currentAccount).postNotificationName(NotificationCenter.mainUserInfoChanged);
                NotificationCenter.getInstance(currentAccount).postNotificationName(NotificationCenter.updateInterfaces, MessagesController.UPDATE_MASK_NAME);
                ConnectionsManager.getInstance(currentAccount).sendRequest(req, (response, error) -> {

                });
                NotificationCenter.getGlobalInstance().postNotificationName(NotificationCenter.showBulletin, Bulletin.TYPE_NAME_CHANGED, peerId);
            } else {
                TLRPC.Chat chat = MessagesController.getInstance(currentAccount).getChat(-peerId);
                String newFirst = firstNameEditTextView.getText().toString();
                if (chat.title != null && chat.title.equals(newFirst)) {
                    dialogInterface.dismiss();
                    return;
                }
                chat.title = newFirst;
                NotificationCenter.getInstance(currentAccount).postNotificationName(NotificationCenter.updateInterfaces, MessagesController.UPDATE_MASK_CHAT_NAME);
                MessagesController.getInstance(currentAccount).changeChatTitle(-peerId, newFirst);
                NotificationCenter.getGlobalInstance().postNotificationName(NotificationCenter.showBulletin, Bulletin.TYPE_NAME_CHANGED, peerId);
            }
            dialogInterface.dismiss();
        };
        builder.setPositiveButton(LocaleController.getString("Save", R.string.Save), onDoneListener);
        builder.setNegativeButton(LocaleController.getString("Cancel", R.string.Cancel), null);
        builder.setOnPreDismissListener(dialogInterface -> {
            AndroidUtilities.hideKeyboard(firstNameEditTextView);
            AndroidUtilities.hideKeyboard(finalLastNameEditTextView);
        });
        AlertDialog dialog = builder.create();

        dialog.setBackgroundColor(Theme.getColor(Theme.key_voipgroup_dialogBackground));
        dialog.show();
        dialog.setTextColor(Theme.getColor(Theme.key_voipgroup_actionBarItems));

        TextView.OnEditorActionListener actionListener = (textView, i, keyEvent) -> {
            if ((i == EditorInfo.IME_ACTION_DONE || keyEvent.getKeyCode() == KeyEvent.KEYCODE_ENTER) && dialog.isShowing()) {
                onDoneListener.onClick(dialog, 0);
                return true;
            }
            return false;
        };
        if (lastNameEditTextView != null) {
            lastNameEditTextView.setOnEditorActionListener(actionListener);
        } else {
            firstNameEditTextView.setOnEditorActionListener(actionListener);
        }

    }

    public static void showChatWithAdmin(BaseFragment fragment, TLRPC.User user, String chatWithAdmin, boolean isChannel, int chatWithAdminDate) {
        if (fragment.getParentActivity() == null) {
            return;
        }
        BottomSheet.Builder builder = new BottomSheet.Builder(fragment.getParentActivity());
        builder.setTitle(isChannel ? LocaleController.getString("ChatWithAdminChannelTitle", R.string.ChatWithAdminChannelTitle) : LocaleController.getString("ChatWithAdminGroupTitle", R.string.ChatWithAdminGroupTitle), true);
        LinearLayout linearLayout = new LinearLayout(fragment.getParentActivity());
        linearLayout.setOrientation(LinearLayout.VERTICAL);
        TextView messageTextView = new TextView(fragment.getParentActivity());
        linearLayout.addView(messageTextView, LayoutHelper.createLinear(LayoutHelper.MATCH_PARENT, LayoutHelper.MATCH_PARENT, 0, 21, 0, 21, 8));
        messageTextView.setTextColor(Theme.getColor(Theme.key_windowBackgroundWhiteBlackText));
        messageTextView.setTextSize(TypedValue.COMPLEX_UNIT_DIP, 16);

        messageTextView.setText(AndroidUtilities.replaceTags(LocaleController.formatString("ChatWithAdminMessage", R.string.ChatWithAdminMessage, chatWithAdmin, LocaleController.formatDateAudio(chatWithAdminDate, false))));


        TextView buttonTextView = new TextView(fragment.getParentActivity());
        buttonTextView.setPadding(dp(34), 0, dp(34), 0);
        buttonTextView.setGravity(Gravity.CENTER);
        buttonTextView.setTextSize(TypedValue.COMPLEX_UNIT_DIP, 14);
        buttonTextView.setTypeface(AndroidUtilities.getTypeface(AndroidUtilities.TYPEFACE_ROBOTO_MEDIUM));
        buttonTextView.setText(LocaleController.getString("IUnderstand", R.string.IUnderstand));

        buttonTextView.setTextColor(Theme.getColor(Theme.key_featuredStickers_buttonText));
        buttonTextView.setBackground(Theme.createSimpleSelectorRoundRectDrawable(dp(8), Theme.getColor(Theme.key_featuredStickers_addButton), Theme.getColor(Theme.key_featuredStickers_addButtonPressed)));

        linearLayout.addView(buttonTextView, LayoutHelper.createLinear(LayoutHelper.MATCH_PARENT, 48, 0, 16, 12, 16, 8));

        builder.setCustomView(linearLayout);
        BottomSheet bottomSheet = builder.show();

        buttonTextView.setOnClickListener((v) -> {
            bottomSheet.dismiss();
        });
    }

    public static void showDiscardTopicDialog(BaseFragment baseFragment, Theme.ResourcesProvider resourcesProvider, Runnable onDiscard) {
        if (baseFragment == null || baseFragment.getParentActivity() == null) {
            return;
        }
        AlertDialog.Builder builder = new AlertDialog.Builder(baseFragment.getParentActivity(), resourcesProvider);
        builder.setTitle(LocaleController.getString("DiscardTopic", R.string.DiscardTopic));
        builder.setMessage(LocaleController.getString("DiscardTopicMessage", R.string.DiscardTopicMessage));
        builder.setNegativeButton(LocaleController.getString("Cancel", R.string.Cancel), new DialogInterface.OnClickListener() {
            @Override
            public void onClick(DialogInterface dialog, int which) {
                dialog.dismiss();
            }
        });
        builder.setPositiveButton(LocaleController.getString("Discard", R.string.Discard), new DialogInterface.OnClickListener() {
            @Override
            public void onClick(DialogInterface dialog, int which) {
                dialog.dismiss();
                onDiscard.run();
            }
        });
        baseFragment.showDialog(builder.create());
    }

    public static void createContactInviteDialog(BaseFragment parentFragment, String fisrtName, String lastName, String phone) {
        AlertDialog.Builder builder = new AlertDialog.Builder(parentFragment.getParentActivity());
        builder.setTitle(LocaleController.getString("ContactNotRegisteredTitle", R.string.ContactNotRegisteredTitle));
        builder.setMessage(LocaleController.formatString("ContactNotRegistered", R.string.ContactNotRegistered, ContactsController.formatName(fisrtName, lastName)));
        builder.setNegativeButton(LocaleController.getString("Cancel", R.string.Cancel), null);
        builder.setPositiveButton(LocaleController.getString("Invite", R.string.Invite), (dialog, which) -> {
            try {
                Intent intent = new Intent(Intent.ACTION_VIEW, Uri.fromParts("sms", phone, null));
                intent.putExtra("sms_body", ContactsController.getInstance(parentFragment.getCurrentAccount()).getInviteText(1));
                parentFragment.getParentActivity().startActivityForResult(intent, 500);
            } catch (Exception e) {
                FileLog.e(e);
            }
        });
        parentFragment.showDialog(builder.create());
    }

    public static ActionBarPopupWindow createSimplePopup(BaseFragment fragment, View popupView, View anhcorView, float x, float y) {
        if (fragment == null || anhcorView == null || popupView == null) {
            return null;
        }
        ActionBarPopupWindow popupWindow = new ActionBarPopupWindow(popupView, LayoutHelper.WRAP_CONTENT, LayoutHelper.WRAP_CONTENT);
        popupWindow.setPauseNotifications(true);
        popupWindow.setDismissAnimationDuration(220);
        popupWindow.setOutsideTouchable(true);
        popupWindow.setClippingEnabled(true);
        popupWindow.setAnimationStyle(R.style.PopupContextAnimation);
        popupWindow.setFocusable(true);
        popupView.measure(View.MeasureSpec.makeMeasureSpec(dp(1000), View.MeasureSpec.AT_MOST), View.MeasureSpec.makeMeasureSpec(dp(1000), View.MeasureSpec.AT_MOST));
        popupWindow.setInputMethodMode(ActionBarPopupWindow.INPUT_METHOD_NOT_NEEDED);
        popupWindow.getContentView().setFocusableInTouchMode(true);
        float viewX = 0, viewY = 0;
        View child = anhcorView;
        while (child != anhcorView.getRootView()) {
            viewX += child.getX();
            viewY += child.getY();
            child = (View) child.getParent();
            if (child == null) {
                break;
            }
        }
        popupWindow.showAtLocation(anhcorView.getRootView(), 0, (int) (viewX + x - popupView.getMeasuredWidth() / 2f), (int) (viewY + y - popupView.getMeasuredHeight() / 2f));
        popupWindow.dimBehind();
        return popupWindow;
    }

    public static void checkRestrictedInviteUsers(int currentAccount, TLRPC.Chat currentChat, TLRPC.TL_messages_invitedUsers invitedUsers) {
        if (invitedUsers == null || invitedUsers.missing_invitees.isEmpty() || currentChat == null) {
            return;
        }
        ArrayList<TLRPC.User> users = new ArrayList<>();
        ArrayList<Long> pmLockedUsers = new ArrayList<>();
        ArrayList<Long> inviteLockedUsers = new ArrayList<>();
        for (TLRPC.TL_missingInvitee missing_invitee : invitedUsers.missing_invitees) {
            TLRPC.User user = null;
            if (invitedUsers.updates != null) {
                for (int i = 0; i < invitedUsers.updates.users.size(); ++i) {
                    TLRPC.User u = invitedUsers.updates.users.get(i);
                    if (u.id == missing_invitee.user_id) {
                        user = u;
                        break;
                    }
                }
            }
            if (user == null) {
                user = MessagesController.getInstance(currentAccount).getUser(missing_invitee.user_id);
            }
            if (user == null) {
                continue;
            }
            users.add(user);
            if (missing_invitee.premium_required_for_pm) {
                pmLockedUsers.add(user.id);
            }
            if (missing_invitee.premium_would_allow_invite) {
                inviteLockedUsers.add(user.id);
            }
        }
        if (users.isEmpty())
            return;
        AndroidUtilities.runOnUIThread(() -> {
            if (!LaunchActivity.isActive) return;
            BaseFragment lastFragment = LaunchActivity.getLastFragment();
            if (lastFragment != null && lastFragment.getParentActivity() != null) {
                LimitReachedBottomSheet restrictedUsersBottomSheet = new LimitReachedBottomSheet(lastFragment, lastFragment.getParentActivity(), LimitReachedBottomSheet.TYPE_ADD_MEMBERS_RESTRICTED, currentAccount, null);
                restrictedUsersBottomSheet.setRestrictedUsers(currentChat, users, pmLockedUsers, inviteLockedUsers);
                restrictedUsersBottomSheet.show();
            }
        }, 200);
    }

    public interface BlockDialogCallback {
        void run(boolean report, boolean delete);
    };

    public static void createBlockDialogAlert(BaseFragment fragment, int count, boolean reportSpam, TLRPC.User user, BlockDialogCallback onProcessRunnable) {
        if (fragment == null || fragment.getParentActivity() == null || count == 1 && user == null) {
            return;
        }
        Context context = fragment.getParentActivity();
        AlertDialog.Builder builder = new AlertDialog.Builder(context);

        CheckBoxCell[] cell = new CheckBoxCell[2];

        LinearLayout linearLayout = new LinearLayout(context);
        linearLayout.setOrientation(LinearLayout.VERTICAL);
        builder.setView(linearLayout);

        String actionText;
        if (count == 1) {
            String name = ContactsController.formatName(user.first_name, user.last_name);
            builder.setTitle(LocaleController.formatString("BlockUserTitle", R.string.BlockUserTitle, name));
            actionText = LocaleController.getString("BlockUser", R.string.BlockUser);
            builder.setMessage(AndroidUtilities.replaceTags(LocaleController.formatString("BlockUserMessage", R.string.BlockUserMessage, name)));
        } else {
            builder.setTitle(LocaleController.formatString("BlockUserTitle", R.string.BlockUserTitle, LocaleController.formatPluralString("UsersCountTitle", count)));
            actionText = LocaleController.getString("BlockUsers", R.string.BlockUsers);
            builder.setMessage(AndroidUtilities.replaceTags(LocaleController.formatString("BlockUsersMessage", R.string.BlockUsersMessage, LocaleController.formatPluralString("UsersCount", count))));
        }

        final boolean[] checks = new boolean[]{true, true};

        for (int a = 0; a < cell.length; a++) {
            if (a == 0 && !reportSpam) {
                continue;
            }
            int num = a;
            cell[a] = new CheckBoxCell(context, 1);
            cell[a].setBackgroundDrawable(Theme.getSelectorDrawable(false));
            if (a == 0) {
                cell[a].setText(LocaleController.getString("ReportSpamTitle", R.string.ReportSpamTitle), "", true, false);
            } else {
                cell[a].setText(count == 1 ? LocaleController.getString("DeleteThisChatBothSides", R.string.DeleteThisChatBothSides) : LocaleController.getString("DeleteTheseChatsBothSides", R.string.DeleteTheseChatsBothSides), "", true, false);
            }
            cell[a].setPadding(LocaleController.isRTL ? dp(16) : dp(8), 0, LocaleController.isRTL ? dp(8) : dp(16), 0);
            linearLayout.addView(cell[a], LayoutHelper.createLinear(LayoutHelper.MATCH_PARENT, 48));
            cell[a].setOnClickListener(v -> {
                CheckBoxCell cell1 = (CheckBoxCell) v;
                checks[num] = !checks[num];
                cell1.setChecked(checks[num], true);
            });
        }

        builder.setPositiveButton(actionText, (dialogInterface, i) -> onProcessRunnable.run(checks[0], checks[1]));
        builder.setNegativeButton(LocaleController.getString("Cancel", R.string.Cancel), null);
        AlertDialog alertDialog = builder.create();
        fragment.showDialog(alertDialog);
        TextView button = (TextView) alertDialog.getButton(DialogInterface.BUTTON_POSITIVE);
        if (button != null) {
            button.setTextColor(Theme.getColor(Theme.key_text_RedBold));
        }
    }

    public interface DatePickerDelegate {
        void didSelectDate(int year, int month, int dayOfMonth);
    }

    public static BottomSheet createTimezonePickerDialog(Context context, String title, String timezoneId, final Utilities.Callback<String> whenPicked) {
        final int currentAccount = UserConfig.selectedAccount;
        if (TimezonesController.getInstance(currentAccount).getTimezones().isEmpty()) {
            return null;
        }

        ArrayList<TLRPC.TL_timezone> timezones = new ArrayList<>(TimezonesController.getInstance(currentAccount).getTimezones());
        Collections.sort(timezones, (a, b) -> a.utc_offset - b.utc_offset);

        ScheduleDatePickerColors datePickerColors = new ScheduleDatePickerColors();

        BottomSheet.Builder builder = new BottomSheet.Builder(context, false, null);
        builder.setApplyBottomPadding(false);

        LinearLayout linearLayout = new LinearLayout(context);
        linearLayout.setOrientation(LinearLayout.HORIZONTAL);
        linearLayout.setWeightSum(1f);

        final NumberPicker picker = new NumberPicker(context) {
            @Override
            protected CharSequence getContentDescription(int value) {
                return TimezonesController.getInstance(currentAccount).getTimezoneName(timezones.get(value), true);
            }
        };
        picker.setAllItemsCount(24);
        picker.setItemCount(8);
        picker.setTextColor(datePickerColors.textColor);
        picker.setGravity(Gravity.CENTER);
        picker.setMinValue(0);
        picker.setMaxValue(timezones.size() - 1);
        for (int i = 0; i < timezones.size(); ++i) {
            if (TextUtils.equals(timezoneId, timezones.get(i).id)) {
                picker.setValue(i);
                break;
            }
        }

        linearLayout.addView(picker, LayoutHelper.createLinear(0, 54 * 8, 1f));
        picker.setFormatter(value -> {
            return TimezonesController.getInstance(currentAccount).getTimezoneName(timezones.get(value), true);
        });

        LinearLayout container = new LinearLayout(context) {
            boolean ignoreLayout = false;

            @Override
            protected void onMeasure(int widthMeasureSpec, int heightMeasureSpec) {
                ignoreLayout = true;
                picker.getLayoutParams().height = dp(NumberPicker.DEFAULT_SIZE_PER_COUNT) * 8;
                ignoreLayout = false;
                super.onMeasure(widthMeasureSpec, heightMeasureSpec);
            }

            @Override
            public void requestLayout() {
                if (ignoreLayout) {
                    return;
                }
                super.requestLayout();
            }
        };
        container.setOrientation(LinearLayout.VERTICAL);

        FrameLayout titleLayout = new FrameLayout(context);

        TextView titleView = new TextView(context);
        titleView.setText(title);
        titleView.setTextColor(datePickerColors.textColor);
        titleView.setTextSize(TypedValue.COMPLEX_UNIT_DIP, 20);
        titleView.setTypeface(AndroidUtilities.getTypeface(AndroidUtilities.TYPEFACE_ROBOTO_MEDIUM));
        titleLayout.addView(titleView, LayoutHelper.createFrame(LayoutHelper.WRAP_CONTENT, LayoutHelper.WRAP_CONTENT, Gravity.LEFT | Gravity.TOP, 0, 12, 0, 0));
        titleView.setOnTouchListener((v, event) -> true);
        container.addView(titleLayout, LayoutHelper.createLinear(LayoutHelper.MATCH_PARENT, LayoutHelper.WRAP_CONTENT, Gravity.LEFT | Gravity.TOP, 22, 0, 0, 4));

        container.addView(linearLayout, LayoutHelper.createLinear(LayoutHelper.MATCH_PARENT, LayoutHelper.WRAP_CONTENT, 1f, 0, 0, 12, 0, 12));

        BottomSheet[] sheet = new BottomSheet[1];

        ButtonWithCounterView button = new ButtonWithCounterView(context, null);
        button.setText(LocaleController.getString(R.string.Select), false);
        button.setOnClickListener(v -> sheet[0].dismiss());
        container.addView(button, LayoutHelper.createLinear(LayoutHelper.MATCH_PARENT, 48, 0, 16, 12, 16, 12));

        builder.setCustomView(container);
        BottomSheet bottomSheet = builder.show();
        bottomSheet.setOnDismissListener(dialog -> {
            whenPicked.run(timezones.get(picker.getValue()).id);
        });
        bottomSheet.setBackgroundColor(datePickerColors.backgroundColor);
        bottomSheet.fixNavigationBar(datePickerColors.backgroundColor);

        return sheet[0] = builder.create();
    }

    public static BottomSheet createTimePickerDialog(Context context, String title, int time, int minTime, int maxTime, final Utilities.Callback<Integer> whenPicked) {
        if (context == null) {
            return null;
        }

        ScheduleDatePickerColors datePickerColors = new ScheduleDatePickerColors();

        BottomSheet.Builder builder = new BottomSheet.Builder(context, false, null);
        builder.setApplyBottomPadding(false);

        final NumberPicker hourPicker = new NumberPicker(context) {
            @Override
            protected CharSequence getContentDescription(int value) {
                return LocaleController.formatPluralString("Hours", value);
            }
        };

        LinearLayout linearLayout = new LinearLayout(context) {
            private final Text separatorText = new Text(":", 18);
            private boolean isAM;
            private Text ampmText;
            @Override
            protected void dispatchDraw(Canvas canvas) {
                separatorText.draw(canvas, (getWidth() - separatorText.getCurrentWidth()) / 2f, getHeight() / 2f, Theme.getColor(Theme.key_windowBackgroundWhiteBlackText), 1f);
                if (!LocaleController.is24HourFormat) {
                    final boolean isAM = (hourPicker.getValue() % 24) < 12;
                    if (this.isAM != isAM || ampmText == null) {
                        this.isAM = isAM;
                        ampmText = new Text(isAM ? "AM" : "PM", 18);
                    }
                    ampmText.draw(canvas, getWidth() / 2f + dp(43), getHeight() / 2f + dp(1), Theme.getColor(Theme.key_windowBackgroundWhiteBlackText), 1f);
                }
                super.dispatchDraw(canvas);
            }
        };
        linearLayout.setOrientation(LinearLayout.HORIZONTAL);
        linearLayout.setWeightSum(1f);
        hourPicker.setAllItemsCount(24);
        hourPicker.setItemCount(5);
        hourPicker.setTextColor(datePickerColors.textColor);
        hourPicker.setGravity(Gravity.RIGHT);
        hourPicker.setTextOffset(-dp(12));

        final NumberPicker minutePicker = new NumberPicker(context) {
            @Override
            protected CharSequence getContentDescription(int value) {
                return LocaleController.formatPluralString("Minutes", value);
            }
        };
        minutePicker.setWrapSelectorWheel(true);
        minutePicker.setAllItemsCount(60);
        minutePicker.setItemCount(5);
        minutePicker.setTextColor(datePickerColors.textColor);
        minutePicker.setGravity(Gravity.LEFT);
        minutePicker.setTextOffset(dp(12));
        final Utilities.Callback<Boolean> checkValue = (byChange) -> {
            int minTimeMinutes = minTime % 60;
            int minTimeHours = (minTime - minTimeMinutes) / 60;
            int maxTimeMinutes = maxTime % 60;
            int maxTimeHours = (maxTime - maxTimeMinutes) / 60;
            if (maxTimeMinutes == 0 && maxTimeHours > 0) {
                maxTimeHours--;
                maxTimeMinutes = 59;
            }

            int hour, minutes;
            if (byChange) {
                hour = hourPicker.getValue();
                minutes = minutePicker.getValue();
            } else {
                minutes = time % 60;
                hour = (time - minutes) / 60;
                if (hour == 24) {
                    hour--;
                    minutes = 59;
                }
            }
            hourPicker.setMinValue(minTimeHours);
            hourPicker.setMaxValue(maxTimeHours);
            if (hour > maxTimeHours) {
                hourPicker.setValue(hour = maxTimeHours);
            } else if (hour < minTimeHours) {
                hourPicker.setValue(hour = minTimeHours);
            }
            if (hour <= minTimeHours) {
                minutePicker.setMinValue(minTimeMinutes);
                minutePicker.setMaxValue(minTimeHours == maxTimeHours ? maxTimeMinutes : 59);
            } else if (hour >= maxTimeHours) {
                minutePicker.setMinValue(minTimeHours == maxTimeHours ? minTimeMinutes : 0);
                minutePicker.setMaxValue(maxTimeMinutes);
            } else {
                if (minTimeHours == maxTimeHours) {
                    minutePicker.setMinValue(minTimeMinutes);
                    minutePicker.setMaxValue(maxTimeMinutes);
                } else {
                    minutePicker.setMinValue(0);
                    minutePicker.setMaxValue(59);
                }
            }
            if (minutes > minutePicker.getMaxValue()) {
                minutePicker.setValue(minutes = minutePicker.getMaxValue());
            } else if (minutes < minutePicker.getMinValue()) {
                minutePicker.setValue(minutes = minutePicker.getMinValue());
            }
            if (!byChange) {
                hourPicker.setValue(hour);
                minutePicker.setValue(minutes);
            }
            linearLayout.invalidate();
        };

        linearLayout.addView(hourPicker, LayoutHelper.createLinear(0, 54 * 5, 0.5f));
        hourPicker.setFormatter(value -> {
            int h = value % (LocaleController.is24HourFormat ? 24 : 12);
            if ((value % 12) == 0 && !LocaleController.is24HourFormat) {
                h = 12;
            }
            String str = String.format("%02d", h);
            if (value >= 24) {
                return LocaleController.formatString(R.string.BusinessHoursNextDayPicker, str);
            }
            return str;
        });
        hourPicker.setOnValueChangedListener((p, v, o) -> checkValue.run(true));

        linearLayout.addView(minutePicker, LayoutHelper.createLinear(0, 54 * 5, 0.5f));
        minutePicker.setFormatter(value -> String.format("%02d", value));
        minutePicker.setOnValueChangedListener((p, v, o) -> checkValue.run(true));
        checkValue.run(false);

        LinearLayout container = new LinearLayout(context) {
            boolean ignoreLayout = false;

            @Override
            protected void onMeasure(int widthMeasureSpec, int heightMeasureSpec) {
                ignoreLayout = true;
                int count;
                if (AndroidUtilities.displaySize.x > AndroidUtilities.displaySize.y) {
                    count = 3;
                } else {
                    count = 5;
                }
                hourPicker.setItemCount(count);
                minutePicker.setItemCount(count);
                hourPicker.getLayoutParams().height = dp(NumberPicker.DEFAULT_SIZE_PER_COUNT) * count;
                minutePicker.getLayoutParams().height = dp(NumberPicker.DEFAULT_SIZE_PER_COUNT) * count;
                ignoreLayout = false;
                super.onMeasure(widthMeasureSpec, heightMeasureSpec);
            }

            @Override
            public void requestLayout() {
                if (ignoreLayout) {
                    return;
                }
                super.requestLayout();
            }
        };
        container.setOrientation(LinearLayout.VERTICAL);

        FrameLayout titleLayout = new FrameLayout(context);

        TextView titleView = new TextView(context);
        titleView.setText(title);
        titleView.setTextColor(datePickerColors.textColor);
        titleView.setTextSize(TypedValue.COMPLEX_UNIT_DIP, 20);
        titleView.setTypeface(AndroidUtilities.getTypeface(AndroidUtilities.TYPEFACE_ROBOTO_MEDIUM));
        titleLayout.addView(titleView, LayoutHelper.createFrame(LayoutHelper.WRAP_CONTENT, LayoutHelper.WRAP_CONTENT, Gravity.LEFT | Gravity.TOP, 0, 12, 0, 0));
        titleView.setOnTouchListener((v, event) -> true);
        container.addView(titleLayout, LayoutHelper.createLinear(LayoutHelper.MATCH_PARENT, LayoutHelper.WRAP_CONTENT, Gravity.LEFT | Gravity.TOP, 22, 0, 0, 4));

        container.addView(linearLayout, LayoutHelper.createLinear(LayoutHelper.MATCH_PARENT, LayoutHelper.WRAP_CONTENT, 1f, 0, 0, 12, 0, 12));

        BottomSheet[] sheet = new BottomSheet[1];

        ButtonWithCounterView button = new ButtonWithCounterView(context, null);
        button.setText(LocaleController.getString(R.string.Select), false);
        button.setOnClickListener(v -> sheet[0].dismiss());
        container.addView(button, LayoutHelper.createLinear(LayoutHelper.MATCH_PARENT, 48, 0, 16, 12, 16, 12));

        builder.setCustomView(container);
        BottomSheet bottomSheet = builder.show();
        bottomSheet.setOnDismissListener(dialog -> {
            whenPicked.run(hourPicker.getValue() * 60 + minutePicker.getValue());
        });
        bottomSheet.setBackgroundColor(datePickerColors.backgroundColor);
        bottomSheet.fixNavigationBar(datePickerColors.backgroundColor);

        return sheet[0] = builder.create();
    }

    public static AlertDialog.Builder createDatePickerDialog(Context context, int minYear, int maxYear, int currentYearDiff, int selectedDay, int selectedMonth, int selectedYear, String title, final boolean checkMinDate, final DatePickerDelegate datePickerDelegate) {
        if (context == null) {
            return null;
        }

        LinearLayout linearLayout = new LinearLayout(context);
        linearLayout.setOrientation(LinearLayout.HORIZONTAL);
        linearLayout.setWeightSum(1.0f);

        final NumberPicker monthPicker = new NumberPicker(context);
        final NumberPicker dayPicker = new NumberPicker(context);
        final NumberPicker yearPicker = new NumberPicker(context);

        linearLayout.addView(dayPicker, LayoutHelper.createLinear(0, LayoutHelper.WRAP_CONTENT, 0.3f));
        dayPicker.setOnScrollListener((view, scrollState) -> {
            if (checkMinDate && scrollState == NumberPicker.OnScrollListener.SCROLL_STATE_IDLE) {
                checkPickerDate(dayPicker, monthPicker, yearPicker);
            }
        });

        monthPicker.setMinValue(0);
        monthPicker.setMaxValue(11);
        linearLayout.addView(monthPicker, LayoutHelper.createLinear(0, LayoutHelper.WRAP_CONTENT, 0.3f));
        monthPicker.setFormatter(value -> {
            Calendar calendar = Calendar.getInstance();
            calendar.set(Calendar.DAY_OF_MONTH, 1);
            calendar.set(Calendar.MONTH, value);
            return calendar.getDisplayName(Calendar.MONTH, Calendar.SHORT, Locale.getDefault());
        });
        monthPicker.setOnValueChangedListener((picker, oldVal, newVal) -> updateDayPicker(dayPicker, monthPicker, yearPicker));
        monthPicker.setOnScrollListener((view, scrollState) -> {
            if (checkMinDate && scrollState == NumberPicker.OnScrollListener.SCROLL_STATE_IDLE) {
                checkPickerDate(dayPicker, monthPicker, yearPicker);
            }
        });

        Calendar calendar = Calendar.getInstance();
        calendar.setTimeInMillis(System.currentTimeMillis());
        final int currentYear = calendar.get(Calendar.YEAR);
        yearPicker.setMinValue(currentYear + minYear);
        yearPicker.setMaxValue(currentYear + maxYear);
        yearPicker.setValue(currentYear + currentYearDiff);
        linearLayout.addView(yearPicker, LayoutHelper.createLinear(0, LayoutHelper.WRAP_CONTENT, 0.4f));
        yearPicker.setOnValueChangedListener((picker, oldVal, newVal) -> updateDayPicker(dayPicker, monthPicker, yearPicker));
        yearPicker.setOnScrollListener((view, scrollState) -> {
            if (checkMinDate && scrollState == NumberPicker.OnScrollListener.SCROLL_STATE_IDLE) {
                checkPickerDate(dayPicker, monthPicker, yearPicker);
            }
        });
        updateDayPicker(dayPicker, monthPicker, yearPicker);
        if (checkMinDate) {
            checkPickerDate(dayPicker, monthPicker, yearPicker);
        }

        if (selectedDay != -1) {
            dayPicker.setValue(selectedDay);
            monthPicker.setValue(selectedMonth);
            yearPicker.setValue(selectedYear);
        }

        AlertDialog.Builder builder = new AlertDialog.Builder(context);
        builder.setTitle(title);

        builder.setView(linearLayout);
        builder.setPositiveButton(LocaleController.getString("Set", R.string.Set), (dialog, which) -> {
            if (checkMinDate) {
                checkPickerDate(dayPicker, monthPicker, yearPicker);
            }
            datePickerDelegate.didSelectDate(yearPicker.getValue(), monthPicker.getValue(), dayPicker.getValue());
        });
        builder.setNegativeButton(LocaleController.getString("Cancel", R.string.Cancel), null);
        return builder;
    }

    public static boolean checkScheduleDate(TextView button, TextView infoText, int type, NumberPicker dayPicker, NumberPicker hourPicker, NumberPicker minutePicker) {
        return checkScheduleDate(button, infoText, 0, type, dayPicker, hourPicker, minutePicker);
    }

    public static boolean checkScheduleDate(TextView button, TextView infoText, long maxDate, int type, NumberPicker dayPicker, NumberPicker hourPicker, NumberPicker minutePicker) {
        int day = dayPicker.getValue();
        int hour = hourPicker.getValue();
        int minute = minutePicker.getValue();
        Calendar calendar = Calendar.getInstance();

        long systemTime = System.currentTimeMillis();
        calendar.setTimeInMillis(systemTime);
        int currentYear = calendar.get(Calendar.YEAR);
        int currentDay = calendar.get(Calendar.DAY_OF_YEAR);

        int maxDay = 0, maxHour = 0, maxMinute = 0;
        if (maxDate > 0) {
            maxDate *= 1000;
            calendar.setTimeInMillis(systemTime + maxDate);
            calendar.set(Calendar.HOUR_OF_DAY, maxHour = 23);
            calendar.set(Calendar.MINUTE, maxMinute = 59);
            calendar.set(Calendar.SECOND, 59);
            maxDay = 7; // ???
            maxDate = calendar.getTimeInMillis();
        }

        calendar.setTimeInMillis(systemTime + 60000L);
        int minDay = 1;
        int minHour = calendar.get(Calendar.HOUR_OF_DAY);
        int minMinute = calendar.get(Calendar.MINUTE);

        calendar.setTimeInMillis(System.currentTimeMillis() + (long) day * 24 * 3600 * 1000);
        calendar.set(Calendar.HOUR_OF_DAY, hour);
        calendar.set(Calendar.MINUTE, minute);
        long currentTime = calendar.getTimeInMillis();
        calendar.setTimeInMillis(currentTime);

        dayPicker.setMinValue(0);
        if (maxDate > 0) {
            dayPicker.setMaxValue(maxDay);
        }
        day = dayPicker.getValue();

        hourPicker.setMinValue(day == 0 ? minHour : 0);
        if (maxDate > 0) {
            hourPicker.setMaxValue(day == maxDay ? maxHour : 23);
        }
        hour = hourPicker.getValue();

        minutePicker.setMinValue(day == 0 && hour == minHour ? minMinute : 0);
        if (maxDate > 0) {
            minutePicker.setMaxValue(day == maxDay && hour == maxHour ? maxMinute : 59);
        }
        minute = minutePicker.getValue();
        if (currentTime <= systemTime + 60000L) {
            calendar.setTimeInMillis(systemTime + 60000L);
        } else if (maxDate > 0 && currentTime > maxDate) {
            calendar.setTimeInMillis(maxDate);
        }
        int selectedYear = calendar.get(Calendar.YEAR);

        calendar.setTimeInMillis(System.currentTimeMillis() + (long) day * 24 * 3600 * 1000);
        calendar.set(Calendar.HOUR_OF_DAY, hour);
        calendar.set(Calendar.MINUTE, minute);

        long time = calendar.getTimeInMillis();
        if (button != null) {
            int num;
            if (day == 0) {
                num = 0;
            } else if (currentYear == selectedYear) {
                num = 1;
            } else {
                num = 2;
            }
            if (type == 1) {
                num += 3;
            } else if (type == 2) {
                num += 6;
            } else if (type == 3) {
                num += 9;
            }
            button.setText(LocaleController.getInstance().formatterScheduleSend[num].format(time));
        }
        if (infoText != null) {
            int diff = (int) ((time - systemTime) / 1000);
            String t;
            if (diff > 24 * 60 * 60) {
                t = LocaleController.formatPluralString("DaysSchedule", Math.round(diff / (24 * 60 * 60.0f)));
            } else if (diff >= 60 * 60) {
                t = LocaleController.formatPluralString("HoursSchedule", Math.round(diff / (60 * 60.0f)));
            } else if (diff >= 60) {
                t = LocaleController.formatPluralString("MinutesSchedule", Math.round(diff / 60.0f));
            } else {
                t = LocaleController.formatPluralString("SecondsSchedule", diff);
            }
            if (infoText.getTag() != null) {
                infoText.setText(LocaleController.formatString("VoipChannelScheduleInfo", R.string.VoipChannelScheduleInfo, t));
            } else {
                infoText.setText(LocaleController.formatString("VoipGroupScheduleInfo", R.string.VoipGroupScheduleInfo, t));
            }
        }
        return currentTime - systemTime > 60000L;
    }

    public interface ScheduleDatePickerDelegate {
        void didSelectDate(boolean notify, int scheduleDate);
    }

    public static class ScheduleDatePickerColors {

        public final int textColor;
        public final int backgroundColor;

        public final int iconColor;
        public final int iconSelectorColor;

        public final int subMenuTextColor;
        public final int subMenuBackgroundColor;
        public final int subMenuSelectorColor;

        public final int buttonTextColor;
        public final int buttonBackgroundColor;
        public final int buttonBackgroundPressedColor;

        private ScheduleDatePickerColors() {
            this(null);
        }

        public ScheduleDatePickerColors(Theme.ResourcesProvider rp) {
            this(rp != null ? rp.getColorOrDefault(Theme.key_dialogTextBlack) : Theme.getColor(Theme.key_dialogTextBlack),
                    rp != null ? rp.getColorOrDefault(Theme.key_dialogBackground) : Theme.getColor(Theme.key_dialogBackground),
                    rp != null ? rp.getColorOrDefault(Theme.key_sheet_other) : Theme.getColor(Theme.key_sheet_other),
                    rp != null ? rp.getColorOrDefault(Theme.key_player_actionBarSelector) : Theme.getColor(Theme.key_player_actionBarSelector),
                    rp != null ? rp.getColorOrDefault(Theme.key_actionBarDefaultSubmenuItem) : Theme.getColor(Theme.key_actionBarDefaultSubmenuItem),
                    rp != null ? rp.getColorOrDefault(Theme.key_actionBarDefaultSubmenuBackground) : Theme.getColor(Theme.key_actionBarDefaultSubmenuBackground),
                    rp != null ? rp.getColorOrDefault(Theme.key_listSelector) : Theme.getColor(Theme.key_listSelector),
                    rp != null ? rp.getColorOrDefault(Theme.key_featuredStickers_buttonText) : Theme.getColor(Theme.key_featuredStickers_buttonText),
                    rp != null ? rp.getColorOrDefault(Theme.key_featuredStickers_addButton) : Theme.getColor(Theme.key_featuredStickers_addButton),
                    rp != null ? rp.getColorOrDefault(Theme.key_featuredStickers_addButtonPressed) : Theme.getColor(Theme.key_featuredStickers_addButtonPressed));
        }

        public ScheduleDatePickerColors(int textColor, int backgroundColor, int iconColor, int iconSelectorColor, int subMenuTextColor, int subMenuBackgroundColor, int subMenuSelectorColor) {
            this(textColor, backgroundColor, iconColor, iconSelectorColor, subMenuTextColor, subMenuBackgroundColor, subMenuSelectorColor, Theme.getColor(Theme.key_featuredStickers_buttonText), Theme.getColor(Theme.key_featuredStickers_addButton), Theme.getColor(Theme.key_featuredStickers_addButtonPressed));
        }

        public ScheduleDatePickerColors(int textColor, int backgroundColor, int iconColor, int iconSelectorColor, int subMenuTextColor, int subMenuBackgroundColor, int subMenuSelectorColor, int buttonTextColor, int buttonBackgroundColor, int buttonBackgroundPressedColor) {
            this.textColor = textColor;
            this.backgroundColor = backgroundColor;
            this.iconColor = iconColor;
            this.iconSelectorColor = iconSelectorColor;
            this.subMenuTextColor = subMenuTextColor;
            this.subMenuBackgroundColor = subMenuBackgroundColor;
            this.subMenuSelectorColor = subMenuSelectorColor;
            this.buttonTextColor = buttonTextColor;
            this.buttonBackgroundColor = buttonBackgroundColor;
            this.buttonBackgroundPressedColor = buttonBackgroundPressedColor;
        }
    }

    public static BottomSheet.Builder createScheduleDatePickerDialog(Context context, long dialogId, final ScheduleDatePickerDelegate datePickerDelegate) {
        return createScheduleDatePickerDialog(context, dialogId, -1, datePickerDelegate, null);
    }

    public static BottomSheet.Builder createScheduleDatePickerDialog(Context context, long dialogId, final ScheduleDatePickerDelegate datePickerDelegate, Theme.ResourcesProvider resourcesProvider) {
        return createScheduleDatePickerDialog(context, dialogId, -1, datePickerDelegate, null, resourcesProvider);
    }

    public static BottomSheet.Builder createScheduleDatePickerDialog(Context context, long dialogId, final ScheduleDatePickerDelegate datePickerDelegate, final ScheduleDatePickerColors datePickerColors) {
        return createScheduleDatePickerDialog(context, dialogId, -1, datePickerDelegate, null, datePickerColors, null);
    }

    public static BottomSheet.Builder createScheduleDatePickerDialog(Context context, long dialogId, final ScheduleDatePickerDelegate datePickerDelegate, final Runnable cancelRunnable, Theme.ResourcesProvider resourcesProvider) {
        return createScheduleDatePickerDialog(context, dialogId, -1, datePickerDelegate, cancelRunnable, resourcesProvider);
    }

    public static BottomSheet.Builder createScheduleDatePickerDialog(Context context, long dialogId, long currentDate, final ScheduleDatePickerDelegate datePickerDelegate, final Runnable cancelRunnable) {
        return createScheduleDatePickerDialog(context, dialogId, currentDate, datePickerDelegate, cancelRunnable, new ScheduleDatePickerColors(), null);
    }

    public static BottomSheet.Builder createScheduleDatePickerDialog(Context context, long dialogId, long currentDate, final ScheduleDatePickerDelegate datePickerDelegate, final Runnable cancelRunnable, Theme.ResourcesProvider resourcesProvider) {
        return createScheduleDatePickerDialog(context, dialogId, currentDate, datePickerDelegate, cancelRunnable, new ScheduleDatePickerColors(resourcesProvider), resourcesProvider);
    }

    public static BottomSheet.Builder createScheduleDatePickerDialog(Context context, long dialogId, long currentDate, final ScheduleDatePickerDelegate datePickerDelegate, final Runnable cancelRunnable, final ScheduleDatePickerColors datePickerColors, Theme.ResourcesProvider resourcesProvider) {
        if (context == null) {
            return null;
        }

        long selfUserId = UserConfig.getInstance(UserConfig.selectedAccount).getClientUserId();

        BottomSheet.Builder builder = new BottomSheet.Builder(context, false, resourcesProvider);
        builder.setApplyBottomPadding(false);

        final NumberPicker dayPicker = new NumberPicker(context, resourcesProvider);
        dayPicker.setTextColor(datePickerColors.textColor);
        dayPicker.setTextOffset(dp(10));
        dayPicker.setItemCount(5);
        final NumberPicker hourPicker = new NumberPicker(context, resourcesProvider) {
            @Override
            protected CharSequence getContentDescription(int value) {
                return LocaleController.formatPluralString("Hours", value);
            }
        };
        hourPicker.setWrapSelectorWheel(true);
        hourPicker.setAllItemsCount(24);
        hourPicker.setItemCount(5);
        hourPicker.setTextColor(datePickerColors.textColor);
        hourPicker.setTextOffset(-dp(10));
        final NumberPicker minutePicker = new NumberPicker(context, resourcesProvider) {
            @Override
            protected CharSequence getContentDescription(int value) {
                return LocaleController.formatPluralString("Minutes", value);
            }
        };
        minutePicker.setWrapSelectorWheel(true);
        minutePicker.setAllItemsCount(60);
        minutePicker.setItemCount(5);
        minutePicker.setTextColor(datePickerColors.textColor);
        minutePicker.setTextOffset(-dp(34));

        LinearLayout container = new LinearLayout(context) {

            boolean ignoreLayout = false;

            @Override
            protected void onMeasure(int widthMeasureSpec, int heightMeasureSpec) {
                ignoreLayout = true;
                int count;
                if (AndroidUtilities.displaySize.x > AndroidUtilities.displaySize.y) {
                    count = 3;
                } else {
                    count = 5;
                }
                dayPicker.setItemCount(count);
                hourPicker.setItemCount(count);
                minutePicker.setItemCount(count);
                dayPicker.getLayoutParams().height = dp(NumberPicker.DEFAULT_SIZE_PER_COUNT) * count;
                hourPicker.getLayoutParams().height = dp(NumberPicker.DEFAULT_SIZE_PER_COUNT) * count;
                minutePicker.getLayoutParams().height = dp(NumberPicker.DEFAULT_SIZE_PER_COUNT) * count;
                ignoreLayout = false;
                super.onMeasure(widthMeasureSpec, heightMeasureSpec);
            }

            @Override
            public void requestLayout() {
                if (ignoreLayout) {
                    return;
                }
                super.requestLayout();
            }
        };
        container.setOrientation(LinearLayout.VERTICAL);

        FrameLayout titleLayout = new FrameLayout(context);
        container.addView(titleLayout, LayoutHelper.createLinear(LayoutHelper.MATCH_PARENT, LayoutHelper.WRAP_CONTENT, Gravity.LEFT | Gravity.TOP, 22, 0, 0, 4));

        TextView titleView = new TextView(context);
        if (dialogId == selfUserId) {
            titleView.setText(LocaleController.getString("SetReminder", R.string.SetReminder));
        } else {
            titleView.setText(LocaleController.getString("ScheduleMessage", R.string.ScheduleMessage));
        }
        titleView.setTextColor(datePickerColors.textColor);
        titleView.setTextSize(TypedValue.COMPLEX_UNIT_DIP, 20);
        titleView.setTypeface(AndroidUtilities.getTypeface("fonts/rmedium.ttf"));
        titleLayout.addView(titleView, LayoutHelper.createFrame(LayoutHelper.WRAP_CONTENT, LayoutHelper.WRAP_CONTENT, Gravity.LEFT | Gravity.TOP, 0, 12, 0, 0));
        titleView.setOnTouchListener((v, event) -> true);

        if (DialogObject.isUserDialog(dialogId) && dialogId != selfUserId) {
            TLRPC.User user = MessagesController.getInstance(UserConfig.selectedAccount).getUser(dialogId);
            if (user != null && !user.bot && user.status != null && user.status.expires > 0) {
                String name = UserObject.getFirstName(user);
                if (name.length() > 10) {
                    name = name.substring(0, 10) + "\u2026";
                }

                ActionBarMenuItem optionsButton = new ActionBarMenuItem(context, null, 0, datePickerColors.iconColor, false, resourcesProvider);
                optionsButton.setLongClickEnabled(false);
                optionsButton.setSubMenuOpenSide(2);
                optionsButton.setIcon(R.drawable.ic_ab_other);
                optionsButton.setBackgroundDrawable(Theme.createSelectorDrawable(datePickerColors.iconSelectorColor, 1));
                titleLayout.addView(optionsButton, LayoutHelper.createFrame(40, 40, Gravity.TOP | Gravity.RIGHT, 0, 8, 5, 0));
                optionsButton.addSubItem(1, LocaleController.formatString("ScheduleWhenOnline", R.string.ScheduleWhenOnline, name));
                optionsButton.setOnClickListener(v -> {
                    optionsButton.toggleSubMenu();
                    optionsButton.setPopupItemsColor(datePickerColors.subMenuTextColor, false);
                    optionsButton.setupPopupRadialSelectors(datePickerColors.subMenuSelectorColor);
                    optionsButton.redrawPopup(datePickerColors.subMenuBackgroundColor);
                });
                optionsButton.setDelegate(id -> {
                    if (id == 1) {
                        datePickerDelegate.didSelectDate(true, 0x7ffffffe);
                        builder.getDismissRunnable().run();
                    }
                });
                optionsButton.setContentDescription(LocaleController.getString("AccDescrMoreOptions", R.string.AccDescrMoreOptions));
            }
        }

        LinearLayout linearLayout = new LinearLayout(context);
        linearLayout.setOrientation(LinearLayout.HORIZONTAL);
        linearLayout.setWeightSum(1.0f);
        container.addView(linearLayout, LayoutHelper.createLinear(LayoutHelper.MATCH_PARENT, LayoutHelper.WRAP_CONTENT, 1f, 0, 0, 12, 0, 12));

        long currentTime = System.currentTimeMillis();
        Calendar calendar = Calendar.getInstance();
        calendar.setTimeInMillis(currentTime);
        int currentYear = calendar.get(Calendar.YEAR);

        TextView buttonTextView = new TextView(context) {
            @Override
            public CharSequence getAccessibilityClassName() {
                return Button.class.getName();
            }
        };

        linearLayout.addView(dayPicker, LayoutHelper.createLinear(0, 54 * 5, 0.5f));
        dayPicker.setMinValue(0);
        dayPicker.setMaxValue(365);
        dayPicker.setWrapSelectorWheel(false);
        dayPicker.setFormatter(value -> {
            if (value == 0) {
                return LocaleController.getString("MessageScheduleToday", R.string.MessageScheduleToday);
            } else {
                long date = currentTime + (long) value * 86400000L;
                calendar.setTimeInMillis(date);
                int year = calendar.get(Calendar.YEAR);
                LocaleController loc = LocaleController.getInstance();
                final String week = loc.formatterWeek.format(date) + ", ";
                
                if (year == currentYear) {
                    return (
                        LocaleController.getInstance().formatterWeek.format(date) +
                        ", " +
                        LocaleController.getInstance().formatterScheduleDay.format(date)
                    );
                } else {
                    return week + loc.formatterScheduleYear.format(date);
                }
            }
        });
        final NumberPicker.OnValueChangeListener onValueChangeListener = (picker, oldVal, newVal) -> {
<<<<<<< HEAD
            try {
                if (!NekoConfig.disableVibration.Bool()) {
                    container.performHapticFeedback(HapticFeedbackConstants.KEYBOARD_TAP, HapticFeedbackConstants.FLAG_IGNORE_GLOBAL_SETTING);
                }
            } catch (Exception ignore) {

            }
=======
>>>>>>> a906f12a
            checkScheduleDate(buttonTextView, null, selfUserId == dialogId ? 1 : 0, dayPicker, hourPicker, minutePicker);
        };
        dayPicker.setOnValueChangedListener(onValueChangeListener);

        hourPicker.setMinValue(0);
        hourPicker.setMaxValue(23);
        linearLayout.addView(hourPicker, LayoutHelper.createLinear(0, 54 * 5, 0.2f));
        hourPicker.setFormatter(value -> String.format("%02d", value));
        hourPicker.setOnValueChangedListener(onValueChangeListener);

        minutePicker.setMinValue(0);
        minutePicker.setMaxValue(59);
        minutePicker.setValue(0);
        minutePicker.setFormatter(value -> String.format("%02d", value));
        linearLayout.addView(minutePicker, LayoutHelper.createLinear(0, 54 * 5, 0.3f));
        minutePicker.setOnValueChangedListener(onValueChangeListener);

        if (currentDate > 0 && currentDate != 0x7FFFFFFE) {
            currentDate *= 1000;
            calendar.setTimeInMillis(System.currentTimeMillis());
            calendar.set(Calendar.MINUTE, 0);
            calendar.set(Calendar.SECOND, 0);
            calendar.set(Calendar.MILLISECOND, 0);
            calendar.set(Calendar.HOUR_OF_DAY, 0);
            int days = (int) ((currentDate - calendar.getTimeInMillis()) / (24 * 60 * 60 * 1000));
            calendar.setTimeInMillis(currentDate);
            if (days >= 0) {
                minutePicker.setValue(calendar.get(Calendar.MINUTE));
                hourPicker.setValue(calendar.get(Calendar.HOUR_OF_DAY));
                dayPicker.setValue(days);
            }
        }
        final boolean[] canceled = {true};

        checkScheduleDate(buttonTextView, null, selfUserId == dialogId ? 1 : 0, dayPicker, hourPicker, minutePicker);

        buttonTextView.setPadding(dp(34), 0, dp(34), 0);
        buttonTextView.setGravity(Gravity.CENTER);
        buttonTextView.setTextColor(datePickerColors.buttonTextColor);
        buttonTextView.setTextSize(TypedValue.COMPLEX_UNIT_DIP, 14);
        buttonTextView.setTypeface(AndroidUtilities.getTypeface("fonts/rmedium.ttf"));
        buttonTextView.setBackground(Theme.AdaptiveRipple.filledRect(datePickerColors.buttonBackgroundColor, 8));
        container.addView(buttonTextView, LayoutHelper.createLinear(LayoutHelper.MATCH_PARENT, 48, Gravity.LEFT | Gravity.BOTTOM, 16, 15, 16, 16));
        buttonTextView.setOnClickListener(v -> {
            canceled[0] = false;
            boolean setSeconds = checkScheduleDate(null, null, selfUserId == dialogId ? 1 : 0, dayPicker, hourPicker, minutePicker);
            calendar.setTimeInMillis(System.currentTimeMillis() + (long) dayPicker.getValue() * 24 * 3600 * 1000);
            calendar.set(Calendar.HOUR_OF_DAY, hourPicker.getValue());
            calendar.set(Calendar.MINUTE, minutePicker.getValue());
            if (setSeconds) {
                calendar.set(Calendar.SECOND, 0);
            }
            datePickerDelegate.didSelectDate(true, (int) (calendar.getTimeInMillis() / 1000));
            builder.getDismissRunnable().run();
        });

        builder.setCustomView(container);
        BottomSheet bottomSheet = builder.show();
        bottomSheet.setOnDismissListener(dialog -> {
            if (cancelRunnable != null && canceled[0]) {
                cancelRunnable.run();
            }
        });
        bottomSheet.setBackgroundColor(datePickerColors.backgroundColor);
        bottomSheet.fixNavigationBar(datePickerColors.backgroundColor);
        return builder;
    }

    public static BottomSheet.Builder createDatePickerDialog(Context context, String title, String button, long currentDate, final ScheduleDatePickerDelegate datePickerDelegate) {
        if (context == null) {
            return null;
        }

        ScheduleDatePickerColors datePickerColors = new ScheduleDatePickerColors();
        BottomSheet.Builder builder = new BottomSheet.Builder(context, false);
        builder.setApplyBottomPadding(false);

        final NumberPicker dayPicker = new NumberPicker(context);
        dayPicker.setTextColor(datePickerColors.textColor);
        dayPicker.setTextOffset(dp(10));
        dayPicker.setItemCount(5);
        final NumberPicker hourPicker = new NumberPicker(context) {
            @Override
            protected CharSequence getContentDescription(int value) {
                return LocaleController.formatPluralString("Hours", value);
            }
        };
        hourPicker.setItemCount(5);
        hourPicker.setTextColor(datePickerColors.textColor);
        hourPicker.setTextOffset(-dp(10));
        final NumberPicker minutePicker = new NumberPicker(context) {
            @Override
            protected CharSequence getContentDescription(int value) {
                return LocaleController.formatPluralString("Minutes", value);
            }
        };
        minutePicker.setItemCount(5);
        minutePicker.setTextColor(datePickerColors.textColor);
        minutePicker.setTextOffset(-dp(34));

        LinearLayout container = new LinearLayout(context) {

            boolean ignoreLayout = false;

            @Override
            protected void onMeasure(int widthMeasureSpec, int heightMeasureSpec) {
                ignoreLayout = true;
                int count;
                if (AndroidUtilities.displaySize.x > AndroidUtilities.displaySize.y) {
                    count = 3;
                } else {
                    count = 5;
                }
                dayPicker.setItemCount(count);
                hourPicker.setItemCount(count);
                minutePicker.setItemCount(count);
                dayPicker.getLayoutParams().height = dp(NumberPicker.DEFAULT_SIZE_PER_COUNT) * count;
                hourPicker.getLayoutParams().height = dp(NumberPicker.DEFAULT_SIZE_PER_COUNT) * count;
                minutePicker.getLayoutParams().height = dp(NumberPicker.DEFAULT_SIZE_PER_COUNT) * count;
                ignoreLayout = false;
                super.onMeasure(widthMeasureSpec, heightMeasureSpec);
            }

            @Override
            public void requestLayout() {
                if (ignoreLayout) {
                    return;
                }
                super.requestLayout();
            }
        };
        container.setOrientation(LinearLayout.VERTICAL);

        FrameLayout titleLayout = new FrameLayout(context);
        container.addView(titleLayout, LayoutHelper.createLinear(LayoutHelper.MATCH_PARENT, LayoutHelper.WRAP_CONTENT, Gravity.LEFT | Gravity.TOP, 22, 0, 0, 4));

        TextView titleView = new TextView(context);
        titleView.setText(title);

        titleView.setTextColor(datePickerColors.textColor);
        titleView.setTextSize(TypedValue.COMPLEX_UNIT_DIP, 20);
        titleView.setTypeface(AndroidUtilities.getTypeface("fonts/rmedium.ttf"));
        titleLayout.addView(titleView, LayoutHelper.createFrame(LayoutHelper.WRAP_CONTENT, LayoutHelper.WRAP_CONTENT, Gravity.LEFT | Gravity.TOP, 0, 12, 0, 0));
        titleView.setOnTouchListener((v, event) -> true);

        LinearLayout linearLayout = new LinearLayout(context);
        linearLayout.setOrientation(LinearLayout.HORIZONTAL);
        linearLayout.setWeightSum(1.0f);
        container.addView(linearLayout, LayoutHelper.createLinear(LayoutHelper.MATCH_PARENT, LayoutHelper.WRAP_CONTENT, 1f, 0, 0, 12, 0, 12));

        long currentTime = System.currentTimeMillis();
        Calendar calendar = Calendar.getInstance();
        calendar.setTimeInMillis(currentTime);
        int currentYear = calendar.get(Calendar.YEAR);

        TextView buttonTextView = new TextView(context) {
            @Override
            public CharSequence getAccessibilityClassName() {
                return Button.class.getName();
            }
        };

        linearLayout.addView(dayPicker, LayoutHelper.createLinear(0, 54 * 5, 0.5f));
        dayPicker.setMinValue(0);
        dayPicker.setMaxValue(365);
        dayPicker.setWrapSelectorWheel(false);
        dayPicker.setFormatter(value -> {
            if (value == 0) {
                return LocaleController.getString("MessageScheduleToday", R.string.MessageScheduleToday);
            } else {
                long date = currentTime + (long) value * 86400000L;
                calendar.setTimeInMillis(date);
                int year = calendar.get(Calendar.YEAR);
                if (year == currentYear) {
                    return LocaleController.getInstance().formatterScheduleDay.format(date);
                } else {
                    return LocaleController.getInstance().formatterScheduleYear.format(date);
                }
            }
        });
        final NumberPicker.OnValueChangeListener onValueChangeListener = (picker, oldVal, newVal) -> {
<<<<<<< HEAD
            try {
                if (!NekoConfig.disableVibration.Bool()) {
                    container.performHapticFeedback(HapticFeedbackConstants.KEYBOARD_TAP, HapticFeedbackConstants.FLAG_IGNORE_GLOBAL_SETTING);
                }
            } catch (Exception ignore) {

            }
=======
>>>>>>> a906f12a
            checkScheduleDate(null, null, 0, dayPicker, hourPicker, minutePicker);
        };
        dayPicker.setOnValueChangedListener(onValueChangeListener);

        hourPicker.setMinValue(0);
        hourPicker.setMaxValue(23);
        linearLayout.addView(hourPicker, LayoutHelper.createLinear(0, 54 * 5, 0.2f));
        hourPicker.setFormatter(value -> String.format("%02d", value));
        hourPicker.setOnValueChangedListener(onValueChangeListener);

        minutePicker.setMinValue(0);
        minutePicker.setMaxValue(59);
        minutePicker.setValue(0);
        minutePicker.setFormatter(value -> String.format("%02d", value));
        linearLayout.addView(minutePicker, LayoutHelper.createLinear(0, 54 * 5, 0.3f));
        minutePicker.setOnValueChangedListener(onValueChangeListener);

        if (currentDate > 0 && currentDate != 0x7FFFFFFE) {
            currentDate *= 1000;
            calendar.setTimeInMillis(System.currentTimeMillis());
            calendar.set(Calendar.MINUTE, 0);
            calendar.set(Calendar.SECOND, 0);
            calendar.set(Calendar.MILLISECOND, 0);
            calendar.set(Calendar.HOUR_OF_DAY, 0);
            int days = (int) ((currentDate - calendar.getTimeInMillis()) / (24 * 60 * 60 * 1000));
            calendar.setTimeInMillis(currentDate);
            if (days >= 0) {
                minutePicker.setValue(calendar.get(Calendar.MINUTE));
                hourPicker.setValue(calendar.get(Calendar.HOUR_OF_DAY));
                dayPicker.setValue(days);
            }
        }

        checkScheduleDate(null, null, 0, dayPicker, hourPicker, minutePicker);

        buttonTextView.setPadding(dp(34), 0, dp(34), 0);
        buttonTextView.setGravity(Gravity.CENTER);
        buttonTextView.setTextColor(datePickerColors.buttonTextColor);
        buttonTextView.setTextSize(TypedValue.COMPLEX_UNIT_DIP, 14);
        buttonTextView.setTypeface(AndroidUtilities.getTypeface(AndroidUtilities.TYPEFACE_ROBOTO_MEDIUM));
        buttonTextView.setBackgroundDrawable(Theme.createSimpleSelectorRoundRectDrawable(dp(8), datePickerColors.buttonBackgroundColor, datePickerColors.buttonBackgroundPressedColor));
        buttonTextView.setText(button);
        container.addView(buttonTextView, LayoutHelper.createLinear(LayoutHelper.MATCH_PARENT, 48, Gravity.LEFT | Gravity.BOTTOM, 16, 15, 16, 16));
        buttonTextView.setOnClickListener(v -> {
            boolean setSeconds = checkScheduleDate(null, null, 0, dayPicker, hourPicker, minutePicker);
            calendar.setTimeInMillis(System.currentTimeMillis() + (long) dayPicker.getValue() * 24 * 3600 * 1000);
            calendar.set(Calendar.HOUR_OF_DAY, hourPicker.getValue());
            calendar.set(Calendar.MINUTE, minutePicker.getValue());
            if (setSeconds) {
                calendar.set(Calendar.SECOND, 0);
            }
            datePickerDelegate.didSelectDate(true, (int) (calendar.getTimeInMillis() / 1000));
            builder.getDismissRunnable().run();
        });

        builder.setCustomView(container);
        BottomSheet bottomSheet = builder.show();
        bottomSheet.setBackgroundColor(datePickerColors.backgroundColor);
        bottomSheet.fixNavigationBar(datePickerColors.backgroundColor);
        return builder;
    }

    public static BottomSheet.Builder createBirthdayPickerDialog(Context context, String title, String button, TLRPC.TL_birthday currentBirthday, final Utilities.Callback<TLRPC.TL_birthday> whenSelectedBirthday, Runnable addPrivacyText, Theme.ResourcesProvider resourcesProvider) {
        if (context == null) {
            return null;
        }

        BottomSheet.Builder builder = new BottomSheet.Builder(context, false, resourcesProvider);
        builder.setApplyBottomPadding(false);

        final NumberPicker dayPicker = new NumberPicker(context, resourcesProvider);
        dayPicker.setTextOffset(dp(10));
        dayPicker.setItemCount(5);
        final NumberPicker monthPicker = new NumberPicker(context, resourcesProvider);
        monthPicker.setItemCount(5);
        monthPicker.setTextOffset(-dp(10));
        final NumberPicker yearPicker = new NumberPicker(context, resourcesProvider);
        yearPicker.setItemCount(5);
        yearPicker.setTextOffset(-dp(24));

        LinearLayout container = new LinearLayout(context) {

            boolean ignoreLayout = false;

            @Override
            protected void onMeasure(int widthMeasureSpec, int heightMeasureSpec) {
                ignoreLayout = true;
                int count;
                if (AndroidUtilities.displaySize.x > AndroidUtilities.displaySize.y) {
                    count = 3;
                } else {
                    count = 5;
                }
                dayPicker.setItemCount(count);
                monthPicker.setItemCount(count);
                yearPicker.setItemCount(count);
                dayPicker.getLayoutParams().height = dp(NumberPicker.DEFAULT_SIZE_PER_COUNT) * count;
                monthPicker.getLayoutParams().height = dp(NumberPicker.DEFAULT_SIZE_PER_COUNT) * count;
                yearPicker.getLayoutParams().height = dp(NumberPicker.DEFAULT_SIZE_PER_COUNT) * count;
                ignoreLayout = false;
                super.onMeasure(widthMeasureSpec, heightMeasureSpec);
            }

            @Override
            public void requestLayout() {
                if (ignoreLayout) {
                    return;
                }
                super.requestLayout();
            }
        };
        container.setOrientation(LinearLayout.VERTICAL);

        FrameLayout titleLayout = new FrameLayout(context);
        container.addView(titleLayout, LayoutHelper.createLinear(LayoutHelper.MATCH_PARENT, LayoutHelper.WRAP_CONTENT, Gravity.LEFT | Gravity.TOP, 22, 0, 0, 4));

        TextView titleView = new TextView(context);
        titleView.setText(title);
        titleView.setTextColor(Theme.getColor(Theme.key_dialogTextBlack, resourcesProvider));
        titleView.setTextSize(TypedValue.COMPLEX_UNIT_DIP, 20);
        titleView.setTypeface(AndroidUtilities.getTypeface(AndroidUtilities.TYPEFACE_ROBOTO_MEDIUM));
        titleLayout.addView(titleView, LayoutHelper.createFrame(LayoutHelper.WRAP_CONTENT, LayoutHelper.WRAP_CONTENT, Gravity.LEFT | Gravity.TOP, 0, 12, 0, 0));
        titleView.setOnTouchListener((v, event) -> true);

        LinearLayout linearLayout = new LinearLayout(context);
        linearLayout.setGravity(Gravity.CENTER);
        linearLayout.setOrientation(LinearLayout.HORIZONTAL);
        linearLayout.setWeightSum(1.0f);
        container.addView(linearLayout, LayoutHelper.createLinear(LayoutHelper.MATCH_PARENT, LayoutHelper.WRAP_CONTENT, 1f, 0, 0, 12, 0, 12));

        Calendar calendar = Calendar.getInstance();
        int minYear = calendar.get(Calendar.YEAR) - 149;
        calendar.setTimeInMillis(System.currentTimeMillis());
        int thisDay = calendar.get(Calendar.DAY_OF_MONTH);
        int thisMonth = calendar.get(Calendar.MONTH);
        int thisYear = calendar.get(Calendar.YEAR);
        final int undefinedYear = thisYear + 1;

        Runnable check = () -> {
            if (yearPicker.getValue() == undefinedYear) {
                dayPicker.setMinValue(1);
                try {
                    dayPicker.setMaxValue(YearMonth.of(2024, 1 + monthPicker.getValue()).lengthOfMonth());
                } catch (Exception e) {
                    FileLog.e(e);
                    dayPicker.setMaxValue(31);
                }
                monthPicker.setMinValue(0);
                monthPicker.setMaxValue(11);
            } else if (yearPicker.getValue() == thisYear) {
                monthPicker.setMinValue(0);
                monthPicker.setMaxValue(thisMonth);
                if (monthPicker.getValue() == thisMonth) {
                    dayPicker.setMinValue(1);
                    dayPicker.setMaxValue(1 + thisDay - 1);
                } else {
                    dayPicker.setMinValue(1);
                    try {
                        dayPicker.setMaxValue(YearMonth.of(yearPicker.getValue(), 1 + monthPicker.getValue()).lengthOfMonth());
                    } catch (Exception e) {
                        FileLog.e(e);
                        dayPicker.setMaxValue(31);
                    }
                }
            } else {
                dayPicker.setMinValue(1);
                try {
                    dayPicker.setMaxValue(YearMonth.of(yearPicker.getValue(), 1 + monthPicker.getValue()).lengthOfMonth());
                } catch (Exception e) {
                    FileLog.e(e);
                    dayPicker.setMaxValue(31);
                }
                monthPicker.setMinValue(0);
                monthPicker.setMaxValue(11);
            }
        };

        long currentTime = System.currentTimeMillis();

        TextView buttonTextView = new TextView(context) {
            @Override
            public CharSequence getAccessibilityClassName() {
                return Button.class.getName();
            }
        };

        linearLayout.addView(dayPicker, LayoutHelper.createLinear(0, 54 * 5, 0.25f));
        dayPicker.setMinValue(1);
        dayPicker.setMaxValue(31);
        dayPicker.setWrapSelectorWheel(false);
        dayPicker.setFormatter(value -> "" + value);
        final NumberPicker.OnScrollListener onScrollListener = (view, state) -> {
            if (state == NumberPicker.OnScrollListener.SCROLL_STATE_IDLE) check.run();
        };
        dayPicker.setOnScrollListener(onScrollListener);

        monthPicker.setMinValue(0);
        monthPicker.setMaxValue(11);
        monthPicker.setWrapSelectorWheel(false);
        linearLayout.addView(monthPicker, LayoutHelper.createLinear(0, 54 * 5, 0.5f));
        monthPicker.setFormatter(value -> {
            switch (value) {
                case 0: return LocaleController.getString(R.string.January);
                case 1: return LocaleController.getString(R.string.February);
                case 2: return LocaleController.getString(R.string.March);
                case 3: return LocaleController.getString(R.string.April);
                case 4: return LocaleController.getString(R.string.May);
                case 5: return LocaleController.getString(R.string.June);
                case 6: return LocaleController.getString(R.string.July);
                case 7: return LocaleController.getString(R.string.August);
                case 8: return LocaleController.getString(R.string.September);
                case 9: return LocaleController.getString(R.string.October);
                case 10: return LocaleController.getString(R.string.November);
                case 11:
                default: {
                    return LocaleController.getString(R.string.December);
                }
            }
        });
        monthPicker.setOnScrollListener(onScrollListener);

        yearPicker.setMinValue(minYear);
        yearPicker.setMaxValue(undefinedYear);
        yearPicker.setWrapSelectorWheel(false);
        yearPicker.setFormatter(value -> value == undefinedYear ? "—" : String.format("%02d", value));
        linearLayout.addView(yearPicker, LayoutHelper.createLinear(0, 54 * 5, 0.25f));
        yearPicker.setOnScrollListener(onScrollListener);

        if (currentBirthday != null) {
            dayPicker.setValue(currentBirthday.day);
            monthPicker.setValue(currentBirthday.month - 1);
            if ((currentBirthday.flags & 1) != 0) {
                yearPicker.setValue(currentBirthday.year);
            } else {
                yearPicker.setValue(undefinedYear);
            }
        } else {
            dayPicker.setValue(calendar.get(Calendar.DAY_OF_MONTH));
            monthPicker.setValue(calendar.get(Calendar.MONTH));
            yearPicker.setValue(undefinedYear);
        }

        check.run();

        if (addPrivacyText != null) {
            FrameLayout frameLayout = new FrameLayout(context);
            LinkSpanDrawable.LinksTextView textView = new LinkSpanDrawable.LinksTextView(context);
            textView.setTextSize(TypedValue.COMPLEX_UNIT_DIP, 13);
            textView.setTextColor(Theme.getColor(Theme.key_dialogTextGray2, resourcesProvider));
            textView.setLinkTextColor(Theme.getColor(Theme.key_chat_messageLinkIn, resourcesProvider));
            textView.setGravity(Gravity.CENTER);
            frameLayout.addView(textView, LayoutHelper.createFrame(LayoutHelper.WRAP_CONTENT, LayoutHelper.WRAP_CONTENT, Gravity.CENTER));;
            container.addView(frameLayout, LayoutHelper.createLinear(LayoutHelper.MATCH_PARENT, LayoutHelper.WRAP_CONTENT));

            final int currentAccount = UserConfig.selectedAccount;
            Runnable setText = () -> {
                ArrayList<TLRPC.PrivacyRule> rules = ContactsController.getInstance(currentAccount).getPrivacyRules(ContactsController.PRIVACY_RULES_TYPE_BIRTHDAY);
                String string = getString(R.string.EditProfileBirthdayInfoContacts);
                if (rules != null && !rules.isEmpty()) {
                    for (int i = 0; i < rules.size(); ++i) {
                        if (rules.get(i) instanceof TLRPC.TL_privacyValueAllowContacts) {
                            string = getString(R.string.EditProfileBirthdayInfoContacts);
                            break;
                        }
                        if (rules.get(i) instanceof TLRPC.TL_privacyValueAllowAll || rules.get(i) instanceof TLRPC.TL_privacyValueDisallowAll) {
                            string = getString(R.string.EditProfileBirthdayInfo);
                        }
                    }
                }
                textView.setText(AndroidUtilities.replaceArrows(AndroidUtilities.replaceSingleTag(string, () -> {
                    if (rules == null) return;
                    BaseFragment fragment = LaunchActivity.getLastFragment();
                    if (fragment == null) return;
                    BaseFragment.BottomSheetParams bottomSheetParams = new BaseFragment.BottomSheetParams();
                    bottomSheetParams.transitionFromLeft = true;
                    bottomSheetParams.allowNestedScroll = false;
                    fragment.showAsSheet(new PrivacyControlActivity(PrivacyControlActivity.PRIVACY_RULES_TYPE_BIRTHDAY), bottomSheetParams);
                }), true));
            };
            setText.run();

            NotificationCenter.getInstance(currentAccount).listen(frameLayout, NotificationCenter.privacyRulesUpdated, args -> setText.run());
            ContactsController.getInstance(currentAccount).loadPrivacySettings();
        }

        buttonTextView.setPadding(dp(34), 0, dp(34), 0);
        buttonTextView.setGravity(Gravity.CENTER);
        buttonTextView.setTextColor(Theme.getColor(Theme.key_featuredStickers_buttonText, resourcesProvider));
        buttonTextView.setTextSize(TypedValue.COMPLEX_UNIT_DIP, 14);
        buttonTextView.setTypeface(AndroidUtilities.getTypeface(AndroidUtilities.TYPEFACE_ROBOTO_MEDIUM));
        buttonTextView.setText(button);
        buttonTextView.setBackground(Theme.createSimpleSelectorRoundRectDrawable(dp(8), Theme.getColor(Theme.key_featuredStickers_addButton, resourcesProvider), Theme.getColor(Theme.key_featuredStickers_addButtonPressed, resourcesProvider)));
        container.addView(buttonTextView, LayoutHelper.createLinear(LayoutHelper.MATCH_PARENT, 48, Gravity.LEFT | Gravity.BOTTOM, 16, 15, 16, 16));
        buttonTextView.setOnClickListener(v -> {
            TLRPC.TL_birthday b = new TLRPC.TL_birthday();
            b.day   = dayPicker.getValue();
            b.month = 1 + monthPicker.getValue();
            if (yearPicker.getValue() != undefinedYear) {
                b.flags |= 1;
                b.year = yearPicker.getValue();
            }
            builder.getDismissRunnable().run();
            whenSelectedBirthday.run(b);
        });

        builder.setCustomView(container);
        return builder;
    }


    public interface StatusUntilDatePickerDelegate {
        void didSelectDate(int date);
    }

    public static BottomSheet.Builder createStatusUntilDatePickerDialog(Context context, long currentDate, final StatusUntilDatePickerDelegate delegate) {
        if (context == null) {
            return null;
        }

        ScheduleDatePickerColors datePickerColors = new ScheduleDatePickerColors();
        BottomSheet.Builder builder = new BottomSheet.Builder(context, false);
        builder.setApplyBottomPadding(false);

        final NumberPicker dayPicker = new NumberPicker(context);
        dayPicker.setTextColor(datePickerColors.textColor);
        dayPicker.setTextOffset(dp(10));
        dayPicker.setItemCount(5);
        final NumberPicker hourPicker = new NumberPicker(context) {
            @Override
            protected CharSequence getContentDescription(int value) {
                return LocaleController.formatPluralString("Hours", value);
            }
        };
        hourPicker.setItemCount(5);
        hourPicker.setTextColor(datePickerColors.textColor);
        hourPicker.setTextOffset(-dp(10));
        final NumberPicker minutePicker = new NumberPicker(context) {
            @Override
            protected CharSequence getContentDescription(int value) {
                return LocaleController.formatPluralString("Minutes", value);
            }
        };
        minutePicker.setItemCount(5);
        minutePicker.setTextColor(datePickerColors.textColor);
        minutePicker.setTextOffset(-dp(34));

        LinearLayout container = new LinearLayout(context) {

            boolean ignoreLayout = false;

            @Override
            protected void onMeasure(int widthMeasureSpec, int heightMeasureSpec) {
                ignoreLayout = true;
                int count;
                if (AndroidUtilities.displaySize.x > AndroidUtilities.displaySize.y) {
                    count = 3;
                } else {
                    count = 5;
                }
                dayPicker.setItemCount(count);
                hourPicker.setItemCount(count);
                minutePicker.setItemCount(count);
                dayPicker.getLayoutParams().height = dp(NumberPicker.DEFAULT_SIZE_PER_COUNT) * count;
                hourPicker.getLayoutParams().height = dp(NumberPicker.DEFAULT_SIZE_PER_COUNT) * count;
                minutePicker.getLayoutParams().height = dp(NumberPicker.DEFAULT_SIZE_PER_COUNT) * count;
                ignoreLayout = false;
                super.onMeasure(widthMeasureSpec, heightMeasureSpec);
            }

            @Override
            public void requestLayout() {
                if (ignoreLayout) {
                    return;
                }
                super.requestLayout();
            }
        };
        container.setOrientation(LinearLayout.VERTICAL);

        FrameLayout titleLayout = new FrameLayout(context);
        container.addView(titleLayout, LayoutHelper.createLinear(LayoutHelper.MATCH_PARENT, LayoutHelper.WRAP_CONTENT, Gravity.LEFT | Gravity.TOP, 22, 0, 0, 4));

        TextView titleView = new TextView(context);
        titleView.setText(LocaleController.getString("SetEmojiStatusUntilTitle", R.string.SetEmojiStatusUntilTitle));

        titleView.setTextColor(datePickerColors.textColor);
        titleView.setTextSize(TypedValue.COMPLEX_UNIT_DIP, 20);
        titleView.setTypeface(AndroidUtilities.getTypeface(AndroidUtilities.TYPEFACE_ROBOTO_MEDIUM));
        titleLayout.addView(titleView, LayoutHelper.createFrame(LayoutHelper.WRAP_CONTENT, LayoutHelper.WRAP_CONTENT, Gravity.LEFT | Gravity.TOP, 0, 12, 0, 0));
        titleView.setOnTouchListener((v, event) -> true);

        LinearLayout linearLayout = new LinearLayout(context);
        linearLayout.setOrientation(LinearLayout.HORIZONTAL);
        linearLayout.setWeightSum(1.0f);
        container.addView(linearLayout, LayoutHelper.createLinear(LayoutHelper.MATCH_PARENT, LayoutHelper.WRAP_CONTENT, 1f, 0, 0, 12, 0, 12));

        long currentTime = System.currentTimeMillis();
        Calendar calendar = Calendar.getInstance();
        calendar.setTimeInMillis(currentTime);
        int currentYear = calendar.get(Calendar.YEAR);
        int currentDayYear = calendar.get(Calendar.DAY_OF_YEAR);

        TextView buttonTextView = new TextView(context) {
            @Override
            public CharSequence getAccessibilityClassName() {
                return Button.class.getName();
            }
        };

        linearLayout.addView(dayPicker, LayoutHelper.createLinear(0, 54 * 5, 0.5f));
        dayPicker.setMinValue(0);
        dayPicker.setMaxValue(365);
        dayPicker.setWrapSelectorWheel(false);
        dayPicker.setFormatter(value -> {
            if (value == 0) {
                return LocaleController.getString("MessageScheduleToday", R.string.MessageScheduleToday);
            } else {
                long date = currentTime + (long) value * 86400000L;
                calendar.setTimeInMillis(date);
                int year = calendar.get(Calendar.YEAR);
                int yearDay = calendar.get(Calendar.DAY_OF_YEAR);
                if (year == currentYear && yearDay < currentDayYear + 7) {
                    return LocaleController.getInstance().formatterWeek.format(date) + ", " + LocaleController.getInstance().formatterScheduleDay.format(date);
                } else if (year == currentYear) {
                    return LocaleController.getInstance().formatterScheduleDay.format(date);
                } else {
                    return LocaleController.getInstance().formatterScheduleYear.format(date);
                }
            }
        });
        final NumberPicker.OnValueChangeListener onValueChangeListener = (picker, oldVal, newVal) -> {
<<<<<<< HEAD
            try {
                if (!NekoConfig.disableVibration.Bool())
                container.performHapticFeedback(HapticFeedbackConstants.KEYBOARD_TAP, HapticFeedbackConstants.FLAG_IGNORE_GLOBAL_SETTING);
            } catch (Exception ignore) {

            }
=======
>>>>>>> a906f12a
            checkScheduleDate(null, null, 0, dayPicker, hourPicker, minutePicker);
        };
        dayPicker.setOnValueChangedListener(onValueChangeListener);

        hourPicker.setMinValue(0);
        hourPicker.setMaxValue(23);
        linearLayout.addView(hourPicker, LayoutHelper.createLinear(0, 54 * 5, 0.2f));
        hourPicker.setFormatter(value -> String.format("%02d", value));
        hourPicker.setOnValueChangedListener(onValueChangeListener);

        minutePicker.setMinValue(0);
        minutePicker.setMaxValue(59);
        minutePicker.setValue(0);
        minutePicker.setFormatter(value -> String.format("%02d", value));
        linearLayout.addView(minutePicker, LayoutHelper.createLinear(0, 54 * 5, 0.3f));
        minutePicker.setOnValueChangedListener(onValueChangeListener);

        if (currentDate > 0 && currentDate != 0x7FFFFFFE) {
            currentDate *= 1000;
            calendar.setTimeInMillis(System.currentTimeMillis());
            calendar.set(Calendar.MINUTE, 0);
            calendar.set(Calendar.SECOND, 0);
            calendar.set(Calendar.MILLISECOND, 0);
            calendar.set(Calendar.HOUR_OF_DAY, 0);
            int days = (int) ((currentDate - calendar.getTimeInMillis()) / (24 * 60 * 60 * 1000));
            calendar.setTimeInMillis(currentDate);
            if (days >= 0) {
                minutePicker.setValue(calendar.get(Calendar.MINUTE));
                hourPicker.setValue(calendar.get(Calendar.HOUR_OF_DAY));
                dayPicker.setValue(days);
            }
        }

        checkScheduleDate(null, null, 0, dayPicker, hourPicker, minutePicker);

        buttonTextView.setPadding(dp(34), 0, dp(34), 0);
        buttonTextView.setGravity(Gravity.CENTER);
        buttonTextView.setTextColor(datePickerColors.buttonTextColor);
        buttonTextView.setTextSize(TypedValue.COMPLEX_UNIT_DIP, 14);
        buttonTextView.setTypeface(AndroidUtilities.getTypeface("fonts/rmedium.ttf"));
        buttonTextView.setBackgroundDrawable(Theme.createSimpleSelectorRoundRectDrawable(dp(8), datePickerColors.buttonBackgroundColor, datePickerColors.buttonBackgroundPressedColor));
        buttonTextView.setText(LocaleController.getString("SetEmojiStatusUntilButton", R.string.SetEmojiStatusUntilButton));
        container.addView(buttonTextView, LayoutHelper.createLinear(LayoutHelper.MATCH_PARENT, 48, Gravity.LEFT | Gravity.BOTTOM, 16, 15, 16, 16));
        buttonTextView.setOnClickListener(v -> {
            boolean setSeconds = checkScheduleDate(null, null, 0, dayPicker, hourPicker, minutePicker);
            calendar.setTimeInMillis(System.currentTimeMillis() + (long) dayPicker.getValue() * 24 * 3600 * 1000);
            calendar.set(Calendar.HOUR_OF_DAY, hourPicker.getValue());
            calendar.set(Calendar.MINUTE, minutePicker.getValue());
            if (setSeconds) {
                calendar.set(Calendar.SECOND, 0);
            }
            delegate.didSelectDate((int) (calendar.getTimeInMillis() / 1000));
            builder.getDismissRunnable().run();
        });

        builder.setCustomView(container);
        BottomSheet bottomSheet = builder.show();
        bottomSheet.setBackgroundColor(datePickerColors.backgroundColor);
        bottomSheet.fixNavigationBar(datePickerColors.backgroundColor);
        return builder;
    }

    public static BottomSheet.Builder createAutoDeleteDatePickerDialog(Context context, int type, Theme.ResourcesProvider resourcesProvider, final ScheduleDatePickerDelegate datePickerDelegate) {
        if (context == null) {
            return null;
        }

        ScheduleDatePickerColors datePickerColors = new ScheduleDatePickerColors(resourcesProvider);
        BottomSheet.Builder builder = new BottomSheet.Builder(context, false, resourcesProvider);
        builder.setApplyBottomPadding(false);

        int[] values = new int[]{
                0,
                60 * 24,
                2 * 60 * 24,
                3 * 60 * 24,
                4 * 60 * 24,
                5 * 60 * 24,
                6 * 60 * 24,
                7 * 60 * 24,
                2 * 7 * 60 * 24,
                3 * 7 * 60 * 24,
                31 * 60 * 24,
                2 * 31 * 60 * 24,
                3 * 31 * 60 * 24,
                4 * 31 * 60 * 24,
                5 * 31 * 60 * 24,
                6 * 31 * 60 * 24,
                365 * 60 * 24
        };

        final NumberPicker numberPicker = new NumberPicker(context, resourcesProvider) {
            @Override
            protected CharSequence getContentDescription(int index) {
                if (values[index] == 0) {
                    return LocaleController.getString("AutoDeleteNever", R.string.AutoDeleteNever);
                } else if (values[index] < 7 * 60 * 24) {
                    return LocaleController.formatPluralString("Days", values[index] / (60 * 24));
                } else if (values[index] < 31 * 60 * 24) {
                    return LocaleController.formatPluralString("Weeks", values[index] / (60 * 24));
                } else if (values[index] < 365 * 60 * 24) {
                    return LocaleController.formatPluralString("Months", values[index] / (7 * 60 * 24));
                } else {
                    return LocaleController.formatPluralString("Years", values[index] * 5 / 31 * 60 * 24);
                }
            }
        };
        numberPicker.setMinValue(0);
        numberPicker.setMaxValue(values.length - 1);
        numberPicker.setTextColor(datePickerColors.textColor);
        numberPicker.setValue(0);
        numberPicker.setFormatter(index -> {
            if (values[index] == 0) {
                return LocaleController.getString("AutoDeleteNever", R.string.AutoDeleteNever);
            } else if (values[index] < 7 * 60 * 24) {
                return LocaleController.formatPluralString("Days", values[index] / (60 * 24));
            } else if (values[index] < 31 * 60 * 24) {
                return LocaleController.formatPluralString("Weeks", values[index] / (7 * 60 * 24));
            } else if (values[index] < 365 * 60 * 24) {
                return LocaleController.formatPluralString("Months", values[index] / (31 * 60 * 24));
            } else {
                return LocaleController.formatPluralString("Years", values[index] / (365 * 60 * 24));
            }
        });

        LinearLayout container = new LinearLayout(context) {

            boolean ignoreLayout = false;

            @Override
            protected void onMeasure(int widthMeasureSpec, int heightMeasureSpec) {
                ignoreLayout = true;
                int count;
                if (AndroidUtilities.displaySize.x > AndroidUtilities.displaySize.y) {
                    count = 3;
                } else {
                    count = 5;
                }
                numberPicker.setItemCount(count);
                numberPicker.getLayoutParams().height = dp(NumberPicker.DEFAULT_SIZE_PER_COUNT) * count;
                ignoreLayout = false;
                super.onMeasure(widthMeasureSpec, heightMeasureSpec);
            }

            @Override
            public void requestLayout() {
                if (ignoreLayout) {
                    return;
                }
                super.requestLayout();
            }
        };
        container.setOrientation(LinearLayout.VERTICAL);

        FrameLayout titleLayout = new FrameLayout(context);
        container.addView(titleLayout, LayoutHelper.createLinear(LayoutHelper.MATCH_PARENT, LayoutHelper.WRAP_CONTENT, Gravity.LEFT | Gravity.TOP, 22, 0, 0, 4));

        TextView titleView = new TextView(context);
        titleView.setText(LocaleController.getString("AutoDeleteAfteTitle", R.string.AutoDeleteAfteTitle));

        titleView.setTextColor(datePickerColors.textColor);
        titleView.setTextSize(TypedValue.COMPLEX_UNIT_DIP, 20);
        titleView.setTypeface(AndroidUtilities.getTypeface("fonts/rmedium.ttf"));
        titleLayout.addView(titleView, LayoutHelper.createFrame(LayoutHelper.WRAP_CONTENT, LayoutHelper.WRAP_CONTENT, Gravity.LEFT | Gravity.TOP, 0, 12, 0, 0));
        titleView.setOnTouchListener((v, event) -> true);

        LinearLayout linearLayout = new LinearLayout(context);
        linearLayout.setOrientation(LinearLayout.HORIZONTAL);
        linearLayout.setWeightSum(1.0f);
        container.addView(linearLayout, LayoutHelper.createLinear(LayoutHelper.MATCH_PARENT, LayoutHelper.WRAP_CONTENT, 1f, 0, 0, 12, 0, 12));

        AnimatedTextView buttonTextView = new AnimatedTextView(context, true, true, false) {
            @Override
            public CharSequence getAccessibilityClassName() {
                return Button.class.getName();
            }
        };

        linearLayout.addView(numberPicker, LayoutHelper.createLinear(0, 54 * 5, 1f));

        buttonTextView.setPadding(0, 0, 0, 0);
        buttonTextView.setGravity(Gravity.CENTER);
        buttonTextView.setTextColor(datePickerColors.buttonTextColor);
        buttonTextView.setTextSize(dp(14));
        buttonTextView.setTypeface(AndroidUtilities.getTypeface("fonts/rmedium.ttf"));
        buttonTextView.setBackgroundDrawable(Theme.createSimpleSelectorRoundRectDrawable(dp(8), datePickerColors.buttonBackgroundColor, datePickerColors.buttonBackgroundPressedColor));
        container.addView(buttonTextView, LayoutHelper.createLinear(LayoutHelper.MATCH_PARENT, 48, Gravity.LEFT | Gravity.BOTTOM, 16, 15, 16, 16));
        buttonTextView.setText(LocaleController.getString("DisableAutoDeleteTimer", R.string.DisableAutoDeleteTimer));

        final NumberPicker.OnValueChangeListener onValueChangeListener = (picker, oldVal, newVal) -> {
            try {
                if (newVal == 0) {
                    buttonTextView.setText(LocaleController.getString("DisableAutoDeleteTimer", R.string.DisableAutoDeleteTimer));
                } else {
                    buttonTextView.setText(LocaleController.getString("SetAutoDeleteTimer", R.string.SetAutoDeleteTimer));
                }
<<<<<<< HEAD
                if (!NekoConfig.disableVibration.Bool())
                    container.performHapticFeedback(HapticFeedbackConstants.KEYBOARD_TAP, HapticFeedbackConstants.FLAG_IGNORE_GLOBAL_SETTING);
=======
>>>>>>> a906f12a
            } catch (Exception ignore) {

            }
        };
        numberPicker.setOnValueChangedListener(onValueChangeListener);

        buttonTextView.setOnClickListener(v -> {
            int time = values[numberPicker.getValue()];
            datePickerDelegate.didSelectDate(true, time);
            builder.getDismissRunnable().run();
        });

        builder.setCustomView(container);
        BottomSheet bottomSheet = builder.show();
        bottomSheet.setBackgroundColor(datePickerColors.backgroundColor);
        bottomSheet.fixNavigationBar(datePickerColors.backgroundColor);
        return builder;
    }

    public static BottomSheet.Builder createSoundFrequencyPickerDialog(Context context, int notifyMaxCount, int notifyDelay, final SoundFrequencyDelegate delegate) {
        return createSoundFrequencyPickerDialog(context, notifyMaxCount, notifyDelay, delegate, null);
    }

    public static BottomSheet.Builder createSoundFrequencyPickerDialog(Context context, int notifyMaxCount, int notifyDelay, final SoundFrequencyDelegate delegate, Theme.ResourcesProvider resourcesProvider) {
        if (context == null) {
            return null;
        }

        ScheduleDatePickerColors datePickerColors = new ScheduleDatePickerColors(resourcesProvider);
        BottomSheet.Builder builder = new BottomSheet.Builder(context, false, resourcesProvider);
        builder.setApplyBottomPadding(false);

        final NumberPicker times = new NumberPicker(context, resourcesProvider) {
            @Override
            protected CharSequence getContentDescription(int index) {
                return LocaleController.formatPluralString("Times", index + 1);
            }
        };
        times.setMinValue(0);
        times.setMaxValue(10);
        times.setTextColor(datePickerColors.textColor);
        times.setValue(notifyMaxCount - 1);
        times.setWrapSelectorWheel(false);
        times.setFormatter(index -> LocaleController.formatPluralString("Times", index + 1));

        final NumberPicker minutes = new NumberPicker(context, resourcesProvider) {
            @Override
            protected CharSequence getContentDescription(int index) {
                return LocaleController.formatPluralString("Times", index + 1);
            }
        };
        minutes.setMinValue(0);
        minutes.setMaxValue(10);
        minutes.setTextColor(datePickerColors.textColor);
        minutes.setValue(notifyDelay / 60 - 1);
        minutes.setWrapSelectorWheel(false);
        minutes.setFormatter(index -> LocaleController.formatPluralString("Minutes", index + 1));

        NumberPicker divider = new NumberPicker(context, resourcesProvider);
        divider.setMinValue(0);
        divider.setMaxValue(0);
        divider.setTextColor(datePickerColors.textColor);
        divider.setValue(0);
        divider.setWrapSelectorWheel(false);
        divider.setFormatter(index -> LocaleController.getString("NotificationsFrequencyDivider", R.string.NotificationsFrequencyDivider));

        LinearLayout container = new LinearLayout(context) {

            boolean ignoreLayout = false;

            @Override
            protected void onMeasure(int widthMeasureSpec, int heightMeasureSpec) {
                ignoreLayout = true;
                int count;
                if (AndroidUtilities.displaySize.x > AndroidUtilities.displaySize.y) {
                    count = 3;
                } else {
                    count = 5;
                }
                times.setItemCount(count);
                times.getLayoutParams().height = dp(NumberPicker.DEFAULT_SIZE_PER_COUNT) * count;
                minutes.setItemCount(count);
                minutes.getLayoutParams().height = dp(NumberPicker.DEFAULT_SIZE_PER_COUNT) * count;
                divider.setItemCount(count);
                divider.getLayoutParams().height = dp(NumberPicker.DEFAULT_SIZE_PER_COUNT) * count;
                ignoreLayout = false;
                super.onMeasure(widthMeasureSpec, heightMeasureSpec);
            }

            @Override
            public void requestLayout() {
                if (ignoreLayout) {
                    return;
                }
                super.requestLayout();
            }
        };
        container.setOrientation(LinearLayout.VERTICAL);

        FrameLayout titleLayout = new FrameLayout(context);
        container.addView(titleLayout, LayoutHelper.createLinear(LayoutHelper.MATCH_PARENT, LayoutHelper.WRAP_CONTENT, Gravity.LEFT | Gravity.TOP, 22, 0, 0, 4));

        TextView titleView = new TextView(context);
        titleView.setText(LocaleController.getString("NotfificationsFrequencyTitle", R.string.NotfificationsFrequencyTitle));

        titleView.setTextColor(datePickerColors.textColor);
        titleView.setTextSize(TypedValue.COMPLEX_UNIT_DIP, 20);
        titleView.setTypeface(AndroidUtilities.getTypeface("fonts/rmedium.ttf"));
        titleLayout.addView(titleView, LayoutHelper.createFrame(LayoutHelper.WRAP_CONTENT, LayoutHelper.WRAP_CONTENT, Gravity.LEFT | Gravity.TOP, 0, 12, 0, 0));
        titleView.setOnTouchListener((v, event) -> true);

        LinearLayout linearLayout = new LinearLayout(context);
        linearLayout.setOrientation(LinearLayout.HORIZONTAL);
        linearLayout.setWeightSum(1.0f);
        container.addView(linearLayout, LayoutHelper.createLinear(LayoutHelper.MATCH_PARENT, LayoutHelper.WRAP_CONTENT, 1f, 0, 0, 12, 0, 12));

        TextView buttonTextView = new TextView(context) {
            @Override
            public CharSequence getAccessibilityClassName() {
                return Button.class.getName();
            }
        };

        linearLayout.addView(times, LayoutHelper.createLinear(0, 54 * 5, 0.4f));
        linearLayout.addView(divider, LayoutHelper.createLinear(0, LayoutHelper.WRAP_CONTENT, 0.2f, Gravity.CENTER_VERTICAL));
        linearLayout.addView(minutes, LayoutHelper.createLinear(0, 54 * 5, 0.4f));

        buttonTextView.setPadding(dp(34), 0, dp(34), 0);
        buttonTextView.setGravity(Gravity.CENTER);
        buttonTextView.setTextColor(datePickerColors.buttonTextColor);
        buttonTextView.setTextSize(TypedValue.COMPLEX_UNIT_DIP, 14);
        buttonTextView.setTypeface(AndroidUtilities.getTypeface("fonts/rmedium.ttf"));
        buttonTextView.setBackgroundDrawable(Theme.createSimpleSelectorRoundRectDrawable(dp(8), datePickerColors.buttonBackgroundColor, datePickerColors.buttonBackgroundPressedColor));
        buttonTextView.setText(LocaleController.getString("AutoDeleteConfirm", R.string.AutoDeleteConfirm));
        container.addView(buttonTextView, LayoutHelper.createLinear(LayoutHelper.MATCH_PARENT, 48, Gravity.LEFT | Gravity.BOTTOM, 16, 15, 16, 16));

        final NumberPicker.OnValueChangeListener onValueChangeListener = (picker, oldVal, newVal) -> {
<<<<<<< HEAD
            try {
                if (!NekoConfig.disableVibration.Bool())
                    container.performHapticFeedback(HapticFeedbackConstants.KEYBOARD_TAP, HapticFeedbackConstants.FLAG_IGNORE_GLOBAL_SETTING);
            } catch (Exception ignore) {
=======
>>>>>>> a906f12a

        };
        times.setOnValueChangedListener(onValueChangeListener);
        minutes.setOnValueChangedListener(onValueChangeListener);

        buttonTextView.setOnClickListener(v -> {
            int time = times.getValue() + 1;
            int minute = (minutes.getValue() + 1) * 60;
            delegate.didSelectValues(time, minute);
            builder.getDismissRunnable().run();
        });

        builder.setCustomView(container);
        BottomSheet bottomSheet = builder.show();
        bottomSheet.setBackgroundColor(datePickerColors.backgroundColor);
        bottomSheet.fixNavigationBar(datePickerColors.backgroundColor);
        return builder;
    }

    public static BottomSheet.Builder createMuteForPickerDialog(Context context, Theme.ResourcesProvider resourcesProvider, final ScheduleDatePickerDelegate datePickerDelegate) {
        if (context == null) {
            return null;
        }

        ScheduleDatePickerColors datePickerColors = new ScheduleDatePickerColors(resourcesProvider);
        BottomSheet.Builder builder = new BottomSheet.Builder(context, false, resourcesProvider);
        builder.setApplyBottomPadding(false);

        int[] values = new int[]{
                30,
                60,
                60 * 2,
                60 * 3,
                60 * 8,
                60 * 24,
                2 * 60 * 24,
                3 * 60 * 24,
                4 * 60 * 24,
                5 * 60 * 24,
                6 * 60 * 24,
                7 * 60 * 24,
                2 * 7 * 60 * 24,
                3 * 7 * 60 * 24,
                31 * 60 * 24,
                2 * 31 * 60 * 24,
                3 * 31 * 60 * 24,
                4 * 31 * 60 * 24,
                5 * 31 * 60 * 24,
                6 * 31 * 60 * 24,
                365 * 60 * 24
        };

        final NumberPicker numberPicker = new NumberPicker(context, resourcesProvider) {
            @Override
            protected CharSequence getContentDescription(int index) {
                if (values[index] == 0) {
                    return LocaleController.getString("MuteNever", R.string.MuteNever);
                } else if (values[index] < 60) {
                    return LocaleController.formatPluralString("Minutes", values[index]);
                } else if (values[index] < 60 * 24) {
                    return LocaleController.formatPluralString("Hours", values[index] / 60);
                } else if (values[index] < 7 * 60 * 24) {
                    return LocaleController.formatPluralString("Days", values[index] / (60 * 24));
                } else if (values[index] < 31 * 60 * 24) {
                    return LocaleController.formatPluralString("Weeks", values[index] / (7 * 60 * 24));
                } else if (values[index] < 365 * 60 * 24) {
                    return LocaleController.formatPluralString("Months", values[index] / (31 * 60 * 24));
                } else {
                    return LocaleController.formatPluralString("Years", values[index] / (365 * 60 * 24));
                }
            }
        };
        numberPicker.setMinValue(0);
        numberPicker.setMaxValue(values.length - 1);
        numberPicker.setTextColor(datePickerColors.textColor);
        numberPicker.setValue(0);
        numberPicker.setFormatter(index -> {
            if (values[index] == 0) {
                return LocaleController.getString("MuteNever", R.string.MuteNever);
            } else if (values[index] < 60) {
                return LocaleController.formatPluralString("Minutes", values[index]);
            } else if (values[index] < 60 * 24) {
                return LocaleController.formatPluralString("Hours", values[index] / 60);
            } else if (values[index] < 7 * 60 * 24) {
                return LocaleController.formatPluralString("Days", values[index] / (60 * 24));
            } else if (values[index] < 31 * 60 * 24) {
                return LocaleController.formatPluralString("Weeks", values[index] / (7 * 60 * 24));
            } else if (values[index] < 365 * 60 * 24) {
                return LocaleController.formatPluralString("Months", values[index] / (31 * 60 * 24));
            } else {
                return LocaleController.formatPluralString("Years", values[index] / (365 * 60 * 24));
            }
        });

        LinearLayout container = new LinearLayout(context) {

            boolean ignoreLayout = false;

            @Override
            protected void onMeasure(int widthMeasureSpec, int heightMeasureSpec) {
                ignoreLayout = true;
                int count;
                if (AndroidUtilities.displaySize.x > AndroidUtilities.displaySize.y) {
                    count = 3;
                } else {
                    count = 5;
                }
                numberPicker.setItemCount(count);
                numberPicker.getLayoutParams().height = dp(NumberPicker.DEFAULT_SIZE_PER_COUNT) * count;
                ignoreLayout = false;
                super.onMeasure(widthMeasureSpec, heightMeasureSpec);
            }

            @Override
            public void requestLayout() {
                if (ignoreLayout) {
                    return;
                }
                super.requestLayout();
            }
        };
        container.setOrientation(LinearLayout.VERTICAL);

        FrameLayout titleLayout = new FrameLayout(context);
        container.addView(titleLayout, LayoutHelper.createLinear(LayoutHelper.MATCH_PARENT, LayoutHelper.WRAP_CONTENT, Gravity.LEFT | Gravity.TOP, 22, 0, 0, 4));

        TextView titleView = new TextView(context);
        titleView.setText(LocaleController.getString("MuteForAlert", R.string.MuteForAlert));
        titleView.setTextColor(datePickerColors.textColor);
        titleView.setTextSize(TypedValue.COMPLEX_UNIT_DIP, 20);
        titleView.setTypeface(AndroidUtilities.getTypeface("fonts/rmedium.ttf"));
        titleLayout.addView(titleView, LayoutHelper.createFrame(LayoutHelper.WRAP_CONTENT, LayoutHelper.WRAP_CONTENT, Gravity.LEFT | Gravity.TOP, 0, 12, 0, 0));
        titleView.setOnTouchListener((v, event) -> true);

        LinearLayout linearLayout = new LinearLayout(context);
        linearLayout.setOrientation(LinearLayout.HORIZONTAL);
        linearLayout.setWeightSum(1.0f);
        container.addView(linearLayout, LayoutHelper.createLinear(LayoutHelper.MATCH_PARENT, LayoutHelper.WRAP_CONTENT, 1f, 0, 0, 12, 0, 12));

        TextView buttonTextView = new TextView(context) {
            @Override
            public CharSequence getAccessibilityClassName() {
                return Button.class.getName();
            }
        };

        linearLayout.addView(numberPicker, LayoutHelper.createLinear(0, 54 * 5, 1f));
        final NumberPicker.OnValueChangeListener onValueChangeListener = (picker, oldVal, newVal) -> {
<<<<<<< HEAD
            try {
                if (!NekoConfig.disableVibration.Bool())
                    container.performHapticFeedback(HapticFeedbackConstants.KEYBOARD_TAP, HapticFeedbackConstants.FLAG_IGNORE_GLOBAL_SETTING);
            } catch (Exception ignore) {
=======
>>>>>>> a906f12a

        };
        numberPicker.setOnValueChangedListener(onValueChangeListener);

        buttonTextView.setPadding(dp(34), 0, dp(34), 0);
        buttonTextView.setGravity(Gravity.CENTER);
        buttonTextView.setTextColor(datePickerColors.buttonTextColor);
        buttonTextView.setTextSize(TypedValue.COMPLEX_UNIT_DIP, 14);
        buttonTextView.setTypeface(AndroidUtilities.getTypeface("fonts/rmedium.ttf"));
        buttonTextView.setBackgroundDrawable(Theme.createSimpleSelectorRoundRectDrawable(dp(8), datePickerColors.buttonBackgroundColor, datePickerColors.buttonBackgroundPressedColor));
        buttonTextView.setText(LocaleController.getString("AutoDeleteConfirm", R.string.AutoDeleteConfirm));
        container.addView(buttonTextView, LayoutHelper.createLinear(LayoutHelper.MATCH_PARENT, 48, Gravity.LEFT | Gravity.BOTTOM, 16, 15, 16, 16));
        buttonTextView.setOnClickListener(v -> {
            int time = values[numberPicker.getValue()] * 60;
            datePickerDelegate.didSelectDate(true, time);
            builder.getDismissRunnable().run();
        });

        builder.setCustomView(container);
        BottomSheet bottomSheet = builder.show();
        bottomSheet.setBackgroundColor(datePickerColors.backgroundColor);
        bottomSheet.fixNavigationBar(datePickerColors.backgroundColor);

        return builder;
    }

    private static void checkMuteForButton(NumberPicker dayPicker, NumberPicker hourPicker, TextView buttonTextView, boolean animated) {
        StringBuilder stringBuilder = new StringBuilder();
        if (dayPicker.getValue() != 0) {
            stringBuilder.append(dayPicker.getValue()).append(LocaleController.getString("SecretChatTimerDays", R.string.SecretChatTimerDays));
        }
        if (hourPicker.getValue() != 0) {
            if (stringBuilder.length() > 0) {
                stringBuilder.append(" ");
            }
            stringBuilder.append(hourPicker.getValue()).append(LocaleController.getString("SecretChatTimerHours", R.string.SecretChatTimerHours));
        }
        if (stringBuilder.length() == 0) {
            buttonTextView.setText(LocaleController.getString("ChooseTimeForMute", R.string.ChooseTimeForMute));
            if (buttonTextView.isEnabled()) {
                buttonTextView.setEnabled(false);
                if (animated) {
                    buttonTextView.animate().alpha(0.5f);
                } else {
                    buttonTextView.setAlpha(0.5f);
                }
            }
        } else {
            buttonTextView.setText(LocaleController.formatString("MuteForButton", R.string.MuteForButton, stringBuilder.toString()));
            if (!buttonTextView.isEnabled()) {
                buttonTextView.setEnabled(true);
                if (animated) {
                    buttonTextView.animate().alpha(1f);
                } else {
                    buttonTextView.setAlpha(1f);
                }
            }
        }
    }

    private static void checkCalendarDate(long minDate, NumberPicker dayPicker, NumberPicker monthPicker, NumberPicker yearPicker) {
        int month, year;

        Calendar calendar = Calendar.getInstance();
        calendar.setTimeInMillis(minDate);
        int minYear = calendar.get(Calendar.YEAR);
        int minMonth = calendar.get(Calendar.MONTH);
        int minDay = calendar.get(Calendar.DAY_OF_MONTH);
        calendar.setTimeInMillis(System.currentTimeMillis());
        int maxYear = calendar.get(Calendar.YEAR);
        int maxMonth = calendar.get(Calendar.MONTH);
        int maxDay = calendar.get(Calendar.DAY_OF_MONTH);

        yearPicker.setMaxValue(maxYear);
        yearPicker.setMinValue(minYear);
        year = yearPicker.getValue();

        monthPicker.setMaxValue(year == maxYear ? maxMonth : 11);
        monthPicker.setMinValue(year == minYear ? minMonth : 0);
        month = monthPicker.getValue();

        calendar.set(Calendar.YEAR, year);
        calendar.set(Calendar.MONTH, month);

        int daysInMonth = calendar.getActualMaximum(Calendar.DAY_OF_MONTH);
        dayPicker.setMaxValue(year == maxYear && month == maxMonth ? Math.min(maxDay, daysInMonth) : daysInMonth);
        dayPicker.setMinValue(year == minYear && month == minMonth ? minDay : 1);
    }

    public static BottomSheet.Builder createCalendarPickerDialog(Context context, long minDate, final MessagesStorage.IntCallback callback, Theme.ResourcesProvider resourcesProvider) {
        if (context == null) {
            return null;
        }

        BottomSheet.Builder builder = new BottomSheet.Builder(context, false, resourcesProvider);
        builder.setApplyBottomPadding(false);

        final NumberPicker dayPicker = new NumberPicker(context, resourcesProvider);
        dayPicker.setTextOffset(dp(10));
        dayPicker.setItemCount(5);
        final NumberPicker monthPicker = new NumberPicker(context, resourcesProvider);
        monthPicker.setItemCount(5);
        monthPicker.setTextOffset(-dp(10));
        final NumberPicker yearPicker = new NumberPicker(context, resourcesProvider);
        yearPicker.setItemCount(5);
        yearPicker.setTextOffset(-dp(24));

        LinearLayout container = new LinearLayout(context) {

            boolean ignoreLayout = false;

            @Override
            protected void onMeasure(int widthMeasureSpec, int heightMeasureSpec) {
                ignoreLayout = true;
                int count;
                if (AndroidUtilities.displaySize.x > AndroidUtilities.displaySize.y) {
                    count = 3;
                } else {
                    count = 5;
                }
                dayPicker.setItemCount(count);
                monthPicker.setItemCount(count);
                yearPicker.setItemCount(count);
                dayPicker.getLayoutParams().height = dp(NumberPicker.DEFAULT_SIZE_PER_COUNT) * count;
                monthPicker.getLayoutParams().height = dp(NumberPicker.DEFAULT_SIZE_PER_COUNT) * count;
                yearPicker.getLayoutParams().height = dp(NumberPicker.DEFAULT_SIZE_PER_COUNT) * count;
                ignoreLayout = false;
                super.onMeasure(widthMeasureSpec, heightMeasureSpec);
            }

            @Override
            public void requestLayout() {
                if (ignoreLayout) {
                    return;
                }
                super.requestLayout();
            }
        };
        container.setOrientation(LinearLayout.VERTICAL);

        FrameLayout titleLayout = new FrameLayout(context);
        container.addView(titleLayout, LayoutHelper.createLinear(LayoutHelper.MATCH_PARENT, LayoutHelper.WRAP_CONTENT, Gravity.LEFT | Gravity.TOP, 22, 0, 0, 4));

        TextView titleView = new TextView(context);
        titleView.setText(LocaleController.getString("ChooseDate", R.string.ChooseDate));
        titleView.setTextColor(Theme.getColor(Theme.key_dialogTextBlack, resourcesProvider));
        titleView.setTextSize(TypedValue.COMPLEX_UNIT_DIP, 20);
        titleView.setTypeface(AndroidUtilities.getTypeface("fonts/rmedium.ttf"));
        titleLayout.addView(titleView, LayoutHelper.createFrame(LayoutHelper.WRAP_CONTENT, LayoutHelper.WRAP_CONTENT, Gravity.LEFT | Gravity.TOP, 0, 12, 0, 0));
        titleView.setOnTouchListener((v, event) -> true);

        LinearLayout linearLayout = new LinearLayout(context);
        linearLayout.setOrientation(LinearLayout.HORIZONTAL);
        linearLayout.setWeightSum(1.0f);
        container.addView(linearLayout, LayoutHelper.createLinear(LayoutHelper.MATCH_PARENT, LayoutHelper.WRAP_CONTENT, 1f, 0, 0, 12, 0, 12));

        long currentTime = System.currentTimeMillis();

        TextView buttonTextView = new TextView(context) {
            @Override
            public CharSequence getAccessibilityClassName() {
                return Button.class.getName();
            }
        };

        linearLayout.addView(dayPicker, LayoutHelper.createLinear(0, 54 * 5, 0.25f));
        dayPicker.setMinValue(1);
        dayPicker.setMaxValue(31);
        dayPicker.setWrapSelectorWheel(false);
        dayPicker.setFormatter(value -> "" + value);
        final NumberPicker.OnValueChangeListener onValueChangeListener = (picker, oldVal, newVal) -> {
<<<<<<< HEAD
            try {
                if (!NekoConfig.disableVibration.Bool()) {
                    container.performHapticFeedback(HapticFeedbackConstants.KEYBOARD_TAP, HapticFeedbackConstants.FLAG_IGNORE_GLOBAL_SETTING);
                }
            } catch (Exception ignore) {

            }
=======
>>>>>>> a906f12a
            checkCalendarDate(minDate, dayPicker, monthPicker, yearPicker);
        };
        dayPicker.setOnValueChangedListener(onValueChangeListener);

        monthPicker.setMinValue(0);
        monthPicker.setMaxValue(11);
        monthPicker.setWrapSelectorWheel(false);
        linearLayout.addView(monthPicker, LayoutHelper.createLinear(0, 54 * 5, 0.5f));
        monthPicker.setFormatter(value -> {
            switch (value) {
                case 0: return LocaleController.getString("January", R.string.January);
                case 1: return LocaleController.getString("February", R.string.February);
                case 2: return LocaleController.getString("March", R.string.March);
                case 3: return LocaleController.getString("April", R.string.April);
                case 4: return LocaleController.getString("May", R.string.May);
                case 5: return LocaleController.getString("June", R.string.June);
                case 6: return LocaleController.getString("July", R.string.July);
                case 7: return LocaleController.getString("August", R.string.August);
                case 8: return LocaleController.getString("September", R.string.September);
                case 9: return LocaleController.getString("October", R.string.October);
                case 10: return LocaleController.getString("November", R.string.November);
                case 11:
                default: {
                    return LocaleController.getString("December", R.string.December);
                }
            }
        });
        monthPicker.setOnValueChangedListener(onValueChangeListener);

        Calendar calendar = Calendar.getInstance();
        calendar.setTimeInMillis(minDate);
        int minYear = calendar.get(Calendar.YEAR);
        calendar.setTimeInMillis(System.currentTimeMillis());
        int maxYear = calendar.get(Calendar.YEAR);

        yearPicker.setMinValue(minYear);
        yearPicker.setMaxValue(maxYear);
        yearPicker.setWrapSelectorWheel(false);
        yearPicker.setFormatter(value -> String.format("%02d", value));
        linearLayout.addView(yearPicker, LayoutHelper.createLinear(0, 54 * 5, 0.25f));
        yearPicker.setOnValueChangedListener(onValueChangeListener);

        dayPicker.setValue(31);
        monthPicker.setValue(12);
        yearPicker.setValue(maxYear);

        checkCalendarDate(minDate, dayPicker, monthPicker, yearPicker);

        buttonTextView.setPadding(dp(34), 0, dp(34), 0);
        buttonTextView.setGravity(Gravity.CENTER);
        buttonTextView.setTextColor(Theme.getColor(Theme.key_featuredStickers_buttonText, resourcesProvider));
        buttonTextView.setTextSize(TypedValue.COMPLEX_UNIT_DIP, 14);
        buttonTextView.setTypeface(AndroidUtilities.getTypeface("fonts/rmedium.ttf"));
        buttonTextView.setText(LocaleController.getString(R.string.JumpToDate));
        buttonTextView.setBackground(Theme.createSimpleSelectorRoundRectDrawable(dp(8), Theme.getColor(Theme.key_featuredStickers_addButton, resourcesProvider), Theme.getColor(Theme.key_featuredStickers_addButtonPressed, resourcesProvider)));
        container.addView(buttonTextView, LayoutHelper.createLinear(LayoutHelper.MATCH_PARENT, 48, Gravity.LEFT | Gravity.BOTTOM, 16, 15, 16, 16));
        buttonTextView.setOnClickListener(v -> {
            checkCalendarDate(minDate, dayPicker, monthPicker, yearPicker);
            calendar.set(Calendar.YEAR, yearPicker.getValue());
            calendar.set(Calendar.MONTH, monthPicker.getValue());
            calendar.set(Calendar.DAY_OF_MONTH, dayPicker.getValue());
            calendar.set(Calendar.MINUTE, 0);
            calendar.set(Calendar.HOUR_OF_DAY, 0);
            calendar.set(Calendar.SECOND, 0);
            callback.run((int) (calendar.getTimeInMillis() / 1000));
            builder.getDismissRunnable().run();
        });

        builder.setCustomView(container);
        return builder;
    }

    public static BottomSheet createMuteAlert(BaseFragment fragment, final long dialog_id, long topicId, Theme.ResourcesProvider resourcesProvider) {
        if (fragment == null || fragment.getParentActivity() == null) {
            return null;
        }

        BottomBuilder builder = new BottomBuilder(fragment.getParentActivity());
        builder.addTitle(LocaleController.getString("Notifications", R.string.Notifications), true);
        String[] items = new String[]{
                LocaleController.formatString("MuteFor", R.string.MuteFor, LocaleController.formatPluralString("Hours", 1)),
                LocaleController.formatString("MuteFor", R.string.MuteFor, LocaleController.formatPluralString("Hours", 8)),
                LocaleController.formatString("MuteFor", R.string.MuteFor, LocaleController.formatPluralString("Days", 2)),
                LocaleController.getString("MuteDisable", R.string.MuteDisable)
        };
        builder.addItems(items, new int[]{
                R.drawable.msg_mute_period,
                R.drawable.msg_mute_period,
                R.drawable.msg_mute_period,
                R.drawable.msg_mute_period
        }, (i, text, cell) -> {
            int setting;
            if (i == 0) {
                setting = NotificationsController.SETTING_MUTE_HOUR;
            } else if (i == 1) {
                setting = NotificationsController.SETTING_MUTE_8_HOURS;
            } else if (i == 2) {
                setting = NotificationsController.SETTING_MUTE_2_DAYS;
            } else {
                setting = NotificationsController.SETTING_MUTE_FOREVER;
            }
            NotificationsController.getInstance(UserConfig.selectedAccount).setDialogNotificationsSettings(dialog_id, topicId, setting);
            if (BulletinFactory.canShowBulletin(fragment)) {
                BulletinFactory.createMuteBulletin(fragment, setting, 0, resourcesProvider).show();
            }
            return Unit.INSTANCE;
        });
        return builder.create();
    }

    public static BottomSheet createMuteAlert(BaseFragment fragment, ArrayList<Long> dialog_ids, int topicId, Theme.ResourcesProvider resourcesProvider) {
        if (fragment == null || fragment.getParentActivity() == null) {
            return null;
        }

        BottomSheet.NekoXBuilder builder = new BottomSheet.NekoXBuilder(fragment.getParentActivity(), false);
        builder.setTitle(LocaleController.getString("Notifications", R.string.Notifications), true);
        CharSequence[] items = new CharSequence[]{
                LocaleController.formatString("MuteFor", R.string.MuteFor, LocaleController.formatPluralString("Hours", 1)),
                LocaleController.formatString("MuteFor", R.string.MuteFor, LocaleController.formatPluralString("Hours", 8)),
                LocaleController.formatString("MuteFor", R.string.MuteFor, LocaleController.formatPluralString("Days", 2)),
                LocaleController.getString("MuteDisable", R.string.MuteDisable)
        };
        builder.setItems(items, (dialogInterface, i) -> {
                    int setting;
                    if (i == 0) {
                        setting = NotificationsController.SETTING_MUTE_HOUR;
                    } else if (i == 1) {
                        setting = NotificationsController.SETTING_MUTE_8_HOURS;
                    } else if (i == 2) {
                        setting = NotificationsController.SETTING_MUTE_2_DAYS;
                    } else {
                        setting = NotificationsController.SETTING_MUTE_FOREVER;
                    }
                    if (dialog_ids != null) {
                        for (int j = 0; j < dialog_ids.size(); ++j) {
                            long dialog_id = dialog_ids.get(j);
                            NotificationsController.getInstance(UserConfig.selectedAccount).setDialogNotificationsSettings(dialog_id, topicId, setting);
                        }
                    }
                    if (BulletinFactory.canShowBulletin(fragment)) {
                        BulletinFactory.createMuteBulletin(fragment, setting, 0, resourcesProvider).show();
                    }
                }
        );
        return builder.create();
    }

    public static void sendReport(TLRPC.InputPeer peer, int type, String message, ArrayList<Integer> messages, int storyId) {
        TLRPC.ReportReason reason = null;
        if (type == AlertsCreator.REPORT_TYPE_SPAM) {
            reason = new TLRPC.TL_inputReportReasonSpam();
        } else if (type == AlertsCreator.REPORT_TYPE_FAKE_ACCOUNT) {
            reason = new TLRPC.TL_inputReportReasonFake();
        } else if (type == AlertsCreator.REPORT_TYPE_VIOLENCE) {
            reason = new TLRPC.TL_inputReportReasonViolence();
        } else if (type == AlertsCreator.REPORT_TYPE_CHILD_ABUSE) {
            reason = new TLRPC.TL_inputReportReasonChildAbuse();
        } else if (type == AlertsCreator.REPORT_TYPE_PORNOGRAPHY) {
            reason = new TLRPC.TL_inputReportReasonPornography();
        } else if (type == AlertsCreator.REPORT_TYPE_ILLEGAL_DRUGS) {
            reason = new TLRPC.TL_inputReportReasonIllegalDrugs();
        } else if (type == AlertsCreator.REPORT_TYPE_PERSONAL_DETAILS) {
            reason = new TLRPC.TL_inputReportReasonPersonalDetails();
        } else if (type == AlertsCreator.REPORT_TYPE_OTHER) {
            reason = new TLRPC.TL_inputReportReasonOther();
        }
        if (reason == null) {
            return;
        }
        if (storyId != 0) {
            TL_stories.TL_stories_report request = new TL_stories.TL_stories_report();
            request.peer = MessagesController.getInstance(UserConfig.selectedAccount).getInputPeer(peer.user_id);
            request.id.add(storyId);
            request.message = message;
            request.reason = reason;
            ConnectionsManager.getInstance(UserConfig.selectedAccount).sendRequest(request, (response, error) -> {

            });
        } else {
            TLRPC.TL_messages_report request = new TLRPC.TL_messages_report();
            request.peer = peer;
            request.id.addAll(messages);
            request.message = message;
            request.reason = reason;
            ConnectionsManager.getInstance(UserConfig.selectedAccount).sendRequest(request, (response, error) -> {

            });
        }
    }

    public static void createReportAlert(final Context context, final long dialog_id, final int messageId, final BaseFragment parentFragment, Runnable hideDim) {
        createReportAlert(context, dialog_id, messageId, 0, parentFragment, null, hideDim);
    }

    public final static int REPORT_TYPE_SPAM = 0;
    public final static int REPORT_TYPE_VIOLENCE = 1;
    public final static int REPORT_TYPE_CHILD_ABUSE = 2;
    public final static int REPORT_TYPE_ILLEGAL_DRUGS = 3;
    public final static int REPORT_TYPE_PERSONAL_DETAILS = 4;
    public final static int REPORT_TYPE_PORNOGRAPHY = 5;
    public final static int REPORT_TYPE_FAKE_ACCOUNT = 6;
    public final static int REPORT_TYPE_OTHER = 100;

    public static void createReportAlert(final Context context, final long dialog_id, final int messageId, final int storyId, final BaseFragment parentFragment, Theme.ResourcesProvider resourcesProvider, Runnable hideDim) {
        if (context == null || parentFragment == null) {
            return;
        }

        BottomBuilder builder = new BottomBuilder(context);
        builder.getBuilder().setDimBehind(hideDim == null);
        builder.getBuilder().setOnPreDismissListener(di -> {
            if (hideDim != null) {
                hideDim.run();
            }
        });
        builder.addTitle(LocaleController.getString("ReportChat", R.string.ReportChat), true);
        String[] items;
        int[] icons;
        int[] types;
        if (messageId != 0) {

            items = new String[]{
                    LocaleController.getString("ReportChatSpam", R.string.ReportChatSpam),
                    LocaleController.getString("ReportChatViolence", R.string.ReportChatViolence),
                    LocaleController.getString("ReportChatChild", R.string.ReportChatChild),
                    LocaleController.getString("ReportChatIllegalDrugs", R.string.ReportChatIllegalDrugs),
                    LocaleController.getString("ReportChatPersonalDetails", R.string.ReportChatPersonalDetails),
                    LocaleController.getString("ReportChatPornography", R.string.ReportChatPornography),
                    LocaleController.getString("ReportChatOther", R.string.ReportChatOther)
            };
            icons = new int[]{
                    R.drawable.msg_clearcache,
                    R.drawable.msg_report_violence,
                    R.drawable.msg_block2,
                    R.drawable.msg_report_drugs,
                    R.drawable.msg_report_personal,
                    R.drawable.msg_report_xxx,
                    R.drawable.msg_report_other
            };
            types = new int[]{
                    REPORT_TYPE_SPAM,
                    REPORT_TYPE_VIOLENCE,
                    REPORT_TYPE_CHILD_ABUSE,
                    REPORT_TYPE_ILLEGAL_DRUGS,
                    REPORT_TYPE_PERSONAL_DETAILS,
                    REPORT_TYPE_PORNOGRAPHY,
                    REPORT_TYPE_OTHER
            };
        } else {
            items = new String[]{
                    LocaleController.getString("ReportChatSpam", R.string.ReportChatSpam),
                    LocaleController.getString("ReportChatFakeAccount", R.string.ReportChatFakeAccount),
                    LocaleController.getString("ReportChatViolence", R.string.ReportChatViolence),
                    LocaleController.getString("ReportChatChild", R.string.ReportChatChild),
                    LocaleController.getString("ReportChatIllegalDrugs", R.string.ReportChatIllegalDrugs),
                    LocaleController.getString("ReportChatPersonalDetails", R.string.ReportChatPersonalDetails),
                    LocaleController.getString("ReportChatPornography", R.string.ReportChatPornography),
                    LocaleController.getString("ReportChatOther", R.string.ReportChatOther)
            };
            icons = new int[]{
                    R.drawable.msg_clearcache,
                    R.drawable.msg_report_fake,
                    R.drawable.msg_report_violence,
                    R.drawable.msg_block2,
                    R.drawable.msg_report_drugs,
                    R.drawable.msg_report_personal,
                    R.drawable.msg_report_xxx,
                    R.drawable.msg_report_other
            };
            types = new int[]{
                    REPORT_TYPE_SPAM,
                    REPORT_TYPE_FAKE_ACCOUNT,
                    REPORT_TYPE_VIOLENCE,
                    REPORT_TYPE_CHILD_ABUSE,
                    REPORT_TYPE_ILLEGAL_DRUGS,
                    REPORT_TYPE_PERSONAL_DETAILS,
                    REPORT_TYPE_PORNOGRAPHY,
                    REPORT_TYPE_OTHER
            };
        }
        builder.addItems(items, null, (i, text, cell) -> {
            int type = types[i];
            if (messageId == 0 && (type == REPORT_TYPE_SPAM || type == REPORT_TYPE_VIOLENCE || type == REPORT_TYPE_CHILD_ABUSE || type == REPORT_TYPE_PORNOGRAPHY || type == REPORT_TYPE_ILLEGAL_DRUGS || type == REPORT_TYPE_PERSONAL_DETAILS) && parentFragment instanceof ChatActivity) {
                ((ChatActivity) parentFragment).openReportChat(type);
                return Unit.INSTANCE;
            } else if (messageId == 0 && (type == REPORT_TYPE_OTHER || type == REPORT_TYPE_FAKE_ACCOUNT) || messageId != 0 && type == REPORT_TYPE_OTHER) {
                if (parentFragment instanceof ChatActivity) {
                    AndroidUtilities.requestAdjustNothing(parentFragment.getParentActivity(), parentFragment.getClassGuid());
                }
                parentFragment.showDialog(new ReportAlert(context, type, resourcesProvider) {

                    @Override
                    public void dismissInternal() {
                        super.dismissInternal();
                        if (parentFragment instanceof ChatActivity) {
                            ((ChatActivity) parentFragment).checkAdjustResize();
                        }
                    }

                    @Override
                    protected void onSend(int type, String message) {
                        ArrayList<Integer> ids = new ArrayList<>();
                        if (messageId != 0) {
                            ids.add(messageId);
                        }
                        TLRPC.InputPeer peer = MessagesController.getInstance(UserConfig.selectedAccount).getInputPeer(dialog_id);
                        sendReport(peer, type, message, ids, storyId);
                        if (parentFragment instanceof ChatActivity) {
                            UndoView undoView = ((ChatActivity) parentFragment).getUndoView();
                            if (undoView != null) {
                                undoView.showWithAction(0, UndoView.ACTION_REPORT_SENT, null);
                            }
                        } else {
                            AndroidUtilities.runOnUIThread(() -> {
                                BulletinFactory bulletinFactory = BulletinFactory.global();
                                if (bulletinFactory != null) {
                                    bulletinFactory.createReportSent(resourcesProvider).show();
                                }
                            });
                        }
                    }
                });
                return Unit.INSTANCE;
            }
            TLObject req;
            TLRPC.InputPeer peer = MessagesController.getInstance(UserConfig.selectedAccount).getInputPeer(dialog_id);
            if (storyId != 0) {
                TL_stories.TL_stories_report request = new TL_stories.TL_stories_report();
                request.id.add(storyId);
                request.peer = MessagesController.getInstance(UserConfig.selectedAccount).getInputPeer(dialog_id);
                request.message = "";
                if (type == REPORT_TYPE_SPAM) {
                    request.reason = new TLRPC.TL_inputReportReasonSpam();
                } else if (type == REPORT_TYPE_FAKE_ACCOUNT) {
                    request.reason = new TLRPC.TL_inputReportReasonFake();
                } else if (type == REPORT_TYPE_VIOLENCE) {
                    request.reason = new TLRPC.TL_inputReportReasonViolence();
                } else if (type == REPORT_TYPE_CHILD_ABUSE) {
                    request.reason = new TLRPC.TL_inputReportReasonChildAbuse();
                } else if (type == REPORT_TYPE_PORNOGRAPHY) {
                    request.reason = new TLRPC.TL_inputReportReasonPornography();
                } else if (type == REPORT_TYPE_ILLEGAL_DRUGS) {
                    request.reason = new TLRPC.TL_inputReportReasonIllegalDrugs();
                } else if (type == REPORT_TYPE_PERSONAL_DETAILS) {
                    request.reason = new TLRPC.TL_inputReportReasonPersonalDetails();
                }
                req = request;
            } else if (messageId != 0) {
                TLRPC.TL_messages_report request = new TLRPC.TL_messages_report();
                request.peer = peer;
                request.id.add(messageId);
                request.message = "";
                if (type == REPORT_TYPE_SPAM) {
                    request.reason = new TLRPC.TL_inputReportReasonSpam();
                } else if (type == REPORT_TYPE_VIOLENCE) {
                    request.reason = new TLRPC.TL_inputReportReasonViolence();
                } else if (type == REPORT_TYPE_CHILD_ABUSE) {
                    request.reason = new TLRPC.TL_inputReportReasonChildAbuse();
                } else if (type == REPORT_TYPE_PORNOGRAPHY) {
                    request.reason = new TLRPC.TL_inputReportReasonPornography();
                } else if (type == REPORT_TYPE_ILLEGAL_DRUGS) {
                    request.reason = new TLRPC.TL_inputReportReasonIllegalDrugs();
                } else if (type == REPORT_TYPE_PERSONAL_DETAILS) {
                    request.reason = new TLRPC.TL_inputReportReasonPersonalDetails();
                }
                req = request;
            } else {
                TLRPC.TL_account_reportPeer request = new TLRPC.TL_account_reportPeer();
                request.peer = peer;
                request.message = "";
                if (type == REPORT_TYPE_SPAM) {
                    request.reason = new TLRPC.TL_inputReportReasonSpam();
                } else if (type == REPORT_TYPE_FAKE_ACCOUNT) {
                    request.reason = new TLRPC.TL_inputReportReasonFake();
                } else if (type == REPORT_TYPE_VIOLENCE) {
                    request.reason = new TLRPC.TL_inputReportReasonViolence();
                } else if (type == REPORT_TYPE_CHILD_ABUSE) {
                    request.reason = new TLRPC.TL_inputReportReasonChildAbuse();
                } else if (type == REPORT_TYPE_PORNOGRAPHY) {
                    request.reason = new TLRPC.TL_inputReportReasonPornography();
                } else if (type == REPORT_TYPE_ILLEGAL_DRUGS) {
                    request.reason = new TLRPC.TL_inputReportReasonIllegalDrugs();
                } else if (type == REPORT_TYPE_PERSONAL_DETAILS) {
                    request.reason = new TLRPC.TL_inputReportReasonPersonalDetails();
                }
                req = request;
            }
            ConnectionsManager.getInstance(UserConfig.selectedAccount).sendRequest(req, (response, error) -> AlertUtil.showToast(error));
            if (parentFragment instanceof ChatActivity) {
                UndoView undoView = ((ChatActivity) parentFragment).getUndoView();
                if (undoView != null) {
                    undoView.showWithAction(0, UndoView.ACTION_REPORT_SENT, null);
                }
            } else {
                BulletinFactory.of(parentFragment).createReportSent(resourcesProvider).show();

                return Unit.INSTANCE;
            }

            return Unit.INSTANCE;
        });
        BottomSheet sheet = builder.create();
        parentFragment.showDialog(sheet);
    }

    private static String getFloodWaitString(String error) {
        int time = Utilities.parseInt(error);
        String timeString;
        if (time < 60) {
            timeString = LocaleController.formatPluralString("Seconds", time);
        } else {
            timeString = LocaleController.formatPluralString("Minutes", time / 60);
        }
        return LocaleController.formatString("FloodWaitTime", R.string.FloodWaitTime, timeString);
    }

    public static void showFloodWaitAlert(String error, final BaseFragment fragment) {
        if (error == null || !error.startsWith("FLOOD_WAIT") || fragment == null || fragment.getParentActivity() == null) {
            return;
        }
        int time = Utilities.parseInt(error);
        String timeString;
        if (time < 60) {
            timeString = LocaleController.formatPluralString("Seconds", time);
        } else {
            timeString = LocaleController.formatPluralString("Minutes", time / 60);
        }

        AlertDialog.Builder builder = new AlertDialog.Builder(fragment.getParentActivity());
        builder.setTitle(LocaleController.getString("AppName", R.string.AppName));
        builder.setMessage(LocaleController.formatString("FloodWaitTime", R.string.FloodWaitTime, timeString));
        builder.setPositiveButton(LocaleController.getString("OK", R.string.OK), null);
        fragment.showDialog(builder.create(), true, null);
    }

    public static void showSendMediaAlert(int result, final BaseFragment fragment) {
        showSendMediaAlert(result, fragment, null);
    }

    public static void showSendMediaAlert(int result, final BaseFragment fragment, Theme.ResourcesProvider resourcesProvider) {
        if (result == 0 || fragment == null || fragment.getParentActivity() == null) {
            return;
        }
        AlertDialog.Builder builder = new AlertDialog.Builder(fragment.getParentActivity(), resourcesProvider);
        builder.setTitle(LocaleController.getString("UnableForward", R.string.UnableForward));
        if (result == 1) {
            builder.setMessage(LocaleController.getString("ErrorSendRestrictedStickers", R.string.ErrorSendRestrictedStickers));
        } else if (result == 2) {
            builder.setMessage(LocaleController.getString("ErrorSendRestrictedMedia", R.string.ErrorSendRestrictedMedia));
        } else if (result == 3) {
            builder.setMessage(LocaleController.getString("ErrorSendRestrictedPolls", R.string.ErrorSendRestrictedPolls));
        } else if (result == 4) {
            builder.setMessage(LocaleController.getString("ErrorSendRestrictedStickersAll", R.string.ErrorSendRestrictedStickersAll));
        } else if (result == 5) {
            builder.setMessage(LocaleController.getString("ErrorSendRestrictedMediaAll", R.string.ErrorSendRestrictedMediaAll));
        } else if (result == 6) {
            builder.setMessage(LocaleController.getString("ErrorSendRestrictedPollsAll", R.string.ErrorSendRestrictedPollsAll));
        } else if (result == 7) {
            builder.setMessage(LocaleController.getString("ErrorSendRestrictedPrivacyVoiceMessages", R.string.ErrorSendRestrictedPrivacyVoiceMessages));
        } else if (result == 8) {
            builder.setMessage(LocaleController.getString("ErrorSendRestrictedPrivacyVideoMessages", R.string.ErrorSendRestrictedPrivacyVideoMessages));
        } else if (result == 9) {
            builder.setMessage(LocaleController.getString("ErrorSendRestrictedPrivacyVideo", R.string.ErrorSendRestrictedVideoAll));
        } else if (result == 10) {
            builder.setMessage(LocaleController.getString("ErrorSendRestrictedPrivacyPhoto", R.string.ErrorSendRestrictedPhotoAll));
        } else if (result == 11) {
            builder.setMessage(LocaleController.getString("ErrorSendRestrictedVideo", R.string.ErrorSendRestrictedVideo));
        } else if (result == 12) {
            builder.setMessage(LocaleController.getString("ErrorSendRestrictedPhoto", R.string.ErrorSendRestrictedPhoto));
        } else if (result == 13) {
            builder.setMessage(LocaleController.getString("ErrorSendRestrictedVoiceAll", R.string.ErrorSendRestrictedVoiceAll));
        }  else if (result == 14) {
            builder.setMessage(LocaleController.getString("ErrorSendRestrictedVoice", R.string.ErrorSendRestrictedVoice));
        } else if (result == 15) {
            builder.setMessage(LocaleController.getString("ErrorSendRestrictedRoundAll", R.string.ErrorSendRestrictedRoundAll));
        }  else if (result == 16) {
            builder.setMessage(LocaleController.getString("ErrorSendRestrictedRound", R.string.ErrorSendRestrictedRound));
        }  else if (result == 17) {
            builder.setMessage(LocaleController.getString("ErrorSendRestrictedDocumentsAll", R.string.ErrorSendRestrictedDocumentsAll));
        }  else if (result == 18) {
            builder.setMessage(LocaleController.getString("ErrorSendRestrictedDocuments", R.string.ErrorSendRestrictedDocuments));
        }  else if (result == 19) {
            builder.setMessage(LocaleController.getString("ErrorSendRestrictedMusicAll", R.string.ErrorSendRestrictedMusicAll));
        }  else if (result == 20) {
            builder.setMessage(LocaleController.getString("ErrorSendRestrictedMusic", R.string.ErrorSendRestrictedMusic));
        }

        builder.setPositiveButton(LocaleController.getString("OK", R.string.OK), null);
        fragment.showDialog(builder.create(), true, null);
    }

    public static void showAddUserAlert(String error, final BaseFragment fragment, boolean isChannel, TLObject request) {
        if (error == null || fragment == null || fragment.getParentActivity() == null) {
            return;
        }
        AlertDialog.Builder builder = new AlertDialog.Builder(fragment.getParentActivity());
        builder.setTitle(LocaleController.getString("AppName", R.string.AppName));
        switch (error) {
            case "PEER_FLOOD":
                builder.setMessage(LocaleController.getString("NobodyLikesSpam2", R.string.NobodyLikesSpam2));
                builder.setNegativeButton(LocaleController.getString("MoreInfo", R.string.MoreInfo), (dialogInterface, i) -> MessagesController.getInstance(fragment.getCurrentAccount()).openByUserName("spambot", fragment, 1));
                break;
            case "USER_BLOCKED":
            case "USER_BOT":
            case "USER_ID_INVALID":
                if (isChannel) {
                    builder.setMessage(LocaleController.getString("ChannelUserCantAdd", R.string.ChannelUserCantAdd));
                } else {
                    builder.setMessage(LocaleController.getString("GroupUserCantAdd", R.string.GroupUserCantAdd));
                }
                break;
            case "USERS_TOO_MUCH":
                if (isChannel) {
                    builder.setMessage(LocaleController.getString("ChannelUserAddLimit", R.string.ChannelUserAddLimit));
                } else {
                    builder.setMessage(LocaleController.getString("GroupUserAddLimit", R.string.GroupUserAddLimit));
                }
                break;
            case "USER_NOT_MUTUAL_CONTACT":
                if (isChannel) {
                    builder.setMessage(LocaleController.getString("ChannelUserLeftError", R.string.ChannelUserLeftError));
                } else {
                    builder.setMessage(LocaleController.getString("GroupUserLeftError", R.string.GroupUserLeftError));
                }
                break;
            case "ADMINS_TOO_MUCH":
                if (isChannel) {
                    builder.setMessage(LocaleController.getString("ChannelUserCantAdmin", R.string.ChannelUserCantAdmin));
                } else {
                    builder.setMessage(LocaleController.getString("GroupUserCantAdmin", R.string.GroupUserCantAdmin));
                }
                break;
            case "BOTS_TOO_MUCH":
                if (isChannel) {
                    builder.setMessage(LocaleController.getString("ChannelUserCantBot", R.string.ChannelUserCantBot));
                } else {
                    builder.setMessage(LocaleController.getString("GroupUserCantBot", R.string.GroupUserCantBot));
                }
                break;
            case "USER_PRIVACY_RESTRICTED":
                if (isChannel) {
                    builder.setMessage(LocaleController.getString("InviteToChannelError", R.string.InviteToChannelError));
                } else {
                    builder.setMessage(LocaleController.getString("InviteToGroupError", R.string.InviteToGroupError));
                }
                break;
            case "USERS_TOO_FEW":
                builder.setMessage(LocaleController.getString("CreateGroupError", R.string.CreateGroupError));
                break;
            case "USER_RESTRICTED":
                builder.setMessage(LocaleController.getString("UserRestricted", R.string.UserRestricted));
                break;
            case "YOU_BLOCKED_USER":
                builder.setMessage(LocaleController.getString("YouBlockedUser", R.string.YouBlockedUser));
                break;
            case "CHAT_ADMIN_BAN_REQUIRED":
            case "USER_KICKED":
                if (request instanceof TLRPC.TL_channels_inviteToChannel) {
                    builder.setMessage(LocaleController.getString("AddUserErrorBlacklisted", R.string.AddUserErrorBlacklisted));
                } else {
                    builder.setMessage(LocaleController.getString("AddAdminErrorBlacklisted", R.string.AddAdminErrorBlacklisted));
                }
                break;
            case "CHAT_ADMIN_INVITE_REQUIRED":
                builder.setMessage(LocaleController.getString("AddAdminErrorNotAMember", R.string.AddAdminErrorNotAMember));
                break;
            case "USER_ADMIN_INVALID":
                builder.setMessage(LocaleController.getString("AddBannedErrorAdmin", R.string.AddBannedErrorAdmin));
                break;
            case "CHANNELS_ADMIN_PUBLIC_TOO_MUCH":
                builder.setMessage(LocaleController.getString("PublicChannelsTooMuch", R.string.PublicChannelsTooMuch));
                break;
            case "CHANNELS_ADMIN_LOCATED_TOO_MUCH":
                builder.setMessage(LocaleController.getString("LocatedChannelsTooMuch", R.string.LocatedChannelsTooMuch));
                break;
            case "CHANNELS_TOO_MUCH":
                builder.setTitle(LocaleController.getString("ChannelTooMuchTitle", R.string.ChannelTooMuchTitle));
                if (request instanceof TLRPC.TL_channels_createChannel) {
                    builder.setMessage(LocaleController.getString("ChannelTooMuch", R.string.ChannelTooMuch));
                } else {
                    builder.setMessage(LocaleController.getString("ChannelTooMuchJoin", R.string.ChannelTooMuchJoin));
                }
                break;
            case "USER_CHANNELS_TOO_MUCH":
                builder.setTitle(LocaleController.getString("ChannelTooMuchTitle", R.string.ChannelTooMuchTitle));
                builder.setMessage(LocaleController.getString("UserChannelTooMuchJoin", R.string.UserChannelTooMuchJoin));
                break;
            case "USER_ALREADY_PARTICIPANT":
                builder.setTitle(LocaleController.getString("VoipGroupVoiceChat", R.string.VoipGroupVoiceChat));
                builder.setMessage(LocaleController.getString("VoipGroupInviteAlreadyParticipant", R.string.VoipGroupInviteAlreadyParticipant));
                break;
            default:
                builder.setMessage(LocaleController.getString("ErrorOccurred", R.string.ErrorOccurred) + "\n" + error);
                break;
        }
        builder.setPositiveButton(LocaleController.getString("OK", R.string.OK), null);
        fragment.showDialog(builder.create(), true, null);
    }

    public static Dialog createColorSelectDialog(Activity parentActivity, final long dialog_id, final int topicId, final int globalType, final Runnable onSelect) {
        return createColorSelectDialog(parentActivity, dialog_id, topicId, globalType, onSelect, null);
    }

    public static Dialog createColorSelectDialog(Activity parentActivity, final long dialog_id, final long topicId, final int globalType, final Runnable onSelect, Theme.ResourcesProvider resourcesProvider) {
        int currentColor;
        SharedPreferences preferences = MessagesController.getNotificationsSettings(UserConfig.selectedAccount);
        String key = NotificationsController.getSharedPrefKey(dialog_id, topicId);
        if (dialog_id != 0) {
            if (preferences.contains("color_" + key)) {
                currentColor = preferences.getInt("color_" + key, 0xff0000ff);
            } else {
                if (DialogObject.isChatDialog(dialog_id)) {
                    currentColor = preferences.getInt("GroupLed", 0xff0000ff);
                } else {
                    currentColor = preferences.getInt("MessagesLed", 0xff0000ff);
                }
            }
        } else if (globalType == NotificationsController.TYPE_PRIVATE) {
            currentColor = preferences.getInt("MessagesLed", 0xff0000ff);
        } else if (globalType == NotificationsController.TYPE_GROUP) {
            currentColor = preferences.getInt("GroupLed", 0xff0000ff);
        } else if (globalType == NotificationsController.TYPE_STORIES) {
            currentColor = preferences.getInt("StoriesLed", 0xff0000ff);
        } else {
            currentColor = preferences.getInt("ChannelLed", 0xff0000ff);
        }
        final LinearLayout linearLayout = new LinearLayout(parentActivity);
        linearLayout.setOrientation(LinearLayout.VERTICAL);
        String[] descriptions = new String[]{LocaleController.getString("ColorRed", R.string.ColorRed),
                LocaleController.getString("ColorOrange", R.string.ColorOrange),
                LocaleController.getString("ColorYellow", R.string.ColorYellow),
                LocaleController.getString("ColorGreen", R.string.ColorGreen),
                LocaleController.getString("ColorCyan", R.string.ColorCyan),
                LocaleController.getString("ColorBlue", R.string.ColorBlue),
                LocaleController.getString("ColorViolet", R.string.ColorViolet),
                LocaleController.getString("ColorPink", R.string.ColorPink),
                LocaleController.getString("ColorWhite", R.string.ColorWhite)};
        final int[] selectedColor = new int[]{currentColor};
        for (int a = 0; a < 9; a++) {
            RadioColorCell cell = new RadioColorCell(parentActivity, resourcesProvider);
            cell.setPadding(dp(4), 0, dp(4), 0);
            cell.setTag(a);
            cell.setCheckColor(TextColorCell.colors[a], TextColorCell.colors[a]);
            cell.setTextAndValue(descriptions[a], currentColor == TextColorCell.colorsToSave[a]);
            linearLayout.addView(cell);
            cell.setOnClickListener(v -> {
                int count = linearLayout.getChildCount();
                for (int a1 = 0; a1 < count; a1++) {
                    RadioColorCell cell1 = (RadioColorCell) linearLayout.getChildAt(a1);
                    cell1.setChecked(cell1 == v, true);
                }
                selectedColor[0] = TextColorCell.colorsToSave[(Integer) v.getTag()];
            });
        }
        AlertDialog.Builder builder = new AlertDialog.Builder(parentActivity, resourcesProvider);
        builder.setTitle(LocaleController.getString("LedColor", R.string.LedColor));
        builder.setView(linearLayout);
        builder.setPositiveButton(LocaleController.getString("Set", R.string.Set), (dialogInterface, which) -> {
            final SharedPreferences preferences1 = MessagesController.getNotificationsSettings(UserConfig.selectedAccount);
            SharedPreferences.Editor editor = preferences1.edit();
            if (dialog_id != 0) {
                editor.putInt("color_" + key, selectedColor[0]);
                NotificationsController.getInstance(UserConfig.selectedAccount).deleteNotificationChannel(dialog_id, topicId);
            } else {
                if (globalType == NotificationsController.TYPE_PRIVATE) {
                    editor.putInt("MessagesLed", selectedColor[0]);
                } else if (globalType == NotificationsController.TYPE_GROUP) {
                    editor.putInt("GroupLed", selectedColor[0]);
                } else if (globalType == NotificationsController.TYPE_STORIES) {
                    editor.putInt("StoriesLed", selectedColor[0]);
                } else {
                    editor.putInt("ChannelLed", selectedColor[0]);
                }
                NotificationsController.getInstance(UserConfig.selectedAccount).deleteNotificationChannelGlobal(globalType);
            }
            editor.commit();
            if (onSelect != null) {
                onSelect.run();
            }
        });
        builder.setNeutralButton(LocaleController.getString("LedDisabled", R.string.LedDisabled), (dialog, which) -> {
            final SharedPreferences preferences12 = MessagesController.getNotificationsSettings(UserConfig.selectedAccount);
            SharedPreferences.Editor editor = preferences12.edit();
            if (dialog_id != 0) {
                editor.putInt("color_" + dialog_id, 0);
            } else if (globalType == NotificationsController.TYPE_PRIVATE) {
                editor.putInt("MessagesLed", 0);
            } else if (globalType == NotificationsController.TYPE_GROUP) {
                editor.putInt("GroupLed", 0);
            } else if (globalType == NotificationsController.TYPE_STORIES) {
                editor.putInt("StoriesLed", 0);
            } else {
                editor.putInt("ChannelLed", 0);
            }
            editor.commit();
            if (onSelect != null) {
                onSelect.run();
            }
        });
        if (dialog_id != 0) {
            builder.setNegativeButton(LocaleController.getString("Default", R.string.Default), (dialog, which) -> {
                final SharedPreferences preferences13 = MessagesController.getNotificationsSettings(UserConfig.selectedAccount);
                SharedPreferences.Editor editor = preferences13.edit();
                editor.remove("color_" + key);
                editor.commit();
                if (onSelect != null) {
                    onSelect.run();
                }
            });
        }
        return builder.create();
    }

    public static Dialog createVibrationSelectDialog(Activity parentActivity, final long dialogId, long topicId, final boolean globalGroup, final boolean globalAll, final Runnable onSelect) {
        return createVibrationSelectDialog(parentActivity, dialogId, topicId, globalGroup, globalAll, onSelect, null);
    }

    public static Dialog createVibrationSelectDialog(Activity parentActivity, final long dialogId, long topicId, final boolean globalGroup, final boolean globalAll, final Runnable onSelect, Theme.ResourcesProvider resourcesProvider) {
        String prefix;
        if (dialogId != 0) {
            prefix = "vibrate_" + dialogId;
        } else {
            prefix = globalGroup ? "vibrate_group" : "vibrate_messages";
        }
        return createVibrationSelectDialog(parentActivity, dialogId, topicId, prefix, onSelect, resourcesProvider);
    }

    public static Dialog createVibrationSelectDialog(Activity parentActivity, final long dialogId, long topicId, final String prefKeyPrefix, final Runnable onSelect) {
        return createVibrationSelectDialog(parentActivity, dialogId, topicId, prefKeyPrefix, onSelect, null);
    }

    public static Dialog createVibrationSelectDialog(Activity parentActivity, final long dialogId, long topicId, final String prefKeyPrefix, final Runnable onSelect, Theme.ResourcesProvider resourcesProvider) {
        SharedPreferences preferences = MessagesController.getNotificationsSettings(UserConfig.selectedAccount);
        final int[] selected = new int[1];
        String[] descriptions;
        if (dialogId != 0) {
            selected[0] = preferences.getInt(prefKeyPrefix, 0);
            if (selected[0] == 3) {
                selected[0] = 2;
            } else if (selected[0] == 2) {
                selected[0] = 3;
            }
            descriptions = new String[]{
                    LocaleController.getString("VibrationDefault", R.string.VibrationDefault),
                    LocaleController.getString("Short", R.string.Short),
                    LocaleController.getString("Long", R.string.Long),
                    LocaleController.getString("VibrationDisabled", R.string.VibrationDisabled)
            };
        } else {
            selected[0] = preferences.getInt(prefKeyPrefix, 0);
            if (selected[0] == 0) {
                selected[0] = 1;
            } else if (selected[0] == 1) {
                selected[0] = 2;
            } else if (selected[0] == 2) {
                selected[0] = 0;
            }
            descriptions = new String[]{
                    LocaleController.getString("VibrationDisabled", R.string.VibrationDisabled),
                    LocaleController.getString("VibrationDefault", R.string.VibrationDefault),
                    LocaleController.getString("Short", R.string.Short),
                    LocaleController.getString("Long", R.string.Long),
                    LocaleController.getString("OnlyIfSilent", R.string.OnlyIfSilent)
            };
        }

        final LinearLayout linearLayout = new LinearLayout(parentActivity);
        linearLayout.setOrientation(LinearLayout.VERTICAL);
        AlertDialog.Builder builder = new AlertDialog.Builder(parentActivity, resourcesProvider);

        for (int a = 0; a < descriptions.length; a++) {
            RadioColorCell cell = new RadioColorCell(parentActivity, resourcesProvider);
            cell.setPadding(dp(4), 0, dp(4), 0);
            cell.setTag(a);
            cell.setCheckColor(Theme.getColor(Theme.key_radioBackground, resourcesProvider), Theme.getColor(Theme.key_dialogRadioBackgroundChecked, resourcesProvider));
            cell.setTextAndValue(descriptions[a], selected[0] == a);
            linearLayout.addView(cell);
            cell.setOnClickListener(v -> {
                selected[0] = (Integer) v.getTag();

                final SharedPreferences preferences1 = MessagesController.getNotificationsSettings(UserConfig.selectedAccount);
                SharedPreferences.Editor editor = preferences1.edit();
                if (dialogId != 0) {
                    if (selected[0] == 0) {
                        editor.putInt(prefKeyPrefix, 0);
                    } else if (selected[0] == 1) {
                        editor.putInt(prefKeyPrefix, 1);
                    } else if (selected[0] == 2) {
                        editor.putInt(prefKeyPrefix, 3);
                    } else if (selected[0] == 3) {
                        editor.putInt(prefKeyPrefix, 2);
                    }
                    NotificationsController.getInstance(UserConfig.selectedAccount).deleteNotificationChannel(dialogId, topicId);
                } else {
                    if (selected[0] == 0) {
                        editor.putInt(prefKeyPrefix, 2);
                    } else if (selected[0] == 1) {
                        editor.putInt(prefKeyPrefix, 0);
                    } else if (selected[0] == 2) {
                        editor.putInt(prefKeyPrefix, 1);
                    } else if (selected[0] == 3) {
                        editor.putInt(prefKeyPrefix, 3);
                    } else if (selected[0] == 4) {
                        editor.putInt(prefKeyPrefix, 4);
                    }
                    if (prefKeyPrefix.equals("vibrate_channel")) {
                        NotificationsController.getInstance(UserConfig.selectedAccount).deleteNotificationChannelGlobal(NotificationsController.TYPE_CHANNEL);
                    } else if (prefKeyPrefix.equals("vibrate_group")) {
                        NotificationsController.getInstance(UserConfig.selectedAccount).deleteNotificationChannelGlobal(NotificationsController.TYPE_GROUP);
                    } else {
                        NotificationsController.getInstance(UserConfig.selectedAccount).deleteNotificationChannelGlobal(NotificationsController.TYPE_PRIVATE);
                    }
                }
                editor.commit();
                builder.getDismissRunnable().run();
                if (onSelect != null) {
                    onSelect.run();
                }
            });
        }
        builder.setTitle(LocaleController.getString("Vibrate", R.string.Vibrate));
        builder.setView(linearLayout);
        builder.setPositiveButton(LocaleController.getString("Cancel", R.string.Cancel), null);
        return builder.create();
    }

    public static Dialog createLocationUpdateDialog(final Activity parentActivity, TLRPC.User user, final MessagesStorage.IntCallback callback, Theme.ResourcesProvider resourcesProvider) {
        final int[] selected = new int[1];

        String[] descriptions = new String[]{
                LocaleController.getString("SendLiveLocationFor15m", R.string.SendLiveLocationFor15m),
                LocaleController.getString("SendLiveLocationFor1h", R.string.SendLiveLocationFor1h),
                LocaleController.getString("SendLiveLocationFor8h", R.string.SendLiveLocationFor8h),
        };

        final LinearLayout linearLayout = new LinearLayout(parentActivity);
        linearLayout.setOrientation(LinearLayout.VERTICAL);

        TextView titleTextView = new TextView(parentActivity);
        if (user != null) {
            titleTextView.setText(LocaleController.formatString("LiveLocationAlertPrivate", R.string.LiveLocationAlertPrivate, UserObject.getFirstName(user)));
        } else {
            titleTextView.setText(LocaleController.getString("LiveLocationAlertGroup", R.string.LiveLocationAlertGroup));
        }
        int textColor = resourcesProvider != null ? resourcesProvider.getColorOrDefault(Theme.key_dialogTextBlack) : Theme.getColor(Theme.key_dialogTextBlack);
        titleTextView.setTextColor(textColor);
        titleTextView.setTextSize(TypedValue.COMPLEX_UNIT_DIP, 16);
        titleTextView.setGravity((LocaleController.isRTL ? Gravity.RIGHT : Gravity.LEFT) | Gravity.TOP);
        linearLayout.addView(titleTextView, LayoutHelper.createLinear(LayoutHelper.WRAP_CONTENT, LayoutHelper.WRAP_CONTENT, (LocaleController.isRTL ? Gravity.RIGHT : Gravity.LEFT) | Gravity.TOP, 24, 0, 24, 8));

        for (int a = 0; a < descriptions.length; a++) {
            RadioColorCell cell = new RadioColorCell(parentActivity, resourcesProvider);
            cell.setPadding(dp(4), 0, dp(4), 0);
            cell.setTag(a);
            int color1 = resourcesProvider != null ? resourcesProvider.getColorOrDefault(Theme.key_radioBackground) : Theme.getColor(Theme.key_radioBackground);
            int color2 = resourcesProvider != null ? resourcesProvider.getColorOrDefault(Theme.key_dialogRadioBackgroundChecked) : Theme.getColor(Theme.key_dialogRadioBackgroundChecked);
            cell.setCheckColor(color1, color2);
            cell.setTextAndValue(descriptions[a], selected[0] == a);
            linearLayout.addView(cell);
            cell.setOnClickListener(v -> {
                int num = (Integer) v.getTag();
                selected[0] = num;
                int count = linearLayout.getChildCount();
                for (int a1 = 0; a1 < count; a1++) {
                    View child = linearLayout.getChildAt(a1);
                    if (child instanceof RadioColorCell) {
                        ((RadioColorCell) child).setChecked(child == v, true);
                    }
                }
            });
        }
        AlertDialog.Builder builder = new AlertDialog.Builder(parentActivity, resourcesProvider);
        int topImageColor = resourcesProvider != null ? resourcesProvider.getColorOrDefault(Theme.key_dialogTopBackground) : Theme.getColor(Theme.key_dialogTopBackground);
        builder.setTopImage(new ShareLocationDrawable(parentActivity, 0), topImageColor);
        builder.setView(linearLayout);
        builder.setPositiveButton(LocaleController.getString("ShareFile", R.string.ShareFile), (dialog, which) -> {
            int time;
            if (selected[0] == 0) {
                time = 15 * 60;
            } else if (selected[0] == 1) {
                time = 60 * 60;
            } else {
                time = 8 * 60 * 60;
            }
            callback.run(time);
        });
        builder.setNeutralButton(LocaleController.getString("Cancel", R.string.Cancel), null);
        return builder.create();
    }

    @RequiresApi(api = Build.VERSION_CODES.LOLLIPOP)
    public static AlertDialog.Builder createBackgroundLocationPermissionDialog(Activity activity, TLRPC.User selfUser, Runnable cancelRunnable, Theme.ResourcesProvider resourcesProvider) {
        if (activity == null || Build.VERSION.SDK_INT < 29) {
            return null;
        }
        AlertDialog.Builder builder = new AlertDialog.Builder(activity, resourcesProvider);
        String svg = RLottieDrawable.readRes(null, Theme.getCurrentTheme().isDark() ? R.raw.permission_map_dark : R.raw.permission_map);
        String pinSvg = RLottieDrawable.readRes(null, Theme.getCurrentTheme().isDark() ? R.raw.permission_pin_dark : R.raw.permission_pin);
        FrameLayout frameLayout = new FrameLayout(activity);
        frameLayout.setClipToOutline(true);
        frameLayout.setOutlineProvider(new ViewOutlineProvider() {
            @Override
            public void getOutline(View view, Outline outline) {
                outline.setRoundRect(0, 0, view.getMeasuredWidth(), view.getMeasuredHeight() + dp(6), dp(6));
            }
        });

        View background = new View(activity);
        background.setBackground(SvgHelper.getDrawable(svg));
        frameLayout.addView(background, LayoutHelper.createFrame(LayoutHelper.MATCH_PARENT, LayoutHelper.MATCH_PARENT, Gravity.LEFT | Gravity.TOP, 0, 0, 0, 0));

        View pin = new View(activity);
        pin.setBackground(SvgHelper.getDrawable(pinSvg));
        frameLayout.addView(pin, LayoutHelper.createFrame(60, 82, Gravity.CENTER, 0, 0, 0, 0));

        BackupImageView imageView = new BackupImageView(activity);
        imageView.setRoundRadius(dp(26));
        imageView.setForUserOrChat(selfUser, new AvatarDrawable(selfUser));
        frameLayout.addView(imageView, LayoutHelper.createFrame(52, 52, Gravity.CENTER, 0, 0, 0, 11));

        builder.setTopView(frameLayout);
        float aspectRatio = 354f / 936f;
        builder.setTopViewAspectRatio(aspectRatio);
        builder.setMessage(AndroidUtilities.replaceTags(LocaleController.getString(R.string.PermissionBackgroundLocation)));
        builder.setPositiveButton(LocaleController.getString(R.string.Continue), (dialog, which) -> {
            if (activity.checkSelfPermission(Manifest.permission.ACCESS_BACKGROUND_LOCATION) != PackageManager.PERMISSION_GRANTED) {
                activity.requestPermissions(new String[]{Manifest.permission.ACCESS_BACKGROUND_LOCATION}, 30);
            }
        });
        builder.setNegativeButton(LocaleController.getString("Cancel", R.string.Cancel), ((dialog, which) -> cancelRunnable.run()));
        return builder;
    }

    public static AlertDialog.Builder createGigagroupConvertAlert(Activity activity, DialogInterface.OnClickListener onProcess, DialogInterface.OnClickListener onCancel) {
        AlertDialog.Builder builder = new AlertDialog.Builder(activity);
        String svg = RLottieDrawable.readRes(null, R.raw.gigagroup);
        FrameLayout frameLayout = new FrameLayout(activity);
        if (Build.VERSION.SDK_INT >= 21) {
            frameLayout.setClipToOutline(true);
            frameLayout.setOutlineProvider(new ViewOutlineProvider() {
                @Override
                public void getOutline(View view, Outline outline) {
                    outline.setRoundRect(0, 0, view.getMeasuredWidth(), view.getMeasuredHeight() + dp(6), dp(6));
                }
            });
        }
        float aspectRatio = 372f / 936f;
        View background = new View(activity);
        background.setBackground(new BitmapDrawable(SvgHelper.getBitmap(svg, dp(320), dp(320 * aspectRatio), false)));
        frameLayout.addView(background, LayoutHelper.createFrame(LayoutHelper.MATCH_PARENT, LayoutHelper.MATCH_PARENT, 0, -1, -1, -1, -1));

        builder.setTopView(frameLayout);
        builder.setTopViewAspectRatio(aspectRatio);
        builder.setTitle(LocaleController.getString("GigagroupAlertTitle", R.string.GigagroupAlertTitle));
        builder.setMessage(AndroidUtilities.replaceTags(LocaleController.getString("GigagroupAlertText", R.string.GigagroupAlertText)));
        builder.setPositiveButton(LocaleController.getString("GigagroupAlertLearnMore", R.string.GigagroupAlertLearnMore), onProcess);
        builder.setNegativeButton(LocaleController.getString("Cancel", R.string.Cancel), onCancel);
        return builder;
    }

    @RequiresApi(api = Build.VERSION_CODES.LOLLIPOP)
    public static AlertDialog.Builder createDrawOverlayPermissionDialog(Activity activity, DialogInterface.OnClickListener onCancel) {
        AlertDialog.Builder builder = new AlertDialog.Builder(activity);
        String svg = RLottieDrawable.readRes(null, R.raw.pip_video_request);

        FrameLayout frameLayout = new FrameLayout(activity);
        frameLayout.setBackground(new GradientDrawable(GradientDrawable.Orientation.BL_TR, new int[]{0xFF22364F, 0xFF22526A}));
        frameLayout.setClipToOutline(true);
        frameLayout.setOutlineProvider(new ViewOutlineProvider() {
            @Override
            public void getOutline(View view, Outline outline) {
                outline.setRoundRect(0, 0, view.getMeasuredWidth(), view.getMeasuredHeight() + dp(6), AndroidUtilities.dpf2(6));
            }
        });

        float aspectRatio = 472f / 936f;
        View background = new View(activity);
        background.setBackground(new BitmapDrawable(SvgHelper.getBitmap(svg, dp(320), dp(320 * aspectRatio), false)));
        frameLayout.addView(background, LayoutHelper.createFrame(LayoutHelper.MATCH_PARENT, LayoutHelper.MATCH_PARENT, 0, -1, -1, -1, -1));

        builder.setTopView(frameLayout);
        builder.setTitle(LocaleController.getString("PermissionDrawAboveOtherAppsTitle", R.string.PermissionDrawAboveOtherAppsTitle));
        builder.setMessage(LocaleController.getString("PermissionDrawAboveOtherApps", R.string.PermissionDrawAboveOtherApps));
        builder.setPositiveButton(LocaleController.getString("Enable", R.string.Enable), (dialogInterface, i) -> {
            if (activity != null) {
                if (Build.VERSION.SDK_INT >= Build.VERSION_CODES.M) {
                    try {
                        activity.startActivity(new Intent(Settings.ACTION_MANAGE_OVERLAY_PERMISSION, Uri.parse("package:" + activity.getPackageName())));
                    } catch (Exception e) {
                        FileLog.e(e);
                    }
                }
            }
        });
        builder.notDrawBackgroundOnTopView(true);
        builder.setNegativeButton(LocaleController.getString("Cancel", R.string.Cancel), onCancel);
        builder.setTopViewAspectRatio(aspectRatio);
        return builder;
    }

    @RequiresApi(api = Build.VERSION_CODES.LOLLIPOP)
    public static AlertDialog.Builder createDrawOverlayGroupCallPermissionDialog(Context context) {
        AlertDialog.Builder builder = new AlertDialog.Builder(context);
        String svg = RLottieDrawable.readRes(null, R.raw.pip_voice_request);

        GroupCallPipButton button = new GroupCallPipButton(context, 0, true);
        button.setImportantForAccessibility(View.IMPORTANT_FOR_ACCESSIBILITY_NO);
        FrameLayout frameLayout = new FrameLayout(context) {
            @Override
            protected void onLayout(boolean changed, int left, int top, int right, int bottom) {
                super.onLayout(changed, left, top, right, bottom);
                button.setTranslationY(getMeasuredHeight() * 0.28f - button.getMeasuredWidth() / 2f);
                button.setTranslationX(getMeasuredWidth() * 0.82f - button.getMeasuredWidth() / 2f);
            }
        };
        frameLayout.setBackground(new GradientDrawable(GradientDrawable.Orientation.BL_TR, new int[]{0xFF192A3D, 0xFF19514E}));
        frameLayout.setClipToOutline(true);
        frameLayout.setOutlineProvider(new ViewOutlineProvider() {
            @Override
            public void getOutline(View view, Outline outline) {
                outline.setRoundRect(0, 0, view.getMeasuredWidth(), view.getMeasuredHeight() + dp(6), AndroidUtilities.dpf2(6));
            }
        });


        float aspectRatio = 540f / 936f;
        View background = new View(context);
        background.setBackground(new BitmapDrawable(SvgHelper.getBitmap(svg, dp(320), dp(320 * aspectRatio), false)));
        frameLayout.addView(background, LayoutHelper.createFrame(LayoutHelper.MATCH_PARENT, LayoutHelper.MATCH_PARENT, 0, -1, -1, -1, -1));

        frameLayout.addView(button, LayoutHelper.createFrame(117, 117));

        builder.setTopView(frameLayout);
        builder.setTitle(LocaleController.getString("PermissionDrawAboveOtherAppsGroupCallTitle", R.string.PermissionDrawAboveOtherAppsGroupCallTitle));
        builder.setMessage(LocaleController.getString("PermissionDrawAboveOtherAppsGroupCall", R.string.PermissionDrawAboveOtherAppsGroupCall));
        builder.setPositiveButton(LocaleController.getString("Enable", R.string.Enable), (dialogInterface, i) -> {
            if (context != null) {
                try {
                    if (Build.VERSION.SDK_INT >= Build.VERSION_CODES.M) {
                        Intent intent = new Intent(Settings.ACTION_MANAGE_OVERLAY_PERMISSION, Uri.parse("package:" + context.getPackageName()));
                        Activity activity = AndroidUtilities.findActivity(context);
                        if (activity instanceof LaunchActivity) {
                            activity.startActivityForResult(intent, 105);
                        } else {
                            context.startActivity(intent);
                        }
                    }
                } catch (Exception e) {
                    FileLog.e(e);
                }
            }
        });
        builder.notDrawBackgroundOnTopView(true);
        builder.setNegativeButton(LocaleController.getString("Cancel", R.string.Cancel), null);
        builder.setTopViewAspectRatio(aspectRatio);
        return builder;
    }

    public static AlertDialog.Builder createContactsPermissionDialog(Activity parentActivity, MessagesStorage.IntCallback callback) {
        AlertDialog.Builder builder = new AlertDialog.Builder(parentActivity);
        builder.setTopAnimation(R.raw.permission_request_contacts, PERMISSIONS_REQUEST_TOP_ICON_SIZE, false, Theme.getColor(Theme.key_dialogTopBackground));
        builder.setMessage(AndroidUtilities.replaceTags(LocaleController.getString("ContactsPermissionAlert", R.string.ContactsPermissionAlert)));
        builder.setPositiveButton(LocaleController.getString("ContactsPermissionAlertContinue", R.string.ContactsPermissionAlertContinue), (dialog, which) -> callback.run(1));
        builder.setNegativeButton(LocaleController.getString("ContactsPermissionAlertNotNow", R.string.ContactsPermissionAlertNotNow), (dialog, which) -> callback.run(0));
        return builder;
    }

    public static Dialog createFreeSpaceDialog(final LaunchActivity parentActivity) {
        AlertDialog.Builder builder = new AlertDialog.Builder(parentActivity);
        builder.setTitle(LocaleController.getString("LowDiskSpaceTitle", R.string.LowDiskSpaceTitle));
        builder.setMessage(LocaleController.getString("LowDiskSpaceMessage2", R.string.LowDiskSpaceMessage2));
        builder.setNegativeButton(LocaleController.getString("Cancel", R.string.Cancel), null);
        builder.setPositiveButton(LocaleController.getString("LowDiskSpaceButton", R.string.LowDiskSpaceButton), (dialog, which) -> parentActivity.presentFragment(new CacheControlActivity()));
        return builder.create();
    }

    public static Dialog createPrioritySelectDialog(Activity parentActivity, final long dialog_id, int topicId, final int globalType, final Runnable onSelect) {
        return createPrioritySelectDialog(parentActivity, dialog_id, topicId, globalType, onSelect, null);
    }

    public static Dialog createPrioritySelectDialog(Activity parentActivity, final long dialog_id, long topicId, final int globalType, final Runnable onSelect, Theme.ResourcesProvider resourcesProvider) {
        SharedPreferences preferences = MessagesController.getNotificationsSettings(UserConfig.selectedAccount);
        final int[] selected = new int[1];
        String[] descriptions;
        if (dialog_id != 0) {
            selected[0] = preferences.getInt("priority_" + dialog_id, 3);
            if (selected[0] == 3) {
                selected[0] = 0;
            } else if (selected[0] == 4) {
                selected[0] = 1;
            } else if (selected[0] == 5) {
                selected[0] = 2;
            } else if (selected[0] == 0) {
                selected[0] = 3;
            } else {
                selected[0] = 4;
            }
            descriptions = new String[]{
                    LocaleController.getString("NotificationsPrioritySettings", R.string.NotificationsPrioritySettings),
                    LocaleController.getString("NotificationsPriorityLow", R.string.NotificationsPriorityLow),
                    LocaleController.getString("NotificationsPriorityMedium", R.string.NotificationsPriorityMedium),
                    LocaleController.getString("NotificationsPriorityHigh", R.string.NotificationsPriorityHigh),
                    LocaleController.getString("NotificationsPriorityUrgent", R.string.NotificationsPriorityUrgent)
            };
        } else {
            if (globalType == NotificationsController.TYPE_PRIVATE) {
                selected[0] = preferences.getInt("priority_messages", 1);
            } else if (globalType == NotificationsController.TYPE_GROUP) {
                selected[0] = preferences.getInt("priority_group", 1);
            } else if (globalType == NotificationsController.TYPE_CHANNEL) {
                selected[0] = preferences.getInt("priority_channel", 1);
            } else if (globalType == NotificationsController.TYPE_STORIES) {
                selected[0] = preferences.getInt("priority_stories", 1);
            }
            if (selected[0] == 4) {
                selected[0] = 0;
            } else if (selected[0] == 5) {
                selected[0] = 1;
            } else if (selected[0] == 0) {
                selected[0] = 2;
            } else {
                selected[0] = 3;
            }
            descriptions = new String[]{
                    LocaleController.getString("NotificationsPriorityLow", R.string.NotificationsPriorityLow),
                    LocaleController.getString("NotificationsPriorityMedium", R.string.NotificationsPriorityMedium),
                    LocaleController.getString("NotificationsPriorityHigh", R.string.NotificationsPriorityHigh),
                    LocaleController.getString("NotificationsPriorityUrgent", R.string.NotificationsPriorityUrgent)
            };
        }

        final LinearLayout linearLayout = new LinearLayout(parentActivity);
        linearLayout.setOrientation(LinearLayout.VERTICAL);
        AlertDialog.Builder builder = new AlertDialog.Builder(parentActivity, resourcesProvider);

        for (int a = 0; a < descriptions.length; a++) {
            RadioColorCell cell = new RadioColorCell(parentActivity, resourcesProvider);
            cell.setPadding(dp(4), 0, dp(4), 0);
            cell.setTag(a);
            cell.setCheckColor(Theme.getColor(Theme.key_radioBackground, resourcesProvider), Theme.getColor(Theme.key_dialogRadioBackgroundChecked, resourcesProvider));
            cell.setTextAndValue(descriptions[a], selected[0] == a);
            linearLayout.addView(cell);
            cell.setOnClickListener(v -> {
                selected[0] = (Integer) v.getTag();

                final SharedPreferences preferences1 = MessagesController.getNotificationsSettings(UserConfig.selectedAccount);
                SharedPreferences.Editor editor = preferences1.edit();
                if (dialog_id != 0) {
                    int option;
                    if (selected[0] == 0) {
                        option = 3;
                    } else if (selected[0] == 1) {
                        option = 4;
                    } else if (selected[0] == 2) {
                        option = 5;
                    } else if (selected[0] == 3) {
                        option = 0;
                    } else {
                        option = 1;
                    }
                    editor.putInt("priority_" + dialog_id, option);
                    NotificationsController.getInstance(UserConfig.selectedAccount).deleteNotificationChannel(dialog_id, topicId);
                } else {
                    int option;
                    if (selected[0] == 0) {
                        option = 4;
                    } else if (selected[0] == 1) {
                        option = 5;
                    } else if (selected[0] == 2) {
                        option = 0;
                    } else {
                        option = 1;
                    }
                    if (globalType == NotificationsController.TYPE_PRIVATE) {
                        editor.putInt("priority_messages", option);
                        selected[0] = preferences.getInt("priority_messages", 1);
                    } else if (globalType == NotificationsController.TYPE_GROUP) {
                        editor.putInt("priority_group", option);
                        selected[0] = preferences.getInt("priority_group", 1);
                    } else if (globalType == NotificationsController.TYPE_CHANNEL) {
                        editor.putInt("priority_channel", option);
                        selected[0] = preferences.getInt("priority_channel", 1);
                    } else if (globalType == NotificationsController.TYPE_STORIES) {
                        editor.putInt("priority_stories", option);
                        selected[0] = preferences.getInt("priority_stories", 1);
                    }
                    NotificationsController.getInstance(UserConfig.selectedAccount).deleteNotificationChannelGlobal(globalType);
                }
                editor.commit();
                builder.getDismissRunnable().run();
                if (onSelect != null) {
                    onSelect.run();
                }
            });
        }
        builder.setTitle(LocaleController.getString("NotificationsImportance", R.string.NotificationsImportance));
        builder.setView(linearLayout);
        builder.setPositiveButton(LocaleController.getString("Cancel", R.string.Cancel), null);
        return builder.create();
    }

    public static Dialog createPopupSelectDialog(Activity parentActivity, final int globalType, final Runnable onSelect) {
        SharedPreferences preferences = MessagesController.getNotificationsSettings(UserConfig.selectedAccount);
        final int[] selected = new int[1];
        if (globalType == NotificationsController.TYPE_PRIVATE) {
            selected[0] = preferences.getInt("popupAll", 0);
        } else if (globalType == NotificationsController.TYPE_GROUP) {
            selected[0] = preferences.getInt("popupGroup", 0);
        } else {
            selected[0] = preferences.getInt("popupChannel", 0);
        }
        String[] descriptions = new String[]{
                LocaleController.getString("NoPopup", R.string.NoPopup),
                LocaleController.getString("OnlyWhenScreenOn", R.string.OnlyWhenScreenOn),
                LocaleController.getString("OnlyWhenScreenOff", R.string.OnlyWhenScreenOff),
                LocaleController.getString("AlwaysShowPopup", R.string.AlwaysShowPopup)
        };

        final LinearLayout linearLayout = new LinearLayout(parentActivity);
        linearLayout.setOrientation(LinearLayout.VERTICAL);
        AlertDialog.Builder builder = new AlertDialog.Builder(parentActivity);

        for (int a = 0; a < descriptions.length; a++) {
            RadioColorCell cell = new RadioColorCell(parentActivity);
            cell.setTag(a);
            cell.setPadding(dp(4), 0, dp(4), 0);
            cell.setCheckColor(Theme.getColor(Theme.key_radioBackground), Theme.getColor(Theme.key_dialogRadioBackgroundChecked));
            cell.setTextAndValue(descriptions[a], selected[0] == a);
            linearLayout.addView(cell);
            cell.setOnClickListener(v -> {
                selected[0] = (Integer) v.getTag();

                final SharedPreferences preferences1 = MessagesController.getNotificationsSettings(UserConfig.selectedAccount);
                SharedPreferences.Editor editor = preferences1.edit();
                if (globalType == NotificationsController.TYPE_PRIVATE) {
                    editor.putInt("popupAll", selected[0]);
                } else if (globalType == NotificationsController.TYPE_GROUP) {
                    editor.putInt("popupGroup", selected[0]);
                } else {
                    editor.putInt("popupChannel", selected[0]);
                }
                editor.commit();
                builder.getDismissRunnable().run();
                if (onSelect != null) {
                    onSelect.run();
                }
            });
        }
        builder.setTitle(LocaleController.getString("PopupNotification", R.string.PopupNotification));
        builder.setView(linearLayout);
        builder.setPositiveButton(LocaleController.getString("Cancel", R.string.Cancel), null);
        return builder.create();
    }

    public static Dialog createSingleChoiceDialog(Activity parentActivity, final String[] options, final String title, final int selected, final DialogInterface.OnClickListener listener) {
        final LinearLayout linearLayout = new LinearLayout(parentActivity);
        linearLayout.setOrientation(LinearLayout.VERTICAL);
        AlertDialog.Builder builder = new AlertDialog.Builder(parentActivity);
        for (int a = 0; a < options.length; a++) {
            RadioColorCell cell = new RadioColorCell(parentActivity);
            cell.setPadding(dp(4), 0, dp(4), 0);
            cell.setTag(a);
            cell.setCheckColor(Theme.getColor(Theme.key_radioBackground), Theme.getColor(Theme.key_dialogRadioBackgroundChecked));
            cell.setTextAndValue(options[a], selected == a);
            linearLayout.addView(cell);
            cell.setOnClickListener(v -> {
                int sel = (Integer) v.getTag();
                builder.getDismissRunnable().run();
                listener.onClick(null, sel);
            });
        }

        builder.setTitle(title);
        builder.setView(linearLayout);
        builder.setPositiveButton(LocaleController.getString("Cancel", R.string.Cancel), null);
        return builder.create();
    }

    public static AlertDialog.Builder createTTLAlert(final Context context, final TLRPC.EncryptedChat encryptedChat, Theme.ResourcesProvider resourcesProvider) {
        AlertDialog.Builder builder = new AlertDialog.Builder(context, resourcesProvider);
        builder.setTitle(LocaleController.getString("MessageLifetime", R.string.MessageLifetime));
        final NumberPicker numberPicker = new NumberPicker(context);
        numberPicker.setMinValue(0);
        numberPicker.setMaxValue(20);
        if (encryptedChat.ttl > 0 && encryptedChat.ttl < 16) {
            numberPicker.setValue(encryptedChat.ttl);
        } else if (encryptedChat.ttl == 30) {
            numberPicker.setValue(16);
        } else if (encryptedChat.ttl == 60) {
            numberPicker.setValue(17);
        } else if (encryptedChat.ttl == 60 * 60) {
            numberPicker.setValue(18);
        } else if (encryptedChat.ttl == 60 * 60 * 24) {
            numberPicker.setValue(19);
        } else if (encryptedChat.ttl == 60 * 60 * 24 * 7) {
            numberPicker.setValue(20);
        } else if (encryptedChat.ttl == 0) {
            numberPicker.setValue(0);
        }
        numberPicker.setFormatter(value -> {
            if (value == 0) {
                return LocaleController.getString("ShortMessageLifetimeForever", R.string.ShortMessageLifetimeForever);
            } else if (value >= 1 && value < 16) {
                return LocaleController.formatTTLString(value);
            } else if (value == 16) {
                return LocaleController.formatTTLString(30);
            } else if (value == 17) {
                return LocaleController.formatTTLString(60);
            } else if (value == 18) {
                return LocaleController.formatTTLString(60 * 60);
            } else if (value == 19) {
                return LocaleController.formatTTLString(60 * 60 * 24);
            } else if (value == 20) {
                return LocaleController.formatTTLString(60 * 60 * 24 * 7);
            }
            return "";
        });
        builder.setView(numberPicker);
        builder.setNegativeButton(LocaleController.getString("Done", R.string.Done), (dialog, which) -> {
            int oldValue = encryptedChat.ttl;
            which = numberPicker.getValue();
            if (which >= 0 && which < 16) {
                encryptedChat.ttl = which;
            } else if (which == 16) {
                encryptedChat.ttl = 30;
            } else if (which == 17) {
                encryptedChat.ttl = 60;
            } else if (which == 18) {
                encryptedChat.ttl = 60 * 60;
            } else if (which == 19) {
                encryptedChat.ttl = 60 * 60 * 24;
            } else if (which == 20) {
                encryptedChat.ttl = 60 * 60 * 24 * 7;
            }
            if (oldValue != encryptedChat.ttl) {
                SecretChatHelper.getInstance(UserConfig.selectedAccount).sendTTLMessage(encryptedChat, null);
                MessagesStorage.getInstance(UserConfig.selectedAccount).updateEncryptedChatTTL(encryptedChat);
            }
        });
        return builder;
    }

    public interface AccountSelectDelegate {
        void didSelectAccount(int account);
    }

    public static AlertDialog createAccountSelectDialog(Activity parentActivity, final AccountSelectDelegate delegate) {
        if (UserConfig.getActivatedAccountsCount() < 2) {
            return null;
        }

        AlertDialog.Builder builder = new AlertDialog.Builder(parentActivity);
        final Runnable dismissRunnable = builder.getDismissRunnable();
        final AlertDialog[] alertDialog = new AlertDialog[1];

        final LinearLayout linearLayout = new LinearLayout(parentActivity);
        linearLayout.setOrientation(LinearLayout.VERTICAL);
        for (int a : SharedConfig.activeAccounts) {
            if (PasscodeHelper.isAccountHidden(a)) continue;
            TLRPC.User u = UserConfig.getInstance(a).getCurrentUser();
            if (u != null) {
                AccountSelectCell cell = new AccountSelectCell(parentActivity, false);
                cell.setAccount(a, false);
                cell.setPadding(dp(14), 0, dp(14), 0);
                cell.setBackgroundDrawable(Theme.getSelectorDrawable(false));
                linearLayout.addView(cell, LayoutHelper.createLinear(LayoutHelper.MATCH_PARENT, 50));
                cell.setOnClickListener(v -> {
                    if (alertDialog[0] != null) {
                        alertDialog[0].setOnDismissListener(null);
                    }
                    dismissRunnable.run();
                    AccountSelectCell cell1 = (AccountSelectCell) v;
                    delegate.didSelectAccount(cell1.getAccountNumber());
                });
            }
        }

        builder.setTitle(LocaleController.getString("SelectAccount", R.string.SelectAccount));
        builder.setView(linearLayout);
        builder.setPositiveButton(LocaleController.getString("Cancel", R.string.Cancel), null);
        return alertDialog[0] = builder.create();
    }

    public interface PaymentAlertDelegate {
        void didPressedNewCard();
    }

    public static void createDeleteMessagesAlert(BaseFragment fragment, TLRPC.User user, TLRPC.Chat chat, TLRPC.EncryptedChat encryptedChat, TLRPC.ChatFull chatInfo, long mergeDialogId, MessageObject selectedMessage, SparseArray<MessageObject>[] selectedMessages, MessageObject.GroupedMessages selectedGroup, int topicId, int mode, int loadParticipant, Runnable onDelete, Runnable hideDim, Theme.ResourcesProvider resourcesProvider) {
        final boolean scheduled = mode == ChatActivity.MODE_SCHEDULED;
        final boolean isSavedMessages = mode == ChatActivity.MODE_SAVED;
        final boolean quickReplies = mode == ChatActivity.MODE_QUICK_REPLIES;
        if (fragment == null || user == null && chat == null && encryptedChat == null) {
            return;
        }
        Activity activity = fragment.getParentActivity();
        if (activity == null) {
            return;
        }
        int currentAccount = fragment.getCurrentAccount();

        AlertDialog.Builder builder = new AlertDialog.Builder(activity, resourcesProvider);
        builder.setDimAlpha(hideDim != null ? .5f : .6f);
        int count;
        if (selectedGroup != null) {
            count = selectedGroup.messages.size();
        } else if (selectedMessage != null) {
            count = 1;
        } else {
            count = selectedMessages[0].size() + selectedMessages[1].size();
        }

        long dialogId;
        if (encryptedChat != null) {
            dialogId = DialogObject.makeEncryptedDialogId(encryptedChat.id);
        } else if (user != null) {
            dialogId = user.id;
        } else {
            dialogId = -chat.id;
        }

        int currentDate = ConnectionsManager.getInstance(currentAccount).getCurrentTime();
        boolean hasNonDiceMessages = false;
        if (selectedMessage != null) {
            hasNonDiceMessages = !selectedMessage.isDice() || Math.abs(currentDate - selectedMessage.messageOwner.date) > 24 * 60 * 60;
        } else {
            for (int a = 0; a < 2; a++) {
                for (int b = 0; b < selectedMessages[a].size(); b++) {
                    MessageObject msg = selectedMessages[a].valueAt(b);
                    if (!msg.isDice() || Math.abs(currentDate - msg.messageOwner.date) > 24 * 60 * 60) {
                        hasNonDiceMessages = true;
                        break;
                    }
                }
            }
        }

        final boolean[] checks = getDeleteMenuChecks();
        final boolean[] deleteForAll = {true};
        TLRPC.User actionUser = null;
        TLRPC.Chat actionChat = null;
        boolean canRevokeInbox = user != null && MessagesController.getInstance(currentAccount).canRevokePmInbox;
        int revokeTimeLimit;
        if (user != null) {
            revokeTimeLimit = MessagesController.getInstance(currentAccount).revokeTimePmLimit;
        } else {
            revokeTimeLimit = MessagesController.getInstance(currentAccount).revokeTimeLimit;
        }
        boolean hasDeleteForAllCheck = false;
        boolean hasNotOut = false;
        int myMessagesCount = 0;
        boolean canDeleteInbox = encryptedChat == null && user != null && canRevokeInbox && revokeTimeLimit == 0x7fffffff;
        if (chat != null && chat.megagroup && !scheduled && !isSavedMessages) {
            long linked_channel_id = - MessagesController.getInstance(currentAccount).getChatFull(chat.id).linked_chat_id;
            boolean canBan = ChatObject.canBlockUsers(chat);
            if (selectedMessage != null) {
                if (selectedMessage.messageOwner.action == null || selectedMessage.messageOwner.action instanceof TLRPC.TL_messageActionEmpty ||
                        selectedMessage.messageOwner.action instanceof TLRPC.TL_messageActionChatDeleteUser ||
                        selectedMessage.messageOwner.action instanceof TLRPC.TL_messageActionChatJoinedByLink ||
                        selectedMessage.messageOwner.action instanceof TLRPC.TL_messageActionChatAddUser) {
                    if (selectedMessage.messageOwner.from_id.user_id != 0) {
                        actionUser = MessagesController.getInstance(currentAccount).getUser(selectedMessage.messageOwner.from_id.user_id);
                    } else if (selectedMessage.messageOwner.from_id.channel_id != 0) {
                        actionChat = MessagesController.getInstance(currentAccount).getChat(selectedMessage.messageOwner.from_id.channel_id);
                    } else if (selectedMessage.messageOwner.from_id.chat_id != 0) {
                        actionChat = MessagesController.getInstance(currentAccount).getChat(selectedMessage.messageOwner.from_id.chat_id);
                    }
                    if (actionChat != null && actionChat.id == -linked_channel_id) {
                        actionChat = null;
                    }
                }
                boolean hasOutgoing = !selectedMessage.isSendError() && selectedMessage.getDialogId() == mergeDialogId && (selectedMessage.messageOwner.action == null || selectedMessage.messageOwner.action instanceof TLRPC.TL_messageActionEmpty) && selectedMessage.isOut() && (currentDate - selectedMessage.messageOwner.date) <= revokeTimeLimit;
                if (hasOutgoing) {
                    myMessagesCount++;
                }
            } else {
                long from_id = -1;
                long from_channel_id = -1;
                for (int a = 1; a >= 0; a--) {
                    long channelId = 0;
                    for (int b = 0; b < selectedMessages[a].size(); b++) {
                        MessageObject msg = selectedMessages[a].valueAt(b);
                        if (from_id == -1) {
                            from_id = msg.getFromChatId();
                        }
                        if (from_id < 0 && from_id == msg.getSenderId() && from_id != linked_channel_id) {
                            from_channel_id = from_id;
                            continue;
                        }
                        if (from_id < 0 || from_id != msg.getSenderId()) {
                            if (from_channel_id != msg.getSenderId())
                                from_channel_id = 0;
                            from_id = -2;
                            break;
                        }
                    }
                    if (from_id == -2) {
                        break;
                    }
                }
                for (int a = 1; a >= 0; a--) {
                    for (int b = 0; b < selectedMessages[a].size(); b++) {
                        MessageObject msg = selectedMessages[a].valueAt(b);
                        if (a == 1) {
                            if (msg.isOut() && msg.messageOwner.action == null) {
                                if ((currentDate - msg.messageOwner.date) <= revokeTimeLimit) {
                                    myMessagesCount++;
                                }
                            }
                        }
                    }
                }
                if (from_id != -1) {
                    actionUser = MessagesController.getInstance(currentAccount).getUser(from_id);
                }
                if(actionUser == null && from_channel_id != -1) {
                    actionChat = MessagesController.getInstance(currentAccount).getChat(-from_channel_id);
                }
            }
            if ((actionUser != null && actionUser.id != UserConfig.getInstance(currentAccount).getClientUserId()) || (actionChat != null && !ChatObject.hasAdminRights(actionChat))) {
                if (loadParticipant == 1 && !chat.creator && actionUser != null) {
                    final AlertDialog[] progressDialog = new AlertDialog[]{new AlertDialog(activity, AlertDialog.ALERT_TYPE_SPINNER)};

                    TLRPC.TL_channels_getParticipant req = new TLRPC.TL_channels_getParticipant();
                    req.channel = MessagesController.getInputChannel(chat);
                    req.participant = MessagesController.getInputPeer(actionUser);
                    int requestId = ConnectionsManager.getInstance(currentAccount).sendRequest(req, (response, error) -> AndroidUtilities.runOnUIThread(() -> {
                        try {
                            progressDialog[0].dismiss();
                        } catch (Throwable ignore) {

                        }
                        progressDialog[0] = null;
                        int loadType = 2;
                        if (response != null) {
                            TLRPC.TL_channels_channelParticipant participant = (TLRPC.TL_channels_channelParticipant) response;
                            if (!(participant.participant instanceof TLRPC.TL_channelParticipantAdmin || participant.participant instanceof TLRPC.TL_channelParticipantCreator)) {
                                loadType = 0;
                            }
                        } else if (error != null && "USER_NOT_PARTICIPANT".equals(error.text)) {
                            loadType = 0;
                        }
                        createDeleteMessagesAlert(fragment, user, chat, encryptedChat, chatInfo, mergeDialogId, selectedMessage, selectedMessages, selectedGroup, topicId, mode, loadType, onDelete, hideDim, resourcesProvider);
                    }));
                    AndroidUtilities.runOnUIThread(() -> {
                        if (progressDialog[0] == null) {
                            return;
                        }
                        progressDialog[0].setOnCancelListener(dialog -> ConnectionsManager.getInstance(currentAccount).cancelRequest(requestId, true));
                        fragment.showDialog(progressDialog[0]);
                    }, 1000);
                    return;
                }
                FrameLayout frameLayout = new FrameLayout(activity);
                int num = 0;
                String name = actionUser != null ? ContactsController.formatName(actionUser.first_name, actionUser.last_name) : actionChat.title;
                for (int a = 0; a < 4; a++) {
                    if ((loadParticipant == 2 || !canBan) && a == 0) {
                        continue;
                    }
                    CheckBoxCell cell = new CheckBoxCell(activity, 1, resourcesProvider);
                    cell.setBackgroundDrawable(Theme.getSelectorDrawable(false));
                    cell.setTag(a);
                    if (a == 0) {
                        cell.setText(LocaleController.getString("DeleteBanUser", R.string.DeleteBanUser), "", checks[a], false);
                    } else if (a == 1) {
                        cell.setText(LocaleController.getString("DeleteReportSpam", R.string.DeleteReportSpam), "", checks[a], false);
                    } else if (a == 2) {
                        cell.setText(LocaleController.formatString("DeleteAllFrom", R.string.DeleteAllFrom, name), "", checks[a], false);
                    } else if (a == 3) {
                        cell.setText(LocaleController.getString("DoActionsInCommonGroups", R.string.DoActionsInCommonGroups), "", checks[a], false);
                    }
                    cell.setPadding(LocaleController.isRTL ? dp(16) : dp(8), 0, LocaleController.isRTL ? dp(8) : dp(16), 0);
                    frameLayout.addView(cell, LayoutHelper.createFrame(LayoutHelper.MATCH_PARENT, 48, Gravity.TOP | Gravity.LEFT, 0, 48 * num, 0, 0));
                    cell.setOnClickListener(v -> {
                        if (!v.isEnabled()) {
                            return;
                        }
                        CheckBoxCell cell13 = (CheckBoxCell) v;
                        Integer num1 = (Integer) cell13.getTag();
                        checks[num1] = !checks[num1];
                        cell13.setChecked(checks[num1], true);
                    });
                    num++;
                }
                builder.setView(frameLayout);
            } else if (!hasNotOut && myMessagesCount > 0 && hasNonDiceMessages) {
                hasDeleteForAllCheck = true;
                FrameLayout frameLayout = new FrameLayout(activity);
                CheckBoxCell cell = new CheckBoxCell(activity, 1, resourcesProvider);
                cell.setBackgroundDrawable(Theme.getSelectorDrawable(false));
                if (chat != null && hasNotOut) {
                    cell.setText(LocaleController.getString("DeleteForAll", R.string.DeleteForAll), "", true, false);
                } else {
                    cell.setText(LocaleController.getString("DeleteMessagesOption", R.string.DeleteMessagesOption), "", true, false);
                }
                cell.setPadding(LocaleController.isRTL ? dp(16) : dp(8), 0, LocaleController.isRTL ? dp(8) : dp(16), 0);
                frameLayout.addView(cell, LayoutHelper.createFrame(LayoutHelper.MATCH_PARENT, 48, Gravity.TOP | Gravity.LEFT, 0, 0, 0, 0));
                cell.setOnClickListener(v -> {
                    CheckBoxCell cell12 = (CheckBoxCell) v;
                    deleteForAll[0] = !deleteForAll[0];
                    cell12.setChecked(deleteForAll[0], true);
                });
                builder.setView(frameLayout);
                builder.setCustomViewOffset(9);
            } else {
                actionUser = null;
            }
        } else if (!scheduled && !isSavedMessages && !ChatObject.isChannel(chat) && encryptedChat == null) {
            if (user != null && user.id != UserConfig.getInstance(currentAccount).getClientUserId() && (!user.bot || user.support) || chat != null) {
                if (selectedMessage != null) {
                    boolean hasOutgoing = !selectedMessage.isSendError() && (
                            selectedMessage.messageOwner.action == null ||
                                    selectedMessage.messageOwner.action instanceof TLRPC.TL_messageActionEmpty ||
                                    selectedMessage.messageOwner.action instanceof TLRPC.TL_messageActionPhoneCall ||
                                    selectedMessage.messageOwner.action instanceof TLRPC.TL_messageActionPinMessage ||
                                    selectedMessage.messageOwner.action instanceof TLRPC.TL_messageActionGeoProximityReached ||
                                    selectedMessage.messageOwner.action instanceof TLRPC.TL_messageActionSetChatTheme) && (selectedMessage.isOut() || canRevokeInbox || ChatObject.hasAdminRights(chat)) && (currentDate - selectedMessage.messageOwner.date) <= revokeTimeLimit;
                    if (hasOutgoing) {
                        myMessagesCount++;
                    }
                    hasNotOut = !selectedMessage.isOut();
                } else {
                    for (int a = 1; a >= 0; a--) {
                        for (int b = 0; b < selectedMessages[a].size(); b++) {
                            MessageObject msg = selectedMessages[a].valueAt(b);
                            if (!(msg.messageOwner.action == null ||
                                    msg.messageOwner.action instanceof TLRPC.TL_messageActionEmpty ||
                                    msg.messageOwner.action instanceof TLRPC.TL_messageActionPhoneCall ||
                                    msg.messageOwner.action instanceof TLRPC.TL_messageActionPinMessage ||
                                    msg.messageOwner.action instanceof TLRPC.TL_messageActionGeoProximityReached)) {
                                continue;
                            }
                            if ((msg.isOut() || canRevokeInbox) || chat != null && ChatObject.canBlockUsers(chat)) {
                                if ((currentDate - msg.messageOwner.date) <= revokeTimeLimit) {
                                    myMessagesCount++;
                                    if (!hasNotOut && !msg.isOut()) {
                                        hasNotOut = true;
                                    }
                                }
                            }
                        }
                    }
                }
            }
            if (myMessagesCount > 0 && hasNonDiceMessages && (user == null || !UserObject.isDeleted(user))) {
                hasDeleteForAllCheck = true;
                FrameLayout frameLayout = new FrameLayout(activity);
                CheckBoxCell cell = new CheckBoxCell(activity, 1, resourcesProvider);
                cell.setBackgroundDrawable(Theme.getSelectorDrawable(false));
                if (canDeleteInbox) {
                    cell.setText(LocaleController.formatString("DeleteMessagesOptionAlso", R.string.DeleteMessagesOptionAlso, UserObject.getFirstName(user)), "", true, false);
                } else if (chat != null && (hasNotOut || myMessagesCount == count)) {
                    cell.setText(LocaleController.getString("DeleteForAll", R.string.DeleteForAll), "", true, false);
                } else {
                    cell.setText(LocaleController.getString("DeleteMessagesOption", R.string.DeleteMessagesOption), "", true, false);
                }
                cell.setPadding(LocaleController.isRTL ? dp(16) : dp(8), 0, LocaleController.isRTL ? dp(8) : dp(16), 0);
                frameLayout.addView(cell, LayoutHelper.createFrame(LayoutHelper.MATCH_PARENT, 48, Gravity.TOP | Gravity.LEFT, 0, 0, 0, 0));
                cell.setOnClickListener(v -> {
                    CheckBoxCell cell1 = (CheckBoxCell) v;
                    deleteForAll[0] = !deleteForAll[0];
                    cell1.setChecked(deleteForAll[0], true);
                });
                builder.setView(frameLayout);
                builder.setCustomViewOffset(9);
            }
        }
        final TLRPC.User userFinal = actionUser;
        final TLRPC.Chat chatFinal = actionChat;

        DialogInterface.OnClickListener deleteAction = (dialogInterface, i) -> {
            ArrayList<Integer> ids = null;
            long thisDialogId = dialogId;
            if (isSavedMessages) {
                thisDialogId = UserConfig.getInstance(currentAccount).getClientUserId();
            }
            if (selectedMessage != null) {
                ids = new ArrayList<>();
                ArrayList<Long> random_ids = null;
                if (selectedGroup != null) {
                    for (int a = 0; a < selectedGroup.messages.size(); a++) {
                        MessageObject messageObject = selectedGroup.messages.get(a);
                        ids.add(messageObject.getId());
                        if (encryptedChat != null && messageObject.messageOwner.random_id != 0 && messageObject.type != 10) {
                            if (random_ids == null) {
                                random_ids = new ArrayList<>();
                            }
                            random_ids.add(messageObject.messageOwner.random_id);
                        }
                    }
                } else {
                    ids.add(selectedMessage.getId());
                    if (encryptedChat != null && selectedMessage.messageOwner.random_id != 0 && selectedMessage.type != 10) {
                        random_ids = new ArrayList<>();
                        random_ids.add(selectedMessage.messageOwner.random_id);
                    }
                }
                MessagesController.getInstance(currentAccount).deleteMessages(ids, random_ids, encryptedChat, thisDialogId, topicId, deleteForAll[0], mode);
            } else {
                for (int a = 1; a >= 0; a--) {
                    ids = new ArrayList<>();
                    for (int b = 0; b < selectedMessages[a].size(); b++) {
                        ids.add(selectedMessages[a].keyAt(b));
                    }
                    ArrayList<Long> random_ids = null;
                    if (encryptedChat != null) {
                        random_ids = new ArrayList<>();
                        for (int b = 0; b < selectedMessages[a].size(); b++) {
                            MessageObject msg = selectedMessages[a].valueAt(b);
                            if (msg.messageOwner.random_id != 0 && msg.type != 10) {
                                random_ids.add(msg.messageOwner.random_id);
                            }
                        }
                    }
                    MessagesController.getInstance(currentAccount).deleteMessages(ids, random_ids, encryptedChat, thisDialogId, topicId, deleteForAll[0], mode);
                    selectedMessages[a].clear();
                }
            }
            if (userFinal != null || chatFinal != null) {
                if (checks[0]) {
                    MessagesController.getInstance(currentAccount).deleteParticipantFromChat(chat.id, userFinal, chatFinal, false, false);
                }
                if (checks[1]) {
                    TLRPC.TL_channels_reportSpam req = new TLRPC.TL_channels_reportSpam();
                    req.channel = MessagesController.getInputChannel(chat);
                    if (userFinal != null) {
                        req.participant = MessagesController.getInputPeer(userFinal);
                    } else {
                        req.participant = MessagesController.getInputPeer(chatFinal);
                    }
                    req.id = ids;
                    ConnectionsManager.getInstance(currentAccount).sendRequest(req, (response, error) -> {

                    });
                }
                if (checks[2]) {
                    MessagesController.getInstance(currentAccount).deleteUserChannelHistory(chat, userFinal, chatFinal, 0);
                }
                if (checks[3] && userFinal != null) {
                    if (userFinal.contact || userFinal.bot) {
                        AlertDialog confirm = new AlertDialog.Builder(activity, resourcesProvider)
                                .setTitle(LocaleController.getString("DoActionsInCommonGroups", R.string.DoActionsInCommonGroups))
                                .setMessage(LocaleController.getString("UserRestrictionsApplyChanges", R.string.UserRestrictionsApplyChanges))
                                .setPositiveButton(LocaleController.getString("ApplyTheme", R.string.ApplyTheme), (dialogInterface_, i_) -> doActionsInCommonGroups(checks, currentAccount, userFinal))
                                .setNegativeButton(LocaleController.getString("Cancel", R.string.Cancel), null)
                                .create();
                        fragment.showDialog(confirm);
                    } else {
                        doActionsInCommonGroups(checks, currentAccount, userFinal);
                    }
                }
            }
            if (onDelete != null) {
                onDelete.run();
            }
        };

        if (isSavedMessages) {
            if (count == 1) {
                builder.setTitle(LocaleController.getString(R.string.UnsaveSingleMessagesTitle));
            } else {
                builder.setTitle(LocaleController.formatString(R.string.UnsaveMessagesTitle, LocaleController.formatPluralString("messages", count)));
            }
        } else {
            if (count == 1) {
                builder.setTitle(LocaleController.getString(R.string.DeleteSingleMessagesTitle));
            } else {
                builder.setTitle(LocaleController.formatString(R.string.DeleteMessagesTitle, LocaleController.formatPluralString("messages", count)));
            }
        }

        if (isSavedMessages) {
            if (count == 1) {
                builder.setMessage(LocaleController.getString(R.string.AreYouSureUnsaveSingleMessage));
            } else {
                builder.setMessage(LocaleController.getString(R.string.AreYouSureUnsaveFewMessages));
            }
        } else if (chat != null && hasNotOut) {
            if (hasDeleteForAllCheck && myMessagesCount != count) {
                builder.setMessage(LocaleController.formatString(R.string.DeleteMessagesTextGroupPart, LocaleController.formatPluralString("messages", myMessagesCount)));
            } else if (count == 1) {
                builder.setMessage(LocaleController.getString(R.string.AreYouSureDeleteSingleMessage));
            } else {
                builder.setMessage(LocaleController.getString(R.string.AreYouSureDeleteFewMessages));
            }
        } else if (hasDeleteForAllCheck && !canDeleteInbox && myMessagesCount != count) {
            if (chat != null) {
                builder.setMessage(LocaleController.formatString("DeleteMessagesTextGroup", R.string.DeleteMessagesTextGroup, LocaleController.formatPluralString("messages", myMessagesCount)));
            } else {
                builder.setMessage(AndroidUtilities.replaceTags(LocaleController.formatString("DeleteMessagesText", R.string.DeleteMessagesText, LocaleController.formatPluralString("messages", myMessagesCount), UserObject.getFirstName(user))));
            }
        } else {
            if (chat != null && chat.megagroup && !scheduled) {
                if (count == 1) {
                    builder.setMessage(LocaleController.getString("AreYouSureDeleteSingleMessageMega", R.string.AreYouSureDeleteSingleMessageMega));
                } else {
                    builder.setMessage(LocaleController.getString("AreYouSureDeleteFewMessagesMega", R.string.AreYouSureDeleteFewMessagesMega));
                }
            } else {
                if (count == 1) {
                    builder.setMessage(LocaleController.getString("AreYouSureDeleteSingleMessage", R.string.AreYouSureDeleteSingleMessage));
                } else {
                    builder.setMessage(LocaleController.getString("AreYouSureDeleteFewMessages", R.string.AreYouSureDeleteFewMessages));
                }
            }
        }

        boolean isActiveGiveawayAndOwner = false;
        String giveawayEndDate = null;
        if (selectedMessage != null) {
            isActiveGiveawayAndOwner = selectedMessage.isGiveaway() && !selectedMessage.isForwarded();
            if (isActiveGiveawayAndOwner) {
                TLRPC.TL_messageMediaGiveaway giveaway = (TLRPC.TL_messageMediaGiveaway) selectedMessage.messageOwner.media;
                long untilDate = giveaway.until_date * 1000L;
                giveawayEndDate = LocaleController.getInstance().formatterGiveawayMonthDayYear.format(new Date(untilDate));
                isActiveGiveawayAndOwner = System.currentTimeMillis() < untilDate;
            }
        } else if (count == 1) {
            for (int a = 1; a >= 0; a--) {
                for (int b = 0; b < selectedMessages[a].size(); b++) {
                    MessageObject msg = selectedMessages[a].valueAt(b);
                    isActiveGiveawayAndOwner = msg.isGiveaway() && !msg.isForwarded();
                    if (isActiveGiveawayAndOwner) {
                        TLRPC.TL_messageMediaGiveaway giveaway = (TLRPC.TL_messageMediaGiveaway) msg.messageOwner.media;
                        long untilDate = giveaway.until_date * 1000L;
                        giveawayEndDate = LocaleController.getInstance().formatterGiveawayMonthDayYear.format(new Date(untilDate));
                        isActiveGiveawayAndOwner = System.currentTimeMillis() < untilDate;
                    }
                }
            }
        }

        if (isActiveGiveawayAndOwner && !isSavedMessages) {
            builder.setTitle(LocaleController.getString("BoostingGiveawayDeleteMsgTitle", R.string.BoostingGiveawayDeleteMsgTitle));
            builder.setMessage(AndroidUtilities.replaceTags(LocaleController.formatString("BoostingGiveawayDeleteMsgText", R.string.BoostingGiveawayDeleteMsgText, giveawayEndDate)));
            builder.setNeutralButton(LocaleController.getString("Delete", R.string.Delete), deleteAction);
        } else {
            builder.setPositiveButton(LocaleController.getString(isSavedMessages ? R.string.Remove : R.string.Delete), deleteAction);
        }
        builder.setNegativeButton(LocaleController.getString("Cancel", R.string.Cancel), null);
        builder.setOnPreDismissListener(di -> {
            if (hideDim != null) {
                hideDim.run();
            }
        });
        AlertDialog dialog = builder.create();
        fragment.showDialog(dialog);
        TextView positiveButton = (TextView) dialog.getButton(DialogInterface.BUTTON_POSITIVE);
        if (positiveButton != null) {
            positiveButton.setTextColor(Theme.getColor(Theme.key_text_RedBold));
        }
        TextView neutralButton = (TextView) dialog.getButton(DialogInterface.BUTTON_NEUTRAL);
        if (neutralButton != null) {
            dialog.getButtonsLayout().setPadding(dp(12), dp(0), dp(8), dp(12));
            ((ViewGroup.MarginLayoutParams) dialog.getButtonsLayout().getLayoutParams()).topMargin = dp(-8);
            neutralButton.setTextColor(Theme.getColor(Theme.key_text_RedBold));
        }
    }

    public static void createThemeCreateDialog(BaseFragment fragment, int type, Theme.ThemeInfo switchToTheme, Theme.ThemeAccent switchToAccent) {
        if (fragment == null || fragment.getParentActivity() == null) {
            return;
        }
        Context context = fragment.getParentActivity();
        final EditTextBoldCursor editText = new EditTextBoldCursor(context);
        editText.setBackground(null);
        editText.setLineColors(Theme.getColor(Theme.key_dialogInputField), Theme.getColor(Theme.key_dialogInputFieldActivated), Theme.getColor(Theme.key_text_RedBold));

        AlertDialog.Builder builder = new AlertDialog.Builder(context);
        builder.setTitle(LocaleController.getString("NewTheme", R.string.NewTheme));
        builder.setNegativeButton(LocaleController.getString("Cancel", R.string.Cancel), null);
        builder.setPositiveButton(LocaleController.getString("Create", R.string.Create), (dialog, which) -> {

        });

        LinearLayout linearLayout = new LinearLayout(context);
        linearLayout.setOrientation(LinearLayout.VERTICAL);
        builder.setView(linearLayout);

        final TextView message = new TextView(context);
        if (type != 0) {
            message.setText(AndroidUtilities.replaceTags(LocaleController.getString("EnterThemeNameEdit", R.string.EnterThemeNameEdit)));
        } else {
            message.setText(LocaleController.getString("EnterThemeName", R.string.EnterThemeName));
        }
        message.setTextSize(TypedValue.COMPLEX_UNIT_DIP, 16);
        message.setPadding(dp(23), dp(12), dp(23), dp(6));
        message.setTextColor(Theme.getColor(Theme.key_dialogTextBlack));
        linearLayout.addView(message, LayoutHelper.createLinear(LayoutHelper.MATCH_PARENT, LayoutHelper.WRAP_CONTENT));

        editText.setTextSize(TypedValue.COMPLEX_UNIT_DIP, 16);
        editText.setTextColor(Theme.getColor(Theme.key_dialogTextBlack));
        editText.setMaxLines(1);
        editText.setLines(1);
        editText.setInputType(InputType.TYPE_CLASS_TEXT | InputType.TYPE_TEXT_FLAG_CAP_SENTENCES);
        editText.setGravity(Gravity.LEFT | Gravity.TOP);
        editText.setSingleLine(true);
        editText.setImeOptions(EditorInfo.IME_ACTION_DONE);
        editText.setCursorColor(Theme.getColor(Theme.key_windowBackgroundWhiteBlackText));
        editText.setCursorSize(dp(20));
        editText.setCursorWidth(1.5f);
        editText.setPadding(0, dp(4), 0, 0);
        linearLayout.addView(editText, LayoutHelper.createLinear(LayoutHelper.MATCH_PARENT, 36, Gravity.TOP | Gravity.LEFT, 24, 6, 24, 0));
        editText.setOnEditorActionListener((textView, i, keyEvent) -> {
            AndroidUtilities.hideKeyboard(textView);
            return false;
        });
        editText.setText(generateThemeName(switchToAccent));
        editText.setSelection(editText.length());

        final AlertDialog alertDialog = builder.create();
        alertDialog.setOnShowListener(dialog -> AndroidUtilities.runOnUIThread(() -> {
            editText.requestFocus();
            AndroidUtilities.showKeyboard(editText);
        }));
        fragment.showDialog(alertDialog);
        editText.requestFocus();
        alertDialog.getButton(AlertDialog.BUTTON_POSITIVE).setOnClickListener(v -> {
            if (fragment.getParentActivity() == null) {
                return;
            }
            if (editText.length() == 0) {
                VibrateUtil.vibrate();
                AndroidUtilities.shakeView(editText);
                return;
            }
            if (fragment instanceof ThemePreviewActivity) {
                Theme.applyPreviousTheme();
                fragment.finishFragment();
            }
            if (switchToAccent != null) {
                switchToTheme.setCurrentAccentId(switchToAccent.id);
                Theme.refreshThemeColors();
                Utilities.searchQueue.postRunnable(() -> AndroidUtilities.runOnUIThread(() -> processCreate(editText, alertDialog, fragment)));
                return;
            }
            processCreate(editText, alertDialog, fragment);
        });
    }

    private static void processCreate(EditTextBoldCursor editText, AlertDialog alertDialog, BaseFragment fragment) {
        if (fragment == null || fragment.getParentActivity() == null) {
            return;
        }
        AndroidUtilities.hideKeyboard(editText);
        Theme.ThemeInfo themeInfo = Theme.createNewTheme(editText.getText().toString());
        NotificationCenter.getGlobalInstance().postNotificationName(NotificationCenter.themeListUpdated);

        ThemeEditorView themeEditorView = new ThemeEditorView();
        themeEditorView.show(fragment.getParentActivity(), themeInfo);
        alertDialog.dismiss();

        SharedPreferences preferences = MessagesController.getGlobalMainSettings();
        if (preferences.getBoolean("themehint", false)) {
            return;
        }
        preferences.edit().putBoolean("themehint", true).commit();
        try {
            Toast.makeText(fragment.getParentActivity(), LocaleController.getString("CreateNewThemeHelp", R.string.CreateNewThemeHelp), Toast.LENGTH_LONG).show();
        } catch (Exception e) {
            FileLog.e(e);
        }
    }

    private static String generateThemeName(Theme.ThemeAccent accent) {
        List<String> adjectives = Arrays.asList(
                "Ancient",
                "Antique",
                "Autumn",
                "Baby",
                "Barely",
                "Baroque",
                "Blazing",
                "Blushing",
                "Bohemian",
                "Bubbly",
                "Burning",
                "Buttered",
                "Classic",
                "Clear",
                "Cool",
                "Cosmic",
                "Cotton",
                "Cozy",
                "Crystal",
                "Dark",
                "Daring",
                "Darling",
                "Dawn",
                "Dazzling",
                "Deep",
                "Deepest",
                "Delicate",
                "Delightful",
                "Divine",
                "Double",
                "Downtown",
                "Dreamy",
                "Dusky",
                "Dusty",
                "Electric",
                "Enchanted",
                "Endless",
                "Evening",
                "Fantastic",
                "Flirty",
                "Forever",
                "Frigid",
                "Frosty",
                "Frozen",
                "Gentle",
                "Heavenly",
                "Hyper",
                "Icy",
                "Infinite",
                "Innocent",
                "Instant",
                "Luscious",
                "Lunar",
                "Lustrous",
                "Magic",
                "Majestic",
                "Mambo",
                "Midnight",
                "Millenium",
                "Morning",
                "Mystic",
                "Natural",
                "Neon",
                "Night",
                "Opaque",
                "Paradise",
                "Perfect",
                "Perky",
                "Polished",
                "Powerful",
                "Rich",
                "Royal",
                "Sheer",
                "Simply",
                "Sizzling",
                "Solar",
                "Sparkling",
                "Splendid",
                "Spicy",
                "Spring",
                "Stellar",
                "Sugared",
                "Summer",
                "Sunny",
                "Super",
                "Sweet",
                "Tender",
                "Tenacious",
                "Tidal",
                "Toasted",
                "Totally",
                "Tranquil",
                "Tropical",
                "True",
                "Twilight",
                "Twinkling",
                "Ultimate",
                "Ultra",
                "Velvety",
                "Vibrant",
                "Vintage",
                "Virtual",
                "Warm",
                "Warmest",
                "Whipped",
                "Wild",
                "Winsome"
        );

        List<String> subjectives = Arrays.asList(
                "Ambrosia",
                "Attack",
                "Avalanche",
                "Blast",
                "Bliss",
                "Blossom",
                "Blush",
                "Burst",
                "Butter",
                "Candy",
                "Carnival",
                "Charm",
                "Chiffon",
                "Cloud",
                "Comet",
                "Delight",
                "Dream",
                "Dust",
                "Fantasy",
                "Flame",
                "Flash",
                "Fire",
                "Freeze",
                "Frost",
                "Glade",
                "Glaze",
                "Gleam",
                "Glimmer",
                "Glitter",
                "Glow",
                "Grande",
                "Haze",
                "Highlight",
                "Ice",
                "Illusion",
                "Intrigue",
                "Jewel",
                "Jubilee",
                "Kiss",
                "Lights",
                "Lollypop",
                "Love",
                "Luster",
                "Madness",
                "Matte",
                "Mirage",
                "Mist",
                "Moon",
                "Muse",
                "Myth",
                "Nectar",
                "Nova",
                "Parfait",
                "Passion",
                "Pop",
                "Rain",
                "Reflection",
                "Rhapsody",
                "Romance",
                "Satin",
                "Sensation",
                "Silk",
                "Shine",
                "Shadow",
                "Shimmer",
                "Sky",
                "Spice",
                "Star",
                "Sugar",
                "Sunrise",
                "Sunset",
                "Sun",
                "Twist",
                "Unbound",
                "Velvet",
                "Vibrant",
                "Waters",
                "Wine",
                "Wink",
                "Wonder",
                "Zone"
        );

        HashMap<Integer, String> colors = new HashMap<>();
        colors.put(0x8e0000, "Berry");
        colors.put(0xdec196, "Brandy");
        colors.put(0x800b47, "Cherry");
        colors.put(0xff7f50, "Coral");
        colors.put(0xdb5079, "Cranberry");
        colors.put(0xdc143c, "Crimson");
        colors.put(0xe0b0ff, "Mauve");
        colors.put(0xffc0cb, "Pink");
        colors.put(0xff0000, "Red");
        colors.put(0xff007f, "Rose");
        colors.put(0x80461b, "Russet");
        colors.put(0xff2400, "Scarlet");
        colors.put(0xf1f1f1, "Seashell");
        colors.put(0xff3399, "Strawberry");
        colors.put(0xffbf00, "Amber");
        colors.put(0xeb9373, "Apricot");
        colors.put(0xfbe7b2, "Banana");
        colors.put(0xa1c50a, "Citrus");
        colors.put(0xb06500, "Ginger");
        colors.put(0xffd700, "Gold");
        colors.put(0xfde910, "Lemon");
        colors.put(0xffa500, "Orange");
        colors.put(0xffe5b4, "Peach");
        colors.put(0xff6b53, "Persimmon");
        colors.put(0xe4d422, "Sunflower");
        colors.put(0xf28500, "Tangerine");
        colors.put(0xffc87c, "Topaz");
        colors.put(0xffff00, "Yellow");
        colors.put(0x384910, "Clover");
        colors.put(0x83aa5d, "Cucumber");
        colors.put(0x50c878, "Emerald");
        colors.put(0xb5b35c, "Olive");
        colors.put(0x00ff00, "Green");
        colors.put(0x00a86b, "Jade");
        colors.put(0x29ab87, "Jungle");
        colors.put(0xbfff00, "Lime");
        colors.put(0x0bda51, "Malachite");
        colors.put(0x98ff98, "Mint");
        colors.put(0xaddfad, "Moss");
        colors.put(0x315ba1, "Azure");
        colors.put(0x0000ff, "Blue");
        colors.put(0x0047ab, "Cobalt");
        colors.put(0x4f69c6, "Indigo");
        colors.put(0x017987, "Lagoon");
        colors.put(0x71d9e2, "Aquamarine");
        colors.put(0x120a8f, "Ultramarine");
        colors.put(0x000080, "Navy");
        colors.put(0x2f519e, "Sapphire");
        colors.put(0x76d7ea, "Sky");
        colors.put(0x008080, "Teal");
        colors.put(0x40e0d0, "Turquoise");
        colors.put(0x9966cc, "Amethyst");
        colors.put(0x4d0135, "Blackberry");
        colors.put(0x614051, "Eggplant");
        colors.put(0xc8a2c8, "Lilac");
        colors.put(0xb57edc, "Lavender");
        colors.put(0xccccff, "Periwinkle");
        colors.put(0x843179, "Plum");
        colors.put(0x660099, "Purple");
        colors.put(0xd8bfd8, "Thistle");
        colors.put(0xda70d6, "Orchid");
        colors.put(0x240a40, "Violet");
        colors.put(0x3f2109, "Bronze");
        colors.put(0x370202, "Chocolate");
        colors.put(0x7b3f00, "Cinnamon");
        colors.put(0x301f1e, "Cocoa");
        colors.put(0x706555, "Coffee");
        colors.put(0x796989, "Rum");
        colors.put(0x4e0606, "Mahogany");
        colors.put(0x782d19, "Mocha");
        colors.put(0xc2b280, "Sand");
        colors.put(0x882d17, "Sienna");
        colors.put(0x780109, "Maple");
        colors.put(0xf0e68c, "Khaki");
        colors.put(0xb87333, "Copper");
        colors.put(0xb94e48, "Chestnut");
        colors.put(0xeed9c4, "Almond");
        colors.put(0xfffdd0, "Cream");
        colors.put(0xb9f2ff, "Diamond");
        colors.put(0xa98307, "Honey");
        colors.put(0xfffff0, "Ivory");
        colors.put(0xeae0c8, "Pearl");
        colors.put(0xeff2f3, "Porcelain");
        colors.put(0xd1bea8, "Vanilla");
        colors.put(0xffffff, "White");
        colors.put(0x808080, "Gray");
        colors.put(0x000000, "Black");
        colors.put(0xe8f1d4, "Chrome");
        colors.put(0x36454f, "Charcoal");
        colors.put(0x0c0b1d, "Ebony");
        colors.put(0xc0c0c0, "Silver");
        colors.put(0xf5f5f5, "Smoke");
        colors.put(0x262335, "Steel");
        colors.put(0x4fa83d, "Apple");
        colors.put(0x80b3c4, "Glacier");
        colors.put(0xfebaad, "Melon");
        colors.put(0xc54b8c, "Mulberry");
        colors.put(0xa9c6c2, "Opal");
        colors.put(0x54a5f8, "Blue");

        int color;
        if (accent == null) {
            Theme.ThemeInfo themeInfo = Theme.getCurrentTheme();
            accent = themeInfo.getAccent(false);
        }
        if (accent != null && accent.accentColor != 0) {
            color = accent.accentColor;
        } else {
            color = AndroidUtilities.calcDrawableColor(Theme.getCachedWallpaper())[0];
        }

        String minKey = null;
        int minValue = Integer.MAX_VALUE;
        int r1 = Color.red(color);
        int g1 = Color.green(color);
        int b1 = Color.blue(color);

        for (HashMap.Entry<Integer, String> entry : colors.entrySet()) {
            Integer value = entry.getKey();
            int r2 = Color.red(value);
            int g2 = Color.green(value);
            int b2 = Color.blue(value);

            int rMean = (r1 + r2) / 2;
            int r = r1 - r2;
            int g = g1 - g2;
            int b = b1 - b2;
            int d = (((512 + rMean) * r * r) >> 8) + (4 * g * g) + (((767 - rMean) * b * b) >> 8);

            if (d < minValue) {
                minKey = entry.getValue();
                minValue = d;
            }
        }
        String result;
        if (Utilities.random.nextInt() % 2 == 0) {
            result = adjectives.get(Utilities.random.nextInt(adjectives.size())) + " " + minKey;
        } else {
            result = minKey + " " + subjectives.get(Utilities.random.nextInt(subjectives.size()));
        }
        return result;
    }

    @SuppressLint("ClickableViewAccessibility")
    public static ActionBarPopupWindow showPopupMenu(ActionBarPopupWindow.ActionBarPopupWindowLayout popupLayout, View anchorView, int offsetX, int offsetY) {
        Rect rect = new Rect();
        ActionBarPopupWindow popupWindow = new ActionBarPopupWindow(popupLayout, LayoutHelper.WRAP_CONTENT, LayoutHelper.WRAP_CONTENT);
        if (Build.VERSION.SDK_INT >= 19) {
            popupWindow.setAnimationStyle(0);
        } else {
            popupWindow.setAnimationStyle(R.style.PopupAnimation);
        }

        popupWindow.setAnimationEnabled(true);

        popupWindow.setOutsideTouchable(true);
        popupWindow.setClippingEnabled(true);

        popupWindow.setInputMethodMode(ActionBarPopupWindow.INPUT_METHOD_NOT_NEEDED);
        popupWindow.setSoftInputMode(WindowManager.LayoutParams.SOFT_INPUT_STATE_UNSPECIFIED);
        popupWindow.setFocusable(true);
        popupLayout.setFocusableInTouchMode(true);
        popupLayout.setOnKeyListener((v, keyCode, event) -> {
            if (keyCode == KeyEvent.KEYCODE_MENU && event.getRepeatCount() == 0 && event.getAction() == KeyEvent.ACTION_UP && popupWindow.isShowing()) {
                popupWindow.dismiss();
                return true;
            }
            return false;
        });

        popupLayout.measure(View.MeasureSpec.makeMeasureSpec(AndroidUtilities.displaySize.x - dp(40), View.MeasureSpec.AT_MOST), View.MeasureSpec.makeMeasureSpec(AndroidUtilities.displaySize.y, View.MeasureSpec.AT_MOST));
        popupWindow.showAsDropDown(anchorView, offsetX, offsetY);

        popupLayout.updateRadialSelectors();
        popupWindow.startAnimation();

        popupLayout.setOnTouchListener((v, event) -> {
            if (event.getActionMasked() == MotionEvent.ACTION_DOWN) {
                if (popupWindow != null && popupWindow.isShowing()) {
                    v.getHitRect(rect);
                    if (!rect.contains((int) event.getX(), (int) event.getY())) {
                        popupWindow.dismiss();
                    }
                }
            }
            return false;
        });
        return popupWindow;
    }

    public interface SoundFrequencyDelegate {
        void didSelectValues(int time, int minute);
    }

    public static void doActionsInCommonGroups(boolean[] checks, int currentAccount, TLRPC.User userFinal) {
        TLRPC.TL_messages_getCommonChats req = new TLRPC.TL_messages_getCommonChats();
        req.user_id = MessagesController.getInstance(currentAccount).getInputUser(userFinal);
        if (req.user_id instanceof TLRPC.TL_inputUserEmpty) {
            return;
        }
        req.limit = 100;
        req.max_id = 0;
        ConnectionsManager.getInstance(currentAccount).sendRequest(req, (response, error) -> {
            if (error != null) {
                return;
            }
            TLRPC.messages_Chats res = (TLRPC.messages_Chats) response;
            for (int j=0; j < res.chats.size(); j++) {
                TLRPC.Chat chat_ = res.chats.get(j);
                boolean canBan = ChatObject.canBlockUsers(chat_);
                boolean canDelete = ChatObject.canUserDoAdminAction(chat_, ChatObject.ACTION_DELETE_MESSAGES);
                if (canBan && checks[0]) {
                    MessagesController.getInstance(currentAccount).deleteParticipantFromChat(chat_.id, userFinal, null, false, false);
                }
                if (canDelete && checks[2]) {
                    MessagesController.getInstance(currentAccount).deleteUserChannelHistory(chat_, userFinal, null, 0);
                }
            }
        });
    }
}<|MERGE_RESOLUTION|>--- conflicted
+++ resolved
@@ -3364,16 +3364,6 @@
             }
         });
         final NumberPicker.OnValueChangeListener onValueChangeListener = (picker, oldVal, newVal) -> {
-<<<<<<< HEAD
-            try {
-                if (!NekoConfig.disableVibration.Bool()) {
-                    container.performHapticFeedback(HapticFeedbackConstants.KEYBOARD_TAP, HapticFeedbackConstants.FLAG_IGNORE_GLOBAL_SETTING);
-                }
-            } catch (Exception ignore) {
-
-            }
-=======
->>>>>>> a906f12a
             checkScheduleDate(buttonTextView, null, selfUserId == dialogId ? 1 : 0, dayPicker, hourPicker, minutePicker);
         };
         dayPicker.setOnValueChangedListener(onValueChangeListener);
@@ -3555,16 +3545,6 @@
             }
         });
         final NumberPicker.OnValueChangeListener onValueChangeListener = (picker, oldVal, newVal) -> {
-<<<<<<< HEAD
-            try {
-                if (!NekoConfig.disableVibration.Bool()) {
-                    container.performHapticFeedback(HapticFeedbackConstants.KEYBOARD_TAP, HapticFeedbackConstants.FLAG_IGNORE_GLOBAL_SETTING);
-                }
-            } catch (Exception ignore) {
-
-            }
-=======
->>>>>>> a906f12a
             checkScheduleDate(null, null, 0, dayPicker, hourPicker, minutePicker);
         };
         dayPicker.setOnValueChangedListener(onValueChangeListener);
@@ -3996,15 +3976,6 @@
             }
         });
         final NumberPicker.OnValueChangeListener onValueChangeListener = (picker, oldVal, newVal) -> {
-<<<<<<< HEAD
-            try {
-                if (!NekoConfig.disableVibration.Bool())
-                container.performHapticFeedback(HapticFeedbackConstants.KEYBOARD_TAP, HapticFeedbackConstants.FLAG_IGNORE_GLOBAL_SETTING);
-            } catch (Exception ignore) {
-
-            }
-=======
->>>>>>> a906f12a
             checkScheduleDate(null, null, 0, dayPicker, hourPicker, minutePicker);
         };
         dayPicker.setOnValueChangedListener(onValueChangeListener);
@@ -4201,11 +4172,6 @@
                 } else {
                     buttonTextView.setText(LocaleController.getString("SetAutoDeleteTimer", R.string.SetAutoDeleteTimer));
                 }
-<<<<<<< HEAD
-                if (!NekoConfig.disableVibration.Bool())
-                    container.performHapticFeedback(HapticFeedbackConstants.KEYBOARD_TAP, HapticFeedbackConstants.FLAG_IGNORE_GLOBAL_SETTING);
-=======
->>>>>>> a906f12a
             } catch (Exception ignore) {
 
             }
@@ -4343,13 +4309,6 @@
         container.addView(buttonTextView, LayoutHelper.createLinear(LayoutHelper.MATCH_PARENT, 48, Gravity.LEFT | Gravity.BOTTOM, 16, 15, 16, 16));
 
         final NumberPicker.OnValueChangeListener onValueChangeListener = (picker, oldVal, newVal) -> {
-<<<<<<< HEAD
-            try {
-                if (!NekoConfig.disableVibration.Bool())
-                    container.performHapticFeedback(HapticFeedbackConstants.KEYBOARD_TAP, HapticFeedbackConstants.FLAG_IGNORE_GLOBAL_SETTING);
-            } catch (Exception ignore) {
-=======
->>>>>>> a906f12a
 
         };
         times.setOnValueChangedListener(onValueChangeListener);
@@ -4498,13 +4457,6 @@
 
         linearLayout.addView(numberPicker, LayoutHelper.createLinear(0, 54 * 5, 1f));
         final NumberPicker.OnValueChangeListener onValueChangeListener = (picker, oldVal, newVal) -> {
-<<<<<<< HEAD
-            try {
-                if (!NekoConfig.disableVibration.Bool())
-                    container.performHapticFeedback(HapticFeedbackConstants.KEYBOARD_TAP, HapticFeedbackConstants.FLAG_IGNORE_GLOBAL_SETTING);
-            } catch (Exception ignore) {
-=======
->>>>>>> a906f12a
 
         };
         numberPicker.setOnValueChangedListener(onValueChangeListener);
@@ -4676,16 +4628,6 @@
         dayPicker.setWrapSelectorWheel(false);
         dayPicker.setFormatter(value -> "" + value);
         final NumberPicker.OnValueChangeListener onValueChangeListener = (picker, oldVal, newVal) -> {
-<<<<<<< HEAD
-            try {
-                if (!NekoConfig.disableVibration.Bool()) {
-                    container.performHapticFeedback(HapticFeedbackConstants.KEYBOARD_TAP, HapticFeedbackConstants.FLAG_IGNORE_GLOBAL_SETTING);
-                }
-            } catch (Exception ignore) {
-
-            }
-=======
->>>>>>> a906f12a
             checkCalendarDate(minDate, dayPicker, monthPicker, yearPicker);
         };
         dayPicker.setOnValueChangedListener(onValueChangeListener);
