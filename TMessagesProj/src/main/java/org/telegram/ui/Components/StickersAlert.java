--- conflicted
+++ resolved
@@ -16,10 +16,10 @@
 import android.annotation.SuppressLint;
 import android.app.Activity;
 import android.content.Context;
-<<<<<<< HEAD
 import android.graphics.Bitmap;
-=======
->>>>>>> 4a95c2fc
+import android.graphics.BitmapFactory;
+import android.graphics.Canvas;
+import android.graphics.Color;
 import android.graphics.BitmapFactory;
 import android.graphics.Canvas;
 import android.graphics.Color;
@@ -57,26 +57,20 @@
 import androidx.recyclerview.widget.RecyclerView;
 
 import org.telegram.messenger.AndroidUtilities;
-<<<<<<< HEAD
 import org.telegram.messenger.ApplicationLoader;
 import org.telegram.messenger.DocumentObject;
 import org.telegram.messenger.MediaController;
 import org.telegram.messenger.MediaDataController;
-=======
->>>>>>> 4a95c2fc
 import org.telegram.messenger.Emoji;
 import org.telegram.messenger.FileLoader;
 import org.telegram.messenger.FileLog;
 import org.telegram.messenger.FileRefController;
 import org.telegram.messenger.ImageLocation;
 import org.telegram.messenger.LocaleController;
-<<<<<<< HEAD
 import org.telegram.messenger.MediaDataController;
 import org.telegram.messenger.MessageObject;
-=======
 import org.telegram.messenger.MediaController;
 import org.telegram.messenger.MediaDataController;
->>>>>>> 4a95c2fc
 import org.telegram.messenger.MessageObject;
 import org.telegram.messenger.MessagesController;
 import org.telegram.messenger.NotificationCenter;
@@ -107,11 +101,8 @@
 import java.util.regex.Matcher;
 import java.util.regex.Pattern;
 
-<<<<<<< HEAD
 import tw.nekomimi.nekogram.utils.ProxyUtil;
 
-=======
->>>>>>> 4a95c2fc
 public class StickersAlert extends BottomSheet implements NotificationCenter.NotificationCenterDelegate {
 
     public interface StickersAlertDelegate {
@@ -1006,18 +997,14 @@
             }
             titleTextView.setText(stringBuilder != null ? stringBuilder : stickerSet.set.title);
 
-<<<<<<< HEAD
-            if (!MediaDataController.getInstance(currentAccount).isStickerPackInstalled(stickerSet.set.id)) {
-                optionsButton.hideSubItem(menu_archive);
-=======
             if (customButtonDelegate != null) {
                 setButton(v -> {
                     if (customButtonDelegate.onCustomButtonPressed()) {
                         dismiss();
                     }
                 }, customButtonDelegate.getCustomButtonText(), customButtonDelegate.getCustomButtonTextColorKey(), customButtonDelegate.getCustomButtonColorKey(), customButtonDelegate.getCustomButtonRippleColorKey());
-            } else if (stickerSet.set == null || !MediaDataController.getInstance(currentAccount).isStickerPackInstalled(stickerSet.set.id)) {
->>>>>>> 4a95c2fc
+            } else if (!MediaDataController.getInstance(currentAccount).isStickerPackInstalled(stickerSet.set.id)) {
+                optionsButton.hideSubItem(menu_archive);
                 String text;
                 if (stickerSet.set != null && stickerSet.set.masks) {
                     text = LocaleController.formatString("AddStickersCount", R.string.AddStickersCount, LocaleController.formatPluralString("MasksCount", stickerSet.documents.size())).toUpperCase();
