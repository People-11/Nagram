--- conflicted
+++ resolved
@@ -1139,21 +1139,16 @@
         optionsButton.setIcon(R.drawable.ic_ab_other);
         optionsButton.setBackgroundDrawable(Theme.createSelectorDrawable(getThemedColor(Theme.key_player_actionBarSelector), 1));
         containerView.addView(optionsButton, LayoutHelper.createFrame(40, 40, Gravity.TOP | Gravity.RIGHT, 0, 5, 5, 0));
-<<<<<<< HEAD
-        optionsButton.addSubItem(1, R.drawable.msg_share, LocaleController.getString("StickersShare", R.string.StickersShare));
-        optionsButton.addSubItem(2, R.drawable.msg_link, LocaleController.getString("CopyLink", R.string.CopyLink));
-        optionsButton.addSubItem(menu_qrcode, R.drawable.msg_qrcode, LocaleController.getString("ShareQRCode", R.string.ShareQRCode));
-        optionsButton.addSubItem(menu_archive, R.drawable.msg_archive, LocaleController.getString("Archive", R.string.Archive));
+        optionsButton.addSubItem(1, R.drawable.msg_share, LocaleController.getString(R.string.StickersShare));
+        optionsButton.addSubItem(2, R.drawable.msg_link, LocaleController.getString(R.string.CopyLink));
+        optionsButton.addSubItem(menu_qrcode, R.drawable.msg_qrcode, LocaleController.getString(R.string.ShareQRCode));
+        optionsButton.addSubItem(menu_archive, R.drawable.msg_archive, LocaleController.getString(R.string.Archive));
         if (!NaConfig.INSTANCE.getExternalStickerCache().String().isBlank()) {
             optionsButton.addSubItem(menuRefreshExternalCache, R.drawable.menu_views_reposts, LocaleController.getString(R.string.ExternalStickerCacheRefresh));
             optionsButton.addSubItem(menuDeleteExternalCache, R.drawable.msg_delete, LocaleController.getString(R.string.ExternalStickerCacheDelete));
         }
         optionsButton.addSubItem(menu_copy_sticker_set, R.drawable.msg_copy, LocaleController.getString(R.string.StickersCopyStickerSet));
-        optionsButton.addSubItem(menu_user_profile, R.drawable.msg_openprofile, LocaleController.getString("ChannelAdmin", R.string.ChannelAdmin));
-=======
-        optionsButton.addSubItem(1, R.drawable.msg_share, LocaleController.getString(R.string.StickersShare));
-        optionsButton.addSubItem(2, R.drawable.msg_link, LocaleController.getString(R.string.CopyLink));
->>>>>>> 1e891826
+        optionsButton.addSubItem(menu_user_profile, R.drawable.msg_openprofile, LocaleController.getString(R.string.ChannelAdmin));
 
         optionsButton.setOnClickListener(v -> {
             checkOptions();
