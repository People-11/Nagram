--- conflicted
+++ resolved
@@ -1198,10 +1198,6 @@
                         dismiss();
                     }
                 }, customButtonDelegate.getCustomButtonText(), customButtonDelegate.getCustomButtonTextColorKey(), customButtonDelegate.getCustomButtonColorKey(), customButtonDelegate.getCustomButtonRippleColorKey());
-<<<<<<< HEAD
-            } else if (notInstalled) {
-                optionsButton.hideSubItem(menu_archive);
-=======
                 return;
             }
             if (notInstalled) {
@@ -1218,7 +1214,7 @@
                 }
             }
             if (notInstalled) {
->>>>>>> 702839a8
+                optionsButton.hideSubItem(menu_archive);
                 String text;
                 if (stickerSet != null && stickerSet.set != null && stickerSet.set.masks) {
                     text = LocaleController.formatPluralString("AddManyMasksCount", stickerSet.documents == null ? 0 : stickerSet.documents.size());
