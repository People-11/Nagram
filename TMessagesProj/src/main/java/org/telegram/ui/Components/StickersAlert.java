/*
 * This is the source code of Telegram for Android v. 5.x.x.
 * It is licensed under GNU GPL v. 2 or later.
 * You should have received a copy of the license in this archive (see LICENSE).
 *
 * Copyright Nikolai Kudashov, 2013-2018.
 */

package org.telegram.ui.Components;

import static org.telegram.messenger.AndroidUtilities.dp;

import android.animation.Animator;
import android.animation.AnimatorListenerAdapter;
import android.animation.AnimatorSet;
import android.animation.ObjectAnimator;
import android.animation.ValueAnimator;
import android.annotation.SuppressLint;
import android.app.Activity;
import android.content.Context;
import android.graphics.Bitmap;
import android.graphics.BitmapFactory;
import android.graphics.Canvas;
import android.graphics.Color;
import android.graphics.BitmapFactory;
import android.graphics.Canvas;
import android.graphics.Color;
import android.graphics.Rect;
import android.graphics.RectF;
import android.graphics.drawable.Drawable;
import android.net.Uri;
import android.os.Build;
import android.os.Parcelable;
import android.text.Editable;
import android.text.InputType;
import android.text.SpannableStringBuilder;
import android.text.TextUtils;
import android.text.TextWatcher;
import android.transition.Transition;
import android.transition.TransitionManager;
import android.transition.TransitionValues;
import android.util.SparseArray;
import android.util.TypedValue;
import android.view.Gravity;
import android.view.HapticFeedbackConstants;
import android.view.MotionEvent;
import android.view.View;
import android.view.ViewGroup;
import android.view.inputmethod.EditorInfo;
import android.widget.FrameLayout;
import android.widget.LinearLayout;
import android.widget.TextView;
import android.widget.Toast;

import androidx.collection.LongSparseArray;
import androidx.recyclerview.widget.GridLayoutManager;
import androidx.recyclerview.widget.RecyclerView;

import org.telegram.messenger.AndroidUtilities;
import org.telegram.messenger.ApplicationLoader;
import org.telegram.messenger.DocumentObject;
import org.telegram.messenger.MediaController;
import org.telegram.messenger.MediaDataController;
import org.telegram.messenger.Emoji;
import org.telegram.messenger.FileLoader;
import org.telegram.messenger.FileLog;
import org.telegram.messenger.FileRefController;
import org.telegram.messenger.ImageLocation;
import org.telegram.messenger.LocaleController;
import org.telegram.messenger.MediaDataController;
import org.telegram.messenger.MessageObject;
import org.telegram.messenger.MediaController;
import org.telegram.messenger.MediaDataController;
import org.telegram.messenger.MessageObject;
import org.telegram.messenger.MessagesController;
import org.telegram.messenger.NotificationCenter;
import org.telegram.messenger.R;
import org.telegram.messenger.SvgHelper;
import org.telegram.messenger.SendMessagesHelper;
import org.telegram.messenger.UserConfig;
import org.telegram.messenger.Utilities;
import org.telegram.tgnet.ConnectionsManager;
import org.telegram.tgnet.RequestDelegate;
import org.telegram.tgnet.TLObject;
import org.telegram.tgnet.TLRPC;
import org.telegram.ui.ActionBar.ActionBarMenuItem;
import org.telegram.ui.ActionBar.AlertDialog;
import org.telegram.ui.ActionBar.BaseFragment;
import org.telegram.ui.ActionBar.BottomSheet;
import org.telegram.ui.ActionBar.Theme;
import org.telegram.ui.ActionBar.ThemeDescription;
import org.telegram.ui.Cells.EmptyCell;
import org.telegram.ui.Cells.FeaturedStickerSetInfoCell;
import org.telegram.ui.Cells.StickerEmojiCell;
import org.telegram.ui.ChatActivity;
import org.telegram.ui.Components.Premium.PremiumButtonView;
import org.telegram.ui.Components.Premium.PremiumFeatureBottomSheet;
import org.telegram.ui.ContentPreviewViewer;
import org.telegram.ui.LaunchActivity;
import org.telegram.ui.PremiumPreviewFragment;
import org.telegram.ui.ProfileActivity;

import java.io.File;
import java.util.ArrayList;
import java.util.HashMap;
import java.util.List;
import java.util.regex.Matcher;
import java.util.regex.Pattern;

import tw.nekomimi.nekogram.NekoConfig;
import tw.nekomimi.nekogram.utils.ProxyUtil;

public class StickersAlert extends BottomSheet implements NotificationCenter.NotificationCenterDelegate {

    public interface StickersAlertDelegate {
        void onStickerSelected(TLRPC.Document sticker, String query, Object parent, MessageObject.SendAnimationData sendAnimationData, boolean clearsInputField, boolean notify, int scheduleDate);
        boolean canSchedule();

        boolean isInScheduleMode();
    }

    public interface StickersAlertInstallDelegate {
        void onStickerSetInstalled();

        void onStickerSetUninstalled();
    }

    public interface StickersAlertCustomButtonDelegate {
        int getCustomButtonTextColorKey();
        int getCustomButtonRippleColorKey();
        int getCustomButtonColorKey();
        String getCustomButtonText();
        boolean onCustomButtonPressed();
    }

    private boolean wasLightStatusBar;

    private Pattern urlPattern;
    private RecyclerListView gridView;
    private GridAdapter adapter;
    private LinkSpanDrawable.LinksTextView titleTextView;
    private TextView descriptionTextView;
    private ActionBarMenuItem optionsButton;
    private TextView pickerBottomLayout;
    private PremiumButtonView premiumButtonView;
    private FrameLayout pickerBottomFrameLayout;
    private FrameLayout stickerPreviewLayout;
    private TextView previewSendButton;
    private View previewSendButtonShadow;
    private BackupImageView stickerImageView;
    private TextView stickerEmojiTextView;
    private RecyclerListView.OnItemClickListener stickersOnItemClickListener;
    private AnimatorSet[] shadowAnimation = new AnimatorSet[2];
    private View[] shadow = new View[2];
    private FrameLayout emptyView;
    private BaseFragment parentFragment;
    private GridLayoutManager layoutManager;
    private Activity parentActivity;
    private int itemSize, itemHeight;
    public boolean probablyEmojis;

    private int menu_archive = 4;

    private TLRPC.TL_messages_stickerSet stickerSet;
    private TLRPC.Document selectedSticker;
    private SendMessagesHelper.ImportingSticker selectedStickerPath;
    private TLRPC.InputStickerSet inputStickerSet;
    private ArrayList<TLRPC.StickerSetCovered> stickerSetCovereds;
    private ArrayList<Parcelable> importingStickers;
    private ArrayList<SendMessagesHelper.ImportingSticker> importingStickersPaths;
    private HashMap<String, SendMessagesHelper.ImportingSticker> uploadImportStickers;
    private String importingSoftware;

    private StickersAlertDelegate delegate;
    private StickersAlertInstallDelegate installDelegate;
    private StickersAlertCustomButtonDelegate customButtonDelegate;

    private int scrollOffsetY;
    private int reqId;
    private boolean ignoreLayout;
    private boolean showEmoji;

    private boolean clearsInputField;

    private boolean showTooltipWhenToggle = true;
    private int buttonTextColorKey;

    private ContentPreviewViewer.ContentPreviewViewerDelegate previewDelegate = new ContentPreviewViewer.ContentPreviewViewerDelegate() {
        @Override
        public boolean can() {
            return stickerSet == null || stickerSet.set == null || !stickerSet.set.emojis;
        }

        @Override
        public void sendSticker(TLRPC.Document sticker, String query, Object parent, boolean notify, int scheduleDate) {
            if (delegate == null) {
                return;
            }
            delegate.onStickerSelected(sticker, query, parent, null, clearsInputField, notify, scheduleDate);
            dismiss();
        }

        @Override
        public boolean canSchedule() {
            return delegate != null && delegate.canSchedule();
        }

        @Override
        public boolean isInScheduleMode() {
            return delegate != null && delegate.isInScheduleMode();
        }

        @Override
        public void openSet(TLRPC.InputStickerSet set, boolean clearsInputField) {

        }

        @Override
        public boolean needRemove() {
            return importingStickers != null;
        }

        @Override
        public void remove(SendMessagesHelper.ImportingSticker importingSticker) {
            removeSticker(importingSticker);
        }

        @Override
        public boolean needSend(int contentType) {
            return delegate != null;
        }

        @Override
        public boolean needOpen() {
            return false;
        }

        @Override
        public long getDialogId() {
            if (parentFragment instanceof ChatActivity) {
                return ((ChatActivity) parentFragment).getDialogId();
            }
            return 0;
        }
    };
    
    public StickersAlert(Context context, Object parentObject, TLObject object, Theme.ResourcesProvider resourcesProvider) {
        super(context, false, resourcesProvider);
        this.resourcesProvider = resourcesProvider;
        fixNavigationBar();
        parentActivity = (Activity) context;
        final TLRPC.TL_messages_getAttachedStickers req = new TLRPC.TL_messages_getAttachedStickers();
        if (object instanceof TLRPC.Photo) {
            TLRPC.Photo photo = (TLRPC.Photo) object;
            TLRPC.TL_inputStickeredMediaPhoto inputStickeredMediaPhoto = new TLRPC.TL_inputStickeredMediaPhoto();
            inputStickeredMediaPhoto.id = new TLRPC.TL_inputPhoto();
            inputStickeredMediaPhoto.id.id = photo.id;
            inputStickeredMediaPhoto.id.access_hash = photo.access_hash;
            inputStickeredMediaPhoto.id.file_reference = photo.file_reference;
            if (inputStickeredMediaPhoto.id.file_reference == null) {
                inputStickeredMediaPhoto.id.file_reference = new byte[0];
            }
            req.media = inputStickeredMediaPhoto;
        } else if (object instanceof TLRPC.Document) {
            TLRPC.Document document = (TLRPC.Document) object;
            TLRPC.TL_inputStickeredMediaDocument inputStickeredMediaDocument = new TLRPC.TL_inputStickeredMediaDocument();
            inputStickeredMediaDocument.id = new TLRPC.TL_inputDocument();
            inputStickeredMediaDocument.id.id = document.id;
            inputStickeredMediaDocument.id.access_hash = document.access_hash;
            inputStickeredMediaDocument.id.file_reference = document.file_reference;
            if (inputStickeredMediaDocument.id.file_reference == null) {
                inputStickeredMediaDocument.id.file_reference = new byte[0];
            }
            req.media = inputStickeredMediaDocument;
        }
        RequestDelegate requestDelegate = (response, error) -> AndroidUtilities.runOnUIThread(() -> {
            reqId = 0;
            if (error == null) {
                TLRPC.Vector vector = (TLRPC.Vector) response;
                if (vector.objects.isEmpty()) {
                    dismiss();
                } else if (vector.objects.size() == 1) {
                    TLRPC.StickerSetCovered set = (TLRPC.StickerSetCovered) vector.objects.get(0);
                    inputStickerSet = new TLRPC.TL_inputStickerSetID();
                    inputStickerSet.id = set.set.id;
                    inputStickerSet.access_hash = set.set.access_hash;
                    loadStickerSet();
                } else {
                    stickerSetCovereds = new ArrayList<>();
                    for (int a = 0; a < vector.objects.size(); a++) {
                        stickerSetCovereds.add((TLRPC.StickerSetCovered) vector.objects.get(a));
                    }
                    gridView.setLayoutParams(LayoutHelper.createFrame(LayoutHelper.MATCH_PARENT, LayoutHelper.MATCH_PARENT, Gravity.TOP | Gravity.LEFT, 0, 0, 0, 48));
                    titleTextView.setVisibility(View.GONE);
                    shadow[0].setVisibility(View.GONE);
                    adapter.notifyDataSetChanged();
                }
            } else {
                AlertsCreator.processError(currentAccount, error, parentFragment, req);
                dismiss();
            }
        });
        reqId = ConnectionsManager.getInstance(currentAccount).sendRequest(req, (response, error) -> {
            if (error != null && FileRefController.isFileRefError(error.text) && parentObject != null) {
                FileRefController.getInstance(currentAccount).requestReference(parentObject, req, requestDelegate);
                return;
            }
            requestDelegate.run(response, error);
        });
        init(context);
    }

    public StickersAlert(Context context, TLRPC.Vector vector, Theme.ResourcesProvider resourcesProvider) {
        super(context, false, resourcesProvider);
        this.resourcesProvider = resourcesProvider;
        fixNavigationBar();
        parentActivity = (Activity) context;
        if (vector.objects.isEmpty()) {
            return;
        } else if (vector.objects.size() == 1) {
            TLRPC.StickerSetCovered set = (TLRPC.StickerSetCovered) vector.objects.get(0);
            inputStickerSet = new TLRPC.TL_inputStickerSetID();
            inputStickerSet.id = set.set.id;
            inputStickerSet.access_hash = set.set.access_hash;
            loadStickerSet();
            init(context);
        } else {
            stickerSetCovereds = new ArrayList<>();
            for (int a = 0; a < vector.objects.size(); a++) {
                stickerSetCovereds.add((TLRPC.StickerSetCovered) vector.objects.get(a));
            }
            init(context);
            gridView.setLayoutParams(LayoutHelper.createFrame(LayoutHelper.MATCH_PARENT, LayoutHelper.MATCH_PARENT, Gravity.TOP | Gravity.LEFT, 0, 0, 0, 48));
            titleTextView.setVisibility(View.GONE);
            shadow[0].setVisibility(View.GONE);
            adapter.notifyDataSetChanged();
        }
    }

    public StickersAlert(Context context, String software, ArrayList<Parcelable> uris, ArrayList<String> emoji, Theme.ResourcesProvider resourcesProvider) {
        super(context, false, resourcesProvider);
        fixNavigationBar();
        parentActivity = (Activity) context;
        importingStickers = uris;
        importingSoftware = software;
        Utilities.globalQueue.postRunnable(() -> {
            ArrayList<SendMessagesHelper.ImportingSticker> stickers = new ArrayList<>();
            BitmapFactory.Options opts = new BitmapFactory.Options();
            opts.inJustDecodeBounds = true;
            Boolean isAnimated = null;
            for (int a = 0, N = uris.size(); a < N; a++) {
                Object obj = uris.get(a);
                if (obj instanceof Uri) {
                    Uri uri = (Uri) obj;
                    String ext = MediaController.getStickerExt(uri);
                    if (ext == null) {
                        continue;
                    }
                    boolean animated = "tgs".equals(ext);
                    if (isAnimated == null) {
                        isAnimated = animated;
                    } else if (isAnimated != animated) {
                        continue;
                    }
                    if (isDismissed()) {
                        return;
                    }
                    SendMessagesHelper.ImportingSticker importingSticker = new SendMessagesHelper.ImportingSticker();
                    importingSticker.animated = animated;
                    importingSticker.path = MediaController.copyFileToCache(uri, ext, (animated ? 64 : 512) * 1024);
                    if (importingSticker.path == null) {
                        continue;
                    }
                    if (!animated) {
                        BitmapFactory.decodeFile(importingSticker.path, opts);
                        if ((opts.outWidth != 512 || opts.outHeight <= 0 || opts.outHeight > 512) && (opts.outHeight != 512 || opts.outWidth <= 0 || opts.outWidth > 512)) {
                            continue;
                        }
                        importingSticker.mimeType = "image/" + ext;
                        importingSticker.validated = true;
                    } else {
                        importingSticker.mimeType = "application/x-tgsticker";
                    }
                    if (emoji != null && emoji.size() == N && emoji.get(a) instanceof String) {
                        importingSticker.emoji = emoji.get(a);
                    } else {
                        importingSticker.emoji = "#️⃣";
                    }
                    stickers.add(importingSticker);
                    if (stickers.size() >= 200) {
                        break;
                    }
                }
            }
            Boolean isAnimatedFinal = isAnimated;
            AndroidUtilities.runOnUIThread(() -> {
                importingStickersPaths = stickers;
                if (importingStickersPaths.isEmpty()) {
                    dismiss();
                } else {
                    adapter.notifyDataSetChanged();
                    if (isAnimatedFinal) {
                        uploadImportStickers = new HashMap<>();
                        for (int a = 0, N = importingStickersPaths.size(); a < N; a++) {
                            SendMessagesHelper.ImportingSticker sticker = importingStickersPaths.get(a);
                            uploadImportStickers.put(sticker.path, sticker);
                            FileLoader.getInstance(currentAccount).uploadFile(sticker.path, false, true, ConnectionsManager.FileTypeFile);
                        }
                    }
                    updateFields();
                }
            });
        });
        init(context);
    }

    public StickersAlert(Context context, BaseFragment baseFragment, TLRPC.InputStickerSet set, TLRPC.TL_messages_stickerSet loadedSet, StickersAlertDelegate stickersAlertDelegate) {
        this(context, baseFragment, set, loadedSet, stickersAlertDelegate, null);
    }

    public StickersAlert(Context context, BaseFragment baseFragment, TLRPC.InputStickerSet set, TLRPC.TL_messages_stickerSet loadedSet, StickersAlertDelegate stickersAlertDelegate, Theme.ResourcesProvider resourcesProvider) {
        super(context, false, resourcesProvider);
        fixNavigationBar();
        delegate = stickersAlertDelegate;
        inputStickerSet = set;
        stickerSet = loadedSet;
        parentFragment = baseFragment;
        loadStickerSet();
        init(context);
    }

    public void setClearsInputField(boolean value) {
        clearsInputField = value;
    }

    public boolean isClearsInputField() {
        return clearsInputField;
    }

    private void loadStickerSet() {
        if (inputStickerSet != null) {
            final MediaDataController mediaDataController = MediaDataController.getInstance(currentAccount);
            if (stickerSet == null && inputStickerSet.short_name != null) {
                stickerSet = mediaDataController.getStickerSetByName(inputStickerSet.short_name);
            }
            if (stickerSet == null) {
                stickerSet = mediaDataController.getStickerSetById(inputStickerSet.id);
            }
            if (stickerSet == null) {
                TLRPC.TL_messages_getStickerSet req = new TLRPC.TL_messages_getStickerSet();
                req.stickerset = inputStickerSet;
                ConnectionsManager.getInstance(currentAccount).sendRequest(req, (response, error) -> AndroidUtilities.runOnUIThread(() -> {
                    reqId = 0;
                    if (error == null) {
                        if (Build.VERSION.SDK_INT >= Build.VERSION_CODES.KITKAT) {
                            Transition addTarget = new Transition() {

                                @Override
                                public void captureStartValues(TransitionValues transitionValues) {
                                    transitionValues.values.put("start", true);
                                    transitionValues.values.put("offset", containerView.getTop() + scrollOffsetY);
                                }

                                @Override
                                public void captureEndValues(TransitionValues transitionValues) {
                                    transitionValues.values.put("start", false);
                                    transitionValues.values.put("offset", containerView.getTop() + scrollOffsetY);
                                }

                                @Override
                                public Animator createAnimator(ViewGroup sceneRoot, TransitionValues startValues, TransitionValues endValues) {
                                    int scrollOffsetY = StickersAlert.this.scrollOffsetY;
                                    int startValue = (int) startValues.values.get("offset") - (int) endValues.values.get("offset");
                                    final ValueAnimator animator = ValueAnimator.ofFloat(0f, 1f);
                                    animator.setDuration(250);
                                    animator.addUpdateListener(a -> {
                                        float fraction = a.getAnimatedFraction();
                                        gridView.setAlpha(fraction);
                                        titleTextView.setAlpha(fraction);
                                        if (startValue != 0) {
                                            int value = (int) (startValue * (1f - fraction));
                                            setScrollOffsetY(scrollOffsetY + value);
                                            gridView.setTranslationY(value);
                                        }
                                    });
                                    return animator;
                                }
                            };
                            addTarget.addTarget(containerView);
                            TransitionManager.beginDelayedTransition(container, addTarget);
                        }
                        optionsButton.setVisibility(View.VISIBLE);
                        stickerSet = (TLRPC.TL_messages_stickerSet) response;
                        showEmoji = !stickerSet.set.masks;
                        checkPremiumStickers();
                        mediaDataController.preloadStickerSetThumb(stickerSet);
                        updateSendButton();
                        updateFields();
                        updateDescription();
                        adapter.notifyDataSetChanged();
                    } else {
                        dismiss();
                        if (parentFragment != null) {
                            BulletinFactory.of(parentFragment).createErrorBulletin(LocaleController.getString("AddStickersNotFound", R.string.AddStickersNotFound)).show();
                        }
                    }
                }));
            } else {
                if (adapter != null) {
                    updateSendButton();
                    updateFields();
                    adapter.notifyDataSetChanged();
                }
                updateDescription();
                mediaDataController.preloadStickerSetThumb(stickerSet);
                checkPremiumStickers();
            }
        }
        if (stickerSet != null) {
            showEmoji = !stickerSet.set.masks;
        }
        checkPremiumStickers();
    }

    private void checkPremiumStickers() {
        if (stickerSet != null) {
            stickerSet = MessagesController.getInstance(currentAccount).filterPremiumStickers(stickerSet);
            if (stickerSet == null) {
                dismiss();
            }
        }
    }

    private boolean isEmoji() {
        return stickerSet != null && stickerSet.set != null && stickerSet.set.emojis || stickerSet == null && probablyEmojis;
    }

    private void init(Context context) {
        containerView = new FrameLayout(context) {

            private int lastNotifyWidth;
            private RectF rect = new RectF();
            private boolean fullHeight;

            @Override
            public boolean onInterceptTouchEvent(MotionEvent ev) {
                if (ev.getAction() == MotionEvent.ACTION_DOWN && scrollOffsetY != 0 && ev.getY() < scrollOffsetY) {
                    dismiss();
                    return true;
                }
                return super.onInterceptTouchEvent(ev);
            }

            @Override
            public boolean onTouchEvent(MotionEvent e) {
                return !isDismissed() && super.onTouchEvent(e);
            }

            @Override
            protected void onMeasure(int widthMeasureSpec, int heightMeasureSpec) {
                int height = MeasureSpec.getSize(heightMeasureSpec);
                if (Build.VERSION.SDK_INT >= 21) {
                    ignoreLayout = true;
                    setPadding(backgroundPaddingLeft, AndroidUtilities.statusBarHeight, backgroundPaddingLeft, 0);
                    ignoreLayout = false;
                }
                if (isEmoji()) {
                    int width = gridView.getMeasuredWidth();
                    if (width == 0) {
                        width = AndroidUtilities.displaySize.x;
                    }
                    adapter.stickersPerRow = Math.max(1, width / dp(AndroidUtilities.isTablet() ? 60 : 45));
                    itemSize = (int) ((MeasureSpec.getSize(widthMeasureSpec) - dp(36)) / adapter.stickersPerRow);
                    itemHeight = itemSize;
                } else {
                    adapter.stickersPerRow = 5;
                    itemSize = (int) ((MeasureSpec.getSize(widthMeasureSpec) - dp(36)) / adapter.stickersPerRow);
                    itemHeight = dp(82);
                }
                float spansCount = adapter.stickersPerRow;
                int contentSize;
                MarginLayoutParams params = (MarginLayoutParams) gridView.getLayoutParams();
                if (importingStickers != null) {
                    contentSize = dp(48) + params.bottomMargin + Math.max(3, (int) Math.ceil(importingStickers.size() / spansCount)) * itemHeight + backgroundPaddingTop + AndroidUtilities.statusBarHeight;
                } else if (stickerSetCovereds != null) {
                    contentSize = dp(8) + params.bottomMargin + dp(60) * stickerSetCovereds.size() + adapter.stickersRowCount * itemHeight + backgroundPaddingTop + dp(24);
                } else {
                    contentSize = dp(48) + params.bottomMargin + (Math.max(isEmoji() ? 2 : 3, (stickerSet != null ? (int) Math.ceil(stickerSet.documents.size() / spansCount) : 0))) * itemHeight + backgroundPaddingTop + AndroidUtilities.statusBarHeight;
                }
                if (isEmoji()) {
                    contentSize += itemHeight * .15f;
                }
                if (descriptionTextView != null) {
                    descriptionTextView.measure(widthMeasureSpec, MeasureSpec.makeMeasureSpec(9999, MeasureSpec.AT_MOST));
                    contentSize += descriptionTextView.getMeasuredHeight();
                }
                int padding = contentSize < (height / 5f * 3.2) ? 0 : (int) (height / 5f * 2);
                if (padding != 0 && contentSize < height) {
                    padding -= (height - contentSize);
                }
                if (padding == 0) {
                    padding = backgroundPaddingTop;
                }
                if (descriptionTextView != null) {
                    padding += dp(32) + descriptionTextView.getMeasuredHeight();
                }
                if (stickerSetCovereds != null) {
                    padding += dp(8);
                }
                if (gridView.getPaddingTop() != padding) {
                    ignoreLayout = true;
                    gridView.setPadding(dp(10), padding, dp(10), dp(8));
                    emptyView.setPadding(0, padding, 0, 0);
                    ignoreLayout = false;
                }
                fullHeight = contentSize >= height;
                super.onMeasure(widthMeasureSpec, MeasureSpec.makeMeasureSpec(Math.min(contentSize, height), MeasureSpec.EXACTLY));
            }

            @Override
            protected void onLayout(boolean changed, int left, int top, int right, int bottom) {
                if (lastNotifyWidth != right - left) {
                    lastNotifyWidth = right - left;
                    if (adapter != null && stickerSetCovereds != null) {
                        adapter.notifyDataSetChanged();
                    }
                }
                super.onLayout(changed, left, top, right, bottom);
                updateLayout();
            }

            @Override
            public void requestLayout() {
                if (ignoreLayout) {
                    return;
                }
                super.requestLayout();
            }

            private Boolean statusBarOpen;
            private void updateLightStatusBar(boolean open) {
                if (statusBarOpen != null && statusBarOpen == open) {
                    return;
                }
                boolean openBgLight = AndroidUtilities.computePerceivedBrightness(getThemedColor(Theme.key_dialogBackground)) > .721f;
                boolean closedBgLight = AndroidUtilities.computePerceivedBrightness(Theme.blendOver(getThemedColor(Theme.key_actionBarDefault), 0x33000000)) > .721f;
                boolean isLight = (statusBarOpen = open) ? openBgLight : closedBgLight;
                AndroidUtilities.setLightStatusBar(getWindow(), isLight);
            }

            @Override
            protected void onDraw(Canvas canvas) {
                int y = scrollOffsetY - backgroundPaddingTop + AndroidUtilities.dp(6);
                int top = scrollOffsetY - backgroundPaddingTop - AndroidUtilities.dp(13);
                int height = getMeasuredHeight() + AndroidUtilities.dp(15) + backgroundPaddingTop;
                int statusBarHeight = 0;
                float radProgress = 1.0f;
                if (Build.VERSION.SDK_INT >= 21) {
                    top += AndroidUtilities.statusBarHeight;
                    y += AndroidUtilities.statusBarHeight;
                    height -= AndroidUtilities.statusBarHeight;

                    if (fullHeight) {
                        if (top + backgroundPaddingTop < AndroidUtilities.statusBarHeight * 2) {
                            int diff = Math.min(AndroidUtilities.statusBarHeight, AndroidUtilities.statusBarHeight * 2 - top - backgroundPaddingTop);
                            top -= diff;
                            height += diff;
                            radProgress = 1.0f - Math.min(1.0f, (diff * 2) / (float) AndroidUtilities.statusBarHeight);
                        }
                        if (top + backgroundPaddingTop < AndroidUtilities.statusBarHeight) {
                            statusBarHeight = Math.min(AndroidUtilities.statusBarHeight, AndroidUtilities.statusBarHeight - top - backgroundPaddingTop);
                        }
                    }
                }

                shadowDrawable.setBounds(0, top, getMeasuredWidth(), height);
                shadowDrawable.draw(canvas);

                if (radProgress != 1.0f) {
                    Theme.dialogs_onlineCirclePaint.setColor(getThemedColor(Theme.key_dialogBackground));
                    rect.set(backgroundPaddingLeft, backgroundPaddingTop + top, getMeasuredWidth() - backgroundPaddingLeft, backgroundPaddingTop + top + AndroidUtilities.dp(24));
                    canvas.drawRoundRect(rect, AndroidUtilities.dp(12) * radProgress, AndroidUtilities.dp(12) * radProgress, Theme.dialogs_onlineCirclePaint);
                }

                float statusBarProgress = statusBarHeight / (float) AndroidUtilities.statusBarHeight;

                int w = AndroidUtilities.dp(36);
                rect.set((getMeasuredWidth() - w) / 2, y, (getMeasuredWidth() + w) / 2, y + AndroidUtilities.dp(4));
                Theme.dialogs_onlineCirclePaint.setColor(getThemedColor(Theme.key_sheet_scrollUp));
                Theme.dialogs_onlineCirclePaint.setAlpha((int) (255 * Math.max(0, Math.min(1f, (y - AndroidUtilities.statusBarHeight) / (float) AndroidUtilities.dp(16)))));
                canvas.drawRoundRect(rect, AndroidUtilities.dp(2), AndroidUtilities.dp(2), Theme.dialogs_onlineCirclePaint);

                updateLightStatusBar(statusBarHeight > AndroidUtilities.statusBarHeight / 2);
                if (statusBarHeight > 0) {
                    Theme.dialogs_onlineCirclePaint.setColor(getThemedColor(Theme.key_dialogBackground));
                    canvas.drawRect(backgroundPaddingLeft, AndroidUtilities.statusBarHeight - statusBarHeight, getMeasuredWidth() - backgroundPaddingLeft, AndroidUtilities.statusBarHeight, Theme.dialogs_onlineCirclePaint);
                }
            }
        };
        containerView.setWillNotDraw(false);
        containerView.setPadding(backgroundPaddingLeft, 0, backgroundPaddingLeft, 0);

        FrameLayout.LayoutParams frameLayoutParams = new FrameLayout.LayoutParams(LayoutHelper.MATCH_PARENT, AndroidUtilities.getShadowHeight(), Gravity.TOP | Gravity.LEFT);
        frameLayoutParams.topMargin = dp(48);
        shadow[0] = new View(context);
        shadow[0].setBackgroundColor(getThemedColor(Theme.key_dialogShadowLine));
        shadow[0].setAlpha(0.0f);
        shadow[0].setVisibility(View.INVISIBLE);
        shadow[0].setTag(1);
        containerView.addView(shadow[0], frameLayoutParams);

        gridView = new RecyclerListView(context) {
            @Override
            public boolean onInterceptTouchEvent(MotionEvent event) {
                boolean result = ContentPreviewViewer.getInstance().onInterceptTouchEvent(event, gridView, 0, previewDelegate, resourcesProvider);
                return super.onInterceptTouchEvent(event) || result;
            }

            @Override
            public void requestLayout() {
                if (ignoreLayout) {
                    return;
                }
                super.requestLayout();
            }
        };
        gridView.setTag(14);
        gridView.setLayoutManager(layoutManager = new GridLayoutManager(getContext(), 5) {
            @Override
            protected boolean isLayoutRTL() {
                return stickerSetCovereds != null && LocaleController.isRTL;
            }
        });
        layoutManager.setSpanSizeLookup(new GridLayoutManager.SpanSizeLookup() {
            @Override
            public int getSpanSize(int position) {
                if (stickerSetCovereds != null && adapter.cache.get(position) instanceof Integer || position == adapter.totalItems) {
                    return adapter.stickersPerRow;
                }
                return 1;
            }
        });
        gridView.setAdapter(adapter = new GridAdapter(context));
        gridView.setVerticalScrollBarEnabled(false);
        gridView.addItemDecoration(new RecyclerView.ItemDecoration() {
            @Override
            public void getItemOffsets(Rect outRect, View view, RecyclerView parent, RecyclerView.State state) {
                outRect.left = 0;
                outRect.right = 0;
                outRect.bottom = 0;
                outRect.top = 0;
            }
        });
        gridView.setPadding(dp(10), 0, dp(10), 0);
        gridView.setClipToPadding(false);
        gridView.setEnabled(true);
        gridView.setGlowColor(getThemedColor(Theme.key_dialogScrollGlow));
        gridView.setOnTouchListener((v, event) -> ContentPreviewViewer.getInstance().onTouch(event, gridView, 0, stickersOnItemClickListener, previewDelegate, resourcesProvider));
        gridView.setOnScrollListener(new RecyclerView.OnScrollListener() {
            @Override
            public void onScrolled(RecyclerView recyclerView, int dx, int dy) {
                updateLayout();
            }
        });
        stickersOnItemClickListener = (view, position) -> {
            if (stickerSetCovereds != null) {
                TLRPC.StickerSetCovered pack = adapter.positionsToSets.get(position);
                if (pack != null) {
                    ignoreMasterDismiss = true;
                    dismiss();
                    TLRPC.TL_inputStickerSetID inputStickerSetID = new TLRPC.TL_inputStickerSetID();
                    inputStickerSetID.access_hash = pack.set.access_hash;
                    inputStickerSetID.id = pack.set.id;
                    StickersAlert alert = new StickersAlert(parentActivity, parentFragment, inputStickerSetID, null, null, resourcesProvider);
                    if (masterDismissListener != null) {
                        alert.setOnDismissListener(di -> masterDismissListener.run());
                    }
                    alert.show();
                }
            } else if (importingStickersPaths != null) {
                if (position < 0 || position >= importingStickersPaths.size()) {
                    return;
                }
                selectedStickerPath = importingStickersPaths.get(position);
                if (!selectedStickerPath.validated) {
                    return;
                }
                stickerEmojiTextView.setText(Emoji.replaceEmoji(selectedStickerPath.emoji, stickerEmojiTextView.getPaint().getFontMetricsInt(), dp(30), false));
                stickerImageView.setImage(ImageLocation.getForPath(selectedStickerPath.path), null, null, null, null, null, selectedStickerPath.animated ? "tgs" : null, 0, null);
                FrameLayout.LayoutParams layoutParams = (FrameLayout.LayoutParams) stickerPreviewLayout.getLayoutParams();
                layoutParams.topMargin = scrollOffsetY;
                stickerPreviewLayout.setLayoutParams(layoutParams);
                stickerPreviewLayout.setVisibility(View.VISIBLE);
                AnimatorSet animatorSet = new AnimatorSet();
                animatorSet.playTogether(ObjectAnimator.ofFloat(stickerPreviewLayout, View.ALPHA, 0.0f, 1.0f));
                animatorSet.setDuration(200);
                animatorSet.start();
            } else {
                if (stickerSet == null || position < 0 || position >= stickerSet.documents.size()) {
                    return;
                }
                selectedSticker = stickerSet.documents.get(position);

                boolean set = false;
                for (int a = 0; a < selectedSticker.attributes.size(); a++) {
                    TLRPC.DocumentAttribute attribute = selectedSticker.attributes.get(a);
                    if (attribute instanceof TLRPC.TL_documentAttributeSticker) {
                        if (attribute.alt != null && attribute.alt.length() > 0) {
<<<<<<< HEAD
                            stickerEmojiTextView.setText(attribute.alt);
=======
                            stickerEmojiTextView.setText(Emoji.replaceEmoji(attribute.alt, stickerEmojiTextView.getPaint().getFontMetricsInt(), dp(30), false));
>>>>>>> 0bcf4fe5
                            set = true;
                        }
                        break;
                    }
                }
                if (!set) {
<<<<<<< HEAD
                    stickerEmojiTextView.setText(MediaDataController.getInstance(currentAccount).getEmojiForSticker(selectedSticker.id));
=======
                    stickerEmojiTextView.setText(Emoji.replaceEmoji(MediaDataController.getInstance(currentAccount).getEmojiForSticker(selectedSticker.id), stickerEmojiTextView.getPaint().getFontMetricsInt(), dp(30), false));
>>>>>>> 0bcf4fe5
                }

                if ((stickerSet == null || stickerSet.set == null || !stickerSet.set.emojis) && !ContentPreviewViewer.getInstance().showMenuFor(view)) {
                    TLRPC.PhotoSize thumb = FileLoader.getClosestPhotoSizeWithSize(selectedSticker.thumbs, 90);
                    stickerImageView.getImageReceiver().setImage(ImageLocation.getForDocument(selectedSticker), null, ImageLocation.getForDocument(thumb, selectedSticker), null, "webp", stickerSet, 1);
                    FrameLayout.LayoutParams layoutParams = (FrameLayout.LayoutParams) stickerPreviewLayout.getLayoutParams();
                    layoutParams.topMargin = scrollOffsetY;
                    stickerPreviewLayout.setLayoutParams(layoutParams);
                    stickerPreviewLayout.setVisibility(View.VISIBLE);
                    AnimatorSet animatorSet = new AnimatorSet();
                    animatorSet.playTogether(ObjectAnimator.ofFloat(stickerPreviewLayout, View.ALPHA, 0.0f, 1.0f));
                    animatorSet.setDuration(200);
                    animatorSet.start();
                }
            }
        };
        gridView.setOnItemClickListener(stickersOnItemClickListener);
        containerView.addView(gridView, LayoutHelper.createFrame(LayoutHelper.MATCH_PARENT, LayoutHelper.MATCH_PARENT, Gravity.TOP | Gravity.LEFT, 0, 48, 0, 48));

        emptyView = new FrameLayout(context) {
            @Override
            public void requestLayout() {
                if (ignoreLayout) {
                    return;
                }
                super.requestLayout();
            }
        };
        containerView.addView(emptyView, LayoutHelper.createFrame(LayoutHelper.MATCH_PARENT, LayoutHelper.MATCH_PARENT, Gravity.TOP | Gravity.LEFT, 0, 0, 0, 48));
        gridView.setEmptyView(emptyView);
        emptyView.setOnTouchListener((v, event) -> true);

        titleTextView = new LinkSpanDrawable.LinksTextView(context);
        titleTextView.setLines(1);
        titleTextView.setSingleLine(true);
        titleTextView.setTextColor(getThemedColor(Theme.key_dialogTextBlack));
        titleTextView.setTextSize(TypedValue.COMPLEX_UNIT_DIP, 20);
        titleTextView.setLinkTextColor(getThemedColor(Theme.key_dialogTextLink));
        titleTextView.setEllipsize(TextUtils.TruncateAt.END);
        titleTextView.setPadding(dp(18), dp(6), dp(18), dp(6));
        titleTextView.setGravity(Gravity.CENTER_VERTICAL);
        titleTextView.setTypeface(AndroidUtilities.getTypeface("fonts/rmedium.ttf"));
        containerView.addView(titleTextView, LayoutHelper.createFrame(LayoutHelper.MATCH_PARENT, 50, Gravity.LEFT | Gravity.TOP, 0, 0, 40, 0));

        optionsButton = new ActionBarMenuItem(context, null, 0, getThemedColor(Theme.key_sheet_other), resourcesProvider);
        optionsButton.setLongClickEnabled(false);
        optionsButton.setSubMenuOpenSide(2);
        optionsButton.setIcon(R.drawable.ic_ab_other);
        optionsButton.setBackgroundDrawable(Theme.createSelectorDrawable(getThemedColor(Theme.key_player_actionBarSelector), 1));
        containerView.addView(optionsButton, LayoutHelper.createFrame(40, 40, Gravity.TOP | Gravity.RIGHT, 0, 5, 5, 0));
        optionsButton.addSubItem(1, R.drawable.msg_share, LocaleController.getString("StickersShare", R.string.StickersShare));
        optionsButton.addSubItem(2, R.drawable.msg_link, LocaleController.getString("CopyLink", R.string.CopyLink));
        optionsButton.addSubItem(3, R.drawable.msg_qrcode, LocaleController.getString("ShareQRCode", R.string.ShareQRCode));
        optionsButton.addSubItem(menu_archive, R.drawable.msg_archive, LocaleController.getString("Archive", R.string.Archive));

        optionsButton.setOnClickListener(v -> optionsButton.toggleSubMenu());
        optionsButton.setDelegate(this::onSubItemClick);
        optionsButton.setContentDescription(LocaleController.getString("AccDescrMoreOptions", R.string.AccDescrMoreOptions));
        optionsButton.setVisibility(inputStickerSet != null ? View.VISIBLE : View.GONE);

        RadialProgressView progressView = new RadialProgressView(context);
        emptyView.addView(progressView, LayoutHelper.createFrame(LayoutHelper.WRAP_CONTENT, LayoutHelper.WRAP_CONTENT, Gravity.CENTER));

        frameLayoutParams = new FrameLayout.LayoutParams(LayoutHelper.MATCH_PARENT, AndroidUtilities.getShadowHeight(), Gravity.BOTTOM | Gravity.LEFT);
        frameLayoutParams.bottomMargin = dp(48);
        shadow[1] = new View(context);
        shadow[1].setBackgroundColor(getThemedColor(Theme.key_dialogShadowLine));
        containerView.addView(shadow[1], frameLayoutParams);

        pickerBottomLayout = new TextView(context);
        pickerBottomLayout.setBackground(Theme.createSelectorWithBackgroundDrawable(getThemedColor(Theme.key_dialogBackground), getThemedColor(Theme.key_listSelector)));
        pickerBottomLayout.setTextColor(getThemedColor(buttonTextColorKey = Theme.key_dialogTextBlue2));
        pickerBottomLayout.setTextSize(TypedValue.COMPLEX_UNIT_DIP, 14);
        pickerBottomLayout.setPadding(dp(18), 0, dp(18), 0);
        pickerBottomLayout.setTypeface(AndroidUtilities.getTypeface(AndroidUtilities.TYPEFACE_ROBOTO_MEDIUM));
        pickerBottomLayout.setGravity(Gravity.CENTER);

        pickerBottomFrameLayout = new FrameLayout(context);
        pickerBottomFrameLayout.addView(pickerBottomLayout, LayoutHelper.createFrame(LayoutHelper.MATCH_PARENT, 48));
        containerView.addView(pickerBottomFrameLayout, LayoutHelper.createFrame(LayoutHelper.MATCH_PARENT, LayoutHelper.WRAP_CONTENT, Gravity.LEFT | Gravity.BOTTOM));

        premiumButtonView = new PremiumButtonView(context, false);
        premiumButtonView.setIcon(R.raw.unlock_icon);
        premiumButtonView.setVisibility(View.INVISIBLE);
        containerView.addView(premiumButtonView, LayoutHelper.createFrame(LayoutHelper.MATCH_PARENT, 48, Gravity.BOTTOM | Gravity.FILL_HORIZONTAL, 8, 0, 8, 8));

        stickerPreviewLayout = new FrameLayout(context);
        stickerPreviewLayout.setVisibility(View.GONE);
        stickerPreviewLayout.setSoundEffectsEnabled(false);
        containerView.addView(stickerPreviewLayout, LayoutHelper.createFrame(LayoutHelper.MATCH_PARENT, LayoutHelper.MATCH_PARENT));
        stickerPreviewLayout.setOnClickListener(v -> hidePreview());

        stickerImageView = new BackupImageView(context);
        stickerImageView.setAspectFit(true);
        stickerImageView.setLayerNum(7);
        stickerPreviewLayout.addView(stickerImageView);

        stickerEmojiTextView = new EmojiTextView(context);
        stickerEmojiTextView.setTextSize(TypedValue.COMPLEX_UNIT_DIP, 30);
        stickerEmojiTextView.setGravity(Gravity.BOTTOM | Gravity.RIGHT);
        stickerPreviewLayout.addView(stickerEmojiTextView);

        previewSendButton = new TextView(context);
        previewSendButton.setTextSize(TypedValue.COMPLEX_UNIT_DIP, 14);
        previewSendButton.setTextColor(getThemedColor(Theme.key_dialogTextBlue2));
        previewSendButton.setBackground(Theme.createSelectorWithBackgroundDrawable(getThemedColor(Theme.key_dialogBackground), getThemedColor(Theme.key_listSelector)));
        previewSendButton.setGravity(Gravity.CENTER);
        previewSendButton.setPadding(dp(29), 0, dp(29), 0);
        previewSendButton.setTypeface(AndroidUtilities.getTypeface(AndroidUtilities.TYPEFACE_ROBOTO_MEDIUM));
        stickerPreviewLayout.addView(previewSendButton, LayoutHelper.createFrame(LayoutHelper.MATCH_PARENT, 48, Gravity.BOTTOM | Gravity.LEFT));
        previewSendButton.setOnClickListener(v -> {
            if (importingStickersPaths != null) {
                removeSticker(selectedStickerPath);
                hidePreview();
                selectedStickerPath = null;
            } else {
                delegate.onStickerSelected(selectedSticker, null, stickerSet, null, clearsInputField, true, 0);
                dismiss();
            }
        });

        frameLayoutParams = new FrameLayout.LayoutParams(LayoutHelper.MATCH_PARENT, AndroidUtilities.getShadowHeight(), Gravity.BOTTOM | Gravity.LEFT);
        frameLayoutParams.bottomMargin = dp(48);
        previewSendButtonShadow = new View(context);
        previewSendButtonShadow.setBackgroundColor(getThemedColor(Theme.key_dialogShadowLine));
        stickerPreviewLayout.addView(previewSendButtonShadow, frameLayoutParams);

        NotificationCenter.getGlobalInstance().addObserver(this, NotificationCenter.emojiLoaded);
        if (importingStickers != null) {
            NotificationCenter.getInstance(currentAccount).addObserver(this, NotificationCenter.fileUploaded);
            NotificationCenter.getInstance(currentAccount).addObserver(this, NotificationCenter.fileUploadFailed);
        }

        updateFields();
        updateSendButton();
        updateDescription();
        updateColors();
        adapter.notifyDataSetChanged();
    }

    private void updateDescription() {
        if (containerView == null) {
            return;
        }
        if (!UserConfig.getInstance(currentAccount).isPremium() && MessageObject.isPremiumEmojiPack(stickerSet)) {
//            descriptionTextView = new TextView(getContext());
//            descriptionTextView.setTextColor(getThemedColor(Theme.key_chat_emojiPanelTrendingDescription));
//            descriptionTextView.setTextSize(TypedValue.COMPLEX_UNIT_DIP, 13);
//            descriptionTextView.setPadding(AndroidUtilities.dp(18), 0, AndroidUtilities.dp(18), 0);
//            descriptionTextView.setText(AndroidUtilities.replaceTags(LocaleController.getString("PremiumPreviewEmojiPack", R.string.PremiumPreviewEmojiPack)));
//            containerView.addView(descriptionTextView, LayoutHelper.createFrame(LayoutHelper.MATCH_PARENT, LayoutHelper.WRAP_CONTENT, Gravity.LEFT | Gravity.TOP, 0, 50, 40, 0));
        }
    }

    private void updateSendButton() {
        int size = (int) (Math.min(AndroidUtilities.displaySize.x, AndroidUtilities.displaySize.y) / 2 / AndroidUtilities.density);
        if (importingStickers != null) {
            previewSendButton.setText(LocaleController.getString("ImportStickersRemove", R.string.ImportStickersRemove));
            previewSendButton.setTextColor(getThemedColor(Theme.key_text_RedBold));
            stickerImageView.setLayoutParams(LayoutHelper.createFrame(size, size, Gravity.CENTER, 0, 0, 0, 30));
            stickerEmojiTextView.setLayoutParams(LayoutHelper.createFrame(size, size, Gravity.CENTER, 0, 0, 0, 30));
            previewSendButton.setVisibility(View.VISIBLE);
            previewSendButtonShadow.setVisibility(View.VISIBLE);
        } else if (delegate != null && (stickerSet == null || !stickerSet.set.masks)) {
            previewSendButton.setText(LocaleController.getString("SendSticker", R.string.SendSticker));
            stickerImageView.setLayoutParams(LayoutHelper.createFrame(size, size, Gravity.CENTER, 0, 0, 0, 30));
            stickerEmojiTextView.setLayoutParams(LayoutHelper.createFrame(size, size, Gravity.CENTER, 0, 0, 0, 30));
            previewSendButton.setVisibility(View.VISIBLE);
            previewSendButtonShadow.setVisibility(View.VISIBLE);
        } else {
            previewSendButton.setText(LocaleController.getString("Close", R.string.Close));
            stickerImageView.setLayoutParams(LayoutHelper.createFrame(size, size, Gravity.CENTER));
            stickerEmojiTextView.setLayoutParams(LayoutHelper.createFrame(size, size, Gravity.CENTER));
            previewSendButton.setVisibility(View.GONE);
            previewSendButtonShadow.setVisibility(View.GONE);
        }
    }

    private void removeSticker(SendMessagesHelper.ImportingSticker sticker) {
        int idx = importingStickersPaths.indexOf(sticker);
        if (idx >= 0) {
            importingStickersPaths.remove(idx);
            adapter.notifyItemRemoved(idx);
            if (importingStickersPaths.isEmpty()) {
                dismiss();
                return;
            }
            updateFields();
        }
    }

    public void setInstallDelegate(StickersAlertInstallDelegate stickersAlertInstallDelegate) {
        installDelegate = stickersAlertInstallDelegate;
    }

    public void setCustomButtonDelegate(StickersAlertCustomButtonDelegate customButtonDelegate) {
        this.customButtonDelegate = customButtonDelegate;
        updateFields();
    }

    private void onSubItemClick(int id) {
        if (stickerSet == null) {
            return;
        }
        String stickersUrl;
        if (stickerSet.set != null && stickerSet.set.emojis) {
            stickersUrl = "https://" + MessagesController.getInstance(currentAccount).linkPrefix + "/addemoji/" + stickerSet.set.short_name;
        } else {
            stickersUrl = "https://" + MessagesController.getInstance(currentAccount).linkPrefix + "/addstickers/" + stickerSet.set.short_name;
        }
        if (id == 1) {
            Context context = parentActivity;
            if (context == null && parentFragment != null) {
                context = parentFragment.getParentActivity();
            }
            if (context == null) {
                context = getContext();
            }
            ShareAlert alert = new ShareAlert(context, null, stickersUrl, false, stickersUrl, false, resourcesProvider) {
                @Override
                public void dismissInternal() {
                    super.dismissInternal();
                    if (parentFragment instanceof ChatActivity) {
                        AndroidUtilities.requestAdjustResize(parentFragment.getParentActivity(), parentFragment.getClassGuid());
                        if (((ChatActivity) parentFragment).getChatActivityEnterView().getVisibility() == View.VISIBLE) {
                            parentFragment.getFragmentView().requestLayout();
                        }
                    }
                }

                @Override
                protected void onSend(LongSparseArray<TLRPC.Dialog> dids, int count, TLRPC.TL_forumTopic topic) {
                    AndroidUtilities.runOnUIThread(() -> {
                        UndoView undoView;
                        if (parentFragment instanceof ChatActivity) {
                            undoView = ((ChatActivity) parentFragment).getUndoView();
                        } else if (parentFragment instanceof ProfileActivity) {
                            undoView = ((ProfileActivity) parentFragment).getUndoView();
                        } else {
                            undoView = null;
                        }
                        if (undoView != null) {
                            if (dids.size() == 1) {
                                undoView.showWithAction(dids.valueAt(0).id, UndoView.ACTION_FWD_MESSAGES, count);
                            } else {
                                undoView.showWithAction(0, UndoView.ACTION_FWD_MESSAGES, count, dids.size(), null, null);
                            }
                        }
                    }, 100);
                }
            };
            if (parentFragment != null) {
                parentFragment.showDialog(alert);
                if (parentFragment instanceof ChatActivity) {
                    alert.setCalcMandatoryInsets(((ChatActivity) parentFragment).isKeyboardVisible());
                }
            } else {
                alert.show();
            }
        } else if (id == 2) {
            try {
                AndroidUtilities.addToClipboard(stickersUrl);
                BulletinFactory.of((FrameLayout) containerView, resourcesProvider).createCopyLinkBulletin().show();
            } catch (Exception e) {
                FileLog.e(e);
            }
        } else if (id == 3) {
            for (int i = 0, size = gridView.getChildCount(); i < size; i++) {
                final View child = gridView.getChildAt(i);
                if (child instanceof StickerEmojiCell) {
                    Bitmap bitmap = ((StickerEmojiCell) child).getImageView().getBitmap();
                    if (bitmap == null) continue;
                    ProxyUtil.showQrDialog(getContext(), stickersUrl, imageSize -> Bitmap.createScaledBitmap(bitmap,imageSize,imageSize, true));
                    return;
                }
            }
            ProxyUtil.showQrDialog(getContext(), stickersUrl);
        } else if (id == menu_archive) {
            dismiss();
            MediaDataController.getInstance(currentAccount).toggleStickerSet(parentActivity, stickerSet, 1, parentFragment, false, true);
        }
    }

    private void updateFields() {
        if (titleTextView == null) {
            return;
        }
        if (stickerSet != null && stickerSet.set != null) {

            SpannableStringBuilder stringBuilder = null;
            CharSequence title = stickerSet.set.title;
            title = Emoji.replaceEmoji(title, titleTextView.getPaint().getFontMetricsInt(), dp(18), false);
            try {
                if (urlPattern == null) {
                    urlPattern = Pattern.compile("@[a-zA-Z\\d_]{1,32}");
                }
                Matcher matcher = urlPattern.matcher(title);
                while (matcher.find()) {
                    if (stringBuilder == null) {
                        stringBuilder = new SpannableStringBuilder(title);
                    }
                    int start = matcher.start();
                    int end = matcher.end();
                    if (stickerSet.set.title.charAt(start) != '@') {
                        start++;
                    }
                    URLSpanNoUnderline url = new URLSpanNoUnderline(title.subSequence(start + 1, end).toString()) {
                        @Override
                        public void onClick(View widget) {
                            MessagesController.getInstance(currentAccount).openByUserName(getURL(), parentFragment, 1);
                            dismiss();
                        }
                    };
                    stringBuilder.setSpan(url, start, end, 0);
                }
                if (stringBuilder != null) {
                    title = stringBuilder;
                }
            } catch (Exception e) {
                FileLog.e(e);
            }
            titleTextView.setText(title);

            if (isEmoji()) {
                int width = gridView.getMeasuredWidth();
                if (width == 0) {
                    width = AndroidUtilities.displaySize.x;
                }
                adapter.stickersPerRow = Math.max(1, width / dp(AndroidUtilities.isTablet() ? 60 : 45));
            } else {
                adapter.stickersPerRow = 5;
            }
            layoutManager.setSpanCount(adapter.stickersPerRow);

            if (stickerSet != null && stickerSet.set != null && stickerSet.set.emojis && !UserConfig.getInstance(currentAccount).isPremium()) {
                boolean hasPremiumEmoji = false;
                if (stickerSet.documents != null) {
                    for (int i = 0; i < stickerSet.documents.size(); ++i) {
                        if (!MessageObject.isFreeEmoji(stickerSet.documents.get(i))) {
                            hasPremiumEmoji = true;
                            break;
                        }
                    }
                }

                if (hasPremiumEmoji) {
                    premiumButtonView.setVisibility(View.VISIBLE);
                    pickerBottomLayout.setBackground(null);

                    setButton(null, null, -1);
                    premiumButtonView.setButton(LocaleController.getString("UnlockPremiumEmoji", R.string.UnlockPremiumEmoji), e -> {
                        if (parentFragment != null) {
                            new PremiumFeatureBottomSheet(parentFragment, PremiumPreviewFragment.PREMIUM_FEATURE_ANIMATED_EMOJI, false).show();
                        } else if (getContext() instanceof LaunchActivity) {
                            ((LaunchActivity) getContext()).presentFragment(new PremiumPreviewFragment(null));
                        }
                    });

                    return;
                }
            } else {
                premiumButtonView.setVisibility(View.INVISIBLE);
            }

            boolean notInstalled;
            if (stickerSet != null && stickerSet.set != null && stickerSet.set.emojis) {
                ArrayList<TLRPC.TL_messages_stickerSet> sets = MediaDataController.getInstance(currentAccount).getStickerSets(MediaDataController.TYPE_EMOJIPACKS);
                boolean has = false;
                for (int i = 0; sets != null && i < sets.size(); ++i) {
                    if (sets.get(i) != null && sets.get(i).set != null && sets.get(i).set.id == stickerSet.set.id) {
                        has = true;
                        break;
                    }
                }
                notInstalled = !has;
            } else {
                notInstalled = stickerSet == null || stickerSet.set == null || !MediaDataController.getInstance(currentAccount).isStickerPackInstalled(stickerSet.set.id);
            }

            if (customButtonDelegate != null) {
                setButton(v -> {
                    if (customButtonDelegate.onCustomButtonPressed()) {
                        dismiss();
                    }
                }, customButtonDelegate.getCustomButtonText(), customButtonDelegate.getCustomButtonTextColorKey(), customButtonDelegate.getCustomButtonColorKey(), customButtonDelegate.getCustomButtonRippleColorKey());
            } else if (notInstalled) {
                optionsButton.hideSubItem(menu_archive);
                String text;
                if (stickerSet != null && stickerSet.set != null && stickerSet.set.masks) {
                    text = LocaleController.formatPluralString("AddManyMasksCount", stickerSet.documents == null ? 0 : stickerSet.documents.size());
                } else if (stickerSet != null && stickerSet.set != null && stickerSet.set.emojis) {
                    text = LocaleController.formatPluralString("AddManyEmojiCount", stickerSet.documents == null ? 0 : stickerSet.documents.size());
                } else {
                    text = LocaleController.formatPluralString("AddManyStickersCount", stickerSet == null || stickerSet.documents == null ? 0 : stickerSet.documents.size());
                }
                setButton(v -> {
                    dismiss();
                    if (installDelegate != null) {
                        installDelegate.onStickerSetInstalled();
                    }
                    if (inputStickerSet == null || MediaDataController.getInstance(currentAccount).cancelRemovingStickerSet(inputStickerSet.id)) {
                        return;
                    }
                    TLRPC.TL_messages_installStickerSet req = new TLRPC.TL_messages_installStickerSet();
                    req.stickerset = inputStickerSet;
                    ConnectionsManager.getInstance(currentAccount).sendRequest(req, (response, error) -> AndroidUtilities.runOnUIThread(() -> {
                        int type = MediaDataController.TYPE_IMAGE;
                        if (stickerSet.set.masks) {
                            type = MediaDataController.TYPE_MASK;
                        } else if (stickerSet.set.emojis) {
                            type = MediaDataController.TYPE_EMOJIPACKS;
                        };
                        try {
                            if (error == null) {
                                if (showTooltipWhenToggle) {
                                    Bulletin.make(parentFragment, new StickerSetBulletinLayout(pickerBottomFrameLayout.getContext(), stickerSet, StickerSetBulletinLayout.TYPE_ADDED, null, resourcesProvider), Bulletin.DURATION_SHORT).show();
                                }
                                if (response instanceof TLRPC.TL_messages_stickerSetInstallResultArchive) {
                                    MediaDataController.getInstance(currentAccount).processStickerSetInstallResultArchive(parentFragment, true, type, (TLRPC.TL_messages_stickerSetInstallResultArchive) response);
                                }
                            } else {
                                Toast.makeText(getContext(), LocaleController.getString("ErrorOccurred", R.string.ErrorOccurred), Toast.LENGTH_SHORT).show();
                            }
                        } catch (Exception e) {
                            FileLog.e(e);
                        }
                        MediaDataController.getInstance(currentAccount).loadStickers(type, false, true);
                    }));
                }, text, Theme.key_featuredStickers_buttonText, Theme.key_featuredStickers_addButton, Theme.key_featuredStickers_addButtonPressed);
            } else {
                optionsButton.showSubItem(menu_archive);
                String text;
                if (stickerSet.set.masks) {
                    text = LocaleController.formatPluralString("RemoveManyMasksCount", stickerSet.documents.size());
                } else if (stickerSet.set.emojis) {
                    text = LocaleController.formatPluralString("RemoveManyEmojiCount", stickerSet.documents.size());
                } else {
                    text = LocaleController.formatPluralString("RemoveManyStickersCount", stickerSet.documents.size());
                }
                if (stickerSet.set.official) {
                    setButton(v -> {
                        if (installDelegate != null) {
                            installDelegate.onStickerSetUninstalled();
                        }
                        dismiss();
                        MediaDataController.getInstance(currentAccount).toggleStickerSet(getContext(), stickerSet, 1, parentFragment, true, showTooltipWhenToggle);
                    }, text, Theme.key_text_RedBold);
                } else {
                    setButton(v -> {
                        if (installDelegate != null) {
                            installDelegate.onStickerSetUninstalled();
                        }
                        dismiss();
                        MediaDataController.getInstance(currentAccount).toggleStickerSet(getContext(), stickerSet, 0, parentFragment, true, showTooltipWhenToggle);
                    }, text, Theme.key_text_RedBold);
                }
            }
            adapter.notifyDataSetChanged();
        } else if (importingStickers != null) {
            titleTextView.setText(LocaleController.formatPluralString("Stickers", importingStickersPaths != null ? importingStickersPaths.size() : importingStickers.size()));
            if (uploadImportStickers == null || uploadImportStickers.isEmpty()) {
                setButton(v -> showNameEnterAlert(), LocaleController.formatString("ImportStickers", R.string.ImportStickers, LocaleController.formatPluralString("Stickers", importingStickersPaths != null ? importingStickersPaths.size() : importingStickers.size())), Theme.key_dialogTextBlue2);
                pickerBottomLayout.setEnabled(true);
            } else {
                setButton(null, LocaleController.getString("ImportStickersProcessing", R.string.ImportStickersProcessing), Theme.key_dialogTextGray2);
                pickerBottomLayout.setEnabled(false);
            }
        } else {
            String text = LocaleController.getString("Close", R.string.Close);
            setButton((v) -> dismiss(), text, Theme.key_dialogTextBlue2);
        }
    }

    private void showNameEnterAlert() {
        Context context = getContext();

        int[] state = new int[]{0};
        FrameLayout fieldLayout = new FrameLayout(context);

        AlertDialog.Builder builder = new AlertDialog.Builder(context);
        builder.setTitle(LocaleController.getString("ImportStickersEnterName", R.string.ImportStickersEnterName));
        builder.setPositiveButton(LocaleController.getString("Next", R.string.Next), (dialog, which) -> {

        });

        LinearLayout linearLayout = new LinearLayout(context);
        linearLayout.setOrientation(LinearLayout.VERTICAL);
        builder.setView(linearLayout);

        linearLayout.addView(fieldLayout, LayoutHelper.createLinear(LayoutHelper.MATCH_PARENT, 36, Gravity.TOP | Gravity.LEFT, 24, 6, 24, 0));

        TextView message = new TextView(context);

        TextView textView = new TextView(context);
        textView.setTextSize(TypedValue.COMPLEX_UNIT_DIP, 16);
        textView.setTextColor(getThemedColor(Theme.key_dialogTextHint));
        textView.setMaxLines(1);
        textView.setLines(1);
        textView.setText("t.me/addstickers/");
        textView.setInputType(InputType.TYPE_CLASS_TEXT | InputType.TYPE_TEXT_FLAG_CAP_SENTENCES);
        textView.setGravity(Gravity.LEFT | Gravity.TOP);
        textView.setSingleLine(true);
        textView.setVisibility(View.INVISIBLE);
        textView.setImeOptions(EditorInfo.IME_ACTION_DONE);
        textView.setPadding(0, dp(4), 0, 0);
        fieldLayout.addView(textView, LayoutHelper.createFrame(LayoutHelper.WRAP_CONTENT, 36, Gravity.TOP | Gravity.LEFT));

        EditTextBoldCursor editText = new EditTextBoldCursor(context);
        editText.setBackground(null);
        editText.setLineColors(Theme.getColor(Theme.key_dialogInputField), Theme.getColor(Theme.key_dialogInputFieldActivated), Theme.getColor(Theme.key_text_RedBold));
        editText.setTextSize(TypedValue.COMPLEX_UNIT_DIP, 16);
        editText.setTextColor(getThemedColor(Theme.key_dialogTextBlack));
        editText.setMaxLines(1);
        editText.setLines(1);
        editText.setInputType(InputType.TYPE_CLASS_TEXT | InputType.TYPE_TEXT_FLAG_CAP_SENTENCES);
        editText.setGravity(Gravity.LEFT | Gravity.TOP);
        editText.setSingleLine(true);
        editText.setImeOptions(EditorInfo.IME_ACTION_NEXT);
        editText.setCursorColor(getThemedColor(Theme.key_windowBackgroundWhiteBlackText));
        editText.setCursorSize(dp(20));
        editText.setCursorWidth(1.5f);
        editText.setPadding(0, dp(4), 0, 0);
        editText.addTextChangedListener(new TextWatcher() {
            @Override
            public void beforeTextChanged(CharSequence s, int start, int count, int after) {

            }

            @Override
            public void onTextChanged(CharSequence s, int start, int before, int count) {
                if (state[0] != 2) {
                    return;
                }
                checkUrlAvailable(message, editText.getText().toString(), false);
            }

            @Override
            public void afterTextChanged(Editable s) {

            }
        });
        fieldLayout.addView(editText, LayoutHelper.createFrame(LayoutHelper.MATCH_PARENT, 36, Gravity.TOP | Gravity.LEFT));
        editText.setOnEditorActionListener((view, i, keyEvent) -> {
            if (i == EditorInfo.IME_ACTION_NEXT) {
                builder.create().getButton(AlertDialog.BUTTON_POSITIVE).callOnClick();
                return true;
            }
            return false;
        });
        editText.setSelection(editText.length());

        builder.setNegativeButton(LocaleController.getString("Cancel", R.string.Cancel), (dialog, which) -> AndroidUtilities.hideKeyboard(editText));

        message.setText(AndroidUtilities.replaceTags(LocaleController.getString("ImportStickersEnterNameInfo", R.string.ImportStickersEnterNameInfo)));
        message.setTextSize(TypedValue.COMPLEX_UNIT_DIP, 14);
        message.setPadding(dp(23), dp(12), dp(23), dp(6));
        message.setTextColor(getThemedColor(Theme.key_dialogTextGray2));
        linearLayout.addView(message, LayoutHelper.createLinear(LayoutHelper.MATCH_PARENT, LayoutHelper.WRAP_CONTENT));

        final AlertDialog alertDialog = builder.create();
        alertDialog.setOnShowListener(dialog -> AndroidUtilities.runOnUIThread(() -> {
            editText.requestFocus();
            AndroidUtilities.showKeyboard(editText);
        }));
        alertDialog.show();
        editText.requestFocus();
        alertDialog.getButton(AlertDialog.BUTTON_POSITIVE).setOnClickListener(v -> {
            if (state[0] == 1) {
                return;
            }
            if (state[0] == 0) {
                state[0] = 1;
                TLRPC.TL_stickers_suggestShortName req = new TLRPC.TL_stickers_suggestShortName();
                req.title = setTitle = editText.getText().toString();
                ConnectionsManager.getInstance(currentAccount).sendRequest(req, (response, error) -> AndroidUtilities.runOnUIThread(() -> {
                    boolean set = false;
                    if (response instanceof TLRPC.TL_stickers_suggestedShortName) {
                        TLRPC.TL_stickers_suggestedShortName res = (TLRPC.TL_stickers_suggestedShortName) response;
                        if (res.short_name != null) {
                            editText.setText(res.short_name);
                            editText.setSelection(0, editText.length());
                            checkUrlAvailable(message, editText.getText().toString(), true);
                            set = true;
                        }
                    }
                    textView.setVisibility(View.VISIBLE);
                    editText.setPadding(textView.getMeasuredWidth(), dp(4), 0, 0);
                    if (!set) {
                        editText.setText("");
                    }
                    state[0] = 2;
                }));
            } else if (state[0] == 2) {
                state[0] = 3;
                if (!lastNameAvailable) {
                    AndroidUtilities.shakeView(editText);
                    editText.performHapticFeedback(HapticFeedbackConstants.KEYBOARD_TAP, HapticFeedbackConstants.FLAG_IGNORE_GLOBAL_SETTING);
                }
                AndroidUtilities.hideKeyboard(editText);
                SendMessagesHelper.getInstance(currentAccount).prepareImportStickers(setTitle, lastCheckName, importingSoftware, importingStickersPaths, (param) -> {
                    ImportingAlert importingAlert = new ImportingAlert(getContext(), lastCheckName, null, resourcesProvider);
                    importingAlert.show();
                });
                builder.getDismissRunnable().run();
                dismiss();
            }
        });
    }

    private Runnable checkRunnable;
    private String lastCheckName;
    private int checkReqId;
    private boolean lastNameAvailable;
    private String setTitle;
    private void checkUrlAvailable(TextView message, String text, boolean forceAvailable) {
        if (forceAvailable) {
            message.setText(LocaleController.getString("ImportStickersLinkAvailable", R.string.ImportStickersLinkAvailable));
            message.setTextColor(getThemedColor(Theme.key_windowBackgroundWhiteGreenText));
            lastNameAvailable = true;
            lastCheckName = text;
            return;
        }
        if (checkRunnable != null) {
            AndroidUtilities.cancelRunOnUIThread(checkRunnable);
            checkRunnable = null;
            lastCheckName = null;
            if (checkReqId != 0) {
                ConnectionsManager.getInstance(currentAccount).cancelRequest(checkReqId, true);
            }
        }
        if (TextUtils.isEmpty(text)) {
            message.setText(LocaleController.getString("ImportStickersEnterUrlInfo", R.string.ImportStickersEnterUrlInfo));
            message.setTextColor(getThemedColor(Theme.key_dialogTextGray2));
            return;
        }
        lastNameAvailable = false;
        if (text != null) {
            if (text.startsWith("_") || text.endsWith("_")) {
                message.setText(LocaleController.getString("ImportStickersLinkInvalid", R.string.ImportStickersLinkInvalid));
                message.setTextColor(getThemedColor(Theme.key_text_RedRegular));
                return;
            }
            for (int a = 0, N = text.length(); a < N; a++) {
                char ch = text.charAt(a);
                if (!(ch >= '0' && ch <= '9' || ch >= 'a' && ch <= 'z' || ch >= 'A' && ch <= 'Z' || ch == '_')) {
                    message.setText(LocaleController.getString("ImportStickersEnterUrlInfo", R.string.ImportStickersEnterUrlInfo));
                    message.setTextColor(getThemedColor(Theme.key_text_RedRegular));
                    return;
                }
            }
        }
        if (text == null || text.length() < 5) {
            message.setText(LocaleController.getString("ImportStickersLinkInvalidShort", R.string.ImportStickersLinkInvalidShort));
            message.setTextColor(getThemedColor(Theme.key_text_RedRegular));
            return;
        }
        if (text.length() > 32) {
            message.setText(LocaleController.getString("ImportStickersLinkInvalidLong", R.string.ImportStickersLinkInvalidLong));
            message.setTextColor(getThemedColor(Theme.key_text_RedRegular));
            return;
        }

        message.setText(LocaleController.getString("ImportStickersLinkChecking", R.string.ImportStickersLinkChecking));
        message.setTextColor(getThemedColor(Theme.key_windowBackgroundWhiteGrayText8));
        lastCheckName = text;
        checkRunnable = () -> {
            TLRPC.TL_stickers_checkShortName req = new TLRPC.TL_stickers_checkShortName();
            req.short_name = text;
            checkReqId = ConnectionsManager.getInstance(currentAccount).sendRequest(req, (response, error) -> AndroidUtilities.runOnUIThread(() -> {
                checkReqId = 0;
                if (lastCheckName != null && lastCheckName.equals(text)) {
                    if (error == null && response instanceof TLRPC.TL_boolTrue) {
                        message.setText(LocaleController.getString("ImportStickersLinkAvailable", R.string.ImportStickersLinkAvailable));
                        message.setTextColor(getThemedColor(Theme.key_windowBackgroundWhiteGreenText));
                        lastNameAvailable = true;
                    } else {
                        message.setText(LocaleController.getString("ImportStickersLinkTaken", R.string.ImportStickersLinkTaken));
                        message.setTextColor(getThemedColor(Theme.key_text_RedRegular));
                        lastNameAvailable = false;
                    }
                }
            }), ConnectionsManager.RequestFlagFailOnServerErrors);
        };
        AndroidUtilities.runOnUIThread(checkRunnable, 300);
    }

    @Override
    protected boolean canDismissWithSwipe() {
        return false;
    }

    @SuppressLint("NewApi")
    private void updateLayout() {
        if (gridView.getChildCount() <= 0) {
            setScrollOffsetY(gridView.getPaddingTop());
            return;
        }
        View child = gridView.getChildAt(0);
        RecyclerListView.Holder holder = (RecyclerListView.Holder) gridView.findContainingViewHolder(child);
        int top = child.getTop();
        int newOffset = 0;
        if (top >= 0 && holder != null && holder.getAdapterPosition() == 0) {
            newOffset = top;
            runShadowAnimation(0, false);
        } else {
            runShadowAnimation(0, true);
        }

//        if (layoutManager.findLastCompletelyVisibleItemPosition() == adapter.getItemCount() - 1) {
//            runShadowAnimation(1, false);
//        } else {
        runShadowAnimation(1, true);
//        }

        if (scrollOffsetY != newOffset) {
            setScrollOffsetY(newOffset);
        }
    }

    private void setScrollOffsetY(int newOffset) {
        scrollOffsetY = newOffset;
        gridView.setTopGlowOffset(newOffset);
        if (stickerSetCovereds == null) {
            titleTextView.setTranslationY(newOffset);
            if (descriptionTextView != null) {
                descriptionTextView.setTranslationY(newOffset);
            }
            if (importingStickers == null) {
                optionsButton.setTranslationY(newOffset);
            }
            shadow[0].setTranslationY(newOffset);
        }
        containerView.invalidate();
    }

    private void hidePreview() {
        AnimatorSet animatorSet = new AnimatorSet();
        animatorSet.playTogether(ObjectAnimator.ofFloat(stickerPreviewLayout, View.ALPHA, 0.0f));
        animatorSet.setDuration(200);
        animatorSet.addListener(new AnimatorListenerAdapter() {
            @Override
            public void onAnimationEnd(Animator animation) {
                stickerPreviewLayout.setVisibility(View.GONE);
                stickerImageView.setImageDrawable(null);
            }
        });
        animatorSet.start();
    }

    private void runShadowAnimation(final int num, final boolean show) {
        if (stickerSetCovereds != null) {
            return;
        }
        if (show && shadow[num].getTag() != null || !show && shadow[num].getTag() == null) {
            shadow[num].setTag(show ? null : 1);
            if (show) {
                shadow[num].setVisibility(View.VISIBLE);
            }
            if (shadowAnimation[num] != null) {
                shadowAnimation[num].cancel();
            }
            shadowAnimation[num] = new AnimatorSet();
            shadowAnimation[num].playTogether(ObjectAnimator.ofFloat(shadow[num], View.ALPHA, show ? 1.0f : 0.0f));
            shadowAnimation[num].setDuration(150);
            shadowAnimation[num].addListener(new AnimatorListenerAdapter() {
                @Override
                public void onAnimationEnd(Animator animation) {
                    if (shadowAnimation[num] != null && shadowAnimation[num].equals(animation)) {
                        if (!show) {
                            shadow[num].setVisibility(View.INVISIBLE);
                        }
                        shadowAnimation[num] = null;
                    }
                }

                @Override
                public void onAnimationCancel(Animator animation) {
                    if (shadowAnimation[num] != null && shadowAnimation[num].equals(animation)) {
                        shadowAnimation[num] = null;
                    }
                }
            });
            shadowAnimation[num].start();
        }
    }

    @Override
    public void show() {
        super.show();
        NotificationCenter.getGlobalInstance().postNotificationName(NotificationCenter.stopAllHeavyOperations, 4);
    }

    private Runnable onDismissListener;
    public void setOnDismissListener(Runnable onDismissListener) {
        this.onDismissListener = onDismissListener;
    }

    @Override
    public void dismiss() {
        super.dismiss();
        if (!ignoreMasterDismiss && masterDismissListener != null) {
            masterDismissListener.run();
        }
        if (onDismissListener != null) {
            onDismissListener.run();
        }
        if (reqId != 0) {
            ConnectionsManager.getInstance(currentAccount).cancelRequest(reqId, true);
            reqId = 0;
        }
        NotificationCenter.getGlobalInstance().removeObserver(this, NotificationCenter.emojiLoaded);
        if (importingStickers != null) {
            if (importingStickersPaths != null) {
                for (int a = 0, N = importingStickersPaths.size(); a < N; a++) {
                    SendMessagesHelper.ImportingSticker sticker = importingStickersPaths.get(a);
                    if (!sticker.validated) {
                        FileLoader.getInstance(currentAccount).cancelFileUpload(sticker.path, false);
                    }
                    if (sticker.animated) {
                        new File(sticker.path).delete();
                    }
                }
            }
            NotificationCenter.getInstance(currentAccount).removeObserver(this, NotificationCenter.fileUploaded);
            NotificationCenter.getInstance(currentAccount).removeObserver(this, NotificationCenter.fileUploadFailed);
        }
        NotificationCenter.getGlobalInstance().postNotificationName(NotificationCenter.startAllHeavyOperations, 4);
    }

    @Override
    protected void onStart() {
        super.onStart();
        Bulletin.addDelegate((FrameLayout) containerView, new Bulletin.Delegate() {
            @Override
            public int getBottomOffset(int tag) {
                return pickerBottomFrameLayout != null ? pickerBottomFrameLayout.getHeight() : 0;
            }
        });
    }

    @Override
    protected void onStop() {
        super.onStop();
        Bulletin.removeDelegate((FrameLayout) containerView);
    }

    @Override
    public void didReceivedNotification(int id, int account, Object... args) {
        if (id == NotificationCenter.emojiLoaded) {
            if (gridView != null) {
                int count = gridView.getChildCount();
                for (int a = 0; a < count; a++) {
                    gridView.getChildAt(a).invalidate();
                }
            }
        } else if (id == NotificationCenter.fileUploaded) {
            if (uploadImportStickers == null) {
                return;
            }
            String location = (String) args[0];
            SendMessagesHelper.ImportingSticker sticker = uploadImportStickers.get(location);
            if (sticker != null) {
                sticker.uploadMedia(currentAccount, (TLRPC.InputFile) args[1], () -> {
                    if (isDismissed()) {
                        return;
                    }
                    uploadImportStickers.remove(location);
                    if (!"application/x-tgsticker".equals(sticker.mimeType)) {
                        removeSticker(sticker);
                    } else {
                        sticker.validated = true;
                        int idx = importingStickersPaths.indexOf(sticker);
                        if (idx >= 0) {
                            RecyclerView.ViewHolder holder = gridView.findViewHolderForAdapterPosition(idx);
                            if (holder != null) {
                                ((StickerEmojiCell) holder.itemView).setSticker(sticker);
                            }
                        } else {
                            adapter.notifyDataSetChanged();
                        }
                    }
                    if (uploadImportStickers.isEmpty()) {
                        updateFields();
                    }
                });
            }
        } else if (id == NotificationCenter.fileUploadFailed) {
            if (uploadImportStickers == null) {
                return;
            }
            String location = (String) args[0];
            SendMessagesHelper.ImportingSticker sticker = uploadImportStickers.remove(location);
            if (sticker != null) {
                removeSticker(sticker);
            }
            if (uploadImportStickers.isEmpty()) {
                updateFields();
            }
        }
    }

    private void setButton(View.OnClickListener onClickListener, String title, int colorKey) {
        setButton(onClickListener, title, colorKey, -1, -1);
    }

    private void setButton(View.OnClickListener onClickListener, String title, int colorKey, int backgroundColorKey, int backgroundSelectorColorKey) {
        if (colorKey >= 0) {
            pickerBottomLayout.setTextColor(getThemedColor(buttonTextColorKey = colorKey));
        }
        pickerBottomLayout.setText(title);
        pickerBottomLayout.setOnClickListener(onClickListener);

        ViewGroup.MarginLayoutParams params = (ViewGroup.MarginLayoutParams) pickerBottomLayout.getLayoutParams();
        ViewGroup.MarginLayoutParams shadowParams = (ViewGroup.MarginLayoutParams) shadow[1].getLayoutParams();
        ViewGroup.MarginLayoutParams gridParams = (ViewGroup.MarginLayoutParams) gridView.getLayoutParams();
        ViewGroup.MarginLayoutParams emptyParams = (ViewGroup.MarginLayoutParams) emptyView.getLayoutParams();
        if (backgroundColorKey >= 0 && backgroundSelectorColorKey >= 0) {
            pickerBottomLayout.setBackground(Theme.createSimpleSelectorRoundRectDrawable(dp(6), getThemedColor(backgroundColorKey), getThemedColor(backgroundSelectorColorKey)));
            pickerBottomFrameLayout.setBackgroundColor(getThemedColor(Theme.key_dialogBackground));
            params.leftMargin = params.topMargin = params.rightMargin = params.bottomMargin = dp(8);
            emptyParams.bottomMargin = gridParams.bottomMargin = shadowParams.bottomMargin = dp(64);
        } else {
            pickerBottomLayout.setBackground(Theme.createSelectorWithBackgroundDrawable(getThemedColor(Theme.key_dialogBackground), Theme.multAlpha(getThemedColor(Theme.key_text_RedBold), .1f)));
            pickerBottomFrameLayout.setBackgroundColor(Color.TRANSPARENT);
            params.leftMargin = params.topMargin = params.rightMargin = params.bottomMargin = 0;
            emptyParams.bottomMargin = gridParams.bottomMargin = shadowParams.bottomMargin = dp(48);
        }
        containerView.requestLayout();
    }

    public boolean isShowTooltipWhenToggle() {
        return showTooltipWhenToggle;
    }

    public void setShowTooltipWhenToggle(boolean showTooltipWhenToggle) {
        this.showTooltipWhenToggle = showTooltipWhenToggle;
    }

    public void updateColors() {
        updateColors(false);
    }

    private List<ThemeDescription> animatingDescriptions;

    public void updateColors(boolean applyDescriptions) {
        adapter.updateColors();

        titleTextView.setHighlightColor(getThemedColor(Theme.key_dialogLinkSelection));
        stickerPreviewLayout.setBackgroundColor(getThemedColor(Theme.key_dialogBackground) & 0xdfffffff);

        optionsButton.setIconColor(getThemedColor(Theme.key_sheet_other));
        optionsButton.setPopupItemsColor(getThemedColor(Theme.key_actionBarDefaultSubmenuItem), false);
        optionsButton.setPopupItemsColor(getThemedColor(Theme.key_actionBarDefaultSubmenuItemIcon), true);
        optionsButton.setPopupItemsSelectorColor(getThemedColor(Theme.key_dialogButtonSelector));
        optionsButton.redrawPopup(getThemedColor(Theme.key_actionBarDefaultSubmenuBackground));

        if (applyDescriptions) {
            if (Theme.isAnimatingColor() && animatingDescriptions == null) {
                animatingDescriptions = getThemeDescriptions();
                for (int i = 0, N = animatingDescriptions.size(); i < N; i++) {
                    animatingDescriptions.get(i).setDelegateDisabled();
                }
            }
            for (int i = 0, N = animatingDescriptions.size(); i < N; i++) {
                final ThemeDescription description = animatingDescriptions.get(i);
                description.setColor(getThemedColor(description.getCurrentKey()), false, false);
            }
        }

        if (!Theme.isAnimatingColor() && animatingDescriptions != null) {
            animatingDescriptions = null;
        }
    }

    @Override
    public ArrayList<ThemeDescription> getThemeDescriptions() {
        final ArrayList<ThemeDescription> descriptions = new ArrayList<>();
        final ThemeDescription.ThemeDescriptionDelegate delegate = this::updateColors;

        descriptions.add(new ThemeDescription(containerView, 0, null, null, new Drawable[]{shadowDrawable}, null, Theme.key_dialogBackground));
        descriptions.add(new ThemeDescription(containerView, 0, null, null, null, null, Theme.key_sheet_scrollUp));

        adapter.getThemeDescriptions(descriptions, delegate);

        descriptions.add(new ThemeDescription(shadow[0], ThemeDescription.FLAG_BACKGROUND, null, null, null, null, Theme.key_dialogShadowLine));
        descriptions.add(new ThemeDescription(shadow[1], ThemeDescription.FLAG_BACKGROUND, null, null, null, null, Theme.key_dialogShadowLine));
        descriptions.add(new ThemeDescription(gridView, ThemeDescription.FLAG_LISTGLOWCOLOR, null, null, null, null, Theme.key_dialogScrollGlow));
        descriptions.add(new ThemeDescription(titleTextView, ThemeDescription.FLAG_TEXTCOLOR, null, null, null, null, Theme.key_dialogTextBlack));
        if (descriptionTextView != null) {
            descriptions.add(new ThemeDescription(descriptionTextView, ThemeDescription.FLAG_TEXTCOLOR, null, null, null, null, Theme.key_chat_emojiPanelTrendingDescription));
        }
        descriptions.add(new ThemeDescription(titleTextView, ThemeDescription.FLAG_LINKCOLOR, null, null, null, null, Theme.key_dialogTextLink));
        descriptions.add(new ThemeDescription(optionsButton, ThemeDescription.FLAG_BACKGROUNDFILTER | ThemeDescription.FLAG_DRAWABLESELECTEDSTATE, null, null, null, null, Theme.key_player_actionBarSelector));
        descriptions.add(new ThemeDescription(pickerBottomLayout, ThemeDescription.FLAG_BACKGROUNDFILTER, null, null, null, null, Theme.key_dialogBackground));
        descriptions.add(new ThemeDescription(pickerBottomLayout, ThemeDescription.FLAG_BACKGROUNDFILTER | ThemeDescription.FLAG_DRAWABLESELECTEDSTATE, null, null, null, null, Theme.key_listSelector));
        descriptions.add(new ThemeDescription(pickerBottomLayout, ThemeDescription.FLAG_TEXTCOLOR, null, null, null, null, buttonTextColorKey));
        descriptions.add(new ThemeDescription(previewSendButton, ThemeDescription.FLAG_TEXTCOLOR, null, null, null, null, Theme.key_dialogTextBlue2));
        descriptions.add(new ThemeDescription(previewSendButton, ThemeDescription.FLAG_BACKGROUNDFILTER, null, null, null, null, Theme.key_dialogBackground));
        descriptions.add(new ThemeDescription(previewSendButton, ThemeDescription.FLAG_BACKGROUNDFILTER | ThemeDescription.FLAG_DRAWABLESELECTEDSTATE, null, null, null, null, Theme.key_listSelector));
        descriptions.add(new ThemeDescription(previewSendButtonShadow, ThemeDescription.FLAG_BACKGROUND, null, null, null, null, Theme.key_dialogShadowLine));

        descriptions.add(new ThemeDescription(null, 0, null, null, null, delegate, Theme.key_dialogLinkSelection));
        descriptions.add(new ThemeDescription(null, 0, null, null, null, delegate, Theme.key_dialogBackground));

        descriptions.add(new ThemeDescription(null, 0, null, null, null, delegate, Theme.key_sheet_other));
        descriptions.add(new ThemeDescription(null, 0, null, null, null, delegate, Theme.key_actionBarDefaultSubmenuItem));
        descriptions.add(new ThemeDescription(null, 0, null, null, null, delegate, Theme.key_actionBarDefaultSubmenuItemIcon));
        descriptions.add(new ThemeDescription(null, 0, null, null, null, delegate, Theme.key_dialogButtonSelector));
        descriptions.add(new ThemeDescription(null, 0, null, null, null, delegate, Theme.key_actionBarDefaultSubmenuBackground));

        return descriptions;
    }

    private class GridAdapter extends RecyclerListView.SelectionAdapter {

        private Context context;
        private int stickersPerRow;
        private SparseArray<Object> cache = new SparseArray<>();
        private SparseArray<TLRPC.StickerSetCovered> positionsToSets = new SparseArray<>();
        private int totalItems;
        private int stickersRowCount;

        public GridAdapter(Context context) {
            this.context = context;
        }

        @Override
        public int getItemCount() {
            return totalItems;
        }

        @Override
        public int getItemViewType(int position) {
            if (stickerSetCovereds != null) {
                Object object = cache.get(position);
                if (object != null) {
                    if (object instanceof TLRPC.Document) {
                        return 0;
                    } else {
                        return 2;
                    }
                }
                return 1;
            }
            return 0;
        }

        @Override
        public boolean isEnabled(RecyclerView.ViewHolder holder) {
            return false;
        }

        @Override
        public RecyclerView.ViewHolder onCreateViewHolder(ViewGroup parent, int viewType) {
            View view = null;
            switch (viewType) {
                case 0:
                    StickerEmojiCell cell = new StickerEmojiCell(context, false, resourcesProvider) {
                        public void onMeasure(int widthMeasureSpec, int heightMeasureSpec) {
                            super.onMeasure(MeasureSpec.makeMeasureSpec(itemSize, MeasureSpec.EXACTLY), MeasureSpec.makeMeasureSpec(itemSize/*AndroidUtilities.dp(82)*/, MeasureSpec.EXACTLY));
                        }
                    };
                    cell.getImageView().setLayerNum(7);
                    view = cell;
                    break;
                case 1:
                    view = new EmptyCell(context);
                    break;
                case 2:
                    view = new FeaturedStickerSetInfoCell(context, 8, true, false, resourcesProvider);
                    break;
            }

            return new RecyclerListView.Holder(view);
        }

        @Override
        public void onBindViewHolder(RecyclerView.ViewHolder holder, int position) {
            if (stickerSetCovereds != null) {
                switch (holder.getItemViewType()) {
                    case 0:
                        TLRPC.Document sticker = (TLRPC.Document) cache.get(position);
                        ((StickerEmojiCell) holder.itemView).setSticker(sticker, positionsToSets.get(position), false);
                        break;
                    case 1:
                        ((EmptyCell) holder.itemView).setHeight(dp(82));
                        break;
                    case 2:
                        TLRPC.StickerSetCovered stickerSetCovered = stickerSetCovereds.get((Integer) cache.get(position));
                        FeaturedStickerSetInfoCell cell = (FeaturedStickerSetInfoCell) holder.itemView;
                        cell.setStickerSet(stickerSetCovered, false);
                        break;
                }
            } else if (importingStickers != null) {
                ((StickerEmojiCell) holder.itemView).setSticker(importingStickersPaths.get(position));
            } else {
                ((StickerEmojiCell) holder.itemView).setSticker(stickerSet.documents.get(position), stickerSet, showEmoji);
            }
        }

        @Override
        public void notifyDataSetChanged() {
            if (stickerSetCovereds != null) {
                int width = gridView.getMeasuredWidth();
                if (width == 0) {
                    width = AndroidUtilities.displaySize.x;
                }
                stickersPerRow = width / dp(72);
                layoutManager.setSpanCount(stickersPerRow);
                cache.clear();
                positionsToSets.clear();
                totalItems = 0;
                stickersRowCount = 0;
                for (int a = 0; a < stickerSetCovereds.size(); a++) {
                    TLRPC.StickerSetCovered pack = stickerSetCovereds.get(a);
                    List<TLRPC.Document> documents;
                    if (pack instanceof TLRPC.TL_stickerSetFullCovered) {
                        documents = ((TLRPC.TL_stickerSetFullCovered) pack).documents;
                    } else {
                        documents = pack.covers;
                    }
                    if (documents != null) {
                        documents = documents.subList(0, Math.min(documents.size(), stickersPerRow));
                    }
                    if (documents == null || documents.isEmpty() && pack.cover == null) {
                        continue;
                    }
                    stickersRowCount++;
                    positionsToSets.put(totalItems, pack);
                    cache.put(totalItems++, a);
                    int startRow = totalItems / stickersPerRow;
                    int count;
                    if (!documents.isEmpty()) {
                        count = (int) Math.ceil(documents.size() / (float) stickersPerRow);
                        for (int b = 0; b < documents.size(); b++) {
                            cache.put(b + totalItems, documents.get(b));
                        }
                    } else {
                        count = 1;
                        cache.put(totalItems, pack.cover);
                    }
                    for (int b = 0; b < count * stickersPerRow; b++) {
                        positionsToSets.put(totalItems + b, pack);
                    }
                    totalItems += count * stickersPerRow;
                }
            } else if (importingStickersPaths != null) {
                totalItems = importingStickersPaths.size();
            } else {
                totalItems = stickerSet != null ? stickerSet.documents.size() : 0;
            }
            super.notifyDataSetChanged();
        }

        @Override
        public void notifyItemRemoved(int position) {
            if (importingStickersPaths != null) {
                totalItems = importingStickersPaths.size();
            }
            super.notifyItemRemoved(position);
        }

        public void updateColors() {
            if (stickerSetCovereds != null) {
                for (int i = 0, size = gridView.getChildCount(); i < size; i++) {
                    final View child = gridView.getChildAt(i);
                    if (child instanceof FeaturedStickerSetInfoCell) {
                        ((FeaturedStickerSetInfoCell) child).updateColors();
                    }
                }
            }
        }

        public void getThemeDescriptions(List<ThemeDescription> descriptions, ThemeDescription.ThemeDescriptionDelegate delegate) {
            if (stickerSetCovereds != null) {
                FeaturedStickerSetInfoCell.createThemeDescriptions(descriptions, gridView, delegate);
            }
        }
    }

    @Override
    public void onBackPressed() {
        if (ContentPreviewViewer.getInstance().isVisible()) {
            ContentPreviewViewer.getInstance().closeWithMenu();
            return;
        }
        super.onBackPressed();
    }

    private boolean ignoreMasterDismiss;
    private Runnable masterDismissListener;
    public void setOnMasterDismiss(Runnable listener) {
        masterDismissListener = listener;
    }
}<|MERGE_RESOLUTION|>--- conflicted
+++ resolved
@@ -806,22 +806,14 @@
                     TLRPC.DocumentAttribute attribute = selectedSticker.attributes.get(a);
                     if (attribute instanceof TLRPC.TL_documentAttributeSticker) {
                         if (attribute.alt != null && attribute.alt.length() > 0) {
-<<<<<<< HEAD
-                            stickerEmojiTextView.setText(attribute.alt);
-=======
                             stickerEmojiTextView.setText(Emoji.replaceEmoji(attribute.alt, stickerEmojiTextView.getPaint().getFontMetricsInt(), dp(30), false));
->>>>>>> 0bcf4fe5
                             set = true;
                         }
                         break;
                     }
                 }
                 if (!set) {
-<<<<<<< HEAD
-                    stickerEmojiTextView.setText(MediaDataController.getInstance(currentAccount).getEmojiForSticker(selectedSticker.id));
-=======
                     stickerEmojiTextView.setText(Emoji.replaceEmoji(MediaDataController.getInstance(currentAccount).getEmojiForSticker(selectedSticker.id), stickerEmojiTextView.getPaint().getFontMetricsInt(), dp(30), false));
->>>>>>> 0bcf4fe5
                 }
 
                 if ((stickerSet == null || stickerSet.set == null || !stickerSet.set.emojis) && !ContentPreviewViewer.getInstance().showMenuFor(view)) {
