/*
 * This is the source code of Telegram for Android v. 5.x.x.
 * It is licensed under GNU GPL v. 2 or later.
 * You should have received a copy of the license in this archive (see LICENSE).
 *
 * Copyright Nikolai Kudashov, 2013-2018.
 */

package org.telegram.ui.Components;

import android.animation.Animator;
import android.animation.AnimatorListenerAdapter;
import android.animation.AnimatorSet;
import android.animation.ObjectAnimator;
import android.animation.ValueAnimator;
import android.annotation.SuppressLint;
import android.app.Activity;
import android.content.Context;
import android.graphics.Canvas;
import android.graphics.Color;
import android.graphics.Rect;
import android.graphics.RectF;
import android.graphics.drawable.Drawable;
import android.os.Build;
import android.text.Selection;
import android.text.Spannable;
import android.text.SpannableStringBuilder;
import android.text.TextUtils;
import android.text.method.LinkMovementMethod;
import android.transition.Transition;
import android.transition.TransitionManager;
import android.transition.TransitionValues;
import android.util.SparseArray;
import android.util.TypedValue;
import android.view.Gravity;
import android.view.MotionEvent;
import android.view.View;
import android.view.ViewGroup;
import android.widget.FrameLayout;
import android.widget.TextView;
import android.widget.Toast;

import androidx.recyclerview.widget.GridLayoutManager;
import androidx.recyclerview.widget.RecyclerView;

import org.telegram.messenger.AndroidUtilities;
<<<<<<< HEAD
import org.telegram.messenger.ApplicationLoader;
=======
import org.telegram.messenger.MediaDataController;
>>>>>>> d52de1a4
import org.telegram.messenger.Emoji;
import org.telegram.messenger.FileLoader;
import org.telegram.messenger.FileLog;
import org.telegram.messenger.FileRefController;
import org.telegram.messenger.ImageLocation;
import org.telegram.messenger.LocaleController;
import org.telegram.messenger.MediaDataController;
import org.telegram.messenger.MessagesController;
import org.telegram.messenger.NotificationCenter;
import org.telegram.messenger.R;
import org.telegram.tgnet.ConnectionsManager;
import org.telegram.tgnet.RequestDelegate;
import org.telegram.tgnet.TLObject;
import org.telegram.tgnet.TLRPC;
import org.telegram.ui.ActionBar.ActionBarMenuItem;
import org.telegram.ui.ActionBar.BaseFragment;
import org.telegram.ui.ActionBar.BottomSheet;
import org.telegram.ui.ActionBar.Theme;
import org.telegram.ui.ActionBar.ThemeDescription;
import org.telegram.ui.Cells.EmptyCell;
import org.telegram.ui.Cells.FeaturedStickerSetInfoCell;
import org.telegram.ui.Cells.StickerEmojiCell;
import org.telegram.ui.ChatActivity;
import org.telegram.ui.ContentPreviewViewer;

import java.util.ArrayList;
import java.util.List;
import java.util.regex.Matcher;
import java.util.regex.Pattern;

import tw.nekomimi.nekogram.utils.ProxyUtil;

public class StickersAlert extends BottomSheet implements NotificationCenter.NotificationCenterDelegate {

    public interface StickersAlertDelegate {
        void onStickerSelected(TLRPC.Document sticker, String query, Object parent, boolean clearsInputField, boolean notify, int scheduleDate);
        boolean canSchedule();
        boolean isInScheduleMode();
    }

    public interface StickersAlertInstallDelegate {
        void onStickerSetInstalled();
        void onStickerSetUninstalled();
    }

    private static class LinkMovementMethodMy extends LinkMovementMethod {
        @Override
        public boolean onTouchEvent(TextView widget, Spannable buffer, MotionEvent event) {
            try {
                boolean result = super.onTouchEvent(widget, buffer, event);
                if (event.getAction() == MotionEvent.ACTION_UP || event.getAction() == MotionEvent.ACTION_CANCEL) {
                    Selection.removeSelection(buffer);
                }
                return result;
            } catch (Exception e) {
                FileLog.e(e);
            }
            return false;
        }
    }

    private Pattern urlPattern;
    private RecyclerListView gridView;
    private GridAdapter adapter;
    private TextView titleTextView;
    private ActionBarMenuItem optionsButton;
    private TextView pickerBottomLayout;
    private FrameLayout stickerPreviewLayout;
    private TextView previewSendButton;
    private View previewSendButtonShadow;
    private BackupImageView stickerImageView;
    private TextView stickerEmojiTextView;
    private RecyclerListView.OnItemClickListener stickersOnItemClickListener;
    private AnimatorSet[] shadowAnimation = new AnimatorSet[2];
    private View[] shadow = new View[2];
    private FrameLayout emptyView;
    private BaseFragment parentFragment;
    private GridLayoutManager layoutManager;
    private Activity parentActivity;
    private int itemSize;

    private int menu_archive = 4;

    private TLRPC.TL_messages_stickerSet stickerSet;
    private TLRPC.Document selectedSticker;
    private TLRPC.InputStickerSet inputStickerSet;
    private ArrayList<TLRPC.StickerSetCovered> stickerSetCovereds;

    private StickersAlertDelegate delegate;
    private StickersAlertInstallDelegate installDelegate;

    private int scrollOffsetY;
    private int reqId;
    private boolean ignoreLayout;
    private boolean showEmoji;

    private boolean clearsInputField;

    private boolean showTooltipWhenToggle = true;
    private String buttonTextColorKey;

    private ContentPreviewViewer.ContentPreviewViewerDelegate previewDelegate = new ContentPreviewViewer.ContentPreviewViewerDelegate() {
        @Override
        public void sendSticker(TLRPC.Document sticker, String query, Object parent, boolean notify, int scheduleDate) {
            if (delegate == null) {
                return;
            }
            delegate.onStickerSelected(sticker, query, parent, clearsInputField, notify, scheduleDate);
            dismiss();
        }

        @Override
        public boolean canSchedule() {
            return delegate != null && delegate.canSchedule();
        }

        @Override
        public boolean isInScheduleMode() {
            return delegate != null && delegate.isInScheduleMode();
        }

        @Override
        public void openSet(TLRPC.InputStickerSet set, boolean clearsInputField) {

        }

        @Override
        public boolean needSend() {
            return previewSendButton.getVisibility() == View.VISIBLE;
        }

        @Override
        public boolean needOpen() {
            return false;
        }

        @Override
        public long getDialogId() {
            if (parentFragment instanceof ChatActivity) {
                return ((ChatActivity) parentFragment).getDialogId();
            }
            return 0;
        }
    };

    public StickersAlert(Context context, Object parentObject, TLObject object) {
        super(context, false);
        parentActivity = (Activity) context;
        final TLRPC.TL_messages_getAttachedStickers req = new TLRPC.TL_messages_getAttachedStickers();
        if (object instanceof TLRPC.Photo) {
            TLRPC.Photo photo = (TLRPC.Photo) object;
            TLRPC.TL_inputStickeredMediaPhoto inputStickeredMediaPhoto = new TLRPC.TL_inputStickeredMediaPhoto();
            inputStickeredMediaPhoto.id = new TLRPC.TL_inputPhoto();
            inputStickeredMediaPhoto.id.id = photo.id;
            inputStickeredMediaPhoto.id.access_hash = photo.access_hash;
            inputStickeredMediaPhoto.id.file_reference = photo.file_reference;
            if (inputStickeredMediaPhoto.id.file_reference == null) {
                inputStickeredMediaPhoto.id.file_reference = new byte[0];
            }
            req.media = inputStickeredMediaPhoto;
        } else if (object instanceof TLRPC.Document) {
            TLRPC.Document document = (TLRPC.Document) object;
            TLRPC.TL_inputStickeredMediaDocument inputStickeredMediaDocument = new TLRPC.TL_inputStickeredMediaDocument();
            inputStickeredMediaDocument.id = new TLRPC.TL_inputDocument();
            inputStickeredMediaDocument.id.id = document.id;
            inputStickeredMediaDocument.id.access_hash = document.access_hash;
            inputStickeredMediaDocument.id.file_reference = document.file_reference;
            if (inputStickeredMediaDocument.id.file_reference == null) {
                inputStickeredMediaDocument.id.file_reference = new byte[0];
            }
            req.media = inputStickeredMediaDocument;
        }
        RequestDelegate requestDelegate = (response, error) -> AndroidUtilities.runOnUIThread(() -> {
            reqId = 0;
            if (error == null) {
                TLRPC.Vector vector = (TLRPC.Vector) response;
                if (vector.objects.isEmpty()) {
                    dismiss();
                } else if (vector.objects.size() == 1) {
                    TLRPC.StickerSetCovered set = (TLRPC.StickerSetCovered) vector.objects.get(0);
                    inputStickerSet = new TLRPC.TL_inputStickerSetID();
                    inputStickerSet.id = set.set.id;
                    inputStickerSet.access_hash = set.set.access_hash;
                    loadStickerSet();
                } else {
                    stickerSetCovereds = new ArrayList<>();
                    for (int a = 0; a < vector.objects.size(); a++) {
                        stickerSetCovereds.add((TLRPC.StickerSetCovered) vector.objects.get(a));
                    }
                    gridView.setLayoutParams(LayoutHelper.createFrame(LayoutHelper.MATCH_PARENT, LayoutHelper.MATCH_PARENT, Gravity.TOP | Gravity.LEFT, 0, 0, 0, 48));
                    titleTextView.setVisibility(View.GONE);
                    shadow[0].setVisibility(View.GONE);
                    adapter.notifyDataSetChanged();
                }
            } else {
                AlertsCreator.processError(currentAccount, error, parentFragment, req);
                dismiss();
            }
        });
        reqId = ConnectionsManager.getInstance(currentAccount).sendRequest(req, (response, error) -> {
            if (error != null && FileRefController.isFileRefError(error.text) && parentObject != null) {
                FileRefController.getInstance(currentAccount).requestReference(parentObject, req, requestDelegate);
                return;
            }
            requestDelegate.run(response, error);
        });
        init(context);
    }

    public StickersAlert(Context context, BaseFragment baseFragment, TLRPC.InputStickerSet set, TLRPC.TL_messages_stickerSet loadedSet, StickersAlertDelegate stickersAlertDelegate) {
        super(context, false);
        delegate = stickersAlertDelegate;
        inputStickerSet = set;
        stickerSet = loadedSet;
        parentFragment = baseFragment;
        loadStickerSet();
        init(context);
    }

    public void setClearsInputField(boolean value) {
        clearsInputField = value;
    }

    public boolean isClearsInputField() {
        return clearsInputField;
    }

    private void loadStickerSet() {
        if (inputStickerSet != null) {
            final MediaDataController mediaDataController = MediaDataController.getInstance(currentAccount);
            if (stickerSet == null && inputStickerSet.short_name != null) {
                stickerSet = mediaDataController.getStickerSetByName(inputStickerSet.short_name);
            }
            if (stickerSet == null) {
                stickerSet = mediaDataController.getStickerSetById(inputStickerSet.id);
            }
            if (stickerSet == null) {
                TLRPC.TL_messages_getStickerSet req = new TLRPC.TL_messages_getStickerSet();
                req.stickerset = inputStickerSet;
                ConnectionsManager.getInstance(currentAccount).sendRequest(req, (response, error) -> AndroidUtilities.runOnUIThread(() -> {
                    reqId = 0;
                    if (error == null) {
                        if (Build.VERSION.SDK_INT >= Build.VERSION_CODES.KITKAT) {
                            Transition addTarget = new Transition() {

                                @Override
                                public void captureStartValues(TransitionValues transitionValues) {
                                    transitionValues.values.put("start", true);
                                    transitionValues.values.put("offset", containerView.getTop() + scrollOffsetY);
                                }

                                @Override
                                public void captureEndValues(TransitionValues transitionValues) {
                                    transitionValues.values.put("start", false);
                                    transitionValues.values.put("offset", containerView.getTop() + scrollOffsetY);
                                }

                                @Override
                                public Animator createAnimator(ViewGroup sceneRoot, TransitionValues startValues, TransitionValues endValues) {
                                    int scrollOffsetY = StickersAlert.this.scrollOffsetY;
                                    int startValue = (int) startValues.values.get("offset") - (int) endValues.values.get("offset");
                                    final ValueAnimator animator = ValueAnimator.ofFloat(0f, 1f);
                                    animator.setDuration(250);
                                    animator.addUpdateListener(a -> {
                                        float fraction = a.getAnimatedFraction();
                                        gridView.setAlpha(fraction);
                                        titleTextView.setAlpha(fraction);
                                        if (startValue != 0) {
                                            int value = (int) (startValue * (1f - fraction));
                                            setScrollOffsetY(scrollOffsetY + value);
                                            gridView.setTranslationY(value);
                                        }
                                    });
                                    return animator;
                                }
                            };
                            addTarget.addTarget(containerView);
                            TransitionManager.beginDelayedTransition(container, addTarget);
                        }
                        optionsButton.setVisibility(View.VISIBLE);
                        stickerSet = (TLRPC.TL_messages_stickerSet) response;
                        showEmoji = !stickerSet.set.masks;
                        mediaDataController.preloadStickerSetThumb(stickerSet);
                        updateSendButton();
                        updateFields();
                        adapter.notifyDataSetChanged();
                    } else {
                        Toast.makeText(getContext(), LocaleController.getString("AddStickersNotFound", R.string.AddStickersNotFound), Toast.LENGTH_SHORT).show();
                        dismiss();
                    }
                }));
            } else {
                if (adapter != null) {
                    updateSendButton();
                    updateFields();
                    adapter.notifyDataSetChanged();
                }
                mediaDataController.preloadStickerSetThumb(stickerSet);
            }
        }
        if (stickerSet != null) {
            showEmoji = !stickerSet.set.masks;
        }
    }

    private void init(Context context) {
        containerView = new FrameLayout(context) {

            private int lastNotifyWidth;
            private RectF rect = new RectF();
            private boolean fullHeight;

            @Override
            public boolean onInterceptTouchEvent(MotionEvent ev) {
                if (ev.getAction() == MotionEvent.ACTION_DOWN && scrollOffsetY != 0 && ev.getY() < scrollOffsetY) {
                    dismiss();
                    return true;
                }
                return super.onInterceptTouchEvent(ev);
            }

            @Override
            public boolean onTouchEvent(MotionEvent e) {
                return !isDismissed() && super.onTouchEvent(e);
            }

            @Override
            protected void onMeasure(int widthMeasureSpec, int heightMeasureSpec) {
                int height = MeasureSpec.getSize(heightMeasureSpec);
                if (Build.VERSION.SDK_INT >= 21) {
                    ignoreLayout = true;
                    setPadding(backgroundPaddingLeft, AndroidUtilities.statusBarHeight, backgroundPaddingLeft, 0);
                    ignoreLayout = false;
                }
                itemSize = (MeasureSpec.getSize(widthMeasureSpec) - AndroidUtilities.dp(36)) / 5;
                int contentSize;
                if (stickerSetCovereds != null) {
                    contentSize = AndroidUtilities.dp(48 + 8) + AndroidUtilities.dp(60) * stickerSetCovereds.size() + adapter.stickersRowCount * AndroidUtilities.dp(82) + backgroundPaddingTop + AndroidUtilities.dp(24);
                } else {
                    contentSize = AndroidUtilities.dp(48 + 48) + Math.max(3, (stickerSet != null ? (int) Math.ceil(stickerSet.documents.size() / 5.0f) : 0)) * AndroidUtilities.dp(82) + backgroundPaddingTop + AndroidUtilities.statusBarHeight;
                }
                int padding = contentSize < (height / 5 * 3.2) ? 0 : (height / 5 * 2);
                if (padding != 0 && contentSize < height) {
                    padding -= (height - contentSize);
                }
                if (padding == 0) {
                    padding = backgroundPaddingTop;
                }
                if (stickerSetCovereds != null) {
                    padding += AndroidUtilities.dp(8);
                }
                if (gridView.getPaddingTop() != padding) {
                    ignoreLayout = true;
                    gridView.setPadding(AndroidUtilities.dp(10), padding, AndroidUtilities.dp(10), 0);
                    emptyView.setPadding(0, padding, 0, 0);
                    ignoreLayout = false;
                }
                fullHeight = contentSize >= height;
                super.onMeasure(widthMeasureSpec, MeasureSpec.makeMeasureSpec(Math.min(contentSize, height), MeasureSpec.EXACTLY));
            }

            @Override
            protected void onLayout(boolean changed, int left, int top, int right, int bottom) {
                if (lastNotifyWidth != right - left) {
                    lastNotifyWidth = right - left;
                    if (adapter != null && stickerSetCovereds != null) {
                        adapter.notifyDataSetChanged();
                    }
                }
                super.onLayout(changed, left, top, right, bottom);
                updateLayout();
            }

            @Override
            public void requestLayout() {
                if (ignoreLayout) {
                    return;
                }
                super.requestLayout();
            }

            @Override
            protected void onDraw(Canvas canvas) {
                int y = scrollOffsetY - backgroundPaddingTop + AndroidUtilities.dp(6);
                int top = scrollOffsetY - backgroundPaddingTop - AndroidUtilities.dp(13);
                int height = getMeasuredHeight() + AndroidUtilities.dp(15) + backgroundPaddingTop;
                int statusBarHeight = 0;
                float radProgress = 1.0f;
                if (Build.VERSION.SDK_INT >= 21) {
                    top += AndroidUtilities.statusBarHeight;
                    y += AndroidUtilities.statusBarHeight;
                    height -= AndroidUtilities.statusBarHeight;

                    if (fullHeight) {
                        if (top + backgroundPaddingTop < AndroidUtilities.statusBarHeight * 2) {
                            int diff = Math.min(AndroidUtilities.statusBarHeight, AndroidUtilities.statusBarHeight * 2 - top - backgroundPaddingTop);
                            top -= diff;
                            height += diff;
                            radProgress = 1.0f - Math.min(1.0f, (diff * 2) / (float) AndroidUtilities.statusBarHeight);
                        }
                        if (top + backgroundPaddingTop < AndroidUtilities.statusBarHeight) {
                            statusBarHeight = Math.min(AndroidUtilities.statusBarHeight, AndroidUtilities.statusBarHeight - top - backgroundPaddingTop);
                        }
                    }
                }

                shadowDrawable.setBounds(0, top, getMeasuredWidth(), height);
                shadowDrawable.draw(canvas);

                if (radProgress != 1.0f) {
                    Theme.dialogs_onlineCirclePaint.setColor(Theme.getColor(Theme.key_dialogBackground));
                    rect.set(backgroundPaddingLeft, backgroundPaddingTop + top, getMeasuredWidth() - backgroundPaddingLeft, backgroundPaddingTop + top + AndroidUtilities.dp(24));
                    canvas.drawRoundRect(rect, AndroidUtilities.dp(12) * radProgress, AndroidUtilities.dp(12) * radProgress, Theme.dialogs_onlineCirclePaint);
                }

                int w = AndroidUtilities.dp(36);
                rect.set((getMeasuredWidth() - w) / 2, y, (getMeasuredWidth() + w) / 2, y + AndroidUtilities.dp(4));
                Theme.dialogs_onlineCirclePaint.setColor(Theme.getColor(Theme.key_sheet_scrollUp));
                canvas.drawRoundRect(rect, AndroidUtilities.dp(2), AndroidUtilities.dp(2), Theme.dialogs_onlineCirclePaint);

                if (statusBarHeight > 0) {
                    int color1 = Theme.getColor(Theme.key_dialogBackground);
                    int finalColor = Color.argb(0xff, (int) (Color.red(color1) * 0.8f), (int) (Color.green(color1) * 0.8f), (int) (Color.blue(color1) * 0.8f));
                    Theme.dialogs_onlineCirclePaint.setColor(finalColor);
                    canvas.drawRect(backgroundPaddingLeft, AndroidUtilities.statusBarHeight - statusBarHeight, getMeasuredWidth() - backgroundPaddingLeft, AndroidUtilities.statusBarHeight, Theme.dialogs_onlineCirclePaint);
                }
            }
        };
        containerView.setWillNotDraw(false);
        containerView.setPadding(backgroundPaddingLeft, 0, backgroundPaddingLeft, 0);

        FrameLayout.LayoutParams frameLayoutParams = new FrameLayout.LayoutParams(LayoutHelper.MATCH_PARENT, AndroidUtilities.getShadowHeight(), Gravity.TOP | Gravity.LEFT);
        frameLayoutParams.topMargin = AndroidUtilities.dp(48);
        shadow[0] = new View(context);
        shadow[0].setBackgroundColor(Theme.getColor(Theme.key_dialogShadowLine));
        shadow[0].setAlpha(0.0f);
        shadow[0].setVisibility(View.INVISIBLE);
        shadow[0].setTag(1);
        containerView.addView(shadow[0], frameLayoutParams);

        gridView = new RecyclerListView(context) {
            @Override
            public boolean onInterceptTouchEvent(MotionEvent event) {
                boolean result = ContentPreviewViewer.getInstance().onInterceptTouchEvent(event, gridView, 0, previewDelegate);
                return super.onInterceptTouchEvent(event) || result;
            }

            @Override
            public void requestLayout() {
                if (ignoreLayout) {
                    return;
                }
                super.requestLayout();
            }
        };
        gridView.setTag(14);
        gridView.setLayoutManager(layoutManager = new GridLayoutManager(getContext(), 5) {
            @Override
            protected boolean isLayoutRTL() {
                return stickerSetCovereds != null && LocaleController.isRTL;
            }
        });
        layoutManager.setSpanSizeLookup(new GridLayoutManager.SpanSizeLookup() {
            @Override
            public int getSpanSize(int position) {
                if (stickerSetCovereds != null && adapter.cache.get(position) instanceof Integer || position == adapter.totalItems) {
                    return adapter.stickersPerRow;
                }
                return 1;
            }
        });
        gridView.setAdapter(adapter = new GridAdapter(context));
        gridView.setVerticalScrollBarEnabled(false);
        gridView.addItemDecoration(new RecyclerView.ItemDecoration() {
            @Override
            public void getItemOffsets(Rect outRect, View view, RecyclerView parent, RecyclerView.State state) {
                outRect.left = 0;
                outRect.right = 0;
                outRect.bottom = 0;
                outRect.top = 0;
            }
        });
        gridView.setPadding(AndroidUtilities.dp(10), 0, AndroidUtilities.dp(10), 0);
        gridView.setClipToPadding(false);
        gridView.setEnabled(true);
        gridView.setGlowColor(Theme.getColor(Theme.key_dialogScrollGlow));
        gridView.setOnTouchListener((v, event) -> ContentPreviewViewer.getInstance().onTouch(event, gridView, 0, stickersOnItemClickListener, previewDelegate));
        gridView.setOnScrollListener(new RecyclerView.OnScrollListener() {
            @Override
            public void onScrolled(RecyclerView recyclerView, int dx, int dy) {
                updateLayout();
            }
        });
        stickersOnItemClickListener = (view, position) -> {
            if (stickerSetCovereds != null) {
                TLRPC.StickerSetCovered pack = adapter.positionsToSets.get(position);
                if (pack != null) {
                    dismiss();
                    TLRPC.TL_inputStickerSetID inputStickerSetID = new TLRPC.TL_inputStickerSetID();
                    inputStickerSetID.access_hash = pack.set.access_hash;
                    inputStickerSetID.id = pack.set.id;
                    StickersAlert alert = new StickersAlert(parentActivity, parentFragment, inputStickerSetID, null, null);
                    alert.show();
                }
            } else {
                if (stickerSet == null || position < 0 || position >= stickerSet.documents.size()) {
                    return;
                }
                selectedSticker = stickerSet.documents.get(position);

                boolean set = false;
                for (int a = 0; a < selectedSticker.attributes.size(); a++) {
                    TLRPC.DocumentAttribute attribute = selectedSticker.attributes.get(a);
                    if (attribute instanceof TLRPC.TL_documentAttributeSticker) {
                        if (attribute.alt != null && attribute.alt.length() > 0) {
                            stickerEmojiTextView.setText(Emoji.replaceEmoji(attribute.alt, stickerEmojiTextView.getPaint().getFontMetricsInt(), AndroidUtilities.dp(30), false));
                            set = true;
                        }
                        break;
                    }
                }
                if (!set) {
                    stickerEmojiTextView.setText(Emoji.replaceEmoji(MediaDataController.getInstance(currentAccount).getEmojiForSticker(selectedSticker.id), stickerEmojiTextView.getPaint().getFontMetricsInt(), AndroidUtilities.dp(30), false));
                }

                TLRPC.PhotoSize thumb = FileLoader.getClosestPhotoSizeWithSize(selectedSticker.thumbs, 90);
                stickerImageView.getImageReceiver().setImage(ImageLocation.getForDocument(selectedSticker), null, ImageLocation.getForDocument(thumb, selectedSticker), null, "webp", stickerSet, 1);
                FrameLayout.LayoutParams layoutParams = (FrameLayout.LayoutParams) stickerPreviewLayout.getLayoutParams();
                layoutParams.topMargin = scrollOffsetY;
                stickerPreviewLayout.setLayoutParams(layoutParams);
                stickerPreviewLayout.setVisibility(View.VISIBLE);
                AnimatorSet animatorSet = new AnimatorSet();
                animatorSet.playTogether(ObjectAnimator.ofFloat(stickerPreviewLayout, View.ALPHA, 0.0f, 1.0f));
                animatorSet.setDuration(200);
                animatorSet.start();
            }
        };
        gridView.setOnItemClickListener(stickersOnItemClickListener);
        containerView.addView(gridView, LayoutHelper.createFrame(LayoutHelper.MATCH_PARENT, LayoutHelper.MATCH_PARENT, Gravity.TOP | Gravity.LEFT, 0, 48, 0, 48));

        emptyView = new FrameLayout(context) {
            @Override
            public void requestLayout() {
                if (ignoreLayout) {
                    return;
                }
                super.requestLayout();
            }
        };
        containerView.addView(emptyView, LayoutHelper.createFrame(LayoutHelper.MATCH_PARENT, LayoutHelper.MATCH_PARENT, Gravity.TOP | Gravity.LEFT, 0, 0, 0, 48));
        gridView.setEmptyView(emptyView);
        emptyView.setOnTouchListener((v, event) -> true);

        titleTextView = new TextView(context);
        titleTextView.setLines(1);
        titleTextView.setSingleLine(true);
        titleTextView.setTextColor(Theme.getColor(Theme.key_dialogTextBlack));
        titleTextView.setTextSize(TypedValue.COMPLEX_UNIT_DIP, 20);
        titleTextView.setLinkTextColor(Theme.getColor(Theme.key_dialogTextLink));
        titleTextView.setEllipsize(TextUtils.TruncateAt.END);
        titleTextView.setPadding(AndroidUtilities.dp(18), 0, AndroidUtilities.dp(18), 0);
        titleTextView.setGravity(Gravity.CENTER_VERTICAL);
        titleTextView.setTypeface(AndroidUtilities.getTypeface("fonts/rmedium.ttf"));
        containerView.addView(titleTextView, LayoutHelper.createFrame(LayoutHelper.MATCH_PARENT, 50, Gravity.LEFT | Gravity.TOP, 0, 0, 40, 0));

        optionsButton = new ActionBarMenuItem(context, null, 0, Theme.getColor(Theme.key_sheet_other));
        optionsButton.setLongClickEnabled(false);
        optionsButton.setSubMenuOpenSide(2);
        optionsButton.setIcon(R.drawable.ic_ab_other);
        optionsButton.setBackgroundDrawable(Theme.createSelectorDrawable(Theme.getColor(Theme.key_player_actionBarSelector), 1));
        containerView.addView(optionsButton, LayoutHelper.createFrame(40, 40, Gravity.TOP | Gravity.RIGHT, 0, 5, 5, 0));
        optionsButton.addSubItem(1, R.drawable.baseline_forward_24, LocaleController.getString("StickersShare", R.string.StickersShare));
        optionsButton.addSubItem(2, R.drawable.baseline_link_24, LocaleController.getString("CopyLink", R.string.CopyLink));
        optionsButton.addSubItem(3, R.drawable.wallet_qr, LocaleController.getString("ShareQRCode", R.string.ShareQRCode));
        optionsButton.addSubItem(menu_archive, R.drawable.baseline_archive_24, LocaleController.getString("Archive", R.string.Archive));

        optionsButton.setOnClickListener(v -> optionsButton.toggleSubMenu());
        optionsButton.setDelegate(this::onSubItemClick);
        optionsButton.setContentDescription(LocaleController.getString("AccDescrMoreOptions", R.string.AccDescrMoreOptions));
        optionsButton.setVisibility(inputStickerSet != null ? View.VISIBLE : View.GONE);

        RadialProgressView progressView = new RadialProgressView(context);
        emptyView.addView(progressView, LayoutHelper.createFrame(LayoutHelper.WRAP_CONTENT, LayoutHelper.WRAP_CONTENT, Gravity.CENTER));

        frameLayoutParams = new FrameLayout.LayoutParams(LayoutHelper.MATCH_PARENT, AndroidUtilities.getShadowHeight(), Gravity.BOTTOM | Gravity.LEFT);
        frameLayoutParams.bottomMargin = AndroidUtilities.dp(48);
        shadow[1] = new View(context);
        shadow[1].setBackgroundColor(Theme.getColor(Theme.key_dialogShadowLine));
        containerView.addView(shadow[1], frameLayoutParams);

        pickerBottomLayout = new TextView(context);
        pickerBottomLayout.setBackgroundDrawable(Theme.createSelectorWithBackgroundDrawable(Theme.getColor(Theme.key_dialogBackground), Theme.getColor(Theme.key_listSelector)));
        pickerBottomLayout.setTextColor(Theme.getColor(buttonTextColorKey = Theme.key_dialogTextBlue2));
        pickerBottomLayout.setTextSize(TypedValue.COMPLEX_UNIT_DIP, 14);
        pickerBottomLayout.setPadding(AndroidUtilities.dp(18), 0, AndroidUtilities.dp(18), 0);
        pickerBottomLayout.setTypeface(AndroidUtilities.getTypeface("fonts/rmedium.ttf"));
        pickerBottomLayout.setGravity(Gravity.CENTER);
        containerView.addView(pickerBottomLayout, LayoutHelper.createFrame(LayoutHelper.MATCH_PARENT, 48, Gravity.LEFT | Gravity.BOTTOM));

        stickerPreviewLayout = new FrameLayout(context);
        stickerPreviewLayout.setVisibility(View.GONE);
        stickerPreviewLayout.setSoundEffectsEnabled(false);
        containerView.addView(stickerPreviewLayout, LayoutHelper.createFrame(LayoutHelper.MATCH_PARENT, LayoutHelper.MATCH_PARENT));
        stickerPreviewLayout.setOnClickListener(v -> hidePreview());

        stickerImageView = new BackupImageView(context);
        stickerImageView.setAspectFit(true);
        stickerImageView.setLayerNum(7);
        stickerPreviewLayout.addView(stickerImageView);

        stickerEmojiTextView = new TextView(context);
        stickerEmojiTextView.setTextSize(TypedValue.COMPLEX_UNIT_DIP, 30);
        stickerEmojiTextView.setGravity(Gravity.BOTTOM | Gravity.RIGHT);
        stickerPreviewLayout.addView(stickerEmojiTextView);

        previewSendButton = new TextView(context);
        previewSendButton.setTextSize(TypedValue.COMPLEX_UNIT_DIP, 14);
        previewSendButton.setTextColor(Theme.getColor(Theme.key_dialogTextBlue2));
        previewSendButton.setBackground(Theme.createSelectorWithBackgroundDrawable(Theme.getColor(Theme.key_dialogBackground), Theme.getColor(Theme.key_listSelector)));
        previewSendButton.setGravity(Gravity.CENTER);
        previewSendButton.setPadding(AndroidUtilities.dp(29), 0, AndroidUtilities.dp(29), 0);
        previewSendButton.setTypeface(AndroidUtilities.getTypeface("fonts/rmedium.ttf"));
        stickerPreviewLayout.addView(previewSendButton, LayoutHelper.createFrame(LayoutHelper.MATCH_PARENT, 48, Gravity.BOTTOM | Gravity.LEFT));
        previewSendButton.setOnClickListener(v -> {
            delegate.onStickerSelected(selectedSticker, null, stickerSet, clearsInputField, true, 0);
            dismiss();
        });

        frameLayoutParams = new FrameLayout.LayoutParams(LayoutHelper.MATCH_PARENT, AndroidUtilities.getShadowHeight(), Gravity.BOTTOM | Gravity.LEFT);
        frameLayoutParams.bottomMargin = AndroidUtilities.dp(48);
        previewSendButtonShadow = new View(context);
        previewSendButtonShadow.setBackgroundColor(Theme.getColor(Theme.key_dialogShadowLine));
        stickerPreviewLayout.addView(previewSendButtonShadow, frameLayoutParams);

        NotificationCenter.getGlobalInstance().addObserver(this, NotificationCenter.emojiDidLoad);

        updateFields();
        updateSendButton();
        updateColors();
        adapter.notifyDataSetChanged();
    }

    private void updateSendButton() {
        int size = (int) (Math.min(AndroidUtilities.displaySize.x, AndroidUtilities.displaySize.y) / 2 / AndroidUtilities.density);
        if (delegate != null && (stickerSet == null || !stickerSet.set.masks)) {
            previewSendButton.setText(LocaleController.getString("SendSticker", R.string.SendSticker).toUpperCase());
            stickerImageView.setLayoutParams(LayoutHelper.createFrame(size, size, Gravity.CENTER, 0, 0, 0, 30));
            stickerEmojiTextView.setLayoutParams(LayoutHelper.createFrame(size, size, Gravity.CENTER, 0, 0, 0, 30));
            previewSendButton.setVisibility(View.VISIBLE);
            previewSendButtonShadow.setVisibility(View.VISIBLE);
        } else {
            previewSendButton.setText(LocaleController.getString("Close", R.string.Close).toUpperCase());
            stickerImageView.setLayoutParams(LayoutHelper.createFrame(size, size, Gravity.CENTER));
            stickerEmojiTextView.setLayoutParams(LayoutHelper.createFrame(size, size, Gravity.CENTER));
            previewSendButton.setVisibility(View.GONE);
            previewSendButtonShadow.setVisibility(View.GONE);
        }
    }

    public void setInstallDelegate(StickersAlertInstallDelegate stickersAlertInstallDelegate) {
        installDelegate = stickersAlertInstallDelegate;
    }

    private void onSubItemClick(int id) {
        if (stickerSet == null) {
            return;
        }
        String stickersUrl = "https://" + MessagesController.getInstance(currentAccount).linkPrefix + "/addstickers/" + stickerSet.set.short_name;
        if (id == 1) {
            Context context = parentActivity;
            if (context == null && parentFragment != null) {
                context = parentFragment.getParentActivity();
            }
            if (context == null) {
                context = getContext();
            }
            ShareAlert alert = new ShareAlert(context, null, stickersUrl, false, stickersUrl, false);
            if (parentFragment != null) {
                parentFragment.showDialog(alert);
            } else {
                alert.show();
            }
        } else if (id == 2) {
            try {
                AndroidUtilities.addToClipboard(stickersUrl);
                BulletinFactory.of((FrameLayout) containerView).createCopyLinkBulletin().show();
            } catch (Exception e) {
                FileLog.e(e);
            }
        } else if (id == 3) {
            ProxyUtil.showQrDialog(getContext(), stickersUrl);
        } else if (id == menu_archive) {
            dismiss();
            MediaDataController.getInstance(currentAccount).toggleStickerSet(parentActivity, stickerSet, 1, parentFragment, false, true);
        }
    }

    private void updateFields() {
        if (titleTextView == null) {
            return;
        }
        if (stickerSet != null && stickerSet.set != null) {

            SpannableStringBuilder stringBuilder = null;
            try {
                if (urlPattern == null) {
                    urlPattern = Pattern.compile("@[a-zA-Z\\d_]{1,32}");
                }
                Matcher matcher = urlPattern.matcher(stickerSet.set.title);
                while (matcher.find()) {
                    if (stringBuilder == null) {
                        stringBuilder = new SpannableStringBuilder(stickerSet.set.title);
                        titleTextView.setMovementMethod(new LinkMovementMethodMy());
                    }
                    int start = matcher.start();
                    int end = matcher.end();
                    if (stickerSet.set.title.charAt(start) != '@') {
                        start++;
                    }
                    URLSpanNoUnderline url = new URLSpanNoUnderline(stickerSet.set.title.subSequence(start + 1, end).toString()) {
                        @Override
                        public void onClick(View widget) {
                            MessagesController.getInstance(currentAccount).openByUserName(getURL(), parentFragment, 1);
                            dismiss();
                        }
                    };
                    stringBuilder.setSpan(url, start, end, 0);
                }
            } catch (Exception e) {
                FileLog.e(e);
            }
            titleTextView.setText(stringBuilder != null ? stringBuilder : stickerSet.set.title);

            if (!MediaDataController.getInstance(currentAccount).isStickerPackInstalled(stickerSet.set.id)) {
                optionsButton.hideSubItem(menu_archive);
                String text;
                if (stickerSet.set != null && stickerSet.set.masks) {
                    text = LocaleController.formatString("AddStickersCount", R.string.AddStickersCount, LocaleController.formatPluralString("MasksCount", stickerSet.documents.size())).toUpperCase();
                } else {
                    text = LocaleController.formatString("AddStickersCount", R.string.AddStickersCount, LocaleController.formatPluralString("Stickers", stickerSet.documents.size())).toUpperCase();
                }
                setButton(v -> {
                    dismiss();
                    if (installDelegate != null) {
                        installDelegate.onStickerSetInstalled();
                    }
                    if (inputStickerSet == null || MediaDataController.getInstance(currentAccount).cancelRemovingStickerSet(inputStickerSet.id)) {
                        return;
                    }
                    TLRPC.TL_messages_installStickerSet req = new TLRPC.TL_messages_installStickerSet();
                    req.stickerset = inputStickerSet;
                    ConnectionsManager.getInstance(currentAccount).sendRequest(req, (response, error) -> AndroidUtilities.runOnUIThread(() -> {
                        final int type = stickerSet.set.masks ? MediaDataController.TYPE_MASK : MediaDataController.TYPE_IMAGE;
                        try {
                            if (error == null) {
                                if (showTooltipWhenToggle) {
                                    Bulletin.make(parentFragment, new StickerSetBulletinLayout(pickerBottomLayout.getContext(), stickerSet, StickerSetBulletinLayout.TYPE_ADDED), Bulletin.DURATION_SHORT).show();
                                }
                                if (response instanceof TLRPC.TL_messages_stickerSetInstallResultArchive) {
                                    MediaDataController.getInstance(currentAccount).processStickerSetInstallResultArchive(parentFragment, true, type, (TLRPC.TL_messages_stickerSetInstallResultArchive) response);
                                }
                            } else {
                                Toast.makeText(getContext(), LocaleController.getString("ErrorOccurred", R.string.ErrorOccurred), Toast.LENGTH_SHORT).show();
                            }
                        } catch (Exception e) {
                            FileLog.e(e);
                        }
                        MediaDataController.getInstance(currentAccount).loadStickers(type, false, true);
                    }));
                }, text, Theme.key_dialogTextBlue2);
            } else {
                optionsButton.showSubItem(menu_archive);
                String text;
                if (stickerSet.set.masks) {
                    text = LocaleController.formatString("RemoveStickersCount", R.string.RemoveStickersCount, LocaleController.formatPluralString("MasksCount", stickerSet.documents.size())).toUpperCase();
                } else {
                    text = LocaleController.formatString("RemoveStickersCount", R.string.RemoveStickersCount, LocaleController.formatPluralString("Stickers", stickerSet.documents.size())).toUpperCase();
                }
                if (stickerSet.set.official) {
                    setButton(v -> {
                        if (installDelegate != null) {
                            installDelegate.onStickerSetUninstalled();
                        }
                        dismiss();
                        MediaDataController.getInstance(currentAccount).toggleStickerSet(getContext(), stickerSet, 1, parentFragment, true, showTooltipWhenToggle);
                    }, text, Theme.key_dialogTextRed);
                } else {
                    setButton(v -> {
                        if (installDelegate != null) {
                            installDelegate.onStickerSetUninstalled();
                        }
                        dismiss();
                        MediaDataController.getInstance(currentAccount).toggleStickerSet(getContext(), stickerSet, 0, parentFragment, true, showTooltipWhenToggle);
                    }, text, Theme.key_dialogTextRed);
                }
            }
            adapter.notifyDataSetChanged();
        } else {
            String text = LocaleController.getString("Close", R.string.Close).toUpperCase();
            setButton((v) -> dismiss(), text, Theme.key_dialogTextBlue2);
        }
    }

    @Override
    protected boolean canDismissWithSwipe() {
        return false;
    }

    @SuppressLint("NewApi")
    private void updateLayout() {
        if (gridView.getChildCount() <= 0) {
            setScrollOffsetY(gridView.getPaddingTop());
            return;
        }
        View child = gridView.getChildAt(0);
        RecyclerListView.Holder holder = (RecyclerListView.Holder) gridView.findContainingViewHolder(child);
        int top = child.getTop();
        int newOffset = 0;
        if (top >= 0 && holder != null && holder.getAdapterPosition() == 0) {
            newOffset = top;
            runShadowAnimation(0, false);
        } else {
            runShadowAnimation(0, true);
        }
        if (scrollOffsetY != newOffset) {
            setScrollOffsetY(newOffset);
        }
    }

    private void setScrollOffsetY(int newOffset) {
        scrollOffsetY = newOffset;
        gridView.setTopGlowOffset(newOffset);
        if (stickerSetCovereds == null) {
            titleTextView.setTranslationY(newOffset);
            optionsButton.setTranslationY(newOffset);
            shadow[0].setTranslationY(newOffset);
        }
        containerView.invalidate();
    }

    private void hidePreview() {
        AnimatorSet animatorSet = new AnimatorSet();
        animatorSet.playTogether(ObjectAnimator.ofFloat(stickerPreviewLayout, View.ALPHA, 0.0f));
        animatorSet.setDuration(200);
        animatorSet.addListener(new AnimatorListenerAdapter() {
            @Override
            public void onAnimationEnd(Animator animation) {
                stickerPreviewLayout.setVisibility(View.GONE);
                stickerImageView.setImageDrawable(null);
            }
        });
        animatorSet.start();
    }

    private void runShadowAnimation(final int num, final boolean show) {
        if (stickerSetCovereds != null) {
            return;
        }
        if (show && shadow[num].getTag() != null || !show && shadow[num].getTag() == null) {
            shadow[num].setTag(show ? null : 1);
            if (show) {
                shadow[num].setVisibility(View.VISIBLE);
            }
            if (shadowAnimation[num] != null) {
                shadowAnimation[num].cancel();
            }
            shadowAnimation[num] = new AnimatorSet();
            shadowAnimation[num].playTogether(ObjectAnimator.ofFloat(shadow[num], View.ALPHA, show ? 1.0f : 0.0f));
            shadowAnimation[num].setDuration(150);
            shadowAnimation[num].addListener(new AnimatorListenerAdapter() {
                @Override
                public void onAnimationEnd(Animator animation) {
                    if (shadowAnimation[num] != null && shadowAnimation[num].equals(animation)) {
                        if (!show) {
                            shadow[num].setVisibility(View.INVISIBLE);
                        }
                        shadowAnimation[num] = null;
                    }
                }

                @Override
                public void onAnimationCancel(Animator animation) {
                    if (shadowAnimation[num] != null && shadowAnimation[num].equals(animation)) {
                        shadowAnimation[num] = null;
                    }
                }
            });
            shadowAnimation[num].start();
        }
    }

    @Override
    public void show() {
        super.show();
        NotificationCenter.getGlobalInstance().postNotificationName(NotificationCenter.stopAllHeavyOperations, 4);
    }

    @Override
    public void dismiss() {
        super.dismiss();
        if (reqId != 0) {
            ConnectionsManager.getInstance(currentAccount).cancelRequest(reqId, true);
            reqId = 0;
        }
        NotificationCenter.getGlobalInstance().removeObserver(this, NotificationCenter.emojiDidLoad);
        NotificationCenter.getGlobalInstance().postNotificationName(NotificationCenter.startAllHeavyOperations, 4);
    }

    @Override
    protected void onStart() {
        super.onStart();
        Bulletin.addDelegate((FrameLayout) containerView, new Bulletin.Delegate() {
            @Override
            public int getBottomOffset() {
                return pickerBottomLayout != null ? pickerBottomLayout.getHeight() : 0;
            }
        });
    }

    @Override
    protected void onStop() {
        super.onStop();
        Bulletin.removeDelegate((FrameLayout) containerView);
    }

    @Override
    public void didReceivedNotification(int id, int account, Object... args) {
        if (id == NotificationCenter.emojiDidLoad) {
            if (gridView != null) {
                int count = gridView.getChildCount();
                for (int a = 0; a < count; a++) {
                    gridView.getChildAt(a).invalidate();
                }
            }
            if (ContentPreviewViewer.getInstance().isVisible()) {
                ContentPreviewViewer.getInstance().close();
            }
            ContentPreviewViewer.getInstance().reset();
        }
    }

    private void setButton(View.OnClickListener onClickListener, String title, String colorKey) {
        pickerBottomLayout.setTextColor(Theme.getColor(buttonTextColorKey = colorKey));
        pickerBottomLayout.setText(title.toUpperCase());
        pickerBottomLayout.setOnClickListener(onClickListener);
    }

    public boolean isShowTooltipWhenToggle() {
        return showTooltipWhenToggle;
    }

    public void setShowTooltipWhenToggle(boolean showTooltipWhenToggle) {
        this.showTooltipWhenToggle = showTooltipWhenToggle;
    }

    public void updateColors() {
        updateColors(false);
    }

    private List<ThemeDescription> animatingDescriptions;

    public void updateColors(boolean applyDescriptions) {
        adapter.updateColors();

        titleTextView.setHighlightColor(Theme.getColor(Theme.key_dialogLinkSelection));
        stickerPreviewLayout.setBackgroundColor(Theme.getColor(Theme.key_dialogBackground) & 0xdfffffff);

        optionsButton.setIconColor(Theme.getColor(Theme.key_sheet_other));
        optionsButton.setPopupItemsColor(Theme.getColor(Theme.key_actionBarDefaultSubmenuItem), false);
        optionsButton.setPopupItemsColor(Theme.getColor(Theme.key_actionBarDefaultSubmenuItemIcon), true);
        optionsButton.setPopupItemsSelectorColor(Theme.getColor(Theme.key_dialogButtonSelector));
        optionsButton.redrawPopup(Theme.getColor(Theme.key_actionBarDefaultSubmenuBackground));

        if (applyDescriptions) {
            if (Theme.isAnimatingColor() && animatingDescriptions == null) {
                animatingDescriptions = getThemeDescriptions();
                for (int i = 0, N = animatingDescriptions.size(); i < N; i++) {
                    animatingDescriptions.get(i).setDelegateDisabled();
                }
            }
            for (int i = 0, N = animatingDescriptions.size(); i < N; i++) {
                final ThemeDescription description = animatingDescriptions.get(i);
                description.setColor(Theme.getColor(description.getCurrentKey()), false, false);
            }
        }

        if (!Theme.isAnimatingColor() && animatingDescriptions != null) {
            animatingDescriptions = null;
        }
    }

    @Override
    public ArrayList<ThemeDescription> getThemeDescriptions() {
        final ArrayList<ThemeDescription> descriptions = new ArrayList<>();
        final ThemeDescription.ThemeDescriptionDelegate delegate = this::updateColors;

        descriptions.add(new ThemeDescription(containerView, 0, null, null, new Drawable[]{shadowDrawable}, null, Theme.key_dialogBackground));
        descriptions.add(new ThemeDescription(containerView, 0, null, null, null, null, Theme.key_sheet_scrollUp));

        adapter.getThemeDescriptions(descriptions, delegate);

        descriptions.add(new ThemeDescription(shadow[0], ThemeDescription.FLAG_BACKGROUND, null, null, null, null, Theme.key_dialogShadowLine));
        descriptions.add(new ThemeDescription(shadow[1], ThemeDescription.FLAG_BACKGROUND, null, null, null, null, Theme.key_dialogShadowLine));
        descriptions.add(new ThemeDescription(gridView, ThemeDescription.FLAG_LISTGLOWCOLOR, null, null, null, null, Theme.key_dialogScrollGlow));
        descriptions.add(new ThemeDescription(titleTextView, ThemeDescription.FLAG_TEXTCOLOR, null, null, null, null, Theme.key_dialogTextBlack));
        descriptions.add(new ThemeDescription(titleTextView, ThemeDescription.FLAG_LINKCOLOR, null, null, null, null, Theme.key_dialogTextLink));
        descriptions.add(new ThemeDescription(optionsButton, ThemeDescription.FLAG_BACKGROUNDFILTER | ThemeDescription.FLAG_DRAWABLESELECTEDSTATE, null, null, null, null, Theme.key_player_actionBarSelector));
        descriptions.add(new ThemeDescription(pickerBottomLayout, ThemeDescription.FLAG_BACKGROUNDFILTER, null, null, null, null, Theme.key_dialogBackground));
        descriptions.add(new ThemeDescription(pickerBottomLayout, ThemeDescription.FLAG_BACKGROUNDFILTER | ThemeDescription.FLAG_DRAWABLESELECTEDSTATE, null, null, null, null, Theme.key_listSelector));
        descriptions.add(new ThemeDescription(pickerBottomLayout, ThemeDescription.FLAG_TEXTCOLOR, null, null, null, null, buttonTextColorKey));
        descriptions.add(new ThemeDescription(previewSendButton, ThemeDescription.FLAG_TEXTCOLOR, null, null, null, null, Theme.key_dialogTextBlue2));
        descriptions.add(new ThemeDescription(previewSendButton, ThemeDescription.FLAG_BACKGROUNDFILTER, null, null, null, null, Theme.key_dialogBackground));
        descriptions.add(new ThemeDescription(previewSendButton, ThemeDescription.FLAG_BACKGROUNDFILTER | ThemeDescription.FLAG_DRAWABLESELECTEDSTATE, null, null, null, null, Theme.key_listSelector));
        descriptions.add(new ThemeDescription(previewSendButtonShadow, ThemeDescription.FLAG_BACKGROUND, null, null, null, null, Theme.key_dialogShadowLine));

        descriptions.add(new ThemeDescription(null, 0, null, null, null, delegate, Theme.key_dialogLinkSelection));
        descriptions.add(new ThemeDescription(null, 0, null, null, null, delegate, Theme.key_dialogBackground));

        descriptions.add(new ThemeDescription(null, 0, null, null, null, delegate, Theme.key_sheet_other));
        descriptions.add(new ThemeDescription(null, 0, null, null, null, delegate, Theme.key_actionBarDefaultSubmenuItem));
        descriptions.add(new ThemeDescription(null, 0, null, null, null, delegate, Theme.key_actionBarDefaultSubmenuItemIcon));
        descriptions.add(new ThemeDescription(null, 0, null, null, null, delegate, Theme.key_dialogButtonSelector));
        descriptions.add(new ThemeDescription(null, 0, null, null, null, delegate, Theme.key_actionBarDefaultSubmenuBackground));

        return descriptions;
    }

    private class GridAdapter extends RecyclerListView.SelectionAdapter {

        private Context context;
        private int stickersPerRow;
        private SparseArray<Object> cache = new SparseArray<>();
        private SparseArray<TLRPC.StickerSetCovered> positionsToSets = new SparseArray<>();
        private int totalItems;
        private int stickersRowCount;

        public GridAdapter(Context context) {
            this.context = context;
        }

        @Override
        public int getItemCount() {
            return totalItems;
        }

        @Override
        public int getItemViewType(int position) {
            if (stickerSetCovereds != null) {
                Object object = cache.get(position);
                if (object != null) {
                    if (object instanceof TLRPC.Document) {
                        return 0;
                    } else {
                        return 2;
                    }
                }
                return 1;
            }
            return 0;
        }

        @Override
        public boolean isEnabled(RecyclerView.ViewHolder holder) {
            return false;
        }

        @Override
        public RecyclerView.ViewHolder onCreateViewHolder(ViewGroup parent, int viewType) {
            View view = null;
            switch (viewType) {
                case 0:
                    StickerEmojiCell cell = new StickerEmojiCell(context, false) {
                        public void onMeasure(int widthMeasureSpec, int heightMeasureSpec) {
                            super.onMeasure(MeasureSpec.makeMeasureSpec(itemSize, MeasureSpec.EXACTLY), MeasureSpec.makeMeasureSpec(AndroidUtilities.dp(82), MeasureSpec.EXACTLY));
                        }
                    };
                    cell.getImageView().setLayerNum(7);
                    view = cell;
                    break;
                case 1:
                    view = new EmptyCell(context);
                    break;
                case 2:
                    view = new FeaturedStickerSetInfoCell(context, 8, true, false);
                    break;
            }

            return new RecyclerListView.Holder(view);
        }

        @Override
        public void onBindViewHolder(RecyclerView.ViewHolder holder, int position) {
            if (stickerSetCovereds != null) {
                switch (holder.getItemViewType()) {
                    case 0:
                        TLRPC.Document sticker = (TLRPC.Document) cache.get(position);
                        ((StickerEmojiCell) holder.itemView).setSticker(sticker, positionsToSets.get(position), false);
                        break;
                    case 1:
                        ((EmptyCell) holder.itemView).setHeight(AndroidUtilities.dp(82));
                        break;
                    case 2:
                        TLRPC.StickerSetCovered stickerSetCovered = stickerSetCovereds.get((Integer) cache.get(position));
                        FeaturedStickerSetInfoCell cell = (FeaturedStickerSetInfoCell) holder.itemView;
                        cell.setStickerSet(stickerSetCovered, false);
                        /*boolean installing = installingStickerSets.containsKey(stickerSetCovered.set.id);
                        boolean removing = removingStickerSets.containsKey(stickerSetCovered.set.id);
                        if (installing || removing) {
                            if (installing && cell.isInstalled()) {
                                installingStickerSets.remove(stickerSetCovered.set.id);
                                installing = false;
                            } else if (removing && !cell.isInstalled()) {
                                removingStickerSets.remove(stickerSetCovered.set.id);
                                removing = false;
                            }
                        }
                        cell.setDrawProgress(installing || removing);*/
                        break;
                }
            } else {
                ((StickerEmojiCell) holder.itemView).setSticker(stickerSet.documents.get(position), stickerSet, showEmoji);
            }
        }

        @Override
        public void notifyDataSetChanged() {
            if (stickerSetCovereds != null) {
                int width = gridView.getMeasuredWidth();
                if (width == 0) {
                    width = AndroidUtilities.displaySize.x;
                }
                stickersPerRow = width / AndroidUtilities.dp(72);
                layoutManager.setSpanCount(stickersPerRow);
                cache.clear();
                positionsToSets.clear();
                totalItems = 0;
                stickersRowCount = 0;
                for (int a = 0; a < stickerSetCovereds.size(); a++) {
                    TLRPC.StickerSetCovered pack = stickerSetCovereds.get(a);
                    if (pack.covers.isEmpty() && pack.cover == null) {
                        continue;
                    }
                    stickersRowCount += Math.ceil(stickerSetCovereds.size() / (float) stickersPerRow);
                    positionsToSets.put(totalItems, pack);
                    cache.put(totalItems++, a);
                    int startRow = totalItems / stickersPerRow;
                    int count;
                    if (!pack.covers.isEmpty()) {
                        count = (int) Math.ceil(pack.covers.size() / (float) stickersPerRow);
                        for (int b = 0; b < pack.covers.size(); b++) {
                            cache.put(b + totalItems, pack.covers.get(b));
                        }
                    } else {
                        count = 1;
                        cache.put(totalItems, pack.cover);
                    }
                    for (int b = 0; b < count * stickersPerRow; b++) {
                        positionsToSets.put(totalItems + b, pack);
                    }
                    totalItems += count * stickersPerRow;
                }
            } else {
                totalItems = stickerSet != null ? stickerSet.documents.size() : 0;
            }
            super.notifyDataSetChanged();
        }

        public void updateColors() {
            if (stickerSetCovereds != null) {
                for (int i = 0, size = gridView.getChildCount(); i < size; i++) {
                    final View child = gridView.getChildAt(i);
                    if (child instanceof FeaturedStickerSetInfoCell) {
                        ((FeaturedStickerSetInfoCell) child).updateColors();
                    }
                }
            }
        }

        public void getThemeDescriptions(List<ThemeDescription> descriptions, ThemeDescription.ThemeDescriptionDelegate delegate) {
            if (stickerSetCovereds != null) {
                FeaturedStickerSetInfoCell.createThemeDescriptions(descriptions, gridView, delegate);
            }
        }
    }
}<|MERGE_RESOLUTION|>--- conflicted
+++ resolved
@@ -44,11 +44,8 @@
 import androidx.recyclerview.widget.RecyclerView;
 
 import org.telegram.messenger.AndroidUtilities;
-<<<<<<< HEAD
 import org.telegram.messenger.ApplicationLoader;
-=======
 import org.telegram.messenger.MediaDataController;
->>>>>>> d52de1a4
 import org.telegram.messenger.Emoji;
 import org.telegram.messenger.FileLoader;
 import org.telegram.messenger.FileLog;
@@ -85,12 +82,15 @@
 
     public interface StickersAlertDelegate {
         void onStickerSelected(TLRPC.Document sticker, String query, Object parent, boolean clearsInputField, boolean notify, int scheduleDate);
+
         boolean canSchedule();
+
         boolean isInScheduleMode();
     }
 
     public interface StickersAlertInstallDelegate {
         void onStickerSetInstalled();
+
         void onStickerSetUninstalled();
     }
 
