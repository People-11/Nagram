/*
 * This is the source code of Telegram for Android v. 5.x.x.
 * It is licensed under GNU GPL v. 2 or later.
 * You should have received a copy of the license in this archive (see LICENSE).
 *
 * Copyright Nikolai Kudashov, 2013-2018.
 */

package org.telegram.ui.Components;

import static org.telegram.messenger.AndroidUtilities.dp;

import android.animation.Animator;
import android.animation.AnimatorListenerAdapter;
import android.animation.AnimatorSet;
import android.animation.ObjectAnimator;
import android.animation.ValueAnimator;
import android.annotation.SuppressLint;
import android.app.Activity;
import android.content.Context;
import android.graphics.Bitmap;
import android.graphics.BitmapFactory;
import android.graphics.Canvas;
import android.graphics.Color;
import android.graphics.BitmapFactory;
import android.graphics.Canvas;
import android.graphics.Color;
import android.graphics.PorterDuff;
import android.graphics.PorterDuffColorFilter;
import android.graphics.Rect;
import android.graphics.RectF;
import android.graphics.drawable.Drawable;
import android.net.Uri;
import android.os.Build;
import android.os.Parcelable;
import android.text.Editable;
import android.text.InputType;
import android.text.SpannableStringBuilder;
import android.text.TextUtils;
import android.text.TextWatcher;
import android.transition.Transition;
import android.transition.TransitionManager;
import android.transition.TransitionValues;
import android.util.SparseArray;
import android.util.TypedValue;
import android.view.Gravity;
import android.view.HapticFeedbackConstants;
import android.view.MotionEvent;
import android.view.View;
import android.view.ViewGroup;
import android.view.animation.LinearInterpolator;
import android.view.inputmethod.EditorInfo;
import android.widget.FrameLayout;
import android.widget.LinearLayout;
import android.widget.TextView;
import android.widget.Toast;

import androidx.annotation.NonNull;
import androidx.collection.LongSparseArray;
import androidx.recyclerview.widget.GridLayoutManager;
import androidx.recyclerview.widget.ItemTouchHelper;
import androidx.recyclerview.widget.RecyclerView;

import org.telegram.messenger.AndroidUtilities;
<<<<<<< HEAD
import org.telegram.messenger.ApplicationLoader;
import org.telegram.messenger.DocumentObject;
import org.telegram.messenger.MediaController;
import org.telegram.messenger.MediaDataController;
=======
import org.telegram.messenger.BuildVars;
>>>>>>> a906f12a
import org.telegram.messenger.Emoji;
import org.telegram.messenger.FileLoader;
import org.telegram.messenger.FileLog;
import org.telegram.messenger.FileRefController;
import org.telegram.messenger.ImageLocation;
import org.telegram.messenger.LocaleController;
import org.telegram.messenger.MediaDataController;
import org.telegram.messenger.MessageObject;
import org.telegram.messenger.MediaController;
import org.telegram.messenger.MediaDataController;
import org.telegram.messenger.MessageObject;
import org.telegram.messenger.MessagesController;
import org.telegram.messenger.NotificationCenter;
import org.telegram.messenger.R;
import org.telegram.messenger.SvgHelper;
import org.telegram.messenger.SendMessagesHelper;
import org.telegram.messenger.UserConfig;
import org.telegram.messenger.Utilities;
import org.telegram.tgnet.ConnectionsManager;
import org.telegram.tgnet.RequestDelegate;
import org.telegram.tgnet.TLObject;
import org.telegram.tgnet.TLRPC;
import org.telegram.ui.ActionBar.ActionBarMenuItem;
import org.telegram.ui.ActionBar.ActionBarMenuSubItem;
import org.telegram.ui.ActionBar.ActionBarPopupWindow;
import org.telegram.ui.ActionBar.AlertDialog;
import org.telegram.ui.ActionBar.BaseFragment;
import org.telegram.ui.ActionBar.BottomSheet;
import org.telegram.ui.ActionBar.Theme;
import org.telegram.ui.ActionBar.ThemeDescription;
import org.telegram.ui.Cells.EmptyCell;
import org.telegram.ui.Cells.FeaturedStickerSetInfoCell;
import org.telegram.ui.Cells.StickerEmojiCell;
import org.telegram.ui.ChatActivity;
import org.telegram.ui.Components.Premium.PremiumButtonView;
import org.telegram.ui.Components.Premium.PremiumFeatureBottomSheet;
import org.telegram.ui.ContentPreviewViewer;
import org.telegram.ui.LaunchActivity;
import org.telegram.ui.PhotoViewer;
import org.telegram.ui.PremiumPreviewFragment;
import org.telegram.ui.ProfileActivity;

import java.io.File;
import java.util.ArrayList;
import java.util.HashMap;
import java.util.List;
import java.util.regex.Matcher;
import java.util.regex.Pattern;

import tw.nekomimi.nekogram.NekoConfig;
import tw.nekomimi.nekogram.utils.ProxyUtil;
import xyz.nextalone.nagram.NaConfig;
import xyz.nextalone.nagram.helper.ExternalStickerCacheHelper;

public class StickersAlert extends BottomSheet implements NotificationCenter.NotificationCenterDelegate {

    public final static boolean DISABLE_STICKER_EDITOR = !BuildVars.DEBUG_PRIVATE_VERSION;

    public interface StickersAlertDelegate {
        void onStickerSelected(TLRPC.Document sticker, String query, Object parent, MessageObject.SendAnimationData sendAnimationData, boolean clearsInputField, boolean notify, int scheduleDate);
        boolean canSchedule();

        boolean isInScheduleMode();
    }

    public interface StickersAlertInstallDelegate {
        void onStickerSetInstalled();

        void onStickerSetUninstalled();
    }

    public interface StickersAlertCustomButtonDelegate {
        int getCustomButtonTextColorKey();
        int getCustomButtonRippleColorKey();
        int getCustomButtonColorKey();
        String getCustomButtonText();
        boolean onCustomButtonPressed();
    }

    private boolean wasLightStatusBar;

    private Pattern urlPattern;
    private RecyclerListView gridView;
    private GridAdapter adapter;
    private ItemTouchHelper dragAndDropHelper;
    private TLRPC.Document draggedDocument;
    private LinkSpanDrawable.LinksTextView titleTextView;
    private TextView descriptionTextView;
    private ActionBarMenuItem optionsButton;
    private ActionBarMenuSubItem deleteItem;
    private AnimatedTextView pickerBottomLayout;
    private PremiumButtonView premiumButtonView;
    private FrameLayout pickerBottomFrameLayout;
    private FrameLayout stickerPreviewLayout;
    private TextView previewSendButton;
    private View previewSendButtonShadow;
    private BackupImageView stickerImageView;
    private TextView stickerEmojiTextView;
    private RecyclerListView.OnItemClickListener stickersOnItemClickListener;
    private AnimatorSet[] shadowAnimation = new AnimatorSet[2];
    private View[] shadow = new View[2];
    private FrameLayout emptyView;
    private BaseFragment parentFragment;
    private GridLayoutManager layoutManager;
    private Activity parentActivity;
    private int itemSize, itemHeight;
    public boolean probablyEmojis;
    private boolean isEditModeEnabled;

    private int menu_archive = 4;
    private final int menuRefreshExternalCache = 100;
    private final int menuDeleteExternalCache = 101;

    private TLRPC.TL_messages_stickerSet stickerSet;
    private TLRPC.Document selectedSticker;
    private SendMessagesHelper.ImportingSticker selectedStickerPath;
    private TLRPC.InputStickerSet inputStickerSet;
    private ArrayList<TLRPC.StickerSetCovered> stickerSetCovereds;
    private ArrayList<Parcelable> importingStickers;
    private ArrayList<SendMessagesHelper.ImportingSticker> importingStickersPaths;
    private HashMap<String, SendMessagesHelper.ImportingSticker> uploadImportStickers;
    private String importingSoftware;

    private StickersAlertDelegate delegate;
    private StickersAlertInstallDelegate installDelegate;
    private StickersAlertCustomButtonDelegate customButtonDelegate;

    private int scrollOffsetY;
    private int reqId;
    private boolean ignoreLayout;
    private boolean showEmoji;

    private boolean clearsInputField;

    private boolean showTooltipWhenToggle = true;
    private int buttonTextColorKey;
    private final StickersShaker stickersShaker = new StickersShaker();

    private ContentPreviewViewer.ContentPreviewViewerDelegate previewDelegate = new ContentPreviewViewer.ContentPreviewViewerDelegate() {
        @Override
        public boolean can() {
            return stickerSet == null || stickerSet.set == null || !stickerSet.set.emojis;
        }

        @Override
        public void sendSticker(TLRPC.Document sticker, String query, Object parent, boolean notify, int scheduleDate) {
            if (delegate == null) {
                return;
            }
            delegate.onStickerSelected(sticker, query, parent, null, clearsInputField, notify, scheduleDate);
            dismiss();
        }

        @Override
        public boolean canSchedule() {
            return delegate != null && delegate.canSchedule();
        }

        @Override
        public boolean isInScheduleMode() {
            return delegate != null && delegate.isInScheduleMode();
        }

        @Override
        public void openSet(TLRPC.InputStickerSet set, boolean clearsInputField) {

        }

        @Override
        public boolean needRemove() {
            return importingStickers != null;
        }

        @Override
        public void remove(SendMessagesHelper.ImportingSticker importingSticker) {
            removeSticker(importingSticker);
        }

        @Override
        public void deleteSticker(TLRPC.Document document) {
            stickerSet.documents.remove(document);
            adapter.notifyDataSetChanged();
            TLRPC.TL_stickers_removeStickerFromSet req = new TLRPC.TL_stickers_removeStickerFromSet();
            req.sticker = MediaDataController.getInputStickerSetItem(document, "").document;
            ConnectionsManager.getInstance(UserConfig.selectedAccount).sendRequest(req, (response, error) -> AndroidUtilities.runOnUIThread(() -> {
                if (response instanceof TLRPC.TL_messages_stickerSet) {
                    MediaDataController.getInstance(UserConfig.selectedAccount).toggleStickerSet(null, response, 2, null, false, false);
                }
            }));
        }

        @Override
        public boolean canEditSticker() {
            return true;
        }

        @Override
        public void editSticker(TLRPC.Document document) {
            final ChatActivity chatActivity;
            if (parentFragment instanceof ChatActivity) {
                chatActivity = (ChatActivity) parentFragment;
            } else {
                chatActivity = null;
            }
            final ArrayList<Object> photos = new ArrayList<>();
            File file = FileLoader.getInstance(UserConfig.selectedAccount).getPathToAttach(document, true);
            if (file == null || !file.exists()) {
                return;
            }
            AndroidUtilities.runOnUIThread(() -> {
                final MediaController.PhotoEntry entry = new MediaController.PhotoEntry(0, 0, 0, file.getAbsolutePath(), 0, false, 0, 0, 0);
                photos.add(entry);
                PhotoViewer.getInstance().setParentActivity(parentFragment.getParentActivity(), resourcesProvider);
                PhotoViewer.getInstance().openPhotoForSelect(photos, 0, PhotoViewer.SELECT_TYPE_STICKER, false, new PhotoViewer.EmptyPhotoViewerProvider() {
                    @Override
                    public boolean allowCaption() {
                        return false;
                    }
                }, chatActivity);
                PhotoViewer.getInstance().enableStickerMode(document);
                ContentPreviewViewer.getInstance().setStickerSetForCustomSticker(stickerSet);
            }, 300);
        }

        @Override
        public boolean needSend(int contentType) {
            return delegate != null;
        }

        @Override
        public boolean needOpen() {
            return false;
        }

        @Override
        public long getDialogId() {
            if (parentFragment instanceof ChatActivity) {
                return ((ChatActivity) parentFragment).getDialogId();
            }
            return 0;
        }
    };

    public StickersAlert(Context context, Object parentObject, TLObject object, Theme.ResourcesProvider resourcesProvider) {
        super(context, false, resourcesProvider);
        this.resourcesProvider = resourcesProvider;
        fixNavigationBar();
        parentActivity = (Activity) context;
        final TLRPC.TL_messages_getAttachedStickers req = new TLRPC.TL_messages_getAttachedStickers();
        if (object instanceof TLRPC.Photo) {
            TLRPC.Photo photo = (TLRPC.Photo) object;
            TLRPC.TL_inputStickeredMediaPhoto inputStickeredMediaPhoto = new TLRPC.TL_inputStickeredMediaPhoto();
            inputStickeredMediaPhoto.id = new TLRPC.TL_inputPhoto();
            inputStickeredMediaPhoto.id.id = photo.id;
            inputStickeredMediaPhoto.id.access_hash = photo.access_hash;
            inputStickeredMediaPhoto.id.file_reference = photo.file_reference;
            if (inputStickeredMediaPhoto.id.file_reference == null) {
                inputStickeredMediaPhoto.id.file_reference = new byte[0];
            }
            req.media = inputStickeredMediaPhoto;
        } else if (object instanceof TLRPC.Document) {
            TLRPC.Document document = (TLRPC.Document) object;
            TLRPC.TL_inputStickeredMediaDocument inputStickeredMediaDocument = new TLRPC.TL_inputStickeredMediaDocument();
            inputStickeredMediaDocument.id = new TLRPC.TL_inputDocument();
            inputStickeredMediaDocument.id.id = document.id;
            inputStickeredMediaDocument.id.access_hash = document.access_hash;
            inputStickeredMediaDocument.id.file_reference = document.file_reference;
            if (inputStickeredMediaDocument.id.file_reference == null) {
                inputStickeredMediaDocument.id.file_reference = new byte[0];
            }
            req.media = inputStickeredMediaDocument;
        }
        RequestDelegate requestDelegate = (response, error) -> AndroidUtilities.runOnUIThread(() -> {
            reqId = 0;
            if (error == null) {
                TLRPC.Vector vector = (TLRPC.Vector) response;
                if (vector.objects.isEmpty()) {
                    dismiss();
                } else if (vector.objects.size() == 1) {
                    TLRPC.StickerSetCovered set = (TLRPC.StickerSetCovered) vector.objects.get(0);
                    inputStickerSet = new TLRPC.TL_inputStickerSetID();
                    inputStickerSet.id = set.set.id;
                    inputStickerSet.access_hash = set.set.access_hash;
                    loadStickerSet();
                } else {
                    stickerSetCovereds = new ArrayList<>();
                    for (int a = 0; a < vector.objects.size(); a++) {
                        stickerSetCovereds.add((TLRPC.StickerSetCovered) vector.objects.get(a));
                    }
                    gridView.setLayoutParams(LayoutHelper.createFrame(LayoutHelper.MATCH_PARENT, LayoutHelper.MATCH_PARENT, Gravity.TOP | Gravity.LEFT, 0, 0, 0, 48));
                    titleTextView.setVisibility(View.GONE);
                    shadow[0].setVisibility(View.GONE);
                    adapter.notifyDataSetChanged();
                }
            } else {
                AlertsCreator.processError(currentAccount, error, parentFragment, req);
                dismiss();
            }
        });
        reqId = ConnectionsManager.getInstance(currentAccount).sendRequest(req, (response, error) -> {
            if (error != null && FileRefController.isFileRefError(error.text) && parentObject != null) {
                FileRefController.getInstance(currentAccount).requestReference(parentObject, req, requestDelegate);
                return;
            }
            requestDelegate.run(response, error);
        });
        init(context);
    }

    public StickersAlert(Context context, TLRPC.Vector vector, Theme.ResourcesProvider resourcesProvider) {
        super(context, false, resourcesProvider);
        this.resourcesProvider = resourcesProvider;
        fixNavigationBar();
        parentActivity = (Activity) context;
        if (vector.objects.isEmpty()) {
            return;
        } else if (vector.objects.size() == 1) {
            TLRPC.StickerSetCovered set = (TLRPC.StickerSetCovered) vector.objects.get(0);
            inputStickerSet = new TLRPC.TL_inputStickerSetID();
            inputStickerSet.id = set.set.id;
            inputStickerSet.access_hash = set.set.access_hash;
            loadStickerSet();
            init(context);
        } else {
            stickerSetCovereds = new ArrayList<>();
            for (int a = 0; a < vector.objects.size(); a++) {
                stickerSetCovereds.add((TLRPC.StickerSetCovered) vector.objects.get(a));
            }
            init(context);
            gridView.setLayoutParams(LayoutHelper.createFrame(LayoutHelper.MATCH_PARENT, LayoutHelper.MATCH_PARENT, Gravity.TOP | Gravity.LEFT, 0, 0, 0, 48));
            titleTextView.setVisibility(View.GONE);
            shadow[0].setVisibility(View.GONE);
            adapter.notifyDataSetChanged();
        }
    }

    public StickersAlert(Context context, String software, ArrayList<Parcelable> uris, ArrayList<String> emoji, Theme.ResourcesProvider resourcesProvider) {
        super(context, false, resourcesProvider);
        fixNavigationBar();
        parentActivity = (Activity) context;
        importingStickers = uris;
        importingSoftware = software;
        Utilities.globalQueue.postRunnable(() -> {
            ArrayList<SendMessagesHelper.ImportingSticker> stickers = new ArrayList<>();
            BitmapFactory.Options opts = new BitmapFactory.Options();
            opts.inJustDecodeBounds = true;
            Boolean isAnimated = null;
            for (int a = 0, N = uris.size(); a < N; a++) {
                Object obj = uris.get(a);
                if (obj instanceof Uri) {
                    Uri uri = (Uri) obj;
                    String ext = MediaController.getStickerExt(uri);
                    if (ext == null) {
                        continue;
                    }
                    boolean animated = "tgs".equals(ext);
                    if (isAnimated == null) {
                        isAnimated = animated;
                    } else if (isAnimated != animated) {
                        continue;
                    }
                    if (isDismissed()) {
                        return;
                    }
                    SendMessagesHelper.ImportingSticker importingSticker = new SendMessagesHelper.ImportingSticker();
                    importingSticker.animated = animated;
                    importingSticker.path = MediaController.copyFileToCache(uri, ext, (animated ? 64 : 512) * 1024);
                    if (importingSticker.path == null) {
                        continue;
                    }
                    if (!animated) {
                        BitmapFactory.decodeFile(importingSticker.path, opts);
                        if ((opts.outWidth != 512 || opts.outHeight <= 0 || opts.outHeight > 512) && (opts.outHeight != 512 || opts.outWidth <= 0 || opts.outWidth > 512)) {
                            continue;
                        }
                        importingSticker.mimeType = "image/" + ext;
                        importingSticker.validated = true;
                    } else {
                        importingSticker.mimeType = "application/x-tgsticker";
                    }
                    if (emoji != null && emoji.size() == N && emoji.get(a) instanceof String) {
                        importingSticker.emoji = emoji.get(a);
                    } else {
                        importingSticker.emoji = "#️⃣";
                    }
                    stickers.add(importingSticker);
                    if (stickers.size() >= 200) {
                        break;
                    }
                }
            }
            Boolean isAnimatedFinal = isAnimated;
            AndroidUtilities.runOnUIThread(() -> {
                importingStickersPaths = stickers;
                if (importingStickersPaths.isEmpty()) {
                    dismiss();
                } else {
                    adapter.notifyDataSetChanged();
                    if (isAnimatedFinal) {
                        uploadImportStickers = new HashMap<>();
                        for (int a = 0, N = importingStickersPaths.size(); a < N; a++) {
                            SendMessagesHelper.ImportingSticker sticker = importingStickersPaths.get(a);
                            uploadImportStickers.put(sticker.path, sticker);
                            FileLoader.getInstance(currentAccount).uploadFile(sticker.path, false, true, ConnectionsManager.FileTypeFile);
                        }
                    }
                    updateFields();
                }
            });
        });
        init(context);
    }

    public StickersAlert(Context context, BaseFragment baseFragment, TLRPC.InputStickerSet set, TLRPC.TL_messages_stickerSet loadedSet, StickersAlertDelegate stickersAlertDelegate) {
        this(context, baseFragment, set, loadedSet, stickersAlertDelegate, null);
    }

    public StickersAlert(Context context, BaseFragment baseFragment, TLRPC.InputStickerSet set, TLRPC.TL_messages_stickerSet loadedSet, StickersAlertDelegate stickersAlertDelegate, Theme.ResourcesProvider resourcesProvider) {
        super(context, false, resourcesProvider);
        fixNavigationBar();
        delegate = stickersAlertDelegate;
        inputStickerSet = set;
        stickerSet = loadedSet;
        parentFragment = baseFragment;
        loadStickerSet();
        init(context);
    }

    public void setClearsInputField(boolean value) {
        clearsInputField = value;
    }

    public boolean isClearsInputField() {
        return clearsInputField;
    }

    private void loadStickerSet() {
        if (inputStickerSet != null) {
            final MediaDataController mediaDataController = MediaDataController.getInstance(currentAccount);
            if (stickerSet == null && inputStickerSet.short_name != null) {
                stickerSet = mediaDataController.getStickerSetByName(inputStickerSet.short_name);
            }
            if (stickerSet == null) {
                stickerSet = mediaDataController.getStickerSetById(inputStickerSet.id);
            }
            if (stickerSet == null) {
                TLRPC.TL_messages_getStickerSet req = new TLRPC.TL_messages_getStickerSet();
                req.stickerset = inputStickerSet;
                ConnectionsManager.getInstance(currentAccount).sendRequest(req, (response, error) -> AndroidUtilities.runOnUIThread(() -> {
                    reqId = 0;
                    if (error == null) {
                        if (Build.VERSION.SDK_INT >= Build.VERSION_CODES.KITKAT) {
                            Transition addTarget = new Transition() {

                                @Override
                                public void captureStartValues(TransitionValues transitionValues) {
                                    transitionValues.values.put("start", true);
                                    transitionValues.values.put("offset", containerView.getTop() + scrollOffsetY);
                                }

                                @Override
                                public void captureEndValues(TransitionValues transitionValues) {
                                    transitionValues.values.put("start", false);
                                    transitionValues.values.put("offset", containerView.getTop() + scrollOffsetY);
                                }

                                @Override
                                public Animator createAnimator(ViewGroup sceneRoot, TransitionValues startValues, TransitionValues endValues) {
                                    int scrollOffsetY = StickersAlert.this.scrollOffsetY;
                                    int startValue = (int) startValues.values.get("offset") - (int) endValues.values.get("offset");
                                    final ValueAnimator animator = ValueAnimator.ofFloat(0f, 1f);
                                    animator.setDuration(250);
                                    animator.addUpdateListener(a -> {
                                        float fraction = a.getAnimatedFraction();
                                        gridView.setAlpha(fraction);
                                        titleTextView.setAlpha(fraction);
                                        if (startValue != 0) {
                                            int value = (int) (startValue * (1f - fraction));
                                            setScrollOffsetY(scrollOffsetY + value);
                                            gridView.setTranslationY(value);
                                        }
                                    });
                                    return animator;
                                }
                            };
                            addTarget.addTarget(containerView);
                            TransitionManager.beginDelayedTransition(container, addTarget);
                        }
                        optionsButton.setVisibility(View.VISIBLE);
                        stickerSet = (TLRPC.TL_messages_stickerSet) response;
                        showEmoji = !stickerSet.set.masks;
                        checkPremiumStickers();
                        mediaDataController.preloadStickerSetThumb(stickerSet);
                        updateSendButton();
                        updateFields();
                        updateDescription();
                        adapter.notifyDataSetChanged();
                    } else {
                        dismiss();
                        if (parentFragment != null) {
                            BulletinFactory.of(parentFragment).createErrorBulletin(LocaleController.getString("AddStickersNotFound", R.string.AddStickersNotFound)).show();
                        }
                    }
                }));
            } else {
                if (adapter != null) {
                    updateSendButton();
                    updateFields();
                    adapter.notifyDataSetChanged();
                }
                updateDescription();
                mediaDataController.preloadStickerSetThumb(stickerSet);
                checkPremiumStickers();
            }
        }
        if (stickerSet != null) {
            showEmoji = !stickerSet.set.masks;
        }
        checkPremiumStickers();
    }

    private void checkPremiumStickers() {
        if (stickerSet != null) {
            stickerSet = MessagesController.getInstance(currentAccount).filterPremiumStickers(stickerSet);
            if (stickerSet == null) {
                dismiss();
            }
        }
    }

    private boolean isEmoji() {
        return stickerSet != null && stickerSet.set != null && stickerSet.set.emojis || stickerSet == null && probablyEmojis;
    }

    private void init(Context context) {
        containerView = new FrameLayout(context) {

            private int lastNotifyWidth;
            private RectF rect = new RectF();
            private boolean fullHeight;

            @Override
            public boolean onInterceptTouchEvent(MotionEvent ev) {
                if (ev.getAction() == MotionEvent.ACTION_DOWN && scrollOffsetY != 0 && ev.getY() < scrollOffsetY) {
                    dismiss();
                    return true;
                }
                return super.onInterceptTouchEvent(ev);
            }

            @Override
            public boolean onTouchEvent(MotionEvent e) {
                return !isDismissed() && super.onTouchEvent(e);
            }

            @Override
            protected void onMeasure(int widthMeasureSpec, int heightMeasureSpec) {
                int height = MeasureSpec.getSize(heightMeasureSpec);
                if (Build.VERSION.SDK_INT >= 21) {
                    ignoreLayout = true;
                    setPadding(backgroundPaddingLeft, AndroidUtilities.statusBarHeight, backgroundPaddingLeft, 0);
                    ignoreLayout = false;
                }
                if (isEmoji()) {
                    int width = gridView.getMeasuredWidth();
                    if (width == 0) {
                        width = AndroidUtilities.displaySize.x;
                    }
                    adapter.stickersPerRow = Math.max(1, width / dp(AndroidUtilities.isTablet() ? 60 : 45));
                    itemSize = (int) ((MeasureSpec.getSize(widthMeasureSpec) - dp(36)) / adapter.stickersPerRow);
                    itemHeight = itemSize;
                } else {
                    adapter.stickersPerRow = 5;
                    itemSize = (int) ((MeasureSpec.getSize(widthMeasureSpec) - dp(36)) / adapter.stickersPerRow);
                    itemHeight = dp(82);
                }
                float spansCount = adapter.stickersPerRow;
                int contentSize;
                MarginLayoutParams params = (MarginLayoutParams) gridView.getLayoutParams();
                if (importingStickers != null) {
                    contentSize = dp(48) + params.bottomMargin + Math.max(3, (int) Math.ceil(importingStickers.size() / spansCount)) * itemHeight + backgroundPaddingTop + AndroidUtilities.statusBarHeight;
                } else if (stickerSetCovereds != null) {
                    contentSize = dp(8) + params.bottomMargin + dp(60) * stickerSetCovereds.size() + adapter.stickersRowCount * itemHeight + backgroundPaddingTop + dp(24);
                } else {
                    contentSize = dp(48) + params.bottomMargin + (Math.max(isEmoji() ? 2 : 3, (stickerSet != null ? (int) Math.ceil(stickerSet.documents.size() / spansCount) : 0))) * itemHeight + backgroundPaddingTop + AndroidUtilities.statusBarHeight;
                }
                if (isEmoji()) {
                    contentSize += itemHeight * .15f;
                }
                if (descriptionTextView != null) {
                    descriptionTextView.measure(widthMeasureSpec, MeasureSpec.makeMeasureSpec(9999, MeasureSpec.AT_MOST));
                    contentSize += descriptionTextView.getMeasuredHeight();
                }
                int padding = contentSize < (height / 5f * 3.2) ? 0 : (int) (height / 5f * 2);
                if (padding != 0 && contentSize < height) {
                    padding -= (height - contentSize);
                }
                if (padding == 0) {
                    padding = backgroundPaddingTop;
                }
                if (descriptionTextView != null) {
                    padding += dp(32) + descriptionTextView.getMeasuredHeight();
                }
                if (stickerSetCovereds != null) {
                    padding += dp(8);
                }
                if (gridView.getPaddingTop() != padding) {
                    ignoreLayout = true;
                    gridView.setPadding(dp(10), padding, dp(10), dp(8));
                    emptyView.setPadding(0, padding, 0, 0);
                    ignoreLayout = false;
                }
                fullHeight = contentSize >= height;
                super.onMeasure(widthMeasureSpec, MeasureSpec.makeMeasureSpec(Math.min(contentSize, height), MeasureSpec.EXACTLY));
            }

            @Override
            protected void onLayout(boolean changed, int left, int top, int right, int bottom) {
                if (lastNotifyWidth != right - left) {
                    lastNotifyWidth = right - left;
                    if (adapter != null && stickerSetCovereds != null) {
                        adapter.notifyDataSetChanged();
                    }
                }
                super.onLayout(changed, left, top, right, bottom);
                updateLayout();
            }

            @Override
            public void requestLayout() {
                if (ignoreLayout) {
                    return;
                }
                super.requestLayout();
            }

            private Boolean statusBarOpen;
            private void updateLightStatusBar(boolean open) {
                if (statusBarOpen != null && statusBarOpen == open) {
                    return;
                }
                boolean openBgLight = AndroidUtilities.computePerceivedBrightness(getThemedColor(Theme.key_dialogBackground)) > .721f;
                boolean closedBgLight = AndroidUtilities.computePerceivedBrightness(Theme.blendOver(getThemedColor(Theme.key_actionBarDefault), 0x33000000)) > .721f;
                boolean isLight = (statusBarOpen = open) ? openBgLight : closedBgLight;
                AndroidUtilities.setLightStatusBar(getWindow(), isLight);
            }

            @Override
            protected void onDraw(Canvas canvas) {
                int y = scrollOffsetY - backgroundPaddingTop + AndroidUtilities.dp(6);
                int top = scrollOffsetY - backgroundPaddingTop - AndroidUtilities.dp(13);
                int statusBarHeight = 0;
                float radProgress = 1.0f;
                if (Build.VERSION.SDK_INT >= 21) {
                    top += AndroidUtilities.statusBarHeight;
                    y += AndroidUtilities.statusBarHeight;

                    if (fullHeight) {
                        if (top + backgroundPaddingTop < AndroidUtilities.statusBarHeight * 2) {
                            int diff = Math.min(AndroidUtilities.statusBarHeight, AndroidUtilities.statusBarHeight * 2 - top - backgroundPaddingTop);
                            top -= diff;
                            radProgress = 1.0f - Math.min(1.0f, (diff * 2) / (float) AndroidUtilities.statusBarHeight);
                        }
                        if (top + backgroundPaddingTop < AndroidUtilities.statusBarHeight) {
                            statusBarHeight = Math.min(AndroidUtilities.statusBarHeight, AndroidUtilities.statusBarHeight - top - backgroundPaddingTop);
                        }
                    }
                }

                shadowDrawable.setBounds(0, top, getMeasuredWidth(), getMeasuredHeight());
                shadowDrawable.draw(canvas);

                if (radProgress != 1.0f) {
                    Theme.dialogs_onlineCirclePaint.setColor(getThemedColor(Theme.key_dialogBackground));
                    rect.set(backgroundPaddingLeft, backgroundPaddingTop + top, getMeasuredWidth() - backgroundPaddingLeft, backgroundPaddingTop + top + AndroidUtilities.dp(24));
                    canvas.drawRoundRect(rect, AndroidUtilities.dp(12) * radProgress, AndroidUtilities.dp(12) * radProgress, Theme.dialogs_onlineCirclePaint);
                }

                float statusBarProgress = statusBarHeight / (float) AndroidUtilities.statusBarHeight;

                int w = AndroidUtilities.dp(36);
                rect.set((getMeasuredWidth() - w) / 2, y, (getMeasuredWidth() + w) / 2, y + AndroidUtilities.dp(4));
                Theme.dialogs_onlineCirclePaint.setColor(getThemedColor(Theme.key_sheet_scrollUp));
                Theme.dialogs_onlineCirclePaint.setAlpha((int) (255 * Math.max(0, Math.min(1f, (y - AndroidUtilities.statusBarHeight) / (float) AndroidUtilities.dp(16)))));
                canvas.drawRoundRect(rect, AndroidUtilities.dp(2), AndroidUtilities.dp(2), Theme.dialogs_onlineCirclePaint);

                updateLightStatusBar(statusBarHeight > AndroidUtilities.statusBarHeight / 2);
                if (statusBarHeight > 0) {
                    Theme.dialogs_onlineCirclePaint.setColor(getThemedColor(Theme.key_dialogBackground));
                    canvas.drawRect(backgroundPaddingLeft, AndroidUtilities.statusBarHeight - statusBarHeight, getMeasuredWidth() - backgroundPaddingLeft, AndroidUtilities.statusBarHeight, Theme.dialogs_onlineCirclePaint);
                }
            }
        };
        containerView.setWillNotDraw(false);
        containerView.setPadding(backgroundPaddingLeft, 0, backgroundPaddingLeft, 0);

        FrameLayout.LayoutParams frameLayoutParams = new FrameLayout.LayoutParams(LayoutHelper.MATCH_PARENT, AndroidUtilities.getShadowHeight(), Gravity.TOP | Gravity.LEFT);
        frameLayoutParams.topMargin = dp(48);
        shadow[0] = new View(context);
        shadow[0].setBackgroundColor(getThemedColor(Theme.key_dialogShadowLine));
        shadow[0].setAlpha(0.0f);
        shadow[0].setVisibility(View.INVISIBLE);
        shadow[0].setTag(1);
        containerView.addView(shadow[0], frameLayoutParams);

        gridView = new RecyclerListView(context) {
            @Override
            public boolean drawChild(Canvas canvas, View child, long drawingTime) {
                if (child instanceof StickerEmojiCell) {
                    if (isEditModeEnabled) {
                        int pos = gridView.getChildViewHolder(child).getAdapterPosition();
                        canvas.save();
                        canvas.rotate(stickersShaker.getRotationValueForPos(pos), child.getLeft() + (child.getMeasuredWidth() / 2f), child.getTop() + (child.getMeasuredHeight() / 2f));
                        canvas.translate(stickersShaker.getTranslateXValueForPos(pos), stickersShaker.getTranslateYValueForPos(pos));
                        boolean result = super.drawChild(canvas, child, drawingTime);
                        canvas.restore();
                        invalidate();
                        return result;
                    }
                }
                return super.drawChild(canvas, child, drawingTime);
            }

            @Override
            public boolean onInterceptTouchEvent(MotionEvent event) {
                if (isEditModeEnabled) {
                    return super.onInterceptTouchEvent(event);
                }
                boolean result = ContentPreviewViewer.getInstance().onInterceptTouchEvent(event, gridView, 0, previewDelegate, resourcesProvider);
                return super.onInterceptTouchEvent(event) || result;
            }

            @Override
            public void requestLayout() {
                if (ignoreLayout) {
                    return;
                }
                super.requestLayout();
            }
        };
        gridView.setTag(14);
        gridView.setLayoutManager(layoutManager = new GridLayoutManager(getContext(), 5) {
            @Override
            protected boolean isLayoutRTL() {
                return stickerSetCovereds != null && LocaleController.isRTL;
            }
        });
        layoutManager.setSpanSizeLookup(new GridLayoutManager.SpanSizeLookup() {
            @Override
            public int getSpanSize(int position) {
                if (stickerSetCovereds != null && adapter.cache.get(position) instanceof Integer || position == adapter.totalItems) {
                    return adapter.stickersPerRow;
                }
                return 1;
            }
        });
        dragAndDropHelper = new ItemTouchHelper(new ItemTouchHelper.SimpleCallback(ItemTouchHelper.UP | ItemTouchHelper.DOWN | ItemTouchHelper.RIGHT | ItemTouchHelper.LEFT, 0) {

            private int movedPos = -1;

            @Override
            public boolean onMove(@NonNull RecyclerView recyclerView, @NonNull RecyclerView.ViewHolder source, @NonNull RecyclerView.ViewHolder target) {
                if (source.getItemViewType() == GridAdapter.TYPE_ADD_STICKER) {
                    return false;
                }
                if (source.getItemViewType() != target.getItemViewType()) {
                    return false;
                }
                int fromPosition = source.getAdapterPosition();
                int toPosition = target.getAdapterPosition();
                TLRPC.Document removed = stickerSet.documents.remove(fromPosition);
                stickerSet.documents.add(toPosition, removed);
                adapter.notifyItemMoved(fromPosition, toPosition);
                movedPos = toPosition;
                return true;
            }

            @Override
            public int getDragDirs(@NonNull RecyclerView recyclerView, @NonNull RecyclerView.ViewHolder viewHolder) {
                if (viewHolder.getItemViewType() == GridAdapter.TYPE_ADD_STICKER) {
                    return 0;
                }
                return super.getDragDirs(recyclerView, viewHolder);
            }

            @Override
            public void onSelectedChanged(RecyclerView.ViewHolder viewHolder, int actionState) {
                super.onSelectedChanged(viewHolder, actionState);
                if (actionState == ItemTouchHelper.ACTION_STATE_IDLE && draggedDocument != null && movedPos > 0) {
                    TLRPC.TL_stickers_changeStickerPosition req = new TLRPC.TL_stickers_changeStickerPosition();
                    req.position = movedPos;
                    req.sticker = MediaDataController.getInputStickerSetItem(draggedDocument, "").document;
                    AndroidUtilities.runOnUIThread(() -> ConnectionsManager.getInstance(UserConfig.selectedAccount).sendRequest(req, (response, error) -> AndroidUtilities.runOnUIThread(() -> {
                        if (response instanceof TLRPC.TL_messages_stickerSet) {
                            MediaDataController.getInstance(UserConfig.selectedAccount).toggleStickerSet(null, response, 2, null, false, false);
                        }
                    })), 200);
                    movedPos = -1;
                    draggedDocument = null;
                } else if (actionState == ItemTouchHelper.ACTION_STATE_DRAG) {
                    draggedDocument = ((StickerEmojiCell) viewHolder.itemView).getSticker();
                }
            }

            @Override
            public void onSwiped(@NonNull RecyclerView.ViewHolder viewHolder, int direction) {

            }
        });
        gridView.setAdapter(adapter = new GridAdapter(context));
        gridView.setVerticalScrollBarEnabled(false);
        gridView.addItemDecoration(new RecyclerView.ItemDecoration() {
            @Override
            public void getItemOffsets(Rect outRect, View view, RecyclerView parent, RecyclerView.State state) {
                outRect.left = 0;
                outRect.right = 0;
                outRect.bottom = 0;
                outRect.top = 0;
            }
        });
        gridView.setPadding(dp(10), 0, dp(10), 0);
        gridView.setClipToPadding(false);
        gridView.setEnabled(true);
        gridView.setGlowColor(getThemedColor(Theme.key_dialogScrollGlow));

        gridView.setOnTouchListener((v, event) -> {
            if (isEditModeEnabled) {
                return false;
            }
            return ContentPreviewViewer.getInstance().onTouch(event, gridView, 0, stickersOnItemClickListener, previewDelegate, resourcesProvider);
        });
        gridView.setOnScrollListener(new RecyclerView.OnScrollListener() {
            @Override
            public void onScrolled(RecyclerView recyclerView, int dx, int dy) {
                updateLayout();
            }
        });
        stickersOnItemClickListener = (view, position) -> {
            if (view instanceof AddStickerBtnView) {
                StickersDialogs.showAddStickerDialog(stickerSet, view, parentFragment, resourcesProvider);
                return;
            }
            if (isEditModeEnabled) {
                return;
            }
            if (stickerSetCovereds != null) {
                TLRPC.StickerSetCovered pack = adapter.positionsToSets.get(position);
                if (pack != null) {
                    ignoreMasterDismiss = true;
                    dismiss();
                    TLRPC.TL_inputStickerSetID inputStickerSetID = new TLRPC.TL_inputStickerSetID();
                    inputStickerSetID.access_hash = pack.set.access_hash;
                    inputStickerSetID.id = pack.set.id;
                    StickersAlert alert = new StickersAlert(parentActivity, parentFragment, inputStickerSetID, null, null, resourcesProvider);
                    if (masterDismissListener != null) {
                        alert.setOnDismissListener(di -> masterDismissListener.run());
                    }
                    alert.show();
                }
            } else if (importingStickersPaths != null) {
                if (position < 0 || position >= importingStickersPaths.size()) {
                    return;
                }
                selectedStickerPath = importingStickersPaths.get(position);
                if (!selectedStickerPath.validated) {
                    return;
                }
                stickerEmojiTextView.setText(Emoji.replaceEmoji(selectedStickerPath.emoji, stickerEmojiTextView.getPaint().getFontMetricsInt(), dp(30), false));
                stickerImageView.setImage(ImageLocation.getForPath(selectedStickerPath.path), null, null, null, null, null, selectedStickerPath.animated ? "tgs" : null, 0, null);
                FrameLayout.LayoutParams layoutParams = (FrameLayout.LayoutParams) stickerPreviewLayout.getLayoutParams();
                layoutParams.topMargin = scrollOffsetY;
                stickerPreviewLayout.setLayoutParams(layoutParams);
                stickerPreviewLayout.setVisibility(View.VISIBLE);
                AnimatorSet animatorSet = new AnimatorSet();
                animatorSet.playTogether(ObjectAnimator.ofFloat(stickerPreviewLayout, View.ALPHA, 0.0f, 1.0f));
                animatorSet.setDuration(200);
                animatorSet.start();
            } else {
                if (stickerSet == null || position < 0 || position >= stickerSet.documents.size()) {
                    return;
                }
                selectedSticker = stickerSet.documents.get(position);

                boolean set = false;
                for (int a = 0; a < selectedSticker.attributes.size(); a++) {
                    TLRPC.DocumentAttribute attribute = selectedSticker.attributes.get(a);
                    if (attribute instanceof TLRPC.TL_documentAttributeSticker) {
                        if (attribute.alt != null && attribute.alt.length() > 0) {
                            stickerEmojiTextView.setText(Emoji.replaceEmoji(attribute.alt, stickerEmojiTextView.getPaint().getFontMetricsInt(), dp(30), false));
                            set = true;
                        }
                        break;
                    }
                }
                if (!set) {
                    stickerEmojiTextView.setText(Emoji.replaceEmoji(MediaDataController.getInstance(currentAccount).getEmojiForSticker(selectedSticker.id), stickerEmojiTextView.getPaint().getFontMetricsInt(), dp(30), false));
                }

                if ((stickerSet == null || stickerSet.set == null || !stickerSet.set.emojis) && !ContentPreviewViewer.getInstance().showMenuFor(view)) {
                    TLRPC.PhotoSize thumb = FileLoader.getClosestPhotoSizeWithSize(selectedSticker.thumbs, 90);
                    stickerImageView.getImageReceiver().setImage(ImageLocation.getForDocument(selectedSticker), null, ImageLocation.getForDocument(thumb, selectedSticker), null, "webp", stickerSet, 1);
                    FrameLayout.LayoutParams layoutParams = (FrameLayout.LayoutParams) stickerPreviewLayout.getLayoutParams();
                    layoutParams.topMargin = scrollOffsetY;
                    stickerPreviewLayout.setLayoutParams(layoutParams);
                    stickerPreviewLayout.setVisibility(View.VISIBLE);
                    AnimatorSet animatorSet = new AnimatorSet();
                    animatorSet.playTogether(ObjectAnimator.ofFloat(stickerPreviewLayout, View.ALPHA, 0.0f, 1.0f));
                    animatorSet.setDuration(200);
                    animatorSet.start();
                }
            }
        };
        gridView.setOnItemClickListener(stickersOnItemClickListener);
        containerView.addView(gridView, LayoutHelper.createFrame(LayoutHelper.MATCH_PARENT, LayoutHelper.MATCH_PARENT, Gravity.TOP | Gravity.LEFT, 0, 48, 0, 48));

        emptyView = new FrameLayout(context) {
            @Override
            public void requestLayout() {
                if (ignoreLayout) {
                    return;
                }
                super.requestLayout();
            }
        };
        containerView.addView(emptyView, LayoutHelper.createFrame(LayoutHelper.MATCH_PARENT, LayoutHelper.MATCH_PARENT, Gravity.TOP | Gravity.LEFT, 0, 0, 0, 48));
        gridView.setEmptyView(emptyView);
        emptyView.setOnTouchListener((v, event) -> true);

        titleTextView = new LinkSpanDrawable.LinksTextView(context);
        titleTextView.setLines(1);
        titleTextView.setSingleLine(true);
        titleTextView.setTextColor(getThemedColor(Theme.key_dialogTextBlack));
        titleTextView.setTextSize(TypedValue.COMPLEX_UNIT_DIP, 20);
        titleTextView.setLinkTextColor(getThemedColor(Theme.key_dialogTextLink));
        titleTextView.setEllipsize(TextUtils.TruncateAt.END);
        titleTextView.setPadding(dp(18), dp(6), dp(18), dp(6));
        titleTextView.setGravity(Gravity.CENTER_VERTICAL);
        titleTextView.setTypeface(AndroidUtilities.getTypeface("fonts/rmedium.ttf"));
        containerView.addView(titleTextView, LayoutHelper.createFrame(LayoutHelper.MATCH_PARENT, 50, Gravity.LEFT | Gravity.TOP, 0, 0, 40, 0));

        optionsButton = new ActionBarMenuItem(context, null, 0, getThemedColor(Theme.key_sheet_other), resourcesProvider);
        optionsButton.setLongClickEnabled(false);
        optionsButton.setSubMenuOpenSide(2);
        optionsButton.setIcon(R.drawable.ic_ab_other);
        optionsButton.setBackgroundDrawable(Theme.createSelectorDrawable(getThemedColor(Theme.key_player_actionBarSelector), 1));
        containerView.addView(optionsButton, LayoutHelper.createFrame(40, 40, Gravity.TOP | Gravity.RIGHT, 0, 5, 5, 0));
        optionsButton.addSubItem(1, R.drawable.msg_share, LocaleController.getString("StickersShare", R.string.StickersShare));
        optionsButton.addSubItem(2, R.drawable.msg_link, LocaleController.getString("CopyLink", R.string.CopyLink));
<<<<<<< HEAD
        optionsButton.addSubItem(3, R.drawable.msg_qrcode, LocaleController.getString("ShareQRCode", R.string.ShareQRCode));
        optionsButton.addSubItem(menu_archive, R.drawable.msg_archive, LocaleController.getString("Archive", R.string.Archive));
        if (!NaConfig.INSTANCE.getExternalStickerCache().String().isBlank()) {
            optionsButton.addSubItem(menuRefreshExternalCache, R.drawable.menu_views_reposts, LocaleController.getString(R.string.ExternalStickerCacheRefresh));
            optionsButton.addSubItem(menuDeleteExternalCache, R.drawable.msg_delete, LocaleController.getString(R.string.ExternalStickerCacheDelete));
        }

        optionsButton.setOnClickListener(v -> optionsButton.toggleSubMenu());
=======

        optionsButton.setOnClickListener(v -> {
            checkOptions();
            optionsButton.toggleSubMenu();
        });
>>>>>>> a906f12a
        optionsButton.setDelegate(this::onSubItemClick);
        optionsButton.setContentDescription(LocaleController.getString("AccDescrMoreOptions", R.string.AccDescrMoreOptions));
        optionsButton.setVisibility(inputStickerSet != null ? View.VISIBLE : View.GONE);

        RadialProgressView progressView = new RadialProgressView(context);
        emptyView.addView(progressView, LayoutHelper.createFrame(LayoutHelper.WRAP_CONTENT, LayoutHelper.WRAP_CONTENT, Gravity.CENTER));

        frameLayoutParams = new FrameLayout.LayoutParams(LayoutHelper.MATCH_PARENT, AndroidUtilities.getShadowHeight(), Gravity.BOTTOM | Gravity.LEFT);
        frameLayoutParams.bottomMargin = dp(48);
        shadow[1] = new View(context);
        shadow[1].setBackgroundColor(getThemedColor(Theme.key_dialogShadowLine));
        containerView.addView(shadow[1], frameLayoutParams);

        pickerBottomLayout = new AnimatedTextView(context);
        pickerBottomLayout.setBackground(Theme.createSelectorWithBackgroundDrawable(getThemedColor(Theme.key_dialogBackground), getThemedColor(Theme.key_listSelector)));
        pickerBottomLayout.setTextColor(getThemedColor(buttonTextColorKey = Theme.key_dialogTextBlue2));
        pickerBottomLayout.setTextSize(dp(14));
        pickerBottomLayout.setPadding(dp(18), 0, dp(18), 0);
        pickerBottomLayout.setTypeface(AndroidUtilities.getTypeface(AndroidUtilities.TYPEFACE_ROBOTO_MEDIUM));
        pickerBottomLayout.setGravity(Gravity.CENTER);

        pickerBottomFrameLayout = new FrameLayout(context);
        pickerBottomFrameLayout.addView(pickerBottomLayout, LayoutHelper.createFrame(LayoutHelper.MATCH_PARENT, 48));
        containerView.addView(pickerBottomFrameLayout, LayoutHelper.createFrame(LayoutHelper.MATCH_PARENT, LayoutHelper.WRAP_CONTENT, Gravity.LEFT | Gravity.BOTTOM));

        premiumButtonView = new PremiumButtonView(context, false, resourcesProvider);
        premiumButtonView.setIcon(R.raw.unlock_icon);
        premiumButtonView.setVisibility(View.INVISIBLE);
        containerView.addView(premiumButtonView, LayoutHelper.createFrame(LayoutHelper.MATCH_PARENT, 48, Gravity.BOTTOM | Gravity.FILL_HORIZONTAL, 8, 0, 8, 8));

        stickerPreviewLayout = new FrameLayout(context);
        stickerPreviewLayout.setVisibility(View.GONE);
        stickerPreviewLayout.setSoundEffectsEnabled(false);
        containerView.addView(stickerPreviewLayout, LayoutHelper.createFrame(LayoutHelper.MATCH_PARENT, LayoutHelper.MATCH_PARENT));
        stickerPreviewLayout.setOnClickListener(v -> hidePreview());

        stickerImageView = new BackupImageView(context);
        stickerImageView.setAspectFit(true);
        stickerImageView.setLayerNum(7);
        stickerPreviewLayout.addView(stickerImageView);

        stickerEmojiTextView = new EmojiTextView(context);
        stickerEmojiTextView.setTextSize(TypedValue.COMPLEX_UNIT_DIP, 30);
        stickerEmojiTextView.setGravity(Gravity.BOTTOM | Gravity.RIGHT);
        stickerPreviewLayout.addView(stickerEmojiTextView);

        previewSendButton = new TextView(context);
        previewSendButton.setTextSize(TypedValue.COMPLEX_UNIT_DIP, 14);
        previewSendButton.setTextColor(getThemedColor(Theme.key_dialogTextBlue2));
        previewSendButton.setBackground(Theme.createSelectorWithBackgroundDrawable(getThemedColor(Theme.key_dialogBackground), getThemedColor(Theme.key_listSelector)));
        previewSendButton.setGravity(Gravity.CENTER);
        previewSendButton.setPadding(dp(29), 0, dp(29), 0);
        previewSendButton.setTypeface(AndroidUtilities.getTypeface(AndroidUtilities.TYPEFACE_ROBOTO_MEDIUM));
        stickerPreviewLayout.addView(previewSendButton, LayoutHelper.createFrame(LayoutHelper.MATCH_PARENT, 48, Gravity.BOTTOM | Gravity.LEFT));
        previewSendButton.setOnClickListener(v -> {
            if (importingStickersPaths != null) {
                removeSticker(selectedStickerPath);
                hidePreview();
                selectedStickerPath = null;
            } else {
                delegate.onStickerSelected(selectedSticker, null, stickerSet, null, clearsInputField, true, 0);
                dismiss();
            }
        });

        frameLayoutParams = new FrameLayout.LayoutParams(LayoutHelper.MATCH_PARENT, AndroidUtilities.getShadowHeight(), Gravity.BOTTOM | Gravity.LEFT);
        frameLayoutParams.bottomMargin = dp(48);
        previewSendButtonShadow = new View(context);
        previewSendButtonShadow.setBackgroundColor(getThemedColor(Theme.key_dialogShadowLine));
        stickerPreviewLayout.addView(previewSendButtonShadow, frameLayoutParams);

        NotificationCenter.getGlobalInstance().addObserver(this, NotificationCenter.emojiLoaded);
        if (importingStickers != null) {
            NotificationCenter.getInstance(currentAccount).addObserver(this, NotificationCenter.fileUploaded);
            NotificationCenter.getInstance(currentAccount).addObserver(this, NotificationCenter.fileUploadFailed);
        }
        NotificationCenter.getInstance(currentAccount).addObserver(this, NotificationCenter.stickersDidLoad);

        updateFields();
        updateSendButton();
        updateDescription();
        updateColors();
        adapter.notifyDataSetChanged();
    }

    private void updateDescription() {
        if (containerView == null) {
            return;
        }
        if (!UserConfig.getInstance(currentAccount).isPremium() && MessageObject.isPremiumEmojiPack(stickerSet)) {
//            descriptionTextView = new TextView(getContext());
//            descriptionTextView.setTextColor(getThemedColor(Theme.key_chat_emojiPanelTrendingDescription));
//            descriptionTextView.setTextSize(TypedValue.COMPLEX_UNIT_DIP, 13);
//            descriptionTextView.setPadding(AndroidUtilities.dp(18), 0, AndroidUtilities.dp(18), 0);
//            descriptionTextView.setText(AndroidUtilities.replaceTags(LocaleController.getString("PremiumPreviewEmojiPack", R.string.PremiumPreviewEmojiPack)));
//            containerView.addView(descriptionTextView, LayoutHelper.createFrame(LayoutHelper.MATCH_PARENT, LayoutHelper.WRAP_CONTENT, Gravity.LEFT | Gravity.TOP, 0, 50, 40, 0));
        }
    }

    private void checkOptions() {
        final MediaDataController mediaDataController = MediaDataController.getInstance(currentAccount);
        boolean notInstalled = stickerSet == null || !mediaDataController.isStickerPackInstalled(stickerSet.set.id);
        if (stickerSet != null && stickerSet.set != null && stickerSet.set.creator && deleteItem == null && !DISABLE_STICKER_EDITOR) {
            optionsButton.addSubItem(3, R.drawable.tabs_reorder, LocaleController.getString(R.string.StickersReorder));
            optionsButton.addSubItem(4, R.drawable.msg_edit, LocaleController.getString(R.string.EditName));
            if (notInstalled) {
                deleteItem = optionsButton.addSubItem(5, R.drawable.msg_delete, LocaleController.getString(R.string.Delete));
            } else {
                ActionBarPopupWindow.ActionBarPopupWindowLayout moreDeleteOptions = new ActionBarPopupWindow.ActionBarPopupWindowLayout(getContext(), 0, resourcesProvider);
                moreDeleteOptions.setFitItems(true);
                ActionBarMenuSubItem backItem = ActionBarMenuItem.addItem(moreDeleteOptions, R.drawable.msg_arrow_back, LocaleController.getString(R.string.Back), false, resourcesProvider);
                backItem.setOnClickListener(view -> optionsButton.getPopupLayout().getSwipeBack().closeForeground());
                ActionBarMenuSubItem deleteForeverItem = ActionBarMenuItem.addItem(moreDeleteOptions, 0, LocaleController.getString(R.string.StickersDeleteForEveryone), false, resourcesProvider);
                int redColor = getThemedColor(Theme.key_text_RedBold);
                deleteForeverItem.setColors(redColor, redColor);
                deleteForeverItem.setSelectorColor(Theme.multAlpha(redColor, .1f));
                ActionBarMenuSubItem deleteForMe = ActionBarMenuItem.addItem(moreDeleteOptions, 0, LocaleController.getString(R.string.StickersRemoveForMe), false, resourcesProvider);
                deleteForMe.setOnClickListener(v -> {
                    optionsButton.closeSubMenu();
                    dismiss();
                    MediaDataController.getInstance(currentAccount).toggleStickerSet(getContext(), stickerSet, 1, parentFragment, true, true);
                });
                deleteForeverItem.setOnClickListener(v -> {
                    optionsButton.closeSubMenu();
                    StickersDialogs.showDeleteForEveryOneDialog(stickerSet.set, resourcesProvider, getContext(), () -> {
                        dismiss();
                        MediaDataController.getInstance(currentAccount).toggleStickerSet(getContext(), stickerSet, 1, parentFragment, false, false);
                    });
                });
                deleteItem = optionsButton.addSwipeBackItem(R.drawable.msg_delete, null, LocaleController.getString(R.string.Delete), moreDeleteOptions);
            }
            optionsButton.addColoredGap();
            View stickersBotBtn = new MessageContainsEmojiButton(currentAccount, getContext(), resourcesProvider, new ArrayList<>(), MessageContainsEmojiButton.STICKERS_BOT_TYPE);
            stickersBotBtn.setOnClickListener(v -> {
                optionsButton.closeSubMenu();
                dismiss();
                AndroidUtilities.runOnUIThread(() -> MessagesController.getInstance(currentAccount).openByUserName("stickers", parentFragment, 1), 200);
            });
            stickersBotBtn.setTag(R.id.fit_width_tag, 1);
            optionsButton.addSubItem(stickersBotBtn, LayoutHelper.MATCH_PARENT, LayoutHelper.WRAP_CONTENT);

            int redColor = getThemedColor(Theme.key_text_RedBold);
            deleteItem.setColors(redColor, redColor);
            deleteItem.setSelectorColor(Theme.multAlpha(redColor, .1f));
            if (deleteItem.getRightIcon() != null) {
                deleteItem.getRightIcon().setColorFilter(redColor);
            }
        }
    }

    private void updateSendButton() {
        int size = (int) (Math.min(AndroidUtilities.displaySize.x, AndroidUtilities.displaySize.y) / 2 / AndroidUtilities.density);
        if (importingStickers != null) {
            previewSendButton.setText(LocaleController.getString("ImportStickersRemove", R.string.ImportStickersRemove));
            previewSendButton.setTextColor(getThemedColor(Theme.key_text_RedBold));
            stickerImageView.setLayoutParams(LayoutHelper.createFrame(size, size, Gravity.CENTER, 0, 0, 0, 30));
            stickerEmojiTextView.setLayoutParams(LayoutHelper.createFrame(size, size, Gravity.CENTER, 0, 0, 0, 30));
            previewSendButton.setVisibility(View.VISIBLE);
            previewSendButtonShadow.setVisibility(View.VISIBLE);
        } else if (delegate != null && (stickerSet == null || !stickerSet.set.masks)) {
            previewSendButton.setText(LocaleController.getString("SendSticker", R.string.SendSticker));
            stickerImageView.setLayoutParams(LayoutHelper.createFrame(size, size, Gravity.CENTER, 0, 0, 0, 30));
            stickerEmojiTextView.setLayoutParams(LayoutHelper.createFrame(size, size, Gravity.CENTER, 0, 0, 0, 30));
            previewSendButton.setVisibility(View.VISIBLE);
            previewSendButtonShadow.setVisibility(View.VISIBLE);
        } else {
            previewSendButton.setText(LocaleController.getString("Close", R.string.Close));
            stickerImageView.setLayoutParams(LayoutHelper.createFrame(size, size, Gravity.CENTER));
            stickerEmojiTextView.setLayoutParams(LayoutHelper.createFrame(size, size, Gravity.CENTER));
            previewSendButton.setVisibility(View.GONE);
            previewSendButtonShadow.setVisibility(View.GONE);
        }
    }

    private void removeSticker(SendMessagesHelper.ImportingSticker sticker) {
        int idx = importingStickersPaths.indexOf(sticker);
        if (idx >= 0) {
            importingStickersPaths.remove(idx);
            adapter.notifyItemRemoved(idx);
            if (importingStickersPaths.isEmpty()) {
                dismiss();
                return;
            }
            updateFields();
        }
    }

    public void setInstallDelegate(StickersAlertInstallDelegate stickersAlertInstallDelegate) {
        installDelegate = stickersAlertInstallDelegate;
    }

    public void setCustomButtonDelegate(StickersAlertCustomButtonDelegate customButtonDelegate) {
        this.customButtonDelegate = customButtonDelegate;
        updateFields();
    }

    private void onSubItemClick(int id) {
        if (stickerSet == null) {
            return;
        }
        String stickersUrl;
        if (stickerSet.set != null && stickerSet.set.emojis) {
            stickersUrl = "https://" + MessagesController.getInstance(currentAccount).linkPrefix + "/addemoji/" + stickerSet.set.short_name;
        } else {
            stickersUrl = "https://" + MessagesController.getInstance(currentAccount).linkPrefix + "/addstickers/" + stickerSet.set.short_name;
        }
        if (id == 1) {
            Context context = parentActivity;
            if (context == null && parentFragment != null) {
                context = parentFragment.getParentActivity();
            }
            if (context == null) {
                context = getContext();
            }
            ShareAlert alert = new ShareAlert(context, null, stickersUrl, false, stickersUrl, false, resourcesProvider) {
                @Override
                public void dismissInternal() {
                    super.dismissInternal();
                    if (parentFragment instanceof ChatActivity) {
                        AndroidUtilities.requestAdjustResize(parentFragment.getParentActivity(), parentFragment.getClassGuid());
                        if (((ChatActivity) parentFragment).getChatActivityEnterView().getVisibility() == View.VISIBLE) {
                            parentFragment.getFragmentView().requestLayout();
                        }
                    }
                }

                @Override
                protected void onSend(LongSparseArray<TLRPC.Dialog> dids, int count, TLRPC.TL_forumTopic topic) {
                    AndroidUtilities.runOnUIThread(() -> {
                        UndoView undoView;
                        if (parentFragment instanceof ChatActivity) {
                            undoView = ((ChatActivity) parentFragment).getUndoView();
                        } else if (parentFragment instanceof ProfileActivity) {
                            undoView = ((ProfileActivity) parentFragment).getUndoView();
                        } else {
                            undoView = null;
                        }
                        if (undoView != null) {
                            if (dids.size() == 1) {
                                undoView.showWithAction(dids.valueAt(0).id, UndoView.ACTION_FWD_MESSAGES, count);
                            } else {
                                undoView.showWithAction(0, UndoView.ACTION_FWD_MESSAGES, count, dids.size(), null, null);
                            }
                        }
                    }, 100);
                }
            };
            if (parentFragment != null) {
                parentFragment.showDialog(alert);
                if (parentFragment instanceof ChatActivity) {
                    alert.setCalcMandatoryInsets(((ChatActivity) parentFragment).isKeyboardVisible());
                }
            } else {
                alert.show();
            }
        } else if (id == 2) {
            try {
                AndroidUtilities.addToClipboard(stickersUrl);
                BulletinFactory.of((FrameLayout) containerView, resourcesProvider).createCopyLinkBulletin().show();
            } catch (Exception e) {
                FileLog.e(e);
            }
        } else if (id == 3) {
<<<<<<< HEAD
            for (int i = 0, size = gridView.getChildCount(); i < size; i++) {
                final View child = gridView.getChildAt(i);
                if (child instanceof StickerEmojiCell) {
                    Bitmap bitmap = ((StickerEmojiCell) child).getImageView().getBitmap();
                    if (bitmap == null) continue;
                    ProxyUtil.showQrDialog(getContext(), stickersUrl, imageSize -> Bitmap.createScaledBitmap(bitmap,imageSize,imageSize, true));
                    return;
                }
            }
            ProxyUtil.showQrDialog(getContext(), stickersUrl);
        } else if (id == menu_archive) {
            dismiss();
            MediaDataController.getInstance(currentAccount).toggleStickerSet(parentActivity, stickerSet, 1, parentFragment, false, true);
        } else if (id == menuRefreshExternalCache) {
            // Na: [ExternalStickerCache] force refresh cache files
            ExternalStickerCacheHelper.refreshCacheFiles(stickerSet);
        } else if (id == menuDeleteExternalCache) {
            // Na: [ExternalStickerCache] delete cache files
            ExternalStickerCacheHelper.deleteCacheFiles(stickerSet);
=======
            enableEditMode();
        } else if (id == 4) {
            StickersDialogs.showNameEditorDialog(stickerSet.set, resourcesProvider, getContext(), arg -> {
                titleTextView.setText(arg);
            });
        } else if (id == 5) {
            StickersDialogs.showDeleteForEveryOneDialog(stickerSet.set, resourcesProvider, getContext(), () -> {
                dismiss();
                MediaDataController.getInstance(currentAccount).toggleStickerSet(getContext(), stickerSet, 1, parentFragment, false, false);
            });
>>>>>>> a906f12a
        }
    }

    private void updateFields() {
        if (titleTextView == null) {
            return;
        }
        if (stickerSet != null && stickerSet.set != null) {

            SpannableStringBuilder stringBuilder = null;
            CharSequence title = stickerSet.set.title;
            title = Emoji.replaceEmoji(title, titleTextView.getPaint().getFontMetricsInt(), dp(18), false);
            try {
                if (urlPattern == null) {
                    urlPattern = Pattern.compile("@[a-zA-Z\\d_]{1,32}");
                }
                Matcher matcher = urlPattern.matcher(title);
                while (matcher.find()) {
                    if (stringBuilder == null) {
                        stringBuilder = new SpannableStringBuilder(title);
                    }
                    int start = matcher.start();
                    int end = matcher.end();
                    if (stickerSet.set.title.charAt(start) != '@') {
                        start++;
                    }
                    URLSpanNoUnderline url = new URLSpanNoUnderline(title.subSequence(start + 1, end).toString()) {
                        @Override
                        public void onClick(View widget) {
                            MessagesController.getInstance(currentAccount).openByUserName(getURL(), parentFragment, 1);
                            dismiss();
                        }
                    };
                    stringBuilder.setSpan(url, start, end, 0);
                }
                if (stringBuilder != null) {
                    title = stringBuilder;
                }
            } catch (Exception e) {
                FileLog.e(e);
            }
            titleTextView.setText(title);

            if (isEmoji()) {
                int width = gridView.getMeasuredWidth();
                if (width == 0) {
                    width = AndroidUtilities.displaySize.x;
                }
                adapter.stickersPerRow = Math.max(1, width / dp(AndroidUtilities.isTablet() ? 60 : 45));
            } else {
                adapter.stickersPerRow = 5;
            }
            layoutManager.setSpanCount(adapter.stickersPerRow);

            if (stickerSet != null && stickerSet.set != null && stickerSet.set.emojis && !UserConfig.getInstance(currentAccount).isPremium() && customButtonDelegate == null) {
                boolean hasPremiumEmoji = false;
                if (stickerSet.documents != null) {
                    for (int i = 0; i < stickerSet.documents.size(); ++i) {
                        if (!MessageObject.isFreeEmoji(stickerSet.documents.get(i))) {
                            hasPremiumEmoji = true;
                            break;
                        }
                    }
                }

                if (hasPremiumEmoji) {
                    premiumButtonView.setVisibility(View.VISIBLE);
                    pickerBottomLayout.setBackground(null);

                    setButton(null, null, -1);
                    premiumButtonView.setButton(LocaleController.getString(R.string.UnlockPremiumEmoji), e -> {
                        if (parentFragment != null) {
                            new PremiumFeatureBottomSheet(parentFragment, PremiumPreviewFragment.PREMIUM_FEATURE_ANIMATED_EMOJI, false).show();
                        } else if (getContext() instanceof LaunchActivity) {
                            ((LaunchActivity) getContext()).presentFragment(new PremiumPreviewFragment(null));
                        }
                    });

                    return;
                }
            } else {
                premiumButtonView.setVisibility(View.INVISIBLE);
            }

            final MediaDataController mediaDataController = MediaDataController.getInstance(currentAccount);
            boolean notInstalled;
            if (stickerSet != null && stickerSet.set != null && stickerSet.set.emojis) {
                ArrayList<TLRPC.TL_messages_stickerSet> sets = mediaDataController.getStickerSets(MediaDataController.TYPE_EMOJIPACKS);
                boolean has = false;
                for (int i = 0; sets != null && i < sets.size(); ++i) {
                    if (sets.get(i) != null && sets.get(i).set != null && sets.get(i).set.id == stickerSet.set.id) {
                        has = true;
                        break;
                    }
                }
                notInstalled = !has;
            } else {
                notInstalled = stickerSet == null || stickerSet.set == null || !mediaDataController.isStickerPackInstalled(stickerSet.set.id);
            }

            if (customButtonDelegate != null) {
                setButton(v -> {
                    if (customButtonDelegate.onCustomButtonPressed()) {
                        dismiss();
                    }
                }, customButtonDelegate.getCustomButtonText(), customButtonDelegate.getCustomButtonTextColorKey(), customButtonDelegate.getCustomButtonColorKey(), customButtonDelegate.getCustomButtonRippleColorKey());
                return;
            }
            if (notInstalled) {
                int type = MediaDataController.TYPE_IMAGE;
                if (stickerSet != null && stickerSet.set != null && stickerSet.set.emojis) {
                    type = MediaDataController.TYPE_EMOJIPACKS;
                } else if (stickerSet != null && stickerSet.set != null && stickerSet.set.masks) {
                    type = MediaDataController.TYPE_MASK;
                }
                if (!mediaDataController.areStickersLoaded(type)) {
                    mediaDataController.checkStickers(type);
                    setButton(null, "", -1, -1, -1);
                    return;
                }
            }
            if (notInstalled) {
                optionsButton.hideSubItem(menu_archive);
                String text;
                if (stickerSet != null && stickerSet.set != null && stickerSet.set.masks) {
                    text = LocaleController.formatPluralString("AddManyMasksCount", stickerSet.documents == null ? 0 : stickerSet.documents.size());
                } else if (stickerSet != null && stickerSet.set != null && stickerSet.set.emojis) {
                    text = LocaleController.formatPluralString("AddManyEmojiCount", stickerSet.documents == null ? 0 : stickerSet.documents.size());
                } else {
                    text = LocaleController.formatPluralString("AddManyStickersCount", stickerSet == null || stickerSet.documents == null ? 0 : stickerSet.documents.size());
                }
                setButton(v -> {
                    dismiss();
                    if (installDelegate != null) {
                        installDelegate.onStickerSetInstalled();
                    }
                    if (inputStickerSet == null || MediaDataController.getInstance(currentAccount).cancelRemovingStickerSet(inputStickerSet.id)) {
                        return;
                    }
                    TLRPC.TL_messages_installStickerSet req = new TLRPC.TL_messages_installStickerSet();
                    req.stickerset = inputStickerSet;
                    ConnectionsManager.getInstance(currentAccount).sendRequest(req, (response, error) -> AndroidUtilities.runOnUIThread(() -> {
                        int type = MediaDataController.TYPE_IMAGE;
                        if (stickerSet.set.masks) {
                            type = MediaDataController.TYPE_MASK;
                        } else if (stickerSet.set.emojis) {
                            type = MediaDataController.TYPE_EMOJIPACKS;
                        }
                        try {
                            if (error == null) {
                                if (showTooltipWhenToggle) {
                                    Bulletin.make(parentFragment, new StickerSetBulletinLayout(pickerBottomFrameLayout.getContext(), stickerSet, StickerSetBulletinLayout.TYPE_ADDED, null, resourcesProvider), Bulletin.DURATION_SHORT).show();
                                }
                                if (response instanceof TLRPC.TL_messages_stickerSetInstallResultArchive) {
                                    MediaDataController.getInstance(currentAccount).processStickerSetInstallResultArchive(parentFragment, true, type, (TLRPC.TL_messages_stickerSetInstallResultArchive) response);
                                }
                            } else {
                                Toast.makeText(getContext(), LocaleController.getString("ErrorOccurred", R.string.ErrorOccurred), Toast.LENGTH_SHORT).show();
                            }
                        } catch (Exception e) {
                            FileLog.e(e);
                        }
                        MediaDataController.getInstance(currentAccount).loadStickers(type, false, true);
                    }));
                }, text, Theme.key_featuredStickers_buttonText, Theme.key_featuredStickers_addButton, Theme.key_featuredStickers_addButtonPressed);
            } else {
                optionsButton.showSubItem(menu_archive);
                String text;
                boolean isEditModeAvailable = stickerSet.set.creator && !DISABLE_STICKER_EDITOR;
                if (isEditModeAvailable) {
                    text = LocaleController.getString(isEditModeEnabled ? R.string.Done : R.string.EditStickers);
                } else if (stickerSet.set.masks) {
                    text = LocaleController.formatPluralString("RemoveManyMasksCount", stickerSet.documents.size());
                } else if (stickerSet.set.emojis) {
                    text = LocaleController.formatPluralString("RemoveManyEmojiCount", stickerSet.documents.size());
                } else {
                    text = LocaleController.formatPluralString("RemoveManyStickersCount", stickerSet.documents.size());
                }
                if (isEditModeAvailable) {
                    setButton(v -> {
                        if (isEditModeEnabled) {
                            disableEditMode();
                        } else {
                            enableEditMode();
                        }
                    }, text, Theme.key_featuredStickers_buttonText, Theme.key_featuredStickers_addButton, Theme.key_featuredStickers_addButtonPressed);
                } else if (stickerSet.set.official) {
                    setButton(v -> {
                        if (installDelegate != null) {
                            installDelegate.onStickerSetUninstalled();
                        }
                        dismiss();
                        MediaDataController.getInstance(currentAccount).toggleStickerSet(getContext(), stickerSet, 1, parentFragment, true, showTooltipWhenToggle);
                    }, text, Theme.key_text_RedBold);
                } else {
                    setButton(v -> {
                        if (installDelegate != null) {
                            installDelegate.onStickerSetUninstalled();
                        }
                        dismiss();
                        MediaDataController.getInstance(currentAccount).toggleStickerSet(getContext(), stickerSet, 0, parentFragment, true, showTooltipWhenToggle);
                    }, text, Theme.key_text_RedBold);
                }
            }
            adapter.notifyDataSetChanged();
        } else if (importingStickers != null) {
            titleTextView.setText(LocaleController.formatPluralString("Stickers", importingStickersPaths != null ? importingStickersPaths.size() : importingStickers.size()));
            if (uploadImportStickers == null || uploadImportStickers.isEmpty()) {
                setButton(v -> showNameEnterAlert(), LocaleController.formatString("ImportStickers", R.string.ImportStickers, LocaleController.formatPluralString("Stickers", importingStickersPaths != null ? importingStickersPaths.size() : importingStickers.size())), Theme.key_dialogTextBlue2);
                pickerBottomLayout.setEnabled(true);
            } else {
                setButton(null, LocaleController.getString("ImportStickersProcessing", R.string.ImportStickersProcessing), Theme.key_dialogTextGray2);
                pickerBottomLayout.setEnabled(false);
            }
        } else {
            String text = LocaleController.getString("Close", R.string.Close);
            setButton((v) -> dismiss(), text, Theme.key_dialogTextBlue2);
        }
    }

    private void showNameEnterAlert() {
        Context context = getContext();

        int[] state = new int[]{0};
        FrameLayout fieldLayout = new FrameLayout(context);

        AlertDialog.Builder builder = new AlertDialog.Builder(context);
        builder.setTitle(LocaleController.getString("ImportStickersEnterName", R.string.ImportStickersEnterName));
        builder.setPositiveButton(LocaleController.getString("Next", R.string.Next), (dialog, which) -> {

        });

        LinearLayout linearLayout = new LinearLayout(context);
        linearLayout.setOrientation(LinearLayout.VERTICAL);
        builder.setView(linearLayout);

        linearLayout.addView(fieldLayout, LayoutHelper.createLinear(LayoutHelper.MATCH_PARENT, 36, Gravity.TOP | Gravity.LEFT, 24, 6, 24, 0));

        TextView message = new TextView(context);

        TextView textView = new TextView(context);
        textView.setTextSize(TypedValue.COMPLEX_UNIT_DIP, 16);
        textView.setTextColor(getThemedColor(Theme.key_dialogTextHint));
        textView.setMaxLines(1);
        textView.setLines(1);
        textView.setText("t.me/addstickers/");
        textView.setInputType(InputType.TYPE_CLASS_TEXT | InputType.TYPE_TEXT_FLAG_CAP_SENTENCES);
        textView.setGravity(Gravity.LEFT | Gravity.TOP);
        textView.setSingleLine(true);
        textView.setVisibility(View.INVISIBLE);
        textView.setImeOptions(EditorInfo.IME_ACTION_DONE);
        textView.setPadding(0, dp(4), 0, 0);
        fieldLayout.addView(textView, LayoutHelper.createFrame(LayoutHelper.WRAP_CONTENT, 36, Gravity.TOP | Gravity.LEFT));

        EditTextBoldCursor editText = new EditTextBoldCursor(context);
        editText.setBackground(null);
        editText.setLineColors(Theme.getColor(Theme.key_dialogInputField), Theme.getColor(Theme.key_dialogInputFieldActivated), Theme.getColor(Theme.key_text_RedBold));
        editText.setTextSize(TypedValue.COMPLEX_UNIT_DIP, 16);
        editText.setTextColor(getThemedColor(Theme.key_dialogTextBlack));
        editText.setMaxLines(1);
        editText.setLines(1);
        editText.setInputType(InputType.TYPE_CLASS_TEXT | InputType.TYPE_TEXT_FLAG_CAP_SENTENCES);
        editText.setGravity(Gravity.LEFT | Gravity.TOP);
        editText.setSingleLine(true);
        editText.setImeOptions(EditorInfo.IME_ACTION_NEXT);
        editText.setCursorColor(getThemedColor(Theme.key_windowBackgroundWhiteBlackText));
        editText.setCursorSize(dp(20));
        editText.setCursorWidth(1.5f);
        editText.setPadding(0, dp(4), 0, 0);
        editText.addTextChangedListener(new TextWatcher() {
            @Override
            public void beforeTextChanged(CharSequence s, int start, int count, int after) {

            }

            @Override
            public void onTextChanged(CharSequence s, int start, int before, int count) {
                if (state[0] != 2) {
                    return;
                }
                checkUrlAvailable(message, editText.getText().toString(), false);
            }

            @Override
            public void afterTextChanged(Editable s) {

            }
        });
        fieldLayout.addView(editText, LayoutHelper.createFrame(LayoutHelper.MATCH_PARENT, 36, Gravity.TOP | Gravity.LEFT));
        editText.setOnEditorActionListener((view, i, keyEvent) -> {
            if (i == EditorInfo.IME_ACTION_NEXT) {
                builder.create().getButton(AlertDialog.BUTTON_POSITIVE).callOnClick();
                return true;
            }
            return false;
        });
        editText.setSelection(editText.length());

        builder.setNegativeButton(LocaleController.getString("Cancel", R.string.Cancel), (dialog, which) -> AndroidUtilities.hideKeyboard(editText));

        message.setText(AndroidUtilities.replaceTags(LocaleController.getString("ImportStickersEnterNameInfo", R.string.ImportStickersEnterNameInfo)));
        message.setTextSize(TypedValue.COMPLEX_UNIT_DIP, 14);
        message.setPadding(dp(23), dp(12), dp(23), dp(6));
        message.setTextColor(getThemedColor(Theme.key_dialogTextGray2));
        linearLayout.addView(message, LayoutHelper.createLinear(LayoutHelper.MATCH_PARENT, LayoutHelper.WRAP_CONTENT));

        final AlertDialog alertDialog = builder.create();
        alertDialog.setOnShowListener(dialog -> AndroidUtilities.runOnUIThread(() -> {
            editText.requestFocus();
            AndroidUtilities.showKeyboard(editText);
        }));
        alertDialog.show();
        editText.requestFocus();
        alertDialog.getButton(AlertDialog.BUTTON_POSITIVE).setOnClickListener(v -> {
            if (state[0] == 1) {
                return;
            }
            if (state[0] == 0) {
                state[0] = 1;
                TLRPC.TL_stickers_suggestShortName req = new TLRPC.TL_stickers_suggestShortName();
                req.title = setTitle = editText.getText().toString();
                ConnectionsManager.getInstance(currentAccount).sendRequest(req, (response, error) -> AndroidUtilities.runOnUIThread(() -> {
                    boolean set = false;
                    if (response instanceof TLRPC.TL_stickers_suggestedShortName) {
                        TLRPC.TL_stickers_suggestedShortName res = (TLRPC.TL_stickers_suggestedShortName) response;
                        if (res.short_name != null) {
                            editText.setText(res.short_name);
                            editText.setSelection(0, editText.length());
                            checkUrlAvailable(message, editText.getText().toString(), true);
                            set = true;
                        }
                    }
                    textView.setVisibility(View.VISIBLE);
                    editText.setPadding(textView.getMeasuredWidth(), dp(4), 0, 0);
                    if (!set) {
                        editText.setText("");
                    }
                    state[0] = 2;
                }));
            } else if (state[0] == 2) {
                state[0] = 3;
                if (!lastNameAvailable) {
                    AndroidUtilities.shakeView(editText);
                    editText.performHapticFeedback(HapticFeedbackConstants.KEYBOARD_TAP, HapticFeedbackConstants.FLAG_IGNORE_GLOBAL_SETTING);
                }
                AndroidUtilities.hideKeyboard(editText);
                SendMessagesHelper.getInstance(currentAccount).prepareImportStickers(setTitle, lastCheckName, importingSoftware, importingStickersPaths, (param) -> {
                    ImportingAlert importingAlert = new ImportingAlert(getContext(), lastCheckName, null, resourcesProvider);
                    importingAlert.show();
                });
                builder.getDismissRunnable().run();
                dismiss();
            }
        });
    }

    private Runnable checkRunnable;
    private String lastCheckName;
    private int checkReqId;
    private boolean lastNameAvailable;
    private String setTitle;
    private void checkUrlAvailable(TextView message, String text, boolean forceAvailable) {
        if (forceAvailable) {
            message.setText(LocaleController.getString("ImportStickersLinkAvailable", R.string.ImportStickersLinkAvailable));
            message.setTextColor(getThemedColor(Theme.key_windowBackgroundWhiteGreenText));
            lastNameAvailable = true;
            lastCheckName = text;
            return;
        }
        if (checkRunnable != null) {
            AndroidUtilities.cancelRunOnUIThread(checkRunnable);
            checkRunnable = null;
            lastCheckName = null;
            if (checkReqId != 0) {
                ConnectionsManager.getInstance(currentAccount).cancelRequest(checkReqId, true);
            }
        }
        if (TextUtils.isEmpty(text)) {
            message.setText(LocaleController.getString("ImportStickersEnterUrlInfo", R.string.ImportStickersEnterUrlInfo));
            message.setTextColor(getThemedColor(Theme.key_dialogTextGray2));
            return;
        }
        lastNameAvailable = false;
        if (text != null) {
            if (text.startsWith("_") || text.endsWith("_")) {
                message.setText(LocaleController.getString("ImportStickersLinkInvalid", R.string.ImportStickersLinkInvalid));
                message.setTextColor(getThemedColor(Theme.key_text_RedRegular));
                return;
            }
            for (int a = 0, N = text.length(); a < N; a++) {
                char ch = text.charAt(a);
                if (!(ch >= '0' && ch <= '9' || ch >= 'a' && ch <= 'z' || ch >= 'A' && ch <= 'Z' || ch == '_')) {
                    message.setText(LocaleController.getString("ImportStickersEnterUrlInfo", R.string.ImportStickersEnterUrlInfo));
                    message.setTextColor(getThemedColor(Theme.key_text_RedRegular));
                    return;
                }
            }
        }
        if (text == null || text.length() < 5) {
            message.setText(LocaleController.getString("ImportStickersLinkInvalidShort", R.string.ImportStickersLinkInvalidShort));
            message.setTextColor(getThemedColor(Theme.key_text_RedRegular));
            return;
        }
        if (text.length() > 32) {
            message.setText(LocaleController.getString("ImportStickersLinkInvalidLong", R.string.ImportStickersLinkInvalidLong));
            message.setTextColor(getThemedColor(Theme.key_text_RedRegular));
            return;
        }

        message.setText(LocaleController.getString("ImportStickersLinkChecking", R.string.ImportStickersLinkChecking));
        message.setTextColor(getThemedColor(Theme.key_windowBackgroundWhiteGrayText8));
        lastCheckName = text;
        checkRunnable = () -> {
            TLRPC.TL_stickers_checkShortName req = new TLRPC.TL_stickers_checkShortName();
            req.short_name = text;
            checkReqId = ConnectionsManager.getInstance(currentAccount).sendRequest(req, (response, error) -> AndroidUtilities.runOnUIThread(() -> {
                checkReqId = 0;
                if (lastCheckName != null && lastCheckName.equals(text)) {
                    if (error == null && response instanceof TLRPC.TL_boolTrue) {
                        message.setText(LocaleController.getString("ImportStickersLinkAvailable", R.string.ImportStickersLinkAvailable));
                        message.setTextColor(getThemedColor(Theme.key_windowBackgroundWhiteGreenText));
                        lastNameAvailable = true;
                    } else {
                        message.setText(LocaleController.getString("ImportStickersLinkTaken", R.string.ImportStickersLinkTaken));
                        message.setTextColor(getThemedColor(Theme.key_text_RedRegular));
                        lastNameAvailable = false;
                    }
                }
            }), ConnectionsManager.RequestFlagFailOnServerErrors);
        };
        AndroidUtilities.runOnUIThread(checkRunnable, 300);
    }

    @Override
    protected boolean canDismissWithSwipe() {
        return false;
    }

    @SuppressLint("NewApi")
    private void updateLayout() {
        if (gridView.getChildCount() <= 0) {
            setScrollOffsetY(gridView.getPaddingTop());
            return;
        }
        View child = gridView.getChildAt(0);
        RecyclerListView.Holder holder = (RecyclerListView.Holder) gridView.findContainingViewHolder(child);
        int top = child.getTop();
        int newOffset = 0;
        if (top >= 0 && holder != null && holder.getAdapterPosition() == 0) {
            newOffset = top;
            runShadowAnimation(0, false);
        } else {
            runShadowAnimation(0, true);
        }

//        if (layoutManager.findLastCompletelyVisibleItemPosition() == adapter.getItemCount() - 1) {
//            runShadowAnimation(1, false);
//        } else {
        runShadowAnimation(1, true);
//        }

        if (scrollOffsetY != newOffset) {
            setScrollOffsetY(newOffset);
        }
    }

    private void setScrollOffsetY(int newOffset) {
        scrollOffsetY = newOffset;
        gridView.setTopGlowOffset(newOffset);
        if (stickerSetCovereds == null) {
            titleTextView.setTranslationY(newOffset);
            if (descriptionTextView != null) {
                descriptionTextView.setTranslationY(newOffset);
            }
            if (importingStickers == null) {
                optionsButton.setTranslationY(newOffset);
            }
            shadow[0].setTranslationY(newOffset);
        }
        containerView.invalidate();
    }

    private void hidePreview() {
        AnimatorSet animatorSet = new AnimatorSet();
        animatorSet.playTogether(ObjectAnimator.ofFloat(stickerPreviewLayout, View.ALPHA, 0.0f));
        animatorSet.setDuration(200);
        animatorSet.addListener(new AnimatorListenerAdapter() {
            @Override
            public void onAnimationEnd(Animator animation) {
                stickerPreviewLayout.setVisibility(View.GONE);
                stickerImageView.setImageDrawable(null);
            }
        });
        animatorSet.start();
    }

    private void runShadowAnimation(final int num, final boolean show) {
        if (stickerSetCovereds != null) {
            return;
        }
        if (show && shadow[num].getTag() != null || !show && shadow[num].getTag() == null) {
            shadow[num].setTag(show ? null : 1);
            if (show) {
                shadow[num].setVisibility(View.VISIBLE);
            }
            if (shadowAnimation[num] != null) {
                shadowAnimation[num].cancel();
            }
            shadowAnimation[num] = new AnimatorSet();
            shadowAnimation[num].playTogether(ObjectAnimator.ofFloat(shadow[num], View.ALPHA, show ? 1.0f : 0.0f));
            shadowAnimation[num].setDuration(150);
            shadowAnimation[num].addListener(new AnimatorListenerAdapter() {
                @Override
                public void onAnimationEnd(Animator animation) {
                    if (shadowAnimation[num] != null && shadowAnimation[num].equals(animation)) {
                        if (!show) {
                            shadow[num].setVisibility(View.INVISIBLE);
                        }
                        shadowAnimation[num] = null;
                    }
                }

                @Override
                public void onAnimationCancel(Animator animation) {
                    if (shadowAnimation[num] != null && shadowAnimation[num].equals(animation)) {
                        shadowAnimation[num] = null;
                    }
                }
            });
            shadowAnimation[num].start();
        }
    }

    @Override
    public void show() {
        super.show();
        NotificationCenter.getGlobalInstance().postNotificationName(NotificationCenter.stopAllHeavyOperations, 4);
    }

    private Runnable onDismissListener;
    public void setOnDismissListener(Runnable onDismissListener) {
        this.onDismissListener = onDismissListener;
    }

    @Override
    public void dismiss() {
        super.dismiss();
        stickersShaker.stopShake(false);
        if (!ignoreMasterDismiss && masterDismissListener != null) {
            masterDismissListener.run();
        }
        if (onDismissListener != null) {
            onDismissListener.run();
        }
        if (reqId != 0) {
            ConnectionsManager.getInstance(currentAccount).cancelRequest(reqId, true);
            reqId = 0;
        }
        NotificationCenter.getGlobalInstance().removeObserver(this, NotificationCenter.emojiLoaded);
        if (importingStickers != null) {
            if (importingStickersPaths != null) {
                for (int a = 0, N = importingStickersPaths.size(); a < N; a++) {
                    SendMessagesHelper.ImportingSticker sticker = importingStickersPaths.get(a);
                    if (!sticker.validated) {
                        FileLoader.getInstance(currentAccount).cancelFileUpload(sticker.path, false);
                    }
                    if (sticker.animated) {
                        new File(sticker.path).delete();
                    }
                }
            }
            NotificationCenter.getInstance(currentAccount).removeObserver(this, NotificationCenter.fileUploaded);
            NotificationCenter.getInstance(currentAccount).removeObserver(this, NotificationCenter.fileUploadFailed);
        }
        NotificationCenter.getInstance(currentAccount).removeObserver(this, NotificationCenter.stickersDidLoad);
        NotificationCenter.getGlobalInstance().postNotificationName(NotificationCenter.startAllHeavyOperations, 4);
    }

    @Override
    protected void onStart() {
        super.onStart();
        Bulletin.addDelegate((FrameLayout) containerView, new Bulletin.Delegate() {
            @Override
            public int getBottomOffset(int tag) {
                return pickerBottomFrameLayout != null ? pickerBottomFrameLayout.getHeight() : 0;
            }
        });
    }

    @Override
    protected void onStop() {
        super.onStop();
        Bulletin.removeDelegate((FrameLayout) containerView);
    }

    @Override
    public void didReceivedNotification(int id, int account, Object... args) {
        if (id == NotificationCenter.emojiLoaded) {
            if (gridView != null) {
                int count = gridView.getChildCount();
                for (int a = 0; a < count; a++) {
                    gridView.getChildAt(a).invalidate();
                }
            }
        } else if (id == NotificationCenter.fileUploaded) {
            if (uploadImportStickers == null) {
                return;
            }
            String location = (String) args[0];
            SendMessagesHelper.ImportingSticker sticker = uploadImportStickers.get(location);
            if (sticker != null) {
                sticker.uploadMedia(currentAccount, (TLRPC.InputFile) args[1], () -> {
                    if (isDismissed()) {
                        return;
                    }
                    uploadImportStickers.remove(location);
                    if (!"application/x-tgsticker".equals(sticker.mimeType)) {
                        removeSticker(sticker);
                    } else {
                        sticker.validated = true;
                        int idx = importingStickersPaths.indexOf(sticker);
                        if (idx >= 0) {
                            RecyclerView.ViewHolder holder = gridView.findViewHolderForAdapterPosition(idx);
                            if (holder != null) {
                                ((StickerEmojiCell) holder.itemView).setSticker(sticker);
                            }
                        } else {
                            adapter.notifyDataSetChanged();
                        }
                    }
                    if (uploadImportStickers.isEmpty()) {
                        updateFields();
                    }
                });
            }
        } else if (id == NotificationCenter.fileUploadFailed) {
            if (uploadImportStickers == null) {
                return;
            }
            String location = (String) args[0];
            SendMessagesHelper.ImportingSticker sticker = uploadImportStickers.remove(location);
            if (sticker != null) {
                removeSticker(sticker);
            }
            if (uploadImportStickers.isEmpty()) {
                updateFields();
            }
        } else if (id == NotificationCenter.stickersDidLoad) {
            TLRPC.TL_messages_stickerSet newStickerSet = null;
            if (inputStickerSet != null) {
                final MediaDataController mediaDataController = MediaDataController.getInstance(currentAccount);
                if (newStickerSet == null && inputStickerSet.short_name != null) {
                    newStickerSet = mediaDataController.getStickerSetByName(inputStickerSet.short_name);
                }
                if (newStickerSet == null) {
                    newStickerSet = mediaDataController.getStickerSetById(inputStickerSet.id);
                }
            }
            if (newStickerSet != stickerSet) {
                stickerSet = newStickerSet;
                loadStickerSet();
            }
            updateFields();
        }
    }

    private void setButton(View.OnClickListener onClickListener, String title, int colorKey) {
        setButton(onClickListener, title, colorKey, -1, -1);
    }

    private void setButton(View.OnClickListener onClickListener, String title, int colorKey, int backgroundColorKey, int backgroundSelectorColorKey) {
        if (colorKey >= 0) {
            pickerBottomLayout.setTextColor(getThemedColor(buttonTextColorKey = colorKey));
        }
        pickerBottomLayout.setText(title, false);
        pickerBottomLayout.setOnClickListener(onClickListener);

        ViewGroup.MarginLayoutParams params = (ViewGroup.MarginLayoutParams) pickerBottomLayout.getLayoutParams();
        ViewGroup.MarginLayoutParams shadowParams = (ViewGroup.MarginLayoutParams) shadow[1].getLayoutParams();
        ViewGroup.MarginLayoutParams gridParams = (ViewGroup.MarginLayoutParams) gridView.getLayoutParams();
        ViewGroup.MarginLayoutParams emptyParams = (ViewGroup.MarginLayoutParams) emptyView.getLayoutParams();
        if (onClickListener == null) {
            pickerBottomLayout.setAlpha(0f);
        } else if (backgroundColorKey >= 0 && backgroundSelectorColorKey >= 0) {
            pickerBottomLayout.setBackground(Theme.createSimpleSelectorRoundRectDrawable(dp(6), getThemedColor(backgroundColorKey), getThemedColor(backgroundSelectorColorKey)));
            pickerBottomFrameLayout.setBackgroundColor(getThemedColor(Theme.key_dialogBackground));
            params.leftMargin = params.topMargin = params.rightMargin = params.bottomMargin = dp(8);
            emptyParams.bottomMargin = gridParams.bottomMargin = shadowParams.bottomMargin = dp(64);
            if (pickerBottomLayout.getAlpha() < 1f) {
                pickerBottomLayout.animate().alpha(1f).setInterpolator(CubicBezierInterpolator.EASE_OUT_QUINT).setDuration(240).start();
            }
        } else {
            pickerBottomLayout.setBackground(Theme.createSelectorWithBackgroundDrawable(getThemedColor(Theme.key_dialogBackground), Theme.multAlpha(getThemedColor(Theme.key_text_RedBold), .1f)));
            pickerBottomFrameLayout.setBackgroundColor(Color.TRANSPARENT);
            params.leftMargin = params.topMargin = params.rightMargin = params.bottomMargin = 0;
            emptyParams.bottomMargin = gridParams.bottomMargin = shadowParams.bottomMargin = dp(48);
            if (pickerBottomLayout.getAlpha() < 1f) {
                pickerBottomLayout.animate().alpha(1f).setInterpolator(CubicBezierInterpolator.EASE_OUT_QUINT).setDuration(240).start();
            }
        }
        containerView.requestLayout();
    }

    public boolean isShowTooltipWhenToggle() {
        return showTooltipWhenToggle;
    }

    public void setShowTooltipWhenToggle(boolean showTooltipWhenToggle) {
        this.showTooltipWhenToggle = showTooltipWhenToggle;
    }

    public void updateColors() {
        updateColors(false);
    }

    private List<ThemeDescription> animatingDescriptions;

    public void updateColors(boolean applyDescriptions) {
        adapter.updateColors();

        titleTextView.setHighlightColor(getThemedColor(Theme.key_dialogLinkSelection));
        stickerPreviewLayout.setBackgroundColor(getThemedColor(Theme.key_dialogBackground) & 0xdfffffff);

        optionsButton.setIconColor(getThemedColor(Theme.key_sheet_other));
        optionsButton.setPopupItemsColor(getThemedColor(Theme.key_actionBarDefaultSubmenuItem), false);
        optionsButton.setPopupItemsColor(getThemedColor(Theme.key_actionBarDefaultSubmenuItemIcon), true);
        optionsButton.setPopupItemsSelectorColor(getThemedColor(Theme.key_dialogButtonSelector));
        optionsButton.redrawPopup(getThemedColor(Theme.key_actionBarDefaultSubmenuBackground));

        if (deleteItem != null) {
            int redColor = getThemedColor(Theme.key_text_RedBold);
            deleteItem.setColors(redColor, redColor);
            deleteItem.setSelectorColor(Theme.multAlpha(redColor, .1f));
            if (deleteItem.getRightIcon() != null) {
                deleteItem.getRightIcon().setColorFilter(redColor);
            }
        }

        if (applyDescriptions) {
            if (Theme.isAnimatingColor() && animatingDescriptions == null) {
                animatingDescriptions = getThemeDescriptions();
                for (int i = 0, N = animatingDescriptions.size(); i < N; i++) {
                    animatingDescriptions.get(i).setDelegateDisabled();
                }
            }
            for (int i = 0, N = animatingDescriptions.size(); i < N; i++) {
                final ThemeDescription description = animatingDescriptions.get(i);
                description.setColor(getThemedColor(description.getCurrentKey()), false, false);
            }
        }

        if (!Theme.isAnimatingColor() && animatingDescriptions != null) {
            animatingDescriptions = null;
        }
    }

    @Override
    public ArrayList<ThemeDescription> getThemeDescriptions() {
        final ArrayList<ThemeDescription> descriptions = new ArrayList<>();
        final ThemeDescription.ThemeDescriptionDelegate delegate = this::updateColors;

        descriptions.add(new ThemeDescription(containerView, 0, null, null, new Drawable[]{shadowDrawable}, null, Theme.key_dialogBackground));
        descriptions.add(new ThemeDescription(containerView, 0, null, null, null, null, Theme.key_sheet_scrollUp));

        adapter.getThemeDescriptions(descriptions, delegate);

        descriptions.add(new ThemeDescription(shadow[0], ThemeDescription.FLAG_BACKGROUND, null, null, null, null, Theme.key_dialogShadowLine));
        descriptions.add(new ThemeDescription(shadow[1], ThemeDescription.FLAG_BACKGROUND, null, null, null, null, Theme.key_dialogShadowLine));
        descriptions.add(new ThemeDescription(gridView, ThemeDescription.FLAG_LISTGLOWCOLOR, null, null, null, null, Theme.key_dialogScrollGlow));
        descriptions.add(new ThemeDescription(titleTextView, ThemeDescription.FLAG_TEXTCOLOR, null, null, null, null, Theme.key_dialogTextBlack));
        if (descriptionTextView != null) {
            descriptions.add(new ThemeDescription(descriptionTextView, ThemeDescription.FLAG_TEXTCOLOR, null, null, null, null, Theme.key_chat_emojiPanelTrendingDescription));
        }
        descriptions.add(new ThemeDescription(titleTextView, ThemeDescription.FLAG_LINKCOLOR, null, null, null, null, Theme.key_dialogTextLink));
        descriptions.add(new ThemeDescription(optionsButton, ThemeDescription.FLAG_BACKGROUNDFILTER | ThemeDescription.FLAG_DRAWABLESELECTEDSTATE, null, null, null, null, Theme.key_player_actionBarSelector));
        descriptions.add(new ThemeDescription(pickerBottomLayout, ThemeDescription.FLAG_BACKGROUNDFILTER, null, null, null, null, Theme.key_dialogBackground));
        descriptions.add(new ThemeDescription(pickerBottomLayout, ThemeDescription.FLAG_BACKGROUNDFILTER | ThemeDescription.FLAG_DRAWABLESELECTEDSTATE, null, null, null, null, Theme.key_listSelector));
        descriptions.add(new ThemeDescription(pickerBottomLayout, ThemeDescription.FLAG_TEXTCOLOR, null, null, null, null, buttonTextColorKey));
        descriptions.add(new ThemeDescription(previewSendButton, ThemeDescription.FLAG_TEXTCOLOR, null, null, null, null, Theme.key_dialogTextBlue2));
        descriptions.add(new ThemeDescription(previewSendButton, ThemeDescription.FLAG_BACKGROUNDFILTER, null, null, null, null, Theme.key_dialogBackground));
        descriptions.add(new ThemeDescription(previewSendButton, ThemeDescription.FLAG_BACKGROUNDFILTER | ThemeDescription.FLAG_DRAWABLESELECTEDSTATE, null, null, null, null, Theme.key_listSelector));
        descriptions.add(new ThemeDescription(previewSendButtonShadow, ThemeDescription.FLAG_BACKGROUND, null, null, null, null, Theme.key_dialogShadowLine));

        descriptions.add(new ThemeDescription(null, 0, null, null, null, delegate, Theme.key_dialogLinkSelection));
        descriptions.add(new ThemeDescription(null, 0, null, null, null, delegate, Theme.key_dialogBackground));

        descriptions.add(new ThemeDescription(null, 0, null, null, null, delegate, Theme.key_sheet_other));
        descriptions.add(new ThemeDescription(null, 0, null, null, null, delegate, Theme.key_actionBarDefaultSubmenuItem));
        descriptions.add(new ThemeDescription(null, 0, null, null, null, delegate, Theme.key_actionBarDefaultSubmenuItemIcon));
        descriptions.add(new ThemeDescription(null, 0, null, null, null, delegate, Theme.key_dialogButtonSelector));
        descriptions.add(new ThemeDescription(null, 0, null, null, null, delegate, Theme.key_actionBarDefaultSubmenuBackground));

        return descriptions;
    }

    private class GridAdapter extends RecyclerListView.SelectionAdapter {

        public static final int TYPE_ADD_STICKER = 3;

        private Context context;
        private int stickersPerRow;
        private SparseArray<Object> cache = new SparseArray<>();
        private SparseArray<TLRPC.StickerSetCovered> positionsToSets = new SparseArray<>();
        private int totalItems;
        private int stickersRowCount;

        public GridAdapter(Context context) {
            this.context = context;
        }

        @Override
        public int getItemCount() {
            return totalItems;
        }

        @Override
        public int getItemViewType(int position) {
            if (stickerSetCovereds != null) {
                Object object = cache.get(position);
                if (object != null) {
                    if (object instanceof TLRPC.Document) {
                        return 0;
                    } else {
                        return 2;
                    }
                }
                return 1;
            }
            if (stickerSet != null && stickerSet.documents.size() == position) {
                return 3;
            }
            return 0;
        }

        @Override
        public boolean isEnabled(RecyclerView.ViewHolder holder) {
            return false;
        }

        @Override
        public RecyclerView.ViewHolder onCreateViewHolder(ViewGroup parent, int viewType) {
            View view = null;
            switch (viewType) {
                case 0:
                    StickerEmojiCell cell = new StickerEmojiCell(context, false, resourcesProvider) {
                        public void onMeasure(int widthMeasureSpec, int heightMeasureSpec) {
                            super.onMeasure(MeasureSpec.makeMeasureSpec(itemSize, MeasureSpec.EXACTLY), MeasureSpec.makeMeasureSpec(itemSize/*AndroidUtilities.dp(82)*/, MeasureSpec.EXACTLY));
                        }
                    };
                    cell.getImageView().setLayerNum(7);
                    view = cell;
                    break;
                case 1:
                    view = new EmptyCell(context);
                    break;
                case 2:
                    view = new FeaturedStickerSetInfoCell(context, 8, true, false, resourcesProvider);
                    break;
                case TYPE_ADD_STICKER:
                    view = new AddStickerBtnView(context, resourcesProvider);
                    break;
            }
            return new RecyclerListView.Holder(view);
        }

        @Override
        public void onBindViewHolder(@NonNull RecyclerView.ViewHolder holder, int position) {
            if (stickerSetCovereds != null) {
                switch (holder.getItemViewType()) {
                    case 0:
                        TLRPC.Document sticker = (TLRPC.Document) cache.get(position);
                        StickerEmojiCell cell = (StickerEmojiCell) holder.itemView;
                        cell.setSticker(sticker, positionsToSets.get(position), false);
                        break;
                    case 1:
                        ((EmptyCell) holder.itemView).setHeight(dp(82));
                        break;
                    case 2:
                        TLRPC.StickerSetCovered stickerSetCovered = stickerSetCovereds.get((Integer) cache.get(position));
                        FeaturedStickerSetInfoCell cell2 = (FeaturedStickerSetInfoCell) holder.itemView;
                        cell2.setStickerSet(stickerSetCovered, false);
                        break;
                }
            } else if (importingStickers != null) {
                ((StickerEmojiCell) holder.itemView).setSticker(importingStickersPaths.get(position));
            } else {
                if (holder.getItemViewType() != TYPE_ADD_STICKER) {
                    StickerEmojiCell cell = (StickerEmojiCell) holder.itemView;
                    if (stickerSet == null) return;
                    cell.setSticker(stickerSet.documents.get(position), null, stickerSet, null, showEmoji, isEditModeEnabled);
                    cell.editModeIcon.setOnClickListener(v -> {
                        ContentPreviewViewer.getInstance().showMenuFor(cell);
                    });
                }
            }
        }

        @Override
        public void notifyDataSetChanged() {
            if (stickerSetCovereds != null) {
                int width = gridView.getMeasuredWidth();
                if (width == 0) {
                    width = AndroidUtilities.displaySize.x;
                }
                stickersPerRow = width / dp(72);
                layoutManager.setSpanCount(stickersPerRow);
                cache.clear();
                positionsToSets.clear();
                totalItems = 0;
                stickersRowCount = 0;
                for (int a = 0; a < stickerSetCovereds.size(); a++) {
                    TLRPC.StickerSetCovered pack = stickerSetCovereds.get(a);
                    List<TLRPC.Document> documents;
                    if (pack instanceof TLRPC.TL_stickerSetFullCovered) {
                        documents = ((TLRPC.TL_stickerSetFullCovered) pack).documents;
                    } else {
                        documents = pack.covers;
                    }
                    if (documents != null) {
                        documents = documents.subList(0, Math.min(documents.size(), stickersPerRow));
                    }
                    if (documents == null || documents.isEmpty() && pack.cover == null) {
                        continue;
                    }
                    stickersRowCount++;
                    positionsToSets.put(totalItems, pack);
                    cache.put(totalItems++, a);
                    int startRow = totalItems / stickersPerRow;
                    int count;
                    if (!documents.isEmpty()) {
                        count = (int) Math.ceil(documents.size() / (float) stickersPerRow);
                        for (int b = 0; b < documents.size(); b++) {
                            cache.put(b + totalItems, documents.get(b));
                        }
                    } else {
                        count = 1;
                        cache.put(totalItems, pack.cover);
                    }
                    for (int b = 0; b < count * stickersPerRow; b++) {
                        positionsToSets.put(totalItems + b, pack);
                    }
                    totalItems += count * stickersPerRow;
                }
            } else if (importingStickersPaths != null) {
                totalItems = importingStickersPaths.size();
            } else {
                totalItems = stickerSet != null ? stickerSet.documents.size() : 0;
                if (stickerSet != null && stickerSet.set.creator && !DISABLE_STICKER_EDITOR && !stickerSet.set.masks && !stickerSet.set.emojis) {
                    totalItems++;
                }
            }
            super.notifyDataSetChanged();
        }

        @Override
        public void notifyItemRemoved(int position) {
            if (importingStickersPaths != null) {
                totalItems = importingStickersPaths.size();
            }
            super.notifyItemRemoved(position);
        }

        public void updateColors() {
            if (stickerSetCovereds != null) {
                for (int i = 0, size = gridView.getChildCount(); i < size; i++) {
                    final View child = gridView.getChildAt(i);
                    if (child instanceof FeaturedStickerSetInfoCell) {
                        ((FeaturedStickerSetInfoCell) child).updateColors();
                    }
                }
            }
        }

        public void getThemeDescriptions(List<ThemeDescription> descriptions, ThemeDescription.ThemeDescriptionDelegate delegate) {
            if (stickerSetCovereds != null) {
                FeaturedStickerSetInfoCell.createThemeDescriptions(descriptions, gridView, delegate);
            }
        }
    }

    @SuppressLint("NotifyDataSetChanged")
    public void enableEditMode() {
        if (isEditModeEnabled) {
            return;
        }
        dragAndDropHelper.attachToRecyclerView(gridView);
        isEditModeEnabled = true;
        stickersShaker.startShake();
        AndroidUtilities.forEachViews(gridView, view -> {
            if (view instanceof StickerEmojiCell) {
                ((StickerEmojiCell) view).enableEditMode(true);
            }
        });
        optionsButton.postDelayed(() -> adapter.notifyDataSetChanged(), 200);
        optionsButton.animate().alpha(0f).start();
        pickerBottomLayout.setText(LocaleController.getString(R.string.Done), true);
    }

    @SuppressLint("NotifyDataSetChanged")
    public void disableEditMode() {
        if (!isEditModeEnabled) {
            return;
        }
        dragAndDropHelper.attachToRecyclerView(null);
        isEditModeEnabled = false;
        stickersShaker.stopShake(true);
        AndroidUtilities.forEachViews(gridView, view -> {
            if (view instanceof StickerEmojiCell) {
                ((StickerEmojiCell) view).disableEditMode(true);
            }
        });
        optionsButton.postDelayed(() -> adapter.notifyDataSetChanged(), 200);
        optionsButton.animate().alpha(1f).start();
        pickerBottomLayout.setText(LocaleController.getString(R.string.EditStickers), true);
    }

    @Override
    public void onBackPressed() {
        if (ContentPreviewViewer.getInstance().isVisible()) {
            ContentPreviewViewer.getInstance().closeWithMenu();
            return;
        }
        super.onBackPressed();
    }

    private boolean ignoreMasterDismiss;
    private Runnable masterDismissListener;
    public void setOnMasterDismiss(Runnable listener) {
        masterDismissListener = listener;
    }

    private static class AddStickerBtnView extends FrameLayout {

        public AddStickerBtnView(Context context, Theme.ResourcesProvider resourcesProvider) {
            super(context);
            View btnView = new View(context);
            Drawable circle = Theme.createRoundRectDrawable(dp(28), Theme.multAlpha(Theme.getColor(Theme.key_chat_emojiPanelIcon, resourcesProvider), .12f));
            Drawable drawable = context.getResources().getDrawable(R.drawable.filled_add_sticker).mutate();
            drawable.setColorFilter(new PorterDuffColorFilter(Theme.getColor(Theme.key_chat_emojiPanelIcon, resourcesProvider), PorterDuff.Mode.MULTIPLY));
            CombinedDrawable combinedDrawable = new CombinedDrawable(circle, drawable);
            combinedDrawable.setCustomSize(dp(56), dp(56));
            combinedDrawable.setIconSize(dp(24), dp(24));
            btnView.setBackground(combinedDrawable);
            ScaleStateListAnimator.apply(btnView);
            addView(btnView, LayoutHelper.createFrame(56, 56, Gravity.CENTER));
        }
    }

    private static class StickersShaker {
        private static final int MAX_SHAKERS = 6;
        private final List<ValueAnimator> rotateAnimators = new ArrayList<>();
        private final List<ValueAnimator> translateXAnimators = new ArrayList<>();
        private final List<ValueAnimator> translateYAnimators = new ArrayList<>();

        private final List<Float> imageRotations = new ArrayList<>();
        private final List<Float> imageTranslationsX = new ArrayList<>();
        private final List<Float> imageTranslationsY = new ArrayList<>();

        private void init() {
            if (!imageRotations.isEmpty()) return;
            for (int i = 0; i < MAX_SHAKERS; i++) {
                imageRotations.add(0f);
                imageTranslationsX.add(0f);
                imageTranslationsY.add(0f);
            }
        }

        public float getRotationValueForPos(int pos) {
            if (imageRotations.isEmpty()) return 0;
            pos = pos - ((pos / MAX_SHAKERS) * MAX_SHAKERS);
            return imageRotations.get(pos);
        }

        public float getTranslateXValueForPos(int pos) {
            if (imageTranslationsX.isEmpty()) return 0;
            pos = pos - ((pos / MAX_SHAKERS) * MAX_SHAKERS);
            return imageTranslationsX.get(pos);
        }

        public float getTranslateYValueForPos(int pos) {
            if (imageTranslationsY.isEmpty()) return 0;
            pos = pos - ((pos / MAX_SHAKERS) * MAX_SHAKERS);
            return imageTranslationsY.get(pos);
        }

        public void startShake() {
            init();
            for (int i = 0; i < MAX_SHAKERS; i++) {
                final int pos = i;
                int duration = 300;
                long currentTime = (long) (Utilities.random.nextFloat() * duration);

                ValueAnimator rotateAnimator = ValueAnimator.ofFloat(0, -2f, 0, 2f, 0f);
                rotateAnimator.addUpdateListener(animation -> {
                    imageRotations.set(pos, (float) animation.getAnimatedValue());
                });
                rotateAnimator.setRepeatCount(ValueAnimator.INFINITE);
                rotateAnimator.setRepeatMode(ValueAnimator.RESTART);
                rotateAnimator.setInterpolator(new LinearInterpolator());
                rotateAnimator.setCurrentPlayTime(currentTime);
                rotateAnimator.setDuration(duration);
                rotateAnimator.start();

                float max = dp(0.5f);
                ValueAnimator translateXAnimator = ValueAnimator.ofFloat(0, max, 0, -max, 0);
                translateXAnimator.addUpdateListener(animation -> {
                    imageTranslationsX.set(pos, (float) animation.getAnimatedValue());
                });
                translateXAnimator.setRepeatCount(ValueAnimator.INFINITE);
                translateXAnimator.setRepeatMode(ValueAnimator.RESTART);
                translateXAnimator.setInterpolator(new LinearInterpolator());
                translateXAnimator.setCurrentPlayTime(currentTime);
                translateXAnimator.setDuration((long) (duration * 1.2));
                translateXAnimator.start();

                ValueAnimator translateYAnimator = ValueAnimator.ofFloat(0, max, 0 - max, 0);
                translateYAnimator.addUpdateListener(animation -> {
                    imageTranslationsY.set(pos, (float) animation.getAnimatedValue());
                });
                translateYAnimator.setRepeatCount(ValueAnimator.INFINITE);
                translateYAnimator.setRepeatMode(ValueAnimator.RESTART);
                translateYAnimator.setInterpolator(new LinearInterpolator());
                translateYAnimator.setCurrentPlayTime(currentTime);
                translateYAnimator.setDuration(duration);
                translateYAnimator.start();

                rotateAnimators.add(rotateAnimator);
                translateXAnimators.add(translateXAnimator);
                translateYAnimators.add(translateYAnimator);
            }
        }

        public void stopShake(boolean animate) {
            for (int i = 0; i < rotateAnimators.size(); i++) {
                final int pos = i;
                rotateAnimators.get(i).cancel();
                if (animate) {
                    ValueAnimator animator = ValueAnimator.ofFloat(imageRotations.get(i), 0f);
                    animator.addUpdateListener(animation -> {
                        imageRotations.set(pos, (float) animation.getAnimatedValue());
                    });
                    animator.setDuration(100);
                    animator.start();
                }
            }

            for (int i = 0; i < translateXAnimators.size(); i++) {
                final int pos = i;
                translateXAnimators.get(i).cancel();
                if (animate) {
                    ValueAnimator animator = ValueAnimator.ofFloat(imageTranslationsX.get(i), 0f);
                    animator.addUpdateListener(animation -> {
                        imageTranslationsX.set(pos, (float) animation.getAnimatedValue());
                    });
                    animator.setDuration(100);
                    animator.start();
                }
            }

            for (int i = 0; i < translateYAnimators.size(); i++) {
                final int pos = i;
                translateYAnimators.get(i).cancel();
                if (animate) {
                    ValueAnimator animator = ValueAnimator.ofFloat(imageTranslationsY.get(i), 0f);
                    animator.addUpdateListener(animation -> {
                        imageTranslationsY.set(pos, (float) animation.getAnimatedValue());
                    });
                    animator.setDuration(100);
                    animator.start();
                }
            }

            translateYAnimators.clear();
            translateXAnimators.clear();
            rotateAnimators.clear();
        }
    }
}<|MERGE_RESOLUTION|>--- conflicted
+++ resolved
@@ -62,14 +62,11 @@
 import androidx.recyclerview.widget.RecyclerView;
 
 import org.telegram.messenger.AndroidUtilities;
-<<<<<<< HEAD
 import org.telegram.messenger.ApplicationLoader;
 import org.telegram.messenger.DocumentObject;
 import org.telegram.messenger.MediaController;
 import org.telegram.messenger.MediaDataController;
-=======
 import org.telegram.messenger.BuildVars;
->>>>>>> a906f12a
 import org.telegram.messenger.Emoji;
 import org.telegram.messenger.FileLoader;
 import org.telegram.messenger.FileLog;
@@ -179,7 +176,7 @@
     public boolean probablyEmojis;
     private boolean isEditModeEnabled;
 
-    private int menu_archive = 4;
+    private int menu_archive = 102;
     private final int menuRefreshExternalCache = 100;
     private final int menuDeleteExternalCache = 101;
 
@@ -1018,7 +1015,6 @@
         containerView.addView(optionsButton, LayoutHelper.createFrame(40, 40, Gravity.TOP | Gravity.RIGHT, 0, 5, 5, 0));
         optionsButton.addSubItem(1, R.drawable.msg_share, LocaleController.getString("StickersShare", R.string.StickersShare));
         optionsButton.addSubItem(2, R.drawable.msg_link, LocaleController.getString("CopyLink", R.string.CopyLink));
-<<<<<<< HEAD
         optionsButton.addSubItem(3, R.drawable.msg_qrcode, LocaleController.getString("ShareQRCode", R.string.ShareQRCode));
         optionsButton.addSubItem(menu_archive, R.drawable.msg_archive, LocaleController.getString("Archive", R.string.Archive));
         if (!NaConfig.INSTANCE.getExternalStickerCache().String().isBlank()) {
@@ -1026,14 +1022,10 @@
             optionsButton.addSubItem(menuDeleteExternalCache, R.drawable.msg_delete, LocaleController.getString(R.string.ExternalStickerCacheDelete));
         }
 
-        optionsButton.setOnClickListener(v -> optionsButton.toggleSubMenu());
-=======
-
         optionsButton.setOnClickListener(v -> {
             checkOptions();
             optionsButton.toggleSubMenu();
         });
->>>>>>> a906f12a
         optionsButton.setDelegate(this::onSubItemClick);
         optionsButton.setContentDescription(LocaleController.getString("AccDescrMoreOptions", R.string.AccDescrMoreOptions));
         optionsButton.setVisibility(inputStickerSet != null ? View.VISIBLE : View.GONE);
@@ -1297,7 +1289,6 @@
                 FileLog.e(e);
             }
         } else if (id == 3) {
-<<<<<<< HEAD
             for (int i = 0, size = gridView.getChildCount(); i < size; i++) {
                 final View child = gridView.getChildAt(i);
                 if (child instanceof StickerEmojiCell) {
@@ -1317,7 +1308,6 @@
         } else if (id == menuDeleteExternalCache) {
             // Na: [ExternalStickerCache] delete cache files
             ExternalStickerCacheHelper.deleteCacheFiles(stickerSet);
-=======
             enableEditMode();
         } else if (id == 4) {
             StickersDialogs.showNameEditorDialog(stickerSet.set, resourcesProvider, getContext(), arg -> {
@@ -1328,7 +1318,6 @@
                 dismiss();
                 MediaDataController.getInstance(currentAccount).toggleStickerSet(getContext(), stickerSet, 1, parentFragment, false, false);
             });
->>>>>>> a906f12a
         }
     }
 
