/*
 * This is the source code of Telegram for Android v. 5.x.x.
 * It is licensed under GNU GPL v. 2 or later.
 * You should have received a copy of the license in this archive (see LICENSE).
 *
 * Copyright Nikolai Kudashov, 2013-2018.
 */

package org.telegram.ui.Components;

import android.graphics.Bitmap;
import android.graphics.Canvas;
import android.graphics.Paint;
import android.graphics.PixelFormat;
import android.graphics.Rect;
import android.graphics.RectF;
import android.graphics.drawable.Animatable;
import android.graphics.drawable.BitmapDrawable;
import android.os.Handler;
import android.os.Looper;
import android.os.SystemClock;
import android.text.TextUtils;
import android.view.HapticFeedbackConstants;
import android.view.View;

import org.telegram.messenger.AndroidUtilities;
import org.telegram.messenger.ApplicationLoader;
import org.telegram.messenger.DispatchQueue;
import org.telegram.messenger.DispatchQueuePool;
import org.telegram.messenger.DispatchQueuePoolBackground;
import org.telegram.messenger.FileLog;
import org.telegram.messenger.ImageReceiver;
import org.telegram.messenger.R;
import org.telegram.messenger.Utilities;
import org.telegram.messenger.utils.BitmapsCache;

import java.io.File;
import java.io.FileInputStream;
import java.io.InputStream;
import java.lang.ref.WeakReference;
import java.util.ArrayList;
import java.util.HashMap;
import java.util.concurrent.CountDownLatch;

<<<<<<< HEAD
import tw.nekomimi.nekogram.NekoConfig;

public class RLottieDrawable extends BitmapDrawable implements Animatable {
=======
public class RLottieDrawable extends BitmapDrawable implements Animatable, BitmapsCache.Cacheable {

    public boolean skipFrameUpdate;
>>>>>>> 43fe75b4

    public static native long create(String src, String json, int w, int h, int[] params, boolean precache, int[] colorReplacement, boolean limitFps, int fitzModifier);
    protected static native long createWithJson(String json, String name, int[] params, int[] colorReplacement);
    public static native void destroy(long ptr);
    private static native void setLayerColor(long ptr, String layer, int color);
    private static native void replaceColors(long ptr, int[] colorReplacement);
    public static native int getFrame(long ptr, int frame, Bitmap bitmap, int w, int h, int stride, boolean clear);

    protected final int width;
    protected final int height;
    protected final int[] metaData = new int[3];
    protected int timeBetweenFrames;
    protected int customEndFrame = -1;
    protected boolean playInDirectionOfCustomEndFrame;
    private int[] newReplaceColors;
    private int[] pendingReplaceColors;
    private HashMap<String, Integer> newColorUpdates = new HashMap<>();
    private volatile HashMap<String, Integer> pendingColorUpdates = new HashMap<>();
    private HashMap<Integer, Integer> vibrationPattern;
    private boolean resetVibrationAfterRestart = false;
    private boolean allowVibration = true;

    private WeakReference<Runnable> frameReadyCallback;
    protected WeakReference<Runnable> onFinishCallback;
    private int finishFrame;

    private View currentParentView;
    private ArrayList<ImageReceiver> parentViews = new ArrayList<>();

    protected int isDice;
    protected int diceSwitchFramesCount = -1;

    protected int autoRepeat = 1;
    protected int autoRepeatPlayCount;
    protected long autoRepeatTimeout;

    private long lastFrameTime;
    protected volatile boolean nextFrameIsLast;

    protected Runnable cacheGenerateTask;
    protected Runnable loadFrameTask;
    protected volatile Bitmap renderingBitmap;
    protected volatile Bitmap nextRenderingBitmap;
    protected volatile Bitmap backgroundBitmap;
    protected boolean waitingForNextTask;

    protected CountDownLatch frameWaitSync;

    protected boolean destroyWhenDone;
    private boolean decodeSingleFrame;
    private boolean singleFrameDecoded;
    private boolean forceFrameRedraw;
    private boolean applyingLayerColors;
    protected int currentFrame;
    private boolean shouldLimitFps;

    private float scaleX = 1.0f;
    private float scaleY = 1.0f;
    private boolean applyTransformation;
    private boolean needScale;
    private final RectF dstRect = new RectF();
    private RectF dstRectBackground;
    private Paint backgroundPaint;
    protected static final Handler uiHandler = new Handler(Looper.getMainLooper());
    protected volatile boolean isRunning;
    protected volatile boolean isRecycled;
    protected volatile long nativePtr;
    protected volatile long secondNativePtr;
    protected boolean loadingInBackground;
    protected boolean secondLoadingInBackground;
    protected boolean destroyAfterLoading;
    protected int secondFramesCount;
    protected volatile boolean setLastFrame;
    private boolean fallbackCache;

    private boolean invalidateOnProgressSet;
    private boolean isInvalid;
    private boolean doNotRemoveInvalidOnFrameReady;

    private static ThreadLocal<byte[]> readBufferLocal = new ThreadLocal<>();
    private static ThreadLocal<byte[]> bufferLocal = new ThreadLocal<>();

    private static final DispatchQueuePool loadFrameRunnableQueue = new DispatchQueuePool(4);
    public static DispatchQueue lottieCacheGenerateQueue;

    File file;
    boolean precache;

    private Runnable onAnimationEndListener;
    private Runnable onFrameReadyRunnable;

    private View masterParent;
    NativePtrArgs args;

    protected Runnable uiRunnableNoFrame = new Runnable() {
        @Override
        public void run() {
            loadFrameTask = null;
            decodeFrameFinishedInternal();
            if (onFrameReadyRunnable != null) {
                onFrameReadyRunnable.run();
            }
        }
    };


    protected Runnable uiRunnable = new Runnable() {
        @Override
        public void run() {
            singleFrameDecoded = true;
            invalidateInternal();
            decodeFrameFinishedInternal();
            if (onFrameReadyRunnable != null) {
                onFrameReadyRunnable.run();
            }
        }
    };

    long startTime;
    boolean generatingCache;

    private Runnable uiRunnableGenerateCache = new Runnable() {
        @Override
        public void run() {
            if (!isRecycled && !destroyWhenDone && canLoadFrames() && cacheGenerateTask == null) {
                startTime = System.currentTimeMillis();
                generatingCache = true;
                lottieCacheGenerateQueue.postRunnable(cacheGenerateTask = () -> {
                    BitmapsCache bitmapsCacheFinal = bitmapsCache;
                    if (bitmapsCacheFinal != null) {
                        bitmapsCacheFinal.createCache();
                    }
                    uiHandler.post(uiRunnableCacheFinished);
                });
            }
        }
    };

    private Runnable uiRunnableCacheFinished = new Runnable() {
        @Override
        public void run() {
            cacheGenerateTask = null;
            generatingCache = false;
            decodeFrameFinishedInternal();
        }
    };

    BitmapsCache bitmapsCache;
    int generateCacheFramePointer;

    public static void createCacheGenQueue() {
        lottieCacheGenerateQueue = new DispatchQueue("cache generator queue");
    }

    protected void checkRunningTasks() {
        if (cacheGenerateTask != null) {
            lottieCacheGenerateQueue.cancelRunnable(cacheGenerateTask);
            cacheGenerateTask = null;
        }
        if (!hasParentView() && nextRenderingBitmap != null && loadFrameTask != null) {
            loadFrameTask = null;
            nextRenderingBitmap = null;
        }
    }

    protected void decodeFrameFinishedInternal() {
        if (destroyWhenDone) {
            checkRunningTasks();
            if (loadFrameTask == null && cacheGenerateTask == null && nativePtr != 0) {
                destroy(nativePtr);
                nativePtr = 0;
                if (secondNativePtr != 0) {
                    destroy(secondNativePtr);
                    secondNativePtr = 0;
                }
            }
        }
        if ((nativePtr == 0 || fallbackCache) && secondNativePtr == 0 && bitmapsCache == null) {
            recycleResources();
            return;
        }
        waitingForNextTask = true;
        if (!hasParentView()) {
            stop();
        }
        scheduleNextGetFrame();
    }

    protected void recycleResources() {
        ArrayList<Bitmap> bitmapToRecycle = new ArrayList<>();
        bitmapToRecycle.add(renderingBitmap);
        bitmapToRecycle.add(nextRenderingBitmap);
        renderingBitmap = null;
        backgroundBitmap = null;
        AndroidUtilities.recycleBitmaps(bitmapToRecycle);

        if (onAnimationEndListener != null) {
            onAnimationEndListener = null;
        }
        invalidateInternal();
    }

    public void setOnFinishCallback(Runnable callback, int frame) {
        if (callback != null) {
            onFinishCallback = new WeakReference<>(callback);
            finishFrame = frame;
        } else if (onFinishCallback != null) {
            onFinishCallback = null;
        }
    }

    private boolean genCacheSend;
    protected Runnable loadFrameRunnable = new Runnable() {
        private long lastUpdate = 0;
        @Override
        public void run() {
            if (isRecycled) {
                return;
            }
            if (!canLoadFrames() || isDice == 2 && secondNativePtr == 0) {
                if (frameWaitSync != null) {
                    frameWaitSync.countDown();
                }
                uiHandler.post(uiRunnableNoFrame);
                return;
            }
            if (backgroundBitmap == null) {
                try {
                    backgroundBitmap = Bitmap.createBitmap(width, height, Bitmap.Config.ARGB_8888);
                } catch (Throwable e) {
                    FileLog.e(e);
                }
            }
            if (backgroundBitmap != null) {
                try {
                    if (!pendingColorUpdates.isEmpty()) {
                        for (HashMap.Entry<String, Integer> entry : pendingColorUpdates.entrySet()) {
                            setLayerColor(nativePtr, entry.getKey(), entry.getValue());
                        }
                        pendingColorUpdates.clear();
                    }
                } catch (Exception ignore) {

                }
                if (pendingReplaceColors != null && nativePtr != 0) {
                    replaceColors(nativePtr, pendingReplaceColors);
                    pendingReplaceColors = null;
                }
                try {
                    int result = 0;
                    int framesPerUpdates = shouldLimitFps ? 2 : 1;
                    if (precache && bitmapsCache != null && (!fallbackCache || !generatingCache)) {
                        try {
                            result = bitmapsCache.getFrame(currentFrame / framesPerUpdates, backgroundBitmap);
                        } catch (Exception e) {
                            FileLog.e(e);
                        }
                    } else {
                        if (fallbackCache) {
                            final long now = SystemClock.elapsedRealtime();
                            if (lastUpdate > 0) {
                                framesPerUpdates = Math.max(1, Math.min(4, Math.round((now - lastUpdate) / 16f)));
                                if (currentFrame + framesPerUpdates > (customEndFrame >= 0 ? customEndFrame : metaData[0])) {
                                    framesPerUpdates = (customEndFrame >= 0 ? customEndFrame : metaData[0]) - currentFrame;
                                }
                            }
                            lastUpdate = now;
                        }
                        long ptrToUse;
                        if (isDice == 1) {
                            ptrToUse = nativePtr;
                        } else if (isDice == 2) {
                            ptrToUse = secondNativePtr;
                            if (setLastFrame) {
                                currentFrame = secondFramesCount - 1;
                            }
                        } else {
                            ptrToUse = nativePtr;
                        }
                        result = getFrame(ptrToUse, currentFrame, backgroundBitmap, width, height, backgroundBitmap.getRowBytes(), true);
                    }
                    if (bitmapsCache != null && bitmapsCache.needGenCache()) {
                        if (!genCacheSend) {
                            genCacheSend = true;
                            uiHandler.post(uiRunnableGenerateCache);
                        }
                        if (!fallbackCache) {
                            result = -1;
                        }
                    }
                    if (result == -1) {
                        uiHandler.post(uiRunnableNoFrame);
                        if (frameWaitSync != null) {
                            frameWaitSync.countDown();
                        }
                        return;
                    }

                    nextRenderingBitmap = backgroundBitmap;

                    if (isDice == 1) {
                        if (currentFrame + framesPerUpdates < (diceSwitchFramesCount == -1 ? metaData[0] : diceSwitchFramesCount)) {
                            currentFrame += framesPerUpdates;
                        } else {
                            currentFrame = 0;
                            nextFrameIsLast = false;
                            if (secondNativePtr != 0) {
                                isDice = 2;
                            }
                            if (resetVibrationAfterRestart) {
                                vibrationPattern = null;
                                resetVibrationAfterRestart = false;
                            }
                        }
                    } else if (isDice == 2) {
                        if (currentFrame + framesPerUpdates < secondFramesCount) {
                            currentFrame += framesPerUpdates;
                        } else {
                            nextFrameIsLast = true;
                            autoRepeatPlayCount++;
                        }
                    } else {
                        if (customEndFrame >= 0 && playInDirectionOfCustomEndFrame) {
                            if (currentFrame > customEndFrame) {
                                if (currentFrame - framesPerUpdates >= customEndFrame) {
                                    currentFrame -= framesPerUpdates;
                                    nextFrameIsLast = false;
                                } else {
                                    nextFrameIsLast = true;
                                    checkDispatchOnAnimationEnd();
                                }
                            } else {
                                if (currentFrame + framesPerUpdates < customEndFrame) {
                                    currentFrame += framesPerUpdates;
                                    nextFrameIsLast = false;
                                } else {
                                    nextFrameIsLast = true;
                                    checkDispatchOnAnimationEnd();
                                }
                            }
                        } else {
                            if (currentFrame + framesPerUpdates < (customEndFrame >= 0 ? customEndFrame : metaData[0])) {
                                if (autoRepeat == 3) {
                                    nextFrameIsLast = true;
                                    autoRepeatPlayCount++;
                                } else {
                                    currentFrame += framesPerUpdates;
                                    nextFrameIsLast = false;
                                }
                            } else if (autoRepeat == 1) {
                                currentFrame = 0;
                                nextFrameIsLast = false;
                                if (resetVibrationAfterRestart) {
                                    vibrationPattern = null;
                                    resetVibrationAfterRestart = false;
                                }
                            } else if (autoRepeat == 2) {
                                currentFrame = 0;
                                nextFrameIsLast = true;
                                autoRepeatPlayCount++;
                                if (resetVibrationAfterRestart) {
                                    vibrationPattern = null;
                                    resetVibrationAfterRestart = false;
                                }
                            } else {
                                nextFrameIsLast = true;
                                checkDispatchOnAnimationEnd();
                            }
                        }
                    }
                } catch (Exception e) {
                    FileLog.e(e);
                }
            }
            uiHandler.post(uiRunnable);
            if (frameWaitSync != null) {
                frameWaitSync.countDown();
            }
        }
    };

    public RLottieDrawable(File file, int w, int h, BitmapsCache.CacheOptions cacheOptions, boolean limitFps) {
        this(file, w, h, cacheOptions, limitFps, null, 0);
    }

    public RLottieDrawable(File file, int w, int h, BitmapsCache.CacheOptions cacheOptions, boolean limitFps, int[] colorReplacement, int fitzModifier) {
        width = w;
        height = h;
        shouldLimitFps = limitFps;
        this.precache = cacheOptions != null;
        this.fallbackCache = cacheOptions != null && cacheOptions.fallback;
        getPaint().setFlags(Paint.FILTER_BITMAP_FLAG);

        this.file = file;
        if (precache && lottieCacheGenerateQueue == null) {
            createCacheGenQueue();
        }
        if (precache) {
            bitmapsCache = new BitmapsCache(file, this, cacheOptions, w, h);
            args = new NativePtrArgs();
            args.file = file.getAbsoluteFile();
            args.json = null;
            args.colorReplacement = colorReplacement;
            args.fitzModifier = fitzModifier;
            nativePtr = create(file.getAbsolutePath(), null, w, h, metaData, precache, colorReplacement, shouldLimitFps, fitzModifier);
            if (fallbackCache) {
                if (nativePtr == 0) {
                    file.delete();
                }
            } else {
                destroy(nativePtr);
                nativePtr = 0;
            }
        } else {
            nativePtr = create(file.getAbsolutePath(), null, w, h, metaData, precache, colorReplacement, shouldLimitFps, fitzModifier);
            if (nativePtr == 0) {
                file.delete();
            }
        }

        if (shouldLimitFps && metaData[1] < 60) {
            shouldLimitFps = false;
        }
        timeBetweenFrames = Math.max(shouldLimitFps ? 33 : 16, (int) (1000.0f / metaData[1]));
    }

    public RLottieDrawable(File file, String json, int w, int h, BitmapsCache.CacheOptions options, boolean limitFps, int[] colorReplacement, int fitzModifier) {
        width = w;
        height = h;
        shouldLimitFps = limitFps;
        this.precache = options != null;
        getPaint().setFlags(Paint.FILTER_BITMAP_FLAG);
        if (precache && lottieCacheGenerateQueue == null) {
            createCacheGenQueue();
        }
        if (precache) {
            bitmapsCache = new BitmapsCache(file, this, options, w, h);
            args = new NativePtrArgs();
            args.file = file.getAbsoluteFile();
            args.json = json;
            args.colorReplacement = colorReplacement;
            args.fitzModifier = fitzModifier;
            nativePtr = create(file.getAbsolutePath(), json, w, h, metaData, precache, colorReplacement, shouldLimitFps, fitzModifier);
            if (fallbackCache) {
                if (nativePtr == 0) {
                    file.delete();
                }
            } else {
                if (nativePtr != 0) {
                    destroy(nativePtr);
                }
                nativePtr = 0;
            }
        } else {
            nativePtr = create(file.getAbsolutePath(), json, w, h, metaData, precache, colorReplacement, shouldLimitFps, fitzModifier);
            if (nativePtr == 0) {
                file.delete();
            }
        }

        if (shouldLimitFps && metaData[1] < 60) {
            shouldLimitFps = false;
        }
        timeBetweenFrames = Math.max(shouldLimitFps ? 33 : 16, (int) (1000.0f / metaData[1]));
    }

    public RLottieDrawable(int rawRes, String name, int w, int h) {
        this(rawRes, name, w, h, true, null);
    }

    public RLottieDrawable(String diceEmoji, int w, int h) {
        width = w;
        height = h;
        isDice = 1;
        String jsonString;
        if ("\uD83C\uDFB2".equals(diceEmoji)) {
            jsonString = readRes(null, R.raw.diceloop);
            diceSwitchFramesCount = 60;
        } else if ("\uD83C\uDFAF".equals(diceEmoji)) {
            jsonString = readRes(null, R.raw.dartloop);
        } else {
            jsonString = null;
        }
        getPaint().setFlags(Paint.FILTER_BITMAP_FLAG);
        if (TextUtils.isEmpty(jsonString)) {
            timeBetweenFrames = 16;
            return;
        }
        nativePtr = createWithJson(jsonString, "dice", metaData, null);
        timeBetweenFrames = Math.max(16, (int) (1000.0f / metaData[1]));
    }

    private void checkDispatchOnAnimationEnd() {
        if (onAnimationEndListener != null) {
            onAnimationEndListener.run();
            onAnimationEndListener = null;
        }
    }

    public void setOnAnimationEndListener(Runnable onAnimationEndListener) {
        this.onAnimationEndListener = onAnimationEndListener;
    }

    public boolean isDice() {
        return isDice != 0;
    }

    public boolean setBaseDice(File path) {
        if (nativePtr != 0 || loadingInBackground) {
            return true;
        }
        String jsonString = readRes(path, 0);
        if (TextUtils.isEmpty(jsonString)) {
            return false;
        }
        loadingInBackground = true;
        Utilities.globalQueue.postRunnable(() -> {
            nativePtr = createWithJson(jsonString, "dice", metaData, null);
            AndroidUtilities.runOnUIThread(() -> {
                loadingInBackground = false;
                if (!secondLoadingInBackground && destroyAfterLoading) {
                    recycle();
                    return;
                }
                timeBetweenFrames = Math.max(16, (int) (1000.0f / metaData[1]));
                scheduleNextGetFrame();
                invalidateInternal();
            });
        });

        return true;
    }

    public boolean hasBaseDice() {
        return nativePtr != 0 || loadingInBackground;
    }

    public boolean setDiceNumber(File path, boolean instant) {
        if (secondNativePtr != 0 || secondLoadingInBackground) {
            return true;
        }
        String jsonString = readRes(path, 0);
        if (TextUtils.isEmpty(jsonString)) {
            return false;
        }
        if (instant && nextRenderingBitmap == null && renderingBitmap == null && loadFrameTask == null) {
            isDice = 2;
            setLastFrame = true;
        }
        secondLoadingInBackground = true;
        Utilities.globalQueue.postRunnable(() -> {
            if (destroyAfterLoading) {
                AndroidUtilities.runOnUIThread(() -> {
                    secondLoadingInBackground = false;
                    if (!loadingInBackground && destroyAfterLoading) {
                        recycle();
                    }
                });
                return;
            }
            int[] metaData2 = new int[3];
            secondNativePtr = createWithJson(jsonString, "dice", metaData2, null);
            AndroidUtilities.runOnUIThread(() -> {
                secondLoadingInBackground = false;
                if (!secondLoadingInBackground && destroyAfterLoading) {
                    recycle();
                    return;
                }
                secondFramesCount = metaData2[0];
                timeBetweenFrames = Math.max(16, (int) (1000.0f / metaData2[1]));
                scheduleNextGetFrame();
                invalidateInternal();
            });
        });
        return true;
    }

    public RLottieDrawable(int rawRes, String name, int w, int h, boolean startDecode, int[] colorReplacement) {
        width = w;
        height = h;
        autoRepeat = 0;
        String jsonString = readRes(null, rawRes);
        if (TextUtils.isEmpty(jsonString)) {
            return;
        }
        getPaint().setFlags(Paint.FILTER_BITMAP_FLAG);
        nativePtr = createWithJson(jsonString, name, metaData, colorReplacement);
        timeBetweenFrames = Math.max(16, (int) (1000.0f / metaData[1]));
        if (startDecode) {
            setAllowDecodeSingleFrame(true);
        }
    }

    public static String readRes(File path, int rawRes) {
        int totalRead = 0;
        byte[] readBuffer = readBufferLocal.get();
        if (readBuffer == null) {
            readBuffer = new byte[64 * 1024];
            readBufferLocal.set(readBuffer);
        }
        InputStream inputStream = null;
        try {
            if (path != null) {
                inputStream = new FileInputStream(path);
            } else {
                inputStream = ApplicationLoader.applicationContext.getResources().openRawResource(rawRes);
            }
            int readLen;
            byte[] buffer = bufferLocal.get();
            if (buffer == null) {
                buffer = new byte[4096];
                bufferLocal.set(buffer);
            }
            while ((readLen = inputStream.read(buffer, 0, buffer.length)) >= 0) {
                if (readBuffer.length < totalRead + readLen) {
                    byte[] newBuffer = new byte[readBuffer.length * 2];
                    System.arraycopy(readBuffer, 0, newBuffer, 0, totalRead);
                    readBuffer = newBuffer;
                    readBufferLocal.set(readBuffer);
                }
                if (readLen > 0) {
                    System.arraycopy(buffer, 0, readBuffer, totalRead, readLen);
                    totalRead += readLen;
                }
            }
        } catch (Throwable e) {
            return null;
        } finally {
            try {
                if (inputStream != null) {
                    inputStream.close();
                }
            } catch (Throwable ignore) {

            }
        }

        return new String(readBuffer, 0, totalRead);
    }

    public int getCurrentFrame() {
        return currentFrame;
    }

    public int getCustomEndFrame() {
        return customEndFrame;
    }

    public long getDuration() {
        return (long) (metaData[0] / (float) metaData[1] * 1000);
    }

    public void setPlayInDirectionOfCustomEndFrame(boolean value) {
        playInDirectionOfCustomEndFrame = value;
    }

    public boolean setCustomEndFrame(int frame) {
        if (customEndFrame == frame || frame > metaData[0]) {
            return false;
        }
        customEndFrame = frame;
        return true;
    }

    public int getFramesCount() {
        return metaData[0];
    }

    public void addParentView(ImageReceiver parent) {
        if (parent == null) {
            return;
        }
        parentViews.add(parent);
    }

    public void removeParentView(ImageReceiver parent) {
        if (parent == null) {
            return;
        }
        parentViews.remove(parent);
    }


    protected boolean hasParentView() {
        return !parentViews.isEmpty() || masterParent != null || getCallback() != null;
    }

    protected void invalidateInternal() {
        for (int i = 0; i < parentViews.size(); i++) {
            parentViews.get(i).invalidate();
        }
        if (masterParent != null) {
            masterParent.invalidate();
        }
        if (getCallback() != null) {
            invalidateSelf();
        }
    }

    public void setAllowDecodeSingleFrame(boolean value) {
        decodeSingleFrame = value;
        if (decodeSingleFrame) {
            scheduleNextGetFrame();
        }
    }

    public void recycle() {
        isRunning = false;
        isRecycled = true;
        checkRunningTasks();
        if (loadingInBackground || secondLoadingInBackground) {
            destroyAfterLoading = true;
        } else if (loadFrameTask == null && cacheGenerateTask == null && !generatingCache) {
            if (nativePtr != 0) {
                destroy(nativePtr);
                nativePtr = 0;
            }
            if (secondNativePtr != 0) {
                destroy(secondNativePtr);
                secondNativePtr = 0;
            }
            if (bitmapsCache != null) {
                bitmapsCache.recycle();
                bitmapsCache = null;
            }
            recycleResources();
        } else {
            destroyWhenDone = true;
        }
    }

    public void setAutoRepeat(int value) {
        if (autoRepeat == 2 && value == 3 && currentFrame != 0) {
            return;
        }
        autoRepeat = value;
    }

    public void setAutoRepeatTimeout(long timeout) {
        autoRepeatTimeout = timeout;
    }

    @Override
    protected void finalize() throws Throwable {
        try {
            recycle();
        } finally {
            super.finalize();
        }
    }

    @Override
    public int getOpacity() {
        return PixelFormat.TRANSPARENT;
    }

    @Override
    public void start() {
        if (isRunning || autoRepeat >= 2 && autoRepeatPlayCount != 0 || customEndFrame == currentFrame) {
            return;
        }
        isRunning = true;
        if (invalidateOnProgressSet) {
            isInvalid = true;
            if (loadFrameTask != null) {
                doNotRemoveInvalidOnFrameReady = true;
            }
        }
        scheduleNextGetFrame();
        invalidateInternal();
    }

    public boolean restart() {
        if (autoRepeat < 2 || autoRepeatPlayCount == 0) {
            return false;
        }
        autoRepeatPlayCount = 0;
        autoRepeat = 2;
        start();
        return true;
    }

    public void setVibrationPattern(HashMap<Integer, Integer> pattern) {
        vibrationPattern = pattern;
    }

    public boolean hasVibrationPattern() {
        return vibrationPattern != null;
    }

    public void beginApplyLayerColors() {
        applyingLayerColors = true;
    }

    public void commitApplyLayerColors() {
        if (!applyingLayerColors) {
            return;
        }
        applyingLayerColors = false;
        if (!isRunning && decodeSingleFrame) {
            if (currentFrame <= 2) {
                currentFrame = 0;
            }
            nextFrameIsLast = false;
            singleFrameDecoded = false;
            if (!scheduleNextGetFrame()) {
                forceFrameRedraw = true;
            }
        }
        invalidateInternal();
    }

    public void replaceColors(int[] colors) {
        newReplaceColors = colors;
        requestRedrawColors();
    }

    public void setLayerColor(String layerName, int color) {
        newColorUpdates.put(layerName, color);
        requestRedrawColors();
    }

    private void requestRedrawColors() {
        if (!applyingLayerColors && !isRunning && decodeSingleFrame) {
            if (currentFrame <= 2) {
                currentFrame = 0;
            }
            nextFrameIsLast = false;
            singleFrameDecoded = false;
            if (!scheduleNextGetFrame()) {
                forceFrameRedraw = true;
            }
        }
        invalidateInternal();
    }

    protected boolean scheduleNextGetFrame() {
        return scheduleNextGetFrame(false);
    }

    protected boolean scheduleNextGetFrame(boolean allowGroupedUpdateLocal) {
        if (loadFrameTask != null || nextRenderingBitmap != null || !canLoadFrames() || loadingInBackground || destroyWhenDone || !isRunning && (!decodeSingleFrame || decodeSingleFrame && singleFrameDecoded)) {
            return false;
        }
        if (generatingCache) {
            return false;
        }
        if (!newColorUpdates.isEmpty()) {
            pendingColorUpdates.putAll(newColorUpdates);
            newColorUpdates.clear();
        }
        if (newReplaceColors != null) {
            pendingReplaceColors = newReplaceColors;
            newReplaceColors = null;
        }
        loadFrameTask = loadFrameRunnable;
        if (allowGroupedUpdateLocal && shouldLimitFps) {
            DispatchQueuePoolBackground.execute(loadFrameTask);
        } else {
            loadFrameRunnableQueue.execute(loadFrameTask);
        }
        return true;
    }

    public boolean isHeavyDrawable() {
        return isDice == 0;
    }

    @Override
    public void stop() {
        isRunning = false;
    }

    public void setCurrentFrame(int frame) {
        setCurrentFrame(frame, true);
    }

    public void setCurrentFrame(int frame, boolean async) {
        setCurrentFrame(frame, async, false);
    }

    public void setCurrentFrame(int frame, boolean async, boolean resetFrame) {
        if (frame < 0 || frame > metaData[0] || (currentFrame == frame && !resetFrame)) {
            return;
        }
        currentFrame = frame;
        nextFrameIsLast = false;
        singleFrameDecoded = false;
        if (invalidateOnProgressSet) {
            isInvalid = true;
            if (loadFrameTask != null) {
                doNotRemoveInvalidOnFrameReady = true;
            }
        }
        if ((!async || resetFrame) && waitingForNextTask && nextRenderingBitmap != null) {
            backgroundBitmap = nextRenderingBitmap;
            nextRenderingBitmap = null;
            loadFrameTask = null;
            waitingForNextTask = false;
        }
        if (!async) {
            if (loadFrameTask == null) {
                frameWaitSync = new CountDownLatch(1);
            }
        }
        if (resetFrame && !isRunning) {
            isRunning = true;
        }
        if (scheduleNextGetFrame(false)) {
            if (!async) {
                try {
                    frameWaitSync.await();
                } catch (Exception e) {
                    FileLog.e(e);
                }
                frameWaitSync = null;
            }
        } else {
            forceFrameRedraw = true;
        }
        invalidateSelf();
    }

    public boolean isCacheFallbacked() {
        return fallbackCache;
    }

    public void setProgressMs(long ms) {
        int frameNum = (int) ((Math.max(0, ms) / timeBetweenFrames) % metaData[0]);
        setCurrentFrame(frameNum, true, true);
    }

    public void setProgress(float progress) {
        setProgress(progress, true);
    }

    public void setProgress(float progress, boolean async) {
        if (progress < 0.0f) {
            progress = 0.0f;
        } else if (progress > 1.0f) {
            progress = 1.0f;
        }
        setCurrentFrame((int) (metaData[0] * progress), async);
    }

    public void setCurrentParentView(View view) {
        currentParentView = view;
    }


    @Override
    public boolean isRunning() {
        return isRunning;
    }

    @Override
    public int getIntrinsicHeight() {
        return height;
    }

    @Override
    public int getIntrinsicWidth() {
        return width;
    }

    @Override
    protected void onBoundsChange(Rect bounds) {
        super.onBoundsChange(bounds);
        applyTransformation = true;
    }

    private void setCurrentFrame(long now, long timeDiff, long timeCheck, boolean force) {
        backgroundBitmap = renderingBitmap;
        renderingBitmap = nextRenderingBitmap;
        nextRenderingBitmap = null;
        if (isDice == 2) {
            if (onFinishCallback != null && currentFrame - 1 >= finishFrame) {
                Runnable runnable = onFinishCallback.get();
                if (runnable != null) {
                    runnable.run();
                }
                onFinishCallback = null;
            }
        }
        if (nextFrameIsLast) {
            stop();
        }
        loadFrameTask = null;
        if (doNotRemoveInvalidOnFrameReady) {
            doNotRemoveInvalidOnFrameReady = false;
        } else if (isInvalid) {
            isInvalid = false;
        }
        singleFrameDecoded = true;
        waitingForNextTask = false;
        if (AndroidUtilities.screenRefreshRate <= 60) {
            lastFrameTime = now;
        } else {
            lastFrameTime = now - Math.min(16, timeDiff - timeCheck);
        }
        if (force && forceFrameRedraw) {
            singleFrameDecoded = false;
            forceFrameRedraw = false;
        }
        if (isDice == 0) {
            if (onFinishCallback != null && currentFrame >= finishFrame) {
                Runnable runnable = onFinishCallback.get();
                if (runnable != null) {
                    runnable.run();
                }
            }
        }
        scheduleNextGetFrame(true);
    }

    @Override
    public void draw(Canvas canvas) {
        drawInternal(canvas, false, 0);
    }

    public void drawInBackground(Canvas canvas, float x, float y, float w, float h, int alpha) {
        if (dstRectBackground == null) {
            dstRectBackground = new RectF();
            backgroundPaint = new Paint(Paint.ANTI_ALIAS_FLAG);
            backgroundPaint.setFilterBitmap(true);
        }
        backgroundPaint.setAlpha(alpha);
        dstRectBackground.set(x, y, x + w, y + h);
        drawInternal(canvas, true, 0);
    }

    public void drawInternal(Canvas canvas, boolean drawInBackground, long time) {
        if (!canLoadFrames() || destroyWhenDone) {
            return;
        }
        if (!drawInBackground) {
            updateCurrentFrame(time, false);
        }

        RectF rect = drawInBackground ? dstRectBackground : dstRect;
        Paint paint = drawInBackground ? backgroundPaint : getPaint();

        if (paint.getAlpha() == 0) {
            return;
        }

        if (!isInvalid && renderingBitmap != null) {
            float scaleX, scaleY;
            boolean needScale;
            if (!drawInBackground) {
                rect.set(getBounds());
                if (applyTransformation) {
                    this.scaleX = rect.width() / width;
                    this.scaleY = rect.height() / height;
                    applyTransformation = false;
                    this.needScale = !(Math.abs(rect.width() - width) < AndroidUtilities.dp(1) && Math.abs(rect.height() - height) < AndroidUtilities.dp(1));
                }
                scaleX = this.scaleX;
                scaleY = this.scaleY;
                needScale = this.needScale;
            } else {
                scaleX = rect.width() / width;
                scaleY = rect.height() / height;
                needScale = !(Math.abs(rect.width() - width) < AndroidUtilities.dp(1) && Math.abs(rect.height() - height) < AndroidUtilities.dp(1));
            }
            if (!needScale) {
                canvas.drawBitmap(renderingBitmap, rect.left, rect.top, paint);
            } else {
                canvas.save();
                canvas.translate(rect.left, rect.top);
                canvas.scale(scaleX, scaleY);
                canvas.drawBitmap(renderingBitmap, 0, 0, paint);
                canvas.restore();
            }

            if (isRunning && !drawInBackground) {
                invalidateInternal();
            }
        }
    }

    public void updateCurrentFrame(long time, boolean updateInBackground) {
        long now = time == 0 ? System.currentTimeMillis() : time;
        long timeDiff = now - lastFrameTime;
        int timeCheck;
        if (AndroidUtilities.screenRefreshRate <= 60 || (updateInBackground && AndroidUtilities.screenRefreshRate <= 80)) {
            timeCheck = timeBetweenFrames - 6;
        } else {
            timeCheck = timeBetweenFrames;
        }
        if (isRunning) {
            if (renderingBitmap == null && nextRenderingBitmap == null) {
                scheduleNextGetFrame(true);
            } else if (nextRenderingBitmap != null && (renderingBitmap == null || (timeDiff >= timeCheck && !skipFrameUpdate))) {
                if (vibrationPattern != null && currentParentView != null && allowVibration) {
                    Integer force = vibrationPattern.get(currentFrame - 1);
                    if (force != null && !NekoConfig.disableVibration.Bool()) {
                        currentParentView.performHapticFeedback(force == 1 ? HapticFeedbackConstants.LONG_PRESS : HapticFeedbackConstants.KEYBOARD_TAP, HapticFeedbackConstants.FLAG_IGNORE_GLOBAL_SETTING);
                    }
                }
                setCurrentFrame(now, timeDiff, timeCheck, false);
            }
        } else if ((forceFrameRedraw || decodeSingleFrame && timeDiff >= timeCheck) && nextRenderingBitmap != null) {
            setCurrentFrame(now, timeDiff, timeCheck, true);
        }
    }

    public void setAllowVibration(boolean allow) {
        allowVibration = allow;
    }

    public void resetVibrationAfterRestart(boolean value) {
        resetVibrationAfterRestart = value;
    }

    @Override
    public int getMinimumHeight() {
        return height;
    }

    @Override
    public int getMinimumWidth() {
        return width;
    }

    public Bitmap getRenderingBitmap() {
        return renderingBitmap;
    }

    public Bitmap getNextRenderingBitmap() {
        return nextRenderingBitmap;
    }

    public Bitmap getBackgroundBitmap() {
        return backgroundBitmap;
    }

    public Bitmap getAnimatedBitmap() {
        if (renderingBitmap != null) {
            return renderingBitmap;
        } else if (nextRenderingBitmap != null) {
            return nextRenderingBitmap;
        }
        return null;
    }

    public boolean hasBitmap() {
        return !isRecycled && (renderingBitmap != null || nextRenderingBitmap != null) && !isInvalid;
    }

    public void setInvalidateOnProgressSet(boolean value) {
        invalidateOnProgressSet = value;
    }

    public boolean isGeneratingCache() {
        return cacheGenerateTask != null;
    }

    public void setOnFrameReadyRunnable(Runnable onFrameReadyRunnable) {
        this.onFrameReadyRunnable = onFrameReadyRunnable;
    }

    public boolean isLastFrame() {
        return currentFrame == getFramesCount() - 1;
    }

    long generateCacheNativePtr;

    @Override
    public void prepareForGenerateCache() {
        generateCacheNativePtr = create(args.file.toString(), args.json, width, height, new int[3], false, args.colorReplacement, false, args.fitzModifier);
        if (generateCacheNativePtr == 0) {
            file.delete();
        }
    }

    @Override
    public int getNextFrame(Bitmap bitmap) {
        if (generateCacheNativePtr == 0) {
            return -1;
        }
        int framesPerUpdates = shouldLimitFps ? 2 : 1;

        int result = getFrame(generateCacheNativePtr, generateCacheFramePointer, bitmap, width, height, bitmap.getRowBytes(), true);
        if (result == -5) {
            try {
                Thread.sleep(100);
            } catch (InterruptedException e) {
                e.printStackTrace();
            }
            return getNextFrame(bitmap);
        }
        generateCacheFramePointer += framesPerUpdates;
        if (generateCacheFramePointer > metaData[0]) {
            return 0;
        }
        return 1;
    }

    @Override
    public void releaseForGenerateCache() {
        if (generateCacheNativePtr != 0) {
            destroy(generateCacheNativePtr);
            generateCacheNativePtr = 0;
        }
    }

    @Override
    public Bitmap getFirstFrame(Bitmap bitmap) {
        long nativePtr = create(args.file.toString(), args.json, width, height, new int[3], false, args.colorReplacement, false, args.fitzModifier);
        if (nativePtr == 0) {
            return bitmap;
        }
        getFrame(nativePtr, 0, bitmap, width, height, bitmap.getRowBytes(), true);
        destroy(nativePtr);
        return bitmap;
    }

    void setMasterParent(View parent) {
        masterParent = parent;
    }

    public boolean canLoadFrames() {
        if (precache) {
            return bitmapsCache != null || fallbackCache;
        } else {
            return nativePtr != 0;
        }
    }

    private class NativePtrArgs {
        public int[] colorReplacement;
        public int fitzModifier;
        File file;
        String json;
    }
}<|MERGE_RESOLUTION|>--- conflicted
+++ resolved
@@ -42,15 +42,11 @@
 import java.util.HashMap;
 import java.util.concurrent.CountDownLatch;
 
-<<<<<<< HEAD
 import tw.nekomimi.nekogram.NekoConfig;
 
-public class RLottieDrawable extends BitmapDrawable implements Animatable {
-=======
 public class RLottieDrawable extends BitmapDrawable implements Animatable, BitmapsCache.Cacheable {
 
     public boolean skipFrameUpdate;
->>>>>>> 43fe75b4
 
     public static native long create(String src, String json, int w, int h, int[] params, boolean precache, int[] colorReplacement, boolean limitFps, int fitzModifier);
     protected static native long createWithJson(String json, String name, int[] params, int[] colorReplacement);
