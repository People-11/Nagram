/*
 * This is the source code of Telegram for Android v. 5.x.x.
 * It is licensed under GNU GPL v. 2 or later.
 * You should have received a copy of the license in this archive (see LICENSE).
 *
 * Copyright Nikolai Kudashov, 2013-2018.
 */

package org.telegram.ui.Components;

import static org.telegram.messenger.AndroidUtilities.readRes;

import android.graphics.Bitmap;
import android.graphics.Canvas;
import android.graphics.ColorFilter;
import android.graphics.Paint;
import android.graphics.PixelFormat;
import android.graphics.Rect;
import android.graphics.RectF;
import android.graphics.drawable.Animatable;
import android.graphics.drawable.BitmapDrawable;
import android.os.Build;
import android.os.Handler;
import android.os.Looper;
import android.text.TextUtils;
import android.util.JsonReader;
import android.view.HapticFeedbackConstants;
import android.view.View;

import org.telegram.messenger.AndroidUtilities;
import org.telegram.messenger.ApplicationLoader;
import org.telegram.messenger.DispatchQueue;
import org.telegram.messenger.DispatchQueuePool;
import org.telegram.messenger.DispatchQueuePoolBackground;
import org.telegram.messenger.FileLog;
import org.telegram.messenger.ImageReceiver;
import org.telegram.messenger.R;
import org.telegram.messenger.Utilities;
import org.telegram.messenger.utils.BitmapsCache;

import java.io.File;
import java.io.FileReader;
import java.lang.ref.WeakReference;
import java.util.ArrayList;
import java.util.HashMap;
import java.util.concurrent.CountDownLatch;
import java.util.concurrent.atomic.AtomicInteger;

import tw.nekomimi.nekogram.NekoConfig;

public class RLottieDrawable extends BitmapDrawable implements Animatable, BitmapsCache.Cacheable {

    public boolean skipFrameUpdate;

    public static native long create(String src, String json, int w, int h, int[] params, boolean precache, int[] colorReplacement, boolean limitFps, int fitzModifier);

    public static native long getFramesCount(String src, String json);
    public static native double getDuration(String src, String json);

    protected static native long createWithJson(String json, String name, int[] params, int[] colorReplacement);

    public static native void destroy(long ptr);

    private static native void setLayerColor(long ptr, String layer, int color);

    private static native void replaceColors(long ptr, int[] colorReplacement);

    public static native int getFrame(long ptr, int frame, Bitmap bitmap, int w, int h, int stride, boolean clear);

    protected final int width;
    protected final int height;
    protected final int[] metaData = new int[3];
    protected int timeBetweenFrames;
    protected int customEndFrame = -1;
    protected boolean playInDirectionOfCustomEndFrame;
    private int[] newReplaceColors;
    private int[] pendingReplaceColors;
    private HashMap<String, Integer> newColorUpdates = new HashMap<>();
    private volatile HashMap<String, Integer> pendingColorUpdates = new HashMap<>();
    private HashMap<Integer, Integer> vibrationPattern;
    private boolean resetVibrationAfterRestart = false;
    private boolean allowVibration = true;

    private WeakReference<Runnable> frameReadyCallback;
    protected WeakReference<Runnable> onFinishCallback;
    private int finishFrame;

    private View currentParentView;
    private final ArrayList<ImageReceiver> parentViews = new ArrayList<>();

    protected int isDice;
    protected int diceSwitchFramesCount = -1;

    protected int autoRepeat = 1;
    protected int autoRepeatCount = -1;
    protected int autoRepeatPlayCount;
    protected long autoRepeatTimeout;

    private long lastFrameTime;
    protected volatile boolean nextFrameIsLast;

    protected Runnable cacheGenerateTask;
    protected Runnable loadFrameTask;
    protected volatile Bitmap renderingBitmap;
    protected volatile Bitmap nextRenderingBitmap;
    protected volatile Bitmap backgroundBitmap;
    protected boolean waitingForNextTask;

    protected CountDownLatch frameWaitSync;

    protected boolean destroyWhenDone;
    private boolean decodeSingleFrame;
    private boolean singleFrameDecoded;
    private boolean forceFrameRedraw;
    private boolean applyingLayerColors;
    protected int currentFrame;
    private boolean shouldLimitFps;
    private boolean createdForFirstFrame;

    private float scaleX = 1.0f;
    private float scaleY = 1.0f;
    private boolean applyTransformation;
    private boolean needScale;
    private final RectF dstRect = new RectF();
    private RectF[] dstRectBackground = new RectF[DrawingInBackgroundThreadDrawable.THREAD_COUNT];
    private Paint[] backgroundPaint = new Paint[DrawingInBackgroundThreadDrawable.THREAD_COUNT];
    protected static final Handler uiHandler = new Handler(Looper.getMainLooper());
    protected volatile boolean isRunning;
    protected volatile boolean isRecycled;
    protected volatile AtomicInteger readyNodeIndex;
    protected volatile long nativePtr;
    protected volatile long secondNativePtr;
    protected boolean loadingInBackground;
    protected boolean secondLoadingInBackground;
    protected boolean destroyAfterLoading;
    protected int secondFramesCount;
    protected volatile boolean setLastFrame;
    private boolean fallbackCache;

    private boolean invalidateOnProgressSet;
    private boolean isInvalid;
    private boolean doNotRemoveInvalidOnFrameReady;

    private static final DispatchQueuePool loadFrameRunnableQueue = new DispatchQueuePool(4);
    public static DispatchQueue lottieCacheGenerateQueue;

    File file;
    boolean precache;

    private Runnable onAnimationEndListener;
    private Runnable onFrameReadyRunnable;

    private View masterParent;
    NativePtrArgs args;

    protected Runnable uiRunnableNoFrame = new Runnable() {
        @Override
        public void run() {
            loadFrameTask = null;
            decodeFrameFinishedInternal();
            if (onFrameReadyRunnable != null) {
                onFrameReadyRunnable.run();
            }
        }
    };


    protected Runnable uiRunnable = new Runnable() {
        @Override
        public void run() {
            singleFrameDecoded = true;
            invalidateInternal();
            decodeFrameFinishedInternal();
            if (onFrameReadyRunnable != null) {
                onFrameReadyRunnable.run();
            }
        }
    };

    boolean generatingCache;

    private Runnable uiRunnableGenerateCache = new Runnable() {
        @Override
        public void run() {
            if (!isRecycled && !destroyWhenDone && canLoadFrames() && cacheGenerateTask == null) {
                generatingCache = true;
                if (lottieCacheGenerateQueue == null) {
                    createCacheGenQueue();
                }
                BitmapsCache.incrementTaskCounter();
                lottieCacheGenerateQueue.postRunnable(cacheGenerateTask = () -> {
                    try {
                        BitmapsCache bitmapsCacheFinal = bitmapsCache;
                        if (bitmapsCacheFinal != null) {
                            bitmapsCacheFinal.createCache();
                        }
                    } catch (Throwable throwable) {

                    }
                    uiHandler.post(uiRunnableCacheFinished);
                });
            }
        }
    };

    private Runnable uiRunnableCacheFinished = new Runnable() {
        @Override
        public void run() {
            if (cacheGenerateTask != null) {
                BitmapsCache.decrementTaskCounter();
                cacheGenerateTask = null;
            }
            generatingCache = false;
            decodeFrameFinishedInternal();
            if (whenCacheDone != null) {
                whenCacheDone.run();
                whenCacheDone = null;
            }
        }
    };

    public Runnable whenCacheDone;

    BitmapsCache bitmapsCache;
    int generateCacheFramePointer;

    public static void createCacheGenQueue() {
        lottieCacheGenerateQueue = new DispatchQueue("cache generator queue");
    }

    protected void checkRunningTasks() {
        if (cacheGenerateTask != null) {
            lottieCacheGenerateQueue.cancelRunnable(cacheGenerateTask);
            BitmapsCache.decrementTaskCounter();
            cacheGenerateTask = null;
        }
        if (!hasParentView() && nextRenderingBitmap != null && loadFrameTask != null) {
            loadFrameTask = null;
            nextRenderingBitmap = null;
        }
    }

    protected void decodeFrameFinishedInternal() {
        if (destroyWhenDone) {
            checkRunningTasks();
            if (loadFrameTask == null && cacheGenerateTask == null && nativePtr != 0) {
                recycleNativePtr(true);
            }
        }
        if ((nativePtr == 0 || fallbackCache) && secondNativePtr == 0 && bitmapsCache == null) {
            recycleResources();
            return;
        }
        waitingForNextTask = true;
        if (!hasParentView()) {
            stop();
        }
        if (isRunning) {
            scheduleNextGetFrame();
        }
    }

    private void recycleNativePtr(boolean uiThread) {
        long nativePtrFinal = nativePtr;
        long secondNativePtrFinal = secondNativePtr;

        nativePtr = 0;
        secondNativePtr = 0;
        if (nativePtrFinal != 0 || secondNativePtrFinal != 0) {
            if (uiThread) {
                DispatchQueuePoolBackground.execute(() -> {
                    if (nativePtrFinal != 0) {
                        destroy(nativePtrFinal);
                    }
                    if (secondNativePtrFinal != 0) {
                        destroy(secondNativePtrFinal);
                    }
                });
            } else {
                Utilities.globalQueue.postRunnable(() ->{
                    if (nativePtrFinal != 0) {
                        destroy(nativePtrFinal);
                    }
                    if (secondNativePtrFinal != 0) {
                        destroy(secondNativePtrFinal);
                    }
                });
            }
        }
    }

    protected void recycleResources() {
        ArrayList<Bitmap> bitmapToRecycle = new ArrayList<>();
        bitmapToRecycle.add(renderingBitmap);
        bitmapToRecycle.add(backgroundBitmap);
        bitmapToRecycle.add(nextRenderingBitmap);
        nextRenderingBitmap = null;
        renderingBitmap = null;
        backgroundBitmap = null;
        AndroidUtilities.recycleBitmaps(bitmapToRecycle);

        if (onAnimationEndListener != null) {
            onAnimationEndListener = null;
        }
    }

    public void setOnFinishCallback(Runnable callback, int frame) {
        if (callback != null) {
            onFinishCallback = new WeakReference<>(callback);
            finishFrame = frame;
        } else if (onFinishCallback != null) {
            onFinishCallback = null;
        }
    }

    private boolean genCacheSend;
    private boolean allowDrawFramesWhileCacheGenerating;
    private long lastDrawnTime;
    protected Runnable loadFrameRunnable = new Runnable() {
        private long lastUpdate = 0;

        @Override
        public void run() {
            if (isRecycled) {
                return;
            }
            if (!canLoadFrames() || isDice == 2 && secondNativePtr == 0) {
                if (frameWaitSync != null) {
                    frameWaitSync.countDown();
                }
                uiHandler.post(uiRunnableNoFrame);
                return;
            }
            if (backgroundBitmap == null) {
                try {
                    backgroundBitmap = Bitmap.createBitmap(width, height, Bitmap.Config.ARGB_8888);
                } catch (Throwable e) {
                    FileLog.e(e);
                }
            }
            if (backgroundBitmap != null) {
                try {
                    if (!pendingColorUpdates.isEmpty()) {
                        for (HashMap.Entry<String, Integer> entry : pendingColorUpdates.entrySet()) {
                            setLayerColor(nativePtr, entry.getKey(), entry.getValue());
                        }
                        pendingColorUpdates.clear();
                    }
                } catch (Exception ignore) {

                }
                if (pendingReplaceColors != null && nativePtr != 0) {
                    replaceColors(nativePtr, pendingReplaceColors);
                    pendingReplaceColors = null;
                }
                try {
                    long ptrToUse;
                    if (isDice == 1) {
                        ptrToUse = nativePtr;
                    } else if (isDice == 2) {
                        ptrToUse = secondNativePtr;
                        if (setLastFrame) {
                            currentFrame = secondFramesCount - 1;
                        }
                    } else {
                        ptrToUse = nativePtr;
                    }
                    int result = 0;
                    int framesPerUpdates = shouldLimitFps ? 2 : 1;
                    final long start = System.currentTimeMillis();
                    if (precache && bitmapsCache != null) {
                        try {
                            result = bitmapsCache.getFrame(currentFrame / framesPerUpdates, backgroundBitmap);
                            if (!bitmapsCache.needGenCache() && allowDrawFramesWhileCacheGenerating && nativePtr != 0) {
                                destroy(nativePtr);
                                nativePtr = 0;
                            }
                        } catch (Exception e) {
                            FileLog.e(e);
                        }
                    } else {
                        result = getFrame(ptrToUse, currentFrame, backgroundBitmap, width, height, backgroundBitmap.getRowBytes(), true);
                    }
                    if (bitmapsCache != null && bitmapsCache.needGenCache()) {
                        if (!genCacheSend) {
                            genCacheSend = true;
                            uiHandler.post(uiRunnableGenerateCache);
                        }
                        if (allowDrawFramesWhileCacheGenerating) {
                            if (nativePtr == 0) {
                                nativePtr = create(args.file.toString(), args.json, width, height, new int[3], false, args.colorReplacement, false, args.fitzModifier);
                            }
                            result = getFrame(nativePtr, currentFrame, backgroundBitmap, width, height, backgroundBitmap.getRowBytes(), true);
                        } else {
                            result = -1;
                        }
                    }
                    if (result == -1) {
                        uiHandler.post(uiRunnableNoFrame);
                        if (frameWaitSync != null) {
                            frameWaitSync.countDown();
                        }
                        return;
                    }

                    nextRenderingBitmap = backgroundBitmap;

                    if (isDice == 1) {
                        if (currentFrame + framesPerUpdates < (diceSwitchFramesCount == -1 ? metaData[0] : diceSwitchFramesCount)) {
                            currentFrame += framesPerUpdates;
                        } else {
                            currentFrame = 0;
                            nextFrameIsLast = false;
                            if (secondNativePtr != 0) {
                                isDice = 2;
                            }
                            if (resetVibrationAfterRestart) {
                                vibrationPattern = null;
                                resetVibrationAfterRestart = false;
                            }
                        }
                    } else if (isDice == 2) {
                        if (currentFrame + framesPerUpdates < secondFramesCount) {
                            currentFrame += framesPerUpdates;
                        } else {
                            nextFrameIsLast = true;
                            autoRepeatPlayCount++;
                        }
                    } else {
                        if (customEndFrame >= 0 && playInDirectionOfCustomEndFrame) {
                            if (currentFrame > customEndFrame) {
                                if (currentFrame - framesPerUpdates >= customEndFrame) {
                                    currentFrame -= framesPerUpdates;
                                    nextFrameIsLast = false;
                                } else {
                                    nextFrameIsLast = true;
                                    checkDispatchOnAnimationEnd();
                                }
                            } else {
                                if (currentFrame + framesPerUpdates < customEndFrame) {
                                    currentFrame += framesPerUpdates;
                                    nextFrameIsLast = false;
                                } else {
                                    nextFrameIsLast = true;
                                    checkDispatchOnAnimationEnd();
                                }
                            }
                        } else {
                            if (currentFrame + framesPerUpdates < (customEndFrame >= 0 ? customEndFrame : metaData[0])) {
                                if (autoRepeat == 3) {
                                    nextFrameIsLast = true;
                                    autoRepeatPlayCount++;
                                } else {
                                    currentFrame += framesPerUpdates;
                                    nextFrameIsLast = false;
                                }
                            } else if (autoRepeat == 1) {
                                currentFrame = 0;
                                nextFrameIsLast = false;
                                if (resetVibrationAfterRestart) {
                                    vibrationPattern = null;
                                    resetVibrationAfterRestart = false;
                                }
                                if (autoRepeatCount > 0) {
                                    autoRepeatCount--;
                                }
                            } else if (autoRepeat == 2) {
                                currentFrame = 0;
                                nextFrameIsLast = true;
                                autoRepeatPlayCount++;
                                if (resetVibrationAfterRestart) {
                                    vibrationPattern = null;
                                    resetVibrationAfterRestart = false;
                                }
                            } else {
                                nextFrameIsLast = true;
                                checkDispatchOnAnimationEnd();
                            }
                        }
                    }
                } catch (Exception e) {
                    FileLog.e(e);
                }
            }
            uiHandler.post(uiRunnable);
            if (frameWaitSync != null) {
                frameWaitSync.countDown();
            }
        }
    };

    public RLottieDrawable(File file, int w, int h, BitmapsCache.CacheOptions cacheOptions, boolean limitFps) {
        this(file, w, h, cacheOptions, limitFps, null, 0);
    }

    public RLottieDrawable(File file, int w, int h, BitmapsCache.CacheOptions cacheOptions, boolean limitFps, int[] colorReplacement, int fitzModifier) {
        width = w;
        height = h;
        shouldLimitFps = limitFps;
        this.precache = cacheOptions != null;
        this.fallbackCache = cacheOptions != null && cacheOptions.fallback;
        this.createdForFirstFrame = cacheOptions != null && cacheOptions.firstFrame;
        getPaint().setFlags(Paint.FILTER_BITMAP_FLAG);

        this.file = file;
        if (precache && lottieCacheGenerateQueue == null) {
            createCacheGenQueue();
        }
        if (precache) {
            args = new NativePtrArgs();
            args.file = file.getAbsoluteFile();
            args.json = null;
            args.colorReplacement = colorReplacement;
            args.fitzModifier = fitzModifier;
            if (createdForFirstFrame) {
                return;
            }
            parseLottieMetadata(file, null, metaData);
            if (shouldLimitFps && metaData[1] < 60) {
                shouldLimitFps = false;
            }
           bitmapsCache = new BitmapsCache(file, this, cacheOptions, w, h, !limitFps);
        } else {
            nativePtr = create(file.getAbsolutePath(), null, w, h, metaData, precache, colorReplacement, shouldLimitFps, fitzModifier);
            if (nativePtr == 0) {
                FileLog.d("RLottieDrawable nativePtr == 0 " + file.getAbsolutePath() + " remove file");
                file.delete();
            }
            if (shouldLimitFps && metaData[1] < 60) {
                shouldLimitFps = false;
            }
        }

        timeBetweenFrames = Math.max(shouldLimitFps ? 33 : 16, (int) (1000.0f / metaData[1]));
    }

    public RLottieDrawable(File file, String json, int w, int h, BitmapsCache.CacheOptions options, boolean limitFps, int[] colorReplacement, int fitzModifier) {
        width = w;
        height = h;
        shouldLimitFps = limitFps;
        this.precache = options != null;
        this.createdForFirstFrame = options != null && options.firstFrame;
        getPaint().setFlags(Paint.FILTER_BITMAP_FLAG);
        if (precache && lottieCacheGenerateQueue == null) {
            createCacheGenQueue();
        }
        if (precache) {
            args = new NativePtrArgs();
            args.file = file.getAbsoluteFile();
            args.json = json;
            args.colorReplacement = colorReplacement;
            args.fitzModifier = fitzModifier;
            if (createdForFirstFrame) {
                return;
            }
            parseLottieMetadata(file, json, metaData);
            if (shouldLimitFps && metaData[1] < 60) {
                shouldLimitFps = false;
            }
            bitmapsCache = new BitmapsCache(file, this, options, w, h, !limitFps);
        } else {
            nativePtr = create(file.getAbsolutePath(), json, w, h, metaData, precache, colorReplacement, shouldLimitFps, fitzModifier);
            if (nativePtr == 0) {
                FileLog.d("RLottieDrawable nativePtr == 0 " + file.getAbsolutePath() + " remove file");
                file.delete();
            }
            if (shouldLimitFps && metaData[1] < 60) {
                shouldLimitFps = false;
            }
        }


        timeBetweenFrames = Math.max(shouldLimitFps ? 33 : 16, (int) (1000.0f / metaData[1]));
    }

    private void parseLottieMetadata(File file, String json, int[] metaData) {
        try {
            double fr = 30.0;
            double ip = 0;
            double op = 0;
            try (JsonReader reader = new JsonReader(new FileReader(file.getAbsoluteFile()))) {
                reader.beginObject();
                while (reader.hasNext()) {
                    String name = reader.nextName();
                    switch (name) {
                        case "ip": {
                            ip = reader.nextDouble();
                            break;
                        }
                        case "op": {
                            op = reader.nextDouble();
                            break;
                        }
                        case "fr": {
                            fr = reader.nextDouble();
                            break;
                        }
                        default: {
                            reader.skipValue();
                            break;
                        }
                    }
                }
                reader.endObject();
            }
            metaData[0] = (int) (op - ip);
            metaData[1] = (int) fr;
        } catch (Exception e) {
            // ignore app center, try handle by old method
            FileLog.e(e, false);
            long nativePtr = create(file.getAbsolutePath(), json, width, height, metaData, false, args.colorReplacement, shouldLimitFps, args.fitzModifier);
            if (nativePtr != 0) {
                destroy(nativePtr);
            }
        }
    }

    public RLottieDrawable(int rawRes, String name, int w, int h) {
        this(rawRes, name, w, h, true, null);
    }

    public RLottieDrawable(String diceEmoji, int w, int h) {
        width = w;
        height = h;
        isDice = 1;
        String jsonString;
        if ("\uD83C\uDFB2".equals(diceEmoji)) {
            jsonString = readRes(R.raw.diceloop);
            diceSwitchFramesCount = 60;
        } else if ("\uD83C\uDFAF".equals(diceEmoji)) {
            jsonString = readRes(R.raw.dartloop);
        } else {
            jsonString = null;
        }
        getPaint().setFlags(Paint.FILTER_BITMAP_FLAG);
        if (TextUtils.isEmpty(jsonString)) {
            timeBetweenFrames = 16;
            return;
        }
        nativePtr = createWithJson(jsonString, "dice", metaData, null);
        timeBetweenFrames = Math.max(16, (int) (1000.0f / metaData[1]));
    }

    private void checkDispatchOnAnimationEnd() {
        if (onAnimationEndListener != null) {
            onAnimationEndListener.run();
            onAnimationEndListener = null;
        }
    }

    public void setOnAnimationEndListener(Runnable onAnimationEndListener) {
        this.onAnimationEndListener = onAnimationEndListener;
    }

    public boolean isDice() {
        return isDice != 0;
    }

    public boolean setBaseDice(File path) {
        if (nativePtr != 0 || loadingInBackground) {
            return true;
        }
        String jsonString = readRes(path);
        if (TextUtils.isEmpty(jsonString)) {
            return false;
        }
        loadingInBackground = true;
        Utilities.globalQueue.postRunnable(() -> {
            nativePtr = createWithJson(jsonString, "dice", metaData, null);
            AndroidUtilities.runOnUIThread(() -> {
                loadingInBackground = false;
                if (!secondLoadingInBackground && destroyAfterLoading) {
                    recycle(true);
                    return;
                }
                timeBetweenFrames = Math.max(16, (int) (1000.0f / metaData[1]));
                scheduleNextGetFrame();
                invalidateInternal();
            });
        });

        return true;
    }

    public boolean hasBaseDice() {
        return nativePtr != 0 || loadingInBackground;
    }

    public boolean setDiceNumber(File path, boolean instant) {
        if (secondNativePtr != 0 || secondLoadingInBackground) {
            return true;
        }
        String jsonString = readRes(path);
        if (TextUtils.isEmpty(jsonString)) {
            return false;
        }
        if (instant && nextRenderingBitmap == null && renderingBitmap == null && loadFrameTask == null) {
            isDice = 2;
            setLastFrame = true;
        }
        secondLoadingInBackground = true;
        Utilities.globalQueue.postRunnable(() -> {
            if (destroyAfterLoading) {
                AndroidUtilities.runOnUIThread(() -> {
                    secondLoadingInBackground = false;
                    if (!loadingInBackground && destroyAfterLoading) {
                        recycle(true);
                    }
                });
                return;
            }
            int[] metaData2 = new int[3];
            secondNativePtr = createWithJson(jsonString, "dice", metaData2, null);
            AndroidUtilities.runOnUIThread(() -> {
                secondLoadingInBackground = false;
                if (!secondLoadingInBackground && destroyAfterLoading) {
                    recycle(true);
                    return;
                }
                secondFramesCount = metaData2[0];
                timeBetweenFrames = Math.max(16, (int) (1000.0f / metaData2[1]));
                scheduleNextGetFrame();
                invalidateInternal();
            });
        });
        return true;
    }

    public RLottieDrawable(int rawRes, String name, int w, int h, boolean startDecode, int[] colorReplacement) {
        width = w;
        height = h;
        autoRepeat = 0;
        String jsonString = readRes(rawRes);
        if (TextUtils.isEmpty(jsonString)) {
            return;
        }
        getPaint().setFlags(Paint.FILTER_BITMAP_FLAG);
        nativePtr = createWithJson(jsonString, name, metaData, colorReplacement);
        timeBetweenFrames = Math.max(16, (int) (1000.0f / metaData[1]));
        if (startDecode) {
            setAllowDecodeSingleFrame(true);
        }
    }

    public void multiplySpeed(float multiplier) {
        timeBetweenFrames *= (1f / multiplier);
    }

    public int getCurrentFrame() {
        return currentFrame;
    }

    public float getProgress() {
        return (float) currentFrame / metaData[0];
    }

    public int getCustomEndFrame() {
        return customEndFrame;
    }

    public long getDuration() {
        return (long) (metaData[0] / (float) metaData[1] * 1000);
    }

    public void setPlayInDirectionOfCustomEndFrame(boolean value) {
        playInDirectionOfCustomEndFrame = value;
    }

    public boolean setCustomEndFrame(int frame) {
        if (customEndFrame == frame || frame > metaData[0]) {
            return false;
        }
        customEndFrame = frame;
        return true;
    }

    public int getFramesCount() {
        return metaData[0];
    }

    public void addParentView(ImageReceiver parent) {
        if (parent == null) {
            return;
        }
        parentViews.add(parent);
    }

    public void removeParentView(ImageReceiver parent) {
        if (parent == null) {
            return;
        }
        parentViews.remove(parent);
        checkCacheCancel();
    }

    public void checkCacheCancel() {
        if (bitmapsCache == null || lottieCacheGenerateQueue == null || cacheGenerateTask == null) {
            return;
        }
        boolean mustCancel = parentViews.isEmpty() && getCallback() == null;
        if (Build.VERSION.SDK_INT >= android.os.Build.VERSION_CODES.KITKAT) {
            mustCancel = mustCancel && (masterParent == null || !masterParent.isAttachedToWindow());
        } else {
            mustCancel = mustCancel && masterParent == null;
        }
        if (mustCancel) {
            if (cacheGenerateTask != null) {
                lottieCacheGenerateQueue.cancelRunnable(cacheGenerateTask);
                BitmapsCache.decrementTaskCounter();
                cacheGenerateTask = null;
            }
            generatingCache = false;
            genCacheSend = false;
        }
    }

    protected boolean hasParentView() {
        return !parentViews.isEmpty() || masterParent != null || getCallback() != null;
    }

    protected void invalidateInternal() {
        if (isRecycled) {
            return;
        }
        for (int i = 0, N = parentViews.size(); i < N; i++) {
            parentViews.get(i).invalidate();
        }
        if (masterParent != null) {
            masterParent.invalidate();
        }
        if (getCallback() != null) {
            invalidateSelf();
        }
    }

    public void setAllowDecodeSingleFrame(boolean value) {
        decodeSingleFrame = value;
        if (decodeSingleFrame) {
            scheduleNextGetFrame();
        }
    }

    public void recycle(boolean uiThread) {
        isRunning = false;
        isRecycled = true;
        checkRunningTasks();
        if (loadingInBackground || secondLoadingInBackground) {
            destroyAfterLoading = true;
        } else if (loadFrameTask == null && cacheGenerateTask == null && !generatingCache) {
            recycleNativePtr(uiThread);
            if (bitmapsCache != null) {
                bitmapsCache.recycle();
                bitmapsCache = null;
            }
            recycleResources();
        } else {
            destroyWhenDone = true;
        }
    }

    public void setAutoRepeat(int value) {
        if (autoRepeat == 2 && value == 3 && currentFrame != 0) {
            return;
        }
        autoRepeat = value;
    }

    public void setAutoRepeatCount(int count) {
        autoRepeatCount = count;
    }

    public void setAutoRepeatTimeout(long timeout) {
        autoRepeatTimeout = timeout;
    }

    @Override
    protected void finalize() throws Throwable {
        try {
            recycle(false);
        } finally {
            super.finalize();
        }
    }

    @Override
    public int getOpacity() {
        return PixelFormat.TRANSPARENT;
    }

    @Override
    public void start() {
        if (isRunning || autoRepeat >= 2 && autoRepeatPlayCount != 0 || customEndFrame == currentFrame) {
            return;
        }
        isRunning = true;
        if (invalidateOnProgressSet) {
            isInvalid = true;
            if (loadFrameTask != null) {
                doNotRemoveInvalidOnFrameReady = true;
            }
        }
        scheduleNextGetFrame();
        invalidateInternal();
    }

    public boolean restart() {
        return restart(false);
    }

    public boolean restart(boolean force) {
        if (!force && (autoRepeat < 2 || autoRepeatPlayCount == 0) && autoRepeatCount < 0) {
            return false;
        }
        autoRepeatPlayCount = 0;
        autoRepeat = 2;
        start();
        return true;
    }

    public void setVibrationPattern(HashMap<Integer, Integer> pattern) {
        vibrationPattern = pattern;
    }

    public boolean hasVibrationPattern() {
        return vibrationPattern != null;
    }

    public void beginApplyLayerColors() {
        applyingLayerColors = true;
    }

    public void commitApplyLayerColors() {
        if (!applyingLayerColors) {
            return;
        }
        applyingLayerColors = false;
        if (!isRunning && decodeSingleFrame) {
            if (currentFrame <= 2) {
                currentFrame = 0;
            }
            nextFrameIsLast = false;
            singleFrameDecoded = false;
            if (!scheduleNextGetFrame()) {
                forceFrameRedraw = true;
            }
        }
        invalidateInternal();
    }

    public void replaceColors(int[] colors) {
        newReplaceColors = colors;
        requestRedrawColors();
    }

    public void setLayerColor(String layerName, int color) {
        newColorUpdates.put(layerName, color);
        requestRedrawColors();
    }

    private void requestRedrawColors() {
        if (!applyingLayerColors && !isRunning && decodeSingleFrame) {
            if (currentFrame <= 2) {
                currentFrame = 0;
            }
            nextFrameIsLast = false;
            singleFrameDecoded = false;
            if (!scheduleNextGetFrame()) {
                forceFrameRedraw = true;
            }
        }
        invalidateInternal();
    }

    protected boolean scheduleNextGetFrame() {
        if (loadFrameTask != null || nextRenderingBitmap != null || !canLoadFrames() || loadingInBackground || destroyWhenDone || !isRunning && (!decodeSingleFrame || decodeSingleFrame && singleFrameDecoded)) {
            return false;
        }
        if (generatingCache && !allowDrawFramesWhileCacheGenerating) {
            return false;
        }
        if (!newColorUpdates.isEmpty()) {
            pendingColorUpdates.putAll(newColorUpdates);
            newColorUpdates.clear();
        }
        if (newReplaceColors != null) {
            pendingReplaceColors = newReplaceColors;
            newReplaceColors = null;
        }
        loadFrameTask = loadFrameRunnable;
        if (shouldLimitFps && Thread.currentThread() == ApplicationLoader.applicationHandler.getLooper().getThread()) {
            DispatchQueuePoolBackground.execute(loadFrameTask, frameWaitSync != null);
        } else {
            loadFrameRunnableQueue.execute(loadFrameTask);
        }
        return true;
    }

    public void post(Runnable runnable) {
        if (shouldLimitFps && Thread.currentThread() == ApplicationLoader.applicationHandler.getLooper().getThread()) {
            DispatchQueuePoolBackground.execute(() -> AndroidUtilities.runOnUIThread(runnable), frameWaitSync != null);
        } else {
            loadFrameRunnableQueue.execute(() -> AndroidUtilities.runOnUIThread(runnable));
        }
    }

    public boolean isHeavyDrawable() {
        return isDice == 0;
    }

    @Override
    public void stop() {
        isRunning = false;
    }

    public void setCurrentFrame(int frame) {
        setCurrentFrame(frame, true);
    }

    public void setCurrentFrame(int frame, boolean async) {
        setCurrentFrame(frame, async, false);
    }

    public void setCurrentFrame(int frame, boolean async, boolean resetFrame) {
        if (frame < 0 || frame > metaData[0] || (currentFrame == frame && !resetFrame)) {
            return;
        }
        currentFrame = frame;
        nextFrameIsLast = false;
        singleFrameDecoded = false;
        if (invalidateOnProgressSet) {
            isInvalid = true;
            if (loadFrameTask != null) {
                doNotRemoveInvalidOnFrameReady = true;
            }
        }
        if ((!async || resetFrame) && waitingForNextTask && nextRenderingBitmap != null) {
            backgroundBitmap = nextRenderingBitmap;
            nextRenderingBitmap = null;
            loadFrameTask = null;
            waitingForNextTask = false;
        }
        if (!async) {
            if (loadFrameTask == null) {
                frameWaitSync = new CountDownLatch(1);
            }
        }
        if (resetFrame && !isRunning) {
            isRunning = true;
        }
        if (scheduleNextGetFrame()) {
            if (!async) {
                try {
                    frameWaitSync.await();
                } catch (Exception e) {
                    FileLog.e(e);
                }
                frameWaitSync = null;
            }
        } else {
            forceFrameRedraw = true;
        }
        invalidateSelf();
    }

    public boolean isCacheFallbacked() {
        return fallbackCache;
    }

    public void setProgressMs(long ms) {
        int frameNum = (int) ((Math.max(0, ms) / timeBetweenFrames) % metaData[0]);
        setCurrentFrame(frameNum, true, true);
    }

    public void setProgress(float progress) {
        setProgress(progress, true);
    }

    public void setProgress(float progress, boolean async) {
        if (progress < 0.0f) {
            progress = 0.0f;
        } else if (progress > 1.0f) {
            progress = 1.0f;
        }
        setCurrentFrame((int) (metaData[0] * progress), async);
    }

    public void setCurrentParentView(View view) {
        currentParentView = view;
    }


    @Override
    public boolean isRunning() {
        return isRunning;
    }

    @Override
    public int getIntrinsicHeight() {
        return height;
    }

    @Override
    public int getIntrinsicWidth() {
        return width;
    }

    @Override
    protected void onBoundsChange(Rect bounds) {
        super.onBoundsChange(bounds);
        applyTransformation = true;
    }

    private void setCurrentFrame(long now, long timeDiff, long timeCheck, boolean force) {
        backgroundBitmap = renderingBitmap;
        renderingBitmap = nextRenderingBitmap;
        nextRenderingBitmap = null;
        if (isDice == 2) {
            if (onFinishCallback != null && currentFrame - 1 >= finishFrame) {
                Runnable runnable = onFinishCallback.get();
                if (runnable != null) {
                    runnable.run();
                }
                onFinishCallback = null;
            }
        }
        if (nextFrameIsLast || autoRepeatCount == 0 && autoRepeat == 1) {
            stop();
        }
        loadFrameTask = null;
        if (doNotRemoveInvalidOnFrameReady) {
            doNotRemoveInvalidOnFrameReady = false;
        } else if (isInvalid) {
            isInvalid = false;
        }
        singleFrameDecoded = true;
        waitingForNextTask = false;
        if (AndroidUtilities.screenRefreshRate <= 60) {
            lastFrameTime = now;
        } else {
            lastFrameTime = now - Math.min(16, timeDiff - timeCheck);
        }
        if (force && forceFrameRedraw) {
            singleFrameDecoded = false;
            forceFrameRedraw = false;
        }
        if (isDice == 0) {
            if (onFinishCallback != null && currentFrame >= finishFrame) {
                Runnable runnable = onFinishCallback.get();
                if (runnable != null) {
                    runnable.run();
                }
            }
        }
        scheduleNextGetFrame();
    }

    @Override
    public void draw(Canvas canvas) {
        drawInternal(canvas, null, false, 0, 0);
    }

    public void drawInBackground(Canvas canvas, float x, float y, float w, float h, int alpha, ColorFilter colorFilter, int threadIndex) {
        if (dstRectBackground[threadIndex] == null) {
            dstRectBackground[threadIndex] = new RectF();
            backgroundPaint[threadIndex] = new Paint(Paint.ANTI_ALIAS_FLAG);
            backgroundPaint[threadIndex].setFilterBitmap(true);
        }
        backgroundPaint[threadIndex].setAlpha(alpha);
        backgroundPaint[threadIndex].setColorFilter(colorFilter);
        dstRectBackground[threadIndex].set(x, y, x + w, y + h);
        drawInternal(canvas, null,true, 0, threadIndex);
    }

    public void draw(Canvas canvas, Paint paint) {
        drawInternal(canvas, paint, false, 0, 0);
    }

    public boolean scaleByCanvas;
    public Rect srcRect = new Rect();

    public void drawInternal(Canvas canvas, Paint overridePaint, boolean drawInBackground, long time, int threadIndex) {
        if (!canLoadFrames() || destroyWhenDone) {
            return;
        }
        if (!drawInBackground) {
            updateCurrentFrame(time, false);
        }

        RectF rect = drawInBackground ? dstRectBackground[threadIndex] : dstRect;
        Paint paint = overridePaint != null ? overridePaint : (drawInBackground ? backgroundPaint[threadIndex] : getPaint());

        if (paint.getAlpha() == 0) {
            return;
        }

        if (!isInvalid && renderingBitmap != null) {
            float scaleX, scaleY;
            boolean needScale;
            if (!drawInBackground) {
                rect.set(getBounds());
                if (applyTransformation) {
                    this.scaleX = rect.width() / width;
                    this.scaleY = rect.height() / height;
                    applyTransformation = false;
                    this.needScale = !(Math.abs(rect.width() - width) < AndroidUtilities.dp(1) && Math.abs(rect.height() - height) < AndroidUtilities.dp(1));
                }
                scaleX = this.scaleX;
                scaleY = this.scaleY;
                needScale = this.needScale;
            } else {
                scaleX = rect.width() / width;
                scaleY = rect.height() / height;
                needScale = !(Math.abs(rect.width() - width) < AndroidUtilities.dp(1) && Math.abs(rect.height() - height) < AndroidUtilities.dp(1));
            }
            if (!needScale) {
                canvas.drawBitmap(renderingBitmap, rect.left, rect.top, paint);
            } else {
                if (scaleByCanvas) {
                    // save-restore breaks cutting with xfer
                    srcRect.set(0, 0, renderingBitmap.getWidth(), renderingBitmap.getHeight());
                    canvas.drawBitmap(renderingBitmap, srcRect, rect, paint);
                } else {
                    canvas.save();
                    canvas.translate(rect.left, rect.top);
                    canvas.scale(scaleX, scaleY);
                    canvas.drawBitmap(renderingBitmap, 0, 0, paint);
                    canvas.restore();
                }
            }

            if (isRunning && !drawInBackground) {
                invalidateInternal();
            }
        }
    }

    public void updateCurrentFrame(long time, boolean updateInBackground) {
        long now = time == 0 ? System.currentTimeMillis() : time;
        long timeDiff = now - lastFrameTime;
        int timeCheck;
        if (updateInBackground && !shouldLimitFps) {
            timeCheck = timeBetweenFrames - 16;
        } else if (AndroidUtilities.screenRefreshRate <= 60 || (updateInBackground && AndroidUtilities.screenRefreshRate <= 80)) {
            timeCheck = timeBetweenFrames - 6;
        } else {
            timeCheck = timeBetweenFrames;
        }
        if (isRunning) {
            if (renderingBitmap == null && nextRenderingBitmap == null) {
                scheduleNextGetFrame();
            } else if (nextRenderingBitmap != null && (renderingBitmap == null || (timeDiff >= timeCheck && !skipFrameUpdate))) {
                if (vibrationPattern != null && currentParentView != null && allowVibration) {
                    Integer force = vibrationPattern.get(currentFrame - 1);
<<<<<<< HEAD
                    if (force != null && !NekoConfig.disableVibration.Bool()) {
                        currentParentView.performHapticFeedback(force == 1 ? HapticFeedbackConstants.LONG_PRESS : HapticFeedbackConstants.KEYBOARD_TAP, HapticFeedbackConstants.FLAG_IGNORE_GLOBAL_SETTING);
=======
                    if (force != null) {
                        try {
                            currentParentView.performHapticFeedback(force == 1 ? HapticFeedbackConstants.LONG_PRESS : HapticFeedbackConstants.KEYBOARD_TAP, HapticFeedbackConstants.FLAG_IGNORE_GLOBAL_SETTING);
                        } catch (Exception ignored) {}
>>>>>>> eee720ef
                    }
                }
                setCurrentFrame(now, timeDiff, timeCheck, false);
            }
        } else if ((forceFrameRedraw || decodeSingleFrame && timeDiff >= timeCheck) && nextRenderingBitmap != null) {
            setCurrentFrame(now, timeDiff, timeCheck, true);
        }
    }

    public void setAllowVibration(boolean allow) {
        allowVibration = allow;
    }

    public void resetVibrationAfterRestart(boolean value) {
        resetVibrationAfterRestart = value;
    }

    @Override
    public int getMinimumHeight() {
        return height;
    }

    @Override
    public int getMinimumWidth() {
        return width;
    }

    public Bitmap getRenderingBitmap() {
        return renderingBitmap;
    }

    public Bitmap getNextRenderingBitmap() {
        return nextRenderingBitmap;
    }

    public Bitmap getBackgroundBitmap() {
        return backgroundBitmap;
    }

    public Bitmap getAnimatedBitmap() {
        if (renderingBitmap != null) {
            return renderingBitmap;
        } else if (nextRenderingBitmap != null) {
            return nextRenderingBitmap;
        }
        return null;
    }

    public boolean hasBitmap() {
        return !isRecycled && (renderingBitmap != null || nextRenderingBitmap != null) && !isInvalid;
    }

    public void setInvalidateOnProgressSet(boolean value) {
        invalidateOnProgressSet = value;
    }

    public boolean isGeneratingCache() {
        return cacheGenerateTask != null;
    }

    public float getGeneratingCacheProgress() {
        if (bitmapsCache == null) return 1f;
        if (cacheGenerateTask == null) return bitmapsCache.checked ? bitmapsCache.needGenCache() ? 0f : 1f : -2f;
        return Utilities.clamp((float) bitmapsCache.framesProcessed.get() / getFramesCount(), 1f, 0f);
    }

    public void setOnFrameReadyRunnable(Runnable onFrameReadyRunnable) {
        this.onFrameReadyRunnable = onFrameReadyRunnable;
    }

    public boolean isLastFrame() {
        return currentFrame == getFramesCount() - 1;
    }

    long generateCacheNativePtr;

    @Override
    public void prepareForGenerateCache() {
        generateCacheNativePtr = create(args.file.toString(), args.json, width, height, createdForFirstFrame ? metaData : new int[3], false, args.colorReplacement, false, args.fitzModifier);
        if (generateCacheNativePtr == 0 && file != null) {
            file.delete();
        }
    }

    public void setGeneratingFrame(int i) {
        generateCacheFramePointer = i;
    }

    @Override
    public int getNextFrame(Bitmap bitmap) {
        if (generateCacheNativePtr == 0) {
            return -1;
        }
        int framesPerUpdates = shouldLimitFps ? 2 : 1;
        int result = getFrame(generateCacheNativePtr, generateCacheFramePointer, bitmap, width, height, bitmap.getRowBytes(), true);
        if (result == -5) {
            try {
                Thread.sleep(100);
            } catch (InterruptedException e) {
                e.printStackTrace();
            }
            return getNextFrame(bitmap);
        }
        generateCacheFramePointer += framesPerUpdates;
        if (generateCacheFramePointer > metaData[0]) {
            return 0;
        }
        return 1;
    }

    private int rawBackgroundBitmapFrame = -1;
    private Bitmap rawBackgroundBitmap;

    public void cacheFrame(int frame) {
        if (rawBackgroundBitmapFrame != frame || rawBackgroundBitmap == null) {
            if (rawBackgroundBitmap == null) {
                rawBackgroundBitmap = Bitmap.createBitmap(width, height, Bitmap.Config.ARGB_8888);
            }
            int result = getFrame(nativePtr, rawBackgroundBitmapFrame = frame, rawBackgroundBitmap, width, height, rawBackgroundBitmap.getRowBytes(), true);
        }
    }

    public void drawFrame(Canvas canvas, int frame) {
        cacheFrame(frame);
        if (rawBackgroundBitmap != null) {
            AndroidUtilities.rectTmp2.set(0, 0, width, height);
            canvas.drawBitmap(rawBackgroundBitmap, AndroidUtilities.rectTmp2, getBounds(), getPaint());
        }
    }

    @Override
    public void releaseForGenerateCache() {
        if (generateCacheNativePtr != 0) {
            destroy(generateCacheNativePtr);
            generateCacheNativePtr = 0;
        }
    }

    @Override
    public Bitmap getFirstFrame(Bitmap bitmap) {
        long nativePtr = create(args.file.toString(), args.json, width, height, new int[3], false, args.colorReplacement, false, args.fitzModifier);
        if (nativePtr == 0) {
            return bitmap;
        }
        getFrame(nativePtr, 0, bitmap, width, height, bitmap.getRowBytes(), true);
        destroy(nativePtr);
        return bitmap;
    }

    public void setMasterParent(View parent) {
        masterParent = parent;
    }

    public boolean canLoadFrames() {
        if (precache) {
            return bitmapsCache != null || fallbackCache;
        } else {
            return nativePtr != 0;
        }
    }

    private class NativePtrArgs {
        public int[] colorReplacement;
        public int fitzModifier;
        File file;
        String json;
    }

    public void checkCache(Runnable onReady) {
        if (bitmapsCache == null) {
            AndroidUtilities.runOnUIThread(onReady);
            return;
        }

        generatingCache = true;
        if (lottieCacheGenerateQueue == null) {
            createCacheGenQueue();
        }
        if (cacheGenerateTask == null) {
            BitmapsCache.incrementTaskCounter();
            lottieCacheGenerateQueue.postRunnable(cacheGenerateTask = () -> {
                try {
                    BitmapsCache bitmapsCacheFinal = bitmapsCache;
                    if (bitmapsCacheFinal != null) {
                        bitmapsCacheFinal.createCache();
                    }
                } catch (Throwable e) {
                    FileLog.e(e);
                }
                AndroidUtilities.runOnUIThread(() -> {
                    onReady.run();
                    if (cacheGenerateTask != null) {
                        cacheGenerateTask = null;
                        BitmapsCache.decrementTaskCounter();
                    }
                });
            });
        }
    }

    public void setAllowDrawFramesWhileCacheGenerating(boolean allow) {
        allowDrawFramesWhileCacheGenerating = allow;
    }
}<|MERGE_RESOLUTION|>--- conflicted
+++ resolved
@@ -1251,15 +1251,10 @@
             } else if (nextRenderingBitmap != null && (renderingBitmap == null || (timeDiff >= timeCheck && !skipFrameUpdate))) {
                 if (vibrationPattern != null && currentParentView != null && allowVibration) {
                     Integer force = vibrationPattern.get(currentFrame - 1);
-<<<<<<< HEAD
                     if (force != null && !NekoConfig.disableVibration.Bool()) {
-                        currentParentView.performHapticFeedback(force == 1 ? HapticFeedbackConstants.LONG_PRESS : HapticFeedbackConstants.KEYBOARD_TAP, HapticFeedbackConstants.FLAG_IGNORE_GLOBAL_SETTING);
-=======
-                    if (force != null) {
                         try {
                             currentParentView.performHapticFeedback(force == 1 ? HapticFeedbackConstants.LONG_PRESS : HapticFeedbackConstants.KEYBOARD_TAP, HapticFeedbackConstants.FLAG_IGNORE_GLOBAL_SETTING);
                         } catch (Exception ignored) {}
->>>>>>> eee720ef
                     }
                 }
                 setCurrentFrame(now, timeDiff, timeCheck, false);
