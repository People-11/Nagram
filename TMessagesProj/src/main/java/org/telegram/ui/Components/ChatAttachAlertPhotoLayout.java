/*
 * This is the source code of Telegram for Android v. 6.x.x.
 * It is licensed under GNU GPL v. 2 or later.
 * You should have received a copy of the license in this archive (see LICENSE).
 *
 * Copyright Nikolai Kudashov, 2013-2020.
 */

package org.telegram.ui.Components;

import static android.view.WindowManager.LayoutParams.FLAG_KEEP_SCREEN_ON;

import android.Manifest;
import android.animation.Animator;
import android.animation.AnimatorListenerAdapter;
import android.animation.AnimatorSet;
import android.animation.ObjectAnimator;
import android.animation.ValueAnimator;
import android.content.Context;
import android.content.Intent;
import android.content.pm.PackageManager;
import android.graphics.Bitmap;
import android.graphics.BitmapFactory;
import android.graphics.Canvas;
import android.graphics.Color;
import android.graphics.Outline;
import android.graphics.Paint;
import android.graphics.PorterDuff;
import android.graphics.PorterDuffColorFilter;
import android.graphics.Rect;
import android.graphics.drawable.BitmapDrawable;
import android.graphics.drawable.Drawable;
import android.hardware.Camera;
import android.media.MediaMetadataRetriever;
import android.net.Uri;
import android.os.Build;
import android.provider.MediaStore;
import android.provider.Settings;
import android.text.TextUtils;
import android.util.Log;
import android.util.TypedValue;
import android.view.Gravity;
import android.view.KeyEvent;
import android.view.MotionEvent;
import android.view.TextureView;
import android.view.View;
import android.view.ViewGroup;
import android.view.ViewOutlineProvider;
import android.view.ViewPropertyAnimator;
import android.view.accessibility.AccessibilityEvent;
import android.view.accessibility.AccessibilityNodeInfo;
import android.view.animation.DecelerateInterpolator;
import android.widget.FrameLayout;
import android.widget.ImageView;
import android.widget.LinearLayout;
import android.widget.TextView;

import androidx.annotation.Keep;
import androidx.exifinterface.media.ExifInterface;
import androidx.recyclerview.widget.GridLayoutManager;
import androidx.recyclerview.widget.LinearLayoutManager;
import androidx.recyclerview.widget.LinearSmoothScroller;
import androidx.recyclerview.widget.RecyclerView;

import androidx.annotation.Keep;
import androidx.exifinterface.media.ExifInterface;
import androidx.recyclerview.widget.GridLayoutManager;
import androidx.recyclerview.widget.LinearLayoutManager;
import androidx.recyclerview.widget.LinearSmoothScroller;
import androidx.recyclerview.widget.RecyclerView;

import org.telegram.messenger.AndroidUtilities;
import org.telegram.messenger.ApplicationLoader;
import org.telegram.messenger.BuildVars;
import org.telegram.messenger.ChatObject;
import org.telegram.messenger.FileLoader;
import org.telegram.messenger.FileLog;
import org.telegram.messenger.ImageReceiver;
import org.telegram.messenger.LiteMode;
import org.telegram.messenger.LocaleController;
import org.telegram.messenger.MediaController;
import org.telegram.messenger.MediaDataController;
import org.telegram.messenger.MessageObject;
import org.telegram.messenger.NotificationCenter;
import org.telegram.messenger.R;
import org.telegram.messenger.SendMessagesHelper;
import org.telegram.messenger.SharedConfig;
import org.telegram.messenger.UserConfig;
import org.telegram.messenger.Utilities;
import org.telegram.messenger.VideoEditedInfo;
import org.telegram.messenger.camera.CameraController;
import org.telegram.messenger.camera.CameraSession;
import org.telegram.messenger.camera.CameraView;
import org.telegram.tgnet.TLRPC;
import org.telegram.ui.ActionBar.ActionBar;
import org.telegram.ui.ActionBar.ActionBarMenu;
import org.telegram.ui.ActionBar.ActionBarMenuItem;
import org.telegram.ui.ActionBar.ActionBarMenuSubItem;
import org.telegram.ui.ActionBar.Theme;
import org.telegram.ui.BasePermissionsActivity;
import org.telegram.ui.Cells.PhotoAttachCameraCell;
import org.telegram.ui.Cells.PhotoAttachPermissionCell;
import org.telegram.ui.Cells.PhotoAttachPhotoCell;
import org.telegram.ui.ChatActivity;
import org.telegram.ui.PhotoViewer;

import java.io.ByteArrayOutputStream;
import java.io.File;
import java.io.FileOutputStream;
import java.io.IOException;
import java.util.ArrayList;
import java.util.Collections;
import java.util.HashMap;
import java.util.List;
import java.util.Map;

import androidx.core.graphics.ColorUtils;

import tw.nekomimi.nekogram.NekoXConfig;
import tw.nekomimi.nekogram.NekoConfig;

public class ChatAttachAlertPhotoLayout extends ChatAttachAlert.AttachAlertLayout implements NotificationCenter.NotificationCenterDelegate {

    private static final int VIEW_TYPE_AVATAR_CONSTRUCTOR = 4;

    private RecyclerListView cameraPhotoRecyclerView;
    private LinearLayoutManager cameraPhotoLayoutManager;
    private PhotoAttachAdapter cameraAttachAdapter;

    private ActionBarMenuItem dropDownContainer;
    public TextView dropDown;
    private Drawable dropDownDrawable;

    public RecyclerListView gridView;
    private GridLayoutManager layoutManager;
    private PhotoAttachAdapter adapter;
    private EmptyTextProgressView progressView;
    private RecyclerViewItemRangeSelector itemRangeSelector;
    private int gridExtraSpace;
    private boolean shouldSelect;
    private int alertOnlyOnce;

    private Drawable cameraDrawable;

    private int currentSelectedCount;

    private boolean isHidden;

    ValueAnimator paddingAnimator;
    private int animateToPadding;

    private AnimatorSet cameraInitAnimation;
    protected CameraView cameraView;
    protected FrameLayout cameraIcon;
    protected PhotoAttachCameraCell cameraCell;
    private TextView recordTime;
    private ImageView[] flashModeButton = new ImageView[2];
    private boolean flashAnimationInProgress;
    private float[] cameraViewLocation = new float[2];
    private int[] viewPosition = new int[2];
    private float cameraViewOffsetX;
    private float cameraViewOffsetY;
    private float cameraViewOffsetBottomY;
    private boolean cameraOpened;
    private boolean canSaveCameraPreview;
    private boolean cameraAnimationInProgress;
    private float cameraOpenProgress;
    private int[] animateCameraValues = new int[5];
    private int videoRecordTime;
    private Runnable videoRecordRunnable;
    private DecelerateInterpolator interpolator = new DecelerateInterpolator(1.5f);
    private FrameLayout cameraPanel;
    private ShutterButton shutterButton;
    private ZoomControlView zoomControlView;
    private AnimatorSet zoomControlAnimation;
    private Runnable zoomControlHideRunnable;
    private TextView counterTextView;
    private TextView tooltipTextView;
    private ImageView switchCameraButton;
    private boolean takingPhoto;
    private static boolean mediaFromExternalCamera;
    private static ArrayList<Object> cameraPhotos = new ArrayList<>();
    private static HashMap<Object, Object> selectedPhotos = new HashMap<>();
    private static ArrayList<Object> selectedPhotosOrder = new ArrayList<>();
    private static int lastImageId = -1;
    private boolean cancelTakingPhotos;
    private boolean checkCameraWhenShown;

    private boolean mediaEnabled;
    private boolean videoEnabled;
    private boolean photoEnabled;
    private boolean documentsEnabled;

    private float pinchStartDistance;
    private float cameraZoom;
    private boolean zooming;
    private boolean zoomWas;
    private android.graphics.Rect hitRect = new Rect();

    private float lastY;
    private boolean pressed;
    private boolean maybeStartDraging;
    private boolean dragging;

    private boolean cameraPhotoRecyclerViewIgnoreLayout;

    private int itemSize = AndroidUtilities.dp(80);
    private int lastItemSize = itemSize;
    private int itemsPerRow = 3;

    private boolean deviceHasGoodCamera;
    private boolean noCameraPermissions;
    private boolean noGalleryPermissions;
    private boolean requestingPermissions;

    private boolean ignoreLayout;
    private int lastNotifyWidth;

    private MediaController.AlbumEntry selectedAlbumEntry;
    private MediaController.AlbumEntry galleryAlbumEntry;
    private ArrayList<MediaController.AlbumEntry> dropDownAlbums;
    private float currentPanTranslationY;

    private boolean loading = true;

    public final static int group = 0;
    public final static int compress = 1;
    public final static int spoiler = 2;
    public final static int open_in = 3;
    public final static int preview_gap = 4;
    public final static int preview = 5;

    private ActionBarMenuSubItem spoilerItem;
    private ActionBarMenuSubItem compressItem;
    protected ActionBarMenuSubItem previewItem;

    boolean forceDarkTheme;
    private int animationIndex = -1;
    private boolean showAvatarConstructor;

    public void updateAvatarPicker() {
        showAvatarConstructor = parentAlert.avatarPicker != 0;
    }

    private class BasePhotoProvider extends PhotoViewer.EmptyPhotoViewerProvider {
        @Override
        public boolean isPhotoChecked(int index) {
            MediaController.PhotoEntry photoEntry = getPhotoEntryAtPosition(index);
            return photoEntry != null && selectedPhotos.containsKey(photoEntry.imageId);
        }

        @Override
        public int setPhotoChecked(int index, VideoEditedInfo videoEditedInfo) {
            if (parentAlert.maxSelectedPhotos >= 0 && selectedPhotos.size() >= parentAlert.maxSelectedPhotos && !isPhotoChecked(index)) {
                return -1;
            }
            MediaController.PhotoEntry photoEntry = getPhotoEntryAtPosition(index);
            if (photoEntry == null) {
                return -1;
            }
            if (checkSendMediaEnabled(photoEntry)) {
                return -1;
            }
            boolean add = true;
            int num;
            if ((num = addToSelectedPhotos(photoEntry, -1)) == -1) {
                num = selectedPhotosOrder.indexOf(photoEntry.imageId);
            } else {
                add = false;
                photoEntry.editedInfo = null;
            }
            photoEntry.editedInfo = videoEditedInfo;

            int count = gridView.getChildCount();
            for (int a = 0; a < count; a++) {
                View view = gridView.getChildAt(a);
                if (view instanceof PhotoAttachPhotoCell) {
                    int tag = (Integer) view.getTag();
                    if (tag == index) {
                        if (parentAlert.baseFragment instanceof ChatActivity && parentAlert.allowOrder) {
                            ((PhotoAttachPhotoCell) view).setChecked(num, add, false);
                        } else {
                            ((PhotoAttachPhotoCell) view).setChecked(-1, add, false);
                        }
                        break;
                    }
                }
            }
            count = cameraPhotoRecyclerView.getChildCount();
            for (int a = 0; a < count; a++) {
                View view = cameraPhotoRecyclerView.getChildAt(a);
                if (view instanceof PhotoAttachPhotoCell) {
                    int tag = (Integer) view.getTag();
                    if (tag == index) {
                        if (parentAlert.baseFragment instanceof ChatActivity && parentAlert.allowOrder) {
                            ((PhotoAttachPhotoCell) view).setChecked(num, add, false);
                        } else {
                            ((PhotoAttachPhotoCell) view).setChecked(-1, add, false);
                        }
                        break;
                    }
                }
            }
            parentAlert.updateCountButton(add ? 1 : 2);
            return num;
        }

        @Override
        public int getSelectedCount() {
            return selectedPhotos.size();
        }

        @Override
        public ArrayList<Object> getSelectedPhotosOrder() {
            return selectedPhotosOrder;
        }

        @Override
        public HashMap<Object, Object> getSelectedPhotos() {
            return selectedPhotos;
        }

        @Override
        public int getPhotoIndex(int index) {
            MediaController.PhotoEntry photoEntry = getPhotoEntryAtPosition(index);
            if (photoEntry == null) {
                return -1;
            }
            return selectedPhotosOrder.indexOf(photoEntry.imageId);
        }
    }

    private void setCurrentSpoilerVisible(int i, boolean visible) {
        PhotoViewer photoViewer = PhotoViewer.getInstance();
        int index = i == -1 ? photoViewer.getCurrentIndex() : i;
        List<Object> photos = photoViewer.getImagesArrLocals();
        boolean hasSpoiler = photos != null && !photos.isEmpty() && index < photos.size() && photos.get(index) instanceof MediaController.PhotoEntry && ((MediaController.PhotoEntry) photos.get(index)).hasSpoiler;

        if (hasSpoiler) {
            MediaController.PhotoEntry entry = (MediaController.PhotoEntry) photos.get(index);

            gridView.forAllChild(view -> {
                if (view instanceof PhotoAttachPhotoCell) {
                    PhotoAttachPhotoCell cell = (PhotoAttachPhotoCell) view;
                    if (cell.getPhotoEntry() == entry) {
                        cell.setHasSpoiler(visible, 250f);
                    }
                }
            });
        }
    }

    private PhotoViewer.PhotoViewerProvider photoViewerProvider = new BasePhotoProvider() {
        @Override
        public void onOpen() {
            pauseCameraPreview();
            setCurrentSpoilerVisible(-1, true);
        }

        @Override
        public void onPreClose() {
            setCurrentSpoilerVisible(-1, false);
        }

        @Override
        public void onClose() {
            resumeCameraPreview();
            AndroidUtilities.runOnUIThread(()-> setCurrentSpoilerVisible(-1, true), 150);
        }

        @Override
        public PhotoViewer.PlaceProviderObject getPlaceForPhoto(MessageObject messageObject, TLRPC.FileLocation fileLocation, int index, boolean needPreview) {
            PhotoAttachPhotoCell cell = getCellForIndex(index);
            if (cell != null) {
                int[] coords = new int[2];
                cell.getImageView().getLocationInWindow(coords);
                if (Build.VERSION.SDK_INT < 26) {
                    coords[0] -= parentAlert.getLeftInset();
                }
                PhotoViewer.PlaceProviderObject object = new PhotoViewer.PlaceProviderObject();
                object.viewX = coords[0];
                object.viewY = coords[1];
                object.parentView = gridView;
                object.imageReceiver = cell.getImageView().getImageReceiver();
                object.thumb = object.imageReceiver.getBitmapSafe();
                object.scale = cell.getScale();
                object.clipBottomAddition = (int) parentAlert.getClipLayoutBottom();
                cell.showCheck(false);
                return object;
            }

            return null;
        }

        @Override
        public void updatePhotoAtIndex(int index) {
            PhotoAttachPhotoCell cell = getCellForIndex(index);
            if (cell != null) {
                cell.getImageView().setOrientation(0, true);
                MediaController.PhotoEntry photoEntry = getPhotoEntryAtPosition(index);
                if (photoEntry == null) {
                    return;
                }
                if (photoEntry.thumbPath != null) {
                    cell.getImageView().setImage(photoEntry.thumbPath, null, Theme.chat_attachEmptyDrawable);
                } else if (photoEntry.path != null) {
                    cell.getImageView().setOrientation(photoEntry.orientation, true);
                    if (photoEntry.isVideo) {
                        cell.getImageView().setImage("vthumb://" + photoEntry.imageId + ":" + photoEntry.path, null, Theme.chat_attachEmptyDrawable);
                    } else {
                        cell.getImageView().setImage("thumb://" + photoEntry.imageId + ":" + photoEntry.path, null, Theme.chat_attachEmptyDrawable);
                    }
                } else {
                    cell.getImageView().setImageDrawable(Theme.chat_attachEmptyDrawable);
                }
            }
        }

        @Override
        public ImageReceiver.BitmapHolder getThumbForPhoto(MessageObject messageObject, TLRPC.FileLocation fileLocation, int index) {
            PhotoAttachPhotoCell cell = getCellForIndex(index);
            if (cell != null) {
                return cell.getImageView().getImageReceiver().getBitmapSafe();
            }
            return null;
        }

        @Override
        public void willSwitchFromPhoto(MessageObject messageObject, TLRPC.FileLocation fileLocation, int index) {
            PhotoAttachPhotoCell cell = getCellForIndex(index);
            if (cell != null) {
                cell.showCheck(true);
            }
        }

        @Override
        public void willHidePhotoViewer() {
            int count = gridView.getChildCount();
            for (int a = 0; a < count; a++) {
                View view = gridView.getChildAt(a);
                if (view instanceof PhotoAttachPhotoCell) {
                    PhotoAttachPhotoCell cell = (PhotoAttachPhotoCell) view;
                    cell.showCheck(true);
                }
            }
        }

        @Override
        public void onApplyCaption(CharSequence caption) {
            if (selectedPhotos.size() > 0 && selectedPhotosOrder.size() > 0) {
                Object o = selectedPhotos.get(selectedPhotosOrder.get(0));
                CharSequence firstPhotoCaption = null;
                if (o instanceof MediaController.PhotoEntry) {
                    MediaController.PhotoEntry photoEntry1 = (MediaController.PhotoEntry) o;
                    firstPhotoCaption = photoEntry1.caption;
                }
                if (o instanceof MediaController.SearchImage) {
                    MediaController.SearchImage photoEntry1 = (MediaController.SearchImage) o;
                    firstPhotoCaption = photoEntry1.caption;
                }
                parentAlert.commentTextView.setText(firstPhotoCaption);
            }
        }

        @Override
        public boolean cancelButtonPressed() {
            return false;
        }

        @Override
        public void sendButtonPressed(int index, VideoEditedInfo videoEditedInfo, boolean notify, int scheduleDate, boolean forceDocument) {
            MediaController.PhotoEntry photoEntry = getPhotoEntryAtPosition(index);
            if (photoEntry != null) {
                photoEntry.editedInfo = videoEditedInfo;
            }
            if (selectedPhotos.isEmpty() && photoEntry != null) {
                addToSelectedPhotos(photoEntry, -1);
            }
            if (parentAlert.checkCaption(parentAlert.commentTextView.getText())) {
                return;
            }
            parentAlert.applyCaption();
            if (PhotoViewer.getInstance().hasCaptionForAllMedia) {
                HashMap<Object, Object> selectedPhotos = getSelectedPhotos();
                ArrayList<Object> selectedPhotosOrder = getSelectedPhotosOrder();
                if (!selectedPhotos.isEmpty()) {
                    for (int a = 0; a < selectedPhotosOrder.size(); a++) {
                        Object o = selectedPhotos.get(selectedPhotosOrder.get(a));
                        if (o instanceof MediaController.PhotoEntry) {
                            MediaController.PhotoEntry photoEntry1 = (MediaController.PhotoEntry) o;
                            if (a == 0) {
                                photoEntry1.caption = PhotoViewer.getInstance().captionForAllMedia;
                                if (parentAlert.checkCaption(photoEntry1.caption)) {
                                    return;
                                }
                            } else {
                                photoEntry1.caption = null;
                            }
                        }
                    }
                }
            }
            parentAlert.delegate.didPressedButton(7, true, notify, scheduleDate, forceDocument);
        }
    };

    protected void updateCheckedPhotoIndices() {
        if (!(parentAlert.baseFragment instanceof ChatActivity)) {
            return;
        }
        int count = gridView.getChildCount();
        for (int a = 0; a < count; a++) {
            View view = gridView.getChildAt(a);
            if (view instanceof PhotoAttachPhotoCell) {
                PhotoAttachPhotoCell cell = (PhotoAttachPhotoCell) view;
                MediaController.PhotoEntry photoEntry = getPhotoEntryAtPosition((Integer) cell.getTag());
                if (photoEntry != null) {
                    cell.setNum(selectedPhotosOrder.indexOf(photoEntry.imageId));
                }
            }
        }
        count = cameraPhotoRecyclerView.getChildCount();
        for (int a = 0; a < count; a++) {
            View view = cameraPhotoRecyclerView.getChildAt(a);
            if (view instanceof PhotoAttachPhotoCell) {
                PhotoAttachPhotoCell cell = (PhotoAttachPhotoCell) view;
                MediaController.PhotoEntry photoEntry = getPhotoEntryAtPosition((Integer) cell.getTag());
                if (photoEntry != null) {
                    cell.setNum(selectedPhotosOrder.indexOf(photoEntry.imageId));
                }
            }
        }
    }

    private MediaController.PhotoEntry getPhotoEntryAtPosition(int position) {
        if (position < 0) {
            return null;
        }
        int cameraCount = cameraPhotos.size();
        if (position < cameraCount) {
            return (MediaController.PhotoEntry) cameraPhotos.get(position);
        }
        position -= cameraCount;
        if (position < selectedAlbumEntry.photos.size()) {
            return selectedAlbumEntry.photos.get(position);
        }
        return null;
    }

    @SuppressWarnings("unchecked")
    protected ArrayList<Object> getAllPhotosArray() {
        ArrayList<Object> arrayList;
        if (selectedAlbumEntry != null) {
            if (!cameraPhotos.isEmpty()) {
                arrayList = new ArrayList<>(selectedAlbumEntry.photos.size() + cameraPhotos.size());
                arrayList.addAll(cameraPhotos);
                arrayList.addAll(selectedAlbumEntry.photos);
            } else {
                arrayList = (ArrayList) selectedAlbumEntry.photos;
            }
        } else if (!cameraPhotos.isEmpty()) {
            arrayList = cameraPhotos;
        } else {
            arrayList = new ArrayList<>(0);
        }
        return arrayList;
    }

    public ChatAttachAlertPhotoLayout(ChatAttachAlert alert, Context context, boolean forceDarkTheme, Theme.ResourcesProvider resourcesProvider) {
        super(alert, context, resourcesProvider);
        this.forceDarkTheme = forceDarkTheme;
        NotificationCenter.getGlobalInstance().addObserver(this, NotificationCenter.albumsDidLoad);
        NotificationCenter.getGlobalInstance().addObserver(this, NotificationCenter.cameraInitied);
        FrameLayout container = alert.getContainer();
        showAvatarConstructor = parentAlert.avatarPicker != 0;

        cameraDrawable = context.getResources().getDrawable(R.drawable.instant_camera).mutate();

        ActionBarMenu menu = parentAlert.actionBar.createMenu();
        dropDownContainer = new ActionBarMenuItem(context, menu, 0, 0, resourcesProvider) {
            @Override
            public void onInitializeAccessibilityNodeInfo(AccessibilityNodeInfo info) {
                super.onInitializeAccessibilityNodeInfo(info);
                info.setText(dropDown.getText());
            }
        };
        dropDownContainer.setSubMenuOpenSide(1);
        parentAlert.actionBar.addView(dropDownContainer, 0, LayoutHelper.createFrame(LayoutHelper.WRAP_CONTENT, LayoutHelper.MATCH_PARENT, Gravity.TOP | Gravity.LEFT, AndroidUtilities.isTablet() ? 64 : 56, 0, 40, 0));
        dropDownContainer.setOnClickListener(view -> dropDownContainer.toggleSubMenu());

        dropDown = new TextView(context);
        dropDown.setImportantForAccessibility(View.IMPORTANT_FOR_ACCESSIBILITY_NO);
        dropDown.setGravity(Gravity.LEFT);
        dropDown.setSingleLine(true);
        dropDown.setLines(1);
        dropDown.setMaxLines(1);
        dropDown.setEllipsize(TextUtils.TruncateAt.END);
        dropDown.setTextColor(getThemedColor(Theme.key_dialogTextBlack));
        dropDown.setText(LocaleController.getString("ChatGallery", R.string.ChatGallery));
        dropDown.setTypeface(AndroidUtilities.getTypeface("fonts/rmedium.ttf"));
        dropDownDrawable = context.getResources().getDrawable(R.drawable.ic_arrow_drop_down).mutate();
        dropDownDrawable.setColorFilter(new PorterDuffColorFilter(getThemedColor(Theme.key_dialogTextBlack), PorterDuff.Mode.SRC_IN));
        dropDown.setCompoundDrawablePadding(AndroidUtilities.dp(4));
        dropDown.setPadding(0, 0, AndroidUtilities.dp(10), 0);
        dropDownContainer.addView(dropDown, LayoutHelper.createFrame(LayoutHelper.WRAP_CONTENT, LayoutHelper.WRAP_CONTENT, Gravity.CENTER_VERTICAL, 16, 0, 0, 0));

        checkCamera(false);

        compressItem = parentAlert.selectedMenuItem.addSubItem(compress, R.drawable.msg_filehq, LocaleController.getString("SendWithoutCompression", R.string.SendWithoutCompression));
        parentAlert.selectedMenuItem.addSubItem(group, R.drawable.msg_ungroup, LocaleController.getString("SendWithoutGrouping", R.string.SendWithoutGrouping));
        spoilerItem = parentAlert.selectedMenuItem.addSubItem(spoiler, R.drawable.msg_spoiler, LocaleController.getString("EnablePhotoSpoiler", R.string.EnablePhotoSpoiler));
        parentAlert.selectedMenuItem.addSubItem(open_in, R.drawable.msg_openin, LocaleController.getString("OpenInExternalApp", R.string.OpenInExternalApp));
        parentAlert.selectedMenuItem.addColoredGap(preview_gap);
        previewItem = parentAlert.selectedMenuItem.addSubItem(preview, R.drawable.msg_view_file, LocaleController.getString("AttachMediaPreviewButton", R.string.AttachMediaPreviewButton));
        parentAlert.selectedMenuItem.setFitSubItems(true);

        gridView = new RecyclerListView(context, resourcesProvider) {
            @Override
            public boolean onTouchEvent(MotionEvent e) {
                if (e.getAction() == MotionEvent.ACTION_DOWN && e.getY() < parentAlert.scrollOffsetY[0] - AndroidUtilities.dp(80)) {
                    return false;
                }
                return super.onTouchEvent(e);
            }

            @Override
            public boolean onInterceptTouchEvent(MotionEvent e) {
                if (e.getAction() == MotionEvent.ACTION_DOWN && e.getY() < parentAlert.scrollOffsetY[0] - AndroidUtilities.dp(80)) {
                    return false;
                }
                return super.onInterceptTouchEvent(e);
            }

            @Override
            protected void onLayout(boolean changed, int l, int t, int r, int b) {
                super.onLayout(changed, l, t, r, b);
                PhotoViewer.getInstance().checkCurrentImageVisibility();
            }
        };
        gridView.setAdapter(adapter = new PhotoAttachAdapter(context, true));
        adapter.createCache();
        gridView.setClipToPadding(false);
        gridView.setItemAnimator(null);
        gridView.setLayoutAnimation(null);
        gridView.setVerticalScrollBarEnabled(false);
        gridView.setGlowColor(getThemedColor(Theme.key_dialogScrollGlow));
        addView(gridView, LayoutHelper.createFrame(LayoutHelper.MATCH_PARENT, LayoutHelper.MATCH_PARENT));
        gridView.setOnScrollListener(new RecyclerView.OnScrollListener() {
            @Override
            public void onScrolled(RecyclerView recyclerView, int dx, int dy) {
                if (gridView.getChildCount() <= 0) {
                    return;
                }
                parentAlert.updateLayout(ChatAttachAlertPhotoLayout.this, true, dy);

                if (dy != 0) {
                    checkCameraViewPosition();
                }
            }

            @Override
            public void onScrollStateChanged(RecyclerView recyclerView, int newState) {
                if (newState == RecyclerView.SCROLL_STATE_IDLE) {
                    int offset = AndroidUtilities.dp(13) + (parentAlert.selectedMenuItem != null ? AndroidUtilities.dp(parentAlert.selectedMenuItem.getAlpha() * 26) : 0);
                    int backgroundPaddingTop = parentAlert.getBackgroundPaddingTop();
                    int top = parentAlert.scrollOffsetY[0] - backgroundPaddingTop - offset;
                    if (top + backgroundPaddingTop < ActionBar.getCurrentActionBarHeight()) {
                        RecyclerListView.Holder holder = (RecyclerListView.Holder) gridView.findViewHolderForAdapterPosition(0);
                        if (holder != null && holder.itemView.getTop() > AndroidUtilities.dp(7)) {
                            gridView.smoothScrollBy(0, holder.itemView.getTop() - AndroidUtilities.dp(7));
                        }
                    }
                }
            }
        });
        layoutManager = new GridLayoutManager(context, itemSize) {
            @Override
            public boolean supportsPredictiveItemAnimations() {
                return false;
            }

            @Override
            public void smoothScrollToPosition(RecyclerView recyclerView, RecyclerView.State state, int position) {
                LinearSmoothScroller linearSmoothScroller = new LinearSmoothScroller(recyclerView.getContext()) {
                    @Override
                    public int calculateDyToMakeVisible(View view, int snapPreference) {
                        int dy = super.calculateDyToMakeVisible(view, snapPreference);
                        dy -= (gridView.getPaddingTop() - AndroidUtilities.dp(7));
                        return dy;
                    }

                    @Override
                    protected int calculateTimeForDeceleration(int dx) {
                        return super.calculateTimeForDeceleration(dx) * 2;
                    }
                };
                linearSmoothScroller.setTargetPosition(position);
                startSmoothScroll(linearSmoothScroller);
            }
        };
        layoutManager.setSpanSizeLookup(new GridLayoutManager.SpanSizeLookup() {
            @Override
            public int getSpanSize(int position) {
                if (position == adapter.itemsCount - 1) {
                    return layoutManager.getSpanCount();
                }
                return itemSize + (position % itemsPerRow != itemsPerRow - 1 ? AndroidUtilities.dp(5) : 0);
            }
        });
        gridView.setLayoutManager(layoutManager);
        gridView.setOnItemClickListener((view, position, x, y) -> {
            if (!mediaEnabled || parentAlert.baseFragment == null || parentAlert.baseFragment.getParentActivity() == null) {
                return;
            }
            if (Build.VERSION.SDK_INT >= 23) {
                if (adapter.needCamera && selectedAlbumEntry == galleryAlbumEntry && position == 0 && noCameraPermissions) {
                    try {
                        parentAlert.baseFragment.getParentActivity().requestPermissions(new String[]{Manifest.permission.CAMERA}, 18);
                    } catch (Exception ignore) {

                    }
                    return;
                } else if (noGalleryPermissions && position != 0) {
                    try {
                        if (position == adapter.itemsCount - 2) {
                            menu.onItemClick(open_in); // NekoX: Use system photo picker
                        } else {
                            parentAlert.baseFragment.getParentActivity().requestPermissions(new String[]{Manifest.permission.READ_EXTERNAL_STORAGE}, BasePermissionsActivity.REQUEST_CODE_EXTERNAL_STORAGE);
                        }
                    } catch (Exception ignore) {

                    }
                    return;
                }
            }
            if (position != 0 || selectedAlbumEntry != galleryAlbumEntry) {
                if (selectedAlbumEntry == galleryAlbumEntry) {
                    position--;
                }
                if (showAvatarConstructor) {
                    if (position == 0) {
                        if (!(view instanceof AvatarConstructorPreviewCell)) {
                            return;
                        }
                        showAvatarConstructorFragment((AvatarConstructorPreviewCell) view, null);
                        parentAlert.dismiss();
                    }
                    position--;
                }
                ArrayList<Object> arrayList = getAllPhotosArray();
                if (position < 0 || position >= arrayList.size()) {
                    return;
                }
                PhotoViewer.getInstance().setParentActivity(parentAlert.baseFragment, resourcesProvider);
                PhotoViewer.getInstance().setParentAlert(parentAlert);
                PhotoViewer.getInstance().setMaxSelectedPhotos(parentAlert.maxSelectedPhotos, parentAlert.allowOrder);
                ChatActivity chatActivity;
                int type;
                if (parentAlert.avatarPicker != 0) {
                    chatActivity = null;
                    type = PhotoViewer.SELECT_TYPE_AVATAR;
                } else if (parentAlert.baseFragment instanceof ChatActivity) {
                    chatActivity = (ChatActivity) parentAlert.baseFragment;
                    type = 0;
                } else {
                    chatActivity = null;
                    type = 4;
                }
                if (!parentAlert.delegate.needEnterComment()) {
                    AndroidUtilities.hideKeyboard(parentAlert.baseFragment.getFragmentView().findFocus());
                    AndroidUtilities.hideKeyboard(parentAlert.getContainer().findFocus());
                }
                if (selectedPhotos.size() > 0 && selectedPhotosOrder.size() > 0) {
                    Object o = selectedPhotos.get(selectedPhotosOrder.get(0));
                    if (o instanceof MediaController.PhotoEntry) {
                        MediaController.PhotoEntry photoEntry1 = (MediaController.PhotoEntry) o;
                        photoEntry1.caption = parentAlert.getCommentTextView().getText();
                    }
                    if (o instanceof MediaController.SearchImage) {
                        MediaController.SearchImage photoEntry1 = (MediaController.SearchImage) o;
                        photoEntry1.caption = parentAlert.getCommentTextView().getText();
                    }
                }
                if (parentAlert.getAvatarFor() != null) {
                    boolean isVideo = false;
                    if (arrayList.get(position) instanceof MediaController.PhotoEntry) {
                        isVideo = ((MediaController.PhotoEntry) arrayList.get(position)).isVideo;
                    }
                    parentAlert.getAvatarFor().isVideo = isVideo;
                }

                boolean hasSpoiler = arrayList.get(position) instanceof MediaController.PhotoEntry && ((MediaController.PhotoEntry) arrayList.get(position)).hasSpoiler;
                Object object = arrayList.get(position);
                if (object instanceof MediaController.PhotoEntry) {
                    MediaController.PhotoEntry photoEntry = (MediaController.PhotoEntry) object;
                    if (checkSendMediaEnabled(photoEntry)) {
                        return;
                    }
                }
                if (hasSpoiler) {
                    setCurrentSpoilerVisible(position, false);
                }
                int finalPosition = position;
                AndroidUtilities.runOnUIThread(()->{
                    PhotoViewer.getInstance().openPhotoForSelect(arrayList, finalPosition, type, false, photoViewerProvider, chatActivity);

                    PhotoViewer.getInstance().setAvatarFor(parentAlert.getAvatarFor());
                    if (captionForAllMedia()) {
                        PhotoViewer.getInstance().setCaption(parentAlert.getCommentTextView().getText());
                    }
                }, hasSpoiler ? 250 : 0);
            } else {
                if (SharedConfig.inappCamera) {
                    if (NekoConfig.disableInstantCamera.Bool()) {
                        showCamera();
                    }
                    openCamera(true);
                } else {
                    if (parentAlert.delegate != null) {
                        parentAlert.delegate.didPressedButton(0, false, true, 0, false);
                    }
                }
            }
        });
        gridView.setOnItemLongClickListener((view, position) -> {
            if (position == 0 && selectedAlbumEntry == galleryAlbumEntry) {
                if (parentAlert.delegate != null) {
                    parentAlert.delegate.didPressedButton(0, false, true, 0, false);
                }
                return true;
            } else if (view instanceof PhotoAttachPhotoCell) {
                PhotoAttachPhotoCell cell = (PhotoAttachPhotoCell) view;
                itemRangeSelector.setIsActive(view, true, position, shouldSelect = !cell.isChecked());
            }
            return false;
        });
        itemRangeSelector = new RecyclerViewItemRangeSelector(new RecyclerViewItemRangeSelector.RecyclerViewItemRangeSelectorDelegate() {
            @Override
            public int getItemCount() {
                return adapter.getItemCount();
            }

            @Override
            public void setSelected(View view, int index, boolean selected) {
                if (selected != shouldSelect || !(view instanceof PhotoAttachPhotoCell)) {
                    return;
                }
                PhotoAttachPhotoCell cell = (PhotoAttachPhotoCell) view;
                cell.callDelegate();
            }

            @Override
            public boolean isSelected(int index) {
                MediaController.PhotoEntry entry = adapter.getPhoto(index);
                return entry != null && selectedPhotos.containsKey(entry.imageId);
            }

            @Override
            public boolean isIndexSelectable(int index) {
                return adapter.getItemViewType(index) == 0;
            }

            @Override
            public void onStartStopSelection(boolean start) {
                alertOnlyOnce = start ? 1 : 0;
                gridView.hideSelector(true);
            }
        });
        gridView.addOnItemTouchListener(itemRangeSelector);

        progressView = new EmptyTextProgressView(context, null, resourcesProvider);
        progressView.setText(LocaleController.getString("NoPhotos", R.string.NoPhotos));
        progressView.setOnTouchListener(null);
        progressView.setTextSize(16);
        addView(progressView, LayoutHelper.createFrame(LayoutHelper.MATCH_PARENT, LayoutHelper.WRAP_CONTENT));

        if (loading) {
            progressView.showProgress();
        } else {
            progressView.showTextView();
        }

        Paint recordPaint = new Paint(Paint.ANTI_ALIAS_FLAG);
        recordPaint.setColor(0xffda564d);
        recordTime = new TextView(context) {

            float alpha = 0f;
            boolean isIncr;

            @Override
            protected void onDraw(Canvas canvas) {

                recordPaint.setAlpha((int) (125 + 130 * alpha));

                if (!isIncr) {
                    alpha -= 16 / 600.0f;
                    if (alpha <= 0) {
                        alpha = 0;
                        isIncr = true;
                    }
                } else {
                    alpha += 16 / 600.0f;
                    if (alpha >= 1) {
                        alpha = 1;
                        isIncr = false;
                    }
                }
                super.onDraw(canvas);
                canvas.drawCircle(AndroidUtilities.dp(14), getMeasuredHeight() / 2, AndroidUtilities.dp(4), recordPaint);
                invalidate();
            }
        };
        AndroidUtilities.updateViewVisibilityAnimated(recordTime, false, 1f, false);
        recordTime.setBackgroundResource(R.drawable.system);
        recordTime.getBackground().setColorFilter(new PorterDuffColorFilter(0x66000000, PorterDuff.Mode.SRC_IN));
        recordTime.setTextSize(TypedValue.COMPLEX_UNIT_DIP, 15);
        recordTime.setTypeface(AndroidUtilities.getTypeface("fonts/rmedium.ttf"));
        recordTime.setAlpha(0.0f);
        recordTime.setTextColor(0xffffffff);
        recordTime.setPadding(AndroidUtilities.dp(24), AndroidUtilities.dp(5), AndroidUtilities.dp(10), AndroidUtilities.dp(5));
        container.addView(recordTime, LayoutHelper.createFrame(LayoutHelper.WRAP_CONTENT, LayoutHelper.WRAP_CONTENT, Gravity.CENTER_HORIZONTAL | Gravity.TOP, 0, 16, 0, 0));

        cameraPanel = new FrameLayout(context) {
            @Override
            protected void onLayout(boolean changed, int left, int top, int right, int bottom) {
                int cx;
                int cy;
                int cx2;
                int cy2;
                int cx3;
                int cy3;

                if (getMeasuredWidth() == AndroidUtilities.dp(126)) {
                    cx = getMeasuredWidth() / 2;
                    cy = getMeasuredHeight() / 2;
                    cx3 = cx2 = getMeasuredWidth() / 2;
                    cy2 = cy + cy / 2 + AndroidUtilities.dp(17);
                    cy3 = cy / 2 - AndroidUtilities.dp(17);
                } else {
                    cx = getMeasuredWidth() / 2;
                    cy = getMeasuredHeight() / 2 - AndroidUtilities.dp(13);
                    cx2 = cx + cx / 2 + AndroidUtilities.dp(17);
                    cx3 = cx / 2 - AndroidUtilities.dp(17);
                    cy3 = cy2 = getMeasuredHeight() / 2 - AndroidUtilities.dp(13);
                }

                int y = getMeasuredHeight() - tooltipTextView.getMeasuredHeight() - AndroidUtilities.dp(12);
                if (getMeasuredWidth() == AndroidUtilities.dp(126)) {
                    tooltipTextView.layout(cx - tooltipTextView.getMeasuredWidth() / 2, getMeasuredHeight(), cx + tooltipTextView.getMeasuredWidth() / 2, getMeasuredHeight() + tooltipTextView.getMeasuredHeight());
                } else {
                    tooltipTextView.layout(cx - tooltipTextView.getMeasuredWidth() / 2, y, cx + tooltipTextView.getMeasuredWidth() / 2, y + tooltipTextView.getMeasuredHeight());
                }
                shutterButton.layout(cx - shutterButton.getMeasuredWidth() / 2, cy - shutterButton.getMeasuredHeight() / 2, cx + shutterButton.getMeasuredWidth() / 2, cy + shutterButton.getMeasuredHeight() / 2);
                switchCameraButton.layout(cx2 - switchCameraButton.getMeasuredWidth() / 2, cy2 - switchCameraButton.getMeasuredHeight() / 2, cx2 + switchCameraButton.getMeasuredWidth() / 2, cy2 + switchCameraButton.getMeasuredHeight() / 2);
                for (int a = 0; a < 2; a++) {
                    flashModeButton[a].layout(cx3 - flashModeButton[a].getMeasuredWidth() / 2, cy3 - flashModeButton[a].getMeasuredHeight() / 2, cx3 + flashModeButton[a].getMeasuredWidth() / 2, cy3 + flashModeButton[a].getMeasuredHeight() / 2);
                }
            }
        };
        cameraPanel.setVisibility(View.GONE);
        cameraPanel.setAlpha(0.0f);
        container.addView(cameraPanel, LayoutHelper.createFrame(LayoutHelper.MATCH_PARENT, 126, Gravity.LEFT | Gravity.BOTTOM));

        counterTextView = new TextView(context);
        counterTextView.setBackgroundResource(R.drawable.photos_rounded);
        counterTextView.setVisibility(View.GONE);
        counterTextView.setTextColor(0xffffffff);
        counterTextView.setGravity(Gravity.CENTER);
        counterTextView.setPivotX(0);
        counterTextView.setPivotY(0);
        counterTextView.setTypeface(AndroidUtilities.getTypeface("fonts/rmedium.ttf"));
        counterTextView.setCompoundDrawablesWithIntrinsicBounds(0, 0, R.drawable.photos_arrow, 0);
        counterTextView.setCompoundDrawablePadding(AndroidUtilities.dp(4));
        counterTextView.setPadding(AndroidUtilities.dp(16), 0, AndroidUtilities.dp(16), 0);
        container.addView(counterTextView, LayoutHelper.createFrame(LayoutHelper.WRAP_CONTENT, 38, Gravity.LEFT | Gravity.TOP, 0, 0, 0, 100 + 16));
        counterTextView.setOnClickListener(v -> {
            if (cameraView == null) {
                return;
            }
            openPhotoViewer(null, false, false);
            CameraController.getInstance().stopPreview(cameraView.getCameraSession());
        });

        zoomControlView = new ZoomControlView(context);
        zoomControlView.setVisibility(View.GONE);
        zoomControlView.setAlpha(0.0f);
        container.addView(zoomControlView, LayoutHelper.createFrame(LayoutHelper.WRAP_CONTENT, 50, Gravity.LEFT | Gravity.TOP, 0, 0, 0, 100 + 16));
        zoomControlView.setDelegate(zoom -> {
            if (cameraView != null) {
                cameraView.setZoom(cameraZoom = zoom);
            }
            showZoomControls(true, true);
        });

        shutterButton = new ShutterButton(context);
        cameraPanel.addView(shutterButton, LayoutHelper.createFrame(84, 84, Gravity.CENTER));
        shutterButton.setDelegate(new ShutterButton.ShutterButtonDelegate() {

            private File outputFile;
            private boolean zoomingWas;

            @Override
            public boolean shutterLongPressed() {
                if (parentAlert.avatarPicker != 2 && !(parentAlert.baseFragment instanceof ChatActivity) || takingPhoto || parentAlert.baseFragment == null || parentAlert.baseFragment.getParentActivity() == null || cameraView == null) {
                    return false;
                }
                if (!videoEnabled) {
                    BulletinFactory.of(cameraView, resourcesProvider).createErrorBulletin(LocaleController.getString(R.string.GlobalAttachVideoRestricted)).show();
                    return false;
                }
                if (Build.VERSION.SDK_INT >= 23) {
                    if (parentAlert.baseFragment.getParentActivity().checkSelfPermission(Manifest.permission.RECORD_AUDIO) != PackageManager.PERMISSION_GRANTED) {
                        requestingPermissions = true;
                        parentAlert.baseFragment.getParentActivity().requestPermissions(new String[]{Manifest.permission.RECORD_AUDIO}, 21);
                        return false;
                    }
                }
                for (int a = 0; a < 2; a++) {
                    flashModeButton[a].animate().alpha(0f).translationX(AndroidUtilities.dp(30)).setDuration(150).setInterpolator(CubicBezierInterpolator.DEFAULT).start();
                }
                switchCameraButton.animate().alpha(0f).translationX(-AndroidUtilities.dp(30)).setDuration(150).setInterpolator(CubicBezierInterpolator.DEFAULT).start();
                tooltipTextView.animate().alpha(0f).setDuration(150).setInterpolator(CubicBezierInterpolator.DEFAULT).start();
                outputFile = AndroidUtilities.generateVideoPath(parentAlert.baseFragment instanceof ChatActivity && ((ChatActivity) parentAlert.baseFragment).isSecretChat());
                AndroidUtilities.updateViewVisibilityAnimated(recordTime, true);
                recordTime.setText(AndroidUtilities.formatLongDuration(0));
                videoRecordTime = 0;
                videoRecordRunnable = () -> {
                    if (videoRecordRunnable == null) {
                        return;
                    }
                    videoRecordTime++;
                    recordTime.setText(AndroidUtilities.formatLongDuration(videoRecordTime));
                    AndroidUtilities.runOnUIThread(videoRecordRunnable, 1000);
                };
                AndroidUtilities.lockOrientation(parentAlert.baseFragment.getParentActivity());
                CameraController.getInstance().recordVideo(cameraView.getCameraSession(), outputFile, parentAlert.avatarPicker != 0, (thumbPath, duration) -> {
                    if (outputFile == null || parentAlert.baseFragment == null || cameraView == null) {
                        return;
                    }
                    mediaFromExternalCamera = false;
                    int width = 0, height = 0;
                    try {
                        BitmapFactory.Options options = new BitmapFactory.Options();
                        options.inJustDecodeBounds = true;
                        BitmapFactory.decodeFile(new File(thumbPath).getAbsolutePath(), options);
                        width = options.outWidth;
                        height = options.outHeight;
                    } catch (Exception ignore) {}
                    MediaController.PhotoEntry photoEntry = new MediaController.PhotoEntry(0, lastImageId--, 0, outputFile.getAbsolutePath(), 0, true, width, height, 0);
                    photoEntry.duration = (int) duration;
                    photoEntry.thumbPath = thumbPath;
                    if (parentAlert.avatarPicker != 0 && cameraView.isFrontface()) {
                        photoEntry.cropState = new MediaController.CropState();
                        photoEntry.cropState.mirrored = true;
                        photoEntry.cropState.freeform = false;
                        photoEntry.cropState.lockedAspectRatio = 1.0f;
                    }
                    openPhotoViewer(photoEntry, false, false);
                }, () -> AndroidUtilities.runOnUIThread(videoRecordRunnable, 1000), cameraView);
                shutterButton.setState(ShutterButton.State.RECORDING, true);
                cameraView.runHaptic();
                return true;
            }

            @Override
            public void shutterCancel() {
                if (outputFile != null) {
                    outputFile.delete();
                    outputFile = null;
                }
                resetRecordState();
                CameraController.getInstance().stopVideoRecording(cameraView.getCameraSession(), true);
            }

            @Override
            public void shutterReleased() {
                if (takingPhoto || cameraView == null || cameraView.getCameraSession() == null) {
                    return;
                }
                if (shutterButton.getState() == ShutterButton.State.RECORDING) {
                    resetRecordState();
                    CameraController.getInstance().stopVideoRecording(cameraView.getCameraSession(), false);
                    shutterButton.setState(ShutterButton.State.DEFAULT, true);
                    return;
                }
                if (!photoEnabled) {
                    BulletinFactory.of(cameraView, resourcesProvider).createErrorBulletin(LocaleController.getString(R.string.GlobalAttachPhotoRestricted)).show();
                    return;
                }
                final File cameraFile = AndroidUtilities.generatePicturePath(parentAlert.baseFragment instanceof ChatActivity && ((ChatActivity) parentAlert.baseFragment).isSecretChat(), null);
                final boolean sameTakePictureOrientation = cameraView.getCameraSession().isSameTakePictureOrientation();
                cameraView.getCameraSession().setFlipFront(parentAlert.baseFragment instanceof ChatActivity || parentAlert.avatarPicker == 2);
                takingPhoto = CameraController.getInstance().takePicture(cameraFile, cameraView.getCameraSession(), () -> {
                    takingPhoto = false;
                    if (cameraFile == null || parentAlert.baseFragment == null) {
                        return;
                    }
                    int orientation = 0;
                    try {
                        ExifInterface ei = new ExifInterface(cameraFile.getAbsolutePath());
                        int exif = ei.getAttributeInt(ExifInterface.TAG_ORIENTATION, ExifInterface.ORIENTATION_NORMAL);
                        switch (exif) {
                            case ExifInterface.ORIENTATION_ROTATE_90:
                                orientation = 90;
                                break;
                            case ExifInterface.ORIENTATION_ROTATE_180:
                                orientation = 180;
                                break;
                            case ExifInterface.ORIENTATION_ROTATE_270:
                                orientation = 270;
                                break;
                        }
                    } catch (Exception e) {
                        FileLog.e(e);
                    }
                    mediaFromExternalCamera = false;
                    int width = 0, height = 0;
                    try {
                        BitmapFactory.Options options = new BitmapFactory.Options();
                        options.inJustDecodeBounds = true;
                        BitmapFactory.decodeFile(new File(cameraFile.getAbsolutePath()).getAbsolutePath(), options);
                        width = options.outWidth;
                        height = options.outHeight;
                    } catch (Exception ignore) {}
                    MediaController.PhotoEntry photoEntry = new MediaController.PhotoEntry(0, lastImageId--, 0, cameraFile.getAbsolutePath(), orientation, false, width, height, 0);
                    photoEntry.canDeleteAfter = true;
                    openPhotoViewer(photoEntry, sameTakePictureOrientation, false);
                });
                cameraView.startTakePictureAnimation();
            }


            @Override
            public boolean onTranslationChanged(float x, float y) {
                boolean isPortrait = container.getWidth() < container.getHeight();
                float val1 = isPortrait ? x : y;
                float val2 = isPortrait ? y : x;
                if (!zoomingWas && Math.abs(val1) > Math.abs(val2)) {
                    return zoomControlView.getTag() == null;
                }
                if (val2 < 0) {
                    showZoomControls(true, true);
                    zoomControlView.setZoom(-val2 / AndroidUtilities.dp(200), true);
                    zoomingWas = true;
                    return false;
                }
                if (zoomingWas) {
                    zoomControlView.setZoom(0, true);
                }
                if (x == 0 && y == 0) {
                    zoomingWas = false;
                }
                return !zoomingWas && (x != 0 || y != 0);
            }
        });
        shutterButton.setFocusable(true);
        shutterButton.setContentDescription(LocaleController.getString("AccDescrShutter", R.string.AccDescrShutter));

        switchCameraButton = new ImageView(context);
        switchCameraButton.setScaleType(ImageView.ScaleType.CENTER);
        cameraPanel.addView(switchCameraButton, LayoutHelper.createFrame(48, 48, Gravity.RIGHT | Gravity.CENTER_VERTICAL));
        switchCameraButton.setOnClickListener(v -> {
            if (takingPhoto || cameraView == null || !cameraView.isInited()) {
                return;
            }
            canSaveCameraPreview = false;
            cameraView.switchCamera();
            cameraView.startSwitchingAnimation();
            ObjectAnimator animator = ObjectAnimator.ofFloat(switchCameraButton, View.SCALE_X, 0.0f).setDuration(100);
            animator.addListener(new AnimatorListenerAdapter() {
                @Override
                public void onAnimationEnd(Animator animator) {
                    switchCameraButton.setImageResource(cameraView != null && cameraView.isFrontface() ? R.drawable.camera_revert1 : R.drawable.camera_revert2);
                    ObjectAnimator.ofFloat(switchCameraButton, View.SCALE_X, 1.0f).setDuration(100).start();
                }
            });
            animator.start();

        });
        switchCameraButton.setContentDescription(LocaleController.getString("AccDescrSwitchCamera", R.string.AccDescrSwitchCamera));

        for (int a = 0; a < 2; a++) {
            flashModeButton[a] = new ImageView(context);
            flashModeButton[a].setScaleType(ImageView.ScaleType.CENTER);
            flashModeButton[a].setVisibility(View.INVISIBLE);
            cameraPanel.addView(flashModeButton[a], LayoutHelper.createFrame(48, 48, Gravity.LEFT | Gravity.TOP));
            flashModeButton[a].setOnClickListener(currentImage -> {
                if (flashAnimationInProgress || cameraView == null || !cameraView.isInited() || !cameraOpened) {
                    return;
                }
                String current = cameraView.getCameraSession().getCurrentFlashMode();
                String next = cameraView.getCameraSession().getNextFlashMode();
                if (current.equals(next)) {
                    return;
                }
                cameraView.getCameraSession().setCurrentFlashMode(next);
                flashAnimationInProgress = true;
                ImageView nextImage = flashModeButton[0] == currentImage ? flashModeButton[1] : flashModeButton[0];
                nextImage.setVisibility(View.VISIBLE);
                setCameraFlashModeIcon(nextImage, next);
                AnimatorSet animatorSet = new AnimatorSet();
                animatorSet.playTogether(
                        ObjectAnimator.ofFloat(currentImage, View.TRANSLATION_Y, 0, AndroidUtilities.dp(48)),
                        ObjectAnimator.ofFloat(nextImage, View.TRANSLATION_Y, -AndroidUtilities.dp(48), 0),
                        ObjectAnimator.ofFloat(currentImage, View.ALPHA, 1.0f, 0.0f),
                        ObjectAnimator.ofFloat(nextImage, View.ALPHA, 0.0f, 1.0f));
                animatorSet.setDuration(220);
                animatorSet.setInterpolator(CubicBezierInterpolator.DEFAULT);
                animatorSet.addListener(new AnimatorListenerAdapter() {
                    @Override
                    public void onAnimationEnd(Animator animator) {
                        flashAnimationInProgress = false;
                        currentImage.setVisibility(View.INVISIBLE);
                        nextImage.sendAccessibilityEvent(AccessibilityEvent.TYPE_VIEW_FOCUSED);
                    }
                });
                animatorSet.start();
            });
            flashModeButton[a].setContentDescription("flash mode " + a);
        }

        tooltipTextView = new TextView(context);
        tooltipTextView.setTextSize(TypedValue.COMPLEX_UNIT_DIP, 15);
        tooltipTextView.setTextColor(0xffffffff);
        tooltipTextView.setText(LocaleController.getString("TapForVideo", R.string.TapForVideo));
        tooltipTextView.setShadowLayer(AndroidUtilities.dp(3.33333f), 0, AndroidUtilities.dp(0.666f), 0x4c000000);
        tooltipTextView.setPadding(AndroidUtilities.dp(6), 0, AndroidUtilities.dp(6), 0);
        cameraPanel.addView(tooltipTextView, LayoutHelper.createFrame(LayoutHelper.WRAP_CONTENT, LayoutHelper.WRAP_CONTENT, Gravity.CENTER_HORIZONTAL | Gravity.BOTTOM, 0, 0, 0, 16));

        cameraPhotoRecyclerView = new RecyclerListView(context, resourcesProvider) {
            @Override
            public void requestLayout() {
                if (cameraPhotoRecyclerViewIgnoreLayout) {
                    return;
                }
                super.requestLayout();
            }
        };
        cameraPhotoRecyclerView.setVerticalScrollBarEnabled(true);
        cameraPhotoRecyclerView.setAdapter(cameraAttachAdapter = new PhotoAttachAdapter(context, false));
        cameraAttachAdapter.createCache();
        cameraPhotoRecyclerView.setClipToPadding(false);
        cameraPhotoRecyclerView.setPadding(AndroidUtilities.dp(8), 0, AndroidUtilities.dp(8), 0);
        cameraPhotoRecyclerView.setItemAnimator(null);
        cameraPhotoRecyclerView.setLayoutAnimation(null);
        cameraPhotoRecyclerView.setOverScrollMode(RecyclerListView.OVER_SCROLL_NEVER);
        cameraPhotoRecyclerView.setVisibility(View.INVISIBLE);
        cameraPhotoRecyclerView.setAlpha(0.0f);
        container.addView(cameraPhotoRecyclerView, LayoutHelper.createFrame(LayoutHelper.MATCH_PARENT, 80));
        cameraPhotoLayoutManager = new LinearLayoutManager(context, LinearLayoutManager.HORIZONTAL, false) {
            @Override
            public boolean supportsPredictiveItemAnimations() {
                return false;
            }
        };
        cameraPhotoRecyclerView.setLayoutManager(cameraPhotoLayoutManager);
        cameraPhotoRecyclerView.setOnItemClickListener((view, position) -> {
            if (view instanceof PhotoAttachPhotoCell) {
                ((PhotoAttachPhotoCell) view).callDelegate();
            }
        });
    }

    public void showAvatarConstructorFragment(AvatarConstructorPreviewCell view, TLRPC.VideoSize emojiMarkupStrat) {
        AvatarConstructorFragment avatarConstructorFragment = new AvatarConstructorFragment(parentAlert.parentImageUpdater, parentAlert.getAvatarFor());
        avatarConstructorFragment.finishOnDone = !(parentAlert.getAvatarFor() != null && parentAlert.getAvatarFor().type == ImageUpdater.TYPE_SUGGEST_PHOTO_FOR_USER);
        parentAlert.baseFragment.presentFragment(avatarConstructorFragment);
        if (view != null) {
            avatarConstructorFragment.startFrom(view);
        }
        if (emojiMarkupStrat != null) {
            avatarConstructorFragment.startFrom(emojiMarkupStrat);
        }
        avatarConstructorFragment.setDelegate((gradient, documentId, document, previewView) -> {
            selectedPhotos.clear();
            Bitmap bitmap = Bitmap.createBitmap(800, 800, Bitmap.Config.ARGB_8888);
            Canvas canvas = new Canvas(bitmap);
            GradientTools gradientTools = new GradientTools();
            if (gradient != null) {
                gradientTools.setColors(gradient.color1, gradient.color2, gradient.color3, gradient.color4);
            } else {
                gradientTools.setColors(AvatarConstructorFragment.defaultColors[0][0], AvatarConstructorFragment.defaultColors[0][1],  AvatarConstructorFragment.defaultColors[0][2], AvatarConstructorFragment.defaultColors[0][3]);
            }
            gradientTools.setBounds(0, 0, 800, 800);
            canvas.drawRect(0, 0, 800, 800, gradientTools.paint);

            File file = new File(FileLoader.getDirectory(FileLoader.MEDIA_DIR_CACHE), SharedConfig.getLastLocalId() + "avatar_background.png");
            try {
                file.createNewFile();

                ByteArrayOutputStream bos = new ByteArrayOutputStream();
                bitmap.compress(Bitmap.CompressFormat.PNG, 0, bos);
                byte[] bitmapdata = bos.toByteArray();

                FileOutputStream fos = new FileOutputStream(file);
                fos.write(bitmapdata);
                fos.flush();
                fos.close();
            } catch (IOException e) {
                e.printStackTrace();
            }

            float scale = AvatarConstructorFragment.STICKER_DEFAULT_SCALE;
            int imageX, imageY;
            imageX = imageY = (int) (800 * (1f - scale) / 2f);
            int imageSize = (int) (800 * scale);

            ImageReceiver imageReceiver = previewView.getImageReceiver();
            if (imageReceiver.getAnimation() != null) {
                Bitmap firstFrame = imageReceiver.getAnimation().getFirstFrame(null);
                ImageReceiver firstFrameReceiver = new ImageReceiver();
                firstFrameReceiver.setImageBitmap(firstFrame);
                firstFrameReceiver.setImageCoords(imageX, imageY, imageSize, imageSize);
                firstFrameReceiver.setRoundRadius((int) (imageSize * AvatarConstructorFragment.STICKER_DEFAULT_ROUND_RADIUS));
                firstFrameReceiver.draw(canvas);
                firstFrameReceiver.clearImage();
                firstFrame.recycle();
            } else {
                if (imageReceiver.getLottieAnimation() != null) {
                    imageReceiver.getLottieAnimation().setCurrentFrame(0, false, true);
                }
                imageReceiver.setImageCoords(imageX, imageY, imageSize, imageSize);
                imageReceiver.setRoundRadius((int) (imageSize * AvatarConstructorFragment.STICKER_DEFAULT_ROUND_RADIUS));
                imageReceiver.draw(canvas);
            }

            File thumb = new File(FileLoader.getDirectory(FileLoader.MEDIA_DIR_CACHE), SharedConfig.getLastLocalId() + "avatar_background.png");
            try {
                thumb.createNewFile();

                ByteArrayOutputStream bos = new ByteArrayOutputStream();
                bitmap.compress(Bitmap.CompressFormat.PNG, 0, bos);
                byte[] bitmapdata = bos.toByteArray();

                FileOutputStream fos = new FileOutputStream(thumb);
                fos.write(bitmapdata);
                fos.flush();
                fos.close();
            } catch (IOException e) {
                e.printStackTrace();
            }

            MediaController.PhotoEntry photoEntry;
            if (previewView.hasAnimation()) {
                photoEntry = new MediaController.PhotoEntry(0, 0, 0, file.getPath(), 0, false, 0, 0, 0);
                photoEntry.thumbPath = thumb.getPath();

                if (previewView.documentId != 0) {
                    TLRPC.TL_videoSizeEmojiMarkup emojiMarkup = new TLRPC.TL_videoSizeEmojiMarkup();
                    emojiMarkup.emoji_id = previewView.documentId;
                    emojiMarkup.background_colors.add(previewView.backgroundGradient.color1);
                    if (previewView.backgroundGradient.color2 != 0) {
                        emojiMarkup.background_colors.add(previewView.backgroundGradient.color2);
                    }
                    if (previewView.backgroundGradient.color3 != 0) {
                        emojiMarkup.background_colors.add(previewView.backgroundGradient.color3);
                    }
                    if (previewView.backgroundGradient.color4 != 0) {
                        emojiMarkup.background_colors.add(previewView.backgroundGradient.color4);
                    }
                    photoEntry.emojiMarkup = emojiMarkup;
                } else if (previewView.document != null) {
                    TLRPC.TL_videoSizeStickerMarkup emojiMarkup = new TLRPC.TL_videoSizeStickerMarkup();
                    emojiMarkup.sticker_id = previewView.document.id;
                    emojiMarkup.stickerset = MessageObject.getInputStickerSet(previewView.document);
                    emojiMarkup.background_colors.add(previewView.backgroundGradient.color1);
                    if (previewView.backgroundGradient.color2 != 0) {
                        emojiMarkup.background_colors.add(previewView.backgroundGradient.color2);
                    }
                    if (previewView.backgroundGradient.color3 != 0) {
                        emojiMarkup.background_colors.add(previewView.backgroundGradient.color3);
                    }
                    if (previewView.backgroundGradient.color4 != 0) {
                        emojiMarkup.background_colors.add(previewView.backgroundGradient.color4);
                    }
                    photoEntry.emojiMarkup = emojiMarkup;
                }

                photoEntry.editedInfo = new VideoEditedInfo();
                photoEntry.editedInfo.originalPath = file.getPath();
                photoEntry.editedInfo.resultWidth = 800;
                photoEntry.editedInfo.resultHeight = 800;
                photoEntry.editedInfo.originalWidth = 800;
                photoEntry.editedInfo.originalHeight = 800;
                photoEntry.editedInfo.isPhoto = true;
                photoEntry.editedInfo.bitrate = -1;
                photoEntry.editedInfo.muted = true;

                photoEntry.editedInfo.start = photoEntry.editedInfo.startTime = 0;
                photoEntry.editedInfo.endTime = previewView.getDuration();
                photoEntry.editedInfo.framerate = 30;

                photoEntry.editedInfo.avatarStartTime = 0;
                photoEntry.editedInfo.estimatedSize = (int) (photoEntry.editedInfo.endTime / 1000.0f * 115200);
                photoEntry.editedInfo.estimatedDuration = photoEntry.editedInfo.endTime;

                VideoEditedInfo.MediaEntity mediaEntity = new VideoEditedInfo.MediaEntity();
                mediaEntity.type = 0;

                if (document == null) {
                    document = AnimatedEmojiDrawable.findDocument(UserConfig.selectedAccount, documentId);
                }
                if (document == null) {
                    return;
                }
                mediaEntity.viewWidth = (int) (800 * scale);
                mediaEntity.viewHeight = (int) (800 * scale);
                mediaEntity.width = scale;
                mediaEntity.height = scale;
                mediaEntity.x = (1f - scale) / 2f;
                mediaEntity.y = (1f - scale) / 2f;
                mediaEntity.document = document;
                mediaEntity.parentObject = null;
                mediaEntity.text = FileLoader.getInstance(UserConfig.selectedAccount).getPathToAttach(document, true).getAbsolutePath();
                mediaEntity.roundRadius = AvatarConstructorFragment.STICKER_DEFAULT_ROUND_RADIUS;
                if (MessageObject.isAnimatedStickerDocument(document, true) || MessageObject.isVideoStickerDocument(document)) {
                    boolean isAnimatedSticker = MessageObject.isAnimatedStickerDocument(document, true);
                    mediaEntity.subType |= isAnimatedSticker ? 1 : 4;
                }

                photoEntry.editedInfo.mediaEntities = new ArrayList<>();
                photoEntry.editedInfo.mediaEntities.add(mediaEntity);
            } else {
                photoEntry = new MediaController.PhotoEntry(0, 0, 0, thumb.getPath(), 0, false, 0, 0, 0);
            }
            selectedPhotos.put(-1, photoEntry);
            selectedPhotosOrder.add(-1);
            parentAlert.delegate.didPressedButton(7, true, false, 0, false);
        });
    }

    private boolean checkSendMediaEnabled(MediaController.PhotoEntry photoEntry) {
        if (!videoEnabled && photoEntry.isVideo) {
            BulletinFactory.of(parentAlert.sizeNotifierFrameLayout, resourcesProvider).createErrorBulletin(
                    LocaleController.getString("GlobalAttachVideoRestricted", R.string.GlobalAttachVideoRestricted)
            ).show();
            return true;
        } else if (!photoEnabled && !photoEntry.isVideo) {
            BulletinFactory.of(parentAlert.sizeNotifierFrameLayout, resourcesProvider).createErrorBulletin(
                    LocaleController.getString("GlobalAttachPhotoRestricted", R.string.GlobalAttachPhotoRestricted)
            ).show();
            return true;
        }
        return false;
    }

    private int addToSelectedPhotos(MediaController.PhotoEntry object, int index) {
        Object key = object.imageId;
        if (selectedPhotos.containsKey(key)) {
            selectedPhotos.remove(key);
            int position = selectedPhotosOrder.indexOf(key);
            if (position >= 0) {
                selectedPhotosOrder.remove(position);
            }
            updatePhotosCounter(false);
            updateCheckedPhotoIndices();
            if (index >= 0) {
                object.reset();
                photoViewerProvider.updatePhotoAtIndex(index);
            }
            return position;
        } else {
            selectedPhotos.put(key, object);
            selectedPhotosOrder.add(key);
            updatePhotosCounter(true);
            return -1;
        }
    }

    private void clearSelectedPhotos() {
        spoilerItem.setText(LocaleController.getString(R.string.EnablePhotoSpoiler));
        spoilerItem.setAnimatedIcon(R.raw.photo_spoiler);
        parentAlert.selectedMenuItem.showSubItem(compress);
        if (!selectedPhotos.isEmpty()) {
            for (HashMap.Entry<Object, Object> entry : selectedPhotos.entrySet()) {
                MediaController.PhotoEntry photoEntry = (MediaController.PhotoEntry) entry.getValue();
                photoEntry.reset();
            }
            selectedPhotos.clear();
            selectedPhotosOrder.clear();
        }
        if (!cameraPhotos.isEmpty()) {
            for (int a = 0, size = cameraPhotos.size(); a < size; a++) {
                MediaController.PhotoEntry photoEntry = (MediaController.PhotoEntry) cameraPhotos.get(a);
                new File(photoEntry.path).delete();
                if (photoEntry.imagePath != null) {
                    new File(photoEntry.imagePath).delete();
                }
                if (photoEntry.thumbPath != null) {
                    new File(photoEntry.thumbPath).delete();
                }
            }
            cameraPhotos.clear();
        }
        adapter.notifyDataSetChanged();
        cameraAttachAdapter.notifyDataSetChanged();
    }

    private void updateAlbumsDropDown() {
        dropDownContainer.removeAllSubItems();
        if (mediaEnabled) {
            ArrayList<MediaController.AlbumEntry> albums;
            if (parentAlert.baseFragment instanceof ChatActivity || parentAlert.avatarPicker == 2) {
                albums = MediaController.allMediaAlbums;
            } else {
                albums = MediaController.allPhotoAlbums;
            }
            dropDownAlbums = new ArrayList<>(albums);
            Collections.sort(dropDownAlbums, (o1, o2) -> {
                if (o1.bucketId == 0 && o2.bucketId != 0) {
                    return -1;
                } else if (o1.bucketId != 0 && o2.bucketId == 0) {
                    return 1;
                }
                int index1 = albums.indexOf(o1);
                int index2 = albums.indexOf(o2);
                if (index1 > index2) {
                    return 1;
                } else if (index1 < index2) {
                    return -1;
                } else {
                    return 0;
                }

            });
        } else {
            dropDownAlbums = new ArrayList<>();
        }
        if (dropDownAlbums.isEmpty()) {
            dropDown.setCompoundDrawablesWithIntrinsicBounds(null, null, null, null);
        } else {
            dropDown.setCompoundDrawablesWithIntrinsicBounds(null, null, dropDownDrawable, null);
            for (int a = 0, N = dropDownAlbums.size(); a < N; a++) {
                dropDownContainer.addSubItem(10 + a, dropDownAlbums.get(a).bucketName);
            }
        }
    }

    private boolean processTouchEvent(MotionEvent event) {
        if (event == null) {
            return false;
        }
        if (!pressed && event.getActionMasked() == MotionEvent.ACTION_DOWN || event.getActionMasked() == MotionEvent.ACTION_POINTER_DOWN) {
            zoomControlView.getHitRect(hitRect);
            if (zoomControlView.getTag() != null && hitRect.contains((int) event.getX(), (int) event.getY())) {
                return false;
            }
            if (!takingPhoto && !dragging) {
                if (event.getPointerCount() == 2) {
                    pinchStartDistance = (float) Math.hypot(event.getX(1) - event.getX(0), event.getY(1) - event.getY(0));
                    zooming = true;
                } else {
                    maybeStartDraging = true;
                    lastY = event.getY();
                    zooming = false;
                }
                zoomWas = false;
                pressed = true;
            }
        } else if (pressed) {
            if (event.getActionMasked() == MotionEvent.ACTION_MOVE) {
                if (zooming && event.getPointerCount() == 2 && !dragging) {
                    float newDistance = (float) Math.hypot(event.getX(1) - event.getX(0), event.getY(1) - event.getY(0));
                    if (!zoomWas) {
                        if (Math.abs(newDistance - pinchStartDistance) >= AndroidUtilities.getPixelsInCM(0.4f, false)) {
                            pinchStartDistance = newDistance;
                            zoomWas = true;
                        }
                    } else {
                        if (cameraView != null) {
                            float diff = (newDistance - pinchStartDistance) / AndroidUtilities.dp(100);
                            pinchStartDistance = newDistance;
                            cameraZoom += diff;
                            if (cameraZoom < 0.0f) {
                                cameraZoom = 0.0f;
                            } else if (cameraZoom > 1.0f) {
                                cameraZoom = 1.0f;
                            }
                            zoomControlView.setZoom(cameraZoom, false);
                            parentAlert.getSheetContainer().invalidate();
                            cameraView.setZoom(cameraZoom);
                            showZoomControls(true, true);
                        }
                    }
                } else {
                    float newY = event.getY();
                    float dy = (newY - lastY);
                    if (maybeStartDraging) {
                        if (Math.abs(dy) > AndroidUtilities.getPixelsInCM(0.4f, false)) {
                            maybeStartDraging = false;
                            dragging = true;
                        }
                    } else if (dragging) {
                        if (cameraView != null) {
                            cameraView.setTranslationY(cameraView.getTranslationY() + dy);
                            lastY = newY;
                            zoomControlView.setTag(null);
                            if (zoomControlHideRunnable != null) {
                                AndroidUtilities.cancelRunOnUIThread(zoomControlHideRunnable);
                                zoomControlHideRunnable = null;
                            }
                            if (cameraPanel.getTag() == null) {
                                cameraPanel.setTag(1);
                                AnimatorSet animatorSet = new AnimatorSet();
                                animatorSet.playTogether(
                                        ObjectAnimator.ofFloat(cameraPanel, View.ALPHA, 0.0f),
                                        ObjectAnimator.ofFloat(zoomControlView, View.ALPHA, 0.0f),
                                        ObjectAnimator.ofFloat(counterTextView, View.ALPHA, 0.0f),
                                        ObjectAnimator.ofFloat(flashModeButton[0], View.ALPHA, 0.0f),
                                        ObjectAnimator.ofFloat(flashModeButton[1], View.ALPHA, 0.0f),
                                        ObjectAnimator.ofFloat(cameraPhotoRecyclerView, View.ALPHA, 0.0f));
                                animatorSet.setDuration(220);
                                animatorSet.setInterpolator(CubicBezierInterpolator.DEFAULT);
                                animatorSet.start();
                            }
                        }
                    }
                }
            } else if (event.getActionMasked() == MotionEvent.ACTION_CANCEL || event.getActionMasked() == MotionEvent.ACTION_UP || event.getActionMasked() == MotionEvent.ACTION_POINTER_UP) {
                pressed = false;
                zooming = false;
                if (zooming) {
                    zooming = false;
                } else if (dragging) {
                    dragging = false;
                    if (cameraView != null) {
                        if (Math.abs(cameraView.getTranslationY()) > cameraView.getMeasuredHeight() / 6.0f) {
                            closeCamera(true);
                        } else {
                            AnimatorSet animatorSet = new AnimatorSet();
                            animatorSet.playTogether(
                                    ObjectAnimator.ofFloat(cameraView, View.TRANSLATION_Y, 0.0f),
                                    ObjectAnimator.ofFloat(cameraPanel, View.ALPHA, 1.0f),
                                    ObjectAnimator.ofFloat(counterTextView, View.ALPHA, 1.0f),
                                    ObjectAnimator.ofFloat(flashModeButton[0], View.ALPHA, 1.0f),
                                    ObjectAnimator.ofFloat(flashModeButton[1], View.ALPHA, 1.0f),
                                    ObjectAnimator.ofFloat(cameraPhotoRecyclerView, View.ALPHA, 1.0f));
                            animatorSet.setDuration(250);
                            animatorSet.setInterpolator(interpolator);
                            animatorSet.start();
                            cameraPanel.setTag(null);
                        }
                    }
                } else if (cameraView != null && !zoomWas) {
                    cameraView.getLocationOnScreen(viewPosition);
                    float viewX = event.getRawX() - viewPosition[0];
                    float viewY = event.getRawY() - viewPosition[1];
                    cameraView.focusToPoint((int) viewX, (int) viewY);
                }
            }
        }
        return true;
    }

    private void resetRecordState() {
        if (parentAlert.baseFragment == null) {
            return;
        }

        for (int a = 0; a < 2; a++) {
            flashModeButton[a].animate().alpha(1f).translationX(0).setDuration(150).setInterpolator(CubicBezierInterpolator.DEFAULT).start();
        }
        switchCameraButton.animate().alpha(1f).translationX(0).setDuration(150).setInterpolator(CubicBezierInterpolator.DEFAULT).start();
        tooltipTextView.animate().alpha(1f).setDuration(150).setInterpolator(CubicBezierInterpolator.DEFAULT).start();
        AndroidUtilities.updateViewVisibilityAnimated(recordTime, false);

        AndroidUtilities.cancelRunOnUIThread(videoRecordRunnable);
        videoRecordRunnable = null;
        AndroidUtilities.unlockOrientation(parentAlert.baseFragment.getParentActivity());
    }

    protected void openPhotoViewer(MediaController.PhotoEntry entry, final boolean sameTakePictureOrientation, boolean external) {
        if (entry != null) {
            cameraPhotos.add(entry);
            selectedPhotos.put(entry.imageId, entry);
            selectedPhotosOrder.add(entry.imageId);
            parentAlert.updateCountButton(0);
            adapter.notifyDataSetChanged();
            cameraAttachAdapter.notifyDataSetChanged();
        }
        if (entry != null && !external && cameraPhotos.size() > 1) {
            updatePhotosCounter(false);
            if (cameraView != null) {
                zoomControlView.setZoom(0.0f, false);
                cameraZoom = 0.0f;
                cameraView.setZoom(0.0f);
                CameraController.getInstance().startPreview(cameraView.getCameraSession());
            }
            return;
        }
        if (cameraPhotos.isEmpty()) {
            return;
        }
        cancelTakingPhotos = true;
        PhotoViewer.getInstance().setParentActivity(parentAlert.baseFragment.getParentActivity(), resourcesProvider);
        PhotoViewer.getInstance().setParentAlert(parentAlert);
        PhotoViewer.getInstance().setMaxSelectedPhotos(parentAlert.maxSelectedPhotos, parentAlert.allowOrder);

        ChatActivity chatActivity;
        int type;
        if (parentAlert.avatarPicker != 0) {
            type = PhotoViewer.SELECT_TYPE_AVATAR;
            chatActivity = null;
        } else if (parentAlert.baseFragment instanceof ChatActivity) {
            chatActivity = (ChatActivity) parentAlert.baseFragment;
            type = 2;
        } else {
            chatActivity = null;
            type = 5;
        }
        ArrayList<Object> arrayList;
        int index;
        if (parentAlert.avatarPicker != 0) {
            arrayList = new ArrayList<>();
            arrayList.add(entry);
            index = 0;
        } else {
            arrayList = getAllPhotosArray();
            index = cameraPhotos.size() - 1;
        }
        if (parentAlert.getAvatarFor() != null && entry != null) {
            parentAlert.getAvatarFor().isVideo = entry.isVideo;
        }
        PhotoViewer.getInstance().openPhotoForSelect(arrayList, index, type, false, new BasePhotoProvider() {

            @Override
            public void onOpen() {
                pauseCameraPreview();
            }

            @Override
            public void onClose() {
                resumeCameraPreview();
            }

            @Override
            public ImageReceiver.BitmapHolder getThumbForPhoto(MessageObject messageObject, TLRPC.FileLocation fileLocation, int index) {
                return null;
            }

            @Override
            public boolean cancelButtonPressed() {
                if (cameraOpened && cameraView != null) {
                    AndroidUtilities.runOnUIThread(() -> {
                        if (cameraView != null && !parentAlert.isDismissed() && Build.VERSION.SDK_INT >= 21) {
                            cameraView.setSystemUiVisibility(View.SYSTEM_UI_FLAG_LAYOUT_FULLSCREEN | View.SYSTEM_UI_FLAG_FULLSCREEN);
                        }
                    }, 1000);
                    zoomControlView.setZoom(0.0f, false);
                    cameraZoom = 0.0f;
                    cameraView.setZoom(0.0f);
                    CameraController.getInstance().startPreview(cameraView.getCameraSession());
                }
                if (cancelTakingPhotos && cameraPhotos.size() == 1) {
                    for (int a = 0, size = cameraPhotos.size(); a < size; a++) {
                        MediaController.PhotoEntry photoEntry = (MediaController.PhotoEntry) cameraPhotos.get(a);
                        new File(photoEntry.path).delete();
                        if (photoEntry.imagePath != null) {
                            new File(photoEntry.imagePath).delete();
                        }
                        if (photoEntry.thumbPath != null) {
                            new File(photoEntry.thumbPath).delete();
                        }
                    }
                    cameraPhotos.clear();
                    selectedPhotosOrder.clear();
                    selectedPhotos.clear();
                    counterTextView.setVisibility(View.INVISIBLE);
                    cameraPhotoRecyclerView.setVisibility(View.GONE);
                    adapter.notifyDataSetChanged();
                    cameraAttachAdapter.notifyDataSetChanged();
                    parentAlert.updateCountButton(0);
                }
                return true;
            }

            @Override
            public void needAddMorePhotos() {
                cancelTakingPhotos = false;
                if (mediaFromExternalCamera) {
                    parentAlert.delegate.didPressedButton(0, true, true, 0, false);
                    return;
                }
                if (!cameraOpened) {
                    openCamera(false);
                }
                counterTextView.setVisibility(View.VISIBLE);
                cameraPhotoRecyclerView.setVisibility(View.VISIBLE);
                counterTextView.setAlpha(1.0f);
                updatePhotosCounter(false);
            }

            @Override
            public void sendButtonPressed(int index, VideoEditedInfo videoEditedInfo, boolean notify, int scheduleDate, boolean forceDocument) {
                if (cameraPhotos.isEmpty() || parentAlert.baseFragment == null) {
                    return;
                }
                if (videoEditedInfo != null && index >= 0 && index < cameraPhotos.size()) {
                    MediaController.PhotoEntry photoEntry = (MediaController.PhotoEntry) cameraPhotos.get(index);
                    photoEntry.editedInfo = videoEditedInfo;
                }
                if (!(parentAlert.baseFragment instanceof ChatActivity) || !((ChatActivity) parentAlert.baseFragment).isSecretChat()) {
                    for (int a = 0, size = cameraPhotos.size(); a < size; a++) {
                        MediaController.PhotoEntry entry = (MediaController.PhotoEntry) cameraPhotos.get(a);
                        if (entry.ttl > 0) {
                            continue;
                        }
                        AndroidUtilities.addMediaToGallery(entry.path);
                    }
                }
                parentAlert.applyCaption();
                closeCamera(false);
                parentAlert.delegate.didPressedButton(forceDocument ? 4 : 8, true, notify, scheduleDate, forceDocument);
                cameraPhotos.clear();
                selectedPhotosOrder.clear();
                selectedPhotos.clear();
                adapter.notifyDataSetChanged();
                cameraAttachAdapter.notifyDataSetChanged();
                parentAlert.dismiss(true);
            }

            @Override
            public boolean scaleToFill() {
                if (parentAlert.baseFragment == null || parentAlert.baseFragment.getParentActivity() == null) {
                    return false;
                }
                int locked = Settings.System.getInt(parentAlert.baseFragment.getParentActivity().getContentResolver(), Settings.System.ACCELEROMETER_ROTATION, 0);
                return sameTakePictureOrientation || locked == 1;
            }

            @Override
            public void willHidePhotoViewer() {
                int count = gridView.getChildCount();
                for (int a = 0; a < count; a++) {
                    View view = gridView.getChildAt(a);
                    if (view instanceof PhotoAttachPhotoCell) {
                        PhotoAttachPhotoCell cell = (PhotoAttachPhotoCell) view;
                        cell.showImage();
                        cell.showCheck(true);
                    }
                }
            }

            @Override
            public boolean canScrollAway() {
                return false;
            }

            @Override
            public boolean canCaptureMorePhotos() {
                return parentAlert.maxSelectedPhotos != 1;
            }
        }, chatActivity);
        PhotoViewer.getInstance().setAvatarFor(parentAlert.getAvatarFor());
    }

    private void showZoomControls(boolean show, boolean animated) {
        if (zoomControlView.getTag() != null && show || zoomControlView.getTag() == null && !show) {
            if (show) {
                if (zoomControlHideRunnable != null) {
                    AndroidUtilities.cancelRunOnUIThread(zoomControlHideRunnable);
                }
                AndroidUtilities.runOnUIThread(zoomControlHideRunnable = () -> {
                    showZoomControls(false, true);
                    zoomControlHideRunnable = null;
                }, 2000);
            }
            return;
        }
        if (zoomControlAnimation != null) {
            zoomControlAnimation.cancel();
        }
        zoomControlView.setTag(show ? 1 : null);
        zoomControlAnimation = new AnimatorSet();
        zoomControlAnimation.setDuration(180);
        zoomControlAnimation.playTogether(ObjectAnimator.ofFloat(zoomControlView, View.ALPHA, show ? 1.0f : 0.0f));
        zoomControlAnimation.addListener(new AnimatorListenerAdapter() {
            @Override
            public void onAnimationEnd(Animator animation) {
                zoomControlAnimation = null;
            }
        });
        zoomControlAnimation.start();
        if (show) {
            AndroidUtilities.runOnUIThread(zoomControlHideRunnable = () -> {
                showZoomControls(false, true);
                zoomControlHideRunnable = null;
            }, 2000);
        }
    }

    protected void updatePhotosCounter(boolean added) {
        if (counterTextView == null || parentAlert.avatarPicker != 0) {
            return;
        }
        boolean hasVideo = false;
        boolean hasPhotos = false;
        for (HashMap.Entry<Object, Object> entry : selectedPhotos.entrySet()) {
            MediaController.PhotoEntry photoEntry = (MediaController.PhotoEntry) entry.getValue();
            if (photoEntry.isVideo) {
                hasVideo = true;
            } else {
                hasPhotos = true;
            }
            if (hasVideo && hasPhotos) {
                break;
            }
        }
        int newSelectedCount = Math.max(1, selectedPhotos.size());
        if (hasVideo && hasPhotos) {
            counterTextView.setText(LocaleController.formatPluralString("Media", selectedPhotos.size()).toUpperCase());
            if (newSelectedCount != currentSelectedCount || added) {
                parentAlert.selectedTextView.setText(LocaleController.formatPluralString("MediaSelected", newSelectedCount));
            }
        } else if (hasVideo) {
            counterTextView.setText(LocaleController.formatPluralString("Videos", selectedPhotos.size()).toUpperCase());
            if (newSelectedCount != currentSelectedCount || added) {
                parentAlert.selectedTextView.setText(LocaleController.formatPluralString("VideosSelected", newSelectedCount));
            }
        } else {
            counterTextView.setText(LocaleController.formatPluralString("Photos", selectedPhotos.size()).toUpperCase());
            if (newSelectedCount != currentSelectedCount || added) {
                parentAlert.selectedTextView.setText(LocaleController.formatPluralString("PhotosSelected", newSelectedCount));
            }
        }
        parentAlert.setCanOpenPreview(newSelectedCount > 1);
        currentSelectedCount = newSelectedCount;
    }

    private PhotoAttachPhotoCell getCellForIndex(int index) {
        int count = gridView.getChildCount();
        for (int a = 0; a < count; a++) {
            View view = gridView.getChildAt(a);
            if (view.getTop() >= gridView.getMeasuredHeight() - parentAlert.getClipLayoutBottom()) {
                continue;
            }
            if (view instanceof PhotoAttachPhotoCell) {
                PhotoAttachPhotoCell cell = (PhotoAttachPhotoCell) view;
                if (cell.getImageView().getTag() != null && (Integer) cell.getImageView().getTag() == index) {
                    return cell;
                }
            }
        }
        return null;
    }

    private void setCameraFlashModeIcon(ImageView imageView, String mode) {
        switch (mode) {
            case Camera.Parameters.FLASH_MODE_OFF:
                imageView.setImageResource(R.drawable.flash_off);
                imageView.setContentDescription(LocaleController.getString("AccDescrCameraFlashOff", R.string.AccDescrCameraFlashOff));
                break;
            case Camera.Parameters.FLASH_MODE_ON:
                imageView.setImageResource(R.drawable.flash_on);
                imageView.setContentDescription(LocaleController.getString("AccDescrCameraFlashOn", R.string.AccDescrCameraFlashOn));
                break;
            case Camera.Parameters.FLASH_MODE_AUTO:
                imageView.setImageResource(R.drawable.flash_auto);
                imageView.setContentDescription(LocaleController.getString("AccDescrCameraFlashAuto", R.string.AccDescrCameraFlashAuto));
                break;
        }
    }

    public void checkCamera(boolean request) {
        if (parentAlert.baseFragment == null || parentAlert.baseFragment.getParentActivity() == null) {
            return;
        }
        boolean old = deviceHasGoodCamera;
        boolean old2 = noCameraPermissions;
        if (!SharedConfig.inappCamera) {
            deviceHasGoodCamera = false;
        } else {
            if (Build.VERSION.SDK_INT >= 23) {
                if (noCameraPermissions = (parentAlert.baseFragment.getParentActivity().checkSelfPermission(Manifest.permission.CAMERA) != PackageManager.PERMISSION_GRANTED)) {
                    if (request) {
                        try {
                            parentAlert.baseFragment.getParentActivity().requestPermissions(new String[]{Manifest.permission.CAMERA, Manifest.permission.READ_EXTERNAL_STORAGE}, 17);
                        } catch (Exception ignore) {

                        }
                    }
                    deviceHasGoodCamera = false;
                } else {
                    if (request || SharedConfig.hasCameraCache) {
                        CameraController.getInstance().initCamera(null);
                    }
                    deviceHasGoodCamera = CameraController.getInstance().isCameraInitied();
                }
            } else {
                if (request || SharedConfig.hasCameraCache) {
                    CameraController.getInstance().initCamera(null);
                }
                deviceHasGoodCamera = CameraController.getInstance().isCameraInitied();
            }
        }
        if (deviceHasGoodCamera && NekoConfig.disableInstantCamera.Bool()) {
            // Clear cached bitmap
            File file = new File(ApplicationLoader.getFilesDirFixed(), "cthumb.jpg");
            if (file.exists()) file.delete();
        }
        if ((old != deviceHasGoodCamera || old2 != noCameraPermissions) && adapter != null) {
            adapter.notifyDataSetChanged();
        }
        if (parentAlert.isShowing() && deviceHasGoodCamera && parentAlert.baseFragment != null && parentAlert.getBackDrawable().getAlpha() != 0 && !cameraOpened && !NekoConfig.disableInstantCamera.Bool()) {
            showCamera();
        }
    }

    boolean cameraExpanded;
    private void openCamera(boolean animated) {
        if (cameraView == null || cameraInitAnimation != null || parentAlert.isDismissed()) {
            return;
        }
        cameraView.initTexture();
        if (parentAlert.avatarPicker == 2 || parentAlert.baseFragment instanceof ChatActivity) {
            tooltipTextView.setVisibility(VISIBLE);
        } else {
            tooltipTextView.setVisibility(GONE);
        }
        if (cameraPhotos.isEmpty()) {
            counterTextView.setVisibility(View.INVISIBLE);
            cameraPhotoRecyclerView.setVisibility(View.GONE);
        } else {
            counterTextView.setVisibility(View.VISIBLE);
            cameraPhotoRecyclerView.setVisibility(View.VISIBLE);
        }
        if (parentAlert.commentTextView.isKeyboardVisible() && isFocusable()) {
            parentAlert.commentTextView.closeKeyboard();
        }
        zoomControlView.setVisibility(View.VISIBLE);
        zoomControlView.setAlpha(0.0f);
        cameraPanel.setVisibility(View.VISIBLE);
        cameraPanel.setTag(null);
        animateCameraValues[0] = 0;
        animateCameraValues[1] = itemSize;
        animateCameraValues[2] = itemSize;
        additionCloseCameraY = 0;
        cameraExpanded = true;
        if (cameraView != null) {
            cameraView.setFpsLimit(-1);
        }
        AndroidUtilities.hideKeyboard(this);
        AndroidUtilities.setLightNavigationBar(parentAlert.getWindow(), false);
        parentAlert.getWindow().addFlags(FLAG_KEEP_SCREEN_ON);
        if (animated) {
            setCameraOpenProgress(0);
            cameraAnimationInProgress = true;
            animationIndex = NotificationCenter.getInstance(parentAlert.currentAccount).setAnimationInProgress(animationIndex, null);
            ArrayList<Animator> animators = new ArrayList<>();
            animators.add(ObjectAnimator.ofFloat(this, "cameraOpenProgress", 0.0f, 1.0f));
            animators.add(ObjectAnimator.ofFloat(cameraPanel, View.ALPHA, 1.0f));
            animators.add(ObjectAnimator.ofFloat(counterTextView, View.ALPHA, 1.0f));
            animators.add(ObjectAnimator.ofFloat(cameraPhotoRecyclerView, View.ALPHA, 1.0f));
            for (int a = 0; a < 2; a++) {
                if (flashModeButton[a].getVisibility() == View.VISIBLE) {
                    animators.add(ObjectAnimator.ofFloat(flashModeButton[a], View.ALPHA, 1.0f));
                    break;
                }
            }
            AnimatorSet animatorSet = new AnimatorSet();
            animatorSet.playTogether(animators);
            animatorSet.setDuration(350);
            animatorSet.setInterpolator(CubicBezierInterpolator.DEFAULT);
            animatorSet.addListener(new AnimatorListenerAdapter() {
                @Override
                public void onAnimationEnd(Animator animator) {
                    NotificationCenter.getInstance(parentAlert.currentAccount).onAnimationFinish(animationIndex);
                    cameraAnimationInProgress = false;
                    if (cameraView != null) {
                        if (Build.VERSION.SDK_INT >= 21) {
                            cameraView.invalidateOutline();
                        } else {
                            cameraView.invalidate();
                        }
                    }
                    if (cameraOpened) {
                        parentAlert.delegate.onCameraOpened();
                    }
                    if (Build.VERSION.SDK_INT >= 21 && cameraView != null) {
                        cameraView.setSystemUiVisibility(View.SYSTEM_UI_FLAG_LAYOUT_FULLSCREEN | View.SYSTEM_UI_FLAG_FULLSCREEN);
                    }
                }
            });
            animatorSet.start();
        } else {
            setCameraOpenProgress(1.0f);
            cameraPanel.setAlpha(1.0f);
            counterTextView.setAlpha(1.0f);
            cameraPhotoRecyclerView.setAlpha(1.0f);
            for (int a = 0; a < 2; a++) {
                if (flashModeButton[a].getVisibility() == View.VISIBLE) {
                    flashModeButton[a].setAlpha(1.0f);
                    break;
                }
            }
            parentAlert.delegate.onCameraOpened();
            if (cameraView != null && Build.VERSION.SDK_INT >= 21) {
                cameraView.setSystemUiVisibility(View.SYSTEM_UI_FLAG_LAYOUT_FULLSCREEN | View.SYSTEM_UI_FLAG_FULLSCREEN);
            }
        }
        cameraOpened = true;
        if (cameraView != null) {
            cameraView.setImportantForAccessibility(View.IMPORTANT_FOR_ACCESSIBILITY_NO);
        }
        if (Build.VERSION.SDK_INT >= 19) {
            gridView.setImportantForAccessibility(View.IMPORTANT_FOR_ACCESSIBILITY_NO_HIDE_DESCENDANTS);
        }

        if (!LiteMode.isEnabled(LiteMode.FLAGS_CHAT) && cameraView != null && cameraView.isInited()) {
            cameraView.showTexture(true, animated);
        }
    }

    public void loadGalleryPhotos() {
        MediaController.AlbumEntry albumEntry;
        if (parentAlert.baseFragment instanceof ChatActivity || parentAlert.avatarPicker == 2) {
            albumEntry = MediaController.allMediaAlbumEntry;
        } else {
            albumEntry = MediaController.allPhotosAlbumEntry;
        }
        if (albumEntry == null && Build.VERSION.SDK_INT >= 21) {
            MediaController.loadGalleryPhotosAlbums(0);
        }
    }

    public void showCamera() {
        if (parentAlert.paused || !mediaEnabled) {
            return;
        }
        if (cameraView == null) {
            final boolean lazy = !LiteMode.isEnabled(LiteMode.FLAGS_CHAT);
            cameraView = new CameraView(parentAlert.baseFragment.getParentActivity(), parentAlert.openWithFrontFaceCamera, lazy) {

                Bulletin.Delegate bulletinDelegate = new Bulletin.Delegate() {
                    @Override
                    public int getBottomOffset(int tag) {
                        return AndroidUtilities.dp(126) + parentAlert.getBottomInset();
                    }
                };
                @Override
                protected void dispatchDraw(Canvas canvas) {
                    if (Build.VERSION.SDK_INT >= 21) {
                        super.dispatchDraw(canvas);
                    } else {
                        int maxY = (int) Math.min(parentAlert.getCommentTextViewTop() + currentPanTranslationY + parentAlert.getContainerView().getTranslationY() - cameraView.getTranslationY(), getMeasuredHeight());
                        if (cameraAnimationInProgress) {
                            AndroidUtilities.rectTmp.set(animationClipLeft + cameraViewOffsetX * (1f - cameraOpenProgress), animationClipTop + cameraViewOffsetY * (1f - cameraOpenProgress), animationClipRight, Math.min(maxY, animationClipBottom));
                        } else if (!cameraAnimationInProgress && !cameraOpened) {
                            AndroidUtilities.rectTmp.set(cameraViewOffsetX, cameraViewOffsetY, getMeasuredWidth(), Math.min(maxY, getMeasuredHeight()));
                        } else {
                            AndroidUtilities.rectTmp.set(0 , 0, getMeasuredWidth(), Math.min(maxY, getMeasuredHeight()));
                        }
                        canvas.save();
                        canvas.clipRect(AndroidUtilities.rectTmp);
                        super.dispatchDraw(canvas);
                        canvas.restore();
                    }
                }

                @Override
                protected void onAttachedToWindow() {
                    super.onAttachedToWindow();
                    Bulletin.addDelegate(cameraView, bulletinDelegate);
                }

                @Override
                protected void onDetachedFromWindow() {
                    super.onDetachedFromWindow();
                    Bulletin.removeDelegate(cameraView);
                }
            };
            if (cameraCell != null && lazy) {
                cameraView.setThumbDrawable(cameraCell.getDrawable());
            }
            cameraView.setRecordFile(AndroidUtilities.generateVideoPath(parentAlert.baseFragment instanceof ChatActivity && ((ChatActivity) parentAlert.baseFragment).isSecretChat()));
            cameraView.setFocusable(true);
            cameraView.setFpsLimit(30);
            if (Build.VERSION.SDK_INT >= 21) {
                cameraView.setOutlineProvider(new ViewOutlineProvider() {
                    @Override
                    public void getOutline(View view, Outline outline) {
                        int maxY = (int) Math.min(parentAlert.getCommentTextViewTop() + currentPanTranslationY + parentAlert.getContainerView().getTranslationY() - cameraView.getTranslationY(), view.getMeasuredHeight());
                        if (cameraOpened) {
                            maxY = view.getMeasuredHeight();
                        } else if (cameraAnimationInProgress) {
                            maxY = AndroidUtilities.lerp(maxY, view.getMeasuredHeight(), cameraOpenProgress);
                        }
                        if (cameraAnimationInProgress) {
                            AndroidUtilities.rectTmp.set(animationClipLeft + cameraViewOffsetX * (1f - cameraOpenProgress), animationClipTop + cameraViewOffsetY * (1f - cameraOpenProgress), animationClipRight,  animationClipBottom);
                            outline.setRect((int) AndroidUtilities.rectTmp.left,(int) AndroidUtilities.rectTmp.top, (int) AndroidUtilities.rectTmp.right, Math.min(maxY, (int) AndroidUtilities.rectTmp.bottom));
                        } else if (!cameraAnimationInProgress && !cameraOpened) {
                            int rad = AndroidUtilities.dp(8 * parentAlert.cornerRadius);
                            outline.setRoundRect((int) cameraViewOffsetX, (int) cameraViewOffsetY, view.getMeasuredWidth() + rad, Math.min(maxY, view.getMeasuredHeight()) + rad, rad);
                        } else {
                            outline.setRect(0, 0, view.getMeasuredWidth(), Math.min(maxY, view.getMeasuredHeight()));
                        }
                    }
                });
                cameraView.setClipToOutline(true);
            }
            cameraView.setContentDescription(LocaleController.getString("AccDescrInstantCamera", R.string.AccDescrInstantCamera));
            parentAlert.getContainer().addView(cameraView, 1, new LinearLayout.LayoutParams(itemSize, itemSize));
            cameraView.setDelegate(new CameraView.CameraViewDelegate() {
                @Override
                public void onCameraInit() {
                    String current = cameraView.getCameraSession().getCurrentFlashMode();
                    String next = cameraView.getCameraSession().getNextFlashMode();
                    if (current.equals(next)) {
                        for (int a = 0; a < 2; a++) {
                            flashModeButton[a].setVisibility(View.INVISIBLE);
                            flashModeButton[a].setAlpha(0.0f);
                            flashModeButton[a].setTranslationY(0.0f);
                        }
                    } else {
                        setCameraFlashModeIcon(flashModeButton[0], cameraView.getCameraSession().getCurrentFlashMode());
                        for (int a = 0; a < 2; a++) {
                            flashModeButton[a].setVisibility(a == 0 ? View.VISIBLE : View.INVISIBLE);
                            flashModeButton[a].setAlpha(a == 0 && cameraOpened ? 1.0f : 0.0f);
                            flashModeButton[a].setTranslationY(0.0f);
                        }
                    }
                    switchCameraButton.setImageResource(cameraView.isFrontface() ? R.drawable.camera_revert1 : R.drawable.camera_revert2);
                    switchCameraButton.setVisibility(cameraView.hasFrontFaceCamera() ? View.VISIBLE : View.INVISIBLE);
                    if (!cameraOpened) {
                        cameraInitAnimation = new AnimatorSet();
                        cameraInitAnimation.playTogether(
                                ObjectAnimator.ofFloat(cameraView, View.ALPHA, 0.0f, 1.0f),
                                ObjectAnimator.ofFloat(cameraIcon, View.ALPHA, 0.0f, 1.0f));
                        cameraInitAnimation.setDuration(180);
                        cameraInitAnimation.addListener(new AnimatorListenerAdapter() {
                            @Override
                            public void onAnimationEnd(Animator animation) {
                                if (animation.equals(cameraInitAnimation)) {
                                    canSaveCameraPreview = true;
                                    cameraInitAnimation = null;
                                    if (!isHidden) {
                                        int count = gridView.getChildCount();
                                        for (int a = 0; a < count; a++) {
                                            View child = gridView.getChildAt(a);
                                            if (child instanceof PhotoAttachCameraCell) {
                                                child.setVisibility(View.INVISIBLE);
                                                break;
                                            }
                                        }
                                    }
                                }
                            }

                            @Override
                            public void onAnimationCancel(Animator animation) {
                                cameraInitAnimation = null;
                            }
                        });
                        cameraInitAnimation.start();
                    }
                }
            });

            if (cameraIcon == null) {
                cameraIcon = new FrameLayout(parentAlert.baseFragment.getParentActivity()) {
                    @Override
                    protected void onDraw(Canvas canvas) {
                        int maxY = (int) Math.min(parentAlert.getCommentTextViewTop() + currentPanTranslationY + parentAlert.getContainerView().getTranslationY() - cameraView.getTranslationY(), getMeasuredHeight());
                        if (cameraOpened) {
                            maxY = getMeasuredHeight();
                        } else if (cameraAnimationInProgress) {
                            maxY = AndroidUtilities.lerp(maxY, getMeasuredHeight(), cameraOpenProgress);
                        }
                        int w = cameraDrawable.getIntrinsicWidth();
                        int h = cameraDrawable.getIntrinsicHeight();
                        int x = (itemSize - w) / 2;
                        int y = (itemSize - h) / 2;
                        if (cameraViewOffsetY != 0) {
                            y -= cameraViewOffsetY;
                        }
                        boolean clip = maxY < getMeasuredHeight();
                        if (clip) {
                            canvas.save();
                            canvas.clipRect(0, 0, getMeasuredWidth(), maxY);
                        }
                        cameraDrawable.setBounds(x, y, x + w, y + h);
                        cameraDrawable.draw(canvas);
                        if (clip) {
                            canvas.restore();
                        }
                    }
                };
                cameraIcon.setWillNotDraw(false);
                cameraIcon.setClipChildren(true);
            }
            parentAlert.getContainer().addView(cameraIcon, 2, new LinearLayout.LayoutParams(itemSize, itemSize));

            cameraView.setAlpha(mediaEnabled ? 1.0f : 0.2f);
            cameraView.setEnabled(mediaEnabled);
            cameraIcon.setAlpha(mediaEnabled ? 1.0f : 0.2f);
            cameraIcon.setEnabled(mediaEnabled);
            if (isHidden) {
                cameraView.setVisibility(GONE);
                cameraIcon.setVisibility(GONE);
            }
            checkCameraViewPosition();
            invalidate();
        }
        if (zoomControlView != null) {
            zoomControlView.setZoom(0.0f, false);
            cameraZoom = 0.0f;
        }
        cameraView.setTranslationX(cameraViewLocation[0]);
        cameraView.setTranslationY(cameraViewLocation[1] + currentPanTranslationY);
        cameraIcon.setTranslationX(cameraViewLocation[0]);
        cameraIcon.setTranslationY(cameraViewLocation[1] + cameraViewOffsetY + currentPanTranslationY);
    }

    public void hideCamera(boolean async) {
        if (!deviceHasGoodCamera || cameraView == null) {
            return;
        }
        saveLastCameraBitmap();
        int count = gridView.getChildCount();
        for (int a = 0; a < count; a++) {
            View child = gridView.getChildAt(a);
            if (child instanceof PhotoAttachCameraCell) {
                child.setVisibility(View.VISIBLE);
                ((PhotoAttachCameraCell) child).updateBitmap();
                break;
            }
        }
        cameraView.destroy(async, null);
        if (cameraInitAnimation != null) {
            cameraInitAnimation.cancel();
            cameraInitAnimation = null;
        }
        AndroidUtilities.runOnUIThread(() -> {
            parentAlert.getContainer().removeView(cameraView);
            parentAlert.getContainer().removeView(cameraIcon);
            cameraView = null;
            cameraIcon = null;
        }, 300);
        canSaveCameraPreview = false;
    }

    private void saveLastCameraBitmap() {
        if (!canSaveCameraPreview || NekoConfig.disableInstantCamera.Bool()) {
            return;
        }
        try {
            TextureView textureView = cameraView.getTextureView();
            Bitmap bitmap = textureView.getBitmap();
            if (bitmap != null) {
                Bitmap newBitmap = Bitmap.createBitmap(bitmap, 0, 0, bitmap.getWidth(), bitmap.getHeight(), cameraView.getMatrix(), true);
                bitmap.recycle();
                bitmap = newBitmap;
                Bitmap lastBitmap = Bitmap.createScaledBitmap(bitmap, 80, (int) (bitmap.getHeight() / (bitmap.getWidth() / 80.0f)), true);
                if (lastBitmap != null) {
                    if (lastBitmap != bitmap) {
                        bitmap.recycle();
                    }
                    Utilities.blurBitmap(lastBitmap, 7, 1, lastBitmap.getWidth(), lastBitmap.getHeight(), lastBitmap.getRowBytes());
                    File file = new File(ApplicationLoader.getFilesDirFixed(), "cthumb.jpg");
                    FileOutputStream stream = new FileOutputStream(file);
                    lastBitmap.compress(Bitmap.CompressFormat.JPEG, 87, stream);
                    lastBitmap.recycle();
                    stream.close();
                }
            }
        } catch (Throwable ignore) {

        }
    }

    public void onActivityResultFragment(int requestCode, Intent data, String currentPicturePath) {
        if (parentAlert.baseFragment == null || parentAlert.baseFragment.getParentActivity() == null) {
            return;
        }
        mediaFromExternalCamera = true;
        if (requestCode == 0) {
            PhotoViewer.getInstance().setParentActivity(parentAlert.baseFragment.getParentActivity(), resourcesProvider);
            PhotoViewer.getInstance().setMaxSelectedPhotos(parentAlert.maxSelectedPhotos, parentAlert.allowOrder);
            final ArrayList<Object> arrayList = new ArrayList<>();
            int orientation = 0;
            try {
                ExifInterface ei = new ExifInterface(currentPicturePath);
                int exif = ei.getAttributeInt(ExifInterface.TAG_ORIENTATION, ExifInterface.ORIENTATION_NORMAL);
                switch (exif) {
                    case ExifInterface.ORIENTATION_ROTATE_90:
                        orientation = 90;
                        break;
                    case ExifInterface.ORIENTATION_ROTATE_180:
                        orientation = 180;
                        break;
                    case ExifInterface.ORIENTATION_ROTATE_270:
                        orientation = 270;
                        break;
                }
            } catch (Exception e) {
                FileLog.e(e);
            }
            int width = 0, height = 0;
            try {
                BitmapFactory.Options options = new BitmapFactory.Options();
                options.inJustDecodeBounds = true;
                BitmapFactory.decodeFile(new File(currentPicturePath).getAbsolutePath(), options);
                width = options.outWidth;
                height = options.outHeight;
            } catch (Exception ignore) {}
            MediaController.PhotoEntry photoEntry = new MediaController.PhotoEntry(0, lastImageId--, 0, currentPicturePath, orientation, false, width, height, 0);
            photoEntry.canDeleteAfter = true;
            openPhotoViewer(photoEntry, false, true);
        } else if (requestCode == 2) {
            String videoPath = null;
            if (BuildVars.LOGS_ENABLED) {
                FileLog.d("pic path " + currentPicturePath);
            }
            if (data != null && currentPicturePath != null) {
                if (new File(currentPicturePath).exists()) {
                    data = null;
                }
            }
            if (data != null) {
                Uri uri = data.getData();
                if (uri != null) {
                    if (BuildVars.LOGS_ENABLED) {
                        FileLog.d("video record uri " + uri.toString());
                    }
                    videoPath = AndroidUtilities.getPath(uri);
                    if (BuildVars.LOGS_ENABLED) {
                        FileLog.d("resolved path = " + videoPath);
                    }
                    if (videoPath == null || !(new File(videoPath).exists())) {
                        videoPath = currentPicturePath;
                    }
                } else {
                    videoPath = currentPicturePath;
                }
                if (!(parentAlert.baseFragment instanceof ChatActivity) || !((ChatActivity) parentAlert.baseFragment).isSecretChat()) {
                    AndroidUtilities.addMediaToGallery(currentPicturePath);
                }
                currentPicturePath = null;
            }
            if (videoPath == null && currentPicturePath != null) {
                File f = new File(currentPicturePath);
                if (f.exists()) {
                    videoPath = currentPicturePath;
                }
            }

            MediaMetadataRetriever mediaMetadataRetriever = null;
            long duration = 0;
            try {
                mediaMetadataRetriever = new MediaMetadataRetriever();
                mediaMetadataRetriever.setDataSource(videoPath);
                String d = mediaMetadataRetriever.extractMetadata(MediaMetadataRetriever.METADATA_KEY_DURATION);
                if (d != null) {
                    duration = (int) Math.ceil(Long.parseLong(d) / 1000.0f);
                }
            } catch (Exception e) {
                FileLog.e(e);
            } finally {
                try {
                    if (mediaMetadataRetriever != null) {
                        mediaMetadataRetriever.release();
                    }
                } catch (Exception e) {
                    FileLog.e(e);
                }
            }
            final Bitmap bitmap = SendMessagesHelper.createVideoThumbnail(videoPath, MediaStore.Video.Thumbnails.MINI_KIND);
            String fileName = Integer.MIN_VALUE + "_" + SharedConfig.getLastLocalId() + ".jpg";
            final File cacheFile = new File(FileLoader.getDirectory(FileLoader.MEDIA_DIR_CACHE), fileName);
            try {
                FileOutputStream stream = new FileOutputStream(cacheFile);
                bitmap.compress(Bitmap.CompressFormat.JPEG, 55, stream);
            } catch (Throwable e) {
                FileLog.e(e);
            }
            SharedConfig.saveConfig();

            MediaController.PhotoEntry entry = new MediaController.PhotoEntry(0, lastImageId--, 0, videoPath, 0, true, bitmap.getWidth(), bitmap.getHeight(), 0);
            entry.duration = (int) duration;
            entry.thumbPath = cacheFile.getAbsolutePath();
            openPhotoViewer(entry, false, true);
        }
    }

    float additionCloseCameraY;

    public void closeCamera(boolean animated) {
        if (takingPhoto || cameraView == null) {
            return;
        }
        animateCameraValues[1] = itemSize;
        animateCameraValues[2] = itemSize;
        if (zoomControlHideRunnable != null) {
            AndroidUtilities.cancelRunOnUIThread(zoomControlHideRunnable);
            zoomControlHideRunnable = null;
        }
        AndroidUtilities.setLightNavigationBar(parentAlert.getWindow(), AndroidUtilities.computePerceivedBrightness(getThemedColor(Theme.key_windowBackgroundGray)) > 0.721);
        if (animated) {
            additionCloseCameraY = cameraView.getTranslationY();

            cameraAnimationInProgress = true;
            ArrayList<Animator> animators = new ArrayList<>();
            animators.add(ObjectAnimator.ofFloat(this, "cameraOpenProgress", 0.0f));
            animators.add(ObjectAnimator.ofFloat(cameraPanel, View.ALPHA, 0.0f));
            animators.add(ObjectAnimator.ofFloat(zoomControlView, View.ALPHA, 0.0f));
            animators.add(ObjectAnimator.ofFloat(counterTextView, View.ALPHA, 0.0f));
            animators.add(ObjectAnimator.ofFloat(cameraPhotoRecyclerView, View.ALPHA, 0.0f));
            for (int a = 0; a < 2; a++) {
                if (flashModeButton[a].getVisibility() == View.VISIBLE) {
                    animators.add(ObjectAnimator.ofFloat(flashModeButton[a], View.ALPHA, 0.0f));
                    break;
                }
            }

            animationIndex = NotificationCenter.getInstance(parentAlert.currentAccount).setAnimationInProgress(animationIndex, null);
            AnimatorSet animatorSet = new AnimatorSet();
            animatorSet.playTogether(animators);
            animatorSet.setDuration(220);
            animatorSet.setInterpolator(CubicBezierInterpolator.DEFAULT);
            animatorSet.addListener(new AnimatorListenerAdapter() {
                @Override
                public void onAnimationEnd(Animator animator) {
                    NotificationCenter.getInstance(parentAlert.currentAccount).onAnimationFinish(animationIndex);
                    cameraExpanded = false;
                    parentAlert.getWindow().clearFlags(FLAG_KEEP_SCREEN_ON);
                    setCameraOpenProgress(0f);
                    cameraAnimationInProgress = false;
                    if (cameraView != null) {
                        if (Build.VERSION.SDK_INT >= 21) {
                            cameraView.invalidateOutline();
                        } else {
                            cameraView.invalidate();
                        }
                    }
                    cameraOpened = false;

                    if (cameraPanel != null) {
                        cameraPanel.setVisibility(View.GONE);
                    }
                    if (zoomControlView != null) {
                        zoomControlView.setVisibility(View.GONE);
                        zoomControlView.setTag(null);
                    }
                    if (cameraPhotoRecyclerView != null) {
                        cameraPhotoRecyclerView.setVisibility(View.GONE);
                    }
                    if (cameraView != null) {
                        cameraView.setFpsLimit(30);
                        if (Build.VERSION.SDK_INT >= 21) {
                            cameraView.setSystemUiVisibility(View.SYSTEM_UI_FLAG_LAYOUT_FULLSCREEN);
                        }
                    }
                }
            });
            animatorSet.start();
        } else {
            cameraExpanded = false;
            parentAlert.getWindow().clearFlags(FLAG_KEEP_SCREEN_ON);
            setCameraOpenProgress(0f);
            animateCameraValues[0] = 0;
            setCameraOpenProgress(0);
            cameraPanel.setAlpha(0);
            cameraPanel.setVisibility(View.GONE);
            zoomControlView.setAlpha(0);
            zoomControlView.setTag(null);
            zoomControlView.setVisibility(View.GONE);
            cameraPhotoRecyclerView.setAlpha(0);
            counterTextView.setAlpha(0);
            cameraPhotoRecyclerView.setVisibility(View.GONE);
            for (int a = 0; a < 2; a++) {
                if (flashModeButton[a].getVisibility() == View.VISIBLE) {
                    flashModeButton[a].setAlpha(0.0f);
                    break;
                }
            }
            cameraOpened = false;
            if (cameraView != null) {
                cameraView.setFpsLimit(30);
                if (Build.VERSION.SDK_INT >= 21) {
                    cameraView.setSystemUiVisibility(View.SYSTEM_UI_FLAG_LAYOUT_FULLSCREEN);
                }
            }
        }
        if (cameraView != null) {
            cameraView.setImportantForAccessibility(View.IMPORTANT_FOR_ACCESSIBILITY_AUTO);
        }
        if (Build.VERSION.SDK_INT >= 19) {
            gridView.setImportantForAccessibility(View.IMPORTANT_FOR_ACCESSIBILITY_AUTO);
        }

        if (!LiteMode.isEnabled(LiteMode.FLAGS_CHAT) && cameraView != null) {
            cameraView.showTexture(false, animated);
        }
    }

    float animationClipTop;
    float animationClipBottom;
    float animationClipRight;
    float animationClipLeft;

    @Keep
    public void setCameraOpenProgress(float value) {
        if (cameraView == null) {
            return;
        }
        cameraOpenProgress = value;
        float startWidth = animateCameraValues[1];
        float startHeight = animateCameraValues[2];
        boolean isPortrait = AndroidUtilities.displaySize.x < AndroidUtilities.displaySize.y;
        float endWidth = parentAlert.getContainer().getWidth() - parentAlert.getLeftInset() - parentAlert.getRightInset();
        float endHeight = parentAlert.getContainer().getHeight();

        float fromX = cameraViewLocation[0];
        float fromY = cameraViewLocation[1];
        float toX = 0;
        float toY = additionCloseCameraY;

        if (value == 0) {
            cameraIcon.setTranslationX(cameraViewLocation[0]);
            cameraIcon.setTranslationY(cameraViewLocation[1] + cameraViewOffsetY);
        }


        int cameraViewW, cameraViewH;
        FrameLayout.LayoutParams layoutParams = (FrameLayout.LayoutParams) cameraView.getLayoutParams();

        float textureStartHeight = cameraView.getTextureHeight(startWidth, startHeight);
        float textureEndHeight = cameraView.getTextureHeight(endWidth, endHeight);

        float fromScale = textureStartHeight / textureEndHeight;
        float fromScaleY = startHeight / endHeight;
        float fromScaleX = startWidth/ endWidth;

        if (cameraExpanded) {
            cameraViewW = (int) endWidth;
            cameraViewH = (int) endHeight;
            final float s = fromScale * (1f - value) + value;
            cameraView.getTextureView().setScaleX(s);
            cameraView.getTextureView().setScaleY(s);

            final float sX = fromScaleX * (1f - value) + value;
            final float sY = fromScaleY * (1f - value) + value;

            final float scaleOffsetY = (1 - sY) * endHeight / 2;
            final float scaleOffsetX =  (1 - sX) * endWidth / 2;

            cameraView.setTranslationX(fromX * (1f - value) + toX * value - scaleOffsetX);
            cameraView.setTranslationY(fromY * (1f - value) + toY * value - scaleOffsetY);
            animationClipTop = fromY * (1f - value) - cameraView.getTranslationY();
            animationClipBottom =  ((fromY + startHeight) * (1f - value) - cameraView.getTranslationY()) + endHeight * value;

            animationClipLeft = fromX * (1f - value) - cameraView.getTranslationX();
            animationClipRight =  ((fromX + startWidth) * (1f - value) - cameraView.getTranslationX()) + endWidth * value;
        } else {
            cameraViewW = (int) startWidth;
            cameraViewH = (int) startHeight;
            cameraView.getTextureView().setScaleX(1f);
            cameraView.getTextureView().setScaleY(1f);
            animationClipTop = 0;
            animationClipBottom = endHeight;
            animationClipLeft = 0;
            animationClipRight = endWidth;

            cameraView.setTranslationX(fromX);
            cameraView.setTranslationY(fromY);
        }

        if (value <= 0.5f) {
            cameraIcon.setAlpha(1.0f - value / 0.5f);
        } else {
            cameraIcon.setAlpha(0.0f);
        }

        if (layoutParams.width != cameraViewW || layoutParams.height != cameraViewH) {
            layoutParams.width = cameraViewW;
            layoutParams.height = cameraViewH;
            cameraView.requestLayout();
        }
        if (Build.VERSION.SDK_INT >= 21) {
            cameraView.invalidateOutline();
        } else {
            cameraView.invalidate();
        }
    }

    @Keep
    public float getCameraOpenProgress() {
        return cameraOpenProgress;
    }

    protected void checkCameraViewPosition() {
        if (Build.VERSION.SDK_INT >= 21) {
            if (cameraView != null) {
                cameraView.invalidateOutline();
            }
            RecyclerView.ViewHolder holder = gridView.findViewHolderForAdapterPosition(itemsPerRow - 1);
            if (holder != null) {
                holder.itemView.invalidateOutline();
            }
            if (!adapter.needCamera || !deviceHasGoodCamera || selectedAlbumEntry != galleryAlbumEntry) {
                holder = gridView.findViewHolderForAdapterPosition(0);
                if (holder != null) {
                    holder.itemView.invalidateOutline();
                }
            }
        }
        if (cameraView != null) {
            cameraView.invalidate();
        }

        if (Build.VERSION.SDK_INT >= Build.VERSION_CODES.M && recordTime != null) {
            MarginLayoutParams params = (MarginLayoutParams) recordTime.getLayoutParams();
            params.topMargin = (getRootWindowInsets() == null ? AndroidUtilities.dp(16)  : getRootWindowInsets().getSystemWindowInsetTop() + AndroidUtilities.dp(2));
        }

        if (!deviceHasGoodCamera) {
            return;
        }
        int count = gridView.getChildCount();
        for (int a = 0; a < count; a++) {
            View child = gridView.getChildAt(a);
            if (child instanceof PhotoAttachCameraCell) {
                if (Build.VERSION.SDK_INT >= 19) {
                    if (!child.isAttachedToWindow()) {
                        break;
                    }
                }

                float topLocal = child.getY() + gridView.getY() + getY();
                float top = topLocal + parentAlert.getSheetContainer().getY();
                float left = child.getX() + gridView.getX() + getX() + parentAlert.getSheetContainer().getX();
                if (Build.VERSION.SDK_INT >= Build.VERSION_CODES.M) {
                    left -= getRootWindowInsets().getSystemWindowInsetLeft();
                }

                float maxY = (Build.VERSION.SDK_INT >= 21 && !parentAlert.inBubbleMode ? AndroidUtilities.statusBarHeight : 0) + ActionBar.getCurrentActionBarHeight();
                float newCameraViewOffsetY;
                if (topLocal < maxY) {
                    newCameraViewOffsetY = maxY - topLocal;
                } else {
                    newCameraViewOffsetY = 0;
                }

                if (newCameraViewOffsetY != cameraViewOffsetY) {
                    cameraViewOffsetY = newCameraViewOffsetY;
                    if (cameraView != null) {
                        if (Build.VERSION.SDK_INT >= Build.VERSION_CODES.LOLLIPOP) {
                            cameraView.invalidateOutline();
                        } else {
                            cameraView.invalidate();
                        }
                    }
                    if (cameraIcon != null) {
                        cameraIcon.invalidate();
                    }
                }

                int containerHeight = parentAlert.getSheetContainer().getMeasuredHeight();
                maxY = (int) (containerHeight - parentAlert.buttonsRecyclerView.getMeasuredHeight() + parentAlert.buttonsRecyclerView.getTranslationY());

                if (topLocal + child.getMeasuredHeight() > maxY) {
                    cameraViewOffsetBottomY = topLocal + child.getMeasuredHeight() - maxY;
                } else {
                    cameraViewOffsetBottomY = 0;
                }

                cameraViewLocation[0] = left;
                cameraViewLocation[1] = top;
                applyCameraViewPosition();
                return;
            }
        }


        if (cameraViewOffsetY != 0 || cameraViewOffsetX != 0) {
            cameraViewOffsetX = 0;
            cameraViewOffsetY = 0;
            if (cameraView != null) {
                if (Build.VERSION.SDK_INT >= Build.VERSION_CODES.LOLLIPOP) {
                    cameraView.invalidateOutline();
                } else {
                    cameraView.invalidate();
                }
            }
            if (cameraIcon != null) {
                cameraIcon.invalidate();
            }
        }

        cameraViewLocation[0] = AndroidUtilities.dp(-400);
        cameraViewLocation[1] = 0;

        applyCameraViewPosition();
    }

    private void applyCameraViewPosition() {
        if (cameraView != null) {
            if (!cameraOpened) {
                cameraView.setTranslationX(cameraViewLocation[0]);
                cameraView.setTranslationY(cameraViewLocation[1] + currentPanTranslationY);
            }
            cameraIcon.setTranslationX(cameraViewLocation[0]);
            cameraIcon.setTranslationY(cameraViewLocation[1] + cameraViewOffsetY + currentPanTranslationY);
            int finalWidth = itemSize;
            int finalHeight = itemSize;

<<<<<<< HEAD
            ViewGroup.LayoutParams layoutParams;
            if (!cameraOpened) {
                cameraView.setClipTop((int) cameraViewOffsetY);
                cameraView.setClipBottom((int) cameraViewOffsetBottomY);
                layoutParams = cameraView.getLayoutParams();
=======
            LayoutParams layoutParams;
            if (!cameraOpened) {
                cameraView.setClipTop((int) cameraViewOffsetY);
                cameraView.setClipBottom((int) cameraViewOffsetBottomY);
                layoutParams = (LayoutParams) cameraView.getLayoutParams();
>>>>>>> 07a2c9a3
                if (layoutParams.height != finalHeight || layoutParams.width != finalWidth) {
                    layoutParams.width = finalWidth;
                    layoutParams.height = finalHeight;
                    cameraView.setLayoutParams(layoutParams);
<<<<<<< HEAD
                    final ViewGroup.LayoutParams layoutParamsFinal = layoutParams;
=======
                    final LayoutParams layoutParamsFinal = layoutParams;
>>>>>>> 07a2c9a3
                    AndroidUtilities.runOnUIThread(() -> {
                        if (cameraView != null) {
                            cameraView.setLayoutParams(layoutParamsFinal);
                        }
                    });
                }
            }

            finalWidth = (int) (itemSize - cameraViewOffsetX);
            finalHeight = (int) (itemSize - cameraViewOffsetY - cameraViewOffsetBottomY);

<<<<<<< HEAD
            layoutParams = cameraIcon.getLayoutParams();
=======
            layoutParams = (LayoutParams) cameraIcon.getLayoutParams();
>>>>>>> 07a2c9a3
            if (layoutParams.height != finalHeight || layoutParams.width != finalWidth) {
                layoutParams.width = finalWidth;
                layoutParams.height = finalHeight;
                cameraIcon.setLayoutParams(layoutParams);
<<<<<<< HEAD
                final ViewGroup.LayoutParams layoutParamsFinal = layoutParams;
=======
                final LayoutParams layoutParamsFinal = layoutParams;
>>>>>>> 07a2c9a3
                AndroidUtilities.runOnUIThread(() -> {
                    if (cameraIcon != null) {
                        cameraIcon.setLayoutParams(layoutParamsFinal);
                    }
                });
            }
        }
    }

    public HashMap<Object, Object> getSelectedPhotos() {
        return selectedPhotos;
    }

    public ArrayList<Object> getSelectedPhotosOrder() {
        return selectedPhotosOrder;
    }

    public void updateSelected(HashMap<Object, Object> newSelectedPhotos, ArrayList<Object> newPhotosOrder, boolean updateLayout) {
        selectedPhotos.clear();
        selectedPhotos.putAll(newSelectedPhotos);
        selectedPhotosOrder.clear();
        selectedPhotosOrder.addAll(newPhotosOrder);
        if (updateLayout) {
            updatePhotosCounter(false);
            updateCheckedPhotoIndices();

            final int count = gridView.getChildCount();
            for (int i = 0; i < count; ++i) {
                View child = gridView.getChildAt(i);
                if (child instanceof PhotoAttachPhotoCell) {
                    int position = gridView.getChildAdapterPosition(child);
                    if (adapter.needCamera && selectedAlbumEntry == galleryAlbumEntry) {
                        position--;
                    }

                    PhotoAttachPhotoCell cell = (PhotoAttachPhotoCell) child;
                    if (parentAlert.avatarPicker != 0) {
                        cell.getCheckBox().setVisibility(GONE);
                    }
                    MediaController.PhotoEntry photoEntry = getPhotoEntryAtPosition(position);
                    if (photoEntry != null) {
                        cell.setPhotoEntry(photoEntry, adapter.needCamera && selectedAlbumEntry == galleryAlbumEntry, position == adapter.getItemCount() - 1);
                        if (parentAlert.baseFragment instanceof ChatActivity && parentAlert.allowOrder) {
                            cell.setChecked(selectedPhotosOrder.indexOf(photoEntry.imageId), selectedPhotos.containsKey(photoEntry.imageId), false);
                        } else {
                            cell.setChecked(-1, selectedPhotos.containsKey(photoEntry.imageId), false);
                        }
                    }
                }
            }
        }
    }

    public void checkStorage() {
        if (noGalleryPermissions && Build.VERSION.SDK_INT >= 23) {
            noGalleryPermissions = parentAlert.baseFragment.getParentActivity().checkSelfPermission(Manifest.permission.READ_EXTERNAL_STORAGE) != PackageManager.PERMISSION_GRANTED;
            if (!noGalleryPermissions) {
                loadGalleryPhotos();
            }
            adapter.notifyDataSetChanged();
            cameraAttachAdapter.notifyDataSetChanged();
        }
    }

    @Override
    void scrollToTop() {
        gridView.smoothScrollToPosition(0);
    }

    @Override
    int needsActionBar() {
        return 1;
    }

    @Override
    void onMenuItemClick(int id) {
        if (id == group || id == compress) {
            if (parentAlert.maxSelectedPhotos > 0 && selectedPhotosOrder.size() > 1 && parentAlert.baseFragment instanceof ChatActivity) {
                ChatActivity chatActivity = (ChatActivity) parentAlert.baseFragment;
                TLRPC.Chat chat = chatActivity.getCurrentChat();
                if (chat != null && !ChatObject.hasAdminRights(chat) && chat.slowmode_enabled) {
                    AlertsCreator.createSimpleAlert(getContext(), LocaleController.getString("Slowmode", R.string.Slowmode), LocaleController.getString("SlowmodeSendError", R.string.SlowmodeSendError), resourcesProvider).show();
                    return;
                }
            }
        }
        if (id == group) {
            if (parentAlert.editingMessageObject == null && parentAlert.baseFragment instanceof ChatActivity && ((ChatActivity) parentAlert.baseFragment).isInScheduleMode()) {
                AlertsCreator.createScheduleDatePickerDialog(getContext(), ((ChatActivity) parentAlert.baseFragment).getDialogId(), (notify, scheduleDate) -> {
                    parentAlert.applyCaption();
                    parentAlert.delegate.didPressedButton(7, false, notify, scheduleDate, false);
                }, resourcesProvider);
            } else {
                parentAlert.applyCaption();
                parentAlert.delegate.didPressedButton(7, false, true, 0, false);
            }
        } else if (id == compress) {
            if (parentAlert.editingMessageObject == null && parentAlert.baseFragment instanceof ChatActivity && ((ChatActivity) parentAlert.baseFragment).isInScheduleMode()) {
                AlertsCreator.createScheduleDatePickerDialog(getContext(), ((ChatActivity) parentAlert.baseFragment).getDialogId(), (notify, scheduleDate) -> {
                    parentAlert.applyCaption();
                    parentAlert.delegate.didPressedButton(4, true, notify, scheduleDate, false);
                }, resourcesProvider);
            } else {
                parentAlert.applyCaption();
                parentAlert.delegate.didPressedButton(4, true, true, 0, false);
            }
        } else if (id == spoiler) {
            if (parentAlert.getPhotoPreviewLayout() != null) {
                parentAlert.getPhotoPreviewLayout().startMediaCrossfade();
            }

            boolean spoilersEnabled = false;
            for (Map.Entry<Object, Object> en : selectedPhotos.entrySet()) {
                MediaController.PhotoEntry entry = (MediaController.PhotoEntry) en.getValue();
                if (entry.hasSpoiler) {
                    spoilersEnabled = true;
                    break;
                }
            }
            spoilersEnabled = !spoilersEnabled;
            boolean finalSpoilersEnabled = spoilersEnabled;
            AndroidUtilities.runOnUIThread(()-> {
                spoilerItem.setText(LocaleController.getString(finalSpoilersEnabled ? R.string.DisablePhotoSpoiler : R.string.EnablePhotoSpoiler));
                if (finalSpoilersEnabled) {
                    spoilerItem.setIcon(R.drawable.msg_spoiler_off);
                } else {
                    spoilerItem.setAnimatedIcon(R.raw.photo_spoiler);
                }
                if (finalSpoilersEnabled) {
                    parentAlert.selectedMenuItem.hideSubItem(compress);
                } else {
                    parentAlert.selectedMenuItem.showSubItem(compress);
                }
            }, 200);

            List<Integer> selectedIds = new ArrayList<>();
            for (HashMap.Entry<Object, Object> entry : selectedPhotos.entrySet()) {
                if (entry.getValue() instanceof MediaController.PhotoEntry) {
                    MediaController.PhotoEntry photoEntry = (MediaController.PhotoEntry) entry.getValue();
                    photoEntry.hasSpoiler = spoilersEnabled;
                    photoEntry.isChatPreviewSpoilerRevealed = false;
                    photoEntry.isAttachSpoilerRevealed = false;
                    selectedIds.add(photoEntry.imageId);
                }
            }

            gridView.forAllChild(view -> {
                if (view instanceof PhotoAttachPhotoCell) {
                    MediaController.PhotoEntry entry = ((PhotoAttachPhotoCell) view).getPhotoEntry();
                    ((PhotoAttachPhotoCell) view).setHasSpoiler(entry != null && selectedIds.contains(entry.imageId) && finalSpoilersEnabled);
                }
            });
            if (parentAlert.getCurrentAttachLayout() != this) {
                adapter.notifyDataSetChanged();
            }

            if (parentAlert.getPhotoPreviewLayout() != null) {
                parentAlert.getPhotoPreviewLayout().invalidateGroupsView();
            }
        } else if (id == open_in) {
            try {
                if (parentAlert.baseFragment instanceof ChatActivity || parentAlert.avatarPicker == 2) {
                    Intent videoPickerIntent = new Intent();
                    videoPickerIntent.setType("video/*");
                    videoPickerIntent.setAction(Intent.ACTION_GET_CONTENT);
                    videoPickerIntent.putExtra(MediaStore.EXTRA_SIZE_LIMIT, FileLoader.DEFAULT_MAX_FILE_SIZE);

                    Intent photoPickerIntent = new Intent(Intent.ACTION_PICK);
                    photoPickerIntent.setType("image/*");
                    Intent chooserIntent = Intent.createChooser(photoPickerIntent, null);
                    chooserIntent.putExtra(Intent.EXTRA_INITIAL_INTENTS, new Intent[]{videoPickerIntent});

                    if (parentAlert.avatarPicker != 0) {
                        parentAlert.baseFragment.startActivityForResult(chooserIntent, 14);
                    } else {
                        parentAlert.baseFragment.startActivityForResult(chooserIntent, 1);
                    }
                } else {
                    Intent photoPickerIntent = new Intent(Intent.ACTION_PICK);
                    photoPickerIntent.setType("image/*");
                    if (parentAlert.avatarPicker != 0) {
                        parentAlert.baseFragment.startActivityForResult(photoPickerIntent, 14);
                    } else {
                        parentAlert.baseFragment.startActivityForResult(photoPickerIntent, 1);
                    }
                }
                parentAlert.dismiss(true);
            } catch (Exception e) {
                FileLog.e(e);
            }
        } else if (id == preview) {
            parentAlert.updatePhotoPreview(parentAlert.getCurrentAttachLayout() != parentAlert.getPhotoPreviewLayout());
        } else if (id >= 10) {
            selectedAlbumEntry = dropDownAlbums.get(id - 10);
            if (selectedAlbumEntry == galleryAlbumEntry) {
                dropDown.setText(LocaleController.getString("ChatGallery", R.string.ChatGallery));
            } else {
                dropDown.setText(selectedAlbumEntry.bucketName);
            }
            adapter.notifyDataSetChanged();
            cameraAttachAdapter.notifyDataSetChanged();
            layoutManager.scrollToPositionWithOffset(0, -gridView.getPaddingTop() + AndroidUtilities.dp(7));
        }
    }

    @Override
    int getSelectedItemsCount() {
        return selectedPhotosOrder.size();
    }

    @Override
    void onSelectedItemsCountChanged(int count) {
        if (count <= 1 || parentAlert.editingMessageObject != null) {
            parentAlert.selectedMenuItem.hideSubItem(group);
            if (count == 0) {
                parentAlert.selectedMenuItem.showSubItem(open_in);
                parentAlert.selectedMenuItem.hideSubItem(compress);
            } else {
                parentAlert.selectedMenuItem.showSubItem(compress);
            }
        } else {
            parentAlert.selectedMenuItem.showSubItem(group);
        }
        if (count != 0) {
            parentAlert.selectedMenuItem.hideSubItem(open_in);
        }
        compressItem.setVisibility(documentsEnabled ? View.VISIBLE : View.GONE);
        if (count > 1) {
            parentAlert.selectedMenuItem.showSubItem(preview_gap);
            parentAlert.selectedMenuItem.showSubItem(preview);
            compressItem.setText(LocaleController.getString(R.string.SendAsFiles));
        } else {
            parentAlert.selectedMenuItem.hideSubItem(preview_gap);
            parentAlert.selectedMenuItem.hideSubItem(preview);
            if (count != 0) {
                compressItem.setText(LocaleController.getString(R.string.SendAsFile));
            }
        }
        if (count == 0 || parentAlert != null && parentAlert.baseFragment instanceof ChatActivity && ((ChatActivity) parentAlert.baseFragment).isSecretChat()) {
            spoilerItem.setText(LocaleController.getString(R.string.EnablePhotoSpoiler));
            spoilerItem.setAnimatedIcon(R.raw.photo_spoiler);
            parentAlert.selectedMenuItem.hideSubItem(spoiler);
        } else {
            parentAlert.selectedMenuItem.showSubItem(spoiler);
        }
    }

    @Override
    void applyCaption(CharSequence text) {
        for (int a = 0; a < selectedPhotosOrder.size(); a++) {
            if (a == 0) {
                Object o = selectedPhotos.get(selectedPhotosOrder.get(a));
                if (o instanceof MediaController.PhotoEntry) {
                    MediaController.PhotoEntry photoEntry1 = (MediaController.PhotoEntry) o;
                    photoEntry1.caption = text;
                    photoEntry1.entities = MediaDataController.getInstance(UserConfig.selectedAccount).getEntities(new CharSequence[]{text}, false);
                } else if (o instanceof MediaController.SearchImage) {
                    MediaController.SearchImage photoEntry1 = (MediaController.SearchImage) o;
                    photoEntry1.caption = text;
                    photoEntry1.entities = MediaDataController.getInstance(UserConfig.selectedAccount).getEntities(new CharSequence[]{text}, false);
                }
            }
        }
    }

    public boolean captionForAllMedia() {
        int captionCount = 0;
        for (int a = 0; a < selectedPhotosOrder.size(); a++) {
            Object o = selectedPhotos.get(selectedPhotosOrder.get(a));
            CharSequence caption = null;
            if (o instanceof MediaController.PhotoEntry) {
                MediaController.PhotoEntry photoEntry1 = (MediaController.PhotoEntry) o;
                caption = photoEntry1.caption;
            } else if (o instanceof MediaController.SearchImage) {
                MediaController.SearchImage photoEntry1 = (MediaController.SearchImage) o;
                caption = photoEntry1.caption;
            }
            if (!TextUtils.isEmpty(caption)) {
                captionCount++;
            }
        }
        return captionCount <= 1;
    }

    @Override
    void onDestroy() {
        NotificationCenter.getGlobalInstance().removeObserver(this, NotificationCenter.cameraInitied);
        NotificationCenter.getGlobalInstance().removeObserver(this, NotificationCenter.albumsDidLoad);
    }

    @Override
    void onPause() {
        if (shutterButton == null) {
            return;
        }
        if (!requestingPermissions) {
            if (cameraView != null && shutterButton.getState() == ShutterButton.State.RECORDING) {
                resetRecordState();
                CameraController.getInstance().stopVideoRecording(cameraView.getCameraSession(), false);
                shutterButton.setState(ShutterButton.State.DEFAULT, true);
            }
            if (cameraOpened) {
                closeCamera(false);
            }
            hideCamera(true);
        } else {
            if (cameraView != null && shutterButton.getState() == ShutterButton.State.RECORDING) {
                shutterButton.setState(ShutterButton.State.DEFAULT, true);
            }
            requestingPermissions = false;
        }
    }

    @Override
    void onResume() {
        if (parentAlert.isShowing() && !parentAlert.isDismissed() && !PhotoViewer.getInstance().isVisible()) {
            checkCamera(false);
        }
    }

    @Override
    int getListTopPadding() {
        return gridView.getPaddingTop();
    }

    public int currentItemTop = 0;

    @Override
    int getCurrentItemTop() {
        if (gridView.getChildCount() <= 0) {
            gridView.setTopGlowOffset(currentItemTop = gridView.getPaddingTop());
            progressView.setTranslationY(0);
            return Integer.MAX_VALUE;
        }
        View child = gridView.getChildAt(0);
        RecyclerListView.Holder holder = (RecyclerListView.Holder) gridView.findContainingViewHolder(child);
        int top = child.getTop();
        int newOffset = AndroidUtilities.dp(7);
        if (top >= AndroidUtilities.dp(7) && holder != null && holder.getAdapterPosition() == 0) {
            newOffset = top;
        }
        progressView.setTranslationY(newOffset + (getMeasuredHeight() - newOffset - AndroidUtilities.dp(50) - progressView.getMeasuredHeight()) / 2);
        gridView.setTopGlowOffset(newOffset);
        return currentItemTop = newOffset;
    }

    @Override
    int getFirstOffset() {
        return getListTopPadding() + AndroidUtilities.dp(56);
    }

    @Override
    void checkColors() {
        if (cameraIcon != null) {
            cameraIcon.invalidate();
        }
        String textColor = forceDarkTheme ? Theme.key_voipgroup_actionBarItems : Theme.key_dialogTextBlack;
        Theme.setDrawableColor(cameraDrawable, getThemedColor(Theme.key_dialogCameraIcon));
        progressView.setTextColor(getThemedColor(Theme.key_emptyListPlaceholder));
        gridView.setGlowColor(getThemedColor(Theme.key_dialogScrollGlow));
        RecyclerView.ViewHolder holder = gridView.findViewHolderForAdapterPosition(0);
        if (holder != null && holder.itemView instanceof PhotoAttachCameraCell) {
            ((PhotoAttachCameraCell) holder.itemView).getImageView().setColorFilter(new PorterDuffColorFilter(getThemedColor(Theme.key_dialogCameraIcon), PorterDuff.Mode.SRC_IN));
        }

        dropDown.setTextColor(getThemedColor(textColor));
        dropDownContainer.setPopupItemsColor(getThemedColor(forceDarkTheme ? Theme.key_voipgroup_actionBarItems : Theme.key_actionBarDefaultSubmenuItem), false);
        dropDownContainer.setPopupItemsColor(getThemedColor(forceDarkTheme ? Theme.key_voipgroup_actionBarItems :Theme.key_actionBarDefaultSubmenuItem), true);
        dropDownContainer.redrawPopup(getThemedColor(forceDarkTheme ? Theme.key_voipgroup_actionBarUnscrolled : Theme.key_actionBarDefaultSubmenuBackground));
        Theme.setDrawableColor(dropDownDrawable, getThemedColor(textColor));
    }

    @Override
    void onInit(boolean hasVideo, boolean hasPhoto, boolean hasDocuments) {
        mediaEnabled = hasVideo || hasPhoto;
        videoEnabled = hasVideo;
        photoEnabled = hasPhoto;
        documentsEnabled = hasDocuments;
        if (cameraView != null) {
            cameraView.setAlpha(mediaEnabled ? 1.0f : 0.2f);
            cameraView.setEnabled(mediaEnabled);
        }
        if (cameraIcon != null) {
            cameraIcon.setAlpha(mediaEnabled ? 1.0f : 0.2f);
            cameraIcon.setEnabled(mediaEnabled);
        }
        if (parentAlert.baseFragment instanceof ChatActivity && parentAlert.avatarPicker == 0) {
            galleryAlbumEntry = MediaController.allMediaAlbumEntry;
            if (mediaEnabled) {
                progressView.setText(LocaleController.getString("NoPhotos", R.string.NoPhotos));
                progressView.setLottie(0, 0, 0);
            } else {
                TLRPC.Chat chat = ((ChatActivity) parentAlert.baseFragment).getCurrentChat();
                progressView.setLottie(R.raw.media_forbidden, 150, 150);
                if (ChatObject.isActionBannedByDefault(chat, ChatObject.ACTION_SEND_MEDIA)) {
                    progressView.setText(LocaleController.getString("GlobalAttachMediaRestricted", R.string.GlobalAttachMediaRestricted));
                } else if (AndroidUtilities.isBannedForever(chat.banned_rights)) {
                    progressView.setText(LocaleController.formatString("AttachMediaRestrictedForever", R.string.AttachMediaRestrictedForever));
                } else {
                    progressView.setText(LocaleController.formatString("AttachMediaRestricted", R.string.AttachMediaRestricted, LocaleController.formatDateForBan(chat.banned_rights.until_date)));
                }
            }
        } else {
            if (parentAlert.avatarPicker == 2) {
                galleryAlbumEntry = MediaController.allMediaAlbumEntry;
            } else {
                galleryAlbumEntry = MediaController.allPhotosAlbumEntry;
            }
        }
        if (Build.VERSION.SDK_INT >= 23) {
            noGalleryPermissions = parentAlert.baseFragment.getParentActivity().checkSelfPermission(Manifest.permission.READ_EXTERNAL_STORAGE) != PackageManager.PERMISSION_GRANTED;
        }
        if (galleryAlbumEntry != null) {
            for (int a = 0; a < Math.min(100, galleryAlbumEntry.photos.size()); a++) {
                MediaController.PhotoEntry photoEntry = galleryAlbumEntry.photos.get(a);
                photoEntry.reset();
            }
        }
        clearSelectedPhotos();
        updatePhotosCounter(false);
        cameraPhotoLayoutManager.scrollToPositionWithOffset(0, 1000000);
        layoutManager.scrollToPositionWithOffset(0, 1000000);

        dropDown.setText(LocaleController.getString("ChatGallery", R.string.ChatGallery));

        selectedAlbumEntry = galleryAlbumEntry;
        if (selectedAlbumEntry != null) {
            loading = false;
            if (progressView != null) {
                progressView.showTextView();
            }
        }
        updateAlbumsDropDown();
    }

    @Override
    boolean canScheduleMessages() {
        boolean hasTtl = false;
        for (HashMap.Entry<Object, Object> entry : selectedPhotos.entrySet()) {
            Object object = entry.getValue();
            if (object instanceof MediaController.PhotoEntry) {
                MediaController.PhotoEntry photoEntry = (MediaController.PhotoEntry) object;
                if (photoEntry.ttl != 0) {
                    hasTtl = true;
                    break;
                }
            } else if (object instanceof MediaController.SearchImage) {
                MediaController.SearchImage searchImage = (MediaController.SearchImage) object;
                if (searchImage.ttl != 0) {
                    hasTtl = true;
                    break;
                }
            }
        }
        if (hasTtl) {
            return false;
        }
        return true;
    }

    @Override
    void onButtonsTranslationYUpdated() {
        checkCameraViewPosition();
        invalidate();
    }

    @Override
    public void setTranslationY(float translationY) {
        if (parentAlert.getSheetAnimationType() == 1) {
            float scale = -0.1f * (translationY / 40.0f);
            for (int a = 0, N = gridView.getChildCount(); a < N; a++) {
                View child = gridView.getChildAt(a);
                if (child instanceof PhotoAttachCameraCell) {
                    PhotoAttachCameraCell cell = (PhotoAttachCameraCell) child;
                    cell.getImageView().setScaleX(1.0f + scale);
                    cell.getImageView().setScaleY(1.0f + scale);
                } else if (child instanceof PhotoAttachPhotoCell) {
                    PhotoAttachPhotoCell cell = (PhotoAttachPhotoCell) child;
                    cell.getCheckBox().setScaleX(1.0f + scale);
                    cell.getCheckBox().setScaleY(1.0f + scale);
                }
            }
        }
        super.setTranslationY(translationY);
        parentAlert.getSheetContainer().invalidate();
        invalidate();
    }

    @Override
    public void requestLayout() {
        if (ignoreLayout) {
            return;
        }
        super.requestLayout();
    }

    private ViewPropertyAnimator headerAnimator;

    @Override
    void onShow(ChatAttachAlert.AttachAlertLayout previousLayout) {
        if (headerAnimator != null) {
            headerAnimator.cancel();
        }
        dropDownContainer.setVisibility(VISIBLE);
        if (!(previousLayout instanceof ChatAttachAlertPhotoLayoutPreview)) {
            clearSelectedPhotos();
            dropDown.setAlpha(1);
        } else {
            headerAnimator = dropDown.animate().alpha(1f).setDuration(150).setInterpolator(CubicBezierInterpolator.EASE_BOTH);
            headerAnimator.start();
        }
        parentAlert.actionBar.setTitle("");

        layoutManager.scrollToPositionWithOffset(0, 0);
        if (previousLayout instanceof ChatAttachAlertPhotoLayoutPreview) {
            Runnable setScrollY = () -> {
                int currentItemTop = previousLayout.getCurrentItemTop(),
                        paddingTop = previousLayout.getListTopPadding();
                gridView.scrollBy(0, (currentItemTop > AndroidUtilities.dp(8) ? paddingTop - currentItemTop : paddingTop));
            };
            gridView.post(setScrollY);
        }

        checkCameraViewPosition();

        resumeCameraPreview();
    }

    @Override
    void onShown() {
        isHidden = false;
        if (cameraView != null) {
            cameraView.setVisibility(VISIBLE);
        }
        if (cameraIcon != null) {
            cameraIcon.setVisibility(VISIBLE);
        }
        if (cameraView != null) {
            int count = gridView.getChildCount();
            for (int a = 0; a < count; a++) {
                View child = gridView.getChildAt(a);
                if (child instanceof PhotoAttachCameraCell) {
                    child.setVisibility(View.INVISIBLE);
                    break;
                }
            }
        }
        if (checkCameraWhenShown) {
            checkCameraWhenShown = false;
            checkCamera(true);
        }
    }

    public void setCheckCameraWhenShown(boolean checkCameraWhenShown) {
        this.checkCameraWhenShown = checkCameraWhenShown;
    }

    @Override
    void onHideShowProgress(float progress) {
        if (cameraView != null) {
            cameraView.setAlpha(progress);
            cameraIcon.setAlpha(progress);
            if (progress != 0 && cameraView.getVisibility() != VISIBLE) {
                cameraView.setVisibility(VISIBLE);
                cameraIcon.setVisibility(VISIBLE);
            } else if (progress == 0 && cameraView.getVisibility() != INVISIBLE) {
                cameraView.setVisibility(INVISIBLE);
                cameraIcon.setVisibility(INVISIBLE);
            }
        }
    }

    @Override
    public void onHide() {
        isHidden = true;
        int count = gridView.getChildCount();
        for (int a = 0; a < count; a++) {
            View child = gridView.getChildAt(a);
            if (child instanceof PhotoAttachCameraCell) {
                PhotoAttachCameraCell cell = (PhotoAttachCameraCell) child;
                child.setVisibility(View.VISIBLE);
                saveLastCameraBitmap();
                cell.updateBitmap();
                break;
            }
        }

        if (headerAnimator != null) {
            headerAnimator.cancel();
        }
        headerAnimator = dropDown.animate().alpha(0f).setDuration(150).setInterpolator(CubicBezierInterpolator.EASE_BOTH).withEndAction(() -> dropDownContainer.setVisibility(GONE));
        headerAnimator.start();

        pauseCameraPreview();
    }

    private void pauseCameraPreview() {
        try {
            if (cameraView != null) {
                CameraSession cameraSession = cameraView.getCameraSession();
                if (cameraSession != null) {
                    CameraController.getInstance().stopPreview(cameraSession);
                }
            }
        } catch (Exception e) {
            FileLog.e(e);
        }
    }

    private void resumeCameraPreview() {
        try {
            checkCamera(false);
            if (cameraView != null) {
                CameraSession cameraSession = cameraView.getCameraSession();
                if (cameraSession != null) {
                    CameraController.getInstance().startPreview(cameraSession);
                }
            }
        } catch (Exception e) {
            FileLog.e(e);
        }
    }

    @Override
    void onHidden() {
        if (cameraView != null) {
            cameraView.setVisibility(GONE);
            cameraIcon.setVisibility(GONE);
        }
        for (Map.Entry<Object, Object> en : selectedPhotos.entrySet()) {
            if (en.getValue() instanceof MediaController.PhotoEntry) {
                ((MediaController.PhotoEntry) en.getValue()).isAttachSpoilerRevealed = false;
            }
        }
        adapter.notifyDataSetChanged();
    }

    @Override
    protected void onLayout(boolean changed, int left, int top, int right, int bottom) {
        if (lastNotifyWidth != right - left) {
            lastNotifyWidth = right - left;
            if (adapter != null) {
                adapter.notifyDataSetChanged();
            }
        }
        super.onLayout(changed, left, top, right, bottom);
        checkCameraViewPosition();
    }

    @Override
    public void onPreMeasure(int availableWidth, int availableHeight) {
        ignoreLayout = true;
        if (AndroidUtilities.isTablet()) {
            itemsPerRow = 4;
        } else if (AndroidUtilities.displaySize.x > AndroidUtilities.displaySize.y) {
            itemsPerRow = 4;
        } else {
            itemsPerRow = 3;
        }
        LayoutParams layoutParams = (LayoutParams) getLayoutParams();
        layoutParams.topMargin = ActionBar.getCurrentActionBarHeight();

        itemSize = (availableWidth - AndroidUtilities.dp(6 * 2) - AndroidUtilities.dp(5 * 2)) / itemsPerRow;

        if (lastItemSize != itemSize) {
            lastItemSize = itemSize;
            AndroidUtilities.runOnUIThread(() -> adapter.notifyDataSetChanged());
        }

        layoutManager.setSpanCount(Math.max(1, itemSize * itemsPerRow + AndroidUtilities.dp(5) * (itemsPerRow - 1)));
        int rows = (int) Math.ceil((adapter.getItemCount() - 1) / (float) itemsPerRow);
        int contentSize = rows * itemSize + (rows - 1) * AndroidUtilities.dp(5);
        int newSize = Math.max(0, availableHeight - contentSize - ActionBar.getCurrentActionBarHeight() - AndroidUtilities.dp(48 + 12));
        if (gridExtraSpace != newSize) {
            gridExtraSpace = newSize;
            adapter.notifyDataSetChanged();
        }
        int paddingTop;
        if (!AndroidUtilities.isTablet() && AndroidUtilities.displaySize.x > AndroidUtilities.displaySize.y) {
            paddingTop = (int) (availableHeight / 3.5f);
        } else {
            paddingTop = (availableHeight / 5 * 2);
        }
        paddingTop -= AndroidUtilities.dp(52);
        if (paddingTop < 0) {
            paddingTop = 0;
        }
        if (gridView.getPaddingTop() != paddingTop) {
            gridView.setPadding(AndroidUtilities.dp(6), paddingTop, AndroidUtilities.dp(6), AndroidUtilities.dp(48));
        }
        dropDown.setTextSize(!AndroidUtilities.isTablet() && AndroidUtilities.displaySize.x > AndroidUtilities.displaySize.y ? 18 : 20);
        ignoreLayout = false;
    }

    @Override
    boolean canDismissWithTouchOutside() {
        return !cameraOpened;
    }

    @Override
    public void onPanTransitionStart(boolean keyboardVisible, int contentHeight) {
        super.onPanTransitionStart(keyboardVisible, contentHeight);
        checkCameraViewPosition();
        if (cameraView != null) {
            if (Build.VERSION.SDK_INT >= Build.VERSION_CODES.LOLLIPOP) {
                cameraView.invalidateOutline();
            } else {
                cameraView.invalidate();
            }
        }
        if (cameraIcon != null) {
            cameraIcon.invalidate();
        }
    }

    @Override
    void onContainerTranslationUpdated(float currentPanTranslationY) {
        this.currentPanTranslationY = currentPanTranslationY;
        checkCameraViewPosition();
        if (cameraView != null) {
            if (Build.VERSION.SDK_INT >= Build.VERSION_CODES.LOLLIPOP) {
                cameraView.invalidateOutline();
            } else {
                cameraView.invalidate();
            }
        }
        if (cameraIcon != null) {
            cameraIcon.invalidate();
        }
        invalidate();
    }

    @Override
    void onOpenAnimationEnd() {
        checkCamera(parentAlert != null && parentAlert.baseFragment instanceof ChatActivity);
    }

    @Override
    void onDismissWithButtonClick(int item) {
        hideCamera(item != 0 && item != 2);
    }

    @Override
    public boolean onDismiss() {
        if (cameraAnimationInProgress) {
            return true;
        }
        if (cameraOpened) {
            closeCamera(true);
            return true;
        }
        hideCamera(true);
        return false;
    }

    @Override
    public boolean onSheetKeyDown(int keyCode, KeyEvent event) {
        if (cameraOpened && (keyCode == KeyEvent.KEYCODE_VOLUME_UP || keyCode == KeyEvent.KEYCODE_VOLUME_DOWN || keyCode == KeyEvent.KEYCODE_HEADSETHOOK || keyCode == KeyEvent.KEYCODE_MEDIA_PLAY_PAUSE)) {
            shutterButton.getDelegate().shutterReleased();
            return true;
        }
        return false;
    }

    @Override
    public boolean onContainerViewTouchEvent(MotionEvent event) {
        if (cameraAnimationInProgress) {
            return true;
        } else if (cameraOpened) {
            return processTouchEvent(event);
        }
        return false;
    }

    @Override
    public boolean onCustomMeasure(View view, int width, int height) {
        boolean isPortrait = width < height;
        if (view == cameraIcon) {
            cameraIcon.measure(View.MeasureSpec.makeMeasureSpec(itemSize, View.MeasureSpec.EXACTLY), View.MeasureSpec.makeMeasureSpec((int) (itemSize - cameraViewOffsetBottomY - cameraViewOffsetY), View.MeasureSpec.EXACTLY));
            return true;
        } else if (view == cameraView) {
            if (cameraOpened && !cameraAnimationInProgress) {
                cameraView.measure(View.MeasureSpec.makeMeasureSpec(width, View.MeasureSpec.EXACTLY), View.MeasureSpec.makeMeasureSpec(height + parentAlert.getBottomInset(), View.MeasureSpec.EXACTLY));
                return true;
            }
        } else if (view == cameraPanel) {
            if (isPortrait) {
                cameraPanel.measure(View.MeasureSpec.makeMeasureSpec(width, View.MeasureSpec.EXACTLY), View.MeasureSpec.makeMeasureSpec(AndroidUtilities.dp(126), View.MeasureSpec.EXACTLY));
            } else {
                cameraPanel.measure(View.MeasureSpec.makeMeasureSpec(AndroidUtilities.dp(126), View.MeasureSpec.EXACTLY), View.MeasureSpec.makeMeasureSpec(height, View.MeasureSpec.EXACTLY));
            }
            return true;
        } else if (view == zoomControlView) {
            if (isPortrait) {
                zoomControlView.measure(View.MeasureSpec.makeMeasureSpec(width, View.MeasureSpec.EXACTLY), View.MeasureSpec.makeMeasureSpec(AndroidUtilities.dp(50), View.MeasureSpec.EXACTLY));
            } else {
                zoomControlView.measure(View.MeasureSpec.makeMeasureSpec(AndroidUtilities.dp(50), View.MeasureSpec.EXACTLY), View.MeasureSpec.makeMeasureSpec(height, View.MeasureSpec.EXACTLY));
            }
            return true;
        } else if (view == cameraPhotoRecyclerView) {
            cameraPhotoRecyclerViewIgnoreLayout = true;
            if (isPortrait) {
                cameraPhotoRecyclerView.measure(View.MeasureSpec.makeMeasureSpec(width, View.MeasureSpec.EXACTLY), View.MeasureSpec.makeMeasureSpec(AndroidUtilities.dp(80), View.MeasureSpec.EXACTLY));
                if (cameraPhotoLayoutManager.getOrientation() != LinearLayoutManager.HORIZONTAL) {
                    cameraPhotoRecyclerView.setPadding(AndroidUtilities.dp(8), 0, AndroidUtilities.dp(8), 0);
                    cameraPhotoLayoutManager.setOrientation(LinearLayoutManager.HORIZONTAL);
                    cameraAttachAdapter.notifyDataSetChanged();
                }
            } else {
                cameraPhotoRecyclerView.measure(View.MeasureSpec.makeMeasureSpec(AndroidUtilities.dp(80), View.MeasureSpec.EXACTLY), View.MeasureSpec.makeMeasureSpec(height, View.MeasureSpec.EXACTLY));
                if (cameraPhotoLayoutManager.getOrientation() != LinearLayoutManager.VERTICAL) {
                    cameraPhotoRecyclerView.setPadding(0, AndroidUtilities.dp(8), 0, AndroidUtilities.dp(8));
                    cameraPhotoLayoutManager.setOrientation(LinearLayoutManager.VERTICAL);
                    cameraAttachAdapter.notifyDataSetChanged();
                }
            }
            cameraPhotoRecyclerViewIgnoreLayout = false;
            return true;
        }
        return false;
    }

    @Override
    protected boolean onCustomLayout(View view, int left, int top, int right, int bottom) {
        int width = (right - left);
        int height = (bottom - top);
        boolean isPortrait = width < height;
        if (view == cameraPanel) {
            if (isPortrait) {
                if (cameraPhotoRecyclerView.getVisibility() == View.VISIBLE) {
                    cameraPanel.layout(0, bottom - AndroidUtilities.dp(126 + 96), width, bottom - AndroidUtilities.dp(96));
                } else {
                    cameraPanel.layout(0, bottom - AndroidUtilities.dp(126), width, bottom);
                }
            } else {
                if (cameraPhotoRecyclerView.getVisibility() == View.VISIBLE) {
                    cameraPanel.layout(right - AndroidUtilities.dp(126 + 96), 0, right - AndroidUtilities.dp(96), height);
                } else {
                    cameraPanel.layout(right - AndroidUtilities.dp(126), 0, right, height);
                }
            }
            return true;
        } else if (view == zoomControlView) {
            if (isPortrait) {
                if (cameraPhotoRecyclerView.getVisibility() == View.VISIBLE) {
                    zoomControlView.layout(0, bottom - AndroidUtilities.dp(126 + 96 + 38 + 50), width, bottom - AndroidUtilities.dp(126 + 96 + 38));
                } else {
                    zoomControlView.layout(0, bottom - AndroidUtilities.dp(126 + 50), width, bottom - AndroidUtilities.dp(126));
                }
            } else {
                if (cameraPhotoRecyclerView.getVisibility() == View.VISIBLE) {
                    zoomControlView.layout(right - AndroidUtilities.dp(126 + 96 + 38 + 50), 0, right - AndroidUtilities.dp(126 + 96 + 38), height);
                } else {
                    zoomControlView.layout(right - AndroidUtilities.dp(126 + 50), 0, right - AndroidUtilities.dp(126), height);
                }
            }
            return true;
        } else if (view == counterTextView) {
            int cx;
            int cy;
            if (isPortrait) {
                cx = (width - counterTextView.getMeasuredWidth()) / 2;
                cy = bottom - AndroidUtilities.dp(113 + 16 + 38);
                counterTextView.setRotation(0);
                if (cameraPhotoRecyclerView.getVisibility() == View.VISIBLE) {
                    cy -= AndroidUtilities.dp(96);
                }
            } else {
                cx = right - AndroidUtilities.dp(113 + 16 + 38);
                cy = height / 2 + counterTextView.getMeasuredWidth() / 2;
                counterTextView.setRotation(-90);
                if (cameraPhotoRecyclerView.getVisibility() == View.VISIBLE) {
                    cx -= AndroidUtilities.dp(96);
                }
            }
            counterTextView.layout(cx, cy, cx + counterTextView.getMeasuredWidth(), cy + counterTextView.getMeasuredHeight());
            return true;
        } else if (view == cameraPhotoRecyclerView) {
            if (isPortrait) {
                int cy = height - AndroidUtilities.dp(88);
                view.layout(0, cy, view.getMeasuredWidth(), cy + view.getMeasuredHeight());
            } else {
                int cx = left + width - AndroidUtilities.dp(88);
                view.layout(cx, 0, cx + view.getMeasuredWidth(), view.getMeasuredHeight());
            }
            return true;
        }
        return false;
    }

    @Override
    public void didReceivedNotification(int id, int account, Object... args) {
        if (id == NotificationCenter.albumsDidLoad) {
            if (adapter != null) {
                if (parentAlert.baseFragment instanceof ChatActivity || parentAlert.avatarPicker == 2) {
                    galleryAlbumEntry = MediaController.allMediaAlbumEntry;
                } else {
                    galleryAlbumEntry = MediaController.allPhotosAlbumEntry;
                }
                if (selectedAlbumEntry == null) {
                    selectedAlbumEntry = galleryAlbumEntry;
                } else {
                    for (int a = 0; a < MediaController.allMediaAlbums.size(); a++) {
                        MediaController.AlbumEntry entry = MediaController.allMediaAlbums.get(a);
                        if (entry.bucketId == selectedAlbumEntry.bucketId && entry.videoOnly == selectedAlbumEntry.videoOnly) {
                            selectedAlbumEntry = entry;
                            break;
                        }
                    }
                }
                loading = false;
                progressView.showTextView();
                adapter.notifyDataSetChanged();
                cameraAttachAdapter.notifyDataSetChanged();
                if (!selectedPhotosOrder.isEmpty() && galleryAlbumEntry != null) {
                    for (int a = 0, N = selectedPhotosOrder.size(); a < N; a++) {
                        Integer imageId = (Integer) selectedPhotosOrder.get(a);
                        Object currentEntry = selectedPhotos.get(imageId);
                        MediaController.PhotoEntry entry = galleryAlbumEntry.photosByIds.get(imageId);
                        if (entry != null) {
                            if (currentEntry instanceof MediaController.PhotoEntry) {
                                MediaController.PhotoEntry photoEntry = (MediaController.PhotoEntry) currentEntry;
                                entry.copyFrom(photoEntry);
                            }
                            selectedPhotos.put(imageId, entry);
                        }
                    }
                }
                updateAlbumsDropDown();
            }
        } else if (id == NotificationCenter.cameraInitied) {
            checkCamera(false);
        }
    }

    private class PhotoAttachAdapter extends RecyclerListView.SelectionAdapter {

        private Context mContext;
        private boolean needCamera;
        private ArrayList<RecyclerListView.Holder> viewsCache = new ArrayList<>(8);
        private int itemsCount;

        public PhotoAttachAdapter(Context context, boolean camera) {
            mContext = context;
            needCamera = camera;

        }

        public void createCache() {
            for (int a = 0; a < 8; a++) {
                viewsCache.add(createHolder());
            }
        }

        public RecyclerListView.Holder createHolder() {
            PhotoAttachPhotoCell cell = new PhotoAttachPhotoCell(mContext, resourcesProvider);
            if (Build.VERSION.SDK_INT >= 21 && this == adapter) {
                cell.setOutlineProvider(new ViewOutlineProvider() {
                    @Override
                    public void getOutline(View view, Outline outline) {
                        PhotoAttachPhotoCell photoCell = (PhotoAttachPhotoCell) view;
                        if (photoCell.getTag() == null) {
                            return;
                        }
                        int position = (Integer) photoCell.getTag();
                        if (needCamera && selectedAlbumEntry == galleryAlbumEntry) {
                            position++;
                        }
                        if (showAvatarConstructor) {
                            position++;
                        }
                        if (position == 0) {
                            int rad = AndroidUtilities.dp(8 * parentAlert.cornerRadius);
                            outline.setRoundRect(0, 0, view.getMeasuredWidth() + rad, view.getMeasuredHeight() + rad, rad);
                        } else if (position == itemsPerRow - 1) {
                            int rad = AndroidUtilities.dp(8 * parentAlert.cornerRadius);
                            outline.setRoundRect(-rad, 0, view.getMeasuredWidth(), view.getMeasuredHeight() + rad, rad);
                        } else {
                            outline.setRect(0, 0, view.getMeasuredWidth(), view.getMeasuredHeight());
                        }
                    }
                });
                cell.setClipToOutline(true);
            }
            cell.setDelegate(v -> {
                if (!mediaEnabled || parentAlert.avatarPicker != 0) {
                    return;
                }
                int index = (Integer) v.getTag();
                MediaController.PhotoEntry photoEntry = v.getPhotoEntry();
                if (checkSendMediaEnabled(photoEntry)) {
                    return;
                }
                boolean added = !selectedPhotos.containsKey(photoEntry.imageId);
                if (added && parentAlert.maxSelectedPhotos >= 0 && selectedPhotos.size() >= parentAlert.maxSelectedPhotos) {
                    if (parentAlert.allowOrder && parentAlert.baseFragment instanceof ChatActivity) {
                        ChatActivity chatActivity = (ChatActivity) parentAlert.baseFragment;
                        TLRPC.Chat chat = chatActivity.getCurrentChat();
                        if (chat != null && !ChatObject.hasAdminRights(chat) && chat.slowmode_enabled) {
                            if (alertOnlyOnce != 2) {
                                AlertsCreator.createSimpleAlert(getContext(), LocaleController.getString("Slowmode", R.string.Slowmode), LocaleController.getString("SlowmodeSelectSendError", R.string.SlowmodeSelectSendError), resourcesProvider).show();
                                if (alertOnlyOnce == 1) {
                                    alertOnlyOnce = 2;
                                }
                            }
                        }
                    }
                    return;
                }
                int num = added ? selectedPhotosOrder.size() : -1;
                if (parentAlert.baseFragment instanceof ChatActivity && parentAlert.allowOrder) {
                    v.setChecked(num, added, true);
                } else {
                    v.setChecked(-1, added, true);
                }
                addToSelectedPhotos(photoEntry, index);
                int updateIndex = index;
                if (PhotoAttachAdapter.this == cameraAttachAdapter) {
                    if (adapter.needCamera && selectedAlbumEntry == galleryAlbumEntry) {
                        updateIndex++;
                    }
                    adapter.notifyItemChanged(updateIndex);
                } else {
                    cameraAttachAdapter.notifyItemChanged(updateIndex);
                }
                parentAlert.updateCountButton(added ? 1 : 2);
                cell.setHasSpoiler(photoEntry.hasSpoiler);
            });
            return new RecyclerListView.Holder(cell);
        }

        private MediaController.PhotoEntry getPhoto(int position) {
            if (needCamera && selectedAlbumEntry == galleryAlbumEntry) {
                position--;
            }
            return getPhotoEntryAtPosition(position);
        }

        @Override
        public void onBindViewHolder(RecyclerView.ViewHolder holder, int position) {
            switch (holder.getItemViewType()) {
                case 0: {
                    if (needCamera && selectedAlbumEntry == galleryAlbumEntry) {
                        position--;
                    }
                    if (showAvatarConstructor) {
                        position--;
                    }
                    PhotoAttachPhotoCell cell = (PhotoAttachPhotoCell) holder.itemView;
                    if (this == adapter) {
                        cell.setItemSize(itemSize);
                    } else {
                        cell.setIsVertical(cameraPhotoLayoutManager.getOrientation() == LinearLayoutManager.VERTICAL);
                    }
                    if (parentAlert.avatarPicker != 0) {
                        cell.getCheckBox().setVisibility(GONE);
                    }

                    MediaController.PhotoEntry photoEntry = getPhotoEntryAtPosition(position);
                    if (photoEntry == null) {
                        return;
                    }
                    cell.setPhotoEntry(photoEntry, needCamera && selectedAlbumEntry == galleryAlbumEntry, position == getItemCount() - 1);
                    if (parentAlert.baseFragment instanceof ChatActivity && parentAlert.allowOrder) {
                        cell.setChecked(selectedPhotosOrder.indexOf(photoEntry.imageId), selectedPhotos.containsKey(photoEntry.imageId), false);
                    } else {
                        cell.setChecked(-1, selectedPhotos.containsKey(photoEntry.imageId), false);
                    }
                    if (!videoEnabled && photoEntry.isVideo) {
                        cell.setAlpha(0.3f);
                    } else if (!photoEnabled && !photoEntry.isVideo) {
                        cell.setAlpha(0.3f);
                    } else {
                        cell.setAlpha(1f);
                    }
                    cell.getImageView().setTag(position);
                    cell.setTag(position);
                    break;
                }
                case 1: {
                    cameraCell = (PhotoAttachCameraCell) holder.itemView;
                    if (cameraView != null && cameraView.isInited() && !isHidden) {
                        cameraCell.setVisibility(View.INVISIBLE);
                    } else {
                        cameraCell.setVisibility(View.VISIBLE);
                    }
                    cameraCell.setItemSize(itemSize);
                    break;
                }
                case 3: {
                    PhotoAttachPermissionCell cell = (PhotoAttachPermissionCell) holder.itemView;
                    cell.setItemSize(itemSize);
                    int type = needCamera && noCameraPermissions && position == 0 ? 0 : 1;
                    if (position == itemsCount - 2) type = 999;
                    cell.setType(type);
                    break;
                }
            }
        }

        @Override
        public boolean isEnabled(RecyclerView.ViewHolder holder) {
            return false;
        }

        @Override
        public RecyclerView.ViewHolder onCreateViewHolder(ViewGroup parent, int viewType) {
            RecyclerListView.Holder holder;
            switch (viewType) {
                case 0:
                    if (!viewsCache.isEmpty()) {
                        holder = viewsCache.get(0);
                        viewsCache.remove(0);
                    } else {
                        holder = createHolder();
                    }
                    break;
                case 1:
                    cameraCell = new PhotoAttachCameraCell(mContext, resourcesProvider);
                    if (Build.VERSION.SDK_INT >= 21) {
                        cameraCell.setOutlineProvider(new ViewOutlineProvider() {
                            @Override
                            public void getOutline(View view, Outline outline) {
                                int rad = AndroidUtilities.dp(8 * parentAlert.cornerRadius);
                                outline.setRoundRect(0, 0, view.getMeasuredWidth() + rad, view.getMeasuredHeight() + rad, rad);
                            }
                        });
                        cameraCell.setClipToOutline(true);
                    }
                    holder = new RecyclerListView.Holder(cameraCell);
                    break;
                case 2:
                    holder = new RecyclerListView.Holder(new View(mContext) {
                        @Override
                        protected void onMeasure(int widthMeasureSpec, int heightMeasureSpec) {
                            super.onMeasure(MeasureSpec.makeMeasureSpec(MeasureSpec.getSize(widthMeasureSpec), MeasureSpec.EXACTLY), MeasureSpec.makeMeasureSpec(gridExtraSpace, MeasureSpec.EXACTLY));
                        }
                    });
                    break;
                case 3:
                default:
                    holder = new RecyclerListView.Holder(new PhotoAttachPermissionCell(mContext, resourcesProvider));
                    break;
                case 4:
                    AvatarConstructorPreviewCell avatarConstructorPreviewCell = new AvatarConstructorPreviewCell(mContext, parentAlert.forUser) {
                        @Override
                        protected void onMeasure(int widthMeasureSpec, int heightMeasureSpec) {
                            super.onMeasure(MeasureSpec.makeMeasureSpec(itemSize, MeasureSpec.EXACTLY), MeasureSpec.makeMeasureSpec(itemSize, MeasureSpec.EXACTLY));
                        }
                    };
                    holder = new RecyclerListView.Holder(avatarConstructorPreviewCell);
                    break;
            }
            return holder;
        }

        @Override
        public void onViewAttachedToWindow(RecyclerView.ViewHolder holder) {
            if (holder.itemView instanceof PhotoAttachCameraCell) {
                PhotoAttachCameraCell cell = (PhotoAttachCameraCell) holder.itemView;
                cell.updateBitmap();
            }
        }

        @Override
        public int getItemCount() {
            if (!mediaEnabled) {
                return 1;
            }
            int count = 0;
            if (needCamera && selectedAlbumEntry == galleryAlbumEntry) {
                count++;
            }
            if (showAvatarConstructor) {
                count++;
            }
            if (noGalleryPermissions && this == adapter) {
                count++;
                count++; // NekoX: Additional Open In picker
            }
            count += cameraPhotos.size();
            if (selectedAlbumEntry != null) {
                count += selectedAlbumEntry.photos.size();
            }
            if (this == adapter) {
                count++;
            }
            return itemsCount = count;
        }

        @Override
        public int getItemViewType(int position) {
            if (!mediaEnabled) {
                return 2;
            }
            int localPosition = position;
            if (needCamera && position == 0 && selectedAlbumEntry == galleryAlbumEntry) {
                if (noCameraPermissions) {
                    return 3;
                } else {
                    return 1;
                }
            }
            if (needCamera) {
                localPosition--;
            }
            if (showAvatarConstructor && localPosition == 0) {
                return VIEW_TYPE_AVATAR_CONSTRUCTOR;
            }
            if (this == adapter && position == itemsCount - 1) {
                return 2;
            } else if (noGalleryPermissions) {
                return 3;
            }
            return 0;
        }

        @Override
        public void notifyDataSetChanged() {
            super.notifyDataSetChanged();
            if (this == adapter) {
                progressView.setVisibility(getItemCount() == 1 && selectedAlbumEntry == null || !mediaEnabled ? View.VISIBLE : View.INVISIBLE);
            }
        }
    }
}<|MERGE_RESOLUTION|>--- conflicted
+++ resolved
@@ -2804,28 +2804,16 @@
             int finalWidth = itemSize;
             int finalHeight = itemSize;
 
-<<<<<<< HEAD
-            ViewGroup.LayoutParams layoutParams;
-            if (!cameraOpened) {
-                cameraView.setClipTop((int) cameraViewOffsetY);
-                cameraView.setClipBottom((int) cameraViewOffsetBottomY);
-                layoutParams = cameraView.getLayoutParams();
-=======
             LayoutParams layoutParams;
             if (!cameraOpened) {
                 cameraView.setClipTop((int) cameraViewOffsetY);
                 cameraView.setClipBottom((int) cameraViewOffsetBottomY);
                 layoutParams = (LayoutParams) cameraView.getLayoutParams();
->>>>>>> 07a2c9a3
                 if (layoutParams.height != finalHeight || layoutParams.width != finalWidth) {
                     layoutParams.width = finalWidth;
                     layoutParams.height = finalHeight;
                     cameraView.setLayoutParams(layoutParams);
-<<<<<<< HEAD
-                    final ViewGroup.LayoutParams layoutParamsFinal = layoutParams;
-=======
                     final LayoutParams layoutParamsFinal = layoutParams;
->>>>>>> 07a2c9a3
                     AndroidUtilities.runOnUIThread(() -> {
                         if (cameraView != null) {
                             cameraView.setLayoutParams(layoutParamsFinal);
@@ -2837,20 +2825,12 @@
             finalWidth = (int) (itemSize - cameraViewOffsetX);
             finalHeight = (int) (itemSize - cameraViewOffsetY - cameraViewOffsetBottomY);
 
-<<<<<<< HEAD
-            layoutParams = cameraIcon.getLayoutParams();
-=======
             layoutParams = (LayoutParams) cameraIcon.getLayoutParams();
->>>>>>> 07a2c9a3
             if (layoutParams.height != finalHeight || layoutParams.width != finalWidth) {
                 layoutParams.width = finalWidth;
                 layoutParams.height = finalHeight;
                 cameraIcon.setLayoutParams(layoutParams);
-<<<<<<< HEAD
-                final ViewGroup.LayoutParams layoutParamsFinal = layoutParams;
-=======
                 final LayoutParams layoutParamsFinal = layoutParams;
->>>>>>> 07a2c9a3
                 AndroidUtilities.runOnUIThread(() -> {
                     if (cameraIcon != null) {
                         cameraIcon.setLayoutParams(layoutParamsFinal);
