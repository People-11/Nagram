--- conflicted
+++ resolved
@@ -2108,15 +2108,9 @@
 
             LinearLayout.LayoutParams layoutParams;
             if (!cameraOpened) {
-<<<<<<< HEAD
-                cameraView.setClipTop(cameraViewOffsetY);
-                cameraView.setClipBottom(cameraViewOffsetBottomY);
-                layoutParams = (LinearLayout.LayoutParams) cameraView.getLayoutParams();
-=======
                 cameraView.setClipTop((int) cameraViewOffsetY);
                 cameraView.setClipBottom((int) cameraViewOffsetBottomY);
-                layoutParams = (FrameLayout.LayoutParams) cameraView.getLayoutParams();
->>>>>>> 4992f231
+                layoutParams = (LinearLayout.LayoutParams) cameraView.getLayoutParams();
                 if (layoutParams.height != finalHeight || layoutParams.width != finalWidth) {
                     layoutParams.width = finalWidth;
                     layoutParams.height = finalHeight;
