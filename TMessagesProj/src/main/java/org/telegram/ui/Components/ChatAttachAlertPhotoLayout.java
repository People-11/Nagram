/*
 * This is the source code of Telegram for Android v. 6.x.x.
 * It is licensed under GNU GPL v. 2 or later.
 * You should have received a copy of the license in this archive (see LICENSE).
 *
 * Copyright Nikolai Kudashov, 2013-2020.
 */

package org.telegram.ui.Components;

import static android.view.WindowManager.LayoutParams.FLAG_KEEP_SCREEN_ON;

import static org.telegram.messenger.LocaleController.formatPluralString;
import static org.telegram.messenger.LocaleController.getString;

import android.Manifest;
import android.animation.Animator;
import android.animation.AnimatorListenerAdapter;
import android.animation.AnimatorSet;
import android.animation.ObjectAnimator;
import android.animation.ValueAnimator;
import android.app.Activity;
import android.content.Context;
import android.content.Intent;
import android.content.pm.PackageManager;
import android.graphics.Bitmap;
import android.graphics.BitmapFactory;
import android.graphics.Canvas;
import android.graphics.Outline;
import android.graphics.Paint;
import android.graphics.PorterDuff;
import android.graphics.PorterDuffColorFilter;
import android.graphics.Rect;
import android.graphics.drawable.Drawable;
import android.hardware.Camera;
import android.media.MediaMetadataRetriever;
import android.net.Uri;
import android.os.Build;
import android.provider.MediaStore;
import android.provider.Settings;
import android.text.Spannable;
import android.text.SpannableStringBuilder;
import android.text.TextUtils;
import android.util.Pair;
import android.util.TypedValue;
import android.view.Gravity;
import android.view.KeyEvent;
import android.view.MotionEvent;
import android.view.TextureView;
import android.view.View;
import android.view.ViewGroup;
import android.view.ViewOutlineProvider;
import android.view.ViewPropertyAnimator;
import android.view.accessibility.AccessibilityEvent;
import android.view.accessibility.AccessibilityNodeInfo;
import android.view.animation.DecelerateInterpolator;
import android.widget.FrameLayout;
import android.widget.ImageView;
import android.widget.LinearLayout;
import android.widget.TextView;

import androidx.annotation.Keep;
import androidx.recyclerview.widget.GridLayoutManager;
import androidx.recyclerview.widget.LinearLayoutManager;
import androidx.recyclerview.widget.LinearSmoothScroller;
import androidx.recyclerview.widget.RecyclerView;

import androidx.annotation.Keep;
import androidx.exifinterface.media.ExifInterface;
import androidx.recyclerview.widget.GridLayoutManager;
import androidx.recyclerview.widget.LinearLayoutManager;
import androidx.recyclerview.widget.LinearSmoothScroller;
import androidx.recyclerview.widget.RecyclerView;

import org.telegram.messenger.AndroidUtilities;
import org.telegram.messenger.AnimationNotificationsLocker;
import org.telegram.messenger.ApplicationLoader;
import org.telegram.messenger.BuildVars;
import org.telegram.messenger.ChatObject;
import org.telegram.messenger.FileLoader;
import org.telegram.messenger.FileLog;
import org.telegram.messenger.ImageReceiver;
import org.telegram.messenger.LiteMode;
import org.telegram.messenger.LocaleController;
import org.telegram.messenger.MediaController;
import org.telegram.messenger.MediaDataController;
import org.telegram.messenger.MessageObject;
import org.telegram.messenger.NotificationCenter;
import org.telegram.messenger.R;
import org.telegram.messenger.SendMessagesHelper;
import org.telegram.messenger.SharedConfig;
import org.telegram.messenger.UserConfig;
import org.telegram.messenger.Utilities;
import org.telegram.messenger.VideoEditedInfo;
import org.telegram.messenger.camera.CameraController;
import org.telegram.messenger.camera.CameraView;
import org.telegram.tgnet.TLRPC;
import org.telegram.ui.ActionBar.ActionBar;
import org.telegram.ui.ActionBar.ActionBarMenu;
import org.telegram.ui.ActionBar.ActionBarMenuItem;
import org.telegram.ui.ActionBar.ActionBarMenuSubItem;
import org.telegram.ui.ActionBar.BaseFragment;
import org.telegram.ui.ActionBar.Theme;
import org.telegram.ui.BasePermissionsActivity;
import org.telegram.ui.Cells.PhotoAttachCameraCell;
import org.telegram.ui.Cells.PhotoAttachPermissionCell;
import org.telegram.ui.Cells.PhotoAttachPhotoCell;
import org.telegram.ui.ChatActivity;
import org.telegram.ui.LaunchActivity;
import org.telegram.ui.PhotoViewer;
import org.telegram.ui.Stars.StarsIntroActivity;
import org.telegram.ui.Stories.recorder.AlbumButton;

import java.io.ByteArrayOutputStream;
import java.io.File;
import java.io.FileOutputStream;
import java.io.IOException;
import java.util.ArrayList;
import java.util.Collection;
import java.util.Collections;
import java.util.HashMap;
import java.util.List;
import java.util.Map;

import androidx.core.graphics.ColorUtils;

import tw.nekomimi.nekogram.NekoXConfig;
import tw.nekomimi.nekogram.NekoConfig;

public class ChatAttachAlertPhotoLayout extends ChatAttachAlert.AttachAlertLayout implements NotificationCenter.NotificationCenterDelegate {

    private static final int VIEW_TYPE_AVATAR_CONSTRUCTOR = 4;
    private static final int SHOW_FAST_SCROLL_MIN_COUNT = 30;
    private final boolean needCamera;

    private RecyclerListView cameraPhotoRecyclerView;
    private LinearLayoutManager cameraPhotoLayoutManager;
    private PhotoAttachAdapter cameraAttachAdapter;

    private ActionBarMenuItem dropDownContainer;
    public TextView dropDown;
    private Drawable dropDownDrawable;

    public RecyclerListView gridView;
    private GridLayoutManager layoutManager;
    private PhotoAttachAdapter adapter;
    private EmptyTextProgressView progressView;
    private RecyclerViewItemRangeSelector itemRangeSelector;
    private int gridExtraSpace;
    private boolean shouldSelect;
    private int alertOnlyOnce;

    private Drawable cameraDrawable;

    private int currentSelectedCount;

    private boolean isHidden;

    ValueAnimator paddingAnimator;
    private int animateToPadding;

    private AnimatorSet cameraInitAnimation;
    protected CameraView cameraView;
    protected FrameLayout cameraIcon;
    protected PhotoAttachCameraCell cameraCell;
    private TextView recordTime;
    private ImageView[] flashModeButton = new ImageView[2];
    private boolean flashAnimationInProgress;
    private float[] cameraViewLocation = new float[2];
    private int[] viewPosition = new int[2];
    private float cameraViewOffsetX;
    private float cameraViewOffsetY;
    private float cameraViewOffsetBottomY;
    public boolean cameraOpened;
    private boolean canSaveCameraPreview;
    private boolean cameraAnimationInProgress;
    private float cameraOpenProgress;
    private int[] animateCameraValues = new int[5];
    private int videoRecordTime;
    private Runnable videoRecordRunnable;
    private DecelerateInterpolator interpolator = new DecelerateInterpolator(1.5f);
    private FrameLayout cameraPanel;
    private ShutterButton shutterButton;
    private ZoomControlView zoomControlView;
    private AnimatorSet zoomControlAnimation;
    private Runnable zoomControlHideRunnable;
    private Runnable afterCameraInitRunnable;
    private Boolean isCameraFrontfaceBeforeEnteringEditMode = null;
    private TextView counterTextView;
    private TextView tooltipTextView;
    private ImageView switchCameraButton;
    private boolean takingPhoto;
    private static boolean mediaFromExternalCamera;
    private static ArrayList<Object> cameraPhotos = new ArrayList<>();
    public static HashMap<Object, Object> selectedPhotos = new HashMap<>();
    public static ArrayList<Object> selectedPhotosOrder = new ArrayList<>();
    public static int lastImageId = -1;
    private boolean cancelTakingPhotos;
    private boolean checkCameraWhenShown;

    private boolean mediaEnabled;
    private boolean videoEnabled;
    private boolean photoEnabled;
    private boolean documentsEnabled;

    private float pinchStartDistance;
    private float cameraZoom;
    private boolean zooming;
    private boolean zoomWas;
    private android.graphics.Rect hitRect = new Rect();

    private float lastY;
    private boolean pressed;
    private boolean maybeStartDraging;
    private boolean dragging;

    private boolean cameraPhotoRecyclerViewIgnoreLayout;

    private int itemSize = AndroidUtilities.dp(80);
    private int lastItemSize = itemSize;
    private int itemsPerRow = 3;

    private boolean deviceHasGoodCamera;
    private boolean noCameraPermissions;
    private boolean noGalleryPermissions;
    private boolean requestingPermissions;

    private boolean ignoreLayout;
    private int lastNotifyWidth;

    private MediaController.AlbumEntry selectedAlbumEntry;
    private MediaController.AlbumEntry galleryAlbumEntry;
    private ArrayList<MediaController.AlbumEntry> dropDownAlbums;
    private float currentPanTranslationY;

    private boolean loading = true;

    public final static int group = 0;
    public final static int compress = 1;
    public final static int spoiler = 2;
    public final static int spoiler_update = 20;
    public final static int open_in = 3;
    public final static int preview_gap = 4;
    public final static int media_gap = 5;
    public final static int preview = 6;
    public final static int caption = 7;
    public final static int stars = 8;

    private ActionBarMenuSubItem spoilerItem;
    private ActionBarMenuSubItem compressItem;
    private ActionBarMenuSubItem starsItem;
    protected ActionBarMenuSubItem previewItem;
    public MessagePreviewView.ToggleButton captionItem;

    boolean forceDarkTheme;
    private AnimationNotificationsLocker notificationsLocker = new AnimationNotificationsLocker();
    private boolean showAvatarConstructor;

    public void updateAvatarPicker() {
        showAvatarConstructor = parentAlert.avatarPicker != 0 && !parentAlert.isPhotoPicker;
    }

    private class BasePhotoProvider extends PhotoViewer.EmptyPhotoViewerProvider {
        @Override
        public void spoilerPressed() {
            onMenuItemClick(spoiler_update);
        }

        @Override
        public boolean isPhotoChecked(int index) {
            MediaController.PhotoEntry photoEntry = getPhotoEntryAtPosition(index);
            return photoEntry != null && selectedPhotos.containsKey(photoEntry.imageId);
        }

        @Override
        public int setPhotoChecked(int index, VideoEditedInfo videoEditedInfo) {
            if (parentAlert.maxSelectedPhotos >= 0 && selectedPhotos.size() >= parentAlert.maxSelectedPhotos && !isPhotoChecked(index)) {
                return -1;
            }
            MediaController.PhotoEntry photoEntry = getPhotoEntryAtPosition(index);
            if (photoEntry == null) {
                return -1;
            }
            if (checkSendMediaEnabled(photoEntry)) {
                return -1;
            }
            if (selectedPhotos.size() + 1 > maxCount()) {
                return -1;
            }
            boolean add = true;
            int num;
            if ((num = addToSelectedPhotos(photoEntry, -1)) == -1) {
                num = selectedPhotosOrder.indexOf(photoEntry.imageId);
            } else {
                add = false;
                photoEntry.editedInfo = null;
            }
            photoEntry.editedInfo = videoEditedInfo;

            int count = gridView.getChildCount();
            for (int a = 0; a < count; a++) {
                View view = gridView.getChildAt(a);
                if (view instanceof PhotoAttachPhotoCell) {
                    int tag = (Integer) view.getTag();
                    if (tag == index) {
                        if (parentAlert.baseFragment instanceof ChatActivity && parentAlert.allowOrder) {
                            ((PhotoAttachPhotoCell) view).setChecked(num, add, false);
                        } else {
                            ((PhotoAttachPhotoCell) view).setChecked(-1, add, false);
                        }
                        break;
                    }
                }
            }
            count = cameraPhotoRecyclerView.getChildCount();
            for (int a = 0; a < count; a++) {
                View view = cameraPhotoRecyclerView.getChildAt(a);
                if (view instanceof PhotoAttachPhotoCell) {
                    int tag = (Integer) view.getTag();
                    if (tag == index) {
                        if (parentAlert.baseFragment instanceof ChatActivity && parentAlert.allowOrder) {
                            ((PhotoAttachPhotoCell) view).setChecked(num, add, false);
                        } else {
                            ((PhotoAttachPhotoCell) view).setChecked(-1, add, false);
                        }
                        break;
                    }
                }
            }
            parentAlert.updateCountButton(add ? 1 : 2);
            return num;
        }

        @Override
        public int getSelectedCount() {
            return selectedPhotos.size();
        }

        @Override
        public ArrayList<Object> getSelectedPhotosOrder() {
            return selectedPhotosOrder;
        }

        @Override
        public HashMap<Object, Object> getSelectedPhotos() {
            return selectedPhotos;
        }

        @Override
        public int getPhotoIndex(int index) {
            MediaController.PhotoEntry photoEntry = getPhotoEntryAtPosition(index);
            if (photoEntry == null) {
                return -1;
            }
            return selectedPhotosOrder.indexOf(photoEntry.imageId);
        }
    }

    private void setCurrentSpoilerVisible(int i, boolean visible) {
        PhotoViewer photoViewer = PhotoViewer.getInstance();
        int index = i == -1 ? photoViewer.getCurrentIndex() : i;
        List<Object> photos = photoViewer.getImagesArrLocals();
        boolean hasSpoiler = photos != null && !photos.isEmpty() && index < photos.size() && photos.get(index) instanceof MediaController.PhotoEntry && ((MediaController.PhotoEntry) photos.get(index)).hasSpoiler;

        if (hasSpoiler) {
            MediaController.PhotoEntry entry = (MediaController.PhotoEntry) photos.get(index);

            gridView.forAllChild(view -> {
                if (view instanceof PhotoAttachPhotoCell) {
                    PhotoAttachPhotoCell cell = (PhotoAttachPhotoCell) view;
                    if (cell.getPhotoEntry() == entry) {
                        cell.setHasSpoiler(visible, 250f);
                        cell.setStarsPrice(getStarsPrice(), selectedPhotos.size() > 1);
                    }
                }
            });
        }
    }

    public PhotoViewer.PhotoViewerProvider photoViewerProvider = new BasePhotoProvider() {
        @Override
        public void onOpen() {
            pauseCameraPreview();
            setCurrentSpoilerVisible(-1, true);
        }

        @Override
        public void onPreClose() {
            setCurrentSpoilerVisible(-1, false);
        }

        @Override
        public void onClose() {
            resumeCameraPreview();
            AndroidUtilities.runOnUIThread(()-> setCurrentSpoilerVisible(-1, true), 150);
        }

        @Override
        public void onEditModeChanged(boolean isEditMode) {
            onPhotoEditModeChanged(isEditMode);
        }

        @Override
        public PhotoViewer.PlaceProviderObject getPlaceForPhoto(MessageObject messageObject, TLRPC.FileLocation fileLocation, int index, boolean needPreview) {
            PhotoAttachPhotoCell cell = getCellForIndex(index);
            if (cell != null) {
                int[] coords = new int[2];
                cell.getImageView().getLocationInWindow(coords);
                if (Build.VERSION.SDK_INT < 26) {
                    coords[0] -= parentAlert.getLeftInset();
                }
                PhotoViewer.PlaceProviderObject object = new PhotoViewer.PlaceProviderObject();
                object.viewX = coords[0];
                object.viewY = coords[1];
                object.parentView = gridView;
                object.imageReceiver = cell.getImageView().getImageReceiver();
                object.thumb = object.imageReceiver.getBitmapSafe();
                object.scale = cell.getScale();
                object.clipBottomAddition = (int) parentAlert.getClipLayoutBottom();
                cell.showCheck(false);
                return object;
            }

            return null;
        }

        @Override
        public void updatePhotoAtIndex(int index) {
            PhotoAttachPhotoCell cell = getCellForIndex(index);
            if (cell != null) {
                cell.getImageView().setOrientation(0, true);
                MediaController.PhotoEntry photoEntry = getPhotoEntryAtPosition(index);
                if (photoEntry == null) {
                    return;
                }
                if (photoEntry.thumbPath != null) {
                    cell.getImageView().setImage(photoEntry.thumbPath, null, Theme.chat_attachEmptyDrawable);
                } else if (photoEntry.path != null) {
                    cell.getImageView().setOrientation(photoEntry.orientation, photoEntry.invert, true);
                    if (photoEntry.isVideo) {
                        cell.getImageView().setImage("vthumb://" + photoEntry.imageId + ":" + photoEntry.path, null, Theme.chat_attachEmptyDrawable);
                    } else {
                        cell.getImageView().setImage("thumb://" + photoEntry.imageId + ":" + photoEntry.path, null, Theme.chat_attachEmptyDrawable);
                    }
                } else {
                    cell.getImageView().setImageDrawable(Theme.chat_attachEmptyDrawable);
                }
            }
        }

        @Override
        public ImageReceiver.BitmapHolder getThumbForPhoto(MessageObject messageObject, TLRPC.FileLocation fileLocation, int index) {
            PhotoAttachPhotoCell cell = getCellForIndex(index);
            if (cell != null) {
                return cell.getImageView().getImageReceiver().getBitmapSafe();
            }
            return null;
        }

        @Override
        public void willSwitchFromPhoto(MessageObject messageObject, TLRPC.FileLocation fileLocation, int index) {
            PhotoAttachPhotoCell cell = getCellForIndex(index);
            if (cell != null) {
                cell.showCheck(true);
            }
        }

        @Override
        public void willHidePhotoViewer() {
            int count = gridView.getChildCount();
            for (int a = 0; a < count; a++) {
                View view = gridView.getChildAt(a);
                if (view instanceof PhotoAttachPhotoCell) {
                    PhotoAttachPhotoCell cell = (PhotoAttachPhotoCell) view;
                    cell.showCheck(true);
                }
            }
        }

        @Override
        public void onApplyCaption(CharSequence caption) {
            if (selectedPhotos.size() > 0 && selectedPhotosOrder.size() > 0) {
                Object o = selectedPhotos.get(selectedPhotosOrder.get(0));
                CharSequence firstPhotoCaption = null;
                ArrayList<TLRPC.MessageEntity> entities = null;
                if (o instanceof MediaController.PhotoEntry) {
                    MediaController.PhotoEntry photoEntry1 = (MediaController.PhotoEntry) o;
                    firstPhotoCaption = photoEntry1.caption;
                    entities = photoEntry1.entities;
                }
                if (o instanceof MediaController.SearchImage) {
                    MediaController.SearchImage photoEntry1 = (MediaController.SearchImage) o;
                    firstPhotoCaption = photoEntry1.caption;
                    entities = photoEntry1.entities;
                }
                if (firstPhotoCaption != null) {
                    if (entities != null) {
                        if (!(firstPhotoCaption instanceof Spannable)) {
                            firstPhotoCaption = new SpannableStringBuilder(firstPhotoCaption);
                        }
                        MessageObject.addEntitiesToText(firstPhotoCaption, entities, false, false, false, false);
                    }
                }
                parentAlert.commentTextView.setText(AnimatedEmojiSpan.cloneSpans(firstPhotoCaption, AnimatedEmojiDrawable.CACHE_TYPE_ALERT_PREVIEW));
            }
        }

        @Override
        public boolean cancelButtonPressed() {
            return false;
        }

        @Override
        public void sendButtonPressed(int index, VideoEditedInfo videoEditedInfo, boolean notify, int scheduleDate, boolean forceDocument) {
            parentAlert.sent = true;
            MediaController.PhotoEntry photoEntry = getPhotoEntryAtPosition(index);
            if (photoEntry != null) {
                photoEntry.editedInfo = videoEditedInfo;
            }
            if (selectedPhotos.isEmpty() && photoEntry != null) {
                addToSelectedPhotos(photoEntry, -1);
            }
            if (parentAlert.checkCaption(parentAlert.commentTextView.getText())) {
                return;
            }
            parentAlert.applyCaption();
            if (PhotoViewer.getInstance().hasCaptionForAllMedia) {
                HashMap<Object, Object> selectedPhotos = getSelectedPhotos();
                ArrayList<Object> selectedPhotosOrder = getSelectedPhotosOrder();
                if (!selectedPhotos.isEmpty()) {
                    for (int a = 0; a < selectedPhotosOrder.size(); a++) {
                        Object o = selectedPhotos.get(selectedPhotosOrder.get(a));
                        if (o instanceof MediaController.PhotoEntry) {
                            MediaController.PhotoEntry photoEntry1 = (MediaController.PhotoEntry) o;
                            if (a == 0) {
                                CharSequence[] caption = new CharSequence[]{PhotoViewer.getInstance().captionForAllMedia};
                                photoEntry1.entities = MediaDataController.getInstance(UserConfig.selectedAccount).getEntities(caption, false);
                                photoEntry1.caption = caption[0];
                                if (parentAlert.checkCaption(photoEntry1.caption)) {
                                    return;
                                }
                            } else {
                                photoEntry1.caption = null;
                            }
                        }
                    }
                }
            }
            parentAlert.delegate.didPressedButton(7, true, notify, scheduleDate, 0, false, forceDocument);
            selectedPhotos.clear();
            cameraPhotos.clear();
            selectedPhotosOrder.clear();
            selectedPhotos.clear();
        }

        @Override
        public boolean allowCaption() {
            return !parentAlert.isPhotoPicker;
        }
    };

    protected void updateCheckedPhotoIndices() {
        if (!(parentAlert.baseFragment instanceof ChatActivity)) {
            return;
        }
        int count = gridView.getChildCount();
        for (int a = 0; a < count; a++) {
            View view = gridView.getChildAt(a);
            if (view instanceof PhotoAttachPhotoCell) {
                PhotoAttachPhotoCell cell = (PhotoAttachPhotoCell) view;
                MediaController.PhotoEntry photoEntry = getPhotoEntryAtPosition((Integer) cell.getTag());
                if (photoEntry != null) {
                    cell.setNum(selectedPhotosOrder.indexOf(photoEntry.imageId));
                }
            }
        }
        count = cameraPhotoRecyclerView.getChildCount();
        for (int a = 0; a < count; a++) {
            View view = cameraPhotoRecyclerView.getChildAt(a);
            if (view instanceof PhotoAttachPhotoCell) {
                PhotoAttachPhotoCell cell = (PhotoAttachPhotoCell) view;
                MediaController.PhotoEntry photoEntry = getPhotoEntryAtPosition((Integer) cell.getTag());
                if (photoEntry != null) {
                    cell.setNum(selectedPhotosOrder.indexOf(photoEntry.imageId));
                }
            }
        }
    }

    protected void updateCheckedPhotos() {
        if (!(parentAlert.baseFragment instanceof ChatActivity)) {
            return;
        }
        int count = gridView.getChildCount();
        for (int a = 0; a < count; a++) {
            View view = gridView.getChildAt(a);
            if (view instanceof PhotoAttachPhotoCell) {
                PhotoAttachPhotoCell cell = (PhotoAttachPhotoCell) view;
                int position = gridView.getChildAdapterPosition(view);
                if (adapter.needCamera && selectedAlbumEntry == galleryAlbumEntry) {
                    position--;
                }
                MediaController.PhotoEntry photoEntry = getPhotoEntryAtPosition(position);
                cell.setHasSpoiler(photoEntry != null && photoEntry.hasSpoiler);
                if (parentAlert.baseFragment instanceof ChatActivity && parentAlert.allowOrder) {
                    cell.setChecked(photoEntry != null ? selectedPhotosOrder.indexOf(photoEntry.imageId) : -1, photoEntry != null && selectedPhotos.containsKey(photoEntry.imageId), true);
                } else {
                    cell.setChecked(-1, photoEntry != null && selectedPhotos.containsKey(photoEntry.imageId), true);
                }
            }
        }
        count = cameraPhotoRecyclerView.getChildCount();
        for (int a = 0; a < count; a++) {
            View view = cameraPhotoRecyclerView.getChildAt(a);
            if (view instanceof PhotoAttachPhotoCell) {
                PhotoAttachPhotoCell cell = (PhotoAttachPhotoCell) view;
                int position = cameraPhotoRecyclerView.getChildAdapterPosition(view);
                if (adapter.needCamera && selectedAlbumEntry == galleryAlbumEntry) {
                    position--;
                }
                MediaController.PhotoEntry photoEntry = getPhotoEntryAtPosition(position);
                cell.setHasSpoiler(photoEntry != null && photoEntry.hasSpoiler);
                if (parentAlert.baseFragment instanceof ChatActivity && parentAlert.allowOrder) {
                    cell.setChecked(photoEntry != null ? selectedPhotosOrder.indexOf(photoEntry.imageId) : -1, photoEntry != null && selectedPhotos.containsKey(photoEntry.imageId), true);
                } else {
                    cell.setChecked(-1, photoEntry != null && selectedPhotos.containsKey(photoEntry.imageId), true);
                }
            }
        }
    }

    private MediaController.PhotoEntry getPhotoEntryAtPosition(int position) {
        if (position < 0) {
            return null;
        }
        int cameraCount = cameraPhotos.size();
        if (position < cameraCount) {
            return (MediaController.PhotoEntry) cameraPhotos.get(position);
        }
        position -= cameraCount;
        if (selectedAlbumEntry != null && position < selectedAlbumEntry.photos.size()) {
            return selectedAlbumEntry.photos.get(position);
        }
        return null;
    }

    @SuppressWarnings("unchecked")
    protected ArrayList<Object> getAllPhotosArray() {
        ArrayList<Object> arrayList;
        if (selectedAlbumEntry != null) {
            if (!cameraPhotos.isEmpty()) {
                arrayList = new ArrayList<>(selectedAlbumEntry.photos.size() + cameraPhotos.size());
                arrayList.addAll(cameraPhotos);
                arrayList.addAll(selectedAlbumEntry.photos);
            } else {
                arrayList = (ArrayList) selectedAlbumEntry.photos;
            }
        } else if (!cameraPhotos.isEmpty()) {
            arrayList = cameraPhotos;
        } else {
            arrayList = new ArrayList<>(0);
        }
        return arrayList;
    }

    public ChatAttachAlertPhotoLayout(ChatAttachAlert alert, Context context, boolean forceDarkTheme, boolean needCamera, Theme.ResourcesProvider resourcesProvider) {
        super(alert, context, resourcesProvider);
        this.forceDarkTheme = forceDarkTheme;
        this.needCamera = needCamera;
        NotificationCenter.getGlobalInstance().addObserver(this, NotificationCenter.albumsDidLoad);
        NotificationCenter.getGlobalInstance().addObserver(this, NotificationCenter.cameraInitied);
        FrameLayout container = alert.getContainer();
        showAvatarConstructor = parentAlert.avatarPicker != 0;

        cameraDrawable = context.getResources().getDrawable(R.drawable.instant_camera).mutate();

        ActionBarMenu menu = parentAlert.actionBar.createMenu();
        dropDownContainer = new ActionBarMenuItem(context, menu, 0, 0, resourcesProvider) {
            @Override
            public void onInitializeAccessibilityNodeInfo(AccessibilityNodeInfo info) {
                super.onInitializeAccessibilityNodeInfo(info);
                info.setText(dropDown.getText());
            }
        };
        dropDownContainer.setSubMenuOpenSide(1);
        parentAlert.actionBar.addView(dropDownContainer, 0, LayoutHelper.createFrame(LayoutHelper.WRAP_CONTENT, LayoutHelper.MATCH_PARENT, Gravity.TOP | Gravity.LEFT, AndroidUtilities.isTablet() ? 64 : 56, 0, 40, 0));
        dropDownContainer.setOnClickListener(view -> dropDownContainer.toggleSubMenu());

        dropDown = new TextView(context);
        dropDown.setImportantForAccessibility(View.IMPORTANT_FOR_ACCESSIBILITY_NO);
        dropDown.setGravity(Gravity.LEFT);
        dropDown.setSingleLine(true);
        dropDown.setLines(1);
        dropDown.setMaxLines(1);
        dropDown.setEllipsize(TextUtils.TruncateAt.END);
        dropDown.setTextColor(getThemedColor(Theme.key_dialogTextBlack));
        dropDown.setText(LocaleController.getString(R.string.ChatGallery));
        dropDown.setTypeface(AndroidUtilities.bold());
        dropDownDrawable = context.getResources().getDrawable(R.drawable.ic_arrow_drop_down).mutate();
        dropDownDrawable.setColorFilter(new PorterDuffColorFilter(getThemedColor(Theme.key_dialogTextBlack), PorterDuff.Mode.SRC_IN));
        dropDown.setCompoundDrawablePadding(AndroidUtilities.dp(4));
        dropDown.setPadding(0, 0, AndroidUtilities.dp(10), 0);
        dropDownContainer.addView(dropDown, LayoutHelper.createFrame(LayoutHelper.WRAP_CONTENT, LayoutHelper.WRAP_CONTENT, Gravity.CENTER_VERTICAL, 16, 0, 0, 0));

        checkCamera(false);

        captionItem = new MessagePreviewView.ToggleButton(
            context,
            R.raw.position_below, getString(R.string.CaptionAbove),
            R.raw.position_above, getString(R.string.CaptionBelow),
            resourcesProvider
        );
        captionItem.setState(!parentAlert.captionAbove, false);

        previewItem = parentAlert.selectedMenuItem.addSubItem(preview, R.drawable.msg_view_file, LocaleController.getString(R.string.AttachMediaPreviewButton));

        parentAlert.selectedMenuItem.addColoredGap(preview_gap);
        parentAlert.selectedMenuItem.addSubItem(open_in, R.drawable.msg_openin, LocaleController.getString(R.string.OpenInExternalApp));
        compressItem = parentAlert.selectedMenuItem.addSubItem(compress, R.drawable.msg_filehq, LocaleController.getString(R.string.SendWithoutCompression));
        parentAlert.selectedMenuItem.addSubItem(group, R.drawable.msg_ungroup, LocaleController.getString(R.string.SendWithoutGrouping));
        parentAlert.selectedMenuItem.addColoredGap(media_gap);
        spoilerItem = parentAlert.selectedMenuItem.addSubItem(spoiler, R.drawable.msg_spoiler, LocaleController.getString(R.string.EnablePhotoSpoiler));
        parentAlert.selectedMenuItem.addSubItem(caption, captionItem);
        starsItem = parentAlert.selectedMenuItem.addSubItem(stars, R.drawable.menu_feature_paid, getString(R.string.PaidMediaButton));
        parentAlert.selectedMenuItem.setFitSubItems(true);

        gridView = new RecyclerListView(context, resourcesProvider) {
            @Override
            public boolean onTouchEvent(MotionEvent e) {
                if (e.getAction() == MotionEvent.ACTION_DOWN && e.getY() < parentAlert.scrollOffsetY[0] - AndroidUtilities.dp(80)) {
                    return false;
                }
                return super.onTouchEvent(e);
            }

            @Override
            public boolean onInterceptTouchEvent(MotionEvent e) {
                if (e.getAction() == MotionEvent.ACTION_DOWN && e.getY() < parentAlert.scrollOffsetY[0] - AndroidUtilities.dp(80)) {
                    return false;
                }
                return super.onInterceptTouchEvent(e);
            }

            @Override
            protected void onLayout(boolean changed, int l, int t, int r, int b) {
                super.onLayout(changed, l, t, r, b);
                PhotoViewer.getInstance().checkCurrentImageVisibility();
            }
        };
        gridView.setFastScrollEnabled(RecyclerListView.FastScroll.DATE_TYPE);
        gridView.setFastScrollVisible(true);
        gridView.getFastScroll().setAlpha(0f);
        gridView.getFastScroll().usePadding = false;
        gridView.setAdapter(adapter = new PhotoAttachAdapter(context, needCamera));
        adapter.createCache();
        gridView.setClipToPadding(false);
        gridView.setItemAnimator(null);
        gridView.setLayoutAnimation(null);
        gridView.setVerticalScrollBarEnabled(false);
        gridView.setGlowColor(getThemedColor(Theme.key_dialogScrollGlow));
        addView(gridView, LayoutHelper.createFrame(LayoutHelper.MATCH_PARENT, LayoutHelper.MATCH_PARENT));
        gridView.setOnScrollListener(new RecyclerView.OnScrollListener() {

            boolean parentPinnedToTop;
            @Override
            public void onScrolled(RecyclerView recyclerView, int dx, int dy) {
                if (gridView.getChildCount() <= 0) {
                    return;
                }
                parentAlert.updateLayout(ChatAttachAlertPhotoLayout.this, true, dy);
                if (adapter.getTotalItemsCount() > SHOW_FAST_SCROLL_MIN_COUNT) {
                    if (parentPinnedToTop != parentAlert.pinnedToTop) {
                        parentPinnedToTop = parentAlert.pinnedToTop;
                        gridView.getFastScroll().animate().alpha(parentPinnedToTop ? 1f : 0f).setDuration(100).start();
                    }
                } else {
                    gridView.getFastScroll().setAlpha(0);
                }
                if (dy != 0) {
                    checkCameraViewPosition();
                }
            }

            @Override
            public void onScrollStateChanged(RecyclerView recyclerView, int newState) {
                if (newState == RecyclerView.SCROLL_STATE_IDLE) {
                    int offset = AndroidUtilities.dp(13) + (parentAlert.selectedMenuItem != null ? AndroidUtilities.dp(parentAlert.selectedMenuItem.getAlpha() * 26) : 0);
                    int backgroundPaddingTop = parentAlert.getBackgroundPaddingTop();
                    int top = parentAlert.scrollOffsetY[0] - backgroundPaddingTop - offset;
                    if (top + backgroundPaddingTop < ActionBar.getCurrentActionBarHeight()) {
                        RecyclerListView.Holder holder = (RecyclerListView.Holder) gridView.findViewHolderForAdapterPosition(0);
                        if (holder != null && holder.itemView.getTop() > AndroidUtilities.dp(7)) {
                            gridView.smoothScrollBy(0, holder.itemView.getTop() - AndroidUtilities.dp(7));
                        }
                    }
                }
            }
        });
        layoutManager = new GridLayoutManager(context, itemSize) {
            @Override
            public boolean supportsPredictiveItemAnimations() {
                return false;
            }

            @Override
            public void smoothScrollToPosition(RecyclerView recyclerView, RecyclerView.State state, int position) {
                LinearSmoothScroller linearSmoothScroller = new LinearSmoothScroller(recyclerView.getContext()) {
                    @Override
                    public int calculateDyToMakeVisible(View view, int snapPreference) {
                        int dy = super.calculateDyToMakeVisible(view, snapPreference);
                        dy -= (gridView.getPaddingTop() - AndroidUtilities.dp(7));
                        return dy;
                    }

                    @Override
                    protected int calculateTimeForDeceleration(int dx) {
                        return super.calculateTimeForDeceleration(dx) * 2;
                    }
                };
                linearSmoothScroller.setTargetPosition(position);
                startSmoothScroll(linearSmoothScroller);
            }
        };
        layoutManager.setSpanSizeLookup(new GridLayoutManager.SpanSizeLookup() {
            @Override
            public int getSpanSize(int position) {
                if (position == adapter.itemsCount - 1) {
                    return layoutManager.getSpanCount();
                }
                return itemSize + (position % itemsPerRow != itemsPerRow - 1 ? AndroidUtilities.dp(5) : 0);
            }
        });
        gridView.setLayoutManager(layoutManager);
        gridView.setOnItemClickListener((view, position, x, y) -> {
            if (!mediaEnabled || parentAlert.destroyed) {
                return;
            }
            BaseFragment fragment = parentAlert.baseFragment;
            if (fragment == null) {
                fragment = LaunchActivity.getLastFragment();
            }
            if (fragment == null) {
                return;
            }
            if (Build.VERSION.SDK_INT >= 23) {
                if (adapter.needCamera && selectedAlbumEntry == galleryAlbumEntry && position == 0 && noCameraPermissions) {
                    try {
                        fragment.getParentActivity().requestPermissions(new String[]{Manifest.permission.CAMERA}, 18);
                    } catch (Exception ignore) {

                    }
                    return;
                } else if (noGalleryPermissions && position != 0) {
                    try {
                        if (position == adapter.itemsCount - 2) {
                            menu.onItemClick(open_in); // NekoX: Use system photo picker
                        } else {
                            if (Build.VERSION.SDK_INT >= 33) {
                                fragment.getParentActivity().requestPermissions(new String[]{Manifest.permission.READ_MEDIA_VIDEO, Manifest.permission.READ_MEDIA_IMAGES}, BasePermissionsActivity.REQUEST_CODE_EXTERNAL_STORAGE);
                            } else {
                                fragment.getParentActivity().requestPermissions(new String[]{Manifest.permission.READ_EXTERNAL_STORAGE}, BasePermissionsActivity.REQUEST_CODE_EXTERNAL_STORAGE);
                            }
                        }
                    } catch (Exception ignore) {

                    }
                    return;
                }
            }
            if (position != 0 || !needCamera || selectedAlbumEntry != galleryAlbumEntry) {
                if (selectedAlbumEntry == galleryAlbumEntry && needCamera) {
                    position--;
                }
                if (showAvatarConstructor) {
                    if (position == 0) {
                        if (!(view instanceof AvatarConstructorPreviewCell)) {
                            return;
                        }
                        showAvatarConstructorFragment((AvatarConstructorPreviewCell) view, null);
                        parentAlert.dismiss();
                    }
                    position--;
                }
                ArrayList<Object> arrayList = getAllPhotosArray();
                if (position < 0 || position >= arrayList.size()) {
                    return;
                }
                if (parentAlert.delegate != null && parentAlert.delegate.selectItemOnClicking() && arrayList.get(position) instanceof MediaController.PhotoEntry) {
                    MediaController.PhotoEntry photoEntry = (MediaController.PhotoEntry) arrayList.get(position);
                    selectedPhotos.clear();
                    if (photoEntry != null) {
                        addToSelectedPhotos(photoEntry, -1);
                    }
                    parentAlert.applyCaption();
                    parentAlert.delegate.didPressedButton(7, true, true, 0, 0, false, false);
                    selectedPhotos.clear();
                    cameraPhotos.clear();
                    selectedPhotosOrder.clear();
                    selectedPhotos.clear();
                    return;
                }
                PhotoViewer.getInstance().setParentActivity(fragment, resourcesProvider);
                PhotoViewer.getInstance().setParentAlert(parentAlert);
                PhotoViewer.getInstance().setMaxSelectedPhotos(parentAlert.maxSelectedPhotos, parentAlert.allowOrder);
                ChatActivity chatActivity;
                int type;
                if (parentAlert.isPhotoPicker && parentAlert.isStickerMode) {
                    type = PhotoViewer.SELECT_TYPE_STICKER;
                    if (parentAlert.baseFragment instanceof ChatActivity) {
                        chatActivity = (ChatActivity) parentAlert.baseFragment;
                    } else {
                        chatActivity = null;
                    }
                } else if (parentAlert.avatarPicker != 0) {
                    chatActivity = null;
                    type = PhotoViewer.SELECT_TYPE_AVATAR;
                } else if (parentAlert.baseFragment instanceof ChatActivity) {
                    chatActivity = (ChatActivity) parentAlert.baseFragment;
                    type = 0;
                } else if (parentAlert.allowEnterCaption) {
                    chatActivity = null;
                    type = 0;
                } else {
                    chatActivity = null;
                    type = 4;
                }
                if (!parentAlert.delegate.needEnterComment()) {
                    AndroidUtilities.hideKeyboard(fragment.getFragmentView().findFocus());
                    AndroidUtilities.hideKeyboard(parentAlert.getContainer().findFocus());
                }
                if (selectedPhotos.size() > 0 && selectedPhotosOrder.size() > 0) {
                    Object o = selectedPhotos.get(selectedPhotosOrder.get(0));
                    if (o instanceof MediaController.PhotoEntry) {
                        MediaController.PhotoEntry photoEntry1 = (MediaController.PhotoEntry) o;
                        photoEntry1.caption = parentAlert.getCommentTextView().getText();
                    }
                    if (o instanceof MediaController.SearchImage) {
                        MediaController.SearchImage photoEntry1 = (MediaController.SearchImage) o;
                        photoEntry1.caption = parentAlert.getCommentTextView().getText();
                    }
                }
                if (parentAlert.getAvatarFor() != null) {
                    boolean isVideo = false;
                    if (arrayList.get(position) instanceof MediaController.PhotoEntry) {
                        isVideo = ((MediaController.PhotoEntry) arrayList.get(position)).isVideo;
                    }
                    parentAlert.getAvatarFor().isVideo = isVideo;
                }

                boolean hasSpoiler = arrayList.get(position) instanceof MediaController.PhotoEntry && ((MediaController.PhotoEntry) arrayList.get(position)).hasSpoiler;
                Object object = arrayList.get(position);
                if (object instanceof MediaController.PhotoEntry) {
                    MediaController.PhotoEntry photoEntry = (MediaController.PhotoEntry) object;
                    if (checkSendMediaEnabled(photoEntry)) {
                        return;
                    }
                }
                if (hasSpoiler) {
                    setCurrentSpoilerVisible(position, false);
                }
                int finalPosition = position;
                BaseFragment finalFragment = fragment;
                AndroidUtilities.runOnUIThread(() -> {
                    int avatarType = type;
                    if (parentAlert.isPhotoPicker && !parentAlert.isStickerMode) {
                        PhotoViewer.getInstance().setParentActivity(finalFragment);
                        PhotoViewer.getInstance().setMaxSelectedPhotos(0, false);
                        avatarType = PhotoViewer.SELECT_TYPE_WALLPAPER;
                    }
                    PhotoViewer.getInstance().openPhotoForSelect(arrayList, finalPosition, avatarType, false, photoViewerProvider, chatActivity);
                    PhotoViewer.getInstance().setAvatarFor(parentAlert.getAvatarFor());
                    if (parentAlert.isPhotoPicker && !parentAlert.isStickerMode) {
                        PhotoViewer.getInstance().closePhotoAfterSelect = false;
                    }
                    if (parentAlert.isStickerMode) {
                        PhotoViewer.getInstance().enableStickerMode(null, false, parentAlert.customStickerHandler);
                    }
                    if (captionForAllMedia()) {
                        PhotoViewer.getInstance().setCaption(parentAlert.getCommentTextView().getText());
                    }
                }, hasSpoiler ? 250 : 0);
            } else {
                if (SharedConfig.inappCamera) {
                    if (NekoConfig.disableInstantCamera.Bool()) {
                        showCamera();
                    }
                    openCamera(true);
                } else {
                    if (parentAlert.delegate != null) {
                        parentAlert.delegate.didPressedButton(0, false, true, 0, 0, false, false);
                    }
                }
            }
        });
        gridView.setOnItemLongClickListener((view, position) -> {
            if (parentAlert.storyMediaPicker) {
                return false;
            }
            if (position == 0 && selectedAlbumEntry == galleryAlbumEntry) {
                if (parentAlert.delegate != null) {
                    parentAlert.delegate.didPressedButton(0, false, true, 0, 0, false, false);
                }
                return true;
            } else if (view instanceof PhotoAttachPhotoCell) {
                PhotoAttachPhotoCell cell = (PhotoAttachPhotoCell) view;
                itemRangeSelector.setIsActive(view, true, position, shouldSelect = !cell.isChecked());
            }
            return false;
        });
        itemRangeSelector = new RecyclerViewItemRangeSelector(new RecyclerViewItemRangeSelector.RecyclerViewItemRangeSelectorDelegate() {
            @Override
            public int getItemCount() {
                return adapter.getItemCount();
            }

            @Override
            public void setSelected(View view, int index, boolean selected) {
                if (selected != shouldSelect || !(view instanceof PhotoAttachPhotoCell)) {
                    return;
                }
                PhotoAttachPhotoCell cell = (PhotoAttachPhotoCell) view;
                cell.callDelegate();
            }

            @Override
            public boolean isSelected(int index) {
                MediaController.PhotoEntry entry = adapter.getPhoto(index);
                return entry != null && selectedPhotos.containsKey(entry.imageId);
            }

            @Override
            public boolean isIndexSelectable(int index) {
                return adapter.getItemViewType(index) == 0;
            }

            @Override
            public void onStartStopSelection(boolean start) {
                alertOnlyOnce = start ? 1 : 0;
                gridView.hideSelector(true);
            }
        });
        gridView.addOnItemTouchListener(itemRangeSelector);

        progressView = new EmptyTextProgressView(context, null, resourcesProvider);
        progressView.setText(LocaleController.getString(R.string.NoPhotos));
        progressView.setOnTouchListener(null);
        progressView.setTextSize(16);
        addView(progressView, LayoutHelper.createFrame(LayoutHelper.MATCH_PARENT, LayoutHelper.WRAP_CONTENT));

        if (loading) {
            progressView.showProgress();
        } else {
            progressView.showTextView();
        }

        Paint recordPaint = new Paint(Paint.ANTI_ALIAS_FLAG);
        recordPaint.setColor(0xffda564d);
        recordTime = new TextView(context) {

            float alpha = 0f;
            boolean isIncr;

            @Override
            protected void onDraw(Canvas canvas) {

                recordPaint.setAlpha((int) (125 + 130 * alpha));

                if (!isIncr) {
                    alpha -= 16 / 600.0f;
                    if (alpha <= 0) {
                        alpha = 0;
                        isIncr = true;
                    }
                } else {
                    alpha += 16 / 600.0f;
                    if (alpha >= 1) {
                        alpha = 1;
                        isIncr = false;
                    }
                }
                super.onDraw(canvas);
                canvas.drawCircle(AndroidUtilities.dp(14), getMeasuredHeight() / 2, AndroidUtilities.dp(4), recordPaint);
                invalidate();
            }
        };
        AndroidUtilities.updateViewVisibilityAnimated(recordTime, false, 1f, false);
        recordTime.setBackgroundResource(R.drawable.system);
        recordTime.getBackground().setColorFilter(new PorterDuffColorFilter(0x66000000, PorterDuff.Mode.SRC_IN));
        recordTime.setTextSize(TypedValue.COMPLEX_UNIT_DIP, 15);
        recordTime.setTypeface(AndroidUtilities.bold());
        recordTime.setAlpha(0.0f);
        recordTime.setTextColor(0xffffffff);
        recordTime.setPadding(AndroidUtilities.dp(24), AndroidUtilities.dp(5), AndroidUtilities.dp(10), AndroidUtilities.dp(5));
        container.addView(recordTime, LayoutHelper.createFrame(LayoutHelper.WRAP_CONTENT, LayoutHelper.WRAP_CONTENT, Gravity.CENTER_HORIZONTAL | Gravity.TOP, 0, 16, 0, 0));

        cameraPanel = new FrameLayout(context) {
            @Override
            protected void onLayout(boolean changed, int left, int top, int right, int bottom) {
                int cx;
                int cy;
                int cx2;
                int cy2;
                int cx3;
                int cy3;

                if (getMeasuredWidth() == AndroidUtilities.dp(126)) {
                    cx = getMeasuredWidth() / 2;
                    cy = getMeasuredHeight() / 2;
                    cx3 = cx2 = getMeasuredWidth() / 2;
                    cy2 = cy + cy / 2 + AndroidUtilities.dp(17);
                    cy3 = cy / 2 - AndroidUtilities.dp(17);
                } else {
                    cx = getMeasuredWidth() / 2;
                    cy = getMeasuredHeight() / 2 - AndroidUtilities.dp(13);
                    cx2 = cx + cx / 2 + AndroidUtilities.dp(17);
                    cx3 = cx / 2 - AndroidUtilities.dp(17);
                    cy3 = cy2 = getMeasuredHeight() / 2 - AndroidUtilities.dp(13);
                }

                int y = getMeasuredHeight() - tooltipTextView.getMeasuredHeight() - AndroidUtilities.dp(12);
                if (getMeasuredWidth() == AndroidUtilities.dp(126)) {
                    tooltipTextView.layout(cx - tooltipTextView.getMeasuredWidth() / 2, getMeasuredHeight(), cx + tooltipTextView.getMeasuredWidth() / 2, getMeasuredHeight() + tooltipTextView.getMeasuredHeight());
                } else {
                    tooltipTextView.layout(cx - tooltipTextView.getMeasuredWidth() / 2, y, cx + tooltipTextView.getMeasuredWidth() / 2, y + tooltipTextView.getMeasuredHeight());
                }
                shutterButton.layout(cx - shutterButton.getMeasuredWidth() / 2, cy - shutterButton.getMeasuredHeight() / 2, cx + shutterButton.getMeasuredWidth() / 2, cy + shutterButton.getMeasuredHeight() / 2);
                switchCameraButton.layout(cx2 - switchCameraButton.getMeasuredWidth() / 2, cy2 - switchCameraButton.getMeasuredHeight() / 2, cx2 + switchCameraButton.getMeasuredWidth() / 2, cy2 + switchCameraButton.getMeasuredHeight() / 2);
                for (int a = 0; a < 2; a++) {
                    flashModeButton[a].layout(cx3 - flashModeButton[a].getMeasuredWidth() / 2, cy3 - flashModeButton[a].getMeasuredHeight() / 2, cx3 + flashModeButton[a].getMeasuredWidth() / 2, cy3 + flashModeButton[a].getMeasuredHeight() / 2);
                }
            }
        };
        cameraPanel.setVisibility(View.GONE);
        cameraPanel.setAlpha(0.0f);
        container.addView(cameraPanel, LayoutHelper.createFrame(LayoutHelper.MATCH_PARENT, 126, Gravity.LEFT | Gravity.BOTTOM));

        counterTextView = new TextView(context);
        counterTextView.setBackgroundResource(R.drawable.photos_rounded);
        counterTextView.setVisibility(View.GONE);
        counterTextView.setTextColor(0xffffffff);
        counterTextView.setGravity(Gravity.CENTER);
        counterTextView.setPivotX(0);
        counterTextView.setPivotY(0);
        counterTextView.setTypeface(AndroidUtilities.bold());
        counterTextView.setCompoundDrawablesWithIntrinsicBounds(0, 0, R.drawable.photos_arrow, 0);
        counterTextView.setCompoundDrawablePadding(AndroidUtilities.dp(4));
        counterTextView.setPadding(AndroidUtilities.dp(16), 0, AndroidUtilities.dp(16), 0);
        container.addView(counterTextView, LayoutHelper.createFrame(LayoutHelper.WRAP_CONTENT, 38, Gravity.LEFT | Gravity.TOP, 0, 0, 0, 100 + 16));
        counterTextView.setOnClickListener(v -> {
            if (cameraView == null) {
                return;
            }
            openPhotoViewer(null, false, false);
            CameraController.getInstance().stopPreview(cameraView.getCameraSessionObject());
        });

        zoomControlView = new ZoomControlView(context);
        zoomControlView.setVisibility(View.GONE);
        zoomControlView.setAlpha(0.0f);
        container.addView(zoomControlView, LayoutHelper.createFrame(LayoutHelper.WRAP_CONTENT, 50, Gravity.LEFT | Gravity.TOP, 0, 0, 0, 100 + 16));
        zoomControlView.setDelegate(zoom -> {
            if (cameraView != null) {
                cameraView.setZoom(cameraZoom = zoom);
            }
            showZoomControls(true, true);
        });

        shutterButton = new ShutterButton(context);
        cameraPanel.addView(shutterButton, LayoutHelper.createFrame(84, 84, Gravity.CENTER));
        shutterButton.setDelegate(new ShutterButton.ShutterButtonDelegate() {

            private File outputFile;
            private boolean zoomingWas;

            @Override
            public boolean shutterLongPressed() {
                if (parentAlert.avatarPicker != 2 && !(parentAlert.baseFragment instanceof ChatActivity) || takingPhoto || parentAlert.destroyed || cameraView == null) {
                    return false;
                }
                if (parentAlert.isStickerMode) {
                    return false;
                }
                BaseFragment baseFragment = parentAlert.baseFragment;
                if (baseFragment == null) {
                    baseFragment = LaunchActivity.getLastFragment();
                }
                if (baseFragment == null || baseFragment.getParentActivity() == null) {
                    return false;
                }
                if (!videoEnabled) {
                    BulletinFactory.of(cameraView, resourcesProvider).createErrorBulletin(LocaleController.getString(R.string.GlobalAttachVideoRestricted)).show();
                    return false;
                }
                if (Build.VERSION.SDK_INT >= 23) {
                    if (getContext().checkSelfPermission(Manifest.permission.RECORD_AUDIO) != PackageManager.PERMISSION_GRANTED) {
                        requestingPermissions = true;
                        baseFragment.getParentActivity().requestPermissions(new String[]{Manifest.permission.RECORD_AUDIO}, 21);
                        return false;
                    }
                }
                for (int a = 0; a < 2; a++) {
                    flashModeButton[a].animate().alpha(0f).translationX(AndroidUtilities.dp(30)).setDuration(150).setInterpolator(CubicBezierInterpolator.DEFAULT).start();
                }
                switchCameraButton.animate().alpha(0f).translationX(-AndroidUtilities.dp(30)).setDuration(150).setInterpolator(CubicBezierInterpolator.DEFAULT).start();
                tooltipTextView.animate().alpha(0f).setDuration(150).setInterpolator(CubicBezierInterpolator.DEFAULT).start();
                outputFile = AndroidUtilities.generateVideoPath(parentAlert.baseFragment instanceof ChatActivity && ((ChatActivity) parentAlert.baseFragment).isSecretChat());
                AndroidUtilities.updateViewVisibilityAnimated(recordTime, true);
                recordTime.setText(AndroidUtilities.formatLongDuration(0));
                videoRecordTime = 0;
                videoRecordRunnable = () -> {
                    if (videoRecordRunnable == null) {
                        return;
                    }
                    videoRecordTime++;
                    recordTime.setText(AndroidUtilities.formatLongDuration(videoRecordTime));
                    AndroidUtilities.runOnUIThread(videoRecordRunnable, 1000);
                };
                AndroidUtilities.lockOrientation(baseFragment.getParentActivity());
                CameraController.getInstance().recordVideo(cameraView.getCameraSessionObject(), outputFile, parentAlert.avatarPicker != 0, (thumbPath, duration) -> {
                    if (outputFile == null || parentAlert.destroyed || cameraView == null) {
                        return;
                    }
                    mediaFromExternalCamera = false;
                    int width = 0, height = 0;
                    try {
                        BitmapFactory.Options options = new BitmapFactory.Options();
                        options.inJustDecodeBounds = true;
                        BitmapFactory.decodeFile(new File(thumbPath).getAbsolutePath(), options);
                        width = options.outWidth;
                        height = options.outHeight;
                    } catch (Exception ignore) {}
                    MediaController.PhotoEntry photoEntry = new MediaController.PhotoEntry(0, lastImageId--, 0, outputFile.getAbsolutePath(), 0, true, width, height, 0);
                    photoEntry.duration = (int) (duration / 1000f);
                    photoEntry.thumbPath = thumbPath;
                    if (parentAlert.avatarPicker != 0 && cameraView.isFrontface()) {
                        photoEntry.cropState = new MediaController.CropState();
                        photoEntry.cropState.mirrored = true;
                        photoEntry.cropState.freeform = false;
                        photoEntry.cropState.lockedAspectRatio = 1.0f;
                    }
                    openPhotoViewer(photoEntry, false, false);
                }, () -> AndroidUtilities.runOnUIThread(videoRecordRunnable, 1000), cameraView);
                shutterButton.setState(ShutterButton.State.RECORDING, true);
                cameraView.runHaptic();
                return true;
            }

            @Override
            public void shutterCancel() {
                if (outputFile != null) {
                    outputFile.delete();
                    outputFile = null;
                }
                resetRecordState();
                CameraController.getInstance().stopVideoRecording(cameraView.getCameraSession(), true);
            }

            @Override
            public void shutterReleased() {
                if (takingPhoto || cameraView == null || cameraView.getCameraSession() == null) {
                    return;
                }
                if (shutterButton.getState() == ShutterButton.State.RECORDING) {
                    resetRecordState();
                    CameraController.getInstance().stopVideoRecording(cameraView.getCameraSession(), false);
                    shutterButton.setState(ShutterButton.State.DEFAULT, true);
                    return;
                }
                if (!photoEnabled) {
                    BulletinFactory.of(cameraView, resourcesProvider).createErrorBulletin(LocaleController.getString(R.string.GlobalAttachPhotoRestricted)).show();
                    return;
                }
                final File cameraFile = AndroidUtilities.generatePicturePath(parentAlert.baseFragment instanceof ChatActivity && ((ChatActivity) parentAlert.baseFragment).isSecretChat(), null);
                final boolean sameTakePictureOrientation = cameraView.getCameraSession().isSameTakePictureOrientation();
                cameraView.getCameraSession().setFlipFront(parentAlert.baseFragment instanceof ChatActivity || parentAlert.avatarPicker == 2);
                takingPhoto = CameraController.getInstance().takePicture(cameraFile, false, cameraView.getCameraSessionObject(), (orientation) -> {
                    takingPhoto = false;
                    if (cameraFile == null || parentAlert.destroyed) {
                        return;
                    }
//                    Pair<Integer, Integer> orientation = AndroidUtilities.getImageOrientation(cameraFile);
                    mediaFromExternalCamera = false;
                    int width = 0, height = 0;
                    try {
                        BitmapFactory.Options options = new BitmapFactory.Options();
                        options.inJustDecodeBounds = true;
                        BitmapFactory.decodeFile(new File(cameraFile.getAbsolutePath()).getAbsolutePath(), options);
                        width = options.outWidth;
                        height = options.outHeight;
                    } catch (Exception ignore) {}
                    MediaController.PhotoEntry photoEntry = new MediaController.PhotoEntry(0, lastImageId--, 0, cameraFile.getAbsolutePath(), orientation == -1 ? 0 : orientation, false, width, height, 0);
                    photoEntry.canDeleteAfter = true;
                    openPhotoViewer(photoEntry, sameTakePictureOrientation, false);
                });
                cameraView.startTakePictureAnimation(true);
            }


            @Override
            public boolean onTranslationChanged(float x, float y) {
                boolean isPortrait = container.getWidth() < container.getHeight();
                float val1 = isPortrait ? x : y;
                float val2 = isPortrait ? y : x;
                if (!zoomingWas && Math.abs(val1) > Math.abs(val2)) {
                    return zoomControlView.getTag() == null;
                }
                if (val2 < 0) {
                    showZoomControls(true, true);
                    zoomControlView.setZoom(-val2 / AndroidUtilities.dp(200), true);
                    zoomingWas = true;
                    return false;
                }
                if (zoomingWas) {
                    zoomControlView.setZoom(0, true);
                }
                if (x == 0 && y == 0) {
                    zoomingWas = false;
                }
                return !zoomingWas && (x != 0 || y != 0);
            }
        });
        shutterButton.setFocusable(true);
        shutterButton.setContentDescription(LocaleController.getString(R.string.AccDescrShutter));

        switchCameraButton = new ImageView(context);
        switchCameraButton.setScaleType(ImageView.ScaleType.CENTER);
        cameraPanel.addView(switchCameraButton, LayoutHelper.createFrame(48, 48, Gravity.RIGHT | Gravity.CENTER_VERTICAL));
        switchCameraButton.setOnClickListener(v -> {
            if (takingPhoto || cameraView == null || !cameraView.isInited()) {
                return;
            }
            canSaveCameraPreview = false;
            cameraView.switchCamera();
            ObjectAnimator animator = ObjectAnimator.ofFloat(switchCameraButton, View.SCALE_X, 0.0f).setDuration(100);
            animator.addListener(new AnimatorListenerAdapter() {
                @Override
                public void onAnimationEnd(Animator animator) {
                    switchCameraButton.setImageResource(cameraView != null && cameraView.isFrontface() ? R.drawable.camera_revert1 : R.drawable.camera_revert2);
                    ObjectAnimator.ofFloat(switchCameraButton, View.SCALE_X, 1.0f).setDuration(100).start();
                }
            });
            animator.start();

        });
        switchCameraButton.setContentDescription(LocaleController.getString(R.string.AccDescrSwitchCamera));

        for (int a = 0; a < 2; a++) {
            flashModeButton[a] = new ImageView(context);
            flashModeButton[a].setScaleType(ImageView.ScaleType.CENTER);
            flashModeButton[a].setVisibility(View.INVISIBLE);
            cameraPanel.addView(flashModeButton[a], LayoutHelper.createFrame(48, 48, Gravity.LEFT | Gravity.TOP));
            flashModeButton[a].setOnClickListener(currentImage -> {
                if (flashAnimationInProgress || cameraView == null || !cameraView.isInited() || !cameraOpened) {
                    return;
                }
                String current = cameraView.getCameraSession().getCurrentFlashMode();
                String next = cameraView.getCameraSession().getNextFlashMode();
                if (current.equals(next)) {
                    return;
                }
                cameraView.getCameraSession().setCurrentFlashMode(next);
                flashAnimationInProgress = true;
                ImageView nextImage = flashModeButton[0] == currentImage ? flashModeButton[1] : flashModeButton[0];
                nextImage.setVisibility(View.VISIBLE);
                setCameraFlashModeIcon(nextImage, next);
                AnimatorSet animatorSet = new AnimatorSet();
                animatorSet.playTogether(
                        ObjectAnimator.ofFloat(currentImage, View.TRANSLATION_Y, 0, AndroidUtilities.dp(48)),
                        ObjectAnimator.ofFloat(nextImage, View.TRANSLATION_Y, -AndroidUtilities.dp(48), 0),
                        ObjectAnimator.ofFloat(currentImage, View.ALPHA, 1.0f, 0.0f),
                        ObjectAnimator.ofFloat(nextImage, View.ALPHA, 0.0f, 1.0f));
                animatorSet.setDuration(220);
                animatorSet.setInterpolator(CubicBezierInterpolator.DEFAULT);
                animatorSet.addListener(new AnimatorListenerAdapter() {
                    @Override
                    public void onAnimationEnd(Animator animator) {
                        flashAnimationInProgress = false;
                        currentImage.setVisibility(View.INVISIBLE);
                        nextImage.sendAccessibilityEvent(AccessibilityEvent.TYPE_VIEW_FOCUSED);
                    }
                });
                animatorSet.start();
            });
            flashModeButton[a].setContentDescription("flash mode " + a);
        }

        tooltipTextView = new TextView(context);
        tooltipTextView.setTextSize(TypedValue.COMPLEX_UNIT_DIP, 15);
        tooltipTextView.setTextColor(0xffffffff);
        tooltipTextView.setText(LocaleController.getString(R.string.TapForVideo));
        tooltipTextView.setShadowLayer(AndroidUtilities.dp(3.33333f), 0, AndroidUtilities.dp(0.666f), 0x4c000000);
        tooltipTextView.setPadding(AndroidUtilities.dp(6), 0, AndroidUtilities.dp(6), 0);
        cameraPanel.addView(tooltipTextView, LayoutHelper.createFrame(LayoutHelper.WRAP_CONTENT, LayoutHelper.WRAP_CONTENT, Gravity.CENTER_HORIZONTAL | Gravity.BOTTOM, 0, 0, 0, 16));

        cameraPhotoRecyclerView = new RecyclerListView(context, resourcesProvider) {
            @Override
            public void requestLayout() {
                if (cameraPhotoRecyclerViewIgnoreLayout) {
                    return;
                }
                super.requestLayout();
            }
        };
        cameraPhotoRecyclerView.setVerticalScrollBarEnabled(true);
        cameraPhotoRecyclerView.setAdapter(cameraAttachAdapter = new PhotoAttachAdapter(context, false));
        cameraAttachAdapter.createCache();
        cameraPhotoRecyclerView.setClipToPadding(false);
        cameraPhotoRecyclerView.setPadding(AndroidUtilities.dp(8), 0, AndroidUtilities.dp(8), 0);
        cameraPhotoRecyclerView.setItemAnimator(null);
        cameraPhotoRecyclerView.setLayoutAnimation(null);
        cameraPhotoRecyclerView.setOverScrollMode(RecyclerListView.OVER_SCROLL_NEVER);
        cameraPhotoRecyclerView.setVisibility(View.INVISIBLE);
        cameraPhotoRecyclerView.setAlpha(0.0f);
        container.addView(cameraPhotoRecyclerView, LayoutHelper.createFrame(LayoutHelper.MATCH_PARENT, 80));
        cameraPhotoLayoutManager = new LinearLayoutManager(context, LinearLayoutManager.HORIZONTAL, false) {
            @Override
            public boolean supportsPredictiveItemAnimations() {
                return false;
            }
        };
        cameraPhotoRecyclerView.setLayoutManager(cameraPhotoLayoutManager);
        cameraPhotoRecyclerView.setOnItemClickListener((view, position) -> {
            if (view instanceof PhotoAttachPhotoCell) {
                ((PhotoAttachPhotoCell) view).callDelegate();
            }
        });
    }

    public void showAvatarConstructorFragment(AvatarConstructorPreviewCell view, TLRPC.VideoSize emojiMarkupStrat) {
        AvatarConstructorFragment avatarConstructorFragment = new AvatarConstructorFragment(parentAlert.parentImageUpdater, parentAlert.getAvatarFor());
        avatarConstructorFragment.finishOnDone = !(parentAlert.getAvatarFor() != null && parentAlert.getAvatarFor().type == ImageUpdater.TYPE_SUGGEST_PHOTO_FOR_USER);
        parentAlert.baseFragment.presentFragment(avatarConstructorFragment);
        if (view != null) {
            avatarConstructorFragment.startFrom(view);
        }
        if (emojiMarkupStrat != null) {
            avatarConstructorFragment.startFrom(emojiMarkupStrat);
        }
        avatarConstructorFragment.setDelegate((gradient, documentId, document, previewView) -> {
            selectedPhotos.clear();
            Bitmap bitmap = Bitmap.createBitmap(800, 800, Bitmap.Config.ARGB_8888);
            Canvas canvas = new Canvas(bitmap);
            GradientTools gradientTools = new GradientTools();
            if (gradient != null) {
                gradientTools.setColors(gradient.color1, gradient.color2, gradient.color3, gradient.color4);
            } else {
                gradientTools.setColors(AvatarConstructorFragment.defaultColors[0][0], AvatarConstructorFragment.defaultColors[0][1],  AvatarConstructorFragment.defaultColors[0][2], AvatarConstructorFragment.defaultColors[0][3]);
            }
            gradientTools.setBounds(0, 0, 800, 800);
            canvas.drawRect(0, 0, 800, 800, gradientTools.paint);

            File file = new File(FileLoader.getDirectory(FileLoader.MEDIA_DIR_CACHE), SharedConfig.getLastLocalId() + "avatar_background.png");
            try {
                file.createNewFile();

                ByteArrayOutputStream bos = new ByteArrayOutputStream();
                bitmap.compress(Bitmap.CompressFormat.PNG, 0, bos);
                byte[] bitmapdata = bos.toByteArray();

                FileOutputStream fos = new FileOutputStream(file);
                fos.write(bitmapdata);
                fos.flush();
                fos.close();
            } catch (IOException e) {
                e.printStackTrace();
            }

            float scale = AvatarConstructorFragment.STICKER_DEFAULT_SCALE;
            int imageX, imageY;
            imageX = imageY = (int) (800 * (1f - scale) / 2f);
            int imageSize = (int) (800 * scale);

            ImageReceiver imageReceiver = previewView.getImageReceiver();
            if (imageReceiver.getAnimation() != null) {
                Bitmap firstFrame = imageReceiver.getAnimation().getFirstFrame(null);
                ImageReceiver firstFrameReceiver = new ImageReceiver();
                firstFrameReceiver.setImageBitmap(firstFrame);
                firstFrameReceiver.setImageCoords(imageX, imageY, imageSize, imageSize);
                firstFrameReceiver.setRoundRadius((int) (imageSize * AvatarConstructorFragment.STICKER_DEFAULT_ROUND_RADIUS));
                firstFrameReceiver.draw(canvas);
                firstFrameReceiver.clearImage();
                firstFrame.recycle();
            } else {
                if (imageReceiver.getLottieAnimation() != null) {
                    imageReceiver.getLottieAnimation().setCurrentFrame(0, false, true);
                }
                imageReceiver.setImageCoords(imageX, imageY, imageSize, imageSize);
                imageReceiver.setRoundRadius((int) (imageSize * AvatarConstructorFragment.STICKER_DEFAULT_ROUND_RADIUS));
                imageReceiver.draw(canvas);
            }

            File thumb = new File(FileLoader.getDirectory(FileLoader.MEDIA_DIR_CACHE), SharedConfig.getLastLocalId() + "avatar_background.png");
            try {
                thumb.createNewFile();

                ByteArrayOutputStream bos = new ByteArrayOutputStream();
                bitmap.compress(Bitmap.CompressFormat.PNG, 0, bos);
                byte[] bitmapdata = bos.toByteArray();

                FileOutputStream fos = new FileOutputStream(thumb);
                fos.write(bitmapdata);
                fos.flush();
                fos.close();
            } catch (IOException e) {
                e.printStackTrace();
            }

            MediaController.PhotoEntry photoEntry;
            if (previewView.hasAnimation()) {
                photoEntry = new MediaController.PhotoEntry(0, 0, 0, file.getPath(), 0, false, 0, 0, 0);
                photoEntry.thumbPath = thumb.getPath();

                if (previewView.documentId != 0) {
                    TLRPC.TL_videoSizeEmojiMarkup emojiMarkup = new TLRPC.TL_videoSizeEmojiMarkup();
                    emojiMarkup.emoji_id = previewView.documentId;
                    emojiMarkup.background_colors.add(previewView.backgroundGradient.color1);
                    if (previewView.backgroundGradient.color2 != 0) {
                        emojiMarkup.background_colors.add(previewView.backgroundGradient.color2);
                    }
                    if (previewView.backgroundGradient.color3 != 0) {
                        emojiMarkup.background_colors.add(previewView.backgroundGradient.color3);
                    }
                    if (previewView.backgroundGradient.color4 != 0) {
                        emojiMarkup.background_colors.add(previewView.backgroundGradient.color4);
                    }
                    photoEntry.emojiMarkup = emojiMarkup;
                } else if (previewView.document != null) {
                    TLRPC.TL_videoSizeStickerMarkup emojiMarkup = new TLRPC.TL_videoSizeStickerMarkup();
                    emojiMarkup.sticker_id = previewView.document.id;
                    emojiMarkup.stickerset = MessageObject.getInputStickerSet(previewView.document);
                    emojiMarkup.background_colors.add(previewView.backgroundGradient.color1);
                    if (previewView.backgroundGradient.color2 != 0) {
                        emojiMarkup.background_colors.add(previewView.backgroundGradient.color2);
                    }
                    if (previewView.backgroundGradient.color3 != 0) {
                        emojiMarkup.background_colors.add(previewView.backgroundGradient.color3);
                    }
                    if (previewView.backgroundGradient.color4 != 0) {
                        emojiMarkup.background_colors.add(previewView.backgroundGradient.color4);
                    }
                    photoEntry.emojiMarkup = emojiMarkup;
                }

                photoEntry.editedInfo = new VideoEditedInfo();
                photoEntry.editedInfo.originalPath = file.getPath();
                photoEntry.editedInfo.resultWidth = 800;
                photoEntry.editedInfo.resultHeight = 800;
                photoEntry.editedInfo.originalWidth = 800;
                photoEntry.editedInfo.originalHeight = 800;
                photoEntry.editedInfo.isPhoto = true;
                photoEntry.editedInfo.bitrate = -1;
                photoEntry.editedInfo.muted = true;

                photoEntry.editedInfo.start = photoEntry.editedInfo.startTime = 0;
                photoEntry.editedInfo.endTime = previewView.getDuration();
                photoEntry.editedInfo.framerate = 30;

                photoEntry.editedInfo.avatarStartTime = 0;
                photoEntry.editedInfo.estimatedSize = (int) (photoEntry.editedInfo.endTime / 1000.0f * 115200);
                photoEntry.editedInfo.estimatedDuration = photoEntry.editedInfo.endTime;

                VideoEditedInfo.MediaEntity mediaEntity = new VideoEditedInfo.MediaEntity();
                mediaEntity.type = 0;

                if (document == null) {
                    document = AnimatedEmojiDrawable.findDocument(UserConfig.selectedAccount, documentId);
                }
                if (document == null) {
                    return;
                }
                mediaEntity.viewWidth = (int) (800 * scale);
                mediaEntity.viewHeight = (int) (800 * scale);
                mediaEntity.width = scale;
                mediaEntity.height = scale;
                mediaEntity.x = (1f - scale) / 2f;
                mediaEntity.y = (1f - scale) / 2f;
                mediaEntity.document = document;
                mediaEntity.parentObject = null;
                mediaEntity.text = FileLoader.getInstance(UserConfig.selectedAccount).getPathToAttach(document, true).getAbsolutePath();
                mediaEntity.roundRadius = AvatarConstructorFragment.STICKER_DEFAULT_ROUND_RADIUS;
                if (MessageObject.isAnimatedStickerDocument(document, true) || MessageObject.isVideoStickerDocument(document)) {
                    boolean isAnimatedSticker = MessageObject.isAnimatedStickerDocument(document, true);
                    mediaEntity.subType |= isAnimatedSticker ? 1 : 4;
                }
                if (MessageObject.isTextColorEmoji(document)) {
                    mediaEntity.color = 0xFFFFFFFF;
                    mediaEntity.subType |= 8;
                }

                photoEntry.editedInfo.mediaEntities = new ArrayList<>();
                photoEntry.editedInfo.mediaEntities.add(mediaEntity);
            } else {
                photoEntry = new MediaController.PhotoEntry(0, 0, 0, thumb.getPath(), 0, false, 0, 0, 0);
            }
            selectedPhotos.put(-1, photoEntry);
            selectedPhotosOrder.add(-1);
            parentAlert.delegate.didPressedButton(7, true, false, 0, 0, false, false);
            if (!avatarConstructorFragment.finishOnDone) {
                if (parentAlert.baseFragment != null) {
                    parentAlert.baseFragment.removeSelfFromStack();
                }
                avatarConstructorFragment.finishFragment();
            }
        });
    }

    private boolean checkSendMediaEnabled(MediaController.PhotoEntry photoEntry) {
        if (!videoEnabled && photoEntry.isVideo) {
            if (parentAlert.checkCanRemoveRestrictionsByBoosts()) {
                return true;
            }
            BulletinFactory.of(parentAlert.sizeNotifierFrameLayout, resourcesProvider).createErrorBulletin(
                    LocaleController.getString(R.string.GlobalAttachVideoRestricted)
            ).show();
            return true;
        } else if (!photoEnabled && !photoEntry.isVideo) {
            if (parentAlert.checkCanRemoveRestrictionsByBoosts()) {
                return true;
            }
            BulletinFactory.of(parentAlert.sizeNotifierFrameLayout, resourcesProvider).createErrorBulletin(
                    LocaleController.getString(R.string.GlobalAttachPhotoRestricted)
            ).show();
            return true;
        }
        return false;
    }

    private int maxCount() {
        if (parentAlert.baseFragment instanceof ChatActivity && ((ChatActivity) parentAlert.baseFragment).getChatMode() == ChatActivity.MODE_QUICK_REPLIES) {
            return parentAlert.baseFragment.getMessagesController().quickReplyMessagesLimit - ((ChatActivity) parentAlert.baseFragment).messages.size();
        }
        return Integer.MAX_VALUE;
    }

    private int addToSelectedPhotos(MediaController.PhotoEntry object, int index) {
        Object key = object.imageId;
        if (selectedPhotos.containsKey(key)) {
            object.starsAmount = 0;
            object.hasSpoiler = false;

            selectedPhotos.remove(key);
            int position = selectedPhotosOrder.indexOf(key);
            if (position >= 0) {
                selectedPhotosOrder.remove(position);
            }
            updatePhotosCounter(false);
            updateCheckedPhotoIndices();
            if (index >= 0) {
                object.reset();
                photoViewerProvider.updatePhotoAtIndex(index);
            }
            return position;
        } else {
            object.starsAmount = getStarsPrice();
            object.hasSpoiler = getStarsPrice() > 0;
            object.isChatPreviewSpoilerRevealed = false;
            object.isAttachSpoilerRevealed = false;

            boolean changed = checkSelectedCount(true);
            selectedPhotos.put(key, object);
            selectedPhotosOrder.add(key);
            if (changed) {
                updateCheckedPhotos();
            } else {
                updatePhotosCounter(true);
            }
            return -1;
        }
    }

    private boolean checkSelectedCount(boolean beforeAdding) {
        boolean changed = false;
        if (getStarsPrice() > 0) {
            while (selectedPhotos.size() > 10 - (beforeAdding ? 1 : 0) && !selectedPhotosOrder.isEmpty()) {
                Object key = selectedPhotosOrder.get(0);
                Object firstPhoto = selectedPhotos.get(key);
                if (!(firstPhoto instanceof MediaController.PhotoEntry)) {
                    break;
                }
                addToSelectedPhotos((MediaController.PhotoEntry) firstPhoto, -1);
                changed = true;
            }
        }
        return changed;
    }

    public long getStarsPrice() {
        for (HashMap.Entry<Object, Object> entry : selectedPhotos.entrySet()) {
            MediaController.PhotoEntry photoEntry = (MediaController.PhotoEntry) entry.getValue();
            return photoEntry.starsAmount;
        }
        return 0;
    }

    public void setStarsPrice(long stars) {
        if (!selectedPhotos.isEmpty()) {
            for (HashMap.Entry<Object, Object> entry : selectedPhotos.entrySet()) {
                MediaController.PhotoEntry photoEntry = (MediaController.PhotoEntry) entry.getValue();
                photoEntry.starsAmount = stars;
                photoEntry.hasSpoiler = stars > 0;
                photoEntry.isChatPreviewSpoilerRevealed = false;
                photoEntry.isAttachSpoilerRevealed = false;
            }
        }
        onSelectedItemsCountChanged(getSelectedItemsCount());
        if (checkSelectedCount(false)) {
            updateCheckedPhotos();
        }
    }

    private void updatePhotoStarsPrice() {
        gridView.forAllChild(view -> {
            if (view instanceof PhotoAttachPhotoCell) {
                PhotoAttachPhotoCell cell = (PhotoAttachPhotoCell) view;
                cell.setHasSpoiler(cell.getPhotoEntry() != null && cell.getPhotoEntry().hasSpoiler, 250f);
                cell.setStarsPrice(cell.getPhotoEntry() != null ? cell.getPhotoEntry().starsAmount : 0, selectedPhotos.size() > 1);
            }
        });
    }

    private void clearSelectedPhotos() {
        spoilerItem.setText(LocaleController.getString(R.string.EnablePhotoSpoiler));
        spoilerItem.setAnimatedIcon(R.raw.photo_spoiler);
        parentAlert.selectedMenuItem.showSubItem(compress);
        if (!selectedPhotos.isEmpty()) {
            for (HashMap.Entry<Object, Object> entry : selectedPhotos.entrySet()) {
                MediaController.PhotoEntry photoEntry = (MediaController.PhotoEntry) entry.getValue();
                photoEntry.reset();
            }
            selectedPhotos.clear();
            selectedPhotosOrder.clear();
        }
        if (!cameraPhotos.isEmpty()) {
            for (int a = 0, size = cameraPhotos.size(); a < size; a++) {
                MediaController.PhotoEntry photoEntry = (MediaController.PhotoEntry) cameraPhotos.get(a);
                new File(photoEntry.path).delete();
                if (photoEntry.imagePath != null) {
                    new File(photoEntry.imagePath).delete();
                }
                if (photoEntry.thumbPath != null) {
                    new File(photoEntry.thumbPath).delete();
                }
            }
            cameraPhotos.clear();
        }
        adapter.notifyDataSetChanged();
        cameraAttachAdapter.notifyDataSetChanged();
    }

    private void updateAlbumsDropDown() {
        dropDownContainer.removeAllSubItems();
        if (mediaEnabled) {
            ArrayList<MediaController.AlbumEntry> albums;
            if (shouldLoadAllMedia()) {
                albums = MediaController.allMediaAlbums;
            } else {
                albums = MediaController.allPhotoAlbums;
            }
            dropDownAlbums = new ArrayList<>(albums);
            Collections.sort(dropDownAlbums, (o1, o2) -> {
                if (o1.bucketId == 0 && o2.bucketId != 0) {
                    return -1;
                } else if (o1.bucketId != 0 && o2.bucketId == 0) {
                    return 1;
                }
                int index1 = albums.indexOf(o1);
                int index2 = albums.indexOf(o2);
                if (index1 > index2) {
                    return 1;
                } else if (index1 < index2) {
                    return -1;
                } else {
                    return 0;
                }

            });
        } else {
            dropDownAlbums = new ArrayList<>();
        }
        if (dropDownAlbums.isEmpty()) {
            dropDown.setCompoundDrawablesWithIntrinsicBounds(null, null, null, null);
        } else {
            dropDown.setCompoundDrawablesWithIntrinsicBounds(null, null, dropDownDrawable, null);
            for (int a = 0, N = dropDownAlbums.size(); a < N; a++) {
                MediaController.AlbumEntry album = dropDownAlbums.get(a);
                AlbumButton btn = new AlbumButton(getContext(), album.coverPhoto, album.bucketName, album.photos.size(), resourcesProvider);
                dropDownContainer.getPopupLayout().addView(btn);
                final int i = a + 10;
                btn.setOnClickListener(v -> {
                    parentAlert.actionBar.getActionBarMenuOnItemClick().onItemClick(i);
                    dropDownContainer.toggleSubMenu();
                });
            }
        }
    }

    private boolean processTouchEvent(MotionEvent event) {
        if (event == null) {
            return false;
        }
        if (!pressed && event.getActionMasked() == MotionEvent.ACTION_DOWN || event.getActionMasked() == MotionEvent.ACTION_POINTER_DOWN) {
            zoomControlView.getHitRect(hitRect);
            if (zoomControlView.getTag() != null && hitRect.contains((int) event.getX(), (int) event.getY())) {
                return false;
            }
            if (!takingPhoto && !dragging) {
                if (event.getPointerCount() == 2) {
                    pinchStartDistance = (float) Math.hypot(event.getX(1) - event.getX(0), event.getY(1) - event.getY(0));
                    zooming = true;
                } else {
                    maybeStartDraging = true;
                    lastY = event.getY();
                    zooming = false;
                }
                zoomWas = false;
                pressed = true;
            }
        } else if (pressed) {
            if (event.getActionMasked() == MotionEvent.ACTION_MOVE) {
                if (zooming && event.getPointerCount() == 2 && !dragging) {
                    float newDistance = (float) Math.hypot(event.getX(1) - event.getX(0), event.getY(1) - event.getY(0));
                    if (!zoomWas) {
                        if (Math.abs(newDistance - pinchStartDistance) >= AndroidUtilities.getPixelsInCM(0.4f, false)) {
                            pinchStartDistance = newDistance;
                            zoomWas = true;
                        }
                    } else {
                        if (cameraView != null) {
                            float diff = (newDistance - pinchStartDistance) / AndroidUtilities.dp(100);
                            pinchStartDistance = newDistance;
                            cameraZoom += diff;
                            if (cameraZoom < 0.0f) {
                                cameraZoom = 0.0f;
                            } else if (cameraZoom > 1.0f) {
                                cameraZoom = 1.0f;
                            }
                            zoomControlView.setZoom(cameraZoom, false);
                            parentAlert.getSheetContainer().invalidate();
                            cameraView.setZoom(cameraZoom);
                            showZoomControls(true, true);
                        }
                    }
                } else {
                    float newY = event.getY();
                    float dy = (newY - lastY);
                    if (maybeStartDraging) {
                        if (Math.abs(dy) > AndroidUtilities.getPixelsInCM(0.4f, false)) {
                            maybeStartDraging = false;
                            dragging = true;
                        }
                    } else if (dragging) {
                        if (cameraView != null) {
                            cameraView.setTranslationY(cameraView.getTranslationY() + dy);
                            lastY = newY;
                            zoomControlView.setTag(null);
                            if (zoomControlHideRunnable != null) {
                                AndroidUtilities.cancelRunOnUIThread(zoomControlHideRunnable);
                                zoomControlHideRunnable = null;
                            }
                            if (cameraPanel.getTag() == null) {
                                cameraPanel.setTag(1);
                                AnimatorSet animatorSet = new AnimatorSet();
                                animatorSet.playTogether(
                                        ObjectAnimator.ofFloat(cameraPanel, View.ALPHA, 0.0f),
                                        ObjectAnimator.ofFloat(zoomControlView, View.ALPHA, 0.0f),
                                        ObjectAnimator.ofFloat(counterTextView, View.ALPHA, 0.0f),
                                        ObjectAnimator.ofFloat(flashModeButton[0], View.ALPHA, 0.0f),
                                        ObjectAnimator.ofFloat(flashModeButton[1], View.ALPHA, 0.0f),
                                        ObjectAnimator.ofFloat(cameraPhotoRecyclerView, View.ALPHA, 0.0f));
                                animatorSet.setDuration(220);
                                animatorSet.setInterpolator(CubicBezierInterpolator.DEFAULT);
                                animatorSet.start();
                            }
                        }
                    }
                }
            } else if (event.getActionMasked() == MotionEvent.ACTION_CANCEL || event.getActionMasked() == MotionEvent.ACTION_UP || event.getActionMasked() == MotionEvent.ACTION_POINTER_UP) {
                pressed = false;
                zooming = false;
                if (zooming) {
                    zooming = false;
                } else if (dragging) {
                    dragging = false;
                    if (cameraView != null) {
                        if (Math.abs(cameraView.getTranslationY()) > cameraView.getMeasuredHeight() / 6.0f) {
                            closeCamera(true);
                        } else {
                            AnimatorSet animatorSet = new AnimatorSet();
                            animatorSet.playTogether(
                                    ObjectAnimator.ofFloat(cameraView, View.TRANSLATION_Y, 0.0f),
                                    ObjectAnimator.ofFloat(cameraPanel, View.ALPHA, 1.0f),
                                    ObjectAnimator.ofFloat(counterTextView, View.ALPHA, 1.0f),
                                    ObjectAnimator.ofFloat(flashModeButton[0], View.ALPHA, 1.0f),
                                    ObjectAnimator.ofFloat(flashModeButton[1], View.ALPHA, 1.0f),
                                    ObjectAnimator.ofFloat(cameraPhotoRecyclerView, View.ALPHA, 1.0f));
                            animatorSet.setDuration(250);
                            animatorSet.setInterpolator(interpolator);
                            animatorSet.start();
                            cameraPanel.setTag(null);
                        }
                    }
                } else if (cameraView != null && !zoomWas) {
                    cameraView.getLocationOnScreen(viewPosition);
                    float viewX = event.getRawX() - viewPosition[0];
                    float viewY = event.getRawY() - viewPosition[1];
                    cameraView.focusToPoint((int) viewX, (int) viewY);
                }
            }
        }
        return true;
    }

    private void resetRecordState() {
        if (parentAlert.destroyed) {
            return;
        }

        for (int a = 0; a < 2; a++) {
            flashModeButton[a].animate().alpha(1f).translationX(0).setDuration(150).setInterpolator(CubicBezierInterpolator.DEFAULT).start();
        }
        switchCameraButton.animate().alpha(1f).translationX(0).setDuration(150).setInterpolator(CubicBezierInterpolator.DEFAULT).start();
        tooltipTextView.animate().alpha(1f).setDuration(150).setInterpolator(CubicBezierInterpolator.DEFAULT).start();
        AndroidUtilities.updateViewVisibilityAnimated(recordTime, false);

        AndroidUtilities.cancelRunOnUIThread(videoRecordRunnable);
        videoRecordRunnable = null;
        AndroidUtilities.unlockOrientation(AndroidUtilities.findActivity(getContext()));
    }

    protected void openPhotoViewer(MediaController.PhotoEntry entry, final boolean sameTakePictureOrientation, boolean external) {
        if (entry != null) {
            cameraPhotos.add(entry);
            selectedPhotos.put(entry.imageId, entry);
            selectedPhotosOrder.add(entry.imageId);
            parentAlert.updateCountButton(0);
            adapter.notifyDataSetChanged();
            cameraAttachAdapter.notifyDataSetChanged();
        }
        if (entry != null && !external && cameraPhotos.size() > 1) {
            updatePhotosCounter(false);
            if (cameraView != null) {
                zoomControlView.setZoom(0.0f, false);
                cameraZoom = 0.0f;
                cameraView.setZoom(0.0f);
                CameraController.getInstance().startPreview(cameraView.getCameraSessionObject());
            }
            return;
        }
        if (cameraPhotos.isEmpty()) {
            return;
        }
        cancelTakingPhotos = true;

        BaseFragment fragment = parentAlert.baseFragment;
        if (fragment == null) {
            fragment = LaunchActivity.getLastFragment();
        }
        if (fragment == null) {
            return;
        }
        PhotoViewer.getInstance().setParentActivity(fragment.getParentActivity(), resourcesProvider);
        PhotoViewer.getInstance().setParentAlert(parentAlert);
        PhotoViewer.getInstance().setMaxSelectedPhotos(parentAlert.maxSelectedPhotos, parentAlert.allowOrder);

        ChatActivity chatActivity;
        int type;
        if (parentAlert.isPhotoPicker && parentAlert.isStickerMode) {
            type = PhotoViewer.SELECT_TYPE_STICKER;
            chatActivity = (ChatActivity) parentAlert.baseFragment;
        } else if (parentAlert.avatarPicker != 0) {
            type = PhotoViewer.SELECT_TYPE_AVATAR;
            chatActivity = null;
        } else if (parentAlert.baseFragment instanceof ChatActivity) {
            chatActivity = (ChatActivity) parentAlert.baseFragment;
            type = 2;
        } else {
            chatActivity = null;
            type = 5;
        }
        ArrayList<Object> arrayList;
        int index;
        if (parentAlert.avatarPicker != 0) {
            arrayList = new ArrayList<>();
            arrayList.add(entry);
            index = 0;
        } else {
            arrayList = getAllPhotosArray();
            index = cameraPhotos.size() - 1;
        }
        if (parentAlert.getAvatarFor() != null && entry != null) {
            parentAlert.getAvatarFor().isVideo = entry.isVideo;
        }
        PhotoViewer.getInstance().openPhotoForSelect(arrayList, index, type, false, new BasePhotoProvider() {

            @Override
            public void onOpen() {
                pauseCameraPreview();
            }

            @Override
            public void onClose() {
                resumeCameraPreview();
            }

            public void onEditModeChanged(boolean isEditMode) {
                onPhotoEditModeChanged(isEditMode);
            }

            @Override
            public ImageReceiver.BitmapHolder getThumbForPhoto(MessageObject messageObject, TLRPC.FileLocation fileLocation, int index) {
                return null;
            }

            @Override
            public boolean cancelButtonPressed() {
                if (cameraOpened && cameraView != null) {
                    AndroidUtilities.runOnUIThread(() -> {
                        if (cameraView != null && !parentAlert.isDismissed() && Build.VERSION.SDK_INT >= 21) {
                            cameraView.setSystemUiVisibility(View.SYSTEM_UI_FLAG_LAYOUT_FULLSCREEN | View.SYSTEM_UI_FLAG_FULLSCREEN);
                        }
                    }, 1000);
                    zoomControlView.setZoom(0.0f, false);
                    cameraZoom = 0.0f;
                    cameraView.setZoom(0.0f);
                    CameraController.getInstance().startPreview(cameraView.getCameraSession());
                }
                if (cancelTakingPhotos && cameraPhotos.size() == 1) {
                    for (int a = 0, size = cameraPhotos.size(); a < size; a++) {
                        MediaController.PhotoEntry photoEntry = (MediaController.PhotoEntry) cameraPhotos.get(a);
                        new File(photoEntry.path).delete();
                        if (photoEntry.imagePath != null) {
                            new File(photoEntry.imagePath).delete();
                        }
                        if (photoEntry.thumbPath != null) {
                            new File(photoEntry.thumbPath).delete();
                        }
                    }
                    cameraPhotos.clear();
                    selectedPhotosOrder.clear();
                    selectedPhotos.clear();
                    counterTextView.setVisibility(View.INVISIBLE);
                    cameraPhotoRecyclerView.setVisibility(View.GONE);
                    adapter.notifyDataSetChanged();
                    cameraAttachAdapter.notifyDataSetChanged();
                    parentAlert.updateCountButton(0);
                }
                return true;
            }

            @Override
            public void needAddMorePhotos() {
                cancelTakingPhotos = false;
                if (mediaFromExternalCamera) {
                    parentAlert.delegate.didPressedButton(0, true, true, 0, 0, false, false);
                    return;
                }
                if (!cameraOpened) {
                    openCamera(false);
                }
                counterTextView.setVisibility(View.VISIBLE);
                cameraPhotoRecyclerView.setVisibility(View.VISIBLE);
                counterTextView.setAlpha(1.0f);
                updatePhotosCounter(false);
            }

            @Override
            public void sendButtonPressed(int index, VideoEditedInfo videoEditedInfo, boolean notify, int scheduleDate, boolean forceDocument) {
                parentAlert.sent = true;
                if (cameraPhotos.isEmpty() || parentAlert.destroyed) {
                    return;
                }
                if (videoEditedInfo != null && index >= 0 && index < cameraPhotos.size()) {
                    MediaController.PhotoEntry photoEntry = (MediaController.PhotoEntry) cameraPhotos.get(index);
                    photoEntry.editedInfo = videoEditedInfo;
                }
                if (!(parentAlert.baseFragment instanceof ChatActivity) || !((ChatActivity) parentAlert.baseFragment).isSecretChat()) {
                    for (int a = 0, size = cameraPhotos.size(); a < size; a++) {
                        MediaController.PhotoEntry entry = (MediaController.PhotoEntry) cameraPhotos.get(a);
                        if (entry.ttl > 0) {
                            continue;
                        }
                        AndroidUtilities.addMediaToGallery(entry.path);
                    }
                }
                parentAlert.applyCaption();
                closeCamera(false);
                parentAlert.delegate.didPressedButton(forceDocument ? 4 : 8, true, notify, scheduleDate, 0, false, forceDocument);
                cameraPhotos.clear();
                selectedPhotosOrder.clear();
                selectedPhotos.clear();
                adapter.notifyDataSetChanged();
                cameraAttachAdapter.notifyDataSetChanged();
                parentAlert.dismiss(true);
            }

            @Override
            public boolean scaleToFill() {
                if (parentAlert.destroyed) {
                    return false;
                }
                int locked = Settings.System.getInt(getContext().getContentResolver(), Settings.System.ACCELEROMETER_ROTATION, 0);
                return sameTakePictureOrientation || locked == 1;
            }

            @Override
            public void willHidePhotoViewer() {
                int count = gridView.getChildCount();
                for (int a = 0; a < count; a++) {
                    View view = gridView.getChildAt(a);
                    if (view instanceof PhotoAttachPhotoCell) {
                        PhotoAttachPhotoCell cell = (PhotoAttachPhotoCell) view;
                        cell.showImage();
                        cell.showCheck(true);
                    }
                }
            }

            @Override
            public boolean canScrollAway() {
                return false;
            }

            @Override
            public boolean canCaptureMorePhotos() {
                return parentAlert.maxSelectedPhotos != 1;
            }

            @Override
            public boolean allowCaption() {
                return !parentAlert.isPhotoPicker;
            }
        }, chatActivity);
        PhotoViewer.getInstance().setAvatarFor(parentAlert.getAvatarFor());
        if (parentAlert.isStickerMode) {
            PhotoViewer.getInstance().enableStickerMode(null, false, parentAlert.customStickerHandler);
            PhotoViewer.getInstance().prepareSegmentImage();
        }
    }

    private void showZoomControls(boolean show, boolean animated) {
        if (zoomControlView.getTag() != null && show || zoomControlView.getTag() == null && !show) {
            if (show) {
                if (zoomControlHideRunnable != null) {
                    AndroidUtilities.cancelRunOnUIThread(zoomControlHideRunnable);
                }
                AndroidUtilities.runOnUIThread(zoomControlHideRunnable = () -> {
                    showZoomControls(false, true);
                    zoomControlHideRunnable = null;
                }, 2000);
            }
            return;
        }
        if (zoomControlAnimation != null) {
            zoomControlAnimation.cancel();
        }
        zoomControlView.setTag(show ? 1 : null);
        zoomControlAnimation = new AnimatorSet();
        zoomControlAnimation.setDuration(180);
        zoomControlAnimation.playTogether(ObjectAnimator.ofFloat(zoomControlView, View.ALPHA, show ? 1.0f : 0.0f));
        zoomControlAnimation.addListener(new AnimatorListenerAdapter() {
            @Override
            public void onAnimationEnd(Animator animation) {
                zoomControlAnimation = null;
            }
        });
        zoomControlAnimation.start();
        if (show) {
            AndroidUtilities.runOnUIThread(zoomControlHideRunnable = () -> {
                showZoomControls(false, true);
                zoomControlHideRunnable = null;
            }, 2000);
        }
    }

    protected void updatePhotosCounter(boolean added) {
        if (counterTextView == null || parentAlert.avatarPicker != 0 || parentAlert.storyMediaPicker) {
            return;
        }
        boolean hasVideo = false;
        boolean hasPhotos = false;
        for (HashMap.Entry<Object, Object> entry : selectedPhotos.entrySet()) {
            MediaController.PhotoEntry photoEntry = (MediaController.PhotoEntry) entry.getValue();
            if (photoEntry.isVideo) {
                hasVideo = true;
            } else {
                hasPhotos = true;
            }
            if (hasVideo && hasPhotos) {
                break;
            }
        }
        int newSelectedCount = Math.max(1, selectedPhotos.size());
        if (hasVideo && hasPhotos) {
            counterTextView.setText(LocaleController.formatPluralString("Media", selectedPhotos.size()).toUpperCase());
            if (newSelectedCount != currentSelectedCount || added) {
                parentAlert.selectedTextView.setText(LocaleController.formatPluralString("MediaSelected", newSelectedCount));
            }
        } else if (hasVideo) {
            counterTextView.setText(LocaleController.formatPluralString("Videos", selectedPhotos.size()).toUpperCase());
            if (newSelectedCount != currentSelectedCount || added) {
                parentAlert.selectedTextView.setText(LocaleController.formatPluralString("VideosSelected", newSelectedCount));
            }
        } else {
            counterTextView.setText(LocaleController.formatPluralString("Photos", selectedPhotos.size()).toUpperCase());
            if (newSelectedCount != currentSelectedCount || added) {
                parentAlert.selectedTextView.setText(LocaleController.formatPluralString("PhotosSelected", newSelectedCount));
            }
        }
        parentAlert.setCanOpenPreview(newSelectedCount > 1);
        currentSelectedCount = newSelectedCount;
    }

    private PhotoAttachPhotoCell getCellForIndex(int index) {
        int count = gridView.getChildCount();
        for (int a = 0; a < count; a++) {
            View view = gridView.getChildAt(a);
            if (view.getTop() >= gridView.getMeasuredHeight() - parentAlert.getClipLayoutBottom()) {
                continue;
            }
            if (view instanceof PhotoAttachPhotoCell) {
                PhotoAttachPhotoCell cell = (PhotoAttachPhotoCell) view;
                if (cell.getImageView().getTag() != null && (Integer) cell.getImageView().getTag() == index) {
                    return cell;
                }
            }
        }
        return null;
    }

    private void setCameraFlashModeIcon(ImageView imageView, String mode) {
        switch (mode) {
            case Camera.Parameters.FLASH_MODE_OFF:
                imageView.setImageResource(R.drawable.flash_off);
                imageView.setContentDescription(LocaleController.getString(R.string.AccDescrCameraFlashOff));
                break;
            case Camera.Parameters.FLASH_MODE_ON:
                imageView.setImageResource(R.drawable.flash_on);
                imageView.setContentDescription(LocaleController.getString(R.string.AccDescrCameraFlashOn));
                break;
            case Camera.Parameters.FLASH_MODE_AUTO:
                imageView.setImageResource(R.drawable.flash_auto);
                imageView.setContentDescription(LocaleController.getString(R.string.AccDescrCameraFlashAuto));
                break;
        }
    }

    public void checkCamera(boolean request) {
        if (parentAlert.destroyed || !needCamera) {
            return;
        }
        boolean old = deviceHasGoodCamera;
        boolean old2 = noCameraPermissions;
        BaseFragment fragment = parentAlert.baseFragment;
        if (fragment == null) {
            fragment = LaunchActivity.getLastFragment();
        }
        if (fragment == null || fragment.getParentActivity() == null) {
            return;
        }
        if (!SharedConfig.inappCamera) {
            deviceHasGoodCamera = false;
        } else {
            if (Build.VERSION.SDK_INT >= 23) {
                if (noCameraPermissions = (fragment.getParentActivity().checkSelfPermission(Manifest.permission.CAMERA) != PackageManager.PERMISSION_GRANTED)) {
                    if (request) {
                        try {
                            parentAlert.baseFragment.getParentActivity().requestPermissions(new String[]{Manifest.permission.CAMERA, Manifest.permission.READ_EXTERNAL_STORAGE}, 17);
                        } catch (Exception ignore) {

                        }
                    }
                    deviceHasGoodCamera = false;
                } else {
                    if (request || SharedConfig.hasCameraCache) {
                        CameraController.getInstance().initCamera(null);
                    }
                    deviceHasGoodCamera = CameraController.getInstance().isCameraInitied();
                }
            } else {
                if (request || SharedConfig.hasCameraCache) {
                    CameraController.getInstance().initCamera(null);
                }
                deviceHasGoodCamera = CameraController.getInstance().isCameraInitied();
            }
        }
        if (deviceHasGoodCamera && NekoConfig.disableInstantCamera.Bool()) {
            // Clear cached bitmap
            File file = new File(ApplicationLoader.getFilesDirFixed(), "cthumb.jpg");
            if (file.exists()) file.delete();
        }
        if ((old != deviceHasGoodCamera || old2 != noCameraPermissions) && adapter != null) {
            adapter.notifyDataSetChanged();
        }
        if (!parentAlert.destroyed && parentAlert.isShowing() && deviceHasGoodCamera && parentAlert.getBackDrawable().getAlpha() != 0 && !cameraOpened && !NekoConfig.disableInstantCamera.Bool()) {
            showCamera();
        }
    }

    boolean cameraExpanded;
    private void openCamera(boolean animated) {
        if (cameraView == null || cameraInitAnimation != null || parentAlert.isDismissed()) {
            return;
        }
        cameraView.initTexture();
        if (shouldLoadAllMedia()) {
            tooltipTextView.setVisibility(VISIBLE);
        } else {
            tooltipTextView.setVisibility(GONE);
        }
        if (cameraPhotos.isEmpty()) {
            counterTextView.setVisibility(View.INVISIBLE);
            cameraPhotoRecyclerView.setVisibility(View.GONE);
        } else {
            counterTextView.setVisibility(View.VISIBLE);
            cameraPhotoRecyclerView.setVisibility(View.VISIBLE);
        }
        if (parentAlert.commentTextView.isKeyboardVisible() && isFocusable()) {
            parentAlert.commentTextView.closeKeyboard();
        }
        zoomControlView.setVisibility(View.VISIBLE);
        zoomControlView.setAlpha(0.0f);
        cameraPanel.setVisibility(View.VISIBLE);
        cameraPanel.setTag(null);
        animateCameraValues[0] = 0;
        animateCameraValues[1] = itemSize;
        animateCameraValues[2] = itemSize;
        additionCloseCameraY = 0;
        cameraExpanded = true;
        if (cameraView != null) {
            cameraView.setFpsLimit(-1);
        }
        AndroidUtilities.hideKeyboard(this);
        AndroidUtilities.setLightNavigationBar(parentAlert.getWindow(), false);
        parentAlert.getWindow().addFlags(FLAG_KEEP_SCREEN_ON);
        if (animated) {
            setCameraOpenProgress(0);
            cameraAnimationInProgress = true;
            notificationsLocker.lock();
            ArrayList<Animator> animators = new ArrayList<>();
            animators.add(ObjectAnimator.ofFloat(this, "cameraOpenProgress", 0.0f, 1.0f));
            animators.add(ObjectAnimator.ofFloat(cameraPanel, View.ALPHA, 1.0f));
            animators.add(ObjectAnimator.ofFloat(counterTextView, View.ALPHA, 1.0f));
            animators.add(ObjectAnimator.ofFloat(cameraPhotoRecyclerView, View.ALPHA, 1.0f));
            for (int a = 0; a < 2; a++) {
                if (flashModeButton[a].getVisibility() == View.VISIBLE) {
                    animators.add(ObjectAnimator.ofFloat(flashModeButton[a], View.ALPHA, 1.0f));
                    break;
                }
            }
            AnimatorSet animatorSet = new AnimatorSet();
            animatorSet.playTogether(animators);
            animatorSet.setDuration(350);
            animatorSet.setInterpolator(CubicBezierInterpolator.DEFAULT);
            animatorSet.addListener(new AnimatorListenerAdapter() {
                @Override
                public void onAnimationEnd(Animator animator) {
                    notificationsLocker.unlock();
                    cameraAnimationInProgress = false;
                    if (cameraView != null) {
                        if (Build.VERSION.SDK_INT >= 21) {
                            cameraView.invalidateOutline();
                        } else {
                            cameraView.invalidate();
                        }
                    }
                    if (cameraOpened) {
                        parentAlert.delegate.onCameraOpened();
                    }
                    if (Build.VERSION.SDK_INT >= 21 && cameraView != null) {
                        cameraView.setSystemUiVisibility(View.SYSTEM_UI_FLAG_LAYOUT_FULLSCREEN | View.SYSTEM_UI_FLAG_FULLSCREEN);
                    }
                }
            });
            animatorSet.start();
        } else {
            setCameraOpenProgress(1.0f);
            cameraPanel.setAlpha(1.0f);
            counterTextView.setAlpha(1.0f);
            cameraPhotoRecyclerView.setAlpha(1.0f);
            for (int a = 0; a < 2; a++) {
                if (flashModeButton[a].getVisibility() == View.VISIBLE) {
                    flashModeButton[a].setAlpha(1.0f);
                    break;
                }
            }
            parentAlert.delegate.onCameraOpened();
            if (cameraView != null && Build.VERSION.SDK_INT >= 21) {
                cameraView.setSystemUiVisibility(View.SYSTEM_UI_FLAG_LAYOUT_FULLSCREEN | View.SYSTEM_UI_FLAG_FULLSCREEN);
            }
        }
        cameraOpened = true;
        if (cameraView != null) {
            cameraView.setImportantForAccessibility(View.IMPORTANT_FOR_ACCESSIBILITY_NO);
        }
        if (Build.VERSION.SDK_INT >= 19) {
            gridView.setImportantForAccessibility(View.IMPORTANT_FOR_ACCESSIBILITY_NO_HIDE_DESCENDANTS);
        }

        if (!LiteMode.isEnabled(LiteMode.FLAGS_CHAT) && cameraView != null && cameraView.isInited()) {
            cameraView.showTexture(true, animated);
        }
    }

    public void loadGalleryPhotos() {
        MediaController.AlbumEntry albumEntry;
        if (shouldLoadAllMedia()) {
            albumEntry = MediaController.allMediaAlbumEntry;
        } else {
            albumEntry = MediaController.allPhotosAlbumEntry;
        }
        if (albumEntry == null && Build.VERSION.SDK_INT >= 21) {
            MediaController.loadGalleryPhotosAlbums(0);
        }
    }

    private boolean shouldLoadAllMedia() {
        return !parentAlert.isPhotoPicker && (parentAlert.baseFragment instanceof ChatActivity || parentAlert.storyMediaPicker || parentAlert.avatarPicker == 2);
    }

    public void showCamera() {
        if (parentAlert.paused || !mediaEnabled) {
            return;
        }
        if (cameraView == null) {
            final boolean lazy = !LiteMode.isEnabled(LiteMode.FLAGS_CHAT);
            cameraView = new CameraView(getContext(), isCameraFrontfaceBeforeEnteringEditMode != null ? isCameraFrontfaceBeforeEnteringEditMode : parentAlert.openWithFrontFaceCamera, lazy) {

                Bulletin.Delegate bulletinDelegate = new Bulletin.Delegate() {
                    @Override
                    public int getBottomOffset(int tag) {
                        return AndroidUtilities.dp(126) + parentAlert.getBottomInset();
                    }
                };
                @Override
                protected void dispatchDraw(Canvas canvas) {
                    if (AndroidUtilities.makingGlobalBlurBitmap) {
                        return;
                    }
                    if (Build.VERSION.SDK_INT >= 21) {
                        super.dispatchDraw(canvas);
                    } else {
                        int maxY = (int) Math.min(parentAlert.getCommentTextViewTop() + currentPanTranslationY + parentAlert.getContainerView().getTranslationY() - cameraView.getTranslationY() - (parentAlert.mentionContainer != null ? parentAlert.mentionContainer.clipBottom() + AndroidUtilities.dp(8) : 0), getMeasuredHeight());
                        if (cameraAnimationInProgress) {
                            AndroidUtilities.rectTmp.set(animationClipLeft + cameraViewOffsetX * (1f - cameraOpenProgress), animationClipTop + cameraViewOffsetY * (1f - cameraOpenProgress), animationClipRight, Math.min(maxY, animationClipBottom));
                        } else if (!cameraAnimationInProgress && !cameraOpened) {
                            AndroidUtilities.rectTmp.set(cameraViewOffsetX, cameraViewOffsetY, getMeasuredWidth(), Math.min(maxY, getMeasuredHeight()));
                        } else {
                            AndroidUtilities.rectTmp.set(0 , 0, getMeasuredWidth(), Math.min(maxY, getMeasuredHeight()));
                        }
                        canvas.save();
                        canvas.clipRect(AndroidUtilities.rectTmp);
                        super.dispatchDraw(canvas);
                        canvas.restore();
                    }
                }

                @Override
                protected void onAttachedToWindow() {
                    super.onAttachedToWindow();
                    Bulletin.addDelegate(cameraView, bulletinDelegate);
                }

                @Override
                protected void onDetachedFromWindow() {
                    super.onDetachedFromWindow();
                    Bulletin.removeDelegate(cameraView);
                }
            };
            if (cameraCell != null && lazy) {
                cameraView.setThumbDrawable(cameraCell.getDrawable());
            }
            cameraView.setRecordFile(AndroidUtilities.generateVideoPath(parentAlert.baseFragment instanceof ChatActivity && ((ChatActivity) parentAlert.baseFragment).isSecretChat()));
            cameraView.setFocusable(true);
            cameraView.setFpsLimit(30);
            if (Build.VERSION.SDK_INT >= 21) {
                cameraView.setOutlineProvider(new ViewOutlineProvider() {
                    @Override
                    public void getOutline(View view, Outline outline) {
                        int maxY = (int) Math.min(parentAlert.getCommentTextViewTop() - (parentAlert.mentionContainer != null ? parentAlert.mentionContainer.clipBottom() + AndroidUtilities.dp(8) : 0) + currentPanTranslationY + parentAlert.getContainerView().getTranslationY() - cameraView.getTranslationY(), view.getMeasuredHeight());
                        if (cameraOpened) {
                            maxY = view.getMeasuredHeight();
                        } else if (cameraAnimationInProgress) {
                            maxY = AndroidUtilities.lerp(maxY, view.getMeasuredHeight(), cameraOpenProgress);
                        }
                        if (cameraAnimationInProgress) {
                            AndroidUtilities.rectTmp.set(animationClipLeft + cameraViewOffsetX * (1f - cameraOpenProgress), animationClipTop + cameraViewOffsetY * (1f - cameraOpenProgress), animationClipRight,  animationClipBottom);
                            outline.setRect((int) AndroidUtilities.rectTmp.left,(int) AndroidUtilities.rectTmp.top, (int) AndroidUtilities.rectTmp.right, Math.min(maxY, (int) AndroidUtilities.rectTmp.bottom));
                        } else if (!cameraAnimationInProgress && !cameraOpened) {
                            int rad = AndroidUtilities.dp(8 * parentAlert.cornerRadius);
                            outline.setRoundRect((int) cameraViewOffsetX, (int) cameraViewOffsetY, view.getMeasuredWidth() + rad, Math.min(maxY, view.getMeasuredHeight()) + rad, rad);
                        } else {
                            outline.setRect(0, 0, view.getMeasuredWidth(), Math.min(maxY, view.getMeasuredHeight()));
                        }
                    }
                });
                cameraView.setClipToOutline(true);
            }
<<<<<<< HEAD
            cameraView.setContentDescription(LocaleController.getString("AccDescrInstantCamera", R.string.AccDescrInstantCamera));
            parentAlert.getContainer().addView(cameraView, 1, new LinearLayout.LayoutParams(itemSize, itemSize));
=======
            cameraView.setContentDescription(LocaleController.getString(R.string.AccDescrInstantCamera));
            parentAlert.getContainer().addView(cameraView, 1, new FrameLayout.LayoutParams(itemSize, itemSize));
>>>>>>> 1e891826
            cameraView.setDelegate(new CameraView.CameraViewDelegate() {
                @Override
                public void onCameraInit() {
                    String current = cameraView.getCameraSession().getCurrentFlashMode();
                    String next = cameraView.getCameraSession().getNextFlashMode();
                    if (current == null || next == null) return;
                    if (current.equals(next)) {
                        for (int a = 0; a < 2; a++) {
                            flashModeButton[a].setVisibility(View.INVISIBLE);
                            flashModeButton[a].setAlpha(0.0f);
                            flashModeButton[a].setTranslationY(0.0f);
                        }
                    } else {
                        setCameraFlashModeIcon(flashModeButton[0], cameraView.getCameraSession().getCurrentFlashMode());
                        for (int a = 0; a < 2; a++) {
                            flashModeButton[a].setVisibility(a == 0 ? View.VISIBLE : View.INVISIBLE);
                            flashModeButton[a].setAlpha(a == 0 && cameraOpened ? 1.0f : 0.0f);
                            flashModeButton[a].setTranslationY(0.0f);
                        }
                    }
                    switchCameraButton.setImageResource(cameraView.isFrontface() ? R.drawable.camera_revert1 : R.drawable.camera_revert2);
                    switchCameraButton.setVisibility(cameraView.hasFrontFaceCamera() ? View.VISIBLE : View.INVISIBLE);
                    if (!cameraOpened) {
                        cameraInitAnimation = new AnimatorSet();
                        cameraInitAnimation.playTogether(
                                ObjectAnimator.ofFloat(cameraView, View.ALPHA, 0.0f, 1.0f),
                                ObjectAnimator.ofFloat(cameraIcon, View.ALPHA, 0.0f, 1.0f));
                        cameraInitAnimation.setDuration(180);
                        cameraInitAnimation.addListener(new AnimatorListenerAdapter() {
                            @Override
                            public void onAnimationEnd(Animator animation) {
                                if (animation.equals(cameraInitAnimation)) {
                                    canSaveCameraPreview = true;
                                    cameraInitAnimation = null;
                                    if (!isHidden) {
                                        int count = gridView.getChildCount();
                                        for (int a = 0; a < count; a++) {
                                            View child = gridView.getChildAt(a);
                                            if (child instanceof PhotoAttachCameraCell) {
                                                child.setVisibility(View.INVISIBLE);
                                                break;
                                            }
                                        }
                                    }
                                }
                            }

                            @Override
                            public void onAnimationCancel(Animator animation) {
                                cameraInitAnimation = null;
                            }
                        });
                        cameraInitAnimation.start();
                    }
                    if (afterCameraInitRunnable != null) {
                        afterCameraInitRunnable.run();
                    }
                }
            });

            if (cameraIcon == null) {
                cameraIcon = new FrameLayout(getContext()) {
                    @Override
                    protected void onDraw(Canvas canvas) {
                        int maxY = (int) Math.min(parentAlert.getCommentTextViewTop() + currentPanTranslationY + parentAlert.getContainerView().getTranslationY() - cameraView.getTranslationY(), getMeasuredHeight());
                        if (cameraOpened) {
                            maxY = getMeasuredHeight();
                        } else if (cameraAnimationInProgress) {
                            maxY = AndroidUtilities.lerp(maxY, getMeasuredHeight(), cameraOpenProgress);
                        }
                        int w = cameraDrawable.getIntrinsicWidth();
                        int h = cameraDrawable.getIntrinsicHeight();
                        int x = (itemSize - w) / 2;
                        int y = (itemSize - h) / 2;
                        if (cameraViewOffsetY != 0) {
                            y -= cameraViewOffsetY;
                        }
                        boolean clip = maxY < getMeasuredHeight();
                        if (clip) {
                            canvas.save();
                            canvas.clipRect(0, 0, getMeasuredWidth(), maxY);
                        }
                        cameraDrawable.setBounds(x, y, x + w, y + h);
                        cameraDrawable.draw(canvas);
                        if (clip) {
                            canvas.restore();
                        }
                    }
                };
                cameraIcon.setWillNotDraw(false);
                cameraIcon.setClipChildren(true);
            }
            parentAlert.getContainer().addView(cameraIcon, 2, new LinearLayout.LayoutParams(itemSize, itemSize));

            cameraView.setAlpha(mediaEnabled ? 1.0f : 0.2f);
            cameraView.setEnabled(mediaEnabled);
            cameraIcon.setAlpha(mediaEnabled ? 1.0f : 0.2f);
            cameraIcon.setEnabled(mediaEnabled);
            if (isHidden) {
                cameraView.setVisibility(GONE);
                cameraIcon.setVisibility(GONE);
            }
            if (cameraOpened) {
                cameraIcon.setAlpha(0f);
            } else {
                checkCameraViewPosition();
            }
            invalidate();
        }
        if (zoomControlView != null) {
            zoomControlView.setZoom(0.0f, false);
            cameraZoom = 0.0f;
        }
        if (!cameraOpened) {
            cameraView.setTranslationX(cameraViewLocation[0]);
            cameraView.setTranslationY(cameraViewLocation[1] + currentPanTranslationY);
            cameraIcon.setTranslationX(cameraViewLocation[0]);
            cameraIcon.setTranslationY(cameraViewLocation[1] + cameraViewOffsetY + currentPanTranslationY);
        }
    }

    public void hideCamera(boolean async) {
        if (!deviceHasGoodCamera || cameraView == null) {
            return;
        }
        saveLastCameraBitmap();
        int count = gridView.getChildCount();
        for (int a = 0; a < count; a++) {
            View child = gridView.getChildAt(a);
            if (child instanceof PhotoAttachCameraCell) {
                child.setVisibility(View.VISIBLE);
                ((PhotoAttachCameraCell) child).updateBitmap();
                break;
            }
        }
        cameraView.destroy(async, null);
        if (cameraInitAnimation != null) {
            cameraInitAnimation.cancel();
            cameraInitAnimation = null;
        }
        AndroidUtilities.runOnUIThread(() -> {
            parentAlert.getContainer().removeView(cameraView);
            parentAlert.getContainer().removeView(cameraIcon);
            cameraView = null;
            cameraIcon = null;
        }, 300);
        canSaveCameraPreview = false;
    }

    private void saveLastCameraBitmap() {
        if (!canSaveCameraPreview || NekoConfig.disableInstantCamera.Bool()) {
            return;
        }
        try {
            TextureView textureView = cameraView.getTextureView();
            Bitmap bitmap = textureView.getBitmap();
            if (bitmap != null) {
                Bitmap newBitmap = Bitmap.createBitmap(bitmap, 0, 0, bitmap.getWidth(), bitmap.getHeight(), cameraView.getMatrix(), true);
                bitmap.recycle();
                bitmap = newBitmap;
                Bitmap lastBitmap = Bitmap.createScaledBitmap(bitmap, 80, (int) (bitmap.getHeight() / (bitmap.getWidth() / 80.0f)), true);
                if (lastBitmap != null) {
                    if (lastBitmap != bitmap) {
                        bitmap.recycle();
                    }
                    Utilities.blurBitmap(lastBitmap, 7, 1, lastBitmap.getWidth(), lastBitmap.getHeight(), lastBitmap.getRowBytes());
                    File file = new File(ApplicationLoader.getFilesDirFixed(), "cthumb.jpg");
                    FileOutputStream stream = new FileOutputStream(file);
                    lastBitmap.compress(Bitmap.CompressFormat.JPEG, 87, stream);
                    lastBitmap.recycle();
                    stream.close();
                }
            }
        } catch (Throwable ignore) {

        }
    }

    public void onActivityResultFragment(int requestCode, Intent data, String currentPicturePath) {
        if (parentAlert.destroyed) {
            return;
        }
        mediaFromExternalCamera = true;
        if (requestCode == 0) {
            PhotoViewer.getInstance().setParentActivity(parentAlert.baseFragment.getParentActivity(), resourcesProvider);
            PhotoViewer.getInstance().setMaxSelectedPhotos(parentAlert.maxSelectedPhotos, parentAlert.allowOrder);
            Pair<Integer, Integer> orientation = AndroidUtilities.getImageOrientation(currentPicturePath);
            int width = 0, height = 0;
            try {
                BitmapFactory.Options options = new BitmapFactory.Options();
                options.inJustDecodeBounds = true;
                BitmapFactory.decodeFile(new File(currentPicturePath).getAbsolutePath(), options);
                width = options.outWidth;
                height = options.outHeight;
            } catch (Exception ignore) {}
            MediaController.PhotoEntry photoEntry = new MediaController.PhotoEntry(0, lastImageId--, 0, currentPicturePath, orientation.first, false, width, height, 0).setOrientation(orientation);
            photoEntry.canDeleteAfter = true;
            openPhotoViewer(photoEntry, false, true);
        } else if (requestCode == 2) {
            String videoPath = null;
            if (BuildVars.LOGS_ENABLED) {
                FileLog.d("pic path " + currentPicturePath);
            }
            if (data != null && currentPicturePath != null) {
                if (new File(currentPicturePath).exists()) {
                    data = null;
                }
            }
            if (data != null) {
                Uri uri = data.getData();
                if (uri != null) {
                    if (BuildVars.LOGS_ENABLED) {
                        FileLog.d("video record uri " + uri.toString());
                    }
                    videoPath = AndroidUtilities.getPath(uri);
                    if (BuildVars.LOGS_ENABLED) {
                        FileLog.d("resolved path = " + videoPath);
                    }
                    if (videoPath == null || !(new File(videoPath).exists())) {
                        videoPath = currentPicturePath;
                    }
                } else {
                    videoPath = currentPicturePath;
                }
                if (!(parentAlert.baseFragment instanceof ChatActivity) || !((ChatActivity) parentAlert.baseFragment).isSecretChat()) {
                    AndroidUtilities.addMediaToGallery(currentPicturePath);
                }
                currentPicturePath = null;
            }
            if (videoPath == null && currentPicturePath != null) {
                File f = new File(currentPicturePath);
                if (f.exists()) {
                    videoPath = currentPicturePath;
                }
            }

            MediaMetadataRetriever mediaMetadataRetriever = null;
            long duration = 0;
            try {
                mediaMetadataRetriever = new MediaMetadataRetriever();
                mediaMetadataRetriever.setDataSource(videoPath);
                String d = mediaMetadataRetriever.extractMetadata(MediaMetadataRetriever.METADATA_KEY_DURATION);
                if (d != null) {
                    duration = (int) Math.ceil(Long.parseLong(d) / 1000.0f);
                }
            } catch (Exception e) {
                FileLog.e(e);
            } finally {
                try {
                    if (mediaMetadataRetriever != null) {
                        mediaMetadataRetriever.release();
                    }
                } catch (Exception e) {
                    FileLog.e(e);
                }
            }
            final Bitmap bitmap = SendMessagesHelper.createVideoThumbnail(videoPath, MediaStore.Video.Thumbnails.MINI_KIND);
            String fileName = Integer.MIN_VALUE + "_" + SharedConfig.getLastLocalId() + ".jpg";
            final File cacheFile = new File(FileLoader.getDirectory(FileLoader.MEDIA_DIR_CACHE), fileName);
            try {
                FileOutputStream stream = new FileOutputStream(cacheFile);
                bitmap.compress(Bitmap.CompressFormat.JPEG, 55, stream);
            } catch (Throwable e) {
                FileLog.e(e);
            }
            SharedConfig.saveConfig();

            MediaController.PhotoEntry entry = new MediaController.PhotoEntry(0, lastImageId--, 0, videoPath, 0, true, bitmap.getWidth(), bitmap.getHeight(), 0);
            entry.duration = (int) duration;
            entry.thumbPath = cacheFile.getAbsolutePath();
            openPhotoViewer(entry, false, true);
        }
    }

    float additionCloseCameraY;

    public void closeCamera(boolean animated) {
        if (takingPhoto || cameraView == null) {
            return;
        }
        animateCameraValues[1] = itemSize;
        animateCameraValues[2] = itemSize;
        if (zoomControlHideRunnable != null) {
            AndroidUtilities.cancelRunOnUIThread(zoomControlHideRunnable);
            zoomControlHideRunnable = null;
        }
        AndroidUtilities.setLightNavigationBar(parentAlert.getWindow(), AndroidUtilities.computePerceivedBrightness(getThemedColor(Theme.key_windowBackgroundGray)) > 0.721);
        if (animated) {
            additionCloseCameraY = cameraView.getTranslationY();

            cameraAnimationInProgress = true;
            ArrayList<Animator> animators = new ArrayList<>();
            animators.add(ObjectAnimator.ofFloat(this, "cameraOpenProgress", 0.0f));
            animators.add(ObjectAnimator.ofFloat(cameraPanel, View.ALPHA, 0.0f));
            animators.add(ObjectAnimator.ofFloat(zoomControlView, View.ALPHA, 0.0f));
            animators.add(ObjectAnimator.ofFloat(counterTextView, View.ALPHA, 0.0f));
            animators.add(ObjectAnimator.ofFloat(cameraPhotoRecyclerView, View.ALPHA, 0.0f));
            for (int a = 0; a < 2; a++) {
                if (flashModeButton[a].getVisibility() == View.VISIBLE) {
                    animators.add(ObjectAnimator.ofFloat(flashModeButton[a], View.ALPHA, 0.0f));
                    break;
                }
            }

            notificationsLocker.lock();
            AnimatorSet animatorSet = new AnimatorSet();
            animatorSet.playTogether(animators);
            animatorSet.setDuration(220);
            animatorSet.setInterpolator(CubicBezierInterpolator.DEFAULT);
            animatorSet.addListener(new AnimatorListenerAdapter() {
                @Override
                public void onAnimationEnd(Animator animator) {
                    notificationsLocker.unlock();
                    cameraExpanded = false;
                    parentAlert.getWindow().clearFlags(FLAG_KEEP_SCREEN_ON);
                    setCameraOpenProgress(0f);
                    cameraAnimationInProgress = false;
                    if (cameraView != null) {
                        if (Build.VERSION.SDK_INT >= 21) {
                            cameraView.invalidateOutline();
                        } else {
                            cameraView.invalidate();
                        }
                    }
                    cameraOpened = false;

                    if (cameraPanel != null) {
                        cameraPanel.setVisibility(View.GONE);
                    }
                    if (zoomControlView != null) {
                        zoomControlView.setVisibility(View.GONE);
                        zoomControlView.setTag(null);
                    }
                    if (cameraPhotoRecyclerView != null) {
                        cameraPhotoRecyclerView.setVisibility(View.GONE);
                    }
                    if (cameraView != null) {
                        cameraView.setFpsLimit(30);
                        if (Build.VERSION.SDK_INT >= 21) {
                            cameraView.setSystemUiVisibility(View.SYSTEM_UI_FLAG_LAYOUT_FULLSCREEN);
                        }
                    }
                }
            });
            animatorSet.start();
        } else {
            cameraExpanded = false;
            parentAlert.getWindow().clearFlags(FLAG_KEEP_SCREEN_ON);
            setCameraOpenProgress(0f);
            animateCameraValues[0] = 0;
            setCameraOpenProgress(0);
            cameraPanel.setAlpha(0);
            cameraPanel.setVisibility(View.GONE);
            zoomControlView.setAlpha(0);
            zoomControlView.setTag(null);
            zoomControlView.setVisibility(View.GONE);
            cameraPhotoRecyclerView.setAlpha(0);
            counterTextView.setAlpha(0);
            cameraPhotoRecyclerView.setVisibility(View.GONE);
            for (int a = 0; a < 2; a++) {
                if (flashModeButton[a].getVisibility() == View.VISIBLE) {
                    flashModeButton[a].setAlpha(0.0f);
                    break;
                }
            }
            cameraOpened = false;
            if (cameraView != null) {
                cameraView.setFpsLimit(30);
                if (Build.VERSION.SDK_INT >= 21) {
                    cameraView.setSystemUiVisibility(View.SYSTEM_UI_FLAG_LAYOUT_FULLSCREEN);
                }
            }
        }
        if (cameraView != null) {
            cameraView.setImportantForAccessibility(View.IMPORTANT_FOR_ACCESSIBILITY_AUTO);
        }
        if (Build.VERSION.SDK_INT >= 19) {
            gridView.setImportantForAccessibility(View.IMPORTANT_FOR_ACCESSIBILITY_AUTO);
        }

        if (!LiteMode.isEnabled(LiteMode.FLAGS_CHAT) && cameraView != null) {
            cameraView.showTexture(false, animated);
        }
    }

    float animationClipTop;
    float animationClipBottom;
    float animationClipRight;
    float animationClipLeft;

    @Keep
    public void setCameraOpenProgress(float value) {
        if (cameraView == null) {
            return;
        }
        cameraOpenProgress = value;
        float startWidth = animateCameraValues[1];
        float startHeight = animateCameraValues[2];
        boolean isPortrait = AndroidUtilities.displaySize.x < AndroidUtilities.displaySize.y;
        float endWidth = parentAlert.getContainer().getWidth() - parentAlert.getLeftInset() - parentAlert.getRightInset();
        float endHeight = parentAlert.getContainer().getHeight();

        float fromX = cameraViewLocation[0];
        float fromY = cameraViewLocation[1];
        float toX = 0;
        float toY = additionCloseCameraY;

        if (value == 0) {
            cameraIcon.setTranslationX(cameraViewLocation[0]);
            cameraIcon.setTranslationY(cameraViewLocation[1] + cameraViewOffsetY);
        }


        int cameraViewW, cameraViewH;
        FrameLayout.LayoutParams layoutParams = (FrameLayout.LayoutParams) cameraView.getLayoutParams();

        float textureStartHeight = cameraView.getTextureHeight(startWidth, startHeight);
        float textureEndHeight = cameraView.getTextureHeight(endWidth, endHeight);

        float fromScale = textureStartHeight / textureEndHeight;
        float fromScaleY = startHeight / endHeight;
        float fromScaleX = startWidth/ endWidth;

        if (cameraExpanded) {
            cameraViewW = (int) endWidth;
            cameraViewH = (int) endHeight;
            final float s = fromScale * (1f - value) + value;
            cameraView.getTextureView().setScaleX(s);
            cameraView.getTextureView().setScaleY(s);

            final float sX = fromScaleX * (1f - value) + value;
            final float sY = fromScaleY * (1f - value) + value;

            final float scaleOffsetY = (1 - sY) * endHeight / 2;
            final float scaleOffsetX =  (1 - sX) * endWidth / 2;

            cameraView.setTranslationX(fromX * (1f - value) + toX * value - scaleOffsetX);
            cameraView.setTranslationY(fromY * (1f - value) + toY * value - scaleOffsetY);
            animationClipTop = fromY * (1f - value) - cameraView.getTranslationY();
            animationClipBottom =  ((fromY + startHeight) * (1f - value) - cameraView.getTranslationY()) + endHeight * value;

            animationClipLeft = fromX * (1f - value) - cameraView.getTranslationX();
            animationClipRight =  ((fromX + startWidth) * (1f - value) - cameraView.getTranslationX()) + endWidth * value;
        } else {
            cameraViewW = (int) startWidth;
            cameraViewH = (int) startHeight;
            cameraView.getTextureView().setScaleX(1f);
            cameraView.getTextureView().setScaleY(1f);
            animationClipTop = 0;
            animationClipBottom = endHeight;
            animationClipLeft = 0;
            animationClipRight = endWidth;

            cameraView.setTranslationX(fromX);
            cameraView.setTranslationY(fromY);
        }

        if (value <= 0.5f) {
            cameraIcon.setAlpha(1.0f - value / 0.5f);
        } else {
            cameraIcon.setAlpha(0.0f);
        }

        if (layoutParams.width != cameraViewW || layoutParams.height != cameraViewH) {
            layoutParams.width = cameraViewW;
            layoutParams.height = cameraViewH;
            cameraView.requestLayout();
        }
        if (Build.VERSION.SDK_INT >= 21) {
            cameraView.invalidateOutline();
        } else {
            cameraView.invalidate();
        }
    }

    @Keep
    public float getCameraOpenProgress() {
        return cameraOpenProgress;
    }

    protected void checkCameraViewPosition() {
        if (PhotoViewer.hasInstance() && PhotoViewer.getInstance().stickerMakerView != null && PhotoViewer.getInstance().stickerMakerView.isThanosInProgress) {
            return;
        }
        if (Build.VERSION.SDK_INT >= 21) {
            if (cameraView != null) {
                cameraView.invalidateOutline();
            }
            RecyclerView.ViewHolder holder = gridView.findViewHolderForAdapterPosition(itemsPerRow - 1);
            if (holder != null) {
                holder.itemView.invalidateOutline();
            }
            if (!adapter.needCamera || !deviceHasGoodCamera || selectedAlbumEntry != galleryAlbumEntry) {
                holder = gridView.findViewHolderForAdapterPosition(0);
                if (holder != null) {
                    holder.itemView.invalidateOutline();
                }
            }
        }
        if (cameraView != null) {
            cameraView.invalidate();
        }

        if (Build.VERSION.SDK_INT >= Build.VERSION_CODES.M && recordTime != null) {
            MarginLayoutParams params = (MarginLayoutParams) recordTime.getLayoutParams();
            params.topMargin = (getRootWindowInsets() == null ? AndroidUtilities.dp(16)  : getRootWindowInsets().getSystemWindowInsetTop() + AndroidUtilities.dp(2));
        }

        if (!deviceHasGoodCamera) {
            return;
        }
        int count = gridView.getChildCount();
        for (int a = 0; a < count; a++) {
            View child = gridView.getChildAt(a);
            if (child instanceof PhotoAttachCameraCell) {
                if (Build.VERSION.SDK_INT >= 19) {
                    if (!child.isAttachedToWindow()) {
                        break;
                    }
                }

                float topLocal = child.getY() + gridView.getY() + getY();
                float top = topLocal + parentAlert.getSheetContainer().getY();
                float left = child.getX() + gridView.getX() + getX() + parentAlert.getSheetContainer().getX();
                if (Build.VERSION.SDK_INT >= Build.VERSION_CODES.M) {
                    left -= getRootWindowInsets().getSystemWindowInsetLeft();
                }

                float maxY = (Build.VERSION.SDK_INT >= 21 && !parentAlert.inBubbleMode ? AndroidUtilities.statusBarHeight : 0) + ActionBar.getCurrentActionBarHeight();
                float newCameraViewOffsetY;
                if (topLocal < maxY) {
                    newCameraViewOffsetY = maxY - topLocal;
                } else {
                    newCameraViewOffsetY = 0;
                }

                if (newCameraViewOffsetY != cameraViewOffsetY) {
                    cameraViewOffsetY = newCameraViewOffsetY;
                    if (cameraView != null) {
                        if (Build.VERSION.SDK_INT >= Build.VERSION_CODES.LOLLIPOP) {
                            cameraView.invalidateOutline();
                        } else {
                            cameraView.invalidate();
                        }
                    }
                    if (cameraIcon != null) {
                        cameraIcon.invalidate();
                    }
                }

                int containerHeight = parentAlert.getSheetContainer().getMeasuredHeight();
                maxY = (int) (containerHeight - parentAlert.buttonsRecyclerView.getMeasuredHeight() + parentAlert.buttonsRecyclerView.getTranslationY());
                if (parentAlert.mentionContainer != null) {
                    maxY -= parentAlert.mentionContainer.clipBottom() - AndroidUtilities.dp(6);
                }

                if (topLocal + child.getMeasuredHeight() > maxY) {
                    cameraViewOffsetBottomY = Math.min(-AndroidUtilities.dp(5), topLocal - maxY) + child.getMeasuredHeight();
                } else {
                    cameraViewOffsetBottomY = 0;
                }

                cameraViewLocation[0] = left;
                cameraViewLocation[1] = top;
                applyCameraViewPosition();
                return;
            }
        }


        if (cameraViewOffsetY != 0 || cameraViewOffsetX != 0) {
            cameraViewOffsetX = 0;
            cameraViewOffsetY = 0;
            if (cameraView != null) {
                if (Build.VERSION.SDK_INT >= Build.VERSION_CODES.LOLLIPOP) {
                    cameraView.invalidateOutline();
                } else {
                    cameraView.invalidate();
                }
            }
            if (cameraIcon != null) {
                cameraIcon.invalidate();
            }
        }

        cameraViewLocation[0] = AndroidUtilities.dp(-400);
        cameraViewLocation[1] = 0;

        applyCameraViewPosition();
    }

    private void applyCameraViewPosition() {
        if (cameraView != null) {
            if (!cameraOpened) {
                cameraView.setTranslationX(cameraViewLocation[0]);
                cameraView.setTranslationY(cameraViewLocation[1] + currentPanTranslationY);
            }
            cameraIcon.setTranslationX(cameraViewLocation[0]);
            cameraIcon.setTranslationY(cameraViewLocation[1] + cameraViewOffsetY + currentPanTranslationY);
            int finalWidth = itemSize;
            int finalHeight = itemSize;

            LayoutParams layoutParams;
            if (!cameraOpened) {
                cameraView.setClipTop((int) cameraViewOffsetY);
                cameraView.setClipBottom((int) cameraViewOffsetBottomY);
                layoutParams = (LayoutParams) cameraView.getLayoutParams();
                if (layoutParams.height != finalHeight || layoutParams.width != finalWidth) {
                    layoutParams.width = finalWidth;
                    layoutParams.height = finalHeight;
                    cameraView.setLayoutParams(layoutParams);
                    final LayoutParams layoutParamsFinal = layoutParams;
                    AndroidUtilities.runOnUIThread(() -> {
                        if (cameraView != null) {
                            cameraView.setLayoutParams(layoutParamsFinal);
                        }
                    });
                }
            }

            finalWidth = (int) (itemSize - cameraViewOffsetX);
            finalHeight = (int) (itemSize - cameraViewOffsetY - cameraViewOffsetBottomY);

            layoutParams = (LayoutParams) cameraIcon.getLayoutParams();
            if (layoutParams.height != finalHeight || layoutParams.width != finalWidth) {
                layoutParams.width = finalWidth;
                layoutParams.height = finalHeight;
                cameraIcon.setLayoutParams(layoutParams);
                final LayoutParams layoutParamsFinal = layoutParams;
                AndroidUtilities.runOnUIThread(() -> {
                    if (cameraIcon != null) {
                        cameraIcon.setLayoutParams(layoutParamsFinal);
                    }
                });
            }
        }
    }

    public HashMap<Object, Object> getSelectedPhotos() {
        return selectedPhotos;
    }

    public ArrayList<Object> getSelectedPhotosOrder() {
        return selectedPhotosOrder;
    }

    public void updateSelected(HashMap<Object, Object> newSelectedPhotos, ArrayList<Object> newPhotosOrder, boolean updateLayout) {
        selectedPhotos.clear();
        selectedPhotos.putAll(newSelectedPhotos);
        selectedPhotosOrder.clear();
        selectedPhotosOrder.addAll(newPhotosOrder);
        if (updateLayout) {
            updatePhotosCounter(false);
            updateCheckedPhotoIndices();

            final int count = gridView.getChildCount();
            for (int i = 0; i < count; ++i) {
                View child = gridView.getChildAt(i);
                if (child instanceof PhotoAttachPhotoCell) {
                    int position = gridView.getChildAdapterPosition(child);
                    if (adapter.needCamera && selectedAlbumEntry == galleryAlbumEntry) {
                        position--;
                    }

                    PhotoAttachPhotoCell cell = (PhotoAttachPhotoCell) child;
                    if (parentAlert.avatarPicker != 0) {
                        cell.getCheckBox().setVisibility(GONE);
                    }
                    MediaController.PhotoEntry photoEntry = getPhotoEntryAtPosition(position);
                    if (photoEntry != null) {
                        cell.setPhotoEntry(photoEntry, selectedPhotos.size() > 1, adapter.needCamera && selectedAlbumEntry == galleryAlbumEntry, position == adapter.getItemCount() - 1);
                        if (parentAlert.baseFragment instanceof ChatActivity && parentAlert.allowOrder) {
                            cell.setChecked(selectedPhotosOrder.indexOf(photoEntry.imageId), selectedPhotos.containsKey(photoEntry.imageId), false);
                        } else {
                            cell.setChecked(-1, selectedPhotos.containsKey(photoEntry.imageId), false);
                        }
                    }
                }
            }
        }
    }

    private boolean isNoGalleryPermissions() {
        Activity activity = AndroidUtilities.findActivity(getContext());
        if (activity == null) {
            activity = parentAlert.baseFragment.getParentActivity();
        }
        return Build.VERSION.SDK_INT >= 23 && (
            activity == null ||
            Build.VERSION.SDK_INT >= 33 && (
                    activity.checkSelfPermission(Manifest.permission.READ_MEDIA_IMAGES) != PackageManager.PERMISSION_GRANTED ||
                            activity.checkSelfPermission(Manifest.permission.READ_MEDIA_VIDEO) != PackageManager.PERMISSION_GRANTED
            ) ||
            Build.VERSION.SDK_INT < 33 && activity.checkSelfPermission(Manifest.permission.READ_EXTERNAL_STORAGE) != PackageManager.PERMISSION_GRANTED
        );
    }

    public void checkStorage() {
        if (noGalleryPermissions && Build.VERSION.SDK_INT >= 23) {
            final Activity activity = parentAlert.baseFragment.getParentActivity();

            noGalleryPermissions = isNoGalleryPermissions();
            if (!noGalleryPermissions) {
                loadGalleryPhotos();
            }
            adapter.notifyDataSetChanged();
            cameraAttachAdapter.notifyDataSetChanged();
        }
    }

    @Override
    public void scrollToTop() {
        gridView.smoothScrollToPosition(0);
    }

    @Override
    public int needsActionBar() {
        return 1;
    }

    @Override
    public void onMenuItemClick(int id) {
        if (id == caption) {
            parentAlert.captionAbove = !parentAlert.captionAbove;
            captionItem.setState(!parentAlert.captionAbove, true);
            return;
        }
        if (id == group || id == compress) {
            if (parentAlert.maxSelectedPhotos > 0 && selectedPhotosOrder.size() > 1) {
                TLRPC.Chat chat = parentAlert.getChat();
                if (chat != null && !ChatObject.hasAdminRights(chat) && chat.slowmode_enabled) {
                    AlertsCreator.createSimpleAlert(getContext(), LocaleController.getString(R.string.Slowmode), LocaleController.getString(R.string.SlowmodeSendError), resourcesProvider).show();
                    return;
                }
            }
        }
        if (id == group) {
            if (parentAlert.editingMessageObject == null && parentAlert.baseFragment instanceof ChatActivity && ((ChatActivity) parentAlert.baseFragment).isInScheduleMode()) {
                AlertsCreator.createScheduleDatePickerDialog(getContext(), ((ChatActivity) parentAlert.baseFragment).getDialogId(), (notify, scheduleDate) -> {
                    parentAlert.applyCaption();
                    parentAlert.delegate.didPressedButton(7, false, notify, scheduleDate, 0, false, false);
                }, resourcesProvider);
            } else {
                parentAlert.applyCaption();
                parentAlert.delegate.didPressedButton(7, false, true, 0, 0, false, false);
            }
        } else if (id == compress) {
            if (parentAlert.editingMessageObject == null && parentAlert.baseFragment instanceof ChatActivity && ((ChatActivity) parentAlert.baseFragment).isInScheduleMode()) {
                AlertsCreator.createScheduleDatePickerDialog(getContext(), ((ChatActivity) parentAlert.baseFragment).getDialogId(), (notify, scheduleDate) -> {
                    parentAlert.applyCaption();
                    parentAlert.delegate.didPressedButton(4, true, notify, scheduleDate, 0, false, false);
                }, resourcesProvider);
            } else {
                parentAlert.applyCaption();
                parentAlert.delegate.didPressedButton(4, true, true, 0, 0, false, false);
            }
        } else if (id == spoiler || id == spoiler_update) {
            if (parentAlert.getPhotoPreviewLayout() != null) {
                parentAlert.getPhotoPreviewLayout().startMediaCrossfade();
            }

            boolean spoilersEnabled = false;
            for (Map.Entry<Object, Object> en : selectedPhotos.entrySet()) {
                MediaController.PhotoEntry entry = (MediaController.PhotoEntry) en.getValue();
                if (entry.hasSpoiler) {
                    spoilersEnabled = true;
                    break;
                }
            }
            if (id == spoiler) spoilersEnabled = !spoilersEnabled;
            boolean finalSpoilersEnabled = spoilersEnabled;
            AndroidUtilities.runOnUIThread(()-> {
                spoilerItem.setText(LocaleController.getString(finalSpoilersEnabled ? R.string.DisablePhotoSpoiler : R.string.EnablePhotoSpoiler));
                if (finalSpoilersEnabled) {
                    spoilerItem.setIcon(R.drawable.msg_spoiler_off);
                } else {
                    spoilerItem.setAnimatedIcon(R.raw.photo_spoiler);
                }
                if (finalSpoilersEnabled) {
                    parentAlert.selectedMenuItem.hideSubItem(compress);
                    if (getSelectedItemsCount() <= 1) {
                        parentAlert.selectedMenuItem.hideSubItem(media_gap);
                    }
                } else {
                    parentAlert.selectedMenuItem.showSubItem(compress);
                    if (getSelectedItemsCount() <= 1) {
                        parentAlert.selectedMenuItem.showSubItem(media_gap);
                    }
                }
            }, 200);

            List<Integer> selectedIds = new ArrayList<>();
            for (HashMap.Entry<Object, Object> entry : selectedPhotos.entrySet()) {
                if (entry.getValue() instanceof MediaController.PhotoEntry) {
                    MediaController.PhotoEntry photoEntry = (MediaController.PhotoEntry) entry.getValue();
                    if (id == spoiler) photoEntry.hasSpoiler = spoilersEnabled;
                    photoEntry.isChatPreviewSpoilerRevealed = false;
                    photoEntry.isAttachSpoilerRevealed = false;
                    selectedIds.add(photoEntry.imageId);
                }
            }

            gridView.forAllChild(view -> {
                if (view instanceof PhotoAttachPhotoCell) {
                    MediaController.PhotoEntry entry = ((PhotoAttachPhotoCell) view).getPhotoEntry();
                    ((PhotoAttachPhotoCell) view).setHasSpoiler(entry != null && selectedIds.contains(entry.imageId) && entry.hasSpoiler);
                }
            });
            if (parentAlert.getCurrentAttachLayout() != this) {
                adapter.notifyDataSetChanged();
            }

            if (parentAlert.getPhotoPreviewLayout() != null) {
                parentAlert.getPhotoPreviewLayout().invalidateGroupsView();
            }
        } else if (id == open_in) {
            try {
                if (parentAlert.baseFragment instanceof ChatActivity || parentAlert.avatarPicker == 2) {
                    Intent videoPickerIntent = new Intent();
                    videoPickerIntent.setType("video/*");
                    videoPickerIntent.setAction(Intent.ACTION_GET_CONTENT);
                    videoPickerIntent.putExtra(MediaStore.EXTRA_SIZE_LIMIT, FileLoader.DEFAULT_MAX_FILE_SIZE);

                    Intent photoPickerIntent = new Intent(Intent.ACTION_PICK);
                    photoPickerIntent.setType("image/*");
                    Intent chooserIntent = Intent.createChooser(photoPickerIntent, null);
                    chooserIntent.putExtra(Intent.EXTRA_INITIAL_INTENTS, new Intent[]{videoPickerIntent});

                    if (parentAlert.avatarPicker != 0) {
                        parentAlert.baseFragment.startActivityForResult(chooserIntent, 14);
                    } else {
                        parentAlert.baseFragment.startActivityForResult(chooserIntent, 1);
                    }
                } else {
                    Intent photoPickerIntent = new Intent(Intent.ACTION_PICK);
                    photoPickerIntent.setType("image/*");
                    if (parentAlert.avatarPicker != 0) {
                        parentAlert.baseFragment.startActivityForResult(photoPickerIntent, 14);
                    } else {
                        parentAlert.baseFragment.startActivityForResult(photoPickerIntent, 1);
                    }
                }
                parentAlert.dismiss(true);
            } catch (Exception e) {
                FileLog.e(e);
            }
        } else if (id == preview) {
            parentAlert.updatePhotoPreview(parentAlert.getCurrentAttachLayout() != parentAlert.getPhotoPreviewLayout());
        } else if (id == stars) {
            StarsIntroActivity.showMediaPriceSheet(getContext(), getStarsPrice(), true, (price, done) -> {
                done.run();
                setStarsPrice(price);
            }, resourcesProvider);
        } else if (id >= 10) {
            selectedAlbumEntry = dropDownAlbums.get(id - 10);
            if (selectedAlbumEntry == galleryAlbumEntry) {
                dropDown.setText(LocaleController.getString(R.string.ChatGallery));
            } else {
                dropDown.setText(selectedAlbumEntry.bucketName);
            }
            adapter.notifyDataSetChanged();
            cameraAttachAdapter.notifyDataSetChanged();
            layoutManager.scrollToPositionWithOffset(0, -gridView.getPaddingTop() + AndroidUtilities.dp(7));
        }
    }

    @Override
    public int getSelectedItemsCount() {
        return selectedPhotosOrder.size();
    }

    @Override
    public void onSelectedItemsCountChanged(int count) {
        final boolean hasCompress;
        final boolean hasGroup;
        if (count <= 1 || parentAlert.editingMessageObject != null) {
            hasGroup = false;
            parentAlert.selectedMenuItem.hideSubItem(group);
            if (count == 0) {
                parentAlert.selectedMenuItem.showSubItem(open_in);
                hasCompress = false;
                parentAlert.selectedMenuItem.hideSubItem(compress);
            } else if (documentsEnabled && getStarsPrice() <= 0) {
                hasCompress = true;
                parentAlert.selectedMenuItem.showSubItem(compress);
            } else {
                hasCompress = false;
                parentAlert.selectedMenuItem.hideSubItem(compress);
            }
        } else {
            if (getStarsPrice() <= 0) {
                hasGroup = true;
                parentAlert.selectedMenuItem.showSubItem(group);
            } else {
                hasGroup = false;
                parentAlert.selectedMenuItem.hideSubItem(group);
            }
            if (documentsEnabled && getStarsPrice() <= 0) {
                hasCompress = true;
                parentAlert.selectedMenuItem.showSubItem(compress);
            } else {
                hasCompress = false;
                parentAlert.selectedMenuItem.hideSubItem(compress);
            }
        }
        if (count != 0) {
            parentAlert.selectedMenuItem.hideSubItem(open_in);
        }
        if (count > 1) {
            parentAlert.selectedMenuItem.showSubItem(preview_gap);
            parentAlert.selectedMenuItem.showSubItem(preview);
            compressItem.setText(LocaleController.getString(R.string.SendAsFiles));
        } else {
            parentAlert.selectedMenuItem.hideSubItem(preview_gap);
            parentAlert.selectedMenuItem.hideSubItem(preview);
            if (count != 0) {
                compressItem.setText(LocaleController.getString(R.string.SendAsFile));
            }
        }
        final boolean hasSpoiler = count > 0 && getStarsPrice() <= 0 && (parentAlert == null || parentAlert.baseFragment instanceof ChatActivity && !((ChatActivity) parentAlert.baseFragment).isSecretChat());
        final boolean hasCaption = count > 0 && parentAlert != null && parentAlert.hasCaption() && parentAlert.baseFragment instanceof ChatActivity;
        final boolean hasStars = count > 0 && (parentAlert != null && parentAlert.baseFragment instanceof ChatActivity && ChatObject.isChannelAndNotMegaGroup(((ChatActivity) parentAlert.baseFragment).getCurrentChat()) && ((ChatActivity) parentAlert.baseFragment).getCurrentChatInfo() != null && ((ChatActivity) parentAlert.baseFragment).getCurrentChatInfo().paid_media_allowed);
        if (!hasSpoiler) {
            spoilerItem.setText(LocaleController.getString(R.string.EnablePhotoSpoiler));
            spoilerItem.setAnimatedIcon(R.raw.photo_spoiler);
            parentAlert.selectedMenuItem.hideSubItem(spoiler);
        } else if (parentAlert != null) {
            parentAlert.selectedMenuItem.showSubItem(spoiler);
        }
        if (hasCaption) {
            captionItem.setVisibility(View.VISIBLE);
        } else {
            captionItem.setVisibility(View.GONE);
        }
        if ((hasSpoiler || hasCaption) && (hasCompress || hasGroup)) {
            parentAlert.selectedMenuItem.showSubItem(media_gap);
        } else {
            parentAlert.selectedMenuItem.hideSubItem(media_gap);
        }
        if (hasStars) {
            updateStarsItem();
            updatePhotoStarsPrice();
            parentAlert.selectedMenuItem.showSubItem(stars);
        } else {
            parentAlert.selectedMenuItem.hideSubItem(stars);
        }
    }

    private void updateStarsItem() {
        if (starsItem == null) return;
        long amount = getStarsPrice();
        if (amount > 0) {
            starsItem.setText(getString(R.string.PaidMediaPriceButton));
            starsItem.setSubtext(formatPluralString("Stars", (int) amount));
        } else {
            starsItem.setText(getString(R.string.PaidMediaButton));
            starsItem.setSubtext(null);
        }
    }

    @Override
    public void applyCaption(CharSequence text) {
        for (int a = 0; a < selectedPhotosOrder.size(); a++) {
            if (a == 0) {
                final Object key = selectedPhotosOrder.get(a);
                Object o = selectedPhotos.get(key);
                if (o instanceof MediaController.PhotoEntry) {
                    MediaController.PhotoEntry photoEntry1 = (MediaController.PhotoEntry) o;
                    photoEntry1 = photoEntry1.clone();
                    CharSequence[] caption = new CharSequence[] { text };
                    photoEntry1.entities = MediaDataController.getInstance(UserConfig.selectedAccount).getEntities(caption, false);
                    photoEntry1.caption = caption[0];
                    o = photoEntry1;
                } else if (o instanceof MediaController.SearchImage) {
                    MediaController.SearchImage photoEntry1 = (MediaController.SearchImage) o;
                    photoEntry1 = photoEntry1.clone();
                    CharSequence[] caption = new CharSequence[] { text };
                    photoEntry1.entities = MediaDataController.getInstance(UserConfig.selectedAccount).getEntities(caption, false);
                    photoEntry1.caption = caption[0];
                    o = photoEntry1;
                }
                selectedPhotos.put(key, o);
            }
        }
    }

    public boolean captionForAllMedia() {
        int captionCount = 0;
        for (int a = 0; a < selectedPhotosOrder.size(); a++) {
            Object o = selectedPhotos.get(selectedPhotosOrder.get(a));
            CharSequence caption = null;
            if (o instanceof MediaController.PhotoEntry) {
                MediaController.PhotoEntry photoEntry1 = (MediaController.PhotoEntry) o;
                caption = photoEntry1.caption;
            } else if (o instanceof MediaController.SearchImage) {
                MediaController.SearchImage photoEntry1 = (MediaController.SearchImage) o;
                caption = photoEntry1.caption;
            }
            if (!TextUtils.isEmpty(caption)) {
                captionCount++;
            }
        }
        return captionCount <= 1;
    }

    @Override
    public void onDestroy() {
        NotificationCenter.getGlobalInstance().removeObserver(this, NotificationCenter.cameraInitied);
        NotificationCenter.getGlobalInstance().removeObserver(this, NotificationCenter.albumsDidLoad);
    }

    @Override
    public void onPause() {
        if (shutterButton == null) {
            return;
        }
        if (!requestingPermissions) {
            if (cameraView != null && shutterButton.getState() == ShutterButton.State.RECORDING) {
                resetRecordState();
                CameraController.getInstance().stopVideoRecording(cameraView.getCameraSession(), false);
                shutterButton.setState(ShutterButton.State.DEFAULT, true);
            }
            if (cameraOpened) {
                closeCamera(false);
            }
            hideCamera(true);
        } else {
            if (cameraView != null && shutterButton.getState() == ShutterButton.State.RECORDING) {
                shutterButton.setState(ShutterButton.State.DEFAULT, true);
            }
            requestingPermissions = false;
        }
    }

    @Override
    public void onResume() {
        if (parentAlert.isShowing() && !parentAlert.isDismissed() && !PhotoViewer.getInstance().isVisible()) {
            checkCamera(false);
        }
    }

    @Override
    public int getListTopPadding() {
        return gridView.getPaddingTop();
    }

    public int currentItemTop = 0;

    @Override
    public int getCurrentItemTop() {
        if (gridView.getChildCount() <= 0) {
            gridView.setTopGlowOffset(currentItemTop = gridView.getPaddingTop());
            progressView.setTranslationY(0);
            return Integer.MAX_VALUE;
        }
        View child = gridView.getChildAt(0);
        RecyclerListView.Holder holder = (RecyclerListView.Holder) gridView.findContainingViewHolder(child);
        int top = child.getTop();
        int newOffset = AndroidUtilities.dp(7);
        if (top >= AndroidUtilities.dp(7) && holder != null && holder.getAdapterPosition() == 0) {
            newOffset = top;
        }
        progressView.setTranslationY(newOffset + (getMeasuredHeight() - newOffset - AndroidUtilities.dp(50) - progressView.getMeasuredHeight()) / 2);
        gridView.setTopGlowOffset(newOffset);
        return currentItemTop = newOffset;
    }

    @Override
    public int getFirstOffset() {
        return getListTopPadding() + AndroidUtilities.dp(56);
    }

    @Override
    public void checkColors() {
        if (cameraIcon != null) {
            cameraIcon.invalidate();
        }
        int textColor = forceDarkTheme ? Theme.key_voipgroup_actionBarItems : Theme.key_dialogTextBlack;
        Theme.setDrawableColor(cameraDrawable, getThemedColor(Theme.key_dialogCameraIcon));
        progressView.setTextColor(getThemedColor(Theme.key_emptyListPlaceholder));
        gridView.setGlowColor(getThemedColor(Theme.key_dialogScrollGlow));
        RecyclerView.ViewHolder holder = gridView.findViewHolderForAdapterPosition(0);
        if (holder != null && holder.itemView instanceof PhotoAttachCameraCell) {
            ((PhotoAttachCameraCell) holder.itemView).getImageView().setColorFilter(new PorterDuffColorFilter(getThemedColor(Theme.key_dialogCameraIcon), PorterDuff.Mode.SRC_IN));
        }

        dropDown.setTextColor(getThemedColor(textColor));
        dropDownContainer.setPopupItemsColor(getThemedColor(forceDarkTheme ? Theme.key_voipgroup_actionBarItems : Theme.key_actionBarDefaultSubmenuItem), false);
        dropDownContainer.setPopupItemsColor(getThemedColor(forceDarkTheme ? Theme.key_voipgroup_actionBarItems :Theme.key_actionBarDefaultSubmenuItem), true);
        dropDownContainer.redrawPopup(getThemedColor(forceDarkTheme ? Theme.key_voipgroup_actionBarUnscrolled : Theme.key_actionBarDefaultSubmenuBackground));
        Theme.setDrawableColor(dropDownDrawable, getThemedColor(textColor));
    }

    @Override
    public void onInit(boolean hasVideo, boolean hasPhoto, boolean hasDocuments) {
        mediaEnabled = hasVideo || hasPhoto;
        videoEnabled = hasVideo;
        photoEnabled = hasPhoto;
        documentsEnabled = hasDocuments;
        if (cameraView != null) {
            cameraView.setAlpha(mediaEnabled ? 1.0f : 0.2f);
            cameraView.setEnabled(mediaEnabled);
        }
        if (cameraIcon != null) {
            cameraIcon.setAlpha(mediaEnabled ? 1.0f : 0.2f);
            cameraIcon.setEnabled(mediaEnabled);
        }
        if ((parentAlert.baseFragment instanceof ChatActivity || parentAlert.getChat() != null) && parentAlert.avatarPicker == 0) {
            galleryAlbumEntry = MediaController.allMediaAlbumEntry;
            if (mediaEnabled) {
                progressView.setText(LocaleController.getString(R.string.NoPhotos));
                progressView.setLottie(0, 0, 0);
            } else {
                TLRPC.Chat chat = parentAlert.getChat();
                progressView.setLottie(R.raw.media_forbidden, 150, 150);
                if (ChatObject.isActionBannedByDefault(chat, ChatObject.ACTION_SEND_MEDIA)) {
                    progressView.setText(LocaleController.getString(R.string.GlobalAttachMediaRestricted));
                } else if (AndroidUtilities.isBannedForever(chat.banned_rights)) {
                    progressView.setText(LocaleController.formatString("AttachMediaRestrictedForever", R.string.AttachMediaRestrictedForever));
                } else {
                    progressView.setText(LocaleController.formatString("AttachMediaRestricted", R.string.AttachMediaRestricted, LocaleController.formatDateForBan(chat.banned_rights.until_date)));
                }
            }
        } else {
            if (shouldLoadAllMedia()) {
                galleryAlbumEntry = MediaController.allMediaAlbumEntry;
            } else {
                galleryAlbumEntry = MediaController.allPhotosAlbumEntry;
            }
        }
        if (Build.VERSION.SDK_INT >= 23) {
            noGalleryPermissions = isNoGalleryPermissions();
        }
        if (galleryAlbumEntry != null) {
            for (int a = 0; a < Math.min(100, galleryAlbumEntry.photos.size()); a++) {
                MediaController.PhotoEntry photoEntry = galleryAlbumEntry.photos.get(a);
                photoEntry.reset();
            }
        }
        clearSelectedPhotos();
        updatePhotosCounter(false);
        cameraPhotoLayoutManager.scrollToPositionWithOffset(0, 1000000);
        layoutManager.scrollToPositionWithOffset(0, 1000000);

        dropDown.setText(LocaleController.getString(R.string.ChatGallery));

        selectedAlbumEntry = galleryAlbumEntry;
        if (selectedAlbumEntry != null) {
            loading = false;
            if (progressView != null) {
                progressView.showTextView();
            }
        }
        updateAlbumsDropDown();
    }

    @Override
    public boolean canScheduleMessages() {
        boolean hasTtl = false;
        for (HashMap.Entry<Object, Object> entry : selectedPhotos.entrySet()) {
            Object object = entry.getValue();
            if (object instanceof MediaController.PhotoEntry) {
                MediaController.PhotoEntry photoEntry = (MediaController.PhotoEntry) object;
                if (photoEntry.ttl != 0) {
                    hasTtl = true;
                    break;
                }
            } else if (object instanceof MediaController.SearchImage) {
                MediaController.SearchImage searchImage = (MediaController.SearchImage) object;
                if (searchImage.ttl != 0) {
                    hasTtl = true;
                    break;
                }
            }
        }
        if (hasTtl) {
            return false;
        }
        return true;
    }

    @Override
    public void onButtonsTranslationYUpdated() {
        checkCameraViewPosition();
        invalidate();
    }

    @Override
    public void setTranslationY(float translationY) {
        if (parentAlert.getSheetAnimationType() == 1) {
            float scale = -0.1f * (translationY / 40.0f);
            for (int a = 0, N = gridView.getChildCount(); a < N; a++) {
                View child = gridView.getChildAt(a);
                if (child instanceof PhotoAttachCameraCell) {
                    PhotoAttachCameraCell cell = (PhotoAttachCameraCell) child;
                    cell.getImageView().setScaleX(1.0f + scale);
                    cell.getImageView().setScaleY(1.0f + scale);
                } else if (child instanceof PhotoAttachPhotoCell) {
                    PhotoAttachPhotoCell cell = (PhotoAttachPhotoCell) child;
                    cell.getCheckBox().setScaleX(1.0f + scale);
                    cell.getCheckBox().setScaleY(1.0f + scale);
                }
            }
        }
        super.setTranslationY(translationY);
        parentAlert.getSheetContainer().invalidate();
        invalidate();
    }

    @Override
    public void requestLayout() {
        if (ignoreLayout) {
            return;
        }
        super.requestLayout();
    }

    private ViewPropertyAnimator headerAnimator;

    @Override
    public void onShow(ChatAttachAlert.AttachAlertLayout previousLayout) {
        if (headerAnimator != null) {
            headerAnimator.cancel();
        }
        dropDownContainer.setVisibility(VISIBLE);
        if (!(previousLayout instanceof ChatAttachAlertPhotoLayoutPreview)) {
            clearSelectedPhotos();
            dropDown.setAlpha(1);
        } else {
            headerAnimator = dropDown.animate().alpha(1f).setDuration(150).setInterpolator(CubicBezierInterpolator.EASE_BOTH);
            headerAnimator.start();
        }
        parentAlert.actionBar.setTitle("");

        layoutManager.scrollToPositionWithOffset(0, 0);
        if (previousLayout instanceof ChatAttachAlertPhotoLayoutPreview) {
            Runnable setScrollY = () -> {
                int currentItemTop = previousLayout.getCurrentItemTop(),
                        paddingTop = previousLayout.getListTopPadding();
                gridView.scrollBy(0, (currentItemTop > AndroidUtilities.dp(8) ? paddingTop - currentItemTop : paddingTop));
            };
            gridView.post(setScrollY);
        }

        checkCameraViewPosition();

        resumeCameraPreview();
    }

    @Override
    public void onShown() {
        isHidden = false;
        if (cameraView != null) {
            cameraView.setVisibility(VISIBLE);
        }
        if (cameraIcon != null) {
            cameraIcon.setVisibility(VISIBLE);
        }
        if (cameraView != null) {
            int count = gridView.getChildCount();
            for (int a = 0; a < count; a++) {
                View child = gridView.getChildAt(a);
                if (child instanceof PhotoAttachCameraCell) {
                    child.setVisibility(View.INVISIBLE);
                    break;
                }
            }
        }
        if (checkCameraWhenShown) {
            checkCameraWhenShown = false;
            checkCamera(true);
        }
    }

    public void setCheckCameraWhenShown(boolean checkCameraWhenShown) {
        this.checkCameraWhenShown = checkCameraWhenShown;
    }

    @Override
    public void onHideShowProgress(float progress) {
        if (cameraView != null) {
            cameraView.setAlpha(progress);
            cameraIcon.setAlpha(progress);
            if (progress != 0 && cameraView.getVisibility() != VISIBLE) {
                cameraView.setVisibility(VISIBLE);
                cameraIcon.setVisibility(VISIBLE);
            } else if (progress == 0 && cameraView.getVisibility() != INVISIBLE) {
                cameraView.setVisibility(INVISIBLE);
                cameraIcon.setVisibility(INVISIBLE);
            }
        }
    }

    @Override
    public void onHide() {
        isHidden = true;
        int count = gridView.getChildCount();
        for (int a = 0; a < count; a++) {
            View child = gridView.getChildAt(a);
            if (child instanceof PhotoAttachCameraCell) {
                PhotoAttachCameraCell cell = (PhotoAttachCameraCell) child;
                child.setVisibility(View.VISIBLE);
                saveLastCameraBitmap();
                cell.updateBitmap();
                break;
            }
        }

        if (headerAnimator != null) {
            headerAnimator.cancel();
        }
        headerAnimator = dropDown.animate().alpha(0f).setDuration(150).setInterpolator(CubicBezierInterpolator.EASE_BOTH).withEndAction(() -> dropDownContainer.setVisibility(GONE));
        headerAnimator.start();

        pauseCameraPreview();
    }

    private void pauseCameraPreview() {
        try {
            if (cameraView != null) {
                CameraController.getInstance().stopPreview(cameraView.getCameraSessionObject());
            }
        } catch (Exception e) {
            FileLog.e(e);
        }
    }

    private void resumeCameraPreview() {
        try {
            checkCamera(false);
            if (cameraView != null) {
                CameraController.getInstance().startPreview(cameraView.getCameraSessionObject());
            }
        } catch (Exception e) {
            FileLog.e(e);
        }
    }

    private void onPhotoEditModeChanged(boolean isEditMode) {
//        if (needCamera && !noCameraPermissions) {
//            if (isEditMode) {
//                if (cameraView != null) {
//                    isCameraFrontfaceBeforeEnteringEditMode = cameraView.isFrontface();
//                    hideCamera(true);
//                }
//            } else {
//                afterCameraInitRunnable = () -> {
//                    pauseCameraPreview();
//                    afterCameraInitRunnable = null;
//                    isCameraFrontfaceBeforeEnteringEditMode = null;
//                };
//                showCamera();
//            }
//        }
    }

    public void pauseCamera(boolean pause) {
        if (needCamera && !noCameraPermissions) {
            if (pause) {
                if (cameraView != null) {
                    isCameraFrontfaceBeforeEnteringEditMode = cameraView.isFrontface();
                    hideCamera(true);
                }
            } else {
//                afterCameraInitRunnable = () -> {
//                    pauseCameraPreview();
//                    afterCameraInitRunnable = null;
//                    isCameraFrontfaceBeforeEnteringEditMode = null;
//                };
                showCamera();
            }
        }
    }

    @Override
    public void onHidden() {
        if (cameraView != null) {
            cameraView.setVisibility(GONE);
            cameraIcon.setVisibility(GONE);
        }
        for (Map.Entry<Object, Object> en : selectedPhotos.entrySet()) {
            if (en.getValue() instanceof MediaController.PhotoEntry) {
                ((MediaController.PhotoEntry) en.getValue()).isAttachSpoilerRevealed = false;
            }
        }
        adapter.notifyDataSetChanged();
    }

    @Override
    protected void onLayout(boolean changed, int left, int top, int right, int bottom) {
        if (lastNotifyWidth != right - left) {
            lastNotifyWidth = right - left;
            if (adapter != null) {
                adapter.notifyDataSetChanged();
            }
        }
        super.onLayout(changed, left, top, right, bottom);
        checkCameraViewPosition();
    }

    @Override
    public void onPreMeasure(int availableWidth, int availableHeight) {
        ignoreLayout = true;
        if (AndroidUtilities.isTablet()) {
            itemsPerRow = 4;
        } else if (AndroidUtilities.displaySize.x > AndroidUtilities.displaySize.y) {
            itemsPerRow = 4;
        } else {
            itemsPerRow = 3;
        }
        LayoutParams layoutParams = (LayoutParams) getLayoutParams();
        layoutParams.topMargin = ActionBar.getCurrentActionBarHeight();

        itemSize = (availableWidth - AndroidUtilities.dp(6 * 2) - AndroidUtilities.dp(5 * 2)) / itemsPerRow;

        if (lastItemSize != itemSize) {
            lastItemSize = itemSize;
            AndroidUtilities.runOnUIThread(() -> adapter.notifyDataSetChanged());
        }

        layoutManager.setSpanCount(Math.max(1, itemSize * itemsPerRow + AndroidUtilities.dp(5) * (itemsPerRow - 1)));
        int rows = (int) Math.ceil((adapter.getItemCount() - 1) / (float) itemsPerRow);
        int contentSize = rows * itemSize + (rows - 1) * AndroidUtilities.dp(5);
        int newSize = Math.max(0, availableHeight - contentSize - ActionBar.getCurrentActionBarHeight() - AndroidUtilities.dp(48 + 12));
        if (gridExtraSpace != newSize) {
            gridExtraSpace = newSize;
            adapter.notifyDataSetChanged();
        }
        int paddingTop;
        if (!AndroidUtilities.isTablet() && AndroidUtilities.displaySize.x > AndroidUtilities.displaySize.y) {
            paddingTop = (int) (availableHeight / 3.5f);
        } else {
            paddingTop = (availableHeight / 5 * 2);
        }
        paddingTop -= AndroidUtilities.dp(52);
        if (paddingTop < 0) {
            paddingTop = 0;
        }
        if (gridView.getPaddingTop() != paddingTop) {
            gridView.setPadding(AndroidUtilities.dp(6), paddingTop, AndroidUtilities.dp(6), AndroidUtilities.dp(48));
        }
        dropDown.setTextSize(!AndroidUtilities.isTablet() && AndroidUtilities.displaySize.x > AndroidUtilities.displaySize.y ? 18 : 20);
        ignoreLayout = false;
    }

    @Override
    public boolean canDismissWithTouchOutside() {
        return !cameraOpened;
    }

    @Override
    public void onPanTransitionStart(boolean keyboardVisible, int contentHeight) {
        super.onPanTransitionStart(keyboardVisible, contentHeight);
        checkCameraViewPosition();
        if (cameraView != null) {
            if (Build.VERSION.SDK_INT >= Build.VERSION_CODES.LOLLIPOP) {
                cameraView.invalidateOutline();
            } else {
                cameraView.invalidate();
            }
        }
        if (cameraIcon != null) {
            cameraIcon.invalidate();
        }
    }

    @Override
    public void onContainerTranslationUpdated(float currentPanTranslationY) {
        this.currentPanTranslationY = currentPanTranslationY;
        checkCameraViewPosition();
        if (cameraView != null) {
            if (Build.VERSION.SDK_INT >= Build.VERSION_CODES.LOLLIPOP) {
                cameraView.invalidateOutline();
            } else {
                cameraView.invalidate();
            }
        }
        if (cameraIcon != null) {
            cameraIcon.invalidate();
        }
        invalidate();
    }

    @Override
    public void onOpenAnimationEnd() {
        checkCamera(parentAlert != null && parentAlert.baseFragment instanceof ChatActivity);
    }

    @Override
    public void onDismissWithButtonClick(int item) {
        hideCamera(item != 0 && item != 2);
    }

    @Override
    public boolean onDismiss() {
        if (cameraAnimationInProgress) {
            return true;
        }
        if (cameraOpened) {
            closeCamera(true);
            return true;
        }
        hideCamera(true);
        return false;
    }

    @Override
    public boolean onSheetKeyDown(int keyCode, KeyEvent event) {
        if (cameraOpened && (keyCode == KeyEvent.KEYCODE_VOLUME_UP || keyCode == KeyEvent.KEYCODE_VOLUME_DOWN || keyCode == KeyEvent.KEYCODE_HEADSETHOOK || keyCode == KeyEvent.KEYCODE_MEDIA_PLAY_PAUSE)) {
            shutterButton.getDelegate().shutterReleased();
            return true;
        }
        return false;
    }

    @Override
    public boolean onContainerViewTouchEvent(MotionEvent event) {
        if (cameraAnimationInProgress) {
            return true;
        } else if (cameraOpened) {
            return processTouchEvent(event);
        }
        return false;
    }

    @Override
    public boolean onCustomMeasure(View view, int width, int height) {
        boolean isPortrait = width < height;
        if (view == cameraIcon) {
            cameraIcon.measure(View.MeasureSpec.makeMeasureSpec(itemSize, View.MeasureSpec.EXACTLY), View.MeasureSpec.makeMeasureSpec((int) (itemSize - cameraViewOffsetBottomY - cameraViewOffsetY), View.MeasureSpec.EXACTLY));
            return true;
        } else if (view == cameraView) {
            if (cameraOpened && !cameraAnimationInProgress) {
                cameraView.measure(View.MeasureSpec.makeMeasureSpec(width, View.MeasureSpec.EXACTLY), View.MeasureSpec.makeMeasureSpec(height + parentAlert.getBottomInset(), View.MeasureSpec.EXACTLY));
                return true;
            }
        } else if (view == cameraPanel) {
            if (isPortrait) {
                cameraPanel.measure(View.MeasureSpec.makeMeasureSpec(width, View.MeasureSpec.EXACTLY), View.MeasureSpec.makeMeasureSpec(AndroidUtilities.dp(126), View.MeasureSpec.EXACTLY));
            } else {
                cameraPanel.measure(View.MeasureSpec.makeMeasureSpec(AndroidUtilities.dp(126), View.MeasureSpec.EXACTLY), View.MeasureSpec.makeMeasureSpec(height, View.MeasureSpec.EXACTLY));
            }
            return true;
        } else if (view == zoomControlView) {
            if (isPortrait) {
                zoomControlView.measure(View.MeasureSpec.makeMeasureSpec(width, View.MeasureSpec.EXACTLY), View.MeasureSpec.makeMeasureSpec(AndroidUtilities.dp(50), View.MeasureSpec.EXACTLY));
            } else {
                zoomControlView.measure(View.MeasureSpec.makeMeasureSpec(AndroidUtilities.dp(50), View.MeasureSpec.EXACTLY), View.MeasureSpec.makeMeasureSpec(height, View.MeasureSpec.EXACTLY));
            }
            return true;
        } else if (view == cameraPhotoRecyclerView) {
            cameraPhotoRecyclerViewIgnoreLayout = true;
            if (isPortrait) {
                cameraPhotoRecyclerView.measure(View.MeasureSpec.makeMeasureSpec(width, View.MeasureSpec.EXACTLY), View.MeasureSpec.makeMeasureSpec(AndroidUtilities.dp(80), View.MeasureSpec.EXACTLY));
                if (cameraPhotoLayoutManager.getOrientation() != LinearLayoutManager.HORIZONTAL) {
                    cameraPhotoRecyclerView.setPadding(AndroidUtilities.dp(8), 0, AndroidUtilities.dp(8), 0);
                    cameraPhotoLayoutManager.setOrientation(LinearLayoutManager.HORIZONTAL);
                    cameraAttachAdapter.notifyDataSetChanged();
                }
            } else {
                cameraPhotoRecyclerView.measure(View.MeasureSpec.makeMeasureSpec(AndroidUtilities.dp(80), View.MeasureSpec.EXACTLY), View.MeasureSpec.makeMeasureSpec(height, View.MeasureSpec.EXACTLY));
                if (cameraPhotoLayoutManager.getOrientation() != LinearLayoutManager.VERTICAL) {
                    cameraPhotoRecyclerView.setPadding(0, AndroidUtilities.dp(8), 0, AndroidUtilities.dp(8));
                    cameraPhotoLayoutManager.setOrientation(LinearLayoutManager.VERTICAL);
                    cameraAttachAdapter.notifyDataSetChanged();
                }
            }
            cameraPhotoRecyclerViewIgnoreLayout = false;
            return true;
        }
        return false;
    }

    @Override
    public boolean onCustomLayout(View view, int left, int top, int right, int bottom) {
        int width = (right - left);
        int height = (bottom - top);
        boolean isPortrait = width < height;
        if (view == cameraPanel) {
            if (isPortrait) {
                if (cameraPhotoRecyclerView.getVisibility() == View.VISIBLE) {
                    cameraPanel.layout(0, bottom - AndroidUtilities.dp(126 + 96), width, bottom - AndroidUtilities.dp(96));
                } else {
                    cameraPanel.layout(0, bottom - AndroidUtilities.dp(126), width, bottom);
                }
            } else {
                if (cameraPhotoRecyclerView.getVisibility() == View.VISIBLE) {
                    cameraPanel.layout(right - AndroidUtilities.dp(126 + 96), 0, right - AndroidUtilities.dp(96), height);
                } else {
                    cameraPanel.layout(right - AndroidUtilities.dp(126), 0, right, height);
                }
            }
            return true;
        } else if (view == zoomControlView) {
            if (isPortrait) {
                if (cameraPhotoRecyclerView.getVisibility() == View.VISIBLE) {
                    zoomControlView.layout(0, bottom - AndroidUtilities.dp(126 + 96 + 38 + 50), width, bottom - AndroidUtilities.dp(126 + 96 + 38));
                } else {
                    zoomControlView.layout(0, bottom - AndroidUtilities.dp(126 + 50), width, bottom - AndroidUtilities.dp(126));
                }
            } else {
                if (cameraPhotoRecyclerView.getVisibility() == View.VISIBLE) {
                    zoomControlView.layout(right - AndroidUtilities.dp(126 + 96 + 38 + 50), 0, right - AndroidUtilities.dp(126 + 96 + 38), height);
                } else {
                    zoomControlView.layout(right - AndroidUtilities.dp(126 + 50), 0, right - AndroidUtilities.dp(126), height);
                }
            }
            return true;
        } else if (view == counterTextView) {
            int cx;
            int cy;
            if (isPortrait) {
                cx = (width - counterTextView.getMeasuredWidth()) / 2;
                cy = bottom - AndroidUtilities.dp(113 + 16 + 38);
                counterTextView.setRotation(0);
                if (cameraPhotoRecyclerView.getVisibility() == View.VISIBLE) {
                    cy -= AndroidUtilities.dp(96);
                }
            } else {
                cx = right - AndroidUtilities.dp(113 + 16 + 38);
                cy = height / 2 + counterTextView.getMeasuredWidth() / 2;
                counterTextView.setRotation(-90);
                if (cameraPhotoRecyclerView.getVisibility() == View.VISIBLE) {
                    cx -= AndroidUtilities.dp(96);
                }
            }
            counterTextView.layout(cx, cy, cx + counterTextView.getMeasuredWidth(), cy + counterTextView.getMeasuredHeight());
            return true;
        } else if (view == cameraPhotoRecyclerView) {
            if (isPortrait) {
                int cy = height - AndroidUtilities.dp(88);
                view.layout(0, cy, view.getMeasuredWidth(), cy + view.getMeasuredHeight());
            } else {
                int cx = left + width - AndroidUtilities.dp(88);
                view.layout(cx, 0, cx + view.getMeasuredWidth(), view.getMeasuredHeight());
            }
            return true;
        }
        return false;
    }

    @Override
    public void didReceivedNotification(int id, int account, Object... args) {
        if (id == NotificationCenter.albumsDidLoad) {
            if (adapter != null) {
                if (shouldLoadAllMedia()) {
                    galleryAlbumEntry = MediaController.allMediaAlbumEntry;
                } else {
                    galleryAlbumEntry = MediaController.allPhotosAlbumEntry;
                }
                if (selectedAlbumEntry == null || parentAlert != null && parentAlert.isStickerMode) {
                    selectedAlbumEntry = galleryAlbumEntry;
                } else if (shouldLoadAllMedia()) {
                    for (int a = 0; a < MediaController.allMediaAlbums.size(); a++) {
                        MediaController.AlbumEntry entry = MediaController.allMediaAlbums.get(a);
                        if (entry.bucketId == selectedAlbumEntry.bucketId && entry.videoOnly == selectedAlbumEntry.videoOnly) {
                            selectedAlbumEntry = entry;
                            break;
                        }
                    }
                }
                loading = false;
                progressView.showTextView();
                adapter.notifyDataSetChanged();
                cameraAttachAdapter.notifyDataSetChanged();
                if (!selectedPhotosOrder.isEmpty() && galleryAlbumEntry != null) {
                    for (int a = 0, N = selectedPhotosOrder.size(); a < N; a++) {
                        Integer imageId = (Integer) selectedPhotosOrder.get(a);
                        Object currentEntry = selectedPhotos.get(imageId);
                        MediaController.PhotoEntry entry = galleryAlbumEntry.photosByIds.get(imageId);
                        if (entry != null) {
                            if (currentEntry instanceof MediaController.PhotoEntry) {
                                MediaController.PhotoEntry photoEntry = (MediaController.PhotoEntry) currentEntry;
                                entry.copyFrom(photoEntry);
                            }
                            selectedPhotos.put(imageId, entry);
                        }
                    }
                }
                updateAlbumsDropDown();
            }
        } else if (id == NotificationCenter.cameraInitied) {
            checkCamera(false);
        }
    }

    private class PhotoAttachAdapter extends RecyclerListView.FastScrollAdapter {

        private Context mContext;
        private boolean needCamera;
        private ArrayList<RecyclerListView.Holder> viewsCache = new ArrayList<>(8);
        private int itemsCount;
        private int photosStartRow;
        private int photosEndRow;

        public PhotoAttachAdapter(Context context, boolean camera) {
            mContext = context;
            needCamera = camera;
        }

        public void createCache() {
            for (int a = 0; a < 8; a++) {
                viewsCache.add(createHolder());
            }
        }

        public RecyclerListView.Holder createHolder() {
            PhotoAttachPhotoCell cell = new PhotoAttachPhotoCell(mContext, resourcesProvider);
            if (Build.VERSION.SDK_INT >= 21 && this == adapter) {
                cell.setOutlineProvider(new ViewOutlineProvider() {
                    @Override
                    public void getOutline(View view, Outline outline) {
                        PhotoAttachPhotoCell photoCell = (PhotoAttachPhotoCell) view;
                        if (photoCell.getTag() == null) {
                            return;
                        }
                        int position = (Integer) photoCell.getTag();
                        if (needCamera && selectedAlbumEntry == galleryAlbumEntry) {
                            position++;
                        }
                        if (showAvatarConstructor) {
                            position++;
                        }
                        if (position == 0) {
                            int rad = AndroidUtilities.dp(8 * parentAlert.cornerRadius);
                            outline.setRoundRect(0, 0, view.getMeasuredWidth() + rad, view.getMeasuredHeight() + rad, rad);
                        } else if (position == itemsPerRow - 1) {
                            int rad = AndroidUtilities.dp(8 * parentAlert.cornerRadius);
                            outline.setRoundRect(-rad, 0, view.getMeasuredWidth(), view.getMeasuredHeight() + rad, rad);
                        } else {
                            outline.setRect(0, 0, view.getMeasuredWidth(), view.getMeasuredHeight());
                        }
                    }
                });
                cell.setClipToOutline(true);
            }
            cell.setDelegate(v -> {
                if (!mediaEnabled || parentAlert.avatarPicker != 0) {
                    return;
                }
                int index = (Integer) v.getTag();
                MediaController.PhotoEntry photoEntry = v.getPhotoEntry();
                if (checkSendMediaEnabled(photoEntry)) {
                    return;
                }
                if (selectedPhotos.size() + 1 > maxCount()) {
                    BulletinFactory.of(parentAlert.sizeNotifierFrameLayout, resourcesProvider).createErrorBulletin(AndroidUtilities.replaceTags(LocaleController.formatPluralString("BusinessRepliesToastLimit", parentAlert.baseFragment.getMessagesController().quickReplyMessagesLimit))).show();
                    return;
                }
                boolean added = !selectedPhotos.containsKey(photoEntry.imageId);
                if (added && parentAlert.maxSelectedPhotos >= 0 && selectedPhotos.size() >= parentAlert.maxSelectedPhotos) {
                    if (parentAlert.allowOrder && parentAlert.baseFragment instanceof ChatActivity) {
                        ChatActivity chatActivity = (ChatActivity) parentAlert.baseFragment;
                        TLRPC.Chat chat = chatActivity.getCurrentChat();
                        if (chat != null && !ChatObject.hasAdminRights(chat) && chat.slowmode_enabled) {
                            if (alertOnlyOnce != 2) {
                                AlertsCreator.createSimpleAlert(getContext(), LocaleController.getString(R.string.Slowmode), LocaleController.getString(R.string.SlowmodeSelectSendError), resourcesProvider).show();
                                if (alertOnlyOnce == 1) {
                                    alertOnlyOnce = 2;
                                }
                            }
                        }
                    }
                    return;
                }
                int num = added ? selectedPhotosOrder.size() : -1;
                if (parentAlert.baseFragment instanceof ChatActivity && parentAlert.allowOrder) {
                    v.setChecked(num, added, true);
                } else {
                    v.setChecked(-1, added, true);
                }
                addToSelectedPhotos(photoEntry, index);
                int updateIndex = index;
                if (PhotoAttachAdapter.this == cameraAttachAdapter) {
                    if (adapter.needCamera && selectedAlbumEntry == galleryAlbumEntry) {
                        updateIndex++;
                    }
                    adapter.notifyItemChanged(updateIndex);
                } else {
                    cameraAttachAdapter.notifyItemChanged(updateIndex);
                }
                parentAlert.updateCountButton(added ? 1 : 2);
                cell.setHasSpoiler(photoEntry.hasSpoiler);
                cell.setStarsPrice(photoEntry.starsAmount, selectedPhotos.size() > 1);
            });
            return new RecyclerListView.Holder(cell);
        }

        private MediaController.PhotoEntry getPhoto(int position) {
            if (needCamera && selectedAlbumEntry == galleryAlbumEntry) {
                position--;
            }
            return getPhotoEntryAtPosition(position);
        }

        @Override
        public void onBindViewHolder(RecyclerView.ViewHolder holder, int position) {
            switch (holder.getItemViewType()) {
                case 0: {
                    if (needCamera && selectedAlbumEntry == galleryAlbumEntry) {
                        position--;
                    }
                    if (showAvatarConstructor) {
                        position--;
                    }
                    PhotoAttachPhotoCell cell = (PhotoAttachPhotoCell) holder.itemView;
                    if (this == adapter) {
                        cell.setItemSize(itemSize);
                    } else {
                        cell.setIsVertical(cameraPhotoLayoutManager.getOrientation() == LinearLayoutManager.VERTICAL);
                    }
                    if (parentAlert.avatarPicker != 0 || parentAlert.storyMediaPicker) {
                        cell.getCheckBox().setVisibility(GONE);
                    } else {
                        cell.getCheckBox().setVisibility(VISIBLE);
                    }

                    MediaController.PhotoEntry photoEntry = getPhotoEntryAtPosition(position);
                    if (photoEntry == null) {
                        return;
                    }
                    cell.setPhotoEntry(photoEntry, selectedPhotos.size() > 1, needCamera && selectedAlbumEntry == galleryAlbumEntry, position == getItemCount() - 1);
                    if (parentAlert.baseFragment instanceof ChatActivity && parentAlert.allowOrder) {
                        cell.setChecked(selectedPhotosOrder.indexOf(photoEntry.imageId), selectedPhotos.containsKey(photoEntry.imageId), false);
                    } else {
                        cell.setChecked(-1, selectedPhotos.containsKey(photoEntry.imageId), false);
                    }
                    if (!videoEnabled && photoEntry.isVideo) {
                        cell.setAlpha(0.3f);
                    } else if (!photoEnabled && !photoEntry.isVideo) {
                        cell.setAlpha(0.3f);
                    } else {
                        cell.setAlpha(1f);
                    }
                    cell.getImageView().setTag(position);
                    cell.setTag(position);
                    break;
                }
                case 1: {
                    cameraCell = (PhotoAttachCameraCell) holder.itemView;
                    if (cameraView != null && cameraView.isInited() && !isHidden) {
                        cameraCell.setVisibility(View.INVISIBLE);
                    } else {
                        cameraCell.setVisibility(View.VISIBLE);
                    }
                    cameraCell.setItemSize(itemSize);
                    break;
                }
                case 3: {
                    PhotoAttachPermissionCell cell = (PhotoAttachPermissionCell) holder.itemView;
                    cell.setItemSize(itemSize);
                    int type = needCamera && noCameraPermissions && position == 0 ? 0 : 1;
                    if (position == itemsCount - 2) type = 999;
                    cell.setType(type);
                    break;
                }
            }
        }

        @Override
        public boolean isEnabled(RecyclerView.ViewHolder holder) {
            return false;
        }

        @Override
        public RecyclerView.ViewHolder onCreateViewHolder(ViewGroup parent, int viewType) {
            RecyclerListView.Holder holder;
            switch (viewType) {
                case 0:
                    if (!viewsCache.isEmpty()) {
                        holder = viewsCache.get(0);
                        viewsCache.remove(0);
                    } else {
                        holder = createHolder();
                    }
                    break;
                case 1:
                    cameraCell = new PhotoAttachCameraCell(mContext, resourcesProvider);
                    if (Build.VERSION.SDK_INT >= 21) {
                        cameraCell.setOutlineProvider(new ViewOutlineProvider() {
                            @Override
                            public void getOutline(View view, Outline outline) {
                                int rad = AndroidUtilities.dp(8 * parentAlert.cornerRadius);
                                outline.setRoundRect(0, 0, view.getMeasuredWidth() + rad, view.getMeasuredHeight() + rad, rad);
                            }
                        });
                        cameraCell.setClipToOutline(true);
                    }
                    holder = new RecyclerListView.Holder(cameraCell);
                    break;
                case 2:
                    holder = new RecyclerListView.Holder(new View(mContext) {
                        @Override
                        protected void onMeasure(int widthMeasureSpec, int heightMeasureSpec) {
                            super.onMeasure(MeasureSpec.makeMeasureSpec(MeasureSpec.getSize(widthMeasureSpec), MeasureSpec.EXACTLY), MeasureSpec.makeMeasureSpec(gridExtraSpace, MeasureSpec.EXACTLY));
                        }
                    });
                    break;
                case 3:
                default:
                    holder = new RecyclerListView.Holder(new PhotoAttachPermissionCell(mContext, resourcesProvider));
                    break;
                case 4:
                    AvatarConstructorPreviewCell avatarConstructorPreviewCell = new AvatarConstructorPreviewCell(mContext, parentAlert.forUser) {
                        @Override
                        protected void onMeasure(int widthMeasureSpec, int heightMeasureSpec) {
                            super.onMeasure(MeasureSpec.makeMeasureSpec(itemSize, MeasureSpec.EXACTLY), MeasureSpec.makeMeasureSpec(itemSize, MeasureSpec.EXACTLY));
                        }
                    };
                    holder = new RecyclerListView.Holder(avatarConstructorPreviewCell);
                    break;
            }
            return holder;
        }

        @Override
        public void onViewAttachedToWindow(RecyclerView.ViewHolder holder) {
            if (holder.itemView instanceof PhotoAttachCameraCell) {
                PhotoAttachCameraCell cell = (PhotoAttachCameraCell) holder.itemView;
                cell.updateBitmap();
            }
        }

        @Override
        public int getItemCount() {
            if (!mediaEnabled) {
                return 1;
            }
            int count = 0;
            if (needCamera && selectedAlbumEntry == galleryAlbumEntry) {
                count++;
            }
            if (showAvatarConstructor) {
                count++;
            }
            if (noGalleryPermissions && this == adapter) {
                count++;
                count++; // NekoX: Additional Open In picker
            }
            photosStartRow = count;
            count += cameraPhotos.size();
            if (selectedAlbumEntry != null) {
                count += selectedAlbumEntry.photos.size();
            }
            photosEndRow = count;
            if (this == adapter) {
                count++;
            }
            return itemsCount = count;
        }

        @Override
        public int getItemViewType(int position) {
            if (!mediaEnabled) {
                return 2;
            }
            int localPosition = position;
            if (needCamera && position == 0 && selectedAlbumEntry == galleryAlbumEntry) {
                if (noCameraPermissions) {
                    return 3;
                } else {
                    return 1;
                }
            }
            if (needCamera) {
                localPosition--;
            }
            if (showAvatarConstructor && localPosition == 0) {
                return VIEW_TYPE_AVATAR_CONSTRUCTOR;
            }
            if (this == adapter && position == itemsCount - 1) {
                return 2;
            } else if (noGalleryPermissions) {
                return 3;
            }
            return 0;
        }

        @Override
        public void notifyDataSetChanged() {
            super.notifyDataSetChanged();
            if (this == adapter) {
                progressView.setVisibility(getItemCount() == 1 && selectedAlbumEntry == null || !mediaEnabled ? View.VISIBLE : View.INVISIBLE);
            }
        }

        @Override
        public float getScrollProgress(RecyclerListView listView) {
            int parentCount = itemsPerRow;
            int cellCount = (int) Math.ceil(itemsCount / (float) parentCount);
            if (listView.getChildCount() == 0) {
                return 0;
            }
            int cellHeight = listView.getChildAt(0).getMeasuredHeight();
            View firstChild = listView.getChildAt(0);
            int firstPosition = listView.getChildAdapterPosition(firstChild);
            if (firstPosition < 0) {
                return 0;
            }
            float childTop = firstChild.getTop();
            float listH = listView.getMeasuredHeight();
            float scrollY = (firstPosition / parentCount) * cellHeight - childTop;
            return Utilities.clamp(scrollY / (((float) cellCount) * cellHeight - listH), 1f, 0f);
        }

        @Override
        public String getLetter(int position) {
            MediaController.PhotoEntry entry = getPhoto(position);
            if (entry == null) {
                if (position <= photosStartRow) {
                    if (!cameraPhotos.isEmpty()) {
                        entry = (MediaController.PhotoEntry) cameraPhotos.get(0);
                    } else if (selectedAlbumEntry != null && selectedAlbumEntry.photos != null) {
                        entry = selectedAlbumEntry.photos.get(0);
                    }
                } else if (!selectedAlbumEntry.photos.isEmpty()){
                    entry = selectedAlbumEntry.photos.get(selectedAlbumEntry.photos.size() - 1);
                }
            }
            if (entry != null) {
                long date = entry.dateTaken;
                if (Build.VERSION.SDK_INT <= 28) {
                    date /= 1000;
                }
                return LocaleController.formatYearMont(date, true);
            }
            return "";
        }

        @Override
        public boolean fastScrollIsVisible(RecyclerListView listView) {
            return (!cameraPhotos.isEmpty() || selectedAlbumEntry != null && !selectedAlbumEntry.photos.isEmpty()) && parentAlert.pinnedToTop && getTotalItemsCount() > SHOW_FAST_SCROLL_MIN_COUNT;
        }

        @Override
        public void getPositionForScrollProgress(RecyclerListView listView, float progress, int[] position) {
            int viewHeight = listView.getChildAt(0).getMeasuredHeight();
            int totalHeight = (int) (Math.ceil(getTotalItemsCount() / (float) itemsPerRow) * viewHeight);
            int listHeight = listView.getMeasuredHeight();
            position[0] = (int) ((progress * (totalHeight - listHeight)) / viewHeight) * itemsPerRow;
            position[1] = (int) ((progress * (totalHeight - listHeight)) % viewHeight) + listView.getPaddingTop();
            if (position[0] == 0 && position[1] < getListTopPadding()) {
                position[1] = getListTopPadding();
            }
        }
    }
}<|MERGE_RESOLUTION|>--- conflicted
+++ resolved
@@ -2495,13 +2495,8 @@
                 });
                 cameraView.setClipToOutline(true);
             }
-<<<<<<< HEAD
-            cameraView.setContentDescription(LocaleController.getString("AccDescrInstantCamera", R.string.AccDescrInstantCamera));
-            parentAlert.getContainer().addView(cameraView, 1, new LinearLayout.LayoutParams(itemSize, itemSize));
-=======
             cameraView.setContentDescription(LocaleController.getString(R.string.AccDescrInstantCamera));
             parentAlert.getContainer().addView(cameraView, 1, new FrameLayout.LayoutParams(itemSize, itemSize));
->>>>>>> 1e891826
             cameraView.setDelegate(new CameraView.CameraViewDelegate() {
                 @Override
                 public void onCameraInit() {
