--- conflicted
+++ resolved
@@ -237,25 +237,15 @@
 
     public final static int group = 0;
     public final static int compress = 1;
-<<<<<<< HEAD
-    public final static int spoiler = 2;
-    public final static int spoiler_update = 20;
-    public final static int open_in = 3;
-    public final static int preview_gap = 4;
-    public final static int media_gap = 5;
-    public final static int preview = 6;
-    public final static int caption = 7;
-    public final static int stars = 8;
-=======
     public final static int quality = 2;
     public final static int spoiler = 3;
+    public final static int spoiler_update = 30;
     public final static int open_in = 4;
     public final static int preview_gap = 5;
     public final static int media_gap = 6;
     public final static int preview = 7;
     public final static int caption = 8;
     public final static int stars = 9;
->>>>>>> 4d7a3a40
 
     private ActionBarMenuSubItem spoilerItem;
     private ActionBarMenuSubItem compressItem;
