/*
 * This is the source code of Telegram for Android v. 6.x.x.
 * It is licensed under GNU GPL v. 2 or later.
 * You should have received a copy of the license in this archive (see LICENSE).
 *
 * Copyright Nikolai Kudashov, 2013-2020.
 */

package org.telegram.ui.Components;

import android.Manifest;
import android.animation.Animator;
import android.animation.AnimatorListenerAdapter;
import android.animation.AnimatorSet;
import android.animation.ObjectAnimator;
import android.animation.ValueAnimator;
import android.content.Context;
import android.content.Intent;
import android.content.pm.PackageManager;
import android.graphics.Bitmap;
import android.graphics.Canvas;
import android.graphics.Color;
import android.graphics.Outline;
import android.graphics.Paint;
import android.graphics.Path;
import android.graphics.PorterDuff;
import android.graphics.PorterDuffColorFilter;
import android.graphics.Rect;
import android.graphics.drawable.Drawable;
import android.hardware.Camera;
import android.media.MediaMetadataRetriever;
import android.net.Uri;
import android.os.Build;
import android.provider.MediaStore;
import android.provider.Settings;
import android.text.TextUtils;
import android.util.Log;
import android.util.TypedValue;
import android.view.Gravity;
import android.view.KeyEvent;
import android.view.MotionEvent;
import android.view.TextureView;
import android.view.View;
import android.view.ViewGroup;
import android.view.ViewOutlineProvider;
import android.view.ViewPropertyAnimator;
import android.view.accessibility.AccessibilityEvent;
import android.view.accessibility.AccessibilityNodeInfo;
import android.view.animation.DecelerateInterpolator;
import android.widget.FrameLayout;
import android.widget.ImageView;
import android.widget.LinearLayout;
import android.widget.TextView;

import androidx.annotation.Keep;
import androidx.exifinterface.media.ExifInterface;
import androidx.recyclerview.widget.GridLayoutManager;
import androidx.recyclerview.widget.LinearLayoutManager;
import androidx.recyclerview.widget.LinearSmoothScroller;
import androidx.recyclerview.widget.RecyclerView;

import androidx.annotation.Keep;
import androidx.core.graphics.ColorUtils;
import androidx.exifinterface.media.ExifInterface;
import androidx.recyclerview.widget.GridLayoutManager;
import androidx.recyclerview.widget.LinearLayoutManager;
import androidx.recyclerview.widget.LinearSmoothScroller;
import androidx.recyclerview.widget.RecyclerView;

import org.checkerframework.checker.units.qual.A;
import org.telegram.messenger.AndroidUtilities;
import org.telegram.messenger.ApplicationLoader;
import org.telegram.messenger.BuildVars;
import org.telegram.messenger.ChatObject;
import org.telegram.messenger.FileLoader;
import org.telegram.messenger.FileLog;
import org.telegram.messenger.ImageReceiver;
import org.telegram.messenger.LocaleController;
import org.telegram.messenger.MediaController;
import org.telegram.messenger.MediaDataController;
import org.telegram.messenger.MessageObject;
import org.telegram.messenger.NotificationCenter;
import org.telegram.messenger.R;
import org.telegram.messenger.SendMessagesHelper;
import org.telegram.messenger.SharedConfig;
import org.telegram.messenger.UserConfig;
import org.telegram.messenger.Utilities;
import org.telegram.messenger.VideoEditedInfo;
import org.telegram.messenger.camera.CameraController;
import org.telegram.messenger.camera.CameraSession;
import org.telegram.messenger.camera.CameraView;
import org.telegram.tgnet.TLRPC;
import org.telegram.ui.ActionBar.ActionBar;
import org.telegram.ui.ActionBar.ActionBarMenu;
import org.telegram.ui.ActionBar.ActionBarMenuItem;
import org.telegram.ui.ActionBar.AlertDialog;
import org.telegram.ui.ActionBar.BaseFragment;
import org.telegram.ui.ActionBar.Theme;
import org.telegram.ui.BasePermissionsActivity;
import org.telegram.ui.Cells.PhotoAttachCameraCell;
import org.telegram.ui.Cells.PhotoAttachPermissionCell;
import org.telegram.ui.Cells.PhotoAttachPhotoCell;
import org.telegram.ui.ChatActivity;
import org.telegram.ui.PhotoViewer;

import java.io.File;
import java.io.FileOutputStream;
import java.util.ArrayList;
import java.util.Collections;
import java.util.HashMap;

import androidx.core.graphics.ColorUtils;

import tw.nekomimi.nekogram.NekoXConfig;
import tw.nekomimi.nekogram.NekoConfig;

public class ChatAttachAlertPhotoLayout extends ChatAttachAlert.AttachAlertLayout implements NotificationCenter.NotificationCenterDelegate {

    private RecyclerListView cameraPhotoRecyclerView;
    private LinearLayoutManager cameraPhotoLayoutManager;
    private PhotoAttachAdapter cameraAttachAdapter;

    private ActionBarMenuItem dropDownContainer;
    private TextView dropDown;
    private Drawable dropDownDrawable;

    public RecyclerListView gridView;
    private GridLayoutManager layoutManager;
    private PhotoAttachAdapter adapter;
    private EmptyTextProgressView progressView;
    private RecyclerViewItemRangeSelector itemRangeSelector;
    private int gridExtraSpace;
    private boolean shouldSelect;
    private int alertOnlyOnce;

    private Drawable cameraDrawable;

    private int currentSelectedCount;

    private boolean isHidden;

    ValueAnimator paddingAnimator;
    private int animateToPadding;

    private AnimatorSet cameraInitAnimation;
    protected CameraView cameraView;
    protected FrameLayout cameraIcon;
    protected PhotoAttachCameraCell cameraCell;
    private TextView recordTime;
    private ImageView[] flashModeButton = new ImageView[2];
    private boolean flashAnimationInProgress;
    private float[] cameraViewLocation = new float[2];
    private int[] viewPosition = new int[2];
    private float cameraViewOffsetX;
    private float cameraViewOffsetY;
    private float cameraViewOffsetBottomY;
    private boolean cameraOpened;
    private boolean canSaveCameraPreview;
    private boolean cameraAnimationInProgress;
    private float cameraOpenProgress;
    private int[] animateCameraValues = new int[5];
    private int videoRecordTime;
    private Runnable videoRecordRunnable;
    private DecelerateInterpolator interpolator = new DecelerateInterpolator(1.5f);
    private FrameLayout cameraPanel;
    private ShutterButton shutterButton;
    private ZoomControlView zoomControlView;
    private AnimatorSet zoomControlAnimation;
    private Runnable zoomControlHideRunnable;
    private TextView counterTextView;
    private TextView tooltipTextView;
    private ImageView switchCameraButton;
    private boolean takingPhoto;
    private static boolean mediaFromExternalCamera;
    private static ArrayList<Object> cameraPhotos = new ArrayList<>();
    private static HashMap<Object, Object> selectedPhotos = new HashMap<>();
    private static ArrayList<Object> selectedPhotosOrder = new ArrayList<>();
    private static int lastImageId = -1;
    private boolean cancelTakingPhotos;
    private boolean checkCameraWhenShown;

    private boolean mediaEnabled;

    private float pinchStartDistance;
    private float cameraZoom;
    private boolean zooming;
    private boolean zoomWas;
    private android.graphics.Rect hitRect = new Rect();

    private float lastY;
    private boolean pressed;
    private boolean maybeStartDraging;
    private boolean dragging;

    private boolean cameraPhotoRecyclerViewIgnoreLayout;

    private int itemSize = AndroidUtilities.dp(80);
    private int lastItemSize = itemSize;
    private int itemsPerRow = 3;

    private boolean deviceHasGoodCamera;
    private boolean noCameraPermissions;
    private boolean noGalleryPermissions;
    private boolean requestingPermissions;

    private boolean ignoreLayout;
    private int lastNotifyWidth;

    private MediaController.AlbumEntry selectedAlbumEntry;
    private MediaController.AlbumEntry galleryAlbumEntry;
    private ArrayList<MediaController.AlbumEntry> dropDownAlbums;
    private float currentPanTranslationY;

    private boolean loading = true;

    public final static int group = 0;
    public final static int compress = 1;
    public final static int open_in = 2;
    public final static int preview = 3;

    boolean forceDarkTheme;
    private int animationIndex = -1;

    private class BasePhotoProvider extends PhotoViewer.EmptyPhotoViewerProvider {
        @Override
        public boolean isPhotoChecked(int index) {
            MediaController.PhotoEntry photoEntry = getPhotoEntryAtPosition(index);
            return photoEntry != null && selectedPhotos.containsKey(photoEntry.imageId);
        }

        @Override
        public int setPhotoChecked(int index, VideoEditedInfo videoEditedInfo) {
            if (parentAlert.maxSelectedPhotos >= 0 && selectedPhotos.size() >= parentAlert.maxSelectedPhotos && !isPhotoChecked(index)) {
                return -1;
            }
            MediaController.PhotoEntry photoEntry = getPhotoEntryAtPosition(index);
            if (photoEntry == null) {
                return -1;
            }
            boolean add = true;
            int num;
            if ((num = addToSelectedPhotos(photoEntry, -1)) == -1) {
                num = selectedPhotosOrder.indexOf(photoEntry.imageId);
            } else {
                add = false;
                photoEntry.editedInfo = null;
            }
            photoEntry.editedInfo = videoEditedInfo;

            int count = gridView.getChildCount();
            for (int a = 0; a < count; a++) {
                View view = gridView.getChildAt(a);
                if (view instanceof PhotoAttachPhotoCell) {
                    int tag = (Integer) view.getTag();
                    if (tag == index) {
                        if (parentAlert.baseFragment instanceof ChatActivity && parentAlert.allowOrder) {
                            ((PhotoAttachPhotoCell) view).setChecked(num, add, false);
                        } else {
                            ((PhotoAttachPhotoCell) view).setChecked(-1, add, false);
                        }
                        break;
                    }
                }
            }
            count = cameraPhotoRecyclerView.getChildCount();
            for (int a = 0; a < count; a++) {
                View view = cameraPhotoRecyclerView.getChildAt(a);
                if (view instanceof PhotoAttachPhotoCell) {
                    int tag = (Integer) view.getTag();
                    if (tag == index) {
                        if (parentAlert.baseFragment instanceof ChatActivity && parentAlert.allowOrder) {
                            ((PhotoAttachPhotoCell) view).setChecked(num, add, false);
                        } else {
                            ((PhotoAttachPhotoCell) view).setChecked(-1, add, false);
                        }
                        break;
                    }
                }
            }
            parentAlert.updateCountButton(add ? 1 : 2);
            return num;
        }

        @Override
        public int getSelectedCount() {
            return selectedPhotos.size();
        }

        @Override
        public ArrayList<Object> getSelectedPhotosOrder() {
            return selectedPhotosOrder;
        }

        @Override
        public HashMap<Object, Object> getSelectedPhotos() {
            return selectedPhotos;
        }

        @Override
        public int getPhotoIndex(int index) {
            MediaController.PhotoEntry photoEntry = getPhotoEntryAtPosition(index);
            if (photoEntry == null) {
                return -1;
            }
            return selectedPhotosOrder.indexOf(photoEntry.imageId);
        }
    }

    private PhotoViewer.PhotoViewerProvider photoViewerProvider = new BasePhotoProvider() {
        @Override
        public PhotoViewer.PlaceProviderObject getPlaceForPhoto(MessageObject messageObject, TLRPC.FileLocation fileLocation, int index, boolean needPreview) {
            PhotoAttachPhotoCell cell = getCellForIndex(index);
            if (cell != null) {
                int[] coords = new int[2];
                cell.getImageView().getLocationInWindow(coords);
                if (Build.VERSION.SDK_INT < 26) {
                    coords[0] -= parentAlert.getLeftInset();
                }
                PhotoViewer.PlaceProviderObject object = new PhotoViewer.PlaceProviderObject();
                object.viewX = coords[0];
                object.viewY = coords[1];
                object.parentView = gridView;
                object.imageReceiver = cell.getImageView().getImageReceiver();
                object.thumb = object.imageReceiver.getBitmapSafe();
                object.scale = cell.getScale();
                object.clipBottomAddition = (int) parentAlert.getClipLayoutBottom();
                cell.showCheck(false);
                return object;
            }

            return null;
        }

        @Override
        public void updatePhotoAtIndex(int index) {
            PhotoAttachPhotoCell cell = getCellForIndex(index);
            if (cell != null) {
                cell.getImageView().setOrientation(0, true);
                MediaController.PhotoEntry photoEntry = getPhotoEntryAtPosition(index);
                if (photoEntry == null) {
                    return;
                }
                if (photoEntry.thumbPath != null) {
                    cell.getImageView().setImage(photoEntry.thumbPath, null, Theme.chat_attachEmptyDrawable);
                } else if (photoEntry.path != null) {
                    cell.getImageView().setOrientation(photoEntry.orientation, true);
                    if (photoEntry.isVideo) {
                        cell.getImageView().setImage("vthumb://" + photoEntry.imageId + ":" + photoEntry.path, null, Theme.chat_attachEmptyDrawable);
                    } else {
                        cell.getImageView().setImage("thumb://" + photoEntry.imageId + ":" + photoEntry.path, null, Theme.chat_attachEmptyDrawable);
                    }
                } else {
                    cell.getImageView().setImageDrawable(Theme.chat_attachEmptyDrawable);
                }
            }
        }

        @Override
        public ImageReceiver.BitmapHolder getThumbForPhoto(MessageObject messageObject, TLRPC.FileLocation fileLocation, int index) {
            PhotoAttachPhotoCell cell = getCellForIndex(index);
            if (cell != null) {
                return cell.getImageView().getImageReceiver().getBitmapSafe();
            }
            return null;
        }

        @Override
        public void willSwitchFromPhoto(MessageObject messageObject, TLRPC.FileLocation fileLocation, int index) {
            PhotoAttachPhotoCell cell = getCellForIndex(index);
            if (cell != null) {
                cell.showCheck(true);
            }
        }

        @Override
        public void willHidePhotoViewer() {
            int count = gridView.getChildCount();
            for (int a = 0; a < count; a++) {
                View view = gridView.getChildAt(a);
                if (view instanceof PhotoAttachPhotoCell) {
                    PhotoAttachPhotoCell cell = (PhotoAttachPhotoCell) view;
                    cell.showCheck(true);
                }
            }
        }

        @Override
        public void onApplyCaption(CharSequence caption) {
            if (selectedPhotos.size() > 0 && selectedPhotosOrder.size() > 0) {
                Object o = selectedPhotos.get(selectedPhotosOrder.get(0));
                CharSequence firstPhotoCaption = null;
                if (o instanceof MediaController.PhotoEntry) {
                    MediaController.PhotoEntry photoEntry1 = (MediaController.PhotoEntry) o;
                    firstPhotoCaption = photoEntry1.caption;
                }
                if (o instanceof MediaController.SearchImage) {
                    MediaController.SearchImage photoEntry1 = (MediaController.SearchImage) o;
                    firstPhotoCaption = photoEntry1.caption;
                }
                parentAlert.commentTextView.setText(firstPhotoCaption);
            }
        }

        @Override
        public boolean cancelButtonPressed() {
            return false;
        }

        @Override
        public void sendButtonPressed(int index, VideoEditedInfo videoEditedInfo, boolean notify, int scheduleDate, boolean forceDocument) {
            MediaController.PhotoEntry photoEntry = getPhotoEntryAtPosition(index);
            if (photoEntry != null) {
                photoEntry.editedInfo = videoEditedInfo;
            }
            if (selectedPhotos.isEmpty() && photoEntry != null) {
                addToSelectedPhotos(photoEntry, -1);
            }
            parentAlert.applyCaption();
            if (PhotoViewer.getInstance().hasCaptionForAllMedia) {
                HashMap<Object, Object> selectedPhotos = getSelectedPhotos();
                ArrayList<Object> selectedPhotosOrder = getSelectedPhotosOrder();
                if (!selectedPhotos.isEmpty()) {
                    for (int a = 0; a < selectedPhotosOrder.size(); a++) {
                        Object o = selectedPhotos.get(selectedPhotosOrder.get(a));
                        if (o instanceof MediaController.PhotoEntry) {
                            MediaController.PhotoEntry photoEntry1 = (MediaController.PhotoEntry) o;
                            if (a == 0) {
                                photoEntry1.caption = PhotoViewer.getInstance().captionForAllMedia;
                            } else {
                                photoEntry1.caption = null;
                            }
                        }
                    }
                }
            }
            parentAlert.delegate.didPressedButton(7, true, notify, scheduleDate, forceDocument);
        }
    };

    protected void updateCheckedPhotoIndices() {
        if (!(parentAlert.baseFragment instanceof ChatActivity)) {
            return;
        }
        int count = gridView.getChildCount();
        for (int a = 0; a < count; a++) {
            View view = gridView.getChildAt(a);
            if (view instanceof PhotoAttachPhotoCell) {
                PhotoAttachPhotoCell cell = (PhotoAttachPhotoCell) view;
                MediaController.PhotoEntry photoEntry = getPhotoEntryAtPosition((Integer) cell.getTag());
                if (photoEntry != null) {
                    cell.setNum(selectedPhotosOrder.indexOf(photoEntry.imageId));
                }
            }
        }
        count = cameraPhotoRecyclerView.getChildCount();
        for (int a = 0; a < count; a++) {
            View view = cameraPhotoRecyclerView.getChildAt(a);
            if (view instanceof PhotoAttachPhotoCell) {
                PhotoAttachPhotoCell cell = (PhotoAttachPhotoCell) view;
                MediaController.PhotoEntry photoEntry = getPhotoEntryAtPosition((Integer) cell.getTag());
                if (photoEntry != null) {
                    cell.setNum(selectedPhotosOrder.indexOf(photoEntry.imageId));
                }
            }
        }
    }

    private MediaController.PhotoEntry getPhotoEntryAtPosition(int position) {
        if (position < 0) {
            return null;
        }
        int cameraCount = cameraPhotos.size();
        if (position < cameraCount) {
            return (MediaController.PhotoEntry) cameraPhotos.get(position);
        }
        position -= cameraCount;
        if (position < selectedAlbumEntry.photos.size()) {
            return selectedAlbumEntry.photos.get(position);
        }
        return null;
    }

    @SuppressWarnings("unchecked")
    protected ArrayList<Object> getAllPhotosArray() {
        ArrayList<Object> arrayList;
        if (selectedAlbumEntry != null) {
            if (!cameraPhotos.isEmpty()) {
                arrayList = new ArrayList<>(selectedAlbumEntry.photos.size() + cameraPhotos.size());
                arrayList.addAll(cameraPhotos);
                arrayList.addAll(selectedAlbumEntry.photos);
            } else {
                arrayList = (ArrayList) selectedAlbumEntry.photos;
            }
        } else if (!cameraPhotos.isEmpty()) {
            arrayList = cameraPhotos;
        } else {
            arrayList = new ArrayList<>(0);
        }
        return arrayList;
    }

    public ChatAttachAlertPhotoLayout(ChatAttachAlert alert, Context context, boolean forceDarkTheme, Theme.ResourcesProvider resourcesProvider) {
        super(alert, context, resourcesProvider);
        this.forceDarkTheme = forceDarkTheme;
        NotificationCenter.getGlobalInstance().addObserver(this, NotificationCenter.albumsDidLoad);
        NotificationCenter.getGlobalInstance().addObserver(this, NotificationCenter.cameraInitied);
        LinearLayout container = alert.getContainer();

        cameraDrawable = context.getResources().getDrawable(R.drawable.instant_camera).mutate();

        ActionBarMenu menu = parentAlert.actionBar.createMenu();
        dropDownContainer = new ActionBarMenuItem(context, menu, 0, 0, resourcesProvider) {
            @Override
            public void onInitializeAccessibilityNodeInfo(AccessibilityNodeInfo info) {
                super.onInitializeAccessibilityNodeInfo(info);
                info.setText(dropDown.getText());
            }
        };
        dropDownContainer.setSubMenuOpenSide(1);
        parentAlert.actionBar.addView(dropDownContainer, 0, LayoutHelper.createFrame(LayoutHelper.WRAP_CONTENT, LayoutHelper.MATCH_PARENT, Gravity.TOP | Gravity.LEFT, AndroidUtilities.isTablet() ? 64 : 56, 0, 40, 0));
        dropDownContainer.setOnClickListener(view -> dropDownContainer.toggleSubMenu());

        dropDown = new TextView(context);
        dropDown.setImportantForAccessibility(View.IMPORTANT_FOR_ACCESSIBILITY_NO);
        dropDown.setGravity(Gravity.LEFT);
        dropDown.setSingleLine(true);
        dropDown.setLines(1);
        dropDown.setMaxLines(1);
        dropDown.setEllipsize(TextUtils.TruncateAt.END);
        dropDown.setTextColor(getThemedColor(Theme.key_dialogTextBlack));
        dropDown.setText(LocaleController.getString("ChatGallery", R.string.ChatGallery));
        dropDown.setTypeface(AndroidUtilities.getTypeface("fonts/rmedium.ttf"));
        dropDownDrawable = context.getResources().getDrawable(R.drawable.ic_arrow_drop_down).mutate();
        dropDownDrawable.setColorFilter(new PorterDuffColorFilter(getThemedColor(Theme.key_dialogTextBlack), PorterDuff.Mode.SRC_IN));
        dropDown.setCompoundDrawablePadding(AndroidUtilities.dp(4));
        dropDown.setPadding(0, 0, AndroidUtilities.dp(10), 0);
        dropDownContainer.addView(dropDown, LayoutHelper.createFrame(LayoutHelper.WRAP_CONTENT, LayoutHelper.WRAP_CONTENT, Gravity.CENTER_VERTICAL, 16, 0, 0, 0));

        checkCamera(false);

        parentAlert.selectedMenuItem.addSubItem(group, LocaleController.getString("SendWithoutGrouping", R.string.SendWithoutGrouping));
        parentAlert.selectedMenuItem.addSubItem(compress, LocaleController.getString("SendWithoutCompression", R.string.SendWithoutCompression));
        parentAlert.selectedMenuItem.addSubItem(open_in, R.drawable.msg_openin, LocaleController.getString("OpenInExternalApp", R.string.OpenInExternalApp));
        parentAlert.selectedMenuItem.addSubItem(preview, LocaleController.getString("AttachMediaPreviewButton", R.string.AttachMediaPreviewButton));

        gridView = new RecyclerListView(context, resourcesProvider) {
            @Override
            public boolean onTouchEvent(MotionEvent e) {
                if (e.getAction() == MotionEvent.ACTION_DOWN && e.getY() < parentAlert.scrollOffsetY[0] - AndroidUtilities.dp(80)) {
                    return false;
                }
                return super.onTouchEvent(e);
            }

            @Override
            public boolean onInterceptTouchEvent(MotionEvent e) {
                if (e.getAction() == MotionEvent.ACTION_DOWN && e.getY() < parentAlert.scrollOffsetY[0] - AndroidUtilities.dp(80)) {
                    return false;
                }
                return super.onInterceptTouchEvent(e);
            }

            @Override
            protected void onLayout(boolean changed, int l, int t, int r, int b) {
                super.onLayout(changed, l, t, r, b);
                PhotoViewer.getInstance().checkCurrentImageVisibility();
            }
        };
        gridView.setAdapter(adapter = new PhotoAttachAdapter(context, true));
        adapter.createCache();
        gridView.setClipToPadding(false);
        gridView.setItemAnimator(null);
        gridView.setLayoutAnimation(null);
        gridView.setVerticalScrollBarEnabled(false);
        gridView.setGlowColor(getThemedColor(Theme.key_dialogScrollGlow));
        addView(gridView, LayoutHelper.createFrame(LayoutHelper.MATCH_PARENT, LayoutHelper.MATCH_PARENT));
        gridView.setOnScrollListener(new RecyclerView.OnScrollListener() {
            @Override
            public void onScrolled(RecyclerView recyclerView, int dx, int dy) {
                if (gridView.getChildCount() <= 0) {
                    return;
                }
                parentAlert.updateLayout(ChatAttachAlertPhotoLayout.this, true, dy);

                if (dy != 0) {
                    checkCameraViewPosition();
                }
            }

            @Override
            public void onScrollStateChanged(RecyclerView recyclerView, int newState) {
                if (newState == RecyclerView.SCROLL_STATE_IDLE) {
                    int offset = AndroidUtilities.dp(13) + (parentAlert.selectedMenuItem != null ? AndroidUtilities.dp(parentAlert.selectedMenuItem.getAlpha() * 26) : 0);
                    int backgroundPaddingTop = parentAlert.getBackgroundPaddingTop();
                    int top = parentAlert.scrollOffsetY[0] - backgroundPaddingTop - offset;
                    if (top + backgroundPaddingTop < ActionBar.getCurrentActionBarHeight()) {
                        RecyclerListView.Holder holder = (RecyclerListView.Holder) gridView.findViewHolderForAdapterPosition(0);
                        if (holder != null && holder.itemView.getTop() > AndroidUtilities.dp(7)) {
                            gridView.smoothScrollBy(0, holder.itemView.getTop() - AndroidUtilities.dp(7));
                        }
                    }
                }
            }
        });
        layoutManager = new GridLayoutManager(context, itemSize) {
            @Override
            public boolean supportsPredictiveItemAnimations() {
                return false;
            }

            @Override
            public void smoothScrollToPosition(RecyclerView recyclerView, RecyclerView.State state, int position) {
                LinearSmoothScroller linearSmoothScroller = new LinearSmoothScroller(recyclerView.getContext()) {
                    @Override
                    public int calculateDyToMakeVisible(View view, int snapPreference) {
                        int dy = super.calculateDyToMakeVisible(view, snapPreference);
                        dy -= (gridView.getPaddingTop() - AndroidUtilities.dp(7));
                        return dy;
                    }

                    @Override
                    protected int calculateTimeForDeceleration(int dx) {
                        return super.calculateTimeForDeceleration(dx) * 2;
                    }
                };
                linearSmoothScroller.setTargetPosition(position);
                startSmoothScroll(linearSmoothScroller);
            }
        };
        layoutManager.setSpanSizeLookup(new GridLayoutManager.SpanSizeLookup() {
            @Override
            public int getSpanSize(int position) {
                if (position == adapter.itemsCount - 1) {
                    return layoutManager.getSpanCount();
                }
                return itemSize + (position % itemsPerRow != itemsPerRow - 1 ? AndroidUtilities.dp(5) : 0);
            }
        });
        gridView.setLayoutManager(layoutManager);
        gridView.setOnItemClickListener((view, position) -> {
            if (!mediaEnabled || parentAlert.baseFragment == null || parentAlert.baseFragment.getParentActivity() == null) {
                return;
            }
            if (Build.VERSION.SDK_INT >= 23) {
                if (adapter.needCamera && selectedAlbumEntry == galleryAlbumEntry && position == 0 && noCameraPermissions) {
                    try {
                        parentAlert.baseFragment.getParentActivity().requestPermissions(new String[]{Manifest.permission.CAMERA}, 18);
                    } catch (Exception ignore) {

                    }
                    return;
                } else if (noGalleryPermissions && position != 0) {
                    try {
                        if (position == adapter.itemsCount - 2) {
                            menu.onItemClick(open_in); // NekoX: Use system photo picker
                        } else {
                            parentAlert.baseFragment.getParentActivity().requestPermissions(new String[]{Manifest.permission.READ_EXTERNAL_STORAGE}, BasePermissionsActivity.REQUEST_CODE_EXTERNAL_STORAGE);
                        }
                    } catch (Exception ignore) {

                    }
                    return;
                }
            }
            if (position != 0 || selectedAlbumEntry != galleryAlbumEntry) {
                if (selectedAlbumEntry == galleryAlbumEntry) {
                    position--;
                }
                ArrayList<Object> arrayList = getAllPhotosArray();
                if (position < 0 || position >= arrayList.size()) {
                    return;
                }
                PhotoViewer.getInstance().setParentActivity(parentAlert.baseFragment.getParentActivity(), resourcesProvider);
                PhotoViewer.getInstance().setParentAlert(parentAlert);
                PhotoViewer.getInstance().setMaxSelectedPhotos(parentAlert.maxSelectedPhotos, parentAlert.allowOrder);
                ChatActivity chatActivity;
                int type;
                if (parentAlert.avatarPicker != 0) {
                    chatActivity = null;
                    type = PhotoViewer.SELECT_TYPE_AVATAR;
                } else if (parentAlert.baseFragment instanceof ChatActivity) {
                    chatActivity = (ChatActivity) parentAlert.baseFragment;
                    type = 0;
                } else {
                    chatActivity = null;
                    type = 4;
                }
                if (!parentAlert.delegate.needEnterComment()) {
                    AndroidUtilities.hideKeyboard(parentAlert.baseFragment.getFragmentView().findFocus());
                    AndroidUtilities.hideKeyboard(parentAlert.getContainer().findFocus());
                }
                if (selectedPhotos.size() > 0 && selectedPhotosOrder.size() > 0) {
                    Object o = selectedPhotos.get(selectedPhotosOrder.get(0));
                    CharSequence firstPhotoCaption = null;
                    if (o instanceof MediaController.PhotoEntry) {
                        MediaController.PhotoEntry photoEntry1 = (MediaController.PhotoEntry) o;
                        photoEntry1.caption = parentAlert.getCommentTextView().getText();
                    }
                    if (o instanceof MediaController.SearchImage) {
                        MediaController.SearchImage photoEntry1 = (MediaController.SearchImage) o;
                        photoEntry1.caption = parentAlert.getCommentTextView().getText();
                    }
                }
                PhotoViewer.getInstance().openPhotoForSelect(arrayList, position, type, false, photoViewerProvider, chatActivity);
                if (captionForAllMedia()) {
                    PhotoViewer.getInstance().setCaption(parentAlert.getCommentTextView().getText());
                }
            } else {
                if (SharedConfig.inappCamera) {
                    if (NekoConfig.disableInstantCamera.Bool()) {
                        showCamera();
                    }
                    openCamera(true);
                } else {
                    if (parentAlert.delegate != null) {
                        parentAlert.delegate.didPressedButton(0, false, true, 0, false);
                    }
                }
            }
        });
        gridView.setOnItemLongClickListener((view, position) -> {
            if (position == 0 && selectedAlbumEntry == galleryAlbumEntry) {
                if (parentAlert.delegate != null) {
                    parentAlert.delegate.didPressedButton(0, false, true, 0, false);
                }
                return true;
            } else if (view instanceof PhotoAttachPhotoCell) {
                PhotoAttachPhotoCell cell = (PhotoAttachPhotoCell) view;
                itemRangeSelector.setIsActive(view, true, position, shouldSelect = !cell.isChecked());
            }
            return false;
        });
        itemRangeSelector = new RecyclerViewItemRangeSelector(new RecyclerViewItemRangeSelector.RecyclerViewItemRangeSelectorDelegate() {
            @Override
            public int getItemCount() {
                return adapter.getItemCount();
            }

            @Override
            public void setSelected(View view, int index, boolean selected) {
                if (selected != shouldSelect || !(view instanceof PhotoAttachPhotoCell)) {
                    return;
                }
                PhotoAttachPhotoCell cell = (PhotoAttachPhotoCell) view;
                cell.callDelegate();
            }

            @Override
            public boolean isSelected(int index) {
                MediaController.PhotoEntry entry = adapter.getPhoto(index);
                return entry != null && selectedPhotos.containsKey(entry.imageId);
            }

            @Override
            public boolean isIndexSelectable(int index) {
                return adapter.getItemViewType(index) == 0;
            }

            @Override
            public void onStartStopSelection(boolean start) {
                alertOnlyOnce = start ? 1 : 0;
                gridView.hideSelector(true);
            }
        });
        gridView.addOnItemTouchListener(itemRangeSelector);

        progressView = new EmptyTextProgressView(context, null, resourcesProvider);
        progressView.setText(LocaleController.getString("NoPhotos", R.string.NoPhotos));
        progressView.setOnTouchListener(null);
        progressView.setTextSize(16);
        addView(progressView, LayoutHelper.createFrame(LayoutHelper.MATCH_PARENT, LayoutHelper.WRAP_CONTENT));

        if (loading) {
            progressView.showProgress();
        } else {
            progressView.showTextView();
        }

        Paint recordPaint = new Paint(Paint.ANTI_ALIAS_FLAG);
        recordPaint.setColor(0xffda564d);
        recordTime = new TextView(context) {

            float alpha = 0f;
            boolean isIncr;

            @Override
            protected void onDraw(Canvas canvas) {

                recordPaint.setAlpha((int) (125 + 130 * alpha));

                if (!isIncr) {
                    alpha -= 16 / 600.0f;
                    if (alpha <= 0) {
                        alpha = 0;
                        isIncr = true;
                    }
                } else {
                    alpha += 16 / 600.0f;
                    if (alpha >= 1) {
                        alpha = 1;
                        isIncr = false;
                    }
                }
                super.onDraw(canvas);
                canvas.drawCircle(AndroidUtilities.dp(14), getMeasuredHeight() / 2, AndroidUtilities.dp(4), recordPaint);
                invalidate();
            }
        };
        AndroidUtilities.updateViewVisibilityAnimated(recordTime, false, 1f, false);
        recordTime.setBackgroundResource(R.drawable.system);
        recordTime.getBackground().setColorFilter(new PorterDuffColorFilter(0x66000000, PorterDuff.Mode.SRC_IN));
        recordTime.setTextSize(TypedValue.COMPLEX_UNIT_DIP, 15);
        recordTime.setTypeface(AndroidUtilities.getTypeface("fonts/rmedium.ttf"));
        recordTime.setAlpha(0.0f);
        recordTime.setTextColor(0xffffffff);
        recordTime.setPadding(AndroidUtilities.dp(24), AndroidUtilities.dp(5), AndroidUtilities.dp(10), AndroidUtilities.dp(5));
        container.addView(recordTime, LayoutHelper.createFrame(LayoutHelper.WRAP_CONTENT, LayoutHelper.WRAP_CONTENT, Gravity.CENTER_HORIZONTAL | Gravity.TOP, 0, 16, 0, 0));

        cameraPanel = new FrameLayout(context) {
            @Override
            protected void onLayout(boolean changed, int left, int top, int right, int bottom) {
                int cx;
                int cy;
                int cx2;
                int cy2;
                int cx3;
                int cy3;

                if (getMeasuredWidth() == AndroidUtilities.dp(126)) {
                    cx = getMeasuredWidth() / 2;
                    cy = getMeasuredHeight() / 2;
                    cx3 = cx2 = getMeasuredWidth() / 2;
                    cy2 = cy + cy / 2 + AndroidUtilities.dp(17);
                    cy3 = cy / 2 - AndroidUtilities.dp(17);
                } else {
                    cx = getMeasuredWidth() / 2;
                    cy = getMeasuredHeight() / 2 - AndroidUtilities.dp(13);
                    cx2 = cx + cx / 2 + AndroidUtilities.dp(17);
                    cx3 = cx / 2 - AndroidUtilities.dp(17);
                    cy3 = cy2 = getMeasuredHeight() / 2 - AndroidUtilities.dp(13);
                }

                int y = getMeasuredHeight() - tooltipTextView.getMeasuredHeight() - AndroidUtilities.dp(12);
                if (getMeasuredWidth() == AndroidUtilities.dp(126)) {
                    tooltipTextView.layout(cx - tooltipTextView.getMeasuredWidth() / 2, getMeasuredHeight(), cx + tooltipTextView.getMeasuredWidth() / 2, getMeasuredHeight() + tooltipTextView.getMeasuredHeight());
                } else {
                    tooltipTextView.layout(cx - tooltipTextView.getMeasuredWidth() / 2, y, cx + tooltipTextView.getMeasuredWidth() / 2, y + tooltipTextView.getMeasuredHeight());
                }
                shutterButton.layout(cx - shutterButton.getMeasuredWidth() / 2, cy - shutterButton.getMeasuredHeight() / 2, cx + shutterButton.getMeasuredWidth() / 2, cy + shutterButton.getMeasuredHeight() / 2);
                switchCameraButton.layout(cx2 - switchCameraButton.getMeasuredWidth() / 2, cy2 - switchCameraButton.getMeasuredHeight() / 2, cx2 + switchCameraButton.getMeasuredWidth() / 2, cy2 + switchCameraButton.getMeasuredHeight() / 2);
                for (int a = 0; a < 2; a++) {
                    flashModeButton[a].layout(cx3 - flashModeButton[a].getMeasuredWidth() / 2, cy3 - flashModeButton[a].getMeasuredHeight() / 2, cx3 + flashModeButton[a].getMeasuredWidth() / 2, cy3 + flashModeButton[a].getMeasuredHeight() / 2);
                }
            }
        };
        cameraPanel.setVisibility(View.GONE);
        cameraPanel.setAlpha(0.0f);
        container.addView(cameraPanel, LayoutHelper.createFrame(LayoutHelper.MATCH_PARENT, 126, Gravity.LEFT | Gravity.BOTTOM));

        counterTextView = new TextView(context);
        counterTextView.setBackgroundResource(R.drawable.photos_rounded);
        counterTextView.setVisibility(View.GONE);
        counterTextView.setTextColor(0xffffffff);
        counterTextView.setGravity(Gravity.CENTER);
        counterTextView.setPivotX(0);
        counterTextView.setPivotY(0);
        counterTextView.setTypeface(AndroidUtilities.getTypeface("fonts/rmedium.ttf"));
        counterTextView.setCompoundDrawablesWithIntrinsicBounds(0, 0, R.drawable.photos_arrow, 0);
        counterTextView.setCompoundDrawablePadding(AndroidUtilities.dp(4));
        counterTextView.setPadding(AndroidUtilities.dp(16), 0, AndroidUtilities.dp(16), 0);
        container.addView(counterTextView, LayoutHelper.createFrame(LayoutHelper.WRAP_CONTENT, 38, Gravity.LEFT | Gravity.TOP, 0, 0, 0, 100 + 16));
        counterTextView.setOnClickListener(v -> {
            if (cameraView == null) {
                return;
            }
            openPhotoViewer(null, false, false);
            CameraController.getInstance().stopPreview(cameraView.getCameraSession());
        });

        zoomControlView = new ZoomControlView(context);
        zoomControlView.setVisibility(View.GONE);
        zoomControlView.setAlpha(0.0f);
        container.addView(zoomControlView, LayoutHelper.createFrame(LayoutHelper.WRAP_CONTENT, 50, Gravity.LEFT | Gravity.TOP, 0, 0, 0, 100 + 16));
        zoomControlView.setDelegate(zoom -> {
            if (cameraView != null) {
                cameraView.setZoom(cameraZoom = zoom);
            }
            showZoomControls(true, true);
        });

        shutterButton = new ShutterButton(context);
        cameraPanel.addView(shutterButton, LayoutHelper.createFrame(84, 84, Gravity.CENTER));
        shutterButton.setDelegate(new ShutterButton.ShutterButtonDelegate() {

            private File outputFile;
            private boolean zoomingWas;

            @Override
            public boolean shutterLongPressed() {
                if (parentAlert.avatarPicker != 2 && !(parentAlert.baseFragment instanceof ChatActivity) || takingPhoto || parentAlert.baseFragment == null || parentAlert.baseFragment.getParentActivity() == null || cameraView == null) {
                    return false;
                }
                if (Build.VERSION.SDK_INT >= 23) {
                    if (parentAlert.baseFragment.getParentActivity().checkSelfPermission(Manifest.permission.RECORD_AUDIO) != PackageManager.PERMISSION_GRANTED) {
                        requestingPermissions = true;
                        parentAlert.baseFragment.getParentActivity().requestPermissions(new String[]{Manifest.permission.RECORD_AUDIO}, 21);
                        return false;
                    }
                }
                for (int a = 0; a < 2; a++) {
                    flashModeButton[a].animate().alpha(0f).translationX(AndroidUtilities.dp(30)).setDuration(150).setInterpolator(CubicBezierInterpolator.DEFAULT).start();
                }
                switchCameraButton.animate().alpha(0f).translationX(-AndroidUtilities.dp(30)).setDuration(150).setInterpolator(CubicBezierInterpolator.DEFAULT).start();
                tooltipTextView.animate().alpha(0f).setDuration(150).setInterpolator(CubicBezierInterpolator.DEFAULT).start();
                outputFile = AndroidUtilities.generateVideoPath(parentAlert.baseFragment instanceof ChatActivity && ((ChatActivity) parentAlert.baseFragment).isSecretChat());
                AndroidUtilities.updateViewVisibilityAnimated(recordTime, true);
                recordTime.setText(AndroidUtilities.formatLongDuration(0));
                videoRecordTime = 0;
                videoRecordRunnable = () -> {
                    if (videoRecordRunnable == null) {
                        return;
                    }
                    videoRecordTime++;
                    recordTime.setText(AndroidUtilities.formatLongDuration(videoRecordTime));
                    AndroidUtilities.runOnUIThread(videoRecordRunnable, 1000);
                };
                AndroidUtilities.lockOrientation(parentAlert.baseFragment.getParentActivity());
                CameraController.getInstance().recordVideo(cameraView.getCameraSession(), outputFile, parentAlert.avatarPicker != 0, (thumbPath, duration) -> {
                    if (outputFile == null || parentAlert.baseFragment == null || cameraView == null) {
                        return;
                    }
                    mediaFromExternalCamera = false;
                    MediaController.PhotoEntry photoEntry = new MediaController.PhotoEntry(0, lastImageId--, 0, outputFile.getAbsolutePath(), 0, true, 0, 0, 0);
                    photoEntry.duration = (int) duration;
                    photoEntry.thumbPath = thumbPath;
                    if (parentAlert.avatarPicker != 0 && cameraView.isFrontface()) {
                        photoEntry.cropState = new MediaController.CropState();
                        photoEntry.cropState.mirrored = true;
                        photoEntry.cropState.freeform = false;
                        photoEntry.cropState.lockedAspectRatio = 1.0f;
                    }
                    openPhotoViewer(photoEntry, false, false);
                }, () -> AndroidUtilities.runOnUIThread(videoRecordRunnable, 1000), cameraView);
                shutterButton.setState(ShutterButton.State.RECORDING, true);
                cameraView.runHaptic();
                return true;
            }

            @Override
            public void shutterCancel() {
                if (outputFile != null) {
                    outputFile.delete();
                    outputFile = null;
                }
                resetRecordState();
                CameraController.getInstance().stopVideoRecording(cameraView.getCameraSession(), true);
            }

            @Override
            public void shutterReleased() {
                if (takingPhoto || cameraView == null || cameraView.getCameraSession() == null) {
                    return;
                }
                if (shutterButton.getState() == ShutterButton.State.RECORDING) {
                    resetRecordState();
                    CameraController.getInstance().stopVideoRecording(cameraView.getCameraSession(), false);
                    shutterButton.setState(ShutterButton.State.DEFAULT, true);
                    return;
                }
                final File cameraFile = AndroidUtilities.generatePicturePath(parentAlert.baseFragment instanceof ChatActivity && ((ChatActivity) parentAlert.baseFragment).isSecretChat(), null);
                final boolean sameTakePictureOrientation = cameraView.getCameraSession().isSameTakePictureOrientation();
                cameraView.getCameraSession().setFlipFront(parentAlert.baseFragment instanceof ChatActivity || parentAlert.avatarPicker == 2);
                takingPhoto = CameraController.getInstance().takePicture(cameraFile, cameraView.getCameraSession(), () -> {
                    takingPhoto = false;
                    if (cameraFile == null || parentAlert.baseFragment == null) {
                        return;
                    }
                    int orientation = 0;
                    try {
                        ExifInterface ei = new ExifInterface(cameraFile.getAbsolutePath());
                        int exif = ei.getAttributeInt(ExifInterface.TAG_ORIENTATION, ExifInterface.ORIENTATION_NORMAL);
                        switch (exif) {
                            case ExifInterface.ORIENTATION_ROTATE_90:
                                orientation = 90;
                                break;
                            case ExifInterface.ORIENTATION_ROTATE_180:
                                orientation = 180;
                                break;
                            case ExifInterface.ORIENTATION_ROTATE_270:
                                orientation = 270;
                                break;
                        }
                    } catch (Exception e) {
                        FileLog.e(e);
                    }
                    mediaFromExternalCamera = false;
                    MediaController.PhotoEntry photoEntry = new MediaController.PhotoEntry(0, lastImageId--, 0, cameraFile.getAbsolutePath(), orientation, false, 0, 0, 0);
                    photoEntry.canDeleteAfter = true;
                    openPhotoViewer(photoEntry, sameTakePictureOrientation, false);
                });
                cameraView.startTakePictureAnimation();
            }


            @Override
            public boolean onTranslationChanged(float x, float y) {
                boolean isPortrait = container.getWidth() < container.getHeight();
                float val1 = isPortrait ? x : y;
                float val2 = isPortrait ? y : x;
                if (!zoomingWas && Math.abs(val1) > Math.abs(val2)) {
                    return zoomControlView.getTag() == null;
                }
                if (val2 < 0) {
                    showZoomControls(true, true);
                    zoomControlView.setZoom(-val2 / AndroidUtilities.dp(200), true);
                    zoomingWas = true;
                    return false;
                }
                if (zoomingWas) {
                    zoomControlView.setZoom(0, true);
                }
                if (x == 0 && y == 0) {
                    zoomingWas = false;
                }
                return !zoomingWas && (x != 0 || y != 0);
            }
        });
        shutterButton.setFocusable(true);
        shutterButton.setContentDescription(LocaleController.getString("AccDescrShutter", R.string.AccDescrShutter));

        switchCameraButton = new ImageView(context);
        switchCameraButton.setScaleType(ImageView.ScaleType.CENTER);
        cameraPanel.addView(switchCameraButton, LayoutHelper.createFrame(48, 48, Gravity.RIGHT | Gravity.CENTER_VERTICAL));
        switchCameraButton.setOnClickListener(v -> {
            if (takingPhoto || cameraView == null || !cameraView.isInited()) {
                return;
            }
            canSaveCameraPreview = false;
            cameraView.switchCamera();
            cameraView.startSwitchingAnimation();
            ObjectAnimator animator = ObjectAnimator.ofFloat(switchCameraButton, View.SCALE_X, 0.0f).setDuration(100);
            animator.addListener(new AnimatorListenerAdapter() {
                @Override
                public void onAnimationEnd(Animator animator) {
                    switchCameraButton.setImageResource(cameraView != null && cameraView.isFrontface() ? R.drawable.camera_revert1 : R.drawable.camera_revert2);
                    ObjectAnimator.ofFloat(switchCameraButton, View.SCALE_X, 1.0f).setDuration(100).start();
                }
            });
            animator.start();

        });
        switchCameraButton.setContentDescription(LocaleController.getString("AccDescrSwitchCamera", R.string.AccDescrSwitchCamera));

        for (int a = 0; a < 2; a++) {
            flashModeButton[a] = new ImageView(context);
            flashModeButton[a].setScaleType(ImageView.ScaleType.CENTER);
            flashModeButton[a].setVisibility(View.INVISIBLE);
            cameraPanel.addView(flashModeButton[a], LayoutHelper.createFrame(48, 48, Gravity.LEFT | Gravity.TOP));
            flashModeButton[a].setOnClickListener(currentImage -> {
                if (flashAnimationInProgress || cameraView == null || !cameraView.isInited() || !cameraOpened) {
                    return;
                }
                String current = cameraView.getCameraSession().getCurrentFlashMode();
                String next = cameraView.getCameraSession().getNextFlashMode();
                if (current.equals(next)) {
                    return;
                }
                cameraView.getCameraSession().setCurrentFlashMode(next);
                flashAnimationInProgress = true;
                ImageView nextImage = flashModeButton[0] == currentImage ? flashModeButton[1] : flashModeButton[0];
                nextImage.setVisibility(View.VISIBLE);
                setCameraFlashModeIcon(nextImage, next);
                AnimatorSet animatorSet = new AnimatorSet();
                animatorSet.playTogether(
                        ObjectAnimator.ofFloat(currentImage, View.TRANSLATION_Y, 0, AndroidUtilities.dp(48)),
                        ObjectAnimator.ofFloat(nextImage, View.TRANSLATION_Y, -AndroidUtilities.dp(48), 0),
                        ObjectAnimator.ofFloat(currentImage, View.ALPHA, 1.0f, 0.0f),
                        ObjectAnimator.ofFloat(nextImage, View.ALPHA, 0.0f, 1.0f));
                animatorSet.setDuration(220);
                animatorSet.setInterpolator(CubicBezierInterpolator.DEFAULT);
                animatorSet.addListener(new AnimatorListenerAdapter() {
                    @Override
                    public void onAnimationEnd(Animator animator) {
                        flashAnimationInProgress = false;
                        currentImage.setVisibility(View.INVISIBLE);
                        nextImage.sendAccessibilityEvent(AccessibilityEvent.TYPE_VIEW_FOCUSED);
                    }
                });
                animatorSet.start();
            });
            flashModeButton[a].setContentDescription("flash mode " + a);
        }

        tooltipTextView = new TextView(context);
        tooltipTextView.setTextSize(TypedValue.COMPLEX_UNIT_DIP, 15);
        tooltipTextView.setTextColor(0xffffffff);
        tooltipTextView.setText(LocaleController.getString("TapForVideo", R.string.TapForVideo));
        tooltipTextView.setShadowLayer(AndroidUtilities.dp(3.33333f), 0, AndroidUtilities.dp(0.666f), 0x4c000000);
        tooltipTextView.setPadding(AndroidUtilities.dp(6), 0, AndroidUtilities.dp(6), 0);
        cameraPanel.addView(tooltipTextView, LayoutHelper.createFrame(LayoutHelper.WRAP_CONTENT, LayoutHelper.WRAP_CONTENT, Gravity.CENTER_HORIZONTAL | Gravity.BOTTOM, 0, 0, 0, 16));

        cameraPhotoRecyclerView = new RecyclerListView(context, resourcesProvider) {
            @Override
            public void requestLayout() {
                if (cameraPhotoRecyclerViewIgnoreLayout) {
                    return;
                }
                super.requestLayout();
            }
        };
        cameraPhotoRecyclerView.setVerticalScrollBarEnabled(true);
        cameraPhotoRecyclerView.setAdapter(cameraAttachAdapter = new PhotoAttachAdapter(context, false));
        cameraAttachAdapter.createCache();
        cameraPhotoRecyclerView.setClipToPadding(false);
        cameraPhotoRecyclerView.setPadding(AndroidUtilities.dp(8), 0, AndroidUtilities.dp(8), 0);
        cameraPhotoRecyclerView.setItemAnimator(null);
        cameraPhotoRecyclerView.setLayoutAnimation(null);
        cameraPhotoRecyclerView.setOverScrollMode(RecyclerListView.OVER_SCROLL_NEVER);
        cameraPhotoRecyclerView.setVisibility(View.INVISIBLE);
        cameraPhotoRecyclerView.setAlpha(0.0f);
        container.addView(cameraPhotoRecyclerView, LayoutHelper.createFrame(LayoutHelper.MATCH_PARENT, 80));
        cameraPhotoLayoutManager = new LinearLayoutManager(context, LinearLayoutManager.HORIZONTAL, false) {
            @Override
            public boolean supportsPredictiveItemAnimations() {
                return false;
            }
        };
        cameraPhotoRecyclerView.setLayoutManager(cameraPhotoLayoutManager);
        cameraPhotoRecyclerView.setOnItemClickListener((view, position) -> {
            if (view instanceof PhotoAttachPhotoCell) {
                ((PhotoAttachPhotoCell) view).callDelegate();
            }
        });
    }

    private int addToSelectedPhotos(MediaController.PhotoEntry object, int index) {
        Object key = object.imageId;
        if (selectedPhotos.containsKey(key)) {
            selectedPhotos.remove(key);
            int position = selectedPhotosOrder.indexOf(key);
            if (position >= 0) {
                selectedPhotosOrder.remove(position);
            }
            updatePhotosCounter(false);
            updateCheckedPhotoIndices();
            if (index >= 0) {
                object.reset();
                photoViewerProvider.updatePhotoAtIndex(index);
            }
            return position;
        } else {
            selectedPhotos.put(key, object);
            selectedPhotosOrder.add(key);
            updatePhotosCounter(true);
            return -1;
        }
    }

    private void clearSelectedPhotos() {
        if (!selectedPhotos.isEmpty()) {
            for (HashMap.Entry<Object, Object> entry : selectedPhotos.entrySet()) {
                MediaController.PhotoEntry photoEntry = (MediaController.PhotoEntry) entry.getValue();
                photoEntry.reset();
            }
            selectedPhotos.clear();
            selectedPhotosOrder.clear();
        }
        if (!cameraPhotos.isEmpty()) {
            for (int a = 0, size = cameraPhotos.size(); a < size; a++) {
                MediaController.PhotoEntry photoEntry = (MediaController.PhotoEntry) cameraPhotos.get(a);
                new File(photoEntry.path).delete();
                if (photoEntry.imagePath != null) {
                    new File(photoEntry.imagePath).delete();
                }
                if (photoEntry.thumbPath != null) {
                    new File(photoEntry.thumbPath).delete();
                }
            }
            cameraPhotos.clear();
        }
        adapter.notifyDataSetChanged();
        cameraAttachAdapter.notifyDataSetChanged();
    }

    private void updateAlbumsDropDown() {
        dropDownContainer.removeAllSubItems();
        if (mediaEnabled) {
            ArrayList<MediaController.AlbumEntry> albums;
            if (parentAlert.baseFragment instanceof ChatActivity || parentAlert.avatarPicker == 2) {
                albums = MediaController.allMediaAlbums;
            } else {
                albums = MediaController.allPhotoAlbums;
            }
            dropDownAlbums = new ArrayList<>(albums);
            Collections.sort(dropDownAlbums, (o1, o2) -> {
                if (o1.bucketId == 0 && o2.bucketId != 0) {
                    return -1;
                } else if (o1.bucketId != 0 && o2.bucketId == 0) {
                    return 1;
                }
                int index1 = albums.indexOf(o1);
                int index2 = albums.indexOf(o2);
                if (index1 > index2) {
                    return 1;
                } else if (index1 < index2) {
                    return -1;
                } else {
                    return 0;
                }

            });
        } else {
            dropDownAlbums = new ArrayList<>();
        }
        if (dropDownAlbums.isEmpty()) {
            dropDown.setCompoundDrawablesWithIntrinsicBounds(null, null, null, null);
        } else {
            dropDown.setCompoundDrawablesWithIntrinsicBounds(null, null, dropDownDrawable, null);
            for (int a = 0, N = dropDownAlbums.size(); a < N; a++) {
                dropDownContainer.addSubItem(10 + a, dropDownAlbums.get(a).bucketName);
            }
        }
    }

    private boolean processTouchEvent(MotionEvent event) {
        if (event == null) {
            return false;
        }
        if (!pressed && event.getActionMasked() == MotionEvent.ACTION_DOWN || event.getActionMasked() == MotionEvent.ACTION_POINTER_DOWN) {
            zoomControlView.getHitRect(hitRect);
            if (zoomControlView.getTag() != null && hitRect.contains((int) event.getX(), (int) event.getY())) {
                return false;
            }
            if (!takingPhoto && !dragging) {
                if (event.getPointerCount() == 2) {
                    pinchStartDistance = (float) Math.hypot(event.getX(1) - event.getX(0), event.getY(1) - event.getY(0));
                    zooming = true;
                } else {
                    maybeStartDraging = true;
                    lastY = event.getY();
                    zooming = false;
                }
                zoomWas = false;
                pressed = true;
            }
        } else if (pressed) {
            if (event.getActionMasked() == MotionEvent.ACTION_MOVE) {
                if (zooming && event.getPointerCount() == 2 && !dragging) {
                    float newDistance = (float) Math.hypot(event.getX(1) - event.getX(0), event.getY(1) - event.getY(0));
                    if (!zoomWas) {
                        if (Math.abs(newDistance - pinchStartDistance) >= AndroidUtilities.getPixelsInCM(0.4f, false)) {
                            pinchStartDistance = newDistance;
                            zoomWas = true;
                        }
                    } else {
                        if (cameraView != null) {
                            float diff = (newDistance - pinchStartDistance) / AndroidUtilities.dp(100);
                            pinchStartDistance = newDistance;
                            cameraZoom += diff;
                            if (cameraZoom < 0.0f) {
                                cameraZoom = 0.0f;
                            } else if (cameraZoom > 1.0f) {
                                cameraZoom = 1.0f;
                            }
                            zoomControlView.setZoom(cameraZoom, false);
                            parentAlert.getSheetContainer().invalidate();
                            cameraView.setZoom(cameraZoom);
                            showZoomControls(true, true);
                        }
                    }
                } else {
                    float newY = event.getY();
                    float dy = (newY - lastY);
                    if (maybeStartDraging) {
                        if (Math.abs(dy) > AndroidUtilities.getPixelsInCM(0.4f, false)) {
                            maybeStartDraging = false;
                            dragging = true;
                        }
                    } else if (dragging) {
                        if (cameraView != null) {
                            cameraView.setTranslationY(cameraView.getTranslationY() + dy);
                            lastY = newY;
                            zoomControlView.setTag(null);
                            if (zoomControlHideRunnable != null) {
                                AndroidUtilities.cancelRunOnUIThread(zoomControlHideRunnable);
                                zoomControlHideRunnable = null;
                            }
                            if (cameraPanel.getTag() == null) {
                                cameraPanel.setTag(1);
                                AnimatorSet animatorSet = new AnimatorSet();
                                animatorSet.playTogether(
                                        ObjectAnimator.ofFloat(cameraPanel, View.ALPHA, 0.0f),
                                        ObjectAnimator.ofFloat(zoomControlView, View.ALPHA, 0.0f),
                                        ObjectAnimator.ofFloat(counterTextView, View.ALPHA, 0.0f),
                                        ObjectAnimator.ofFloat(flashModeButton[0], View.ALPHA, 0.0f),
                                        ObjectAnimator.ofFloat(flashModeButton[1], View.ALPHA, 0.0f),
                                        ObjectAnimator.ofFloat(cameraPhotoRecyclerView, View.ALPHA, 0.0f));
                                animatorSet.setDuration(220);
                                animatorSet.setInterpolator(CubicBezierInterpolator.DEFAULT);
                                animatorSet.start();
                            }
                        }
                    }
                }
            } else if (event.getActionMasked() == MotionEvent.ACTION_CANCEL || event.getActionMasked() == MotionEvent.ACTION_UP || event.getActionMasked() == MotionEvent.ACTION_POINTER_UP) {
                pressed = false;
                zooming = false;
                if (zooming) {
                    zooming = false;
                } else if (dragging) {
                    dragging = false;
                    if (cameraView != null) {
                        if (Math.abs(cameraView.getTranslationY()) > cameraView.getMeasuredHeight() / 6.0f) {
                            closeCamera(true);
                        } else {
                            AnimatorSet animatorSet = new AnimatorSet();
                            animatorSet.playTogether(
                                    ObjectAnimator.ofFloat(cameraView, View.TRANSLATION_Y, 0.0f),
                                    ObjectAnimator.ofFloat(cameraPanel, View.ALPHA, 1.0f),
                                    ObjectAnimator.ofFloat(counterTextView, View.ALPHA, 1.0f),
                                    ObjectAnimator.ofFloat(flashModeButton[0], View.ALPHA, 1.0f),
                                    ObjectAnimator.ofFloat(flashModeButton[1], View.ALPHA, 1.0f),
                                    ObjectAnimator.ofFloat(cameraPhotoRecyclerView, View.ALPHA, 1.0f));
                            animatorSet.setDuration(250);
                            animatorSet.setInterpolator(interpolator);
                            animatorSet.start();
                            cameraPanel.setTag(null);
                        }
                    }
                } else if (cameraView != null && !zoomWas) {
                    cameraView.getLocationOnScreen(viewPosition);
                    float viewX = event.getRawX() - viewPosition[0];
                    float viewY = event.getRawY() - viewPosition[1];
                    cameraView.focusToPoint((int) viewX, (int) viewY);
                }
            }
        }
        return true;
    }

    private void resetRecordState() {
        if (parentAlert.baseFragment == null) {
            return;
        }

        for (int a = 0; a < 2; a++) {
            flashModeButton[a].animate().alpha(1f).translationX(0).setDuration(150).setInterpolator(CubicBezierInterpolator.DEFAULT).start();
        }
        switchCameraButton.animate().alpha(1f).translationX(0).setDuration(150).setInterpolator(CubicBezierInterpolator.DEFAULT).start();
        tooltipTextView.animate().alpha(1f).setDuration(150).setInterpolator(CubicBezierInterpolator.DEFAULT).start();
        AndroidUtilities.updateViewVisibilityAnimated(recordTime, false);

        AndroidUtilities.cancelRunOnUIThread(videoRecordRunnable);
        videoRecordRunnable = null;
        AndroidUtilities.unlockOrientation(parentAlert.baseFragment.getParentActivity());
    }

    protected void openPhotoViewer(MediaController.PhotoEntry entry, final boolean sameTakePictureOrientation, boolean external) {
        if (entry != null) {
            cameraPhotos.add(entry);
            selectedPhotos.put(entry.imageId, entry);
            selectedPhotosOrder.add(entry.imageId);
            parentAlert.updateCountButton(0);
            adapter.notifyDataSetChanged();
            cameraAttachAdapter.notifyDataSetChanged();
        }
        if (entry != null && !external && cameraPhotos.size() > 1) {
            updatePhotosCounter(false);
            if (cameraView != null) {
                zoomControlView.setZoom(0.0f, false);
                cameraZoom = 0.0f;
                cameraView.setZoom(0.0f);
                CameraController.getInstance().startPreview(cameraView.getCameraSession());
            }
            return;
        }
        if (cameraPhotos.isEmpty()) {
            return;
        }
        cancelTakingPhotos = true;
        PhotoViewer.getInstance().setParentActivity(parentAlert.baseFragment.getParentActivity(), resourcesProvider);
        PhotoViewer.getInstance().setParentAlert(parentAlert);
        PhotoViewer.getInstance().setMaxSelectedPhotos(parentAlert.maxSelectedPhotos, parentAlert.allowOrder);

        ChatActivity chatActivity;
        int type;
        if (parentAlert.avatarPicker != 0) {
            type = PhotoViewer.SELECT_TYPE_AVATAR;
            chatActivity = null;
        } else if (parentAlert.baseFragment instanceof ChatActivity) {
            chatActivity = (ChatActivity) parentAlert.baseFragment;
            type = 2;
        } else {
            chatActivity = null;
            type = 5;
        }
        ArrayList<Object> arrayList;
        int index;
        if (parentAlert.avatarPicker != 0) {
            arrayList = new ArrayList<>();
            arrayList.add(entry);
            index = 0;
        } else {
            arrayList = getAllPhotosArray();
            index = cameraPhotos.size() - 1;
        }
        PhotoViewer.getInstance().openPhotoForSelect(arrayList, index, type, false, new BasePhotoProvider() {

            @Override
            public ImageReceiver.BitmapHolder getThumbForPhoto(MessageObject messageObject, TLRPC.FileLocation fileLocation, int index) {
                return null;
            }

            @Override
            public boolean cancelButtonPressed() {
                if (cameraOpened && cameraView != null) {
                    AndroidUtilities.runOnUIThread(() -> {
                        if (cameraView != null && !parentAlert.isDismissed() && Build.VERSION.SDK_INT >= 21) {
                            cameraView.setSystemUiVisibility(View.SYSTEM_UI_FLAG_LAYOUT_FULLSCREEN | View.SYSTEM_UI_FLAG_FULLSCREEN);
                        }
                    }, 1000);
                    zoomControlView.setZoom(0.0f, false);
                    cameraZoom = 0.0f;
                    cameraView.setZoom(0.0f);
                    CameraController.getInstance().startPreview(cameraView.getCameraSession());
                }
                if (cancelTakingPhotos && cameraPhotos.size() == 1) {
                    for (int a = 0, size = cameraPhotos.size(); a < size; a++) {
                        MediaController.PhotoEntry photoEntry = (MediaController.PhotoEntry) cameraPhotos.get(a);
                        new File(photoEntry.path).delete();
                        if (photoEntry.imagePath != null) {
                            new File(photoEntry.imagePath).delete();
                        }
                        if (photoEntry.thumbPath != null) {
                            new File(photoEntry.thumbPath).delete();
                        }
                    }
                    cameraPhotos.clear();
                    selectedPhotosOrder.clear();
                    selectedPhotos.clear();
                    counterTextView.setVisibility(View.INVISIBLE);
                    cameraPhotoRecyclerView.setVisibility(View.GONE);
                    adapter.notifyDataSetChanged();
                    cameraAttachAdapter.notifyDataSetChanged();
                    parentAlert.updateCountButton(0);
                }
                return true;
            }

            @Override
            public void needAddMorePhotos() {
                cancelTakingPhotos = false;
                if (mediaFromExternalCamera) {
                    parentAlert.delegate.didPressedButton(0, true, true, 0, false);
                    return;
                }
                if (!cameraOpened) {
                    openCamera(false);
                }
                counterTextView.setVisibility(View.VISIBLE);
                cameraPhotoRecyclerView.setVisibility(View.VISIBLE);
                counterTextView.setAlpha(1.0f);
                updatePhotosCounter(false);
            }

            @Override
            public void sendButtonPressed(int index, VideoEditedInfo videoEditedInfo, boolean notify, int scheduleDate, boolean forceDocument) {
                if (cameraPhotos.isEmpty() || parentAlert.baseFragment == null) {
                    return;
                }
                if (videoEditedInfo != null && index >= 0 && index < cameraPhotos.size()) {
                    MediaController.PhotoEntry photoEntry = (MediaController.PhotoEntry) cameraPhotos.get(index);
                    photoEntry.editedInfo = videoEditedInfo;
                }
                if (!(parentAlert.baseFragment instanceof ChatActivity) || !((ChatActivity) parentAlert.baseFragment).isSecretChat()) {
                    for (int a = 0, size = cameraPhotos.size(); a < size; a++) {
                        AndroidUtilities.addMediaToGallery(((MediaController.PhotoEntry) cameraPhotos.get(a)).path);
                    }
                }
                parentAlert.applyCaption();
                closeCamera(false);
                parentAlert.delegate.didPressedButton(forceDocument ? 4 : 8, true, notify, scheduleDate, forceDocument);
                cameraPhotos.clear();
                selectedPhotosOrder.clear();
                selectedPhotos.clear();
                adapter.notifyDataSetChanged();
                cameraAttachAdapter.notifyDataSetChanged();
                parentAlert.dismiss(true);
            }

            @Override
            public boolean scaleToFill() {
                if (parentAlert.baseFragment == null || parentAlert.baseFragment.getParentActivity() == null) {
                    return false;
                }
                int locked = Settings.System.getInt(parentAlert.baseFragment.getParentActivity().getContentResolver(), Settings.System.ACCELEROMETER_ROTATION, 0);
                return sameTakePictureOrientation || locked == 1;
            }

            @Override
            public void willHidePhotoViewer() {
                int count = gridView.getChildCount();
                for (int a = 0; a < count; a++) {
                    View view = gridView.getChildAt(a);
                    if (view instanceof PhotoAttachPhotoCell) {
                        PhotoAttachPhotoCell cell = (PhotoAttachPhotoCell) view;
                        cell.showImage();
                        cell.showCheck(true);
                    }
                }
            }

            @Override
            public boolean canScrollAway() {
                return false;
            }

            @Override
            public boolean canCaptureMorePhotos() {
                return parentAlert.maxSelectedPhotos != 1;
            }
        }, chatActivity);
    }

    private void showZoomControls(boolean show, boolean animated) {
        if (zoomControlView.getTag() != null && show || zoomControlView.getTag() == null && !show) {
            if (show) {
                if (zoomControlHideRunnable != null) {
                    AndroidUtilities.cancelRunOnUIThread(zoomControlHideRunnable);
                }
                AndroidUtilities.runOnUIThread(zoomControlHideRunnable = () -> {
                    showZoomControls(false, true);
                    zoomControlHideRunnable = null;
                }, 2000);
            }
            return;
        }
        if (zoomControlAnimation != null) {
            zoomControlAnimation.cancel();
        }
        zoomControlView.setTag(show ? 1 : null);
        zoomControlAnimation = new AnimatorSet();
        zoomControlAnimation.setDuration(180);
        zoomControlAnimation.playTogether(ObjectAnimator.ofFloat(zoomControlView, View.ALPHA, show ? 1.0f : 0.0f));
        zoomControlAnimation.addListener(new AnimatorListenerAdapter() {
            @Override
            public void onAnimationEnd(Animator animation) {
                zoomControlAnimation = null;
            }
        });
        zoomControlAnimation.start();
        if (show) {
            AndroidUtilities.runOnUIThread(zoomControlHideRunnable = () -> {
                showZoomControls(false, true);
                zoomControlHideRunnable = null;
            }, 2000);
        }
    }

    protected void updatePhotosCounter(boolean added) {
        if (counterTextView == null || parentAlert.avatarPicker != 0) {
            return;
        }
        boolean hasVideo = false;
        boolean hasPhotos = false;
        for (HashMap.Entry<Object, Object> entry : selectedPhotos.entrySet()) {
            MediaController.PhotoEntry photoEntry = (MediaController.PhotoEntry) entry.getValue();
            if (photoEntry.isVideo) {
                hasVideo = true;
            } else {
                hasPhotos = true;
            }
            if (hasVideo && hasPhotos) {
                break;
            }
        }
        int newSelectedCount = Math.max(1, selectedPhotos.size());
        if (hasVideo && hasPhotos) {
            counterTextView.setText(LocaleController.formatPluralString("Media", selectedPhotos.size()).toUpperCase());
            if (newSelectedCount != currentSelectedCount || added) {
                parentAlert.selectedTextView.setText(LocaleController.formatPluralString("MediaSelected", newSelectedCount));
            }
        } else if (hasVideo) {
            counterTextView.setText(LocaleController.formatPluralString("Videos", selectedPhotos.size()).toUpperCase());
            if (newSelectedCount != currentSelectedCount || added) {
                parentAlert.selectedTextView.setText(LocaleController.formatPluralString("VideosSelected", newSelectedCount));
            }
        } else {
            counterTextView.setText(LocaleController.formatPluralString("Photos", selectedPhotos.size()).toUpperCase());
            if (newSelectedCount != currentSelectedCount || added) {
                parentAlert.selectedTextView.setText(LocaleController.formatPluralString("PhotosSelected", newSelectedCount));
            }
        }
        parentAlert.setCanOpenPreview(newSelectedCount > 1);
        currentSelectedCount = newSelectedCount;
    }

    private PhotoAttachPhotoCell getCellForIndex(int index) {
        int count = gridView.getChildCount();
        for (int a = 0; a < count; a++) {
            View view = gridView.getChildAt(a);
            if (view.getTop() >= gridView.getMeasuredHeight() - parentAlert.getClipLayoutBottom()) {
                continue;
            }
            if (view instanceof PhotoAttachPhotoCell) {
                PhotoAttachPhotoCell cell = (PhotoAttachPhotoCell) view;
                if ((Integer) cell.getImageView().getTag() == index) {
                    return cell;
                }
            }
        }
        return null;
    }

    private void setCameraFlashModeIcon(ImageView imageView, String mode) {
        switch (mode) {
            case Camera.Parameters.FLASH_MODE_OFF:
                imageView.setImageResource(R.drawable.flash_off);
                imageView.setContentDescription(LocaleController.getString("AccDescrCameraFlashOff", R.string.AccDescrCameraFlashOff));
                break;
            case Camera.Parameters.FLASH_MODE_ON:
                imageView.setImageResource(R.drawable.flash_on);
                imageView.setContentDescription(LocaleController.getString("AccDescrCameraFlashOn", R.string.AccDescrCameraFlashOn));
                break;
            case Camera.Parameters.FLASH_MODE_AUTO:
                imageView.setImageResource(R.drawable.flash_auto);
                imageView.setContentDescription(LocaleController.getString("AccDescrCameraFlashAuto", R.string.AccDescrCameraFlashAuto));
                break;
        }
    }

    public void checkCamera(boolean request) {
        if (parentAlert.baseFragment == null || parentAlert.baseFragment.getParentActivity() == null) {
            return;
        }
        boolean old = deviceHasGoodCamera;
        boolean old2 = noCameraPermissions;
        if (!SharedConfig.inappCamera) {
            deviceHasGoodCamera = false;
        } else {
            if (Build.VERSION.SDK_INT >= 23) {
                if (noCameraPermissions = (parentAlert.baseFragment.getParentActivity().checkSelfPermission(Manifest.permission.CAMERA) != PackageManager.PERMISSION_GRANTED)) {
                    if (request) {
                        try {
                            parentAlert.baseFragment.getParentActivity().requestPermissions(new String[]{Manifest.permission.CAMERA, Manifest.permission.READ_EXTERNAL_STORAGE}, 17);
                        } catch (Exception ignore) {

                        }
                    }
                    deviceHasGoodCamera = false;
                } else {
                    if (request || SharedConfig.hasCameraCache) {
                        CameraController.getInstance().initCamera(null);
                    }
                    deviceHasGoodCamera = CameraController.getInstance().isCameraInitied();
                }
            } else {
                if (request || SharedConfig.hasCameraCache) {
                    CameraController.getInstance().initCamera(null);
                }
                deviceHasGoodCamera = CameraController.getInstance().isCameraInitied();
            }
        }
        if (deviceHasGoodCamera && NekoConfig.disableInstantCamera.Bool()) {
            // Clear cached bitmap
            File file = new File(ApplicationLoader.getFilesDirFixed(), "cthumb.jpg");
            if (file.exists()) file.delete();
        }
        if ((old != deviceHasGoodCamera || old2 != noCameraPermissions) && adapter != null) {
            adapter.notifyDataSetChanged();
        }
        if (parentAlert.isShowing() && deviceHasGoodCamera && parentAlert.baseFragment != null && parentAlert.getBackDrawable().getAlpha() != 0 && !cameraOpened && !NekoConfig.disableInstantCamera.Bool()) {
            showCamera();
        }
    }

    boolean cameraExpanded;
    private void openCamera(boolean animated) {
        if (cameraView == null || cameraInitAnimation != null || !cameraView.isInited() || parentAlert.isDismissed()) {
            return;
        }
        if (parentAlert.avatarPicker == 2 || parentAlert.baseFragment instanceof ChatActivity) {
            tooltipTextView.setVisibility(VISIBLE);
        } else {
            tooltipTextView.setVisibility(GONE);
        }
        if (cameraPhotos.isEmpty()) {
            counterTextView.setVisibility(View.INVISIBLE);
            cameraPhotoRecyclerView.setVisibility(View.GONE);
        } else {
            counterTextView.setVisibility(View.VISIBLE);
            cameraPhotoRecyclerView.setVisibility(View.VISIBLE);
        }
        if (parentAlert.commentTextView.isKeyboardVisible() && isFocusable()) {
            parentAlert.commentTextView.closeKeyboard();
        }
        zoomControlView.setVisibility(View.VISIBLE);
        zoomControlView.setAlpha(0.0f);
        cameraPanel.setVisibility(View.VISIBLE);
        cameraPanel.setTag(null);
        animateCameraValues[0] = 0;
        animateCameraValues[1] = itemSize;
        animateCameraValues[2] = itemSize;
        additionCloseCameraY = 0;
        cameraExpanded = true;
        cameraView.setFpsLimit(-1);
        AndroidUtilities.hideKeyboard(this);
        AndroidUtilities.setLightNavigationBar(parentAlert.getWindow(), false);
<<<<<<< HEAD
        if (Build.VERSION.SDK_INT >= Build.VERSION_CODES.O) {
            parentAlert.getWindow().setNavigationBarColor(0xff000000);
        }
=======
>>>>>>> e3fcc75e
        if (animated) {
            setCameraOpenProgress(0);
            cameraAnimationInProgress = true;
            animationIndex = NotificationCenter.getInstance(parentAlert.currentAccount).setAnimationInProgress(animationIndex, null);
            ArrayList<Animator> animators = new ArrayList<>();
            animators.add(ObjectAnimator.ofFloat(this, "cameraOpenProgress", 0.0f, 1.0f));
            animators.add(ObjectAnimator.ofFloat(cameraPanel, View.ALPHA, 1.0f));
            animators.add(ObjectAnimator.ofFloat(counterTextView, View.ALPHA, 1.0f));
            animators.add(ObjectAnimator.ofFloat(cameraPhotoRecyclerView, View.ALPHA, 1.0f));
            for (int a = 0; a < 2; a++) {
                if (flashModeButton[a].getVisibility() == View.VISIBLE) {
                    animators.add(ObjectAnimator.ofFloat(flashModeButton[a], View.ALPHA, 1.0f));
                    break;
                }
            }
            AnimatorSet animatorSet = new AnimatorSet();
            animatorSet.playTogether(animators);
            animatorSet.setDuration(350);
            animatorSet.setInterpolator(CubicBezierInterpolator.DEFAULT);
            animatorSet.addListener(new AnimatorListenerAdapter() {
                @Override
                public void onAnimationEnd(Animator animator) {
                    NotificationCenter.getInstance(parentAlert.currentAccount).onAnimationFinish(animationIndex);
                    cameraAnimationInProgress = false;
                    if (Build.VERSION.SDK_INT >= 21 && cameraView != null) {
                        cameraView.invalidateOutline();
                    } else if (cameraView != null) {
                        cameraView.invalidate();
                    }
                    if (cameraOpened) {
                        parentAlert.delegate.onCameraOpened();
                    }
                    if (Build.VERSION.SDK_INT >= 21 && cameraView != null) {
                        cameraView.setSystemUiVisibility(View.SYSTEM_UI_FLAG_LAYOUT_FULLSCREEN | View.SYSTEM_UI_FLAG_FULLSCREEN);
                    }
                }
            });
            animatorSet.start();
        } else {
            setCameraOpenProgress(1.0f);
            cameraPanel.setAlpha(1.0f);
            counterTextView.setAlpha(1.0f);
            cameraPhotoRecyclerView.setAlpha(1.0f);
            for (int a = 0; a < 2; a++) {
                if (flashModeButton[a].getVisibility() == View.VISIBLE) {
                    flashModeButton[a].setAlpha(1.0f);
                    break;
                }
            }
            parentAlert.delegate.onCameraOpened();
            if (Build.VERSION.SDK_INT >= 21) {
                cameraView.setSystemUiVisibility(View.SYSTEM_UI_FLAG_LAYOUT_FULLSCREEN | View.SYSTEM_UI_FLAG_FULLSCREEN);
            }
        }
        cameraOpened = true;
        cameraView.setImportantForAccessibility(View.IMPORTANT_FOR_ACCESSIBILITY_NO);
        if (Build.VERSION.SDK_INT >= 19) {
            gridView.setImportantForAccessibility(View.IMPORTANT_FOR_ACCESSIBILITY_NO_HIDE_DESCENDANTS);
        }
    }

    public void loadGalleryPhotos() {
        MediaController.AlbumEntry albumEntry;
        if (parentAlert.baseFragment instanceof ChatActivity || parentAlert.avatarPicker == 2) {
            albumEntry = MediaController.allMediaAlbumEntry;
        } else {
            albumEntry = MediaController.allPhotosAlbumEntry;
        }
        if (albumEntry == null && Build.VERSION.SDK_INT >= 21) {
            MediaController.loadGalleryPhotosAlbums(0);
        }
    }

    public void showCamera() {
        if (parentAlert.paused || !mediaEnabled) {
            return;
        }
        if (cameraView == null) {
            cameraView = new CameraView(parentAlert.baseFragment.getParentActivity(), parentAlert.openWithFrontFaceCamera) {
                @Override
                protected void dispatchDraw(Canvas canvas) {
                    if (Build.VERSION.SDK_INT >= 21) {
                        super.dispatchDraw(canvas);
                    } else {
                        if (cameraAnimationInProgress) {
                            AndroidUtilities.rectTmp.set(animationClipLeft + cameraViewOffsetX * (1f - cameraOpenProgress), animationClipTop + cameraViewOffsetY * (1f - cameraOpenProgress), animationClipRight, animationClipBottom);
                        } else if (!cameraAnimationInProgress && !cameraOpened) {
                            AndroidUtilities.rectTmp.set(cameraViewOffsetX, cameraViewOffsetY, getMeasuredWidth(), getMeasuredHeight());
                        } else {
                            AndroidUtilities.rectTmp.set(0 , 0, getMeasuredWidth(), getMeasuredHeight());
                        }
                        canvas.save();
                        canvas.clipRect(AndroidUtilities.rectTmp);
                        super.dispatchDraw(canvas);
                        canvas.restore();
                    }
                }
            };
            cameraView.setRecordFile(AndroidUtilities.generateVideoPath(parentAlert.baseFragment instanceof ChatActivity && ((ChatActivity) parentAlert.baseFragment).isSecretChat()));
            cameraView.setFocusable(true);
            cameraView.setFpsLimit(30);
            if (Build.VERSION.SDK_INT >= 21) {
                cameraView.setOutlineProvider(new ViewOutlineProvider() {
                    @Override
                    public void getOutline(View view, Outline outline) {
                        if (cameraAnimationInProgress) {
                            AndroidUtilities.rectTmp.set(animationClipLeft + cameraViewOffsetX * (1f - cameraOpenProgress), animationClipTop + cameraViewOffsetY * (1f - cameraOpenProgress), animationClipRight,  animationClipBottom);
                            outline.setRect((int) AndroidUtilities.rectTmp.left,(int) AndroidUtilities.rectTmp.top, (int) AndroidUtilities.rectTmp.right, (int) AndroidUtilities.rectTmp.bottom);
                        } else if (!cameraAnimationInProgress && !cameraOpened) {
                            int rad = AndroidUtilities.dp(8 * parentAlert.cornerRadius);
                            outline.setRoundRect((int) cameraViewOffsetX, (int) cameraViewOffsetY, view.getMeasuredWidth() + rad, view.getMeasuredHeight() + rad, rad);
                        } else {
                            outline.setRect(0, 0, view.getMeasuredWidth(), view.getMeasuredHeight());
                        }
                    }
                });
                cameraView.setClipToOutline(true);
            }
            cameraView.setContentDescription(LocaleController.getString("AccDescrInstantCamera", R.string.AccDescrInstantCamera));
            parentAlert.getContainer().addView(cameraView, 1, new LinearLayout.LayoutParams(itemSize, itemSize));
            cameraView.setDelegate(new CameraView.CameraViewDelegate() {
                @Override
                public void onCameraInit() {
                    String current = cameraView.getCameraSession().getCurrentFlashMode();
                    String next = cameraView.getCameraSession().getNextFlashMode();
                    if (current.equals(next)) {
                        for (int a = 0; a < 2; a++) {
                            flashModeButton[a].setVisibility(View.INVISIBLE);
                            flashModeButton[a].setAlpha(0.0f);
                            flashModeButton[a].setTranslationY(0.0f);
                        }
                    } else {
                        setCameraFlashModeIcon(flashModeButton[0], cameraView.getCameraSession().getCurrentFlashMode());
                        for (int a = 0; a < 2; a++) {
                            flashModeButton[a].setVisibility(a == 0 ? View.VISIBLE : View.INVISIBLE);
                            flashModeButton[a].setAlpha(a == 0 && cameraOpened ? 1.0f : 0.0f);
                            flashModeButton[a].setTranslationY(0.0f);
                        }
                    }
                    switchCameraButton.setImageResource(cameraView.isFrontface() ? R.drawable.camera_revert1 : R.drawable.camera_revert2);
                    switchCameraButton.setVisibility(cameraView.hasFrontFaceCamera() ? View.VISIBLE : View.INVISIBLE);
                    if (!cameraOpened) {
                        cameraInitAnimation = new AnimatorSet();
                        cameraInitAnimation.playTogether(
                                ObjectAnimator.ofFloat(cameraView, View.ALPHA, 0.0f, 1.0f),
                                ObjectAnimator.ofFloat(cameraIcon, View.ALPHA, 0.0f, 1.0f));
                        cameraInitAnimation.setDuration(180);
                        cameraInitAnimation.addListener(new AnimatorListenerAdapter() {
                            @Override
                            public void onAnimationEnd(Animator animation) {
                                if (animation.equals(cameraInitAnimation)) {
                                    canSaveCameraPreview = true;
                                    cameraInitAnimation = null;
                                    if (!isHidden) {
                                        int count = gridView.getChildCount();
                                        for (int a = 0; a < count; a++) {
                                            View child = gridView.getChildAt(a);
                                            if (child instanceof PhotoAttachCameraCell) {
                                                child.setVisibility(View.INVISIBLE);
                                                break;
                                            }
                                        }
                                    }
                                }
                            }

                            @Override
                            public void onAnimationCancel(Animator animation) {
                                cameraInitAnimation = null;
                            }
                        });
                        cameraInitAnimation.start();
                    }
                }
            });

            if (cameraIcon == null) {
                cameraIcon = new FrameLayout(parentAlert.baseFragment.getParentActivity()) {
                    @Override
                    protected void onDraw(Canvas canvas) {
                        int w = cameraDrawable.getIntrinsicWidth();
                        int h = cameraDrawable.getIntrinsicHeight();
                        int x = (itemSize - w) / 2;
                        int y = (itemSize - h) / 2;
                        if (cameraViewOffsetY != 0) {
                            y -= cameraViewOffsetY;
                        }
                        cameraDrawable.setBounds(x, y, x + w, y + h);
                        cameraDrawable.draw(canvas);
                    }
                };
                cameraIcon.setWillNotDraw(false);
                cameraIcon.setClipChildren(true);
            }
            parentAlert.getContainer().addView(cameraIcon, 2, new LinearLayout.LayoutParams(itemSize, itemSize));

            cameraView.setAlpha(mediaEnabled ? 1.0f : 0.2f);
            cameraView.setEnabled(mediaEnabled);
            cameraIcon.setAlpha(mediaEnabled ? 1.0f : 0.2f);
            cameraIcon.setEnabled(mediaEnabled);
            if (isHidden) {
                cameraView.setVisibility(GONE);
                cameraIcon.setVisibility(GONE);
            }
            checkCameraViewPosition();
            invalidate();
        }
        if (zoomControlView != null) {
            zoomControlView.setZoom(0.0f, false);
            cameraZoom = 0.0f;
        }
        cameraView.setTranslationX(cameraViewLocation[0]);
        cameraView.setTranslationY(cameraViewLocation[1] + currentPanTranslationY);
        cameraIcon.setTranslationX(cameraViewLocation[0]);
        cameraIcon.setTranslationY(cameraViewLocation[1] + cameraViewOffsetY + currentPanTranslationY);
    }

    public void hideCamera(boolean async) {
        if (!deviceHasGoodCamera || cameraView == null) {
            return;
        }
        saveLastCameraBitmap();
        int count = gridView.getChildCount();
        for (int a = 0; a < count; a++) {
            View child = gridView.getChildAt(a);
            if (child instanceof PhotoAttachCameraCell) {
                child.setVisibility(View.VISIBLE);
                ((PhotoAttachCameraCell) child).updateBitmap();
                break;
            }
        }
        cameraView.destroy(async, null);
        if (cameraInitAnimation != null) {
            cameraInitAnimation.cancel();
            cameraInitAnimation = null;
        }
        AndroidUtilities.runOnUIThread(() -> {
            parentAlert.getContainer().removeView(cameraView);
            parentAlert.getContainer().removeView(cameraIcon);
            cameraView = null;
            cameraIcon = null;
        }, 300);
        canSaveCameraPreview = false;
    }

    private void saveLastCameraBitmap() {
        if (!canSaveCameraPreview || NekoConfig.disableInstantCamera.Bool()) {
            return;
        }
        try {
            TextureView textureView = cameraView.getTextureView();
            Bitmap bitmap = textureView.getBitmap();
            if (bitmap != null) {
                Bitmap newBitmap = Bitmap.createBitmap(bitmap, 0, 0, bitmap.getWidth(), bitmap.getHeight(), cameraView.getMatrix(), true);
                bitmap.recycle();
                bitmap = newBitmap;
                Bitmap lastBitmap = Bitmap.createScaledBitmap(bitmap, 80, (int) (bitmap.getHeight() / (bitmap.getWidth() / 80.0f)), true);
                if (lastBitmap != null) {
                    if (lastBitmap != bitmap) {
                        bitmap.recycle();
                    }
                    Utilities.blurBitmap(lastBitmap, 7, 1, lastBitmap.getWidth(), lastBitmap.getHeight(), lastBitmap.getRowBytes());
                    File file = new File(ApplicationLoader.getFilesDirFixed(), "cthumb.jpg");
                    FileOutputStream stream = new FileOutputStream(file);
                    lastBitmap.compress(Bitmap.CompressFormat.JPEG, 87, stream);
                    lastBitmap.recycle();
                }
            }
        } catch (Throwable ignore) {

        }
    }

    public void onActivityResultFragment(int requestCode, Intent data, String currentPicturePath) {
        if (parentAlert.baseFragment == null || parentAlert.baseFragment.getParentActivity() == null) {
            return;
        }
        mediaFromExternalCamera = true;
        if (requestCode == 0) {
            PhotoViewer.getInstance().setParentActivity(parentAlert.baseFragment.getParentActivity(), resourcesProvider);
            PhotoViewer.getInstance().setMaxSelectedPhotos(parentAlert.maxSelectedPhotos, parentAlert.allowOrder);
            final ArrayList<Object> arrayList = new ArrayList<>();
            int orientation = 0;
            try {
                ExifInterface ei = new ExifInterface(currentPicturePath);
                int exif = ei.getAttributeInt(ExifInterface.TAG_ORIENTATION, ExifInterface.ORIENTATION_NORMAL);
                switch (exif) {
                    case ExifInterface.ORIENTATION_ROTATE_90:
                        orientation = 90;
                        break;
                    case ExifInterface.ORIENTATION_ROTATE_180:
                        orientation = 180;
                        break;
                    case ExifInterface.ORIENTATION_ROTATE_270:
                        orientation = 270;
                        break;
                }
            } catch (Exception e) {
                FileLog.e(e);
            }
            MediaController.PhotoEntry photoEntry = new MediaController.PhotoEntry(0, lastImageId--, 0, currentPicturePath, orientation, false, 0, 0, 0);
            photoEntry.canDeleteAfter = true;
            openPhotoViewer(photoEntry, false, true);
        } else if (requestCode == 2) {
            String videoPath = null;
            if (BuildVars.LOGS_ENABLED) {
                FileLog.d("pic path " + currentPicturePath);
            }
            if (data != null && currentPicturePath != null) {
                if (new File(currentPicturePath).exists()) {
                    data = null;
                }
            }
            if (data != null) {
                Uri uri = data.getData();
                if (uri != null) {
                    if (BuildVars.LOGS_ENABLED) {
                        FileLog.d("video record uri " + uri.toString());
                    }
                    videoPath = AndroidUtilities.getPath(uri);
                    if (BuildVars.LOGS_ENABLED) {
                        FileLog.d("resolved path = " + videoPath);
                    }
                    if (videoPath == null || !(new File(videoPath).exists())) {
                        videoPath = currentPicturePath;
                    }
                } else {
                    videoPath = currentPicturePath;
                }
                if (!(parentAlert.baseFragment instanceof ChatActivity) || !((ChatActivity) parentAlert.baseFragment).isSecretChat()) {
                    AndroidUtilities.addMediaToGallery(currentPicturePath);
                }
                currentPicturePath = null;
            }
            if (videoPath == null && currentPicturePath != null) {
                File f = new File(currentPicturePath);
                if (f.exists()) {
                    videoPath = currentPicturePath;
                }
            }

            MediaMetadataRetriever mediaMetadataRetriever = null;
            long duration = 0;
            try {
                mediaMetadataRetriever = new MediaMetadataRetriever();
                mediaMetadataRetriever.setDataSource(videoPath);
                String d = mediaMetadataRetriever.extractMetadata(MediaMetadataRetriever.METADATA_KEY_DURATION);
                if (d != null) {
                    duration = (int) Math.ceil(Long.parseLong(d) / 1000.0f);
                }
            } catch (Exception e) {
                FileLog.e(e);
            } finally {
                try {
                    if (mediaMetadataRetriever != null) {
                        mediaMetadataRetriever.release();
                    }
                } catch (Exception e) {
                    FileLog.e(e);
                }
            }
            final Bitmap bitmap = SendMessagesHelper.createVideoThumbnail(videoPath, MediaStore.Video.Thumbnails.MINI_KIND);
            String fileName = Integer.MIN_VALUE + "_" + SharedConfig.getLastLocalId() + ".jpg";
            final File cacheFile = new File(FileLoader.getDirectory(FileLoader.MEDIA_DIR_CACHE), fileName);
            try {
                FileOutputStream stream = new FileOutputStream(cacheFile);
                bitmap.compress(Bitmap.CompressFormat.JPEG, 55, stream);
            } catch (Throwable e) {
                FileLog.e(e);
            }
            SharedConfig.saveConfig();

            MediaController.PhotoEntry entry = new MediaController.PhotoEntry(0, lastImageId--, 0, videoPath, 0, true, 0, 0, 0);
            entry.duration = (int) duration;
            entry.thumbPath = cacheFile.getAbsolutePath();
            openPhotoViewer(entry, false, true);
        }
    }

    float additionCloseCameraY;

    public void closeCamera(boolean animated) {
        if (takingPhoto || cameraView == null) {
            return;
        }
        animateCameraValues[1] = itemSize;
        animateCameraValues[2] = itemSize;
        if (zoomControlHideRunnable != null) {
            AndroidUtilities.cancelRunOnUIThread(zoomControlHideRunnable);
            zoomControlHideRunnable = null;
        }
        AndroidUtilities.setLightNavigationBar(parentAlert.getWindow(), AndroidUtilities.computePerceivedBrightness(getThemedColor(Theme.key_windowBackgroundGray)) > 0.721);
        if (animated) {
            additionCloseCameraY = cameraView.getTranslationY();

            cameraAnimationInProgress = true;
            ArrayList<Animator> animators = new ArrayList<>();
            animators.add(ObjectAnimator.ofFloat(this, "cameraOpenProgress", 0.0f));
            animators.add(ObjectAnimator.ofFloat(cameraPanel, View.ALPHA, 0.0f));
            animators.add(ObjectAnimator.ofFloat(zoomControlView, View.ALPHA, 0.0f));
            animators.add(ObjectAnimator.ofFloat(counterTextView, View.ALPHA, 0.0f));
            animators.add(ObjectAnimator.ofFloat(cameraPhotoRecyclerView, View.ALPHA, 0.0f));
            for (int a = 0; a < 2; a++) {
                if (flashModeButton[a].getVisibility() == View.VISIBLE) {
                    animators.add(ObjectAnimator.ofFloat(flashModeButton[a], View.ALPHA, 0.0f));
                    break;
                }
            }

            animationIndex = NotificationCenter.getInstance(parentAlert.currentAccount).setAnimationInProgress(animationIndex, null);
            AnimatorSet animatorSet = new AnimatorSet();
            animatorSet.playTogether(animators);
            animatorSet.setDuration(220);
            animatorSet.setInterpolator(CubicBezierInterpolator.DEFAULT);
            animatorSet.addListener(new AnimatorListenerAdapter() {
                @Override
                public void onAnimationEnd(Animator animator) {
                    NotificationCenter.getInstance(parentAlert.currentAccount).onAnimationFinish(animationIndex);
                    cameraExpanded = false;
                    setCameraOpenProgress(0f);
                    cameraAnimationInProgress = false;
                    if (Build.VERSION.SDK_INT >= 21 && cameraView != null) {
                        cameraView.invalidateOutline();
                    } else if (cameraView != null){
                        cameraView.invalidate();
                    }
                    cameraOpened = false;

                    if (cameraPanel != null) {
                        cameraPanel.setVisibility(View.GONE);
                    }
                    if (zoomControlView != null) {
                        zoomControlView.setVisibility(View.GONE);
                        zoomControlView.setTag(null);
                    }
                    if (cameraPhotoRecyclerView != null) {
                        cameraPhotoRecyclerView.setVisibility(View.GONE);
                    }
                    if (cameraView != null) {
                        cameraView.setFpsLimit(30);
                        if (Build.VERSION.SDK_INT >= 21) {
                            cameraView.setSystemUiVisibility(View.SYSTEM_UI_FLAG_LAYOUT_FULLSCREEN);
                        }
                    }
                }
            });
            animatorSet.start();
        } else {
            cameraExpanded = false;
            setCameraOpenProgress(0f);
            animateCameraValues[0] = 0;
            setCameraOpenProgress(0);
            cameraPanel.setAlpha(0);
            cameraPanel.setVisibility(View.GONE);
            zoomControlView.setAlpha(0);
            zoomControlView.setTag(null);
            zoomControlView.setVisibility(View.GONE);
            cameraPhotoRecyclerView.setAlpha(0);
            counterTextView.setAlpha(0);
            cameraPhotoRecyclerView.setVisibility(View.GONE);
            for (int a = 0; a < 2; a++) {
                if (flashModeButton[a].getVisibility() == View.VISIBLE) {
                    flashModeButton[a].setAlpha(0.0f);
                    break;
                }
            }
            cameraOpened = false;
            cameraView.setFpsLimit(30);
            if (Build.VERSION.SDK_INT >= 21) {
                cameraView.setSystemUiVisibility(View.SYSTEM_UI_FLAG_LAYOUT_FULLSCREEN);
            }
        }
        cameraView.setImportantForAccessibility(View.IMPORTANT_FOR_ACCESSIBILITY_AUTO);
        if (Build.VERSION.SDK_INT >= 19) {
            gridView.setImportantForAccessibility(View.IMPORTANT_FOR_ACCESSIBILITY_AUTO);
        }
    }

    float animationClipTop;
    float animationClipBottom;
    float animationClipRight;
    float animationClipLeft;

    @Keep
    public void setCameraOpenProgress(float value) {
        if (cameraView == null) {
            return;
        }
        cameraOpenProgress = value;
        float startWidth = animateCameraValues[1];
        float startHeight = animateCameraValues[2];
        boolean isPortrait = AndroidUtilities.displaySize.x < AndroidUtilities.displaySize.y;
        float endWidth = parentAlert.getContainer().getWidth() - parentAlert.getLeftInset() - parentAlert.getRightInset();
        float endHeight = parentAlert.getContainer().getHeight();

        float fromX = cameraViewLocation[0];
        float fromY = cameraViewLocation[1];
        float toX = 0;
        float toY = additionCloseCameraY;

        if (value == 0) {
            cameraIcon.setTranslationX(cameraViewLocation[0]);
            cameraIcon.setTranslationY(cameraViewLocation[1] + cameraViewOffsetY);
        }


        int cameraViewW, cameraViewH;
        LinearLayout.LayoutParams layoutParams = (LinearLayout.LayoutParams) cameraView.getLayoutParams();

        float textureStartHeight = cameraView.getTextureHeight(startWidth, startHeight);
        float textureEndHeight = cameraView.getTextureHeight(endWidth, endHeight);

        float fromScale = textureStartHeight / textureEndHeight;
        float fromScaleY = startHeight / endHeight;
        float fromScaleX = startWidth/ endWidth;

        float scaleOffsetX = 0;
        float scaleOffsetY = 0;

        if (cameraExpanded) {
            cameraViewW = (int) endWidth;
            cameraViewH = (int) endHeight;
            float s = fromScale * (1f - value) + value;
            cameraView.getTextureView().setScaleX(s);
            cameraView.getTextureView().setScaleY(s);

            float sX = fromScaleX * (1f - value) + value;
            float sY = fromScaleY * (1f - value) + value;

            scaleOffsetY = (1 - sY) * endHeight / 2;
            scaleOffsetX =  (1 - sX) * endWidth / 2;

            cameraView.setTranslationX(fromX * (1f - value) + toX * value - scaleOffsetX);
            cameraView.setTranslationY(fromY * (1f - value) + toY * value - scaleOffsetY);
            animationClipTop = fromY * (1f - value) - cameraView.getTranslationY();
            animationClipBottom =  ((fromY + startHeight) * (1f - value) - cameraView.getTranslationY()) + endHeight * value;

            animationClipLeft = fromX * (1f - value) - cameraView.getTranslationX();
            animationClipRight =  ((fromX + startWidth) * (1f - value) - cameraView.getTranslationX()) + endWidth * value;
        } else {
            cameraViewW = (int) startWidth;
            cameraViewH = (int) startHeight;
            cameraView.getTextureView().setScaleX(1f);
            cameraView.getTextureView().setScaleY(1f);
            animationClipTop = 0;
            animationClipBottom = endHeight;
            animationClipLeft = 0;
            animationClipRight = endWidth;

            cameraView.setTranslationX(fromX);
            cameraView.setTranslationY(fromY);
        }

        if (value <= 0.5f) {
            cameraIcon.setAlpha(1.0f - value / 0.5f);
        } else {
            cameraIcon.setAlpha(0.0f);
        }

        Log.i("caapl", "cameraViewH=" + cameraViewH + " (endHeight=" + endHeight + ") value=" + value);
        if (layoutParams.width != cameraViewW || layoutParams.height != cameraViewH) {
            layoutParams.width = cameraViewW;
            layoutParams.height = cameraViewH;
            cameraView.requestLayout();
        }
        if (Build.VERSION.SDK_INT >= 21) {
            cameraView.invalidateOutline();
        } else {
            cameraView.invalidate();
        }
    }

    @Keep
    public float getCameraOpenProgress() {
        return cameraOpenProgress;
    }

    protected void checkCameraViewPosition() {
        if (Build.VERSION.SDK_INT >= 21) {
            if (cameraView != null) {
                cameraView.invalidateOutline();
            }
            RecyclerView.ViewHolder holder = gridView.findViewHolderForAdapterPosition(itemsPerRow - 1);
            if (holder != null) {
                holder.itemView.invalidateOutline();
            }
            if (!adapter.needCamera || !deviceHasGoodCamera || selectedAlbumEntry != galleryAlbumEntry) {
                holder = gridView.findViewHolderForAdapterPosition(0);
                if (holder != null) {
                    holder.itemView.invalidateOutline();
                }
            }
        }
        if (cameraView != null) {
            cameraView.invalidate();
        }

        if (Build.VERSION.SDK_INT >= Build.VERSION_CODES.M && recordTime != null) {
            MarginLayoutParams params = (MarginLayoutParams) recordTime.getLayoutParams();
            params.topMargin = (getRootWindowInsets() == null ? AndroidUtilities.dp(16)  : getRootWindowInsets().getSystemWindowInsetTop() + AndroidUtilities.dp(2));
        }

        if (!deviceHasGoodCamera) {
            return;
        }
        int count = gridView.getChildCount();
        for (int a = 0; a < count; a++) {
            View child = gridView.getChildAt(a);
            if (child instanceof PhotoAttachCameraCell) {
                if (Build.VERSION.SDK_INT >= 19) {
                    if (!child.isAttachedToWindow()) {
                        break;
                    }
                }

                float topLocal = child.getY() + gridView.getY() + getY();
                float top = topLocal + parentAlert.getSheetContainer().getY();
                float left = child.getX() + gridView.getX() + getX() + parentAlert.getSheetContainer().getX();
                if (Build.VERSION.SDK_INT >= Build.VERSION_CODES.M) {
                    left -= getRootWindowInsets().getSystemWindowInsetLeft();
                }

                float maxY = (Build.VERSION.SDK_INT >= 21 && !parentAlert.inBubbleMode ? AndroidUtilities.statusBarHeight : 0) + ActionBar.getCurrentActionBarHeight();
                float newCameraViewOffsetY;
                if (topLocal < maxY) {
                    newCameraViewOffsetY = maxY - topLocal;
                } else {
                    newCameraViewOffsetY = 0;
                }

                if (newCameraViewOffsetY != cameraViewOffsetY) {
                    cameraViewOffsetY = newCameraViewOffsetY;
                    if (cameraView != null) {
                        if (Build.VERSION.SDK_INT >= Build.VERSION_CODES.LOLLIPOP) {
                            cameraView.invalidateOutline();
                        } else {
                            cameraView.invalidate();
                        }
                    }
                    if (cameraIcon != null) {
                        cameraIcon.invalidate();
                    }
                }

                int containerHeight = parentAlert.getSheetContainer().getMeasuredHeight();
                maxY = (int) (containerHeight - parentAlert.buttonsRecyclerView.getMeasuredHeight() + parentAlert.buttonsRecyclerView.getTranslationY());

                if (topLocal + child.getMeasuredHeight() > maxY) {
                    cameraViewOffsetBottomY = topLocal + child.getMeasuredHeight() - maxY;
                } else {
                    cameraViewOffsetBottomY = 0;
                }

                cameraViewLocation[0] = left;
                cameraViewLocation[1] = top;
                applyCameraViewPosition();
                return;
            }
        }


        if (cameraViewOffsetY != 0 || cameraViewOffsetX != 0) {
            cameraViewOffsetX = 0;
            cameraViewOffsetY = 0;
            if (cameraView != null) {
                if (Build.VERSION.SDK_INT >= Build.VERSION_CODES.LOLLIPOP) {
                    cameraView.invalidateOutline();
                } else {
                    cameraView.invalidate();
                }
            }
            if (cameraIcon != null) {
                cameraIcon.invalidate();
            }
        }

        cameraViewLocation[0] = AndroidUtilities.dp(-400);
        cameraViewLocation[1] = 0;

        applyCameraViewPosition();
    }

    private void applyCameraViewPosition() {
        if (cameraView != null) {
            if (!cameraOpened) {
                cameraView.setTranslationX(cameraViewLocation[0]);
                cameraView.setTranslationY(cameraViewLocation[1] + currentPanTranslationY);
            }
            cameraIcon.setTranslationX(cameraViewLocation[0]);
            cameraIcon.setTranslationY(cameraViewLocation[1] + cameraViewOffsetY + currentPanTranslationY);
            int finalWidth = itemSize;
            int finalHeight = itemSize;

            LinearLayout.LayoutParams layoutParams;
            if (!cameraOpened) {
                cameraView.setClipTop((int) cameraViewOffsetY);
                cameraView.setClipBottom((int) cameraViewOffsetBottomY);
                layoutParams = (LinearLayout.LayoutParams) cameraView.getLayoutParams();
                if (layoutParams.height != finalHeight || layoutParams.width != finalWidth) {
                    layoutParams.width = finalWidth;
                    layoutParams.height = finalHeight;
                    cameraView.setLayoutParams(layoutParams);
                    final LinearLayout.LayoutParams layoutParamsFinal = layoutParams;
                    AndroidUtilities.runOnUIThread(() -> {
                        if (cameraView != null) {
                            cameraView.setLayoutParams(layoutParamsFinal);
                        }
                    });
                }
            }

            finalWidth = (int) (itemSize - cameraViewOffsetX);
            finalHeight = (int) (itemSize - cameraViewOffsetY - cameraViewOffsetBottomY);

            layoutParams = (LinearLayout.LayoutParams) cameraIcon.getLayoutParams();
            if (layoutParams.height != finalHeight || layoutParams.width != finalWidth) {
                layoutParams.width = finalWidth;
                layoutParams.height = finalHeight;
                cameraIcon.setLayoutParams(layoutParams);
                final LinearLayout.LayoutParams layoutParamsFinal = layoutParams;
                AndroidUtilities.runOnUIThread(() -> {
                    if (cameraIcon != null) {
                        cameraIcon.setLayoutParams(layoutParamsFinal);
                    }
                });
            }
        }
    }

    public HashMap<Object, Object> getSelectedPhotos() {
        return selectedPhotos;
    }

    public ArrayList<Object> getSelectedPhotosOrder() {
        return selectedPhotosOrder;
    }

    public void updateSelected(HashMap<Object, Object> newSelectedPhotos, ArrayList<Object> newPhotosOrder, boolean updateLayout) {
        selectedPhotos.clear();
        selectedPhotos.putAll(newSelectedPhotos);
        selectedPhotosOrder.clear();
        selectedPhotosOrder.addAll(newPhotosOrder);
        if (updateLayout) {
            updatePhotosCounter(false);
            updateCheckedPhotoIndices();

            final int count = gridView.getChildCount();
            for (int i = 0; i < count; ++i) {
                View child = gridView.getChildAt(i);
                if (child instanceof PhotoAttachPhotoCell) {
                    int position = gridView.getChildAdapterPosition(child);
                    if (adapter.needCamera && selectedAlbumEntry == galleryAlbumEntry) {
                        position--;
                    }

                    PhotoAttachPhotoCell cell = (PhotoAttachPhotoCell) child;
                    if (parentAlert.avatarPicker != 0) {
                        cell.getCheckBox().setVisibility(GONE);
                    }
                    MediaController.PhotoEntry photoEntry = getPhotoEntryAtPosition(position);
                    if (photoEntry != null) {
                        cell.setPhotoEntry(photoEntry, adapter.needCamera && selectedAlbumEntry == galleryAlbumEntry, position == adapter.getItemCount() - 1);
                        if (parentAlert.baseFragment instanceof ChatActivity && parentAlert.allowOrder) {
                            cell.setChecked(selectedPhotosOrder.indexOf(photoEntry.imageId), selectedPhotos.containsKey(photoEntry.imageId), false);
                        } else {
                            cell.setChecked(-1, selectedPhotos.containsKey(photoEntry.imageId), false);
                        }
                    }
                }
            }
        }
    }

    public void checkStorage() {
        if (noGalleryPermissions && Build.VERSION.SDK_INT >= 23) {
            noGalleryPermissions = parentAlert.baseFragment.getParentActivity().checkSelfPermission(Manifest.permission.READ_EXTERNAL_STORAGE) != PackageManager.PERMISSION_GRANTED;
            if (!noGalleryPermissions) {
                loadGalleryPhotos();
            }
            adapter.notifyDataSetChanged();
            cameraAttachAdapter.notifyDataSetChanged();
        }
    }

    @Override
    void scrollToTop() {
        gridView.smoothScrollToPosition(0);
    }

    @Override
    int needsActionBar() {
        return 1;
    }

    @Override
    void onMenuItemClick(int id) {
        if (id == group || id == compress) {
            if (parentAlert.maxSelectedPhotos > 0 && selectedPhotosOrder.size() > 1 && parentAlert.baseFragment instanceof ChatActivity) {
                ChatActivity chatActivity = (ChatActivity) parentAlert.baseFragment;
                TLRPC.Chat chat = chatActivity.getCurrentChat();
                if (chat != null && !ChatObject.hasAdminRights(chat) && chat.slowmode_enabled) {
                    AlertsCreator.createSimpleAlert(getContext(), LocaleController.getString("Slowmode", R.string.Slowmode), LocaleController.getString("SlowmodeSendError", R.string.SlowmodeSendError), resourcesProvider).show();
                    return;
                }
            }
        }
        if (id == group) {
            if (parentAlert.editingMessageObject == null && parentAlert.baseFragment instanceof ChatActivity && ((ChatActivity) parentAlert.baseFragment).isInScheduleMode()) {
                AlertsCreator.createScheduleDatePickerDialog(getContext(), ((ChatActivity) parentAlert.baseFragment).getDialogId(), (notify, scheduleDate) -> {
                    parentAlert.applyCaption();
                    parentAlert.delegate.didPressedButton(7, false, notify, scheduleDate, false);
                }, resourcesProvider);
            } else {
                parentAlert.applyCaption();
                parentAlert.delegate.didPressedButton(7, false, true, 0, false);
            }
        } else if (id == compress) {
            if (parentAlert.editingMessageObject == null && parentAlert.baseFragment instanceof ChatActivity && ((ChatActivity) parentAlert.baseFragment).isInScheduleMode()) {
                AlertsCreator.createScheduleDatePickerDialog(getContext(), ((ChatActivity) parentAlert.baseFragment).getDialogId(), (notify, scheduleDate) -> {
                    parentAlert.applyCaption();
                    parentAlert.delegate.didPressedButton(4, true, notify, scheduleDate, false);
                }, resourcesProvider);
            } else {
                parentAlert.applyCaption();
                parentAlert.delegate.didPressedButton(4, true, true, 0, false);
            }
        } else if (id == open_in) {
            try {
                if (parentAlert.baseFragment instanceof ChatActivity || parentAlert.avatarPicker == 2) {
                    Intent videoPickerIntent = new Intent();
                    videoPickerIntent.setType("video/*");
                    videoPickerIntent.setAction(Intent.ACTION_GET_CONTENT);
                    videoPickerIntent.putExtra(MediaStore.EXTRA_SIZE_LIMIT, FileLoader.MAX_FILE_SIZE);

                    Intent photoPickerIntent = new Intent(Intent.ACTION_PICK);
                    photoPickerIntent.setType("image/*");
                    Intent chooserIntent = Intent.createChooser(photoPickerIntent, null);
                    chooserIntent.putExtra(Intent.EXTRA_INITIAL_INTENTS, new Intent[]{videoPickerIntent});

                    if (parentAlert.avatarPicker != 0) {
                        parentAlert.baseFragment.startActivityForResult(chooserIntent, 14);
                    } else {
                        parentAlert.baseFragment.startActivityForResult(chooserIntent, 1);
                    }
                } else {
                    Intent photoPickerIntent = new Intent(Intent.ACTION_PICK);
                    photoPickerIntent.setType("image/*");
                    if (parentAlert.avatarPicker != 0) {
                        parentAlert.baseFragment.startActivityForResult(photoPickerIntent, 14);
                    } else {
                        parentAlert.baseFragment.startActivityForResult(photoPickerIntent, 1);
                    }
                }
                parentAlert.dismiss(true);
            } catch (Exception e) {
                FileLog.e(e);
            }
        } else if (id == preview) {
            parentAlert.updatePhotoPreview(true);
        } else if (id >= 10) {
            selectedAlbumEntry = dropDownAlbums.get(id - 10);
            if (selectedAlbumEntry == galleryAlbumEntry) {
                dropDown.setText(LocaleController.getString("ChatGallery", R.string.ChatGallery));
            } else {
                dropDown.setText(selectedAlbumEntry.bucketName);
            }
            adapter.notifyDataSetChanged();
            cameraAttachAdapter.notifyDataSetChanged();
            layoutManager.scrollToPositionWithOffset(0, -gridView.getPaddingTop() + AndroidUtilities.dp(7));
        }
    }

    @Override
    int getSelectedItemsCount() {
        return selectedPhotosOrder.size();
    }

    @Override
    void onSelectedItemsCountChanged(int count) {
        if (count <= 1 || parentAlert.editingMessageObject != null) {
            parentAlert.selectedMenuItem.hideSubItem(group);
            if (count == 0) {
                parentAlert.selectedMenuItem.showSubItem(open_in);
                parentAlert.selectedMenuItem.hideSubItem(compress);
            } else {
                parentAlert.selectedMenuItem.showSubItem(compress);
            }
        } else {
            parentAlert.selectedMenuItem.showSubItem(group);
        }
        if (count != 0) {
            parentAlert.selectedMenuItem.hideSubItem(open_in);
        }
        if (count > 1) {
            parentAlert.selectedMenuItem.showSubItem(preview);
        } else {
            parentAlert.selectedMenuItem.hideSubItem(preview);
        }
    }

    @Override
    void applyCaption(CharSequence text) {
        for (int a = 0; a < selectedPhotosOrder.size(); a++) {
            if (a == 0) {
                Object o = selectedPhotos.get(selectedPhotosOrder.get(a));
                if (o instanceof MediaController.PhotoEntry) {
                    MediaController.PhotoEntry photoEntry1 = (MediaController.PhotoEntry) o;
                    photoEntry1.caption = text;
                    photoEntry1.entities = MediaDataController.getInstance(UserConfig.selectedAccount).getEntities(new CharSequence[]{text}, false);
                } else if (o instanceof MediaController.SearchImage) {
                    MediaController.SearchImage photoEntry1 = (MediaController.SearchImage) o;
                    photoEntry1.caption = text;
                    photoEntry1.entities = MediaDataController.getInstance(UserConfig.selectedAccount).getEntities(new CharSequence[]{text}, false);
                }
            }
        }
    }

    private boolean captionForAllMedia() {
        int captionCount = 0;
        for (int a = 0; a < selectedPhotosOrder.size(); a++) {
            Object o = selectedPhotos.get(selectedPhotosOrder.get(a));
            CharSequence caption = null;
            if (o instanceof MediaController.PhotoEntry) {
                MediaController.PhotoEntry photoEntry1 = (MediaController.PhotoEntry) o;
                caption = photoEntry1.caption;
            } else if (o instanceof MediaController.SearchImage) {
                MediaController.SearchImage photoEntry1 = (MediaController.SearchImage) o;
                caption = photoEntry1.caption;
            }
            if (!TextUtils.isEmpty(caption)) {
                captionCount++;
            }
        }
        return captionCount <= 1;
    }

    @Override
    void onDestroy() {
        NotificationCenter.getGlobalInstance().removeObserver(this, NotificationCenter.cameraInitied);
        NotificationCenter.getGlobalInstance().removeObserver(this, NotificationCenter.albumsDidLoad);
    }

    @Override
    void onPause() {
        if (shutterButton == null) {
            return;
        }
        if (!requestingPermissions) {
            if (cameraView != null && shutterButton.getState() == ShutterButton.State.RECORDING) {
                resetRecordState();
                CameraController.getInstance().stopVideoRecording(cameraView.getCameraSession(), false);
                shutterButton.setState(ShutterButton.State.DEFAULT, true);
            }
            if (cameraOpened) {
                closeCamera(false);
            }
            hideCamera(true);
        } else {
            if (cameraView != null && shutterButton.getState() == ShutterButton.State.RECORDING) {
                shutterButton.setState(ShutterButton.State.DEFAULT, true);
            }
            requestingPermissions = false;
        }
    }

    @Override
    void onResume() {
        if (parentAlert.isShowing() && !parentAlert.isDismissed()) {
            checkCamera(false);
        }
    }

    @Override
    int getListTopPadding() {
        return gridView.getPaddingTop();
    }

    public int currentItemTop = 0;

    @Override
    int getCurrentItemTop() {
        if (gridView.getChildCount() <= 0) {
            gridView.setTopGlowOffset(currentItemTop = gridView.getPaddingTop());
            progressView.setTranslationY(0);
            return Integer.MAX_VALUE;
        }
        View child = gridView.getChildAt(0);
        RecyclerListView.Holder holder = (RecyclerListView.Holder) gridView.findContainingViewHolder(child);
        int top = child.getTop();
        int newOffset = AndroidUtilities.dp(7);
        if (top >= AndroidUtilities.dp(7) && holder != null && holder.getAdapterPosition() == 0) {
            newOffset = top;
        }
        progressView.setTranslationY(newOffset + (getMeasuredHeight() - newOffset - AndroidUtilities.dp(50) - progressView.getMeasuredHeight()) / 2);
        gridView.setTopGlowOffset(newOffset);
        return currentItemTop = newOffset;
    }

    @Override
    int getFirstOffset() {
        return getListTopPadding() + AndroidUtilities.dp(56);
    }

    @Override
    void checkColors() {
        if (cameraIcon != null) {
            cameraIcon.invalidate();
        }
        String textColor = forceDarkTheme ? Theme.key_voipgroup_actionBarItems : Theme.key_dialogTextBlack;
        Theme.setDrawableColor(cameraDrawable, getThemedColor(Theme.key_dialogCameraIcon));
        progressView.setTextColor(getThemedColor(Theme.key_emptyListPlaceholder));
        gridView.setGlowColor(getThemedColor(Theme.key_dialogScrollGlow));
        RecyclerView.ViewHolder holder = gridView.findViewHolderForAdapterPosition(0);
        if (holder != null && holder.itemView instanceof PhotoAttachCameraCell) {
            ((PhotoAttachCameraCell) holder.itemView).getImageView().setColorFilter(new PorterDuffColorFilter(getThemedColor(Theme.key_dialogCameraIcon), PorterDuff.Mode.SRC_IN));
        }

        dropDown.setTextColor(getThemedColor(textColor));
        dropDownContainer.setPopupItemsColor(getThemedColor(forceDarkTheme ? Theme.key_voipgroup_actionBarItems : Theme.key_actionBarDefaultSubmenuItem), false);
        dropDownContainer.setPopupItemsColor(getThemedColor(forceDarkTheme ? Theme.key_voipgroup_actionBarItems :Theme.key_actionBarDefaultSubmenuItem), true);
        dropDownContainer.redrawPopup(getThemedColor(forceDarkTheme ? Theme.key_voipgroup_actionBarUnscrolled : Theme.key_actionBarDefaultSubmenuBackground));
        Theme.setDrawableColor(dropDownDrawable, getThemedColor(textColor));
    }

    @Override
    void onInit(boolean hasMedia) {
        mediaEnabled = hasMedia;
        if (cameraView != null) {
            cameraView.setAlpha(mediaEnabled ? 1.0f : 0.2f);
            cameraView.setEnabled(mediaEnabled);
        }
        if (cameraIcon != null) {
            cameraIcon.setAlpha(mediaEnabled ? 1.0f : 0.2f);
            cameraIcon.setEnabled(mediaEnabled);
        }
        if (parentAlert.baseFragment instanceof ChatActivity && parentAlert.avatarPicker == 0) {
            galleryAlbumEntry = MediaController.allMediaAlbumEntry;
            if (mediaEnabled) {
                progressView.setText(LocaleController.getString("NoPhotos", R.string.NoPhotos));
                progressView.setLottie(0, 0, 0);
            } else {
                TLRPC.Chat chat = ((ChatActivity) parentAlert.baseFragment).getCurrentChat();
                progressView.setLottie(R.raw.media_forbidden, 150, 150);
                if (ChatObject.isActionBannedByDefault(chat, ChatObject.ACTION_SEND_MEDIA)) {
                    progressView.setText(LocaleController.getString("GlobalAttachMediaRestricted", R.string.GlobalAttachMediaRestricted));
                } else if (AndroidUtilities.isBannedForever(chat.banned_rights)) {
                    progressView.setText(LocaleController.formatString("AttachMediaRestrictedForever", R.string.AttachMediaRestrictedForever));
                } else {
                    progressView.setText(LocaleController.formatString("AttachMediaRestricted", R.string.AttachMediaRestricted, LocaleController.formatDateForBan(chat.banned_rights.until_date)));
                }
            }
        } else {
            if (parentAlert.avatarPicker == 2) {
                galleryAlbumEntry = MediaController.allMediaAlbumEntry;
            } else {
                galleryAlbumEntry = MediaController.allPhotosAlbumEntry;
            }
        }
        if (Build.VERSION.SDK_INT >= 23) {
            noGalleryPermissions = parentAlert.baseFragment.getParentActivity().checkSelfPermission(Manifest.permission.READ_EXTERNAL_STORAGE) != PackageManager.PERMISSION_GRANTED;
        }
        if (galleryAlbumEntry != null) {
            for (int a = 0; a < Math.min(100, galleryAlbumEntry.photos.size()); a++) {
                MediaController.PhotoEntry photoEntry = galleryAlbumEntry.photos.get(a);
                photoEntry.reset();
            }
        }
        clearSelectedPhotos();
        updatePhotosCounter(false);
        cameraPhotoLayoutManager.scrollToPositionWithOffset(0, 1000000);
        layoutManager.scrollToPositionWithOffset(0, 1000000);

        dropDown.setText(LocaleController.getString("ChatGallery", R.string.ChatGallery));

        selectedAlbumEntry = galleryAlbumEntry;
        if (selectedAlbumEntry != null) {
            loading = false;
            if (progressView != null) {
                progressView.showTextView();
            }
        }
        updateAlbumsDropDown();
    }

    @Override
    boolean canScheduleMessages() {
        boolean hasTtl = false;
        for (HashMap.Entry<Object, Object> entry : selectedPhotos.entrySet()) {
            Object object = entry.getValue();
            if (object instanceof MediaController.PhotoEntry) {
                MediaController.PhotoEntry photoEntry = (MediaController.PhotoEntry) object;
                if (photoEntry.ttl != 0) {
                    hasTtl = true;
                    break;
                }
            } else if (object instanceof MediaController.SearchImage) {
                MediaController.SearchImage searchImage = (MediaController.SearchImage) object;
                if (searchImage.ttl != 0) {
                    hasTtl = true;
                    break;
                }
            }
        }
        if (hasTtl) {
            return false;
        }
        return true;
    }

    @Override
    void onButtonsTranslationYUpdated() {
        checkCameraViewPosition();
        invalidate();
    }

    @Override
    public void setTranslationY(float translationY) {
        if (parentAlert.getSheetAnimationType() == 1) {
            float scale = -0.1f * (translationY / 40.0f);
            for (int a = 0, N = gridView.getChildCount(); a < N; a++) {
                View child = gridView.getChildAt(a);
                if (child instanceof PhotoAttachCameraCell) {
                    PhotoAttachCameraCell cell = (PhotoAttachCameraCell) child;
                    cell.getImageView().setScaleX(1.0f + scale);
                    cell.getImageView().setScaleY(1.0f + scale);
                } else if (child instanceof PhotoAttachPhotoCell) {
                    PhotoAttachPhotoCell cell = (PhotoAttachPhotoCell) child;
                    cell.getCheckBox().setScaleX(1.0f + scale);
                    cell.getCheckBox().setScaleY(1.0f + scale);
                }
            }
        }
        super.setTranslationY(translationY);
        parentAlert.getSheetContainer().invalidate();
        invalidate();
    }

    @Override
    public void requestLayout() {
        if (ignoreLayout) {
            return;
        }
        super.requestLayout();
    }

    private ViewPropertyAnimator headerAnimator;

    @Override
    void onShow(ChatAttachAlert.AttachAlertLayout previousLayout) {
        if (headerAnimator != null) {
            headerAnimator.cancel();
        }
        dropDownContainer.setVisibility(VISIBLE);
        if (!(previousLayout instanceof ChatAttachAlertPhotoLayoutPreview)) {
            clearSelectedPhotos();
            dropDown.setAlpha(1);
        } else {
            headerAnimator = dropDown.animate().alpha(1f).setDuration(150).setInterpolator(CubicBezierInterpolator.EASE_BOTH);
            headerAnimator.start();
        }
        parentAlert.actionBar.setTitle("");

        layoutManager.scrollToPositionWithOffset(0, 0);
        if (previousLayout instanceof ChatAttachAlertPhotoLayoutPreview) {
            Runnable setScrollY = () -> {
                int currentItemTop = previousLayout.getCurrentItemTop(),
                        paddingTop = previousLayout.getListTopPadding();
                gridView.scrollBy(0, (currentItemTop > AndroidUtilities.dp(8) ? paddingTop - currentItemTop : paddingTop));
            };
            gridView.post(setScrollY);
        }

        checkCameraViewPosition();

        try {
            if (cameraView != null) {
                CameraSession cameraSession = cameraView.getCameraSession();
                if (cameraSession != null) {
                    CameraController.getInstance().startPreview(cameraSession);
                }
            }
        } catch (Exception e) {
            FileLog.e(e);
        }
    }

    @Override
    void onShown() {
        isHidden = false;
        if (cameraView != null) {
            cameraView.setVisibility(VISIBLE);
        }
        if (cameraIcon != null) {
            cameraIcon.setVisibility(VISIBLE);
        }
        if (cameraView != null) {
            int count = gridView.getChildCount();
            for (int a = 0; a < count; a++) {
                View child = gridView.getChildAt(a);
                if (child instanceof PhotoAttachCameraCell) {
                    child.setVisibility(View.INVISIBLE);
                    break;
                }
            }
        }
        if (checkCameraWhenShown) {
            checkCameraWhenShown = false;
            checkCamera(true);
        }
    }

    public void setCheckCameraWhenShown(boolean checkCameraWhenShown) {
        this.checkCameraWhenShown = checkCameraWhenShown;
    }

    @Override
    void onHideShowProgress(float progress) {
        if (cameraView != null) {
            cameraView.setAlpha(progress);
            cameraIcon.setAlpha(progress);
            if (progress != 0 && cameraView.getVisibility() != VISIBLE) {
                cameraView.setVisibility(VISIBLE);
                cameraIcon.setVisibility(VISIBLE);
            } else if (progress == 0 && cameraView.getVisibility() != INVISIBLE) {
                cameraView.setVisibility(INVISIBLE);
                cameraIcon.setVisibility(INVISIBLE);
            }
        }
    }

    @Override
    public void onHide() {
        isHidden = true;
        int count = gridView.getChildCount();
        for (int a = 0; a < count; a++) {
            View child = gridView.getChildAt(a);
            if (child instanceof PhotoAttachCameraCell) {
                PhotoAttachCameraCell cell = (PhotoAttachCameraCell) child;
                child.setVisibility(View.VISIBLE);
                saveLastCameraBitmap();
                cell.updateBitmap();
                break;
            }
        }

        if (headerAnimator != null) {
            headerAnimator.cancel();
        }
        headerAnimator = dropDown.animate().alpha(0f).setDuration(150).setInterpolator(CubicBezierInterpolator.EASE_BOTH).withEndAction(() -> dropDownContainer.setVisibility(GONE));
        headerAnimator.start();

        try {
            if (cameraView != null) {
                CameraSession cameraSession = cameraView.getCameraSession();
                if (cameraSession != null) {
                    CameraController.getInstance().stopPreview(cameraSession);
                }
            }
        } catch (Exception e) {
            FileLog.e(e);
        }
    }

    @Override
    void onHidden() {
        if (cameraView != null) {
            cameraView.setVisibility(GONE);
            cameraIcon.setVisibility(GONE);
        }
    }

    @Override
    protected void onLayout(boolean changed, int left, int top, int right, int bottom) {
        if (lastNotifyWidth != right - left) {
            lastNotifyWidth = right - left;
            if (adapter != null) {
                adapter.notifyDataSetChanged();
            }
        }
        super.onLayout(changed, left, top, right, bottom);
        checkCameraViewPosition();
    }

    @Override
    public void onPreMeasure(int availableWidth, int availableHeight) {
        ignoreLayout = true;
        if (AndroidUtilities.isTablet()) {
            itemsPerRow = 4;
        } else if (AndroidUtilities.displaySize.x > AndroidUtilities.displaySize.y) {
            itemsPerRow = 4;
        } else {
            itemsPerRow = 3;
        }
        LayoutParams layoutParams = (LayoutParams) getLayoutParams();
        layoutParams.topMargin = ActionBar.getCurrentActionBarHeight();

        itemSize = (availableWidth - AndroidUtilities.dp(6 * 2) - AndroidUtilities.dp(5 * 2)) / itemsPerRow;

        if (lastItemSize != itemSize) {
            lastItemSize = itemSize;
            AndroidUtilities.runOnUIThread(() -> adapter.notifyDataSetChanged());
        }

        layoutManager.setSpanCount(Math.max(1, itemSize * itemsPerRow + AndroidUtilities.dp(5) * (itemsPerRow - 1)));
        int rows = (int) Math.ceil((adapter.getItemCount() - 1) / (float) itemsPerRow);
        int contentSize = rows * itemSize + (rows - 1) * AndroidUtilities.dp(5);
        int newSize = Math.max(0, availableHeight - contentSize - ActionBar.getCurrentActionBarHeight() - AndroidUtilities.dp(48 + 12));
        if (gridExtraSpace != newSize) {
            gridExtraSpace = newSize;
            adapter.notifyDataSetChanged();
        }
        int paddingTop;
        if (!AndroidUtilities.isTablet() && AndroidUtilities.displaySize.x > AndroidUtilities.displaySize.y) {
            paddingTop = (int) (availableHeight / 3.5f);
        } else {
            paddingTop = (availableHeight / 5 * 2);
        }
        paddingTop -= AndroidUtilities.dp(52);
        if (paddingTop < 0) {
            paddingTop = 0;
        }
        if (gridView.getPaddingTop() != paddingTop) {
            gridView.setPadding(AndroidUtilities.dp(6), paddingTop, AndroidUtilities.dp(6), AndroidUtilities.dp(48));
        }
        dropDown.setTextSize(!AndroidUtilities.isTablet() && AndroidUtilities.displaySize.x > AndroidUtilities.displaySize.y ? 18 : 20);
        ignoreLayout = false;
    }

    @Override
    boolean canDismissWithTouchOutside() {
        return !cameraOpened;
    }

    @Override
    void onContainerTranslationUpdated(float currentPanTranslationY) {
        this.currentPanTranslationY = currentPanTranslationY;
        checkCameraViewPosition();
        invalidate();
    }

    @Override
    void onOpenAnimationEnd() {
        checkCamera(true);
    }

    @Override
    void onDismissWithButtonClick(int item) {
        hideCamera(item != 0 && item != 2);
    }

    @Override
    public boolean onDismiss() {
        if (cameraAnimationInProgress) {
            return true;
        }
        if (cameraOpened) {
            closeCamera(true);
            return true;
        }
        hideCamera(true);
        return false;
    }

    @Override
    public boolean onSheetKeyDown(int keyCode, KeyEvent event) {
        if (cameraOpened && (keyCode == KeyEvent.KEYCODE_VOLUME_UP || keyCode == KeyEvent.KEYCODE_VOLUME_DOWN || keyCode == KeyEvent.KEYCODE_HEADSETHOOK || keyCode == KeyEvent.KEYCODE_MEDIA_PLAY_PAUSE)) {
            shutterButton.getDelegate().shutterReleased();
            return true;
        }
        return false;
    }

    @Override
    public boolean onContainerViewTouchEvent(MotionEvent event) {
        if (cameraAnimationInProgress) {
            return true;
        } else if (cameraOpened) {
            return processTouchEvent(event);
        }
        return false;
    }

    @Override
    public boolean onCustomMeasure(View view, int width, int height) {
        boolean isPortrait = width < height;
        if (view == cameraIcon) {
            cameraIcon.measure(View.MeasureSpec.makeMeasureSpec(itemSize, View.MeasureSpec.EXACTLY), View.MeasureSpec.makeMeasureSpec((int) (itemSize - cameraViewOffsetBottomY - cameraViewOffsetY), View.MeasureSpec.EXACTLY));
            return true;
        } else if (view == cameraView) {
            if (cameraOpened && !cameraAnimationInProgress) {
                cameraView.measure(View.MeasureSpec.makeMeasureSpec(width, View.MeasureSpec.EXACTLY), View.MeasureSpec.makeMeasureSpec(height + parentAlert.getBottomInset(), View.MeasureSpec.EXACTLY));
                return true;
            }
        } else if (view == cameraPanel) {
            if (isPortrait) {
                cameraPanel.measure(View.MeasureSpec.makeMeasureSpec(width, View.MeasureSpec.EXACTLY), View.MeasureSpec.makeMeasureSpec(AndroidUtilities.dp(126), View.MeasureSpec.EXACTLY));
            } else {
                cameraPanel.measure(View.MeasureSpec.makeMeasureSpec(AndroidUtilities.dp(126), View.MeasureSpec.EXACTLY), View.MeasureSpec.makeMeasureSpec(height, View.MeasureSpec.EXACTLY));
            }
            return true;
        } else if (view == zoomControlView) {
            if (isPortrait) {
                zoomControlView.measure(View.MeasureSpec.makeMeasureSpec(width, View.MeasureSpec.EXACTLY), View.MeasureSpec.makeMeasureSpec(AndroidUtilities.dp(50), View.MeasureSpec.EXACTLY));
            } else {
                zoomControlView.measure(View.MeasureSpec.makeMeasureSpec(AndroidUtilities.dp(50), View.MeasureSpec.EXACTLY), View.MeasureSpec.makeMeasureSpec(height, View.MeasureSpec.EXACTLY));
            }
            return true;
        } else if (view == cameraPhotoRecyclerView) {
            cameraPhotoRecyclerViewIgnoreLayout = true;
            if (isPortrait) {
                cameraPhotoRecyclerView.measure(View.MeasureSpec.makeMeasureSpec(width, View.MeasureSpec.EXACTLY), View.MeasureSpec.makeMeasureSpec(AndroidUtilities.dp(80), View.MeasureSpec.EXACTLY));
                if (cameraPhotoLayoutManager.getOrientation() != LinearLayoutManager.HORIZONTAL) {
                    cameraPhotoRecyclerView.setPadding(AndroidUtilities.dp(8), 0, AndroidUtilities.dp(8), 0);
                    cameraPhotoLayoutManager.setOrientation(LinearLayoutManager.HORIZONTAL);
                    cameraAttachAdapter.notifyDataSetChanged();
                }
            } else {
                cameraPhotoRecyclerView.measure(View.MeasureSpec.makeMeasureSpec(AndroidUtilities.dp(80), View.MeasureSpec.EXACTLY), View.MeasureSpec.makeMeasureSpec(height, View.MeasureSpec.EXACTLY));
                if (cameraPhotoLayoutManager.getOrientation() != LinearLayoutManager.VERTICAL) {
                    cameraPhotoRecyclerView.setPadding(0, AndroidUtilities.dp(8), 0, AndroidUtilities.dp(8));
                    cameraPhotoLayoutManager.setOrientation(LinearLayoutManager.VERTICAL);
                    cameraAttachAdapter.notifyDataSetChanged();
                }
            }
            cameraPhotoRecyclerViewIgnoreLayout = false;
            return true;
        }
        return false;
    }

    @Override
    protected boolean onCustomLayout(View view, int left, int top, int right, int bottom) {
        int width = (right - left);
        int height = (bottom - top);
        boolean isPortrait = width < height;
        if (view == cameraPanel) {
            if (isPortrait) {
                if (cameraPhotoRecyclerView.getVisibility() == View.VISIBLE) {
                    cameraPanel.layout(0, bottom - AndroidUtilities.dp(126 + 96), width, bottom - AndroidUtilities.dp(96));
                } else {
                    cameraPanel.layout(0, bottom - AndroidUtilities.dp(126), width, bottom);
                }
            } else {
                if (cameraPhotoRecyclerView.getVisibility() == View.VISIBLE) {
                    cameraPanel.layout(right - AndroidUtilities.dp(126 + 96), 0, right - AndroidUtilities.dp(96), height);
                } else {
                    cameraPanel.layout(right - AndroidUtilities.dp(126), 0, right, height);
                }
            }
            return true;
        } else if (view == zoomControlView) {
            if (isPortrait) {
                if (cameraPhotoRecyclerView.getVisibility() == View.VISIBLE) {
                    zoomControlView.layout(0, bottom - AndroidUtilities.dp(126 + 96 + 38 + 50), width, bottom - AndroidUtilities.dp(126 + 96 + 38));
                } else {
                    zoomControlView.layout(0, bottom - AndroidUtilities.dp(126 + 50), width, bottom - AndroidUtilities.dp(126));
                }
            } else {
                if (cameraPhotoRecyclerView.getVisibility() == View.VISIBLE) {
                    zoomControlView.layout(right - AndroidUtilities.dp(126 + 96 + 38 + 50), 0, right - AndroidUtilities.dp(126 + 96 + 38), height);
                } else {
                    zoomControlView.layout(right - AndroidUtilities.dp(126 + 50), 0, right - AndroidUtilities.dp(126), height);
                }
            }
            return true;
        } else if (view == counterTextView) {
            int cx;
            int cy;
            if (isPortrait) {
                cx = (width - counterTextView.getMeasuredWidth()) / 2;
                cy = bottom - AndroidUtilities.dp(113 + 16 + 38);
                counterTextView.setRotation(0);
                if (cameraPhotoRecyclerView.getVisibility() == View.VISIBLE) {
                    cy -= AndroidUtilities.dp(96);
                }
            } else {
                cx = right - AndroidUtilities.dp(113 + 16 + 38);
                cy = height / 2 + counterTextView.getMeasuredWidth() / 2;
                counterTextView.setRotation(-90);
                if (cameraPhotoRecyclerView.getVisibility() == View.VISIBLE) {
                    cx -= AndroidUtilities.dp(96);
                }
            }
            counterTextView.layout(cx, cy, cx + counterTextView.getMeasuredWidth(), cy + counterTextView.getMeasuredHeight());
            return true;
        } else if (view == cameraPhotoRecyclerView) {
            if (isPortrait) {
                int cy = height - AndroidUtilities.dp(88);
                view.layout(0, cy, view.getMeasuredWidth(), cy + view.getMeasuredHeight());
            } else {
                int cx = left + width - AndroidUtilities.dp(88);
                view.layout(cx, 0, cx + view.getMeasuredWidth(), view.getMeasuredHeight());
            }
            return true;
        }
        return false;
    }

    @Override
    public void didReceivedNotification(int id, int account, Object... args) {
        if (id == NotificationCenter.albumsDidLoad) {
            if (adapter != null) {
                if (parentAlert.baseFragment instanceof ChatActivity || parentAlert.avatarPicker == 2) {
                    galleryAlbumEntry = MediaController.allMediaAlbumEntry;
                } else {
                    galleryAlbumEntry = MediaController.allPhotosAlbumEntry;
                }
                if (selectedAlbumEntry == null) {
                    selectedAlbumEntry = galleryAlbumEntry;
                } else {
                    for (int a = 0; a < MediaController.allMediaAlbums.size(); a++) {
                        MediaController.AlbumEntry entry = MediaController.allMediaAlbums.get(a);
                        if (entry.bucketId == selectedAlbumEntry.bucketId && entry.videoOnly == selectedAlbumEntry.videoOnly) {
                            selectedAlbumEntry = entry;
                            break;
                        }
                    }
                }
                loading = false;
                progressView.showTextView();
                adapter.notifyDataSetChanged();
                cameraAttachAdapter.notifyDataSetChanged();
                if (!selectedPhotosOrder.isEmpty() && galleryAlbumEntry != null) {
                    for (int a = 0, N = selectedPhotosOrder.size(); a < N; a++) {
                        Integer imageId = (Integer) selectedPhotosOrder.get(a);
                        Object currentEntry = selectedPhotos.get(imageId);
                        MediaController.PhotoEntry entry = galleryAlbumEntry.photosByIds.get(imageId);
                        if (entry != null) {
                            if (currentEntry instanceof MediaController.PhotoEntry) {
                                MediaController.PhotoEntry photoEntry = (MediaController.PhotoEntry) currentEntry;
                                entry.copyFrom(photoEntry);
                            }
                            selectedPhotos.put(imageId, entry);
                        }
                    }
                }
                updateAlbumsDropDown();
            }
        } else if (id == NotificationCenter.cameraInitied) {
            checkCamera(false);
        }
    }

    private class PhotoAttachAdapter extends RecyclerListView.SelectionAdapter {

        private Context mContext;
        private boolean needCamera;
        private ArrayList<RecyclerListView.Holder> viewsCache = new ArrayList<>(8);
        private int itemsCount;

        public PhotoAttachAdapter(Context context, boolean camera) {
            mContext = context;
            needCamera = camera;

        }

        public void createCache() {
            for (int a = 0; a < 8; a++) {
                viewsCache.add(createHolder());
            }
        }

        public RecyclerListView.Holder createHolder() {
            PhotoAttachPhotoCell cell = new PhotoAttachPhotoCell(mContext, resourcesProvider);
            if (Build.VERSION.SDK_INT >= 21 && this == adapter) {
                cell.setOutlineProvider(new ViewOutlineProvider() {
                    @Override
                    public void getOutline(View view, Outline outline) {
                        PhotoAttachPhotoCell photoCell = (PhotoAttachPhotoCell) view;
                        int position = (Integer) photoCell.getTag();
                        if (needCamera && selectedAlbumEntry == galleryAlbumEntry) {
                            position++;
                        }
                        if (position == 0) {
                            int rad = AndroidUtilities.dp(8 * parentAlert.cornerRadius);
                            outline.setRoundRect(0, 0, view.getMeasuredWidth() + rad, view.getMeasuredHeight() + rad, rad);
                        } else if (position == itemsPerRow - 1) {
                            int rad = AndroidUtilities.dp(8 * parentAlert.cornerRadius);
                            outline.setRoundRect(-rad, 0, view.getMeasuredWidth(), view.getMeasuredHeight() + rad, rad);
                        } else {
                            outline.setRect(0, 0, view.getMeasuredWidth(), view.getMeasuredHeight());
                        }
                    }
                });
                cell.setClipToOutline(true);
            }
            cell.setDelegate(v -> {
                if (!mediaEnabled || parentAlert.avatarPicker != 0) {
                    return;
                }
                int index = (Integer) v.getTag();
                MediaController.PhotoEntry photoEntry = v.getPhotoEntry();
                boolean added = !selectedPhotos.containsKey(photoEntry.imageId);
                if (added && parentAlert.maxSelectedPhotos >= 0 && selectedPhotos.size() >= parentAlert.maxSelectedPhotos) {
                    if (parentAlert.allowOrder && parentAlert.baseFragment instanceof ChatActivity) {
                        ChatActivity chatActivity = (ChatActivity) parentAlert.baseFragment;
                        TLRPC.Chat chat = chatActivity.getCurrentChat();
                        if (chat != null && !ChatObject.hasAdminRights(chat) && chat.slowmode_enabled) {
                            if (alertOnlyOnce != 2) {
                                AlertsCreator.createSimpleAlert(getContext(), LocaleController.getString("Slowmode", R.string.Slowmode), LocaleController.getString("SlowmodeSelectSendError", R.string.SlowmodeSelectSendError), resourcesProvider).show();
                                if (alertOnlyOnce == 1) {
                                    alertOnlyOnce = 2;
                                }
                            }
                        }
                    }
                    return;
                }
                int num = added ? selectedPhotosOrder.size() : -1;
                if (parentAlert.baseFragment instanceof ChatActivity && parentAlert.allowOrder) {
                    v.setChecked(num, added, true);
                } else {
                    v.setChecked(-1, added, true);
                }
                addToSelectedPhotos(photoEntry, index);
                int updateIndex = index;
                if (PhotoAttachAdapter.this == cameraAttachAdapter) {
                    if (adapter.needCamera && selectedAlbumEntry == galleryAlbumEntry) {
                        updateIndex++;
                    }
                    adapter.notifyItemChanged(updateIndex);
                } else {
                    cameraAttachAdapter.notifyItemChanged(updateIndex);
                }
                parentAlert.updateCountButton(added ? 1 : 2);
            });
            return new RecyclerListView.Holder(cell);
        }

        private MediaController.PhotoEntry getPhoto(int position) {
            if (needCamera && selectedAlbumEntry == galleryAlbumEntry) {
                position--;
            }
            return getPhotoEntryAtPosition(position);
        }

        @Override
        public void onBindViewHolder(RecyclerView.ViewHolder holder, int position) {
            switch (holder.getItemViewType()) {
                case 0: {
                    if (needCamera && selectedAlbumEntry == galleryAlbumEntry) {
                        position--;
                    }
                    PhotoAttachPhotoCell cell = (PhotoAttachPhotoCell) holder.itemView;
                    if (this == adapter) {
                        cell.setItemSize(itemSize);
                    } else {
                        cell.setIsVertical(cameraPhotoLayoutManager.getOrientation() == LinearLayoutManager.VERTICAL);
                    }
                    if (parentAlert.avatarPicker != 0) {
                        cell.getCheckBox().setVisibility(GONE);
                    }

                    MediaController.PhotoEntry photoEntry = getPhotoEntryAtPosition(position);
                    cell.setPhotoEntry(photoEntry, needCamera && selectedAlbumEntry == galleryAlbumEntry, position == getItemCount() - 1);
                    if (parentAlert.baseFragment instanceof ChatActivity && parentAlert.allowOrder) {
                        cell.setChecked(selectedPhotosOrder.indexOf(photoEntry.imageId), selectedPhotos.containsKey(photoEntry.imageId), false);
                    } else {
                        cell.setChecked(-1, selectedPhotos.containsKey(photoEntry.imageId), false);
                    }
                    cell.getImageView().setTag(position);
                    cell.setTag(position);
                    break;
                }
                case 1: {
                    cameraCell = (PhotoAttachCameraCell) holder.itemView;
                    if (cameraView != null && cameraView.isInited() && !isHidden) {
                        cameraCell.setVisibility(View.INVISIBLE);
                    } else {
                        cameraCell.setVisibility(View.VISIBLE);
                    }
                    cameraCell.setItemSize(itemSize);
                    break;
                }
                case 3: {
                    PhotoAttachPermissionCell cell = (PhotoAttachPermissionCell) holder.itemView;
                    cell.setItemSize(itemSize);
                    int type = needCamera && noCameraPermissions && position == 0 ? 0 : 1;
                    if (position == itemsCount - 2) type = 999;
                    cell.setType(type);
                    break;
                }
            }
        }

        @Override
        public boolean isEnabled(RecyclerView.ViewHolder holder) {
            return false;
        }

        @Override
        public RecyclerView.ViewHolder onCreateViewHolder(ViewGroup parent, int viewType) {
            RecyclerListView.Holder holder;
            switch (viewType) {
                case 0:
                    if (!viewsCache.isEmpty()) {
                        holder = viewsCache.get(0);
                        viewsCache.remove(0);
                    } else {
                        holder = createHolder();
                    }
                    break;
                case 1:
                    cameraCell = new PhotoAttachCameraCell(mContext, resourcesProvider);
                    if (Build.VERSION.SDK_INT >= 21) {
                        cameraCell.setOutlineProvider(new ViewOutlineProvider() {
                            @Override
                            public void getOutline(View view, Outline outline) {
                                int rad = AndroidUtilities.dp(8 * parentAlert.cornerRadius);
                                outline.setRoundRect(0, 0, view.getMeasuredWidth() + rad, view.getMeasuredHeight() + rad, rad);
                            }
                        });
                        cameraCell.setClipToOutline(true);
                    }
                    holder = new RecyclerListView.Holder(cameraCell);
                    break;
                case 2:
                    holder = new RecyclerListView.Holder(new View(mContext) {
                        @Override
                        protected void onMeasure(int widthMeasureSpec, int heightMeasureSpec) {
                            super.onMeasure(MeasureSpec.makeMeasureSpec(MeasureSpec.getSize(widthMeasureSpec), MeasureSpec.EXACTLY), MeasureSpec.makeMeasureSpec(gridExtraSpace, MeasureSpec.EXACTLY));
                        }
                    });
                    break;
                case 3:
                default:
                    holder = new RecyclerListView.Holder(new PhotoAttachPermissionCell(mContext, resourcesProvider));
                    break;
            }
            return holder;
        }

        @Override
        public void onViewAttachedToWindow(RecyclerView.ViewHolder holder) {
            if (holder.itemView instanceof PhotoAttachCameraCell) {
                PhotoAttachCameraCell cell = (PhotoAttachCameraCell) holder.itemView;
                cell.updateBitmap();
            }
        }

        @Override
        public int getItemCount() {
            if (!mediaEnabled) {
                return 1;
            }
            int count = 0;
            if (needCamera && selectedAlbumEntry == galleryAlbumEntry) {
                count++;
            }
            if (noGalleryPermissions && this == adapter) {
                count++;
                count++; // NekoX: Additional Open In picker
            }
            count += cameraPhotos.size();
            if (selectedAlbumEntry != null) {
                count += selectedAlbumEntry.photos.size();
            }
            if (this == adapter) {
                count++;
            }
            return itemsCount = count;
        }

        @Override
        public int getItemViewType(int position) {
            if (!mediaEnabled) {
                return 2;
            }
            if (needCamera && position == 0 && selectedAlbumEntry == galleryAlbumEntry) {
                if (noCameraPermissions) {
                    return 3;
                } else {
                    return 1;
                }
            }
            if (this == adapter && position == itemsCount - 1) {
                return 2;
            } else if (noGalleryPermissions) {
                return 3;
            }
            return 0;
        }

        @Override
        public void notifyDataSetChanged() {
            super.notifyDataSetChanged();
            if (this == adapter) {
                progressView.setVisibility(getItemCount() == 1 && selectedAlbumEntry == null || !mediaEnabled ? View.VISIBLE : View.INVISIBLE);
            }
        }
    }
}<|MERGE_RESOLUTION|>--- conflicted
+++ resolved
@@ -1706,12 +1706,6 @@
         cameraView.setFpsLimit(-1);
         AndroidUtilities.hideKeyboard(this);
         AndroidUtilities.setLightNavigationBar(parentAlert.getWindow(), false);
-<<<<<<< HEAD
-        if (Build.VERSION.SDK_INT >= Build.VERSION_CODES.O) {
-            parentAlert.getWindow().setNavigationBarColor(0xff000000);
-        }
-=======
->>>>>>> e3fcc75e
         if (animated) {
             setCameraOpenProgress(0);
             cameraAnimationInProgress = true;
