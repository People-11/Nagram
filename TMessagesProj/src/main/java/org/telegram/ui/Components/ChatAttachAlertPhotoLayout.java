/*
 * This is the source code of Telegram for Android v. 6.x.x.
 * It is licensed under GNU GPL v. 2 or later.
 * You should have received a copy of the license in this archive (see LICENSE).
 *
 * Copyright Nikolai Kudashov, 2013-2020.
 */

package org.telegram.ui.Components;

import static android.view.WindowManager.LayoutParams.FLAG_KEEP_SCREEN_ON;

import android.Manifest;
import android.animation.Animator;
import android.animation.AnimatorListenerAdapter;
import android.animation.AnimatorSet;
import android.animation.ObjectAnimator;
import android.animation.ValueAnimator;
import android.app.Activity;
import android.content.Context;
import android.content.Intent;
import android.content.pm.PackageManager;
import android.graphics.Bitmap;
import android.graphics.BitmapFactory;
import android.graphics.Canvas;
import android.graphics.Outline;
import android.graphics.Paint;
import android.graphics.PorterDuff;
import android.graphics.PorterDuffColorFilter;
import android.graphics.Rect;
import android.graphics.drawable.Drawable;
import android.hardware.Camera;
import android.media.MediaMetadataRetriever;
import android.net.Uri;
import android.os.Build;
import android.provider.MediaStore;
import android.provider.Settings;
import android.text.TextUtils;
import android.util.Log;
import android.util.Pair;
import android.util.TypedValue;
import android.view.Gravity;
import android.view.KeyEvent;
import android.view.MotionEvent;
import android.view.TextureView;
import android.view.View;
import android.view.ViewGroup;
import android.view.ViewOutlineProvider;
import android.view.ViewPropertyAnimator;
import android.view.accessibility.AccessibilityEvent;
import android.view.accessibility.AccessibilityNodeInfo;
import android.view.animation.DecelerateInterpolator;
import android.widget.FrameLayout;
import android.widget.ImageView;
import android.widget.LinearLayout;
import android.widget.TextView;

import androidx.annotation.Keep;
import androidx.recyclerview.widget.GridLayoutManager;
import androidx.recyclerview.widget.LinearLayoutManager;
import androidx.recyclerview.widget.LinearSmoothScroller;
import androidx.recyclerview.widget.RecyclerView;

import androidx.annotation.Keep;
import androidx.exifinterface.media.ExifInterface;
import androidx.recyclerview.widget.GridLayoutManager;
import androidx.recyclerview.widget.LinearLayoutManager;
import androidx.recyclerview.widget.LinearSmoothScroller;
import androidx.recyclerview.widget.RecyclerView;

import org.telegram.messenger.AndroidUtilities;
import org.telegram.messenger.AnimationNotificationsLocker;
import org.telegram.messenger.ApplicationLoader;
import org.telegram.messenger.BuildVars;
import org.telegram.messenger.ChatObject;
import org.telegram.messenger.FileLoader;
import org.telegram.messenger.FileLog;
import org.telegram.messenger.ImageReceiver;
import org.telegram.messenger.LiteMode;
import org.telegram.messenger.LocaleController;
import org.telegram.messenger.MediaController;
import org.telegram.messenger.MediaDataController;
import org.telegram.messenger.MessageObject;
import org.telegram.messenger.NotificationCenter;
import org.telegram.messenger.R;
import org.telegram.messenger.SendMessagesHelper;
import org.telegram.messenger.SharedConfig;
import org.telegram.messenger.UserConfig;
import org.telegram.messenger.Utilities;
import org.telegram.messenger.VideoEditedInfo;
import org.telegram.messenger.camera.CameraController;
import org.telegram.messenger.camera.CameraSession;
import org.telegram.messenger.camera.CameraView;
import org.telegram.tgnet.TLRPC;
import org.telegram.ui.ActionBar.ActionBar;
import org.telegram.ui.ActionBar.ActionBarMenu;
import org.telegram.ui.ActionBar.ActionBarMenuItem;
import org.telegram.ui.ActionBar.ActionBarMenuSubItem;
import org.telegram.ui.ActionBar.BaseFragment;
import org.telegram.ui.ActionBar.Theme;
import org.telegram.ui.BasePermissionsActivity;
import org.telegram.ui.Cells.PhotoAttachCameraCell;
import org.telegram.ui.Cells.PhotoAttachPermissionCell;
import org.telegram.ui.Cells.PhotoAttachPhotoCell;
import org.telegram.ui.ChatActivity;
import org.telegram.ui.LaunchActivity;
import org.telegram.ui.PhotoViewer;
import org.telegram.ui.Stories.recorder.AlbumButton;

import java.io.ByteArrayOutputStream;
import java.io.File;
import java.io.FileOutputStream;
import java.io.IOException;
import java.util.ArrayList;
import java.util.Collections;
import java.util.HashMap;
import java.util.List;
import java.util.Map;

import androidx.core.graphics.ColorUtils;

import tw.nekomimi.nekogram.NekoXConfig;
import tw.nekomimi.nekogram.NekoConfig;

public class ChatAttachAlertPhotoLayout extends ChatAttachAlert.AttachAlertLayout implements NotificationCenter.NotificationCenterDelegate {

    private static final int VIEW_TYPE_AVATAR_CONSTRUCTOR = 4;
    private static final int SHOW_FAST_SCROLL_MIN_COUNT = 30;
    private final boolean needCamera;

    private RecyclerListView cameraPhotoRecyclerView;
    private LinearLayoutManager cameraPhotoLayoutManager;
    private PhotoAttachAdapter cameraAttachAdapter;

    private ActionBarMenuItem dropDownContainer;
    public TextView dropDown;
    private Drawable dropDownDrawable;

    public RecyclerListView gridView;
    private GridLayoutManager layoutManager;
    private PhotoAttachAdapter adapter;
    private EmptyTextProgressView progressView;
    private RecyclerViewItemRangeSelector itemRangeSelector;
    private int gridExtraSpace;
    private boolean shouldSelect;
    private int alertOnlyOnce;

    private Drawable cameraDrawable;

    private int currentSelectedCount;

    private boolean isHidden;

    ValueAnimator paddingAnimator;
    private int animateToPadding;

    private AnimatorSet cameraInitAnimation;
    protected CameraView cameraView;
    protected FrameLayout cameraIcon;
    protected PhotoAttachCameraCell cameraCell;
    private TextView recordTime;
    private ImageView[] flashModeButton = new ImageView[2];
    private boolean flashAnimationInProgress;
    private float[] cameraViewLocation = new float[2];
    private int[] viewPosition = new int[2];
    private float cameraViewOffsetX;
    private float cameraViewOffsetY;
    private float cameraViewOffsetBottomY;
    private boolean cameraOpened;
    private boolean canSaveCameraPreview;
    private boolean cameraAnimationInProgress;
    private float cameraOpenProgress;
    private int[] animateCameraValues = new int[5];
    private int videoRecordTime;
    private Runnable videoRecordRunnable;
    private DecelerateInterpolator interpolator = new DecelerateInterpolator(1.5f);
    private FrameLayout cameraPanel;
    private ShutterButton shutterButton;
    private ZoomControlView zoomControlView;
    private AnimatorSet zoomControlAnimation;
    private Runnable zoomControlHideRunnable;
    private Runnable afterCameraInitRunnable;
    private Boolean isCameraFrontfaceBeforeEnteringEditMode = null;
    private TextView counterTextView;
    private TextView tooltipTextView;
    private ImageView switchCameraButton;
    private boolean takingPhoto;
    private static boolean mediaFromExternalCamera;
    private static ArrayList<Object> cameraPhotos = new ArrayList<>();
    private static HashMap<Object, Object> selectedPhotos = new HashMap<>();
    private static ArrayList<Object> selectedPhotosOrder = new ArrayList<>();
    public static int lastImageId = -1;
    private boolean cancelTakingPhotos;
    private boolean checkCameraWhenShown;

    private boolean mediaEnabled;
    private boolean videoEnabled;
    private boolean photoEnabled;
    private boolean documentsEnabled;

    private float pinchStartDistance;
    private float cameraZoom;
    private boolean zooming;
    private boolean zoomWas;
    private android.graphics.Rect hitRect = new Rect();

    private float lastY;
    private boolean pressed;
    private boolean maybeStartDraging;
    private boolean dragging;

    private boolean cameraPhotoRecyclerViewIgnoreLayout;

    private int itemSize = AndroidUtilities.dp(80);
    private int lastItemSize = itemSize;
    private int itemsPerRow = 3;

    private boolean deviceHasGoodCamera;
    private boolean noCameraPermissions;
    private boolean noGalleryPermissions;
    private boolean requestingPermissions;

    private boolean ignoreLayout;
    private int lastNotifyWidth;

    private MediaController.AlbumEntry selectedAlbumEntry;
    private MediaController.AlbumEntry galleryAlbumEntry;
    private ArrayList<MediaController.AlbumEntry> dropDownAlbums;
    private float currentPanTranslationY;

    private boolean loading = true;

    public final static int group = 0;
    public final static int compress = 1;
    public final static int spoiler = 2;
    public final static int spoiler_update = 20;
    public final static int open_in = 3;
    public final static int preview_gap = 4;
    public final static int preview = 5;

    private ActionBarMenuSubItem spoilerItem;
    private ActionBarMenuSubItem compressItem;
    protected ActionBarMenuSubItem previewItem;

    boolean forceDarkTheme;
    private AnimationNotificationsLocker notificationsLocker = new AnimationNotificationsLocker();
    private boolean showAvatarConstructor;

    public void updateAvatarPicker() {
        showAvatarConstructor = parentAlert.avatarPicker != 0 && !parentAlert.isPhotoPicker;
    }

    private class BasePhotoProvider extends PhotoViewer.EmptyPhotoViewerProvider {
        @Override
        public void spoilerPressed() {
            onMenuItemClick(spoiler_update);
        }

        @Override
        public boolean isPhotoChecked(int index) {
            MediaController.PhotoEntry photoEntry = getPhotoEntryAtPosition(index);
            return photoEntry != null && selectedPhotos.containsKey(photoEntry.imageId);
        }

        @Override
        public int setPhotoChecked(int index, VideoEditedInfo videoEditedInfo) {
            if (parentAlert.maxSelectedPhotos >= 0 && selectedPhotos.size() >= parentAlert.maxSelectedPhotos && !isPhotoChecked(index)) {
                return -1;
            }
            MediaController.PhotoEntry photoEntry = getPhotoEntryAtPosition(index);
            if (photoEntry == null) {
                return -1;
            }
            if (checkSendMediaEnabled(photoEntry)) {
                return -1;
            }
            boolean add = true;
            int num;
            if ((num = addToSelectedPhotos(photoEntry, -1)) == -1) {
                num = selectedPhotosOrder.indexOf(photoEntry.imageId);
            } else {
                add = false;
                photoEntry.editedInfo = null;
            }
            photoEntry.editedInfo = videoEditedInfo;

            int count = gridView.getChildCount();
            for (int a = 0; a < count; a++) {
                View view = gridView.getChildAt(a);
                if (view instanceof PhotoAttachPhotoCell) {
                    int tag = (Integer) view.getTag();
                    if (tag == index) {
                        if (parentAlert.baseFragment instanceof ChatActivity && parentAlert.allowOrder) {
                            ((PhotoAttachPhotoCell) view).setChecked(num, add, false);
                        } else {
                            ((PhotoAttachPhotoCell) view).setChecked(-1, add, false);
                        }
                        break;
                    }
                }
            }
            count = cameraPhotoRecyclerView.getChildCount();
            for (int a = 0; a < count; a++) {
                View view = cameraPhotoRecyclerView.getChildAt(a);
                if (view instanceof PhotoAttachPhotoCell) {
                    int tag = (Integer) view.getTag();
                    if (tag == index) {
                        if (parentAlert.baseFragment instanceof ChatActivity && parentAlert.allowOrder) {
                            ((PhotoAttachPhotoCell) view).setChecked(num, add, false);
                        } else {
                            ((PhotoAttachPhotoCell) view).setChecked(-1, add, false);
                        }
                        break;
                    }
                }
            }
            parentAlert.updateCountButton(add ? 1 : 2);
            return num;
        }

        @Override
        public int getSelectedCount() {
            return selectedPhotos.size();
        }

        @Override
        public ArrayList<Object> getSelectedPhotosOrder() {
            return selectedPhotosOrder;
        }

        @Override
        public HashMap<Object, Object> getSelectedPhotos() {
            return selectedPhotos;
        }

        @Override
        public int getPhotoIndex(int index) {
            MediaController.PhotoEntry photoEntry = getPhotoEntryAtPosition(index);
            if (photoEntry == null) {
                return -1;
            }
            return selectedPhotosOrder.indexOf(photoEntry.imageId);
        }
    }

    private void setCurrentSpoilerVisible(int i, boolean visible) {
        PhotoViewer photoViewer = PhotoViewer.getInstance();
        int index = i == -1 ? photoViewer.getCurrentIndex() : i;
        List<Object> photos = photoViewer.getImagesArrLocals();
        boolean hasSpoiler = photos != null && !photos.isEmpty() && index < photos.size() && photos.get(index) instanceof MediaController.PhotoEntry && ((MediaController.PhotoEntry) photos.get(index)).hasSpoiler;

        if (hasSpoiler) {
            MediaController.PhotoEntry entry = (MediaController.PhotoEntry) photos.get(index);

            gridView.forAllChild(view -> {
                if (view instanceof PhotoAttachPhotoCell) {
                    PhotoAttachPhotoCell cell = (PhotoAttachPhotoCell) view;
                    if (cell.getPhotoEntry() == entry) {
                        cell.setHasSpoiler(visible, 250f);
                    }
                }
            });
        }
    }

    private PhotoViewer.PhotoViewerProvider photoViewerProvider = new BasePhotoProvider() {
        @Override
        public void onOpen() {
            pauseCameraPreview();
            setCurrentSpoilerVisible(-1, true);
        }

        @Override
        public void onPreClose() {
            setCurrentSpoilerVisible(-1, false);
        }

        @Override
        public void onClose() {
            resumeCameraPreview();
            AndroidUtilities.runOnUIThread(()-> setCurrentSpoilerVisible(-1, true), 150);
        }

<<<<<<< HEAD
=======
        @Override
        public void onEditModeChanged(boolean isEditMode) {
            onPhotoEditModeChanged(isEditMode);
        }

>>>>>>> fea5ca94
        @Override
        public PhotoViewer.PlaceProviderObject getPlaceForPhoto(MessageObject messageObject, TLRPC.FileLocation fileLocation, int index, boolean needPreview) {
            PhotoAttachPhotoCell cell = getCellForIndex(index);
            if (cell != null) {
                int[] coords = new int[2];
                cell.getImageView().getLocationInWindow(coords);
                if (Build.VERSION.SDK_INT < 26) {
                    coords[0] -= parentAlert.getLeftInset();
                }
                PhotoViewer.PlaceProviderObject object = new PhotoViewer.PlaceProviderObject();
                object.viewX = coords[0];
                object.viewY = coords[1];
                object.parentView = gridView;
                object.imageReceiver = cell.getImageView().getImageReceiver();
                object.thumb = object.imageReceiver.getBitmapSafe();
                object.scale = cell.getScale();
                object.clipBottomAddition = (int) parentAlert.getClipLayoutBottom();
                cell.showCheck(false);
                return object;
            }

            return null;
        }

        @Override
        public void updatePhotoAtIndex(int index) {
            PhotoAttachPhotoCell cell = getCellForIndex(index);
            if (cell != null) {
                cell.getImageView().setOrientation(0, true);
                MediaController.PhotoEntry photoEntry = getPhotoEntryAtPosition(index);
                if (photoEntry == null) {
                    return;
                }
                if (photoEntry.thumbPath != null) {
                    cell.getImageView().setImage(photoEntry.thumbPath, null, Theme.chat_attachEmptyDrawable);
                } else if (photoEntry.path != null) {
                    cell.getImageView().setOrientation(photoEntry.orientation, photoEntry.invert, true);
                    if (photoEntry.isVideo) {
                        cell.getImageView().setImage("vthumb://" + photoEntry.imageId + ":" + photoEntry.path, null, Theme.chat_attachEmptyDrawable);
                    } else {
                        cell.getImageView().setImage("thumb://" + photoEntry.imageId + ":" + photoEntry.path, null, Theme.chat_attachEmptyDrawable);
                    }
                } else {
                    cell.getImageView().setImageDrawable(Theme.chat_attachEmptyDrawable);
                }
            }
        }

        @Override
        public ImageReceiver.BitmapHolder getThumbForPhoto(MessageObject messageObject, TLRPC.FileLocation fileLocation, int index) {
            PhotoAttachPhotoCell cell = getCellForIndex(index);
            if (cell != null) {
                return cell.getImageView().getImageReceiver().getBitmapSafe();
            }
            return null;
        }

        @Override
        public void willSwitchFromPhoto(MessageObject messageObject, TLRPC.FileLocation fileLocation, int index) {
            PhotoAttachPhotoCell cell = getCellForIndex(index);
            if (cell != null) {
                cell.showCheck(true);
            }
        }

        @Override
        public void willHidePhotoViewer() {
            int count = gridView.getChildCount();
            for (int a = 0; a < count; a++) {
                View view = gridView.getChildAt(a);
                if (view instanceof PhotoAttachPhotoCell) {
                    PhotoAttachPhotoCell cell = (PhotoAttachPhotoCell) view;
                    cell.showCheck(true);
                }
            }
        }

        @Override
        public void onApplyCaption(CharSequence caption) {
            if (selectedPhotos.size() > 0 && selectedPhotosOrder.size() > 0) {
                Object o = selectedPhotos.get(selectedPhotosOrder.get(0));
                CharSequence firstPhotoCaption = null;
                if (o instanceof MediaController.PhotoEntry) {
                    MediaController.PhotoEntry photoEntry1 = (MediaController.PhotoEntry) o;
                    firstPhotoCaption = photoEntry1.caption;
                }
                if (o instanceof MediaController.SearchImage) {
                    MediaController.SearchImage photoEntry1 = (MediaController.SearchImage) o;
                    firstPhotoCaption = photoEntry1.caption;
                }
                parentAlert.commentTextView.setText(AnimatedEmojiSpan.cloneSpans(firstPhotoCaption, AnimatedEmojiDrawable.CACHE_TYPE_ALERT_PREVIEW));
            }
        }

        @Override
        public boolean cancelButtonPressed() {
            return false;
        }

        @Override
        public void sendButtonPressed(int index, VideoEditedInfo videoEditedInfo, boolean notify, int scheduleDate, boolean forceDocument) {
            MediaController.PhotoEntry photoEntry = getPhotoEntryAtPosition(index);
            if (photoEntry != null) {
                photoEntry.editedInfo = videoEditedInfo;
            }
            if (selectedPhotos.isEmpty() && photoEntry != null) {
                addToSelectedPhotos(photoEntry, -1);
            }
            if (parentAlert.checkCaption(parentAlert.commentTextView.getText())) {
                return;
            }
            parentAlert.applyCaption();
            if (PhotoViewer.getInstance().hasCaptionForAllMedia) {
                HashMap<Object, Object> selectedPhotos = getSelectedPhotos();
                ArrayList<Object> selectedPhotosOrder = getSelectedPhotosOrder();
                if (!selectedPhotos.isEmpty()) {
                    for (int a = 0; a < selectedPhotosOrder.size(); a++) {
                        Object o = selectedPhotos.get(selectedPhotosOrder.get(a));
                        if (o instanceof MediaController.PhotoEntry) {
                            MediaController.PhotoEntry photoEntry1 = (MediaController.PhotoEntry) o;
                            if (a == 0) {
                                photoEntry1.caption = PhotoViewer.getInstance().captionForAllMedia;
                                if (parentAlert.checkCaption(photoEntry1.caption)) {
                                    return;
                                }
                            } else {
                                photoEntry1.caption = null;
                            }
                        }
                    }
                }
            }
            parentAlert.delegate.didPressedButton(7, true, notify, scheduleDate, forceDocument);
            selectedPhotos.clear();
            cameraPhotos.clear();
            selectedPhotosOrder.clear();
            selectedPhotos.clear();
        }
    };

    protected void updateCheckedPhotoIndices() {
        if (!(parentAlert.baseFragment instanceof ChatActivity)) {
            return;
        }
        int count = gridView.getChildCount();
        for (int a = 0; a < count; a++) {
            View view = gridView.getChildAt(a);
            if (view instanceof PhotoAttachPhotoCell) {
                PhotoAttachPhotoCell cell = (PhotoAttachPhotoCell) view;
                MediaController.PhotoEntry photoEntry = getPhotoEntryAtPosition((Integer) cell.getTag());
                if (photoEntry != null) {
                    cell.setNum(selectedPhotosOrder.indexOf(photoEntry.imageId));
                }
            }
        }
        count = cameraPhotoRecyclerView.getChildCount();
        for (int a = 0; a < count; a++) {
            View view = cameraPhotoRecyclerView.getChildAt(a);
            if (view instanceof PhotoAttachPhotoCell) {
                PhotoAttachPhotoCell cell = (PhotoAttachPhotoCell) view;
                MediaController.PhotoEntry photoEntry = getPhotoEntryAtPosition((Integer) cell.getTag());
                if (photoEntry != null) {
                    cell.setNum(selectedPhotosOrder.indexOf(photoEntry.imageId));
                }
            }
        }
    }

    private MediaController.PhotoEntry getPhotoEntryAtPosition(int position) {
        if (position < 0) {
            return null;
        }
        int cameraCount = cameraPhotos.size();
        if (position < cameraCount) {
            return (MediaController.PhotoEntry) cameraPhotos.get(position);
        }
        position -= cameraCount;
        if (selectedAlbumEntry != null && position < selectedAlbumEntry.photos.size()) {
            return selectedAlbumEntry.photos.get(position);
        }
        return null;
    }

    @SuppressWarnings("unchecked")
    protected ArrayList<Object> getAllPhotosArray() {
        ArrayList<Object> arrayList;
        if (selectedAlbumEntry != null) {
            if (!cameraPhotos.isEmpty()) {
                arrayList = new ArrayList<>(selectedAlbumEntry.photos.size() + cameraPhotos.size());
                arrayList.addAll(cameraPhotos);
                arrayList.addAll(selectedAlbumEntry.photos);
            } else {
                arrayList = (ArrayList) selectedAlbumEntry.photos;
            }
        } else if (!cameraPhotos.isEmpty()) {
            arrayList = cameraPhotos;
        } else {
            arrayList = new ArrayList<>(0);
        }
        return arrayList;
    }

    public ChatAttachAlertPhotoLayout(ChatAttachAlert alert, Context context, boolean forceDarkTheme, boolean needCamera, Theme.ResourcesProvider resourcesProvider) {
        super(alert, context, resourcesProvider);
        this.forceDarkTheme = forceDarkTheme;
        this.needCamera = needCamera;
        NotificationCenter.getGlobalInstance().addObserver(this, NotificationCenter.albumsDidLoad);
        NotificationCenter.getGlobalInstance().addObserver(this, NotificationCenter.cameraInitied);
        FrameLayout container = alert.getContainer();
        showAvatarConstructor = parentAlert.avatarPicker != 0;

        cameraDrawable = context.getResources().getDrawable(R.drawable.instant_camera).mutate();

        ActionBarMenu menu = parentAlert.actionBar.createMenu();
        dropDownContainer = new ActionBarMenuItem(context, menu, 0, 0, resourcesProvider) {
            @Override
            public void onInitializeAccessibilityNodeInfo(AccessibilityNodeInfo info) {
                super.onInitializeAccessibilityNodeInfo(info);
                info.setText(dropDown.getText());
            }
        };
        dropDownContainer.setSubMenuOpenSide(1);
        parentAlert.actionBar.addView(dropDownContainer, 0, LayoutHelper.createFrame(LayoutHelper.WRAP_CONTENT, LayoutHelper.MATCH_PARENT, Gravity.TOP | Gravity.LEFT, AndroidUtilities.isTablet() ? 64 : 56, 0, 40, 0));
        dropDownContainer.setOnClickListener(view -> dropDownContainer.toggleSubMenu());

        dropDown = new TextView(context);
        dropDown.setImportantForAccessibility(View.IMPORTANT_FOR_ACCESSIBILITY_NO);
        dropDown.setGravity(Gravity.LEFT);
        dropDown.setSingleLine(true);
        dropDown.setLines(1);
        dropDown.setMaxLines(1);
        dropDown.setEllipsize(TextUtils.TruncateAt.END);
        dropDown.setTextColor(getThemedColor(Theme.key_dialogTextBlack));
        dropDown.setText(LocaleController.getString("ChatGallery", R.string.ChatGallery));
        dropDown.setTypeface(AndroidUtilities.getTypeface("fonts/rmedium.ttf"));
        dropDownDrawable = context.getResources().getDrawable(R.drawable.ic_arrow_drop_down).mutate();
        dropDownDrawable.setColorFilter(new PorterDuffColorFilter(getThemedColor(Theme.key_dialogTextBlack), PorterDuff.Mode.SRC_IN));
        dropDown.setCompoundDrawablePadding(AndroidUtilities.dp(4));
        dropDown.setPadding(0, 0, AndroidUtilities.dp(10), 0);
        dropDownContainer.addView(dropDown, LayoutHelper.createFrame(LayoutHelper.WRAP_CONTENT, LayoutHelper.WRAP_CONTENT, Gravity.CENTER_VERTICAL, 16, 0, 0, 0));

        checkCamera(false);

        compressItem = parentAlert.selectedMenuItem.addSubItem(compress, R.drawable.msg_filehq, LocaleController.getString("SendWithoutCompression", R.string.SendWithoutCompression));
        parentAlert.selectedMenuItem.addSubItem(group, R.drawable.msg_ungroup, LocaleController.getString("SendWithoutGrouping", R.string.SendWithoutGrouping));
        spoilerItem = parentAlert.selectedMenuItem.addSubItem(spoiler, R.drawable.msg_spoiler, LocaleController.getString("EnablePhotoSpoiler", R.string.EnablePhotoSpoiler));
        parentAlert.selectedMenuItem.addSubItem(open_in, R.drawable.msg_openin, LocaleController.getString("OpenInExternalApp", R.string.OpenInExternalApp));
        parentAlert.selectedMenuItem.addColoredGap(preview_gap);
        previewItem = parentAlert.selectedMenuItem.addSubItem(preview, R.drawable.msg_view_file, LocaleController.getString("AttachMediaPreviewButton", R.string.AttachMediaPreviewButton));
        parentAlert.selectedMenuItem.setFitSubItems(true);

        gridView = new RecyclerListView(context, resourcesProvider) {
            @Override
            public boolean onTouchEvent(MotionEvent e) {
                if (e.getAction() == MotionEvent.ACTION_DOWN && e.getY() < parentAlert.scrollOffsetY[0] - AndroidUtilities.dp(80)) {
                    return false;
                }
                return super.onTouchEvent(e);
            }

            @Override
            public boolean onInterceptTouchEvent(MotionEvent e) {
                if (e.getAction() == MotionEvent.ACTION_DOWN && e.getY() < parentAlert.scrollOffsetY[0] - AndroidUtilities.dp(80)) {
                    return false;
                }
                return super.onInterceptTouchEvent(e);
            }

            @Override
            protected void onLayout(boolean changed, int l, int t, int r, int b) {
                super.onLayout(changed, l, t, r, b);
                PhotoViewer.getInstance().checkCurrentImageVisibility();
            }
        };
        gridView.setFastScrollEnabled(RecyclerListView.FastScroll.DATE_TYPE);
        gridView.setFastScrollVisible(true);
        gridView.getFastScroll().setAlpha(0f);
        gridView.getFastScroll().usePadding = false;
        gridView.setAdapter(adapter = new PhotoAttachAdapter(context, needCamera));
        adapter.createCache();
        gridView.setClipToPadding(false);
        gridView.setItemAnimator(null);
        gridView.setLayoutAnimation(null);
        gridView.setVerticalScrollBarEnabled(false);
        gridView.setGlowColor(getThemedColor(Theme.key_dialogScrollGlow));
        addView(gridView, LayoutHelper.createFrame(LayoutHelper.MATCH_PARENT, LayoutHelper.MATCH_PARENT));
        gridView.setOnScrollListener(new RecyclerView.OnScrollListener() {

            boolean parentPinnedToTop;
            @Override
            public void onScrolled(RecyclerView recyclerView, int dx, int dy) {
                if (gridView.getChildCount() <= 0) {
                    return;
                }
                parentAlert.updateLayout(ChatAttachAlertPhotoLayout.this, true, dy);
                if (adapter.getTotalItemsCount() > SHOW_FAST_SCROLL_MIN_COUNT) {
                    if (parentPinnedToTop != parentAlert.pinnedToTop) {
                        parentPinnedToTop = parentAlert.pinnedToTop;
                        gridView.getFastScroll().animate().alpha(parentPinnedToTop ? 1f : 0f).setDuration(100).start();
                    }
                } else {
                    gridView.getFastScroll().setAlpha(0);
                }
                if (dy != 0) {
                    checkCameraViewPosition();
                }
            }

            @Override
            public void onScrollStateChanged(RecyclerView recyclerView, int newState) {
                if (newState == RecyclerView.SCROLL_STATE_IDLE) {
                    int offset = AndroidUtilities.dp(13) + (parentAlert.selectedMenuItem != null ? AndroidUtilities.dp(parentAlert.selectedMenuItem.getAlpha() * 26) : 0);
                    int backgroundPaddingTop = parentAlert.getBackgroundPaddingTop();
                    int top = parentAlert.scrollOffsetY[0] - backgroundPaddingTop - offset;
                    if (top + backgroundPaddingTop < ActionBar.getCurrentActionBarHeight()) {
                        RecyclerListView.Holder holder = (RecyclerListView.Holder) gridView.findViewHolderForAdapterPosition(0);
                        if (holder != null && holder.itemView.getTop() > AndroidUtilities.dp(7)) {
                            gridView.smoothScrollBy(0, holder.itemView.getTop() - AndroidUtilities.dp(7));
                        }
                    }
                }
            }
        });
        layoutManager = new GridLayoutManager(context, itemSize) {
            @Override
            public boolean supportsPredictiveItemAnimations() {
                return false;
            }

            @Override
            public void smoothScrollToPosition(RecyclerView recyclerView, RecyclerView.State state, int position) {
                LinearSmoothScroller linearSmoothScroller = new LinearSmoothScroller(recyclerView.getContext()) {
                    @Override
                    public int calculateDyToMakeVisible(View view, int snapPreference) {
                        int dy = super.calculateDyToMakeVisible(view, snapPreference);
                        dy -= (gridView.getPaddingTop() - AndroidUtilities.dp(7));
                        return dy;
                    }

                    @Override
                    protected int calculateTimeForDeceleration(int dx) {
                        return super.calculateTimeForDeceleration(dx) * 2;
                    }
                };
                linearSmoothScroller.setTargetPosition(position);
                startSmoothScroll(linearSmoothScroller);
            }
        };
        layoutManager.setSpanSizeLookup(new GridLayoutManager.SpanSizeLookup() {
            @Override
            public int getSpanSize(int position) {
                if (position == adapter.itemsCount - 1) {
                    return layoutManager.getSpanCount();
                }
                return itemSize + (position % itemsPerRow != itemsPerRow - 1 ? AndroidUtilities.dp(5) : 0);
            }
        });
        gridView.setLayoutManager(layoutManager);
        gridView.setOnItemClickListener((view, position, x, y) -> {
            if (!mediaEnabled || parentAlert.destroyed) {
                return;
            }
            BaseFragment fragment = parentAlert.baseFragment;
            if (fragment == null) {
                fragment = LaunchActivity.getLastFragment();
            }
            if (fragment == null) {
                return;
            }
            if (Build.VERSION.SDK_INT >= 23) {
                if (adapter.needCamera && selectedAlbumEntry == galleryAlbumEntry && position == 0 && noCameraPermissions) {
                    try {
                        fragment.getParentActivity().requestPermissions(new String[]{Manifest.permission.CAMERA}, 18);
                    } catch (Exception ignore) {

                    }
                    return;
                } else if (noGalleryPermissions && position != 0) {
                    try {
                        if (position == adapter.itemsCount - 2) {
                            menu.onItemClick(open_in); // NekoX: Use system photo picker
                        } else {
                            if (Build.VERSION.SDK_INT >= 33) {
                                fragment.getParentActivity().requestPermissions(new String[]{Manifest.permission.READ_MEDIA_VIDEO, Manifest.permission.READ_MEDIA_IMAGES}, BasePermissionsActivity.REQUEST_CODE_EXTERNAL_STORAGE);
                            } else {
                                fragment.getParentActivity().requestPermissions(new String[]{Manifest.permission.READ_EXTERNAL_STORAGE}, BasePermissionsActivity.REQUEST_CODE_EXTERNAL_STORAGE);
                            }
                        }
                    } catch (Exception ignore) {

                    }
                    return;
                }
            }
            if (position != 0 || !needCamera || selectedAlbumEntry != galleryAlbumEntry) {
                if (selectedAlbumEntry == galleryAlbumEntry && needCamera) {
                    position--;
                }
                if (showAvatarConstructor) {
                    if (position == 0) {
                        if (!(view instanceof AvatarConstructorPreviewCell)) {
                            return;
                        }
                        showAvatarConstructorFragment((AvatarConstructorPreviewCell) view, null);
                        parentAlert.dismiss();
                    }
                    position--;
                }
                ArrayList<Object> arrayList = getAllPhotosArray();
                if (position < 0 || position >= arrayList.size()) {
                    return;
                }
                PhotoViewer.getInstance().setParentActivity(fragment, resourcesProvider);
                PhotoViewer.getInstance().setParentAlert(parentAlert);
                PhotoViewer.getInstance().setMaxSelectedPhotos(parentAlert.maxSelectedPhotos, parentAlert.allowOrder);
                ChatActivity chatActivity;
                int type;
                if (parentAlert.avatarPicker != 0) {
                    chatActivity = null;
                    type = PhotoViewer.SELECT_TYPE_AVATAR;
                } else if (parentAlert.baseFragment instanceof ChatActivity) {
                    chatActivity = (ChatActivity) parentAlert.baseFragment;
                    type = 0;
                } else if (parentAlert.allowEnterCaption) {
                    chatActivity = null;
                    type = 0;
                } else {
                    chatActivity = null;
                    type = 4;
                }
                if (!parentAlert.delegate.needEnterComment()) {
                    AndroidUtilities.hideKeyboard(fragment.getFragmentView().findFocus());
                    AndroidUtilities.hideKeyboard(parentAlert.getContainer().findFocus());
                }
                if (selectedPhotos.size() > 0 && selectedPhotosOrder.size() > 0) {
                    Object o = selectedPhotos.get(selectedPhotosOrder.get(0));
                    if (o instanceof MediaController.PhotoEntry) {
                        MediaController.PhotoEntry photoEntry1 = (MediaController.PhotoEntry) o;
                        photoEntry1.caption = parentAlert.getCommentTextView().getText();
                    }
                    if (o instanceof MediaController.SearchImage) {
                        MediaController.SearchImage photoEntry1 = (MediaController.SearchImage) o;
                        photoEntry1.caption = parentAlert.getCommentTextView().getText();
                    }
                }
                if (parentAlert.getAvatarFor() != null) {
                    boolean isVideo = false;
                    if (arrayList.get(position) instanceof MediaController.PhotoEntry) {
                        isVideo = ((MediaController.PhotoEntry) arrayList.get(position)).isVideo;
                    }
                    parentAlert.getAvatarFor().isVideo = isVideo;
                }

                boolean hasSpoiler = arrayList.get(position) instanceof MediaController.PhotoEntry && ((MediaController.PhotoEntry) arrayList.get(position)).hasSpoiler;
                Object object = arrayList.get(position);
                if (object instanceof MediaController.PhotoEntry) {
                    MediaController.PhotoEntry photoEntry = (MediaController.PhotoEntry) object;
                    if (checkSendMediaEnabled(photoEntry)) {
                        return;
                    }
                }
                if (hasSpoiler) {
                    setCurrentSpoilerVisible(position, false);
                }
                int finalPosition = position;
                BaseFragment finalFragment = fragment;
                AndroidUtilities.runOnUIThread(()-> {
                    int avatarType = type;
                    if (parentAlert.isPhotoPicker) {
                        PhotoViewer.getInstance().setParentActivity(finalFragment);
                        PhotoViewer.getInstance().setMaxSelectedPhotos(0, false);
                        avatarType = PhotoViewer.SELECT_TYPE_WALLPAPER;;
                    }
                    PhotoViewer.getInstance().openPhotoForSelect(arrayList, finalPosition, avatarType, false, photoViewerProvider, chatActivity);
                    PhotoViewer.getInstance().setAvatarFor(parentAlert.getAvatarFor());
                    if (parentAlert.isPhotoPicker) {
                        PhotoViewer.getInstance().closePhotoAfterSelect = false;
                    }
                    if (captionForAllMedia()) {
                        PhotoViewer.getInstance().setCaption(parentAlert.getCommentTextView().getText());
                    }
                }, hasSpoiler ? 250 : 0);
            } else {
                if (SharedConfig.inappCamera) {
                    if (NekoConfig.disableInstantCamera.Bool()) {
                        showCamera();
                    }
                    openCamera(true);
                } else {
                    if (parentAlert.delegate != null) {
                        parentAlert.delegate.didPressedButton(0, false, true, 0, false);
                    }
                }
            }
        });
        gridView.setOnItemLongClickListener((view, position) -> {
            if (position == 0 && selectedAlbumEntry == galleryAlbumEntry) {
                if (parentAlert.delegate != null) {
                    parentAlert.delegate.didPressedButton(0, false, true, 0, false);
                }
                return true;
            } else if (view instanceof PhotoAttachPhotoCell) {
                PhotoAttachPhotoCell cell = (PhotoAttachPhotoCell) view;
                itemRangeSelector.setIsActive(view, true, position, shouldSelect = !cell.isChecked());
            }
            return false;
        });
        itemRangeSelector = new RecyclerViewItemRangeSelector(new RecyclerViewItemRangeSelector.RecyclerViewItemRangeSelectorDelegate() {
            @Override
            public int getItemCount() {
                return adapter.getItemCount();
            }

            @Override
            public void setSelected(View view, int index, boolean selected) {
                if (selected != shouldSelect || !(view instanceof PhotoAttachPhotoCell)) {
                    return;
                }
                PhotoAttachPhotoCell cell = (PhotoAttachPhotoCell) view;
                cell.callDelegate();
            }

            @Override
            public boolean isSelected(int index) {
                MediaController.PhotoEntry entry = adapter.getPhoto(index);
                return entry != null && selectedPhotos.containsKey(entry.imageId);
            }

            @Override
            public boolean isIndexSelectable(int index) {
                return adapter.getItemViewType(index) == 0;
            }

            @Override
            public void onStartStopSelection(boolean start) {
                alertOnlyOnce = start ? 1 : 0;
                gridView.hideSelector(true);
            }
        });
        gridView.addOnItemTouchListener(itemRangeSelector);

        progressView = new EmptyTextProgressView(context, null, resourcesProvider);
        progressView.setText(LocaleController.getString("NoPhotos", R.string.NoPhotos));
        progressView.setOnTouchListener(null);
        progressView.setTextSize(16);
        addView(progressView, LayoutHelper.createFrame(LayoutHelper.MATCH_PARENT, LayoutHelper.WRAP_CONTENT));

        if (loading) {
            progressView.showProgress();
        } else {
            progressView.showTextView();
        }

        Paint recordPaint = new Paint(Paint.ANTI_ALIAS_FLAG);
        recordPaint.setColor(0xffda564d);
        recordTime = new TextView(context) {

            float alpha = 0f;
            boolean isIncr;

            @Override
            protected void onDraw(Canvas canvas) {

                recordPaint.setAlpha((int) (125 + 130 * alpha));

                if (!isIncr) {
                    alpha -= 16 / 600.0f;
                    if (alpha <= 0) {
                        alpha = 0;
                        isIncr = true;
                    }
                } else {
                    alpha += 16 / 600.0f;
                    if (alpha >= 1) {
                        alpha = 1;
                        isIncr = false;
                    }
                }
                super.onDraw(canvas);
                canvas.drawCircle(AndroidUtilities.dp(14), getMeasuredHeight() / 2, AndroidUtilities.dp(4), recordPaint);
                invalidate();
            }
        };
        AndroidUtilities.updateViewVisibilityAnimated(recordTime, false, 1f, false);
        recordTime.setBackgroundResource(R.drawable.system);
        recordTime.getBackground().setColorFilter(new PorterDuffColorFilter(0x66000000, PorterDuff.Mode.SRC_IN));
        recordTime.setTextSize(TypedValue.COMPLEX_UNIT_DIP, 15);
        recordTime.setTypeface(AndroidUtilities.getTypeface("fonts/rmedium.ttf"));
        recordTime.setAlpha(0.0f);
        recordTime.setTextColor(0xffffffff);
        recordTime.setPadding(AndroidUtilities.dp(24), AndroidUtilities.dp(5), AndroidUtilities.dp(10), AndroidUtilities.dp(5));
        container.addView(recordTime, LayoutHelper.createFrame(LayoutHelper.WRAP_CONTENT, LayoutHelper.WRAP_CONTENT, Gravity.CENTER_HORIZONTAL | Gravity.TOP, 0, 16, 0, 0));

        cameraPanel = new FrameLayout(context) {
            @Override
            protected void onLayout(boolean changed, int left, int top, int right, int bottom) {
                int cx;
                int cy;
                int cx2;
                int cy2;
                int cx3;
                int cy3;

                if (getMeasuredWidth() == AndroidUtilities.dp(126)) {
                    cx = getMeasuredWidth() / 2;
                    cy = getMeasuredHeight() / 2;
                    cx3 = cx2 = getMeasuredWidth() / 2;
                    cy2 = cy + cy / 2 + AndroidUtilities.dp(17);
                    cy3 = cy / 2 - AndroidUtilities.dp(17);
                } else {
                    cx = getMeasuredWidth() / 2;
                    cy = getMeasuredHeight() / 2 - AndroidUtilities.dp(13);
                    cx2 = cx + cx / 2 + AndroidUtilities.dp(17);
                    cx3 = cx / 2 - AndroidUtilities.dp(17);
                    cy3 = cy2 = getMeasuredHeight() / 2 - AndroidUtilities.dp(13);
                }

                int y = getMeasuredHeight() - tooltipTextView.getMeasuredHeight() - AndroidUtilities.dp(12);
                if (getMeasuredWidth() == AndroidUtilities.dp(126)) {
                    tooltipTextView.layout(cx - tooltipTextView.getMeasuredWidth() / 2, getMeasuredHeight(), cx + tooltipTextView.getMeasuredWidth() / 2, getMeasuredHeight() + tooltipTextView.getMeasuredHeight());
                } else {
                    tooltipTextView.layout(cx - tooltipTextView.getMeasuredWidth() / 2, y, cx + tooltipTextView.getMeasuredWidth() / 2, y + tooltipTextView.getMeasuredHeight());
                }
                shutterButton.layout(cx - shutterButton.getMeasuredWidth() / 2, cy - shutterButton.getMeasuredHeight() / 2, cx + shutterButton.getMeasuredWidth() / 2, cy + shutterButton.getMeasuredHeight() / 2);
                switchCameraButton.layout(cx2 - switchCameraButton.getMeasuredWidth() / 2, cy2 - switchCameraButton.getMeasuredHeight() / 2, cx2 + switchCameraButton.getMeasuredWidth() / 2, cy2 + switchCameraButton.getMeasuredHeight() / 2);
                for (int a = 0; a < 2; a++) {
                    flashModeButton[a].layout(cx3 - flashModeButton[a].getMeasuredWidth() / 2, cy3 - flashModeButton[a].getMeasuredHeight() / 2, cx3 + flashModeButton[a].getMeasuredWidth() / 2, cy3 + flashModeButton[a].getMeasuredHeight() / 2);
                }
            }
        };
        cameraPanel.setVisibility(View.GONE);
        cameraPanel.setAlpha(0.0f);
        container.addView(cameraPanel, LayoutHelper.createFrame(LayoutHelper.MATCH_PARENT, 126, Gravity.LEFT | Gravity.BOTTOM));

        counterTextView = new TextView(context);
        counterTextView.setBackgroundResource(R.drawable.photos_rounded);
        counterTextView.setVisibility(View.GONE);
        counterTextView.setTextColor(0xffffffff);
        counterTextView.setGravity(Gravity.CENTER);
        counterTextView.setPivotX(0);
        counterTextView.setPivotY(0);
        counterTextView.setTypeface(AndroidUtilities.getTypeface("fonts/rmedium.ttf"));
        counterTextView.setCompoundDrawablesWithIntrinsicBounds(0, 0, R.drawable.photos_arrow, 0);
        counterTextView.setCompoundDrawablePadding(AndroidUtilities.dp(4));
        counterTextView.setPadding(AndroidUtilities.dp(16), 0, AndroidUtilities.dp(16), 0);
        container.addView(counterTextView, LayoutHelper.createFrame(LayoutHelper.WRAP_CONTENT, 38, Gravity.LEFT | Gravity.TOP, 0, 0, 0, 100 + 16));
        counterTextView.setOnClickListener(v -> {
            if (cameraView == null) {
                return;
            }
            openPhotoViewer(null, false, false);
            CameraController.getInstance().stopPreview(cameraView.getCameraSession());
        });

        zoomControlView = new ZoomControlView(context);
        zoomControlView.setVisibility(View.GONE);
        zoomControlView.setAlpha(0.0f);
        container.addView(zoomControlView, LayoutHelper.createFrame(LayoutHelper.WRAP_CONTENT, 50, Gravity.LEFT | Gravity.TOP, 0, 0, 0, 100 + 16));
        zoomControlView.setDelegate(zoom -> {
            if (cameraView != null) {
                cameraView.setZoom(cameraZoom = zoom);
            }
            showZoomControls(true, true);
        });

        shutterButton = new ShutterButton(context);
        cameraPanel.addView(shutterButton, LayoutHelper.createFrame(84, 84, Gravity.CENTER));
        shutterButton.setDelegate(new ShutterButton.ShutterButtonDelegate() {

            private File outputFile;
            private boolean zoomingWas;

            @Override
            public boolean shutterLongPressed() {
                if (parentAlert.avatarPicker != 2 && !(parentAlert.baseFragment instanceof ChatActivity) || takingPhoto || parentAlert.destroyed || cameraView == null) {
                    return false;
                }
                BaseFragment baseFragment = parentAlert.baseFragment;
                if (baseFragment == null) {
                    baseFragment = LaunchActivity.getLastFragment();
                }
                if (baseFragment == null || baseFragment.getParentActivity() == null) {
                    return false;
                }
                if (!videoEnabled) {
                    BulletinFactory.of(cameraView, resourcesProvider).createErrorBulletin(LocaleController.getString(R.string.GlobalAttachVideoRestricted)).show();
                    return false;
                }
                if (Build.VERSION.SDK_INT >= 23) {
                    if (getContext().checkSelfPermission(Manifest.permission.RECORD_AUDIO) != PackageManager.PERMISSION_GRANTED) {
                        requestingPermissions = true;
                        baseFragment.getParentActivity().requestPermissions(new String[]{Manifest.permission.RECORD_AUDIO}, 21);
                        return false;
                    }
                }
                for (int a = 0; a < 2; a++) {
                    flashModeButton[a].animate().alpha(0f).translationX(AndroidUtilities.dp(30)).setDuration(150).setInterpolator(CubicBezierInterpolator.DEFAULT).start();
                }
                switchCameraButton.animate().alpha(0f).translationX(-AndroidUtilities.dp(30)).setDuration(150).setInterpolator(CubicBezierInterpolator.DEFAULT).start();
                tooltipTextView.animate().alpha(0f).setDuration(150).setInterpolator(CubicBezierInterpolator.DEFAULT).start();
                outputFile = AndroidUtilities.generateVideoPath(parentAlert.baseFragment instanceof ChatActivity && ((ChatActivity) parentAlert.baseFragment).isSecretChat());
                AndroidUtilities.updateViewVisibilityAnimated(recordTime, true);
                recordTime.setText(AndroidUtilities.formatLongDuration(0));
                videoRecordTime = 0;
                videoRecordRunnable = () -> {
                    if (videoRecordRunnable == null) {
                        return;
                    }
                    videoRecordTime++;
                    recordTime.setText(AndroidUtilities.formatLongDuration(videoRecordTime));
                    AndroidUtilities.runOnUIThread(videoRecordRunnable, 1000);
                };
                AndroidUtilities.lockOrientation(baseFragment.getParentActivity());
                CameraController.getInstance().recordVideo(cameraView.getCameraSession(), outputFile, parentAlert.avatarPicker != 0, (thumbPath, duration) -> {
                    if (outputFile == null || parentAlert.destroyed || cameraView == null) {
                        return;
                    }
                    mediaFromExternalCamera = false;
                    int width = 0, height = 0;
                    try {
                        BitmapFactory.Options options = new BitmapFactory.Options();
                        options.inJustDecodeBounds = true;
                        BitmapFactory.decodeFile(new File(thumbPath).getAbsolutePath(), options);
                        width = options.outWidth;
                        height = options.outHeight;
                    } catch (Exception ignore) {}
                    MediaController.PhotoEntry photoEntry = new MediaController.PhotoEntry(0, lastImageId--, 0, outputFile.getAbsolutePath(), 0, true, width, height, 0);
                    photoEntry.duration = (int) (duration / 1000f);
                    photoEntry.thumbPath = thumbPath;
                    if (parentAlert.avatarPicker != 0 && cameraView.isFrontface()) {
                        photoEntry.cropState = new MediaController.CropState();
                        photoEntry.cropState.mirrored = true;
                        photoEntry.cropState.freeform = false;
                        photoEntry.cropState.lockedAspectRatio = 1.0f;
                    }
                    openPhotoViewer(photoEntry, false, false);
                }, () -> AndroidUtilities.runOnUIThread(videoRecordRunnable, 1000), cameraView);
                shutterButton.setState(ShutterButton.State.RECORDING, true);
                cameraView.runHaptic();
                return true;
            }

            @Override
            public void shutterCancel() {
                if (outputFile != null) {
                    outputFile.delete();
                    outputFile = null;
                }
                resetRecordState();
                CameraController.getInstance().stopVideoRecording(cameraView.getCameraSession(), true);
            }

            @Override
            public void shutterReleased() {
                if (takingPhoto || cameraView == null || cameraView.getCameraSession() == null) {
                    return;
                }
                if (shutterButton.getState() == ShutterButton.State.RECORDING) {
                    resetRecordState();
                    CameraController.getInstance().stopVideoRecording(cameraView.getCameraSession(), false);
                    shutterButton.setState(ShutterButton.State.DEFAULT, true);
                    return;
                }
                if (!photoEnabled) {
                    BulletinFactory.of(cameraView, resourcesProvider).createErrorBulletin(LocaleController.getString(R.string.GlobalAttachPhotoRestricted)).show();
                    return;
                }
                final File cameraFile = AndroidUtilities.generatePicturePath(parentAlert.baseFragment instanceof ChatActivity && ((ChatActivity) parentAlert.baseFragment).isSecretChat(), null);
                final boolean sameTakePictureOrientation = cameraView.getCameraSession().isSameTakePictureOrientation();
                cameraView.getCameraSession().setFlipFront(parentAlert.baseFragment instanceof ChatActivity || parentAlert.avatarPicker == 2);
                takingPhoto = CameraController.getInstance().takePicture(cameraFile, false, cameraView.getCameraSession(), (orientation) -> {
                    takingPhoto = false;
                    if (cameraFile == null || parentAlert.destroyed) {
                        return;
                    }
//                    Pair<Integer, Integer> orientation = AndroidUtilities.getImageOrientation(cameraFile);
                    mediaFromExternalCamera = false;
                    int width = 0, height = 0;
                    try {
                        BitmapFactory.Options options = new BitmapFactory.Options();
                        options.inJustDecodeBounds = true;
                        BitmapFactory.decodeFile(new File(cameraFile.getAbsolutePath()).getAbsolutePath(), options);
                        width = options.outWidth;
                        height = options.outHeight;
                    } catch (Exception ignore) {}
                    MediaController.PhotoEntry photoEntry = new MediaController.PhotoEntry(0, lastImageId--, 0, cameraFile.getAbsolutePath(), orientation == -1 ? 0 : orientation, false, width, height, 0);
                    photoEntry.canDeleteAfter = true;
                    openPhotoViewer(photoEntry, sameTakePictureOrientation, false);
                });
                cameraView.startTakePictureAnimation();
            }


            @Override
            public boolean onTranslationChanged(float x, float y) {
                boolean isPortrait = container.getWidth() < container.getHeight();
                float val1 = isPortrait ? x : y;
                float val2 = isPortrait ? y : x;
                if (!zoomingWas && Math.abs(val1) > Math.abs(val2)) {
                    return zoomControlView.getTag() == null;
                }
                if (val2 < 0) {
                    showZoomControls(true, true);
                    zoomControlView.setZoom(-val2 / AndroidUtilities.dp(200), true);
                    zoomingWas = true;
                    return false;
                }
                if (zoomingWas) {
                    zoomControlView.setZoom(0, true);
                }
                if (x == 0 && y == 0) {
                    zoomingWas = false;
                }
                return !zoomingWas && (x != 0 || y != 0);
            }
        });
        shutterButton.setFocusable(true);
        shutterButton.setContentDescription(LocaleController.getString("AccDescrShutter", R.string.AccDescrShutter));

        switchCameraButton = new ImageView(context);
        switchCameraButton.setScaleType(ImageView.ScaleType.CENTER);
        cameraPanel.addView(switchCameraButton, LayoutHelper.createFrame(48, 48, Gravity.RIGHT | Gravity.CENTER_VERTICAL));
        switchCameraButton.setOnClickListener(v -> {
            if (takingPhoto || cameraView == null || !cameraView.isInited()) {
                return;
            }
            canSaveCameraPreview = false;
            cameraView.switchCamera();
            ObjectAnimator animator = ObjectAnimator.ofFloat(switchCameraButton, View.SCALE_X, 0.0f).setDuration(100);
            animator.addListener(new AnimatorListenerAdapter() {
                @Override
                public void onAnimationEnd(Animator animator) {
                    switchCameraButton.setImageResource(cameraView != null && cameraView.isFrontface() ? R.drawable.camera_revert1 : R.drawable.camera_revert2);
                    ObjectAnimator.ofFloat(switchCameraButton, View.SCALE_X, 1.0f).setDuration(100).start();
                }
            });
            animator.start();

        });
        switchCameraButton.setContentDescription(LocaleController.getString("AccDescrSwitchCamera", R.string.AccDescrSwitchCamera));

        for (int a = 0; a < 2; a++) {
            flashModeButton[a] = new ImageView(context);
            flashModeButton[a].setScaleType(ImageView.ScaleType.CENTER);
            flashModeButton[a].setVisibility(View.INVISIBLE);
            cameraPanel.addView(flashModeButton[a], LayoutHelper.createFrame(48, 48, Gravity.LEFT | Gravity.TOP));
            flashModeButton[a].setOnClickListener(currentImage -> {
                if (flashAnimationInProgress || cameraView == null || !cameraView.isInited() || !cameraOpened) {
                    return;
                }
                String current = cameraView.getCameraSession().getCurrentFlashMode();
                String next = cameraView.getCameraSession().getNextFlashMode();
                if (current.equals(next)) {
                    return;
                }
                cameraView.getCameraSession().setCurrentFlashMode(next);
                flashAnimationInProgress = true;
                ImageView nextImage = flashModeButton[0] == currentImage ? flashModeButton[1] : flashModeButton[0];
                nextImage.setVisibility(View.VISIBLE);
                setCameraFlashModeIcon(nextImage, next);
                AnimatorSet animatorSet = new AnimatorSet();
                animatorSet.playTogether(
                        ObjectAnimator.ofFloat(currentImage, View.TRANSLATION_Y, 0, AndroidUtilities.dp(48)),
                        ObjectAnimator.ofFloat(nextImage, View.TRANSLATION_Y, -AndroidUtilities.dp(48), 0),
                        ObjectAnimator.ofFloat(currentImage, View.ALPHA, 1.0f, 0.0f),
                        ObjectAnimator.ofFloat(nextImage, View.ALPHA, 0.0f, 1.0f));
                animatorSet.setDuration(220);
                animatorSet.setInterpolator(CubicBezierInterpolator.DEFAULT);
                animatorSet.addListener(new AnimatorListenerAdapter() {
                    @Override
                    public void onAnimationEnd(Animator animator) {
                        flashAnimationInProgress = false;
                        currentImage.setVisibility(View.INVISIBLE);
                        nextImage.sendAccessibilityEvent(AccessibilityEvent.TYPE_VIEW_FOCUSED);
                    }
                });
                animatorSet.start();
            });
            flashModeButton[a].setContentDescription("flash mode " + a);
        }

        tooltipTextView = new TextView(context);
        tooltipTextView.setTextSize(TypedValue.COMPLEX_UNIT_DIP, 15);
        tooltipTextView.setTextColor(0xffffffff);
        tooltipTextView.setText(LocaleController.getString("TapForVideo", R.string.TapForVideo));
        tooltipTextView.setShadowLayer(AndroidUtilities.dp(3.33333f), 0, AndroidUtilities.dp(0.666f), 0x4c000000);
        tooltipTextView.setPadding(AndroidUtilities.dp(6), 0, AndroidUtilities.dp(6), 0);
        cameraPanel.addView(tooltipTextView, LayoutHelper.createFrame(LayoutHelper.WRAP_CONTENT, LayoutHelper.WRAP_CONTENT, Gravity.CENTER_HORIZONTAL | Gravity.BOTTOM, 0, 0, 0, 16));

        cameraPhotoRecyclerView = new RecyclerListView(context, resourcesProvider) {
            @Override
            public void requestLayout() {
                if (cameraPhotoRecyclerViewIgnoreLayout) {
                    return;
                }
                super.requestLayout();
            }
        };
        cameraPhotoRecyclerView.setVerticalScrollBarEnabled(true);
        cameraPhotoRecyclerView.setAdapter(cameraAttachAdapter = new PhotoAttachAdapter(context, false));
        cameraAttachAdapter.createCache();
        cameraPhotoRecyclerView.setClipToPadding(false);
        cameraPhotoRecyclerView.setPadding(AndroidUtilities.dp(8), 0, AndroidUtilities.dp(8), 0);
        cameraPhotoRecyclerView.setItemAnimator(null);
        cameraPhotoRecyclerView.setLayoutAnimation(null);
        cameraPhotoRecyclerView.setOverScrollMode(RecyclerListView.OVER_SCROLL_NEVER);
        cameraPhotoRecyclerView.setVisibility(View.INVISIBLE);
        cameraPhotoRecyclerView.setAlpha(0.0f);
        container.addView(cameraPhotoRecyclerView, LayoutHelper.createFrame(LayoutHelper.MATCH_PARENT, 80));
        cameraPhotoLayoutManager = new LinearLayoutManager(context, LinearLayoutManager.HORIZONTAL, false) {
            @Override
            public boolean supportsPredictiveItemAnimations() {
                return false;
            }
        };
        cameraPhotoRecyclerView.setLayoutManager(cameraPhotoLayoutManager);
        cameraPhotoRecyclerView.setOnItemClickListener((view, position) -> {
            if (view instanceof PhotoAttachPhotoCell) {
                ((PhotoAttachPhotoCell) view).callDelegate();
            }
        });
    }

    public void showAvatarConstructorFragment(AvatarConstructorPreviewCell view, TLRPC.VideoSize emojiMarkupStrat) {
        AvatarConstructorFragment avatarConstructorFragment = new AvatarConstructorFragment(parentAlert.parentImageUpdater, parentAlert.getAvatarFor());
        avatarConstructorFragment.finishOnDone = !(parentAlert.getAvatarFor() != null && parentAlert.getAvatarFor().type == ImageUpdater.TYPE_SUGGEST_PHOTO_FOR_USER);
        parentAlert.baseFragment.presentFragment(avatarConstructorFragment);
        if (view != null) {
            avatarConstructorFragment.startFrom(view);
        }
        if (emojiMarkupStrat != null) {
            avatarConstructorFragment.startFrom(emojiMarkupStrat);
        }
        avatarConstructorFragment.setDelegate((gradient, documentId, document, previewView) -> {
            selectedPhotos.clear();
            Bitmap bitmap = Bitmap.createBitmap(800, 800, Bitmap.Config.ARGB_8888);
            Canvas canvas = new Canvas(bitmap);
            GradientTools gradientTools = new GradientTools();
            if (gradient != null) {
                gradientTools.setColors(gradient.color1, gradient.color2, gradient.color3, gradient.color4);
            } else {
                gradientTools.setColors(AvatarConstructorFragment.defaultColors[0][0], AvatarConstructorFragment.defaultColors[0][1],  AvatarConstructorFragment.defaultColors[0][2], AvatarConstructorFragment.defaultColors[0][3]);
            }
            gradientTools.setBounds(0, 0, 800, 800);
            canvas.drawRect(0, 0, 800, 800, gradientTools.paint);

            File file = new File(FileLoader.getDirectory(FileLoader.MEDIA_DIR_CACHE), SharedConfig.getLastLocalId() + "avatar_background.png");
            try {
                file.createNewFile();

                ByteArrayOutputStream bos = new ByteArrayOutputStream();
                bitmap.compress(Bitmap.CompressFormat.PNG, 0, bos);
                byte[] bitmapdata = bos.toByteArray();

                FileOutputStream fos = new FileOutputStream(file);
                fos.write(bitmapdata);
                fos.flush();
                fos.close();
            } catch (IOException e) {
                e.printStackTrace();
            }

            float scale = AvatarConstructorFragment.STICKER_DEFAULT_SCALE;
            int imageX, imageY;
            imageX = imageY = (int) (800 * (1f - scale) / 2f);
            int imageSize = (int) (800 * scale);

            ImageReceiver imageReceiver = previewView.getImageReceiver();
            if (imageReceiver.getAnimation() != null) {
                Bitmap firstFrame = imageReceiver.getAnimation().getFirstFrame(null);
                ImageReceiver firstFrameReceiver = new ImageReceiver();
                firstFrameReceiver.setImageBitmap(firstFrame);
                firstFrameReceiver.setImageCoords(imageX, imageY, imageSize, imageSize);
                firstFrameReceiver.setRoundRadius((int) (imageSize * AvatarConstructorFragment.STICKER_DEFAULT_ROUND_RADIUS));
                firstFrameReceiver.draw(canvas);
                firstFrameReceiver.clearImage();
                firstFrame.recycle();
            } else {
                if (imageReceiver.getLottieAnimation() != null) {
                    imageReceiver.getLottieAnimation().setCurrentFrame(0, false, true);
                }
                imageReceiver.setImageCoords(imageX, imageY, imageSize, imageSize);
                imageReceiver.setRoundRadius((int) (imageSize * AvatarConstructorFragment.STICKER_DEFAULT_ROUND_RADIUS));
                imageReceiver.draw(canvas);
            }

            File thumb = new File(FileLoader.getDirectory(FileLoader.MEDIA_DIR_CACHE), SharedConfig.getLastLocalId() + "avatar_background.png");
            try {
                thumb.createNewFile();

                ByteArrayOutputStream bos = new ByteArrayOutputStream();
                bitmap.compress(Bitmap.CompressFormat.PNG, 0, bos);
                byte[] bitmapdata = bos.toByteArray();

                FileOutputStream fos = new FileOutputStream(thumb);
                fos.write(bitmapdata);
                fos.flush();
                fos.close();
            } catch (IOException e) {
                e.printStackTrace();
            }

            MediaController.PhotoEntry photoEntry;
            if (previewView.hasAnimation()) {
                photoEntry = new MediaController.PhotoEntry(0, 0, 0, file.getPath(), 0, false, 0, 0, 0);
                photoEntry.thumbPath = thumb.getPath();

                if (previewView.documentId != 0) {
                    TLRPC.TL_videoSizeEmojiMarkup emojiMarkup = new TLRPC.TL_videoSizeEmojiMarkup();
                    emojiMarkup.emoji_id = previewView.documentId;
                    emojiMarkup.background_colors.add(previewView.backgroundGradient.color1);
                    if (previewView.backgroundGradient.color2 != 0) {
                        emojiMarkup.background_colors.add(previewView.backgroundGradient.color2);
                    }
                    if (previewView.backgroundGradient.color3 != 0) {
                        emojiMarkup.background_colors.add(previewView.backgroundGradient.color3);
                    }
                    if (previewView.backgroundGradient.color4 != 0) {
                        emojiMarkup.background_colors.add(previewView.backgroundGradient.color4);
                    }
                    photoEntry.emojiMarkup = emojiMarkup;
                } else if (previewView.document != null) {
                    TLRPC.TL_videoSizeStickerMarkup emojiMarkup = new TLRPC.TL_videoSizeStickerMarkup();
                    emojiMarkup.sticker_id = previewView.document.id;
                    emojiMarkup.stickerset = MessageObject.getInputStickerSet(previewView.document);
                    emojiMarkup.background_colors.add(previewView.backgroundGradient.color1);
                    if (previewView.backgroundGradient.color2 != 0) {
                        emojiMarkup.background_colors.add(previewView.backgroundGradient.color2);
                    }
                    if (previewView.backgroundGradient.color3 != 0) {
                        emojiMarkup.background_colors.add(previewView.backgroundGradient.color3);
                    }
                    if (previewView.backgroundGradient.color4 != 0) {
                        emojiMarkup.background_colors.add(previewView.backgroundGradient.color4);
                    }
                    photoEntry.emojiMarkup = emojiMarkup;
                }

                photoEntry.editedInfo = new VideoEditedInfo();
                photoEntry.editedInfo.originalPath = file.getPath();
                photoEntry.editedInfo.resultWidth = 800;
                photoEntry.editedInfo.resultHeight = 800;
                photoEntry.editedInfo.originalWidth = 800;
                photoEntry.editedInfo.originalHeight = 800;
                photoEntry.editedInfo.isPhoto = true;
                photoEntry.editedInfo.bitrate = -1;
                photoEntry.editedInfo.muted = true;

                photoEntry.editedInfo.start = photoEntry.editedInfo.startTime = 0;
                photoEntry.editedInfo.endTime = previewView.getDuration();
                photoEntry.editedInfo.framerate = 30;

                photoEntry.editedInfo.avatarStartTime = 0;
                photoEntry.editedInfo.estimatedSize = (int) (photoEntry.editedInfo.endTime / 1000.0f * 115200);
                photoEntry.editedInfo.estimatedDuration = photoEntry.editedInfo.endTime;

                VideoEditedInfo.MediaEntity mediaEntity = new VideoEditedInfo.MediaEntity();
                mediaEntity.type = 0;

                if (document == null) {
                    document = AnimatedEmojiDrawable.findDocument(UserConfig.selectedAccount, documentId);
                }
                if (document == null) {
                    return;
                }
                mediaEntity.viewWidth = (int) (800 * scale);
                mediaEntity.viewHeight = (int) (800 * scale);
                mediaEntity.width = scale;
                mediaEntity.height = scale;
                mediaEntity.x = (1f - scale) / 2f;
                mediaEntity.y = (1f - scale) / 2f;
                mediaEntity.document = document;
                mediaEntity.parentObject = null;
                mediaEntity.text = FileLoader.getInstance(UserConfig.selectedAccount).getPathToAttach(document, true).getAbsolutePath();
                mediaEntity.roundRadius = AvatarConstructorFragment.STICKER_DEFAULT_ROUND_RADIUS;
                if (MessageObject.isAnimatedStickerDocument(document, true) || MessageObject.isVideoStickerDocument(document)) {
                    boolean isAnimatedSticker = MessageObject.isAnimatedStickerDocument(document, true);
                    mediaEntity.subType |= isAnimatedSticker ? 1 : 4;
                }

                photoEntry.editedInfo.mediaEntities = new ArrayList<>();
                photoEntry.editedInfo.mediaEntities.add(mediaEntity);
            } else {
                photoEntry = new MediaController.PhotoEntry(0, 0, 0, thumb.getPath(), 0, false, 0, 0, 0);
            }
            selectedPhotos.put(-1, photoEntry);
            selectedPhotosOrder.add(-1);
            parentAlert.delegate.didPressedButton(7, true, false, 0, false);
        });
    }

    private boolean checkSendMediaEnabled(MediaController.PhotoEntry photoEntry) {
        if (!videoEnabled && photoEntry.isVideo) {
            BulletinFactory.of(parentAlert.sizeNotifierFrameLayout, resourcesProvider).createErrorBulletin(
                    LocaleController.getString("GlobalAttachVideoRestricted", R.string.GlobalAttachVideoRestricted)
            ).show();
            return true;
        } else if (!photoEnabled && !photoEntry.isVideo) {
            BulletinFactory.of(parentAlert.sizeNotifierFrameLayout, resourcesProvider).createErrorBulletin(
                    LocaleController.getString("GlobalAttachPhotoRestricted", R.string.GlobalAttachPhotoRestricted)
            ).show();
            return true;
        }
        return false;
    }

    private int addToSelectedPhotos(MediaController.PhotoEntry object, int index) {
        Object key = object.imageId;
        if (selectedPhotos.containsKey(key)) {
            selectedPhotos.remove(key);
            int position = selectedPhotosOrder.indexOf(key);
            if (position >= 0) {
                selectedPhotosOrder.remove(position);
            }
            updatePhotosCounter(false);
            updateCheckedPhotoIndices();
            if (index >= 0) {
                object.reset();
                photoViewerProvider.updatePhotoAtIndex(index);
            }
            return position;
        } else {
            selectedPhotos.put(key, object);
            selectedPhotosOrder.add(key);
            updatePhotosCounter(true);
            return -1;
        }
    }

    private void clearSelectedPhotos() {
        spoilerItem.setText(LocaleController.getString(R.string.EnablePhotoSpoiler));
        spoilerItem.setAnimatedIcon(R.raw.photo_spoiler);
        parentAlert.selectedMenuItem.showSubItem(compress);
        if (!selectedPhotos.isEmpty()) {
            for (HashMap.Entry<Object, Object> entry : selectedPhotos.entrySet()) {
                MediaController.PhotoEntry photoEntry = (MediaController.PhotoEntry) entry.getValue();
                photoEntry.reset();
            }
            selectedPhotos.clear();
            selectedPhotosOrder.clear();
        }
        if (!cameraPhotos.isEmpty()) {
            for (int a = 0, size = cameraPhotos.size(); a < size; a++) {
                MediaController.PhotoEntry photoEntry = (MediaController.PhotoEntry) cameraPhotos.get(a);
                new File(photoEntry.path).delete();
                if (photoEntry.imagePath != null) {
                    new File(photoEntry.imagePath).delete();
                }
                if (photoEntry.thumbPath != null) {
                    new File(photoEntry.thumbPath).delete();
                }
            }
            cameraPhotos.clear();
        }
        adapter.notifyDataSetChanged();
        cameraAttachAdapter.notifyDataSetChanged();
    }

    private void updateAlbumsDropDown() {
        dropDownContainer.removeAllSubItems();
        if (mediaEnabled) {
            ArrayList<MediaController.AlbumEntry> albums;
            if (shouldLoadAllMedia()) {
                albums = MediaController.allMediaAlbums;
            } else {
                albums = MediaController.allPhotoAlbums;
            }
            dropDownAlbums = new ArrayList<>(albums);
            Collections.sort(dropDownAlbums, (o1, o2) -> {
                if (o1.bucketId == 0 && o2.bucketId != 0) {
                    return -1;
                } else if (o1.bucketId != 0 && o2.bucketId == 0) {
                    return 1;
                }
                int index1 = albums.indexOf(o1);
                int index2 = albums.indexOf(o2);
                if (index1 > index2) {
                    return 1;
                } else if (index1 < index2) {
                    return -1;
                } else {
                    return 0;
                }

            });
        } else {
            dropDownAlbums = new ArrayList<>();
        }
        if (dropDownAlbums.isEmpty()) {
            dropDown.setCompoundDrawablesWithIntrinsicBounds(null, null, null, null);
        } else {
            dropDown.setCompoundDrawablesWithIntrinsicBounds(null, null, dropDownDrawable, null);
            for (int a = 0, N = dropDownAlbums.size(); a < N; a++) {
                MediaController.AlbumEntry album = dropDownAlbums.get(a);
                AlbumButton btn = new AlbumButton(getContext(), album.coverPhoto, album.bucketName, album.photos.size(), resourcesProvider);
                dropDownContainer.getPopupLayout().addView(btn);
                final int i = a + 10;
                btn.setOnClickListener(v -> {
                    parentAlert.actionBar.getActionBarMenuOnItemClick().onItemClick(i);
                    dropDownContainer.toggleSubMenu();
                });
            }
        }
    }

    private boolean processTouchEvent(MotionEvent event) {
        if (event == null) {
            return false;
        }
        if (!pressed && event.getActionMasked() == MotionEvent.ACTION_DOWN || event.getActionMasked() == MotionEvent.ACTION_POINTER_DOWN) {
            zoomControlView.getHitRect(hitRect);
            if (zoomControlView.getTag() != null && hitRect.contains((int) event.getX(), (int) event.getY())) {
                return false;
            }
            if (!takingPhoto && !dragging) {
                if (event.getPointerCount() == 2) {
                    pinchStartDistance = (float) Math.hypot(event.getX(1) - event.getX(0), event.getY(1) - event.getY(0));
                    zooming = true;
                } else {
                    maybeStartDraging = true;
                    lastY = event.getY();
                    zooming = false;
                }
                zoomWas = false;
                pressed = true;
            }
        } else if (pressed) {
            if (event.getActionMasked() == MotionEvent.ACTION_MOVE) {
                if (zooming && event.getPointerCount() == 2 && !dragging) {
                    float newDistance = (float) Math.hypot(event.getX(1) - event.getX(0), event.getY(1) - event.getY(0));
                    if (!zoomWas) {
                        if (Math.abs(newDistance - pinchStartDistance) >= AndroidUtilities.getPixelsInCM(0.4f, false)) {
                            pinchStartDistance = newDistance;
                            zoomWas = true;
                        }
                    } else {
                        if (cameraView != null) {
                            float diff = (newDistance - pinchStartDistance) / AndroidUtilities.dp(100);
                            pinchStartDistance = newDistance;
                            cameraZoom += diff;
                            if (cameraZoom < 0.0f) {
                                cameraZoom = 0.0f;
                            } else if (cameraZoom > 1.0f) {
                                cameraZoom = 1.0f;
                            }
                            zoomControlView.setZoom(cameraZoom, false);
                            parentAlert.getSheetContainer().invalidate();
                            cameraView.setZoom(cameraZoom);
                            showZoomControls(true, true);
                        }
                    }
                } else {
                    float newY = event.getY();
                    float dy = (newY - lastY);
                    if (maybeStartDraging) {
                        if (Math.abs(dy) > AndroidUtilities.getPixelsInCM(0.4f, false)) {
                            maybeStartDraging = false;
                            dragging = true;
                        }
                    } else if (dragging) {
                        if (cameraView != null) {
                            cameraView.setTranslationY(cameraView.getTranslationY() + dy);
                            lastY = newY;
                            zoomControlView.setTag(null);
                            if (zoomControlHideRunnable != null) {
                                AndroidUtilities.cancelRunOnUIThread(zoomControlHideRunnable);
                                zoomControlHideRunnable = null;
                            }
                            if (cameraPanel.getTag() == null) {
                                cameraPanel.setTag(1);
                                AnimatorSet animatorSet = new AnimatorSet();
                                animatorSet.playTogether(
                                        ObjectAnimator.ofFloat(cameraPanel, View.ALPHA, 0.0f),
                                        ObjectAnimator.ofFloat(zoomControlView, View.ALPHA, 0.0f),
                                        ObjectAnimator.ofFloat(counterTextView, View.ALPHA, 0.0f),
                                        ObjectAnimator.ofFloat(flashModeButton[0], View.ALPHA, 0.0f),
                                        ObjectAnimator.ofFloat(flashModeButton[1], View.ALPHA, 0.0f),
                                        ObjectAnimator.ofFloat(cameraPhotoRecyclerView, View.ALPHA, 0.0f));
                                animatorSet.setDuration(220);
                                animatorSet.setInterpolator(CubicBezierInterpolator.DEFAULT);
                                animatorSet.start();
                            }
                        }
                    }
                }
            } else if (event.getActionMasked() == MotionEvent.ACTION_CANCEL || event.getActionMasked() == MotionEvent.ACTION_UP || event.getActionMasked() == MotionEvent.ACTION_POINTER_UP) {
                pressed = false;
                zooming = false;
                if (zooming) {
                    zooming = false;
                } else if (dragging) {
                    dragging = false;
                    if (cameraView != null) {
                        if (Math.abs(cameraView.getTranslationY()) > cameraView.getMeasuredHeight() / 6.0f) {
                            closeCamera(true);
                        } else {
                            AnimatorSet animatorSet = new AnimatorSet();
                            animatorSet.playTogether(
                                    ObjectAnimator.ofFloat(cameraView, View.TRANSLATION_Y, 0.0f),
                                    ObjectAnimator.ofFloat(cameraPanel, View.ALPHA, 1.0f),
                                    ObjectAnimator.ofFloat(counterTextView, View.ALPHA, 1.0f),
                                    ObjectAnimator.ofFloat(flashModeButton[0], View.ALPHA, 1.0f),
                                    ObjectAnimator.ofFloat(flashModeButton[1], View.ALPHA, 1.0f),
                                    ObjectAnimator.ofFloat(cameraPhotoRecyclerView, View.ALPHA, 1.0f));
                            animatorSet.setDuration(250);
                            animatorSet.setInterpolator(interpolator);
                            animatorSet.start();
                            cameraPanel.setTag(null);
                        }
                    }
                } else if (cameraView != null && !zoomWas) {
                    cameraView.getLocationOnScreen(viewPosition);
                    float viewX = event.getRawX() - viewPosition[0];
                    float viewY = event.getRawY() - viewPosition[1];
                    cameraView.focusToPoint((int) viewX, (int) viewY);
                }
            }
        }
        return true;
    }

    private void resetRecordState() {
        if (parentAlert.destroyed) {
            return;
        }

        for (int a = 0; a < 2; a++) {
            flashModeButton[a].animate().alpha(1f).translationX(0).setDuration(150).setInterpolator(CubicBezierInterpolator.DEFAULT).start();
        }
        switchCameraButton.animate().alpha(1f).translationX(0).setDuration(150).setInterpolator(CubicBezierInterpolator.DEFAULT).start();
        tooltipTextView.animate().alpha(1f).setDuration(150).setInterpolator(CubicBezierInterpolator.DEFAULT).start();
        AndroidUtilities.updateViewVisibilityAnimated(recordTime, false);

        AndroidUtilities.cancelRunOnUIThread(videoRecordRunnable);
        videoRecordRunnable = null;
        AndroidUtilities.unlockOrientation(AndroidUtilities.findActivity(getContext()));
    }

    protected void openPhotoViewer(MediaController.PhotoEntry entry, final boolean sameTakePictureOrientation, boolean external) {
        if (entry != null) {
            cameraPhotos.add(entry);
            selectedPhotos.put(entry.imageId, entry);
            selectedPhotosOrder.add(entry.imageId);
            parentAlert.updateCountButton(0);
            adapter.notifyDataSetChanged();
            cameraAttachAdapter.notifyDataSetChanged();
        }
        if (entry != null && !external && cameraPhotos.size() > 1) {
            updatePhotosCounter(false);
            if (cameraView != null) {
                zoomControlView.setZoom(0.0f, false);
                cameraZoom = 0.0f;
                cameraView.setZoom(0.0f);
                CameraController.getInstance().startPreview(cameraView.getCameraSession());
            }
            return;
        }
        if (cameraPhotos.isEmpty()) {
            return;
        }
        cancelTakingPhotos = true;

        BaseFragment fragment = parentAlert.baseFragment;
        if (fragment == null) {
            fragment = LaunchActivity.getLastFragment();
        }
        if (fragment == null) {
            return;
        }
        PhotoViewer.getInstance().setParentActivity(fragment.getParentActivity(), resourcesProvider);
        PhotoViewer.getInstance().setParentAlert(parentAlert);
        PhotoViewer.getInstance().setMaxSelectedPhotos(parentAlert.maxSelectedPhotos, parentAlert.allowOrder);

        ChatActivity chatActivity;
        int type;
        if (parentAlert.avatarPicker != 0) {
            type = PhotoViewer.SELECT_TYPE_AVATAR;
            chatActivity = null;
        } else if (parentAlert.baseFragment instanceof ChatActivity) {
            chatActivity = (ChatActivity) parentAlert.baseFragment;
            type = 2;
        } else {
            chatActivity = null;
            type = 5;
        }
        ArrayList<Object> arrayList;
        int index;
        if (parentAlert.avatarPicker != 0) {
            arrayList = new ArrayList<>();
            arrayList.add(entry);
            index = 0;
        } else {
            arrayList = getAllPhotosArray();
            index = cameraPhotos.size() - 1;
        }
        if (parentAlert.getAvatarFor() != null && entry != null) {
            parentAlert.getAvatarFor().isVideo = entry.isVideo;
        }
        PhotoViewer.getInstance().openPhotoForSelect(arrayList, index, type, false, new BasePhotoProvider() {

            @Override
            public void onOpen() {
                pauseCameraPreview();
            }

            @Override
            public void onClose() {
                resumeCameraPreview();
            }

            public void onEditModeChanged(boolean isEditMode) {
                onPhotoEditModeChanged(isEditMode);
            }

            @Override
            public ImageReceiver.BitmapHolder getThumbForPhoto(MessageObject messageObject, TLRPC.FileLocation fileLocation, int index) {
                return null;
            }

            @Override
            public boolean cancelButtonPressed() {
                if (cameraOpened && cameraView != null) {
                    AndroidUtilities.runOnUIThread(() -> {
                        if (cameraView != null && !parentAlert.isDismissed() && Build.VERSION.SDK_INT >= 21) {
                            cameraView.setSystemUiVisibility(View.SYSTEM_UI_FLAG_LAYOUT_FULLSCREEN | View.SYSTEM_UI_FLAG_FULLSCREEN);
                        }
                    }, 1000);
                    zoomControlView.setZoom(0.0f, false);
                    cameraZoom = 0.0f;
                    cameraView.setZoom(0.0f);
                    CameraController.getInstance().startPreview(cameraView.getCameraSession());
                }
                if (cancelTakingPhotos && cameraPhotos.size() == 1) {
                    for (int a = 0, size = cameraPhotos.size(); a < size; a++) {
                        MediaController.PhotoEntry photoEntry = (MediaController.PhotoEntry) cameraPhotos.get(a);
                        new File(photoEntry.path).delete();
                        if (photoEntry.imagePath != null) {
                            new File(photoEntry.imagePath).delete();
                        }
                        if (photoEntry.thumbPath != null) {
                            new File(photoEntry.thumbPath).delete();
                        }
                    }
                    cameraPhotos.clear();
                    selectedPhotosOrder.clear();
                    selectedPhotos.clear();
                    counterTextView.setVisibility(View.INVISIBLE);
                    cameraPhotoRecyclerView.setVisibility(View.GONE);
                    adapter.notifyDataSetChanged();
                    cameraAttachAdapter.notifyDataSetChanged();
                    parentAlert.updateCountButton(0);
                }
                return true;
            }

            @Override
            public void needAddMorePhotos() {
                cancelTakingPhotos = false;
                if (mediaFromExternalCamera) {
                    parentAlert.delegate.didPressedButton(0, true, true, 0, false);
                    return;
                }
                if (!cameraOpened) {
                    openCamera(false);
                }
                counterTextView.setVisibility(View.VISIBLE);
                cameraPhotoRecyclerView.setVisibility(View.VISIBLE);
                counterTextView.setAlpha(1.0f);
                updatePhotosCounter(false);
            }

            @Override
            public void sendButtonPressed(int index, VideoEditedInfo videoEditedInfo, boolean notify, int scheduleDate, boolean forceDocument) {
                if (cameraPhotos.isEmpty() || parentAlert.destroyed) {
                    return;
                }
                if (videoEditedInfo != null && index >= 0 && index < cameraPhotos.size()) {
                    MediaController.PhotoEntry photoEntry = (MediaController.PhotoEntry) cameraPhotos.get(index);
                    photoEntry.editedInfo = videoEditedInfo;
                }
                if (!(parentAlert.baseFragment instanceof ChatActivity) || !((ChatActivity) parentAlert.baseFragment).isSecretChat()) {
                    for (int a = 0, size = cameraPhotos.size(); a < size; a++) {
                        MediaController.PhotoEntry entry = (MediaController.PhotoEntry) cameraPhotos.get(a);
                        if (entry.ttl > 0) {
                            continue;
                        }
                        AndroidUtilities.addMediaToGallery(entry.path);
                    }
                }
                parentAlert.applyCaption();
                closeCamera(false);
                parentAlert.delegate.didPressedButton(forceDocument ? 4 : 8, true, notify, scheduleDate, forceDocument);
                cameraPhotos.clear();
                selectedPhotosOrder.clear();
                selectedPhotos.clear();
                adapter.notifyDataSetChanged();
                cameraAttachAdapter.notifyDataSetChanged();
                parentAlert.dismiss(true);
            }

            @Override
            public boolean scaleToFill() {
                if (parentAlert.destroyed) {
                    return false;
                }
                int locked = Settings.System.getInt(getContext().getContentResolver(), Settings.System.ACCELEROMETER_ROTATION, 0);
                return sameTakePictureOrientation || locked == 1;
            }

            @Override
            public void willHidePhotoViewer() {
                int count = gridView.getChildCount();
                for (int a = 0; a < count; a++) {
                    View view = gridView.getChildAt(a);
                    if (view instanceof PhotoAttachPhotoCell) {
                        PhotoAttachPhotoCell cell = (PhotoAttachPhotoCell) view;
                        cell.showImage();
                        cell.showCheck(true);
                    }
                }
            }

            @Override
            public boolean canScrollAway() {
                return false;
            }

            @Override
            public boolean canCaptureMorePhotos() {
                return parentAlert.maxSelectedPhotos != 1;
            }
        }, chatActivity);
        PhotoViewer.getInstance().setAvatarFor(parentAlert.getAvatarFor());
    }

    private void showZoomControls(boolean show, boolean animated) {
        if (zoomControlView.getTag() != null && show || zoomControlView.getTag() == null && !show) {
            if (show) {
                if (zoomControlHideRunnable != null) {
                    AndroidUtilities.cancelRunOnUIThread(zoomControlHideRunnable);
                }
                AndroidUtilities.runOnUIThread(zoomControlHideRunnable = () -> {
                    showZoomControls(false, true);
                    zoomControlHideRunnable = null;
                }, 2000);
            }
            return;
        }
        if (zoomControlAnimation != null) {
            zoomControlAnimation.cancel();
        }
        zoomControlView.setTag(show ? 1 : null);
        zoomControlAnimation = new AnimatorSet();
        zoomControlAnimation.setDuration(180);
        zoomControlAnimation.playTogether(ObjectAnimator.ofFloat(zoomControlView, View.ALPHA, show ? 1.0f : 0.0f));
        zoomControlAnimation.addListener(new AnimatorListenerAdapter() {
            @Override
            public void onAnimationEnd(Animator animation) {
                zoomControlAnimation = null;
            }
        });
        zoomControlAnimation.start();
        if (show) {
            AndroidUtilities.runOnUIThread(zoomControlHideRunnable = () -> {
                showZoomControls(false, true);
                zoomControlHideRunnable = null;
            }, 2000);
        }
    }

    protected void updatePhotosCounter(boolean added) {
        if (counterTextView == null || parentAlert.avatarPicker != 0) {
            return;
        }
        boolean hasVideo = false;
        boolean hasPhotos = false;
        for (HashMap.Entry<Object, Object> entry : selectedPhotos.entrySet()) {
            MediaController.PhotoEntry photoEntry = (MediaController.PhotoEntry) entry.getValue();
            if (photoEntry.isVideo) {
                hasVideo = true;
            } else {
                hasPhotos = true;
            }
            if (hasVideo && hasPhotos) {
                break;
            }
        }
        int newSelectedCount = Math.max(1, selectedPhotos.size());
        if (hasVideo && hasPhotos) {
            counterTextView.setText(LocaleController.formatPluralString("Media", selectedPhotos.size()).toUpperCase());
            if (newSelectedCount != currentSelectedCount || added) {
                parentAlert.selectedTextView.setText(LocaleController.formatPluralString("MediaSelected", newSelectedCount));
            }
        } else if (hasVideo) {
            counterTextView.setText(LocaleController.formatPluralString("Videos", selectedPhotos.size()).toUpperCase());
            if (newSelectedCount != currentSelectedCount || added) {
                parentAlert.selectedTextView.setText(LocaleController.formatPluralString("VideosSelected", newSelectedCount));
            }
        } else {
            counterTextView.setText(LocaleController.formatPluralString("Photos", selectedPhotos.size()).toUpperCase());
            if (newSelectedCount != currentSelectedCount || added) {
                parentAlert.selectedTextView.setText(LocaleController.formatPluralString("PhotosSelected", newSelectedCount));
            }
        }
        parentAlert.setCanOpenPreview(newSelectedCount > 1);
        currentSelectedCount = newSelectedCount;
    }

    private PhotoAttachPhotoCell getCellForIndex(int index) {
        int count = gridView.getChildCount();
        for (int a = 0; a < count; a++) {
            View view = gridView.getChildAt(a);
            if (view.getTop() >= gridView.getMeasuredHeight() - parentAlert.getClipLayoutBottom()) {
                continue;
            }
            if (view instanceof PhotoAttachPhotoCell) {
                PhotoAttachPhotoCell cell = (PhotoAttachPhotoCell) view;
                if (cell.getImageView().getTag() != null && (Integer) cell.getImageView().getTag() == index) {
                    return cell;
                }
            }
        }
        return null;
    }

    private void setCameraFlashModeIcon(ImageView imageView, String mode) {
        switch (mode) {
            case Camera.Parameters.FLASH_MODE_OFF:
                imageView.setImageResource(R.drawable.flash_off);
                imageView.setContentDescription(LocaleController.getString("AccDescrCameraFlashOff", R.string.AccDescrCameraFlashOff));
                break;
            case Camera.Parameters.FLASH_MODE_ON:
                imageView.setImageResource(R.drawable.flash_on);
                imageView.setContentDescription(LocaleController.getString("AccDescrCameraFlashOn", R.string.AccDescrCameraFlashOn));
                break;
            case Camera.Parameters.FLASH_MODE_AUTO:
                imageView.setImageResource(R.drawable.flash_auto);
                imageView.setContentDescription(LocaleController.getString("AccDescrCameraFlashAuto", R.string.AccDescrCameraFlashAuto));
                break;
        }
    }

    public void checkCamera(boolean request) {
        if (parentAlert.destroyed || !needCamera) {
            return;
        }
        boolean old = deviceHasGoodCamera;
        boolean old2 = noCameraPermissions;
        BaseFragment fragment = parentAlert.baseFragment;
        if (fragment == null) {
            fragment = LaunchActivity.getLastFragment();
        }
        if (fragment == null || fragment.getParentActivity() == null) {
            return;
        }
        if (!SharedConfig.inappCamera) {
            deviceHasGoodCamera = false;
        } else {
            if (Build.VERSION.SDK_INT >= 23) {
                if (noCameraPermissions = (fragment.getParentActivity().checkSelfPermission(Manifest.permission.CAMERA) != PackageManager.PERMISSION_GRANTED)) {
                    if (request) {
                        try {
                            parentAlert.baseFragment.getParentActivity().requestPermissions(new String[]{Manifest.permission.CAMERA, Manifest.permission.READ_EXTERNAL_STORAGE}, 17);
                        } catch (Exception ignore) {

                        }
                    }
                    deviceHasGoodCamera = false;
                } else {
                    if (request || SharedConfig.hasCameraCache) {
                        CameraController.getInstance().initCamera(null);
                    }
                    deviceHasGoodCamera = CameraController.getInstance().isCameraInitied();
                }
            } else {
                if (request || SharedConfig.hasCameraCache) {
                    CameraController.getInstance().initCamera(null);
                }
                deviceHasGoodCamera = CameraController.getInstance().isCameraInitied();
            }
        }
        if (deviceHasGoodCamera && NekoConfig.disableInstantCamera.Bool()) {
            // Clear cached bitmap
            File file = new File(ApplicationLoader.getFilesDirFixed(), "cthumb.jpg");
            if (file.exists()) file.delete();
        }
        if ((old != deviceHasGoodCamera || old2 != noCameraPermissions) && adapter != null) {
            adapter.notifyDataSetChanged();
        }
        if (!parentAlert.destroyed && parentAlert.isShowing() && deviceHasGoodCamera && parentAlert.getBackDrawable().getAlpha() != 0 && !cameraOpened && !NekoConfig.disableInstantCamera.Bool()) {
            showCamera();
        }
    }

    boolean cameraExpanded;
    private void openCamera(boolean animated) {
        if (cameraView == null || cameraInitAnimation != null || parentAlert.isDismissed()) {
            return;
        }
        cameraView.initTexture();
        if (shouldLoadAllMedia()) {
            tooltipTextView.setVisibility(VISIBLE);
        } else {
            tooltipTextView.setVisibility(GONE);
        }
        if (cameraPhotos.isEmpty()) {
            counterTextView.setVisibility(View.INVISIBLE);
            cameraPhotoRecyclerView.setVisibility(View.GONE);
        } else {
            counterTextView.setVisibility(View.VISIBLE);
            cameraPhotoRecyclerView.setVisibility(View.VISIBLE);
        }
        if (parentAlert.commentTextView.isKeyboardVisible() && isFocusable()) {
            parentAlert.commentTextView.closeKeyboard();
        }
        zoomControlView.setVisibility(View.VISIBLE);
        zoomControlView.setAlpha(0.0f);
        cameraPanel.setVisibility(View.VISIBLE);
        cameraPanel.setTag(null);
        animateCameraValues[0] = 0;
        animateCameraValues[1] = itemSize;
        animateCameraValues[2] = itemSize;
        additionCloseCameraY = 0;
        cameraExpanded = true;
        if (cameraView != null) {
            cameraView.setFpsLimit(-1);
        }
        AndroidUtilities.hideKeyboard(this);
        AndroidUtilities.setLightNavigationBar(parentAlert.getWindow(), false);
        parentAlert.getWindow().addFlags(FLAG_KEEP_SCREEN_ON);
        if (animated) {
            setCameraOpenProgress(0);
            cameraAnimationInProgress = true;
            notificationsLocker.lock();
            ArrayList<Animator> animators = new ArrayList<>();
            animators.add(ObjectAnimator.ofFloat(this, "cameraOpenProgress", 0.0f, 1.0f));
            animators.add(ObjectAnimator.ofFloat(cameraPanel, View.ALPHA, 1.0f));
            animators.add(ObjectAnimator.ofFloat(counterTextView, View.ALPHA, 1.0f));
            animators.add(ObjectAnimator.ofFloat(cameraPhotoRecyclerView, View.ALPHA, 1.0f));
            for (int a = 0; a < 2; a++) {
                if (flashModeButton[a].getVisibility() == View.VISIBLE) {
                    animators.add(ObjectAnimator.ofFloat(flashModeButton[a], View.ALPHA, 1.0f));
                    break;
                }
            }
            AnimatorSet animatorSet = new AnimatorSet();
            animatorSet.playTogether(animators);
            animatorSet.setDuration(350);
            animatorSet.setInterpolator(CubicBezierInterpolator.DEFAULT);
            animatorSet.addListener(new AnimatorListenerAdapter() {
                @Override
                public void onAnimationEnd(Animator animator) {
                    notificationsLocker.unlock();
                    cameraAnimationInProgress = false;
                    if (cameraView != null) {
                        if (Build.VERSION.SDK_INT >= 21) {
                            cameraView.invalidateOutline();
                        } else {
                            cameraView.invalidate();
                        }
                    }
                    if (cameraOpened) {
                        parentAlert.delegate.onCameraOpened();
                    }
                    if (Build.VERSION.SDK_INT >= 21 && cameraView != null) {
                        cameraView.setSystemUiVisibility(View.SYSTEM_UI_FLAG_LAYOUT_FULLSCREEN | View.SYSTEM_UI_FLAG_FULLSCREEN);
                    }
                }
            });
            animatorSet.start();
        } else {
            setCameraOpenProgress(1.0f);
            cameraPanel.setAlpha(1.0f);
            counterTextView.setAlpha(1.0f);
            cameraPhotoRecyclerView.setAlpha(1.0f);
            for (int a = 0; a < 2; a++) {
                if (flashModeButton[a].getVisibility() == View.VISIBLE) {
                    flashModeButton[a].setAlpha(1.0f);
                    break;
                }
            }
            parentAlert.delegate.onCameraOpened();
            if (cameraView != null && Build.VERSION.SDK_INT >= 21) {
                cameraView.setSystemUiVisibility(View.SYSTEM_UI_FLAG_LAYOUT_FULLSCREEN | View.SYSTEM_UI_FLAG_FULLSCREEN);
            }
        }
        cameraOpened = true;
        if (cameraView != null) {
            cameraView.setImportantForAccessibility(View.IMPORTANT_FOR_ACCESSIBILITY_NO);
        }
        if (Build.VERSION.SDK_INT >= 19) {
            gridView.setImportantForAccessibility(View.IMPORTANT_FOR_ACCESSIBILITY_NO_HIDE_DESCENDANTS);
        }

        if (!LiteMode.isEnabled(LiteMode.FLAGS_CHAT) && cameraView != null && cameraView.isInited()) {
            cameraView.showTexture(true, animated);
        }
    }

    public void loadGalleryPhotos() {
        MediaController.AlbumEntry albumEntry;
        if (shouldLoadAllMedia()) {
            albumEntry = MediaController.allMediaAlbumEntry;
        } else {
            albumEntry = MediaController.allPhotosAlbumEntry;
        }
        if (albumEntry == null && Build.VERSION.SDK_INT >= 21) {
            MediaController.loadGalleryPhotosAlbums(0);
        }
    }

    private boolean shouldLoadAllMedia() {
        return !parentAlert.isPhotoPicker && (parentAlert.baseFragment instanceof ChatActivity || parentAlert.avatarPicker == 2);
    }

    public void showCamera() {
        if (parentAlert.paused || !mediaEnabled) {
            return;
        }
        if (cameraView == null) {
            final boolean lazy = !LiteMode.isEnabled(LiteMode.FLAGS_CHAT);
            cameraView = new CameraView(getContext(), isCameraFrontfaceBeforeEnteringEditMode != null ? isCameraFrontfaceBeforeEnteringEditMode : parentAlert.openWithFrontFaceCamera, lazy) {

                Bulletin.Delegate bulletinDelegate = new Bulletin.Delegate() {
                    @Override
                    public int getBottomOffset(int tag) {
                        return AndroidUtilities.dp(126) + parentAlert.getBottomInset();
                    }
                };
                @Override
                protected void dispatchDraw(Canvas canvas) {
                    if (Build.VERSION.SDK_INT >= 21) {
                        super.dispatchDraw(canvas);
                    } else {
                        int maxY = (int) Math.min(parentAlert.getCommentTextViewTop() + currentPanTranslationY + parentAlert.getContainerView().getTranslationY() - cameraView.getTranslationY() - (parentAlert.mentionContainer != null ? parentAlert.mentionContainer.clipBottom() + AndroidUtilities.dp(8) : 0), getMeasuredHeight());
                        if (cameraAnimationInProgress) {
                            AndroidUtilities.rectTmp.set(animationClipLeft + cameraViewOffsetX * (1f - cameraOpenProgress), animationClipTop + cameraViewOffsetY * (1f - cameraOpenProgress), animationClipRight, Math.min(maxY, animationClipBottom));
                        } else if (!cameraAnimationInProgress && !cameraOpened) {
                            AndroidUtilities.rectTmp.set(cameraViewOffsetX, cameraViewOffsetY, getMeasuredWidth(), Math.min(maxY, getMeasuredHeight()));
                        } else {
                            AndroidUtilities.rectTmp.set(0 , 0, getMeasuredWidth(), Math.min(maxY, getMeasuredHeight()));
                        }
                        canvas.save();
                        canvas.clipRect(AndroidUtilities.rectTmp);
                        super.dispatchDraw(canvas);
                        canvas.restore();
                    }
                }

                @Override
                protected void onAttachedToWindow() {
                    super.onAttachedToWindow();
                    Bulletin.addDelegate(cameraView, bulletinDelegate);
                }

                @Override
                protected void onDetachedFromWindow() {
                    super.onDetachedFromWindow();
                    Bulletin.removeDelegate(cameraView);
                }
            };
            if (cameraCell != null && lazy) {
                cameraView.setThumbDrawable(cameraCell.getDrawable());
            }
            cameraView.setRecordFile(AndroidUtilities.generateVideoPath(parentAlert.baseFragment instanceof ChatActivity && ((ChatActivity) parentAlert.baseFragment).isSecretChat()));
            cameraView.setFocusable(true);
            cameraView.setFpsLimit(30);
            if (Build.VERSION.SDK_INT >= 21) {
                cameraView.setOutlineProvider(new ViewOutlineProvider() {
                    @Override
                    public void getOutline(View view, Outline outline) {
                        int maxY = (int) Math.min(parentAlert.getCommentTextViewTop() - (parentAlert.mentionContainer != null ? parentAlert.mentionContainer.clipBottom() + AndroidUtilities.dp(8) : 0) + currentPanTranslationY + parentAlert.getContainerView().getTranslationY() - cameraView.getTranslationY(), view.getMeasuredHeight());
                        if (cameraOpened) {
                            maxY = view.getMeasuredHeight();
                        } else if (cameraAnimationInProgress) {
                            maxY = AndroidUtilities.lerp(maxY, view.getMeasuredHeight(), cameraOpenProgress);
                        }
                        if (cameraAnimationInProgress) {
                            AndroidUtilities.rectTmp.set(animationClipLeft + cameraViewOffsetX * (1f - cameraOpenProgress), animationClipTop + cameraViewOffsetY * (1f - cameraOpenProgress), animationClipRight,  animationClipBottom);
                            outline.setRect((int) AndroidUtilities.rectTmp.left,(int) AndroidUtilities.rectTmp.top, (int) AndroidUtilities.rectTmp.right, Math.min(maxY, (int) AndroidUtilities.rectTmp.bottom));
                        } else if (!cameraAnimationInProgress && !cameraOpened) {
                            int rad = AndroidUtilities.dp(8 * parentAlert.cornerRadius);
                            outline.setRoundRect((int) cameraViewOffsetX, (int) cameraViewOffsetY, view.getMeasuredWidth() + rad, Math.min(maxY, view.getMeasuredHeight()) + rad, rad);
                        } else {
                            outline.setRect(0, 0, view.getMeasuredWidth(), Math.min(maxY, view.getMeasuredHeight()));
                        }
                    }
                });
                cameraView.setClipToOutline(true);
            }
            cameraView.setContentDescription(LocaleController.getString("AccDescrInstantCamera", R.string.AccDescrInstantCamera));
            parentAlert.getContainer().addView(cameraView, 1, new LinearLayout.LayoutParams(itemSize, itemSize));
            cameraView.setDelegate(new CameraView.CameraViewDelegate() {
                @Override
                public void onCameraInit() {
                    String current = cameraView.getCameraSession().getCurrentFlashMode();
                    String next = cameraView.getCameraSession().getNextFlashMode();
                    if (current.equals(next)) {
                        for (int a = 0; a < 2; a++) {
                            flashModeButton[a].setVisibility(View.INVISIBLE);
                            flashModeButton[a].setAlpha(0.0f);
                            flashModeButton[a].setTranslationY(0.0f);
                        }
                    } else {
                        setCameraFlashModeIcon(flashModeButton[0], cameraView.getCameraSession().getCurrentFlashMode());
                        for (int a = 0; a < 2; a++) {
                            flashModeButton[a].setVisibility(a == 0 ? View.VISIBLE : View.INVISIBLE);
                            flashModeButton[a].setAlpha(a == 0 && cameraOpened ? 1.0f : 0.0f);
                            flashModeButton[a].setTranslationY(0.0f);
                        }
                    }
                    switchCameraButton.setImageResource(cameraView.isFrontface() ? R.drawable.camera_revert1 : R.drawable.camera_revert2);
                    switchCameraButton.setVisibility(cameraView.hasFrontFaceCamera() ? View.VISIBLE : View.INVISIBLE);
                    if (!cameraOpened) {
                        cameraInitAnimation = new AnimatorSet();
                        cameraInitAnimation.playTogether(
                                ObjectAnimator.ofFloat(cameraView, View.ALPHA, 0.0f, 1.0f),
                                ObjectAnimator.ofFloat(cameraIcon, View.ALPHA, 0.0f, 1.0f));
                        cameraInitAnimation.setDuration(180);
                        cameraInitAnimation.addListener(new AnimatorListenerAdapter() {
                            @Override
                            public void onAnimationEnd(Animator animation) {
                                if (animation.equals(cameraInitAnimation)) {
                                    canSaveCameraPreview = true;
                                    cameraInitAnimation = null;
                                    if (!isHidden) {
                                        int count = gridView.getChildCount();
                                        for (int a = 0; a < count; a++) {
                                            View child = gridView.getChildAt(a);
                                            if (child instanceof PhotoAttachCameraCell) {
                                                child.setVisibility(View.INVISIBLE);
                                                break;
                                            }
                                        }
                                    }
                                }
                            }

                            @Override
                            public void onAnimationCancel(Animator animation) {
                                cameraInitAnimation = null;
                            }
                        });
                        cameraInitAnimation.start();
                    }
                    if (afterCameraInitRunnable != null) {
                        afterCameraInitRunnable.run();
                    }
                }
            });

            if (cameraIcon == null) {
                cameraIcon = new FrameLayout(getContext()) {
                    @Override
                    protected void onDraw(Canvas canvas) {
                        int maxY = (int) Math.min(parentAlert.getCommentTextViewTop() + currentPanTranslationY + parentAlert.getContainerView().getTranslationY() - cameraView.getTranslationY(), getMeasuredHeight());
                        if (cameraOpened) {
                            maxY = getMeasuredHeight();
                        } else if (cameraAnimationInProgress) {
                            maxY = AndroidUtilities.lerp(maxY, getMeasuredHeight(), cameraOpenProgress);
                        }
                        int w = cameraDrawable.getIntrinsicWidth();
                        int h = cameraDrawable.getIntrinsicHeight();
                        int x = (itemSize - w) / 2;
                        int y = (itemSize - h) / 2;
                        if (cameraViewOffsetY != 0) {
                            y -= cameraViewOffsetY;
                        }
                        boolean clip = maxY < getMeasuredHeight();
                        if (clip) {
                            canvas.save();
                            canvas.clipRect(0, 0, getMeasuredWidth(), maxY);
                        }
                        cameraDrawable.setBounds(x, y, x + w, y + h);
                        cameraDrawable.draw(canvas);
                        if (clip) {
                            canvas.restore();
                        }
                    }
                };
                cameraIcon.setWillNotDraw(false);
                cameraIcon.setClipChildren(true);
            }
            parentAlert.getContainer().addView(cameraIcon, 2, new LinearLayout.LayoutParams(itemSize, itemSize));

            cameraView.setAlpha(mediaEnabled ? 1.0f : 0.2f);
            cameraView.setEnabled(mediaEnabled);
            cameraIcon.setAlpha(mediaEnabled ? 1.0f : 0.2f);
            cameraIcon.setEnabled(mediaEnabled);
            if (isHidden) {
                cameraView.setVisibility(GONE);
                cameraIcon.setVisibility(GONE);
            }
            if (cameraOpened) {
                cameraIcon.setAlpha(0f);
            } else {
                checkCameraViewPosition();
            }
            invalidate();
        }
        if (zoomControlView != null) {
            zoomControlView.setZoom(0.0f, false);
            cameraZoom = 0.0f;
        }
        if (!cameraOpened) {
            cameraView.setTranslationX(cameraViewLocation[0]);
            cameraView.setTranslationY(cameraViewLocation[1] + currentPanTranslationY);
            cameraIcon.setTranslationX(cameraViewLocation[0]);
            cameraIcon.setTranslationY(cameraViewLocation[1] + cameraViewOffsetY + currentPanTranslationY);
        }
    }

    public void hideCamera(boolean async) {
        if (!deviceHasGoodCamera || cameraView == null) {
            return;
        }
        saveLastCameraBitmap();
        int count = gridView.getChildCount();
        for (int a = 0; a < count; a++) {
            View child = gridView.getChildAt(a);
            if (child instanceof PhotoAttachCameraCell) {
                child.setVisibility(View.VISIBLE);
                ((PhotoAttachCameraCell) child).updateBitmap();
                break;
            }
        }
        cameraView.destroy(async, null);
        if (cameraInitAnimation != null) {
            cameraInitAnimation.cancel();
            cameraInitAnimation = null;
        }
        AndroidUtilities.runOnUIThread(() -> {
            parentAlert.getContainer().removeView(cameraView);
            parentAlert.getContainer().removeView(cameraIcon);
            cameraView = null;
            cameraIcon = null;
        }, 300);
        canSaveCameraPreview = false;
    }

    private void saveLastCameraBitmap() {
        if (!canSaveCameraPreview || NekoConfig.disableInstantCamera.Bool()) {
            return;
        }
        try {
            TextureView textureView = cameraView.getTextureView();
            Bitmap bitmap = textureView.getBitmap();
            if (bitmap != null) {
                Bitmap newBitmap = Bitmap.createBitmap(bitmap, 0, 0, bitmap.getWidth(), bitmap.getHeight(), cameraView.getMatrix(), true);
                bitmap.recycle();
                bitmap = newBitmap;
                Bitmap lastBitmap = Bitmap.createScaledBitmap(bitmap, 80, (int) (bitmap.getHeight() / (bitmap.getWidth() / 80.0f)), true);
                if (lastBitmap != null) {
                    if (lastBitmap != bitmap) {
                        bitmap.recycle();
                    }
                    Utilities.blurBitmap(lastBitmap, 7, 1, lastBitmap.getWidth(), lastBitmap.getHeight(), lastBitmap.getRowBytes());
                    File file = new File(ApplicationLoader.getFilesDirFixed(), "cthumb.jpg");
                    FileOutputStream stream = new FileOutputStream(file);
                    lastBitmap.compress(Bitmap.CompressFormat.JPEG, 87, stream);
                    lastBitmap.recycle();
                    stream.close();
                }
            }
        } catch (Throwable ignore) {

        }
    }

    public void onActivityResultFragment(int requestCode, Intent data, String currentPicturePath) {
        if (parentAlert.destroyed) {
            return;
        }
        mediaFromExternalCamera = true;
        if (requestCode == 0) {
            PhotoViewer.getInstance().setParentActivity(parentAlert.baseFragment.getParentActivity(), resourcesProvider);
            PhotoViewer.getInstance().setMaxSelectedPhotos(parentAlert.maxSelectedPhotos, parentAlert.allowOrder);
            Pair<Integer, Integer> orientation = AndroidUtilities.getImageOrientation(currentPicturePath);
            int width = 0, height = 0;
            try {
                BitmapFactory.Options options = new BitmapFactory.Options();
                options.inJustDecodeBounds = true;
                BitmapFactory.decodeFile(new File(currentPicturePath).getAbsolutePath(), options);
                width = options.outWidth;
                height = options.outHeight;
            } catch (Exception ignore) {}
            MediaController.PhotoEntry photoEntry = new MediaController.PhotoEntry(0, lastImageId--, 0, currentPicturePath, orientation.first, false, width, height, 0).setOrientation(orientation);
            photoEntry.canDeleteAfter = true;
            openPhotoViewer(photoEntry, false, true);
        } else if (requestCode == 2) {
            String videoPath = null;
            if (BuildVars.LOGS_ENABLED) {
                FileLog.d("pic path " + currentPicturePath);
            }
            if (data != null && currentPicturePath != null) {
                if (new File(currentPicturePath).exists()) {
                    data = null;
                }
            }
            if (data != null) {
                Uri uri = data.getData();
                if (uri != null) {
                    if (BuildVars.LOGS_ENABLED) {
                        FileLog.d("video record uri " + uri.toString());
                    }
                    videoPath = AndroidUtilities.getPath(uri);
                    if (BuildVars.LOGS_ENABLED) {
                        FileLog.d("resolved path = " + videoPath);
                    }
                    if (videoPath == null || !(new File(videoPath).exists())) {
                        videoPath = currentPicturePath;
                    }
                } else {
                    videoPath = currentPicturePath;
                }
                if (!(parentAlert.baseFragment instanceof ChatActivity) || !((ChatActivity) parentAlert.baseFragment).isSecretChat()) {
                    AndroidUtilities.addMediaToGallery(currentPicturePath);
                }
                currentPicturePath = null;
            }
            if (videoPath == null && currentPicturePath != null) {
                File f = new File(currentPicturePath);
                if (f.exists()) {
                    videoPath = currentPicturePath;
                }
            }

            MediaMetadataRetriever mediaMetadataRetriever = null;
            long duration = 0;
            try {
                mediaMetadataRetriever = new MediaMetadataRetriever();
                mediaMetadataRetriever.setDataSource(videoPath);
                String d = mediaMetadataRetriever.extractMetadata(MediaMetadataRetriever.METADATA_KEY_DURATION);
                if (d != null) {
                    duration = (int) Math.ceil(Long.parseLong(d) / 1000.0f);
                }
            } catch (Exception e) {
                FileLog.e(e);
            } finally {
                try {
                    if (mediaMetadataRetriever != null) {
                        mediaMetadataRetriever.release();
                    }
                } catch (Exception e) {
                    FileLog.e(e);
                }
            }
            final Bitmap bitmap = SendMessagesHelper.createVideoThumbnail(videoPath, MediaStore.Video.Thumbnails.MINI_KIND);
            String fileName = Integer.MIN_VALUE + "_" + SharedConfig.getLastLocalId() + ".jpg";
            final File cacheFile = new File(FileLoader.getDirectory(FileLoader.MEDIA_DIR_CACHE), fileName);
            try {
                FileOutputStream stream = new FileOutputStream(cacheFile);
                bitmap.compress(Bitmap.CompressFormat.JPEG, 55, stream);
            } catch (Throwable e) {
                FileLog.e(e);
            }
            SharedConfig.saveConfig();

            MediaController.PhotoEntry entry = new MediaController.PhotoEntry(0, lastImageId--, 0, videoPath, 0, true, bitmap.getWidth(), bitmap.getHeight(), 0);
            entry.duration = (int) duration;
            entry.thumbPath = cacheFile.getAbsolutePath();
            openPhotoViewer(entry, false, true);
        }
    }

    float additionCloseCameraY;

    public void closeCamera(boolean animated) {
        if (takingPhoto || cameraView == null) {
            return;
        }
        animateCameraValues[1] = itemSize;
        animateCameraValues[2] = itemSize;
        if (zoomControlHideRunnable != null) {
            AndroidUtilities.cancelRunOnUIThread(zoomControlHideRunnable);
            zoomControlHideRunnable = null;
        }
        AndroidUtilities.setLightNavigationBar(parentAlert.getWindow(), AndroidUtilities.computePerceivedBrightness(getThemedColor(Theme.key_windowBackgroundGray)) > 0.721);
        if (animated) {
            additionCloseCameraY = cameraView.getTranslationY();

            cameraAnimationInProgress = true;
            ArrayList<Animator> animators = new ArrayList<>();
            animators.add(ObjectAnimator.ofFloat(this, "cameraOpenProgress", 0.0f));
            animators.add(ObjectAnimator.ofFloat(cameraPanel, View.ALPHA, 0.0f));
            animators.add(ObjectAnimator.ofFloat(zoomControlView, View.ALPHA, 0.0f));
            animators.add(ObjectAnimator.ofFloat(counterTextView, View.ALPHA, 0.0f));
            animators.add(ObjectAnimator.ofFloat(cameraPhotoRecyclerView, View.ALPHA, 0.0f));
            for (int a = 0; a < 2; a++) {
                if (flashModeButton[a].getVisibility() == View.VISIBLE) {
                    animators.add(ObjectAnimator.ofFloat(flashModeButton[a], View.ALPHA, 0.0f));
                    break;
                }
            }

            notificationsLocker.lock();
            AnimatorSet animatorSet = new AnimatorSet();
            animatorSet.playTogether(animators);
            animatorSet.setDuration(220);
            animatorSet.setInterpolator(CubicBezierInterpolator.DEFAULT);
            animatorSet.addListener(new AnimatorListenerAdapter() {
                @Override
                public void onAnimationEnd(Animator animator) {
                    notificationsLocker.unlock();
                    cameraExpanded = false;
                    parentAlert.getWindow().clearFlags(FLAG_KEEP_SCREEN_ON);
                    setCameraOpenProgress(0f);
                    cameraAnimationInProgress = false;
                    if (cameraView != null) {
                        if (Build.VERSION.SDK_INT >= 21) {
                            cameraView.invalidateOutline();
                        } else {
                            cameraView.invalidate();
                        }
                    }
                    cameraOpened = false;

                    if (cameraPanel != null) {
                        cameraPanel.setVisibility(View.GONE);
                    }
                    if (zoomControlView != null) {
                        zoomControlView.setVisibility(View.GONE);
                        zoomControlView.setTag(null);
                    }
                    if (cameraPhotoRecyclerView != null) {
                        cameraPhotoRecyclerView.setVisibility(View.GONE);
                    }
                    if (cameraView != null) {
                        cameraView.setFpsLimit(30);
                        if (Build.VERSION.SDK_INT >= 21) {
                            cameraView.setSystemUiVisibility(View.SYSTEM_UI_FLAG_LAYOUT_FULLSCREEN);
                        }
                    }
                }
            });
            animatorSet.start();
        } else {
            cameraExpanded = false;
            parentAlert.getWindow().clearFlags(FLAG_KEEP_SCREEN_ON);
            setCameraOpenProgress(0f);
            animateCameraValues[0] = 0;
            setCameraOpenProgress(0);
            cameraPanel.setAlpha(0);
            cameraPanel.setVisibility(View.GONE);
            zoomControlView.setAlpha(0);
            zoomControlView.setTag(null);
            zoomControlView.setVisibility(View.GONE);
            cameraPhotoRecyclerView.setAlpha(0);
            counterTextView.setAlpha(0);
            cameraPhotoRecyclerView.setVisibility(View.GONE);
            for (int a = 0; a < 2; a++) {
                if (flashModeButton[a].getVisibility() == View.VISIBLE) {
                    flashModeButton[a].setAlpha(0.0f);
                    break;
                }
            }
            cameraOpened = false;
            if (cameraView != null) {
                cameraView.setFpsLimit(30);
                if (Build.VERSION.SDK_INT >= 21) {
                    cameraView.setSystemUiVisibility(View.SYSTEM_UI_FLAG_LAYOUT_FULLSCREEN);
                }
            }
        }
        if (cameraView != null) {
            cameraView.setImportantForAccessibility(View.IMPORTANT_FOR_ACCESSIBILITY_AUTO);
        }
        if (Build.VERSION.SDK_INT >= 19) {
            gridView.setImportantForAccessibility(View.IMPORTANT_FOR_ACCESSIBILITY_AUTO);
        }

        if (!LiteMode.isEnabled(LiteMode.FLAGS_CHAT) && cameraView != null) {
            cameraView.showTexture(false, animated);
        }
    }

    float animationClipTop;
    float animationClipBottom;
    float animationClipRight;
    float animationClipLeft;

    @Keep
    public void setCameraOpenProgress(float value) {
        if (cameraView == null) {
            return;
        }
        cameraOpenProgress = value;
        float startWidth = animateCameraValues[1];
        float startHeight = animateCameraValues[2];
        boolean isPortrait = AndroidUtilities.displaySize.x < AndroidUtilities.displaySize.y;
        float endWidth = parentAlert.getContainer().getWidth() - parentAlert.getLeftInset() - parentAlert.getRightInset();
        float endHeight = parentAlert.getContainer().getHeight();

        float fromX = cameraViewLocation[0];
        float fromY = cameraViewLocation[1];
        float toX = 0;
        float toY = additionCloseCameraY;

        if (value == 0) {
            cameraIcon.setTranslationX(cameraViewLocation[0]);
            cameraIcon.setTranslationY(cameraViewLocation[1] + cameraViewOffsetY);
        }


        int cameraViewW, cameraViewH;
        FrameLayout.LayoutParams layoutParams = (FrameLayout.LayoutParams) cameraView.getLayoutParams();

        float textureStartHeight = cameraView.getTextureHeight(startWidth, startHeight);
        float textureEndHeight = cameraView.getTextureHeight(endWidth, endHeight);

        float fromScale = textureStartHeight / textureEndHeight;
        float fromScaleY = startHeight / endHeight;
        float fromScaleX = startWidth/ endWidth;

        if (cameraExpanded) {
            cameraViewW = (int) endWidth;
            cameraViewH = (int) endHeight;
            final float s = fromScale * (1f - value) + value;
            cameraView.getTextureView().setScaleX(s);
            cameraView.getTextureView().setScaleY(s);

            final float sX = fromScaleX * (1f - value) + value;
            final float sY = fromScaleY * (1f - value) + value;

            final float scaleOffsetY = (1 - sY) * endHeight / 2;
            final float scaleOffsetX =  (1 - sX) * endWidth / 2;

            cameraView.setTranslationX(fromX * (1f - value) + toX * value - scaleOffsetX);
            cameraView.setTranslationY(fromY * (1f - value) + toY * value - scaleOffsetY);
            animationClipTop = fromY * (1f - value) - cameraView.getTranslationY();
            animationClipBottom =  ((fromY + startHeight) * (1f - value) - cameraView.getTranslationY()) + endHeight * value;

            animationClipLeft = fromX * (1f - value) - cameraView.getTranslationX();
            animationClipRight =  ((fromX + startWidth) * (1f - value) - cameraView.getTranslationX()) + endWidth * value;
        } else {
            cameraViewW = (int) startWidth;
            cameraViewH = (int) startHeight;
            cameraView.getTextureView().setScaleX(1f);
            cameraView.getTextureView().setScaleY(1f);
            animationClipTop = 0;
            animationClipBottom = endHeight;
            animationClipLeft = 0;
            animationClipRight = endWidth;

            cameraView.setTranslationX(fromX);
            cameraView.setTranslationY(fromY);
        }

        if (value <= 0.5f) {
            cameraIcon.setAlpha(1.0f - value / 0.5f);
        } else {
            cameraIcon.setAlpha(0.0f);
        }

        if (layoutParams.width != cameraViewW || layoutParams.height != cameraViewH) {
            layoutParams.width = cameraViewW;
            layoutParams.height = cameraViewH;
            cameraView.requestLayout();
        }
        if (Build.VERSION.SDK_INT >= 21) {
            cameraView.invalidateOutline();
        } else {
            cameraView.invalidate();
        }
    }

    @Keep
    public float getCameraOpenProgress() {
        return cameraOpenProgress;
    }

    protected void checkCameraViewPosition() {
        if (Build.VERSION.SDK_INT >= 21) {
            if (cameraView != null) {
                cameraView.invalidateOutline();
            }
            RecyclerView.ViewHolder holder = gridView.findViewHolderForAdapterPosition(itemsPerRow - 1);
            if (holder != null) {
                holder.itemView.invalidateOutline();
            }
            if (!adapter.needCamera || !deviceHasGoodCamera || selectedAlbumEntry != galleryAlbumEntry) {
                holder = gridView.findViewHolderForAdapterPosition(0);
                if (holder != null) {
                    holder.itemView.invalidateOutline();
                }
            }
        }
        if (cameraView != null) {
            cameraView.invalidate();
        }

        if (Build.VERSION.SDK_INT >= Build.VERSION_CODES.M && recordTime != null) {
            MarginLayoutParams params = (MarginLayoutParams) recordTime.getLayoutParams();
            params.topMargin = (getRootWindowInsets() == null ? AndroidUtilities.dp(16)  : getRootWindowInsets().getSystemWindowInsetTop() + AndroidUtilities.dp(2));
        }

        if (!deviceHasGoodCamera) {
            return;
        }
        int count = gridView.getChildCount();
        for (int a = 0; a < count; a++) {
            View child = gridView.getChildAt(a);
            if (child instanceof PhotoAttachCameraCell) {
                if (Build.VERSION.SDK_INT >= 19) {
                    if (!child.isAttachedToWindow()) {
                        break;
                    }
                }

                float topLocal = child.getY() + gridView.getY() + getY();
                float top = topLocal + parentAlert.getSheetContainer().getY();
                float left = child.getX() + gridView.getX() + getX() + parentAlert.getSheetContainer().getX();
                if (Build.VERSION.SDK_INT >= Build.VERSION_CODES.M) {
                    left -= getRootWindowInsets().getSystemWindowInsetLeft();
                }

                float maxY = (Build.VERSION.SDK_INT >= 21 && !parentAlert.inBubbleMode ? AndroidUtilities.statusBarHeight : 0) + ActionBar.getCurrentActionBarHeight();
                float newCameraViewOffsetY;
                if (topLocal < maxY) {
                    newCameraViewOffsetY = maxY - topLocal;
                } else {
                    newCameraViewOffsetY = 0;
                }

                if (newCameraViewOffsetY != cameraViewOffsetY) {
                    cameraViewOffsetY = newCameraViewOffsetY;
                    if (cameraView != null) {
                        if (Build.VERSION.SDK_INT >= Build.VERSION_CODES.LOLLIPOP) {
                            cameraView.invalidateOutline();
                        } else {
                            cameraView.invalidate();
                        }
                    }
                    if (cameraIcon != null) {
                        cameraIcon.invalidate();
                    }
                }

                int containerHeight = parentAlert.getSheetContainer().getMeasuredHeight();
                maxY = (int) (containerHeight - parentAlert.buttonsRecyclerView.getMeasuredHeight() + parentAlert.buttonsRecyclerView.getTranslationY());
                if (parentAlert.mentionContainer != null) {
                    maxY -= parentAlert.mentionContainer.clipBottom() - AndroidUtilities.dp(6);
                }

                if (topLocal + child.getMeasuredHeight() > maxY) {
                    cameraViewOffsetBottomY = Math.min(-AndroidUtilities.dp(5), topLocal - maxY) + child.getMeasuredHeight();
                } else {
                    cameraViewOffsetBottomY = 0;
                }

                cameraViewLocation[0] = left;
                cameraViewLocation[1] = top;
                applyCameraViewPosition();
                return;
            }
        }


        if (cameraViewOffsetY != 0 || cameraViewOffsetX != 0) {
            cameraViewOffsetX = 0;
            cameraViewOffsetY = 0;
            if (cameraView != null) {
                if (Build.VERSION.SDK_INT >= Build.VERSION_CODES.LOLLIPOP) {
                    cameraView.invalidateOutline();
                } else {
                    cameraView.invalidate();
                }
            }
            if (cameraIcon != null) {
                cameraIcon.invalidate();
            }
        }

        cameraViewLocation[0] = AndroidUtilities.dp(-400);
        cameraViewLocation[1] = 0;

        applyCameraViewPosition();
    }

    private void applyCameraViewPosition() {
        if (cameraView != null) {
            if (!cameraOpened) {
                cameraView.setTranslationX(cameraViewLocation[0]);
                cameraView.setTranslationY(cameraViewLocation[1] + currentPanTranslationY);
            }
            cameraIcon.setTranslationX(cameraViewLocation[0]);
            cameraIcon.setTranslationY(cameraViewLocation[1] + cameraViewOffsetY + currentPanTranslationY);
            int finalWidth = itemSize;
            int finalHeight = itemSize;

            LayoutParams layoutParams;
            if (!cameraOpened) {
                cameraView.setClipTop((int) cameraViewOffsetY);
                cameraView.setClipBottom((int) cameraViewOffsetBottomY);
                layoutParams = (LayoutParams) cameraView.getLayoutParams();
                if (layoutParams.height != finalHeight || layoutParams.width != finalWidth) {
                    layoutParams.width = finalWidth;
                    layoutParams.height = finalHeight;
                    cameraView.setLayoutParams(layoutParams);
                    final LayoutParams layoutParamsFinal = layoutParams;
                    AndroidUtilities.runOnUIThread(() -> {
                        if (cameraView != null) {
                            cameraView.setLayoutParams(layoutParamsFinal);
                        }
                    });
                }
            }

            finalWidth = (int) (itemSize - cameraViewOffsetX);
            finalHeight = (int) (itemSize - cameraViewOffsetY - cameraViewOffsetBottomY);

            layoutParams = (LayoutParams) cameraIcon.getLayoutParams();
            if (layoutParams.height != finalHeight || layoutParams.width != finalWidth) {
                layoutParams.width = finalWidth;
                layoutParams.height = finalHeight;
                cameraIcon.setLayoutParams(layoutParams);
                final LayoutParams layoutParamsFinal = layoutParams;
                AndroidUtilities.runOnUIThread(() -> {
                    if (cameraIcon != null) {
                        cameraIcon.setLayoutParams(layoutParamsFinal);
                    }
                });
            }
        }
    }

    public HashMap<Object, Object> getSelectedPhotos() {
        return selectedPhotos;
    }

    public ArrayList<Object> getSelectedPhotosOrder() {
        return selectedPhotosOrder;
    }

    public void updateSelected(HashMap<Object, Object> newSelectedPhotos, ArrayList<Object> newPhotosOrder, boolean updateLayout) {
        selectedPhotos.clear();
        selectedPhotos.putAll(newSelectedPhotos);
        selectedPhotosOrder.clear();
        selectedPhotosOrder.addAll(newPhotosOrder);
        if (updateLayout) {
            updatePhotosCounter(false);
            updateCheckedPhotoIndices();

            final int count = gridView.getChildCount();
            for (int i = 0; i < count; ++i) {
                View child = gridView.getChildAt(i);
                if (child instanceof PhotoAttachPhotoCell) {
                    int position = gridView.getChildAdapterPosition(child);
                    if (adapter.needCamera && selectedAlbumEntry == galleryAlbumEntry) {
                        position--;
                    }

                    PhotoAttachPhotoCell cell = (PhotoAttachPhotoCell) child;
                    if (parentAlert.avatarPicker != 0) {
                        cell.getCheckBox().setVisibility(GONE);
                    }
                    MediaController.PhotoEntry photoEntry = getPhotoEntryAtPosition(position);
                    if (photoEntry != null) {
                        cell.setPhotoEntry(photoEntry, adapter.needCamera && selectedAlbumEntry == galleryAlbumEntry, position == adapter.getItemCount() - 1);
                        if (parentAlert.baseFragment instanceof ChatActivity && parentAlert.allowOrder) {
                            cell.setChecked(selectedPhotosOrder.indexOf(photoEntry.imageId), selectedPhotos.containsKey(photoEntry.imageId), false);
                        } else {
                            cell.setChecked(-1, selectedPhotos.containsKey(photoEntry.imageId), false);
                        }
                    }
                }
            }
        }
    }

    private boolean isNoGalleryPermissions() {
        Activity activity = AndroidUtilities.findActivity(getContext());
        if (activity == null) {
            activity = parentAlert.baseFragment.getParentActivity();
        }
        return Build.VERSION.SDK_INT >= 23 && (
            activity == null ||
            Build.VERSION.SDK_INT >= 33 && (
                    activity.checkSelfPermission(Manifest.permission.READ_MEDIA_IMAGES) != PackageManager.PERMISSION_GRANTED ||
                            activity.checkSelfPermission(Manifest.permission.READ_MEDIA_VIDEO) != PackageManager.PERMISSION_GRANTED
            ) ||
            Build.VERSION.SDK_INT < 33 && activity.checkSelfPermission(Manifest.permission.READ_EXTERNAL_STORAGE) != PackageManager.PERMISSION_GRANTED
        );
    }

    public void checkStorage() {
        if (noGalleryPermissions && Build.VERSION.SDK_INT >= 23) {
            final Activity activity = parentAlert.baseFragment.getParentActivity();

            noGalleryPermissions = isNoGalleryPermissions();
            if (!noGalleryPermissions) {
                loadGalleryPhotos();
            }
            adapter.notifyDataSetChanged();
            cameraAttachAdapter.notifyDataSetChanged();
        }
    }

    @Override
    void scrollToTop() {
        gridView.smoothScrollToPosition(0);
    }

    @Override
    int needsActionBar() {
        return 1;
    }

    @Override
    void onMenuItemClick(int id) {
        if (id == group || id == compress) {
            if (parentAlert.maxSelectedPhotos > 0 && selectedPhotosOrder.size() > 1 && parentAlert.baseFragment instanceof ChatActivity) {
                ChatActivity chatActivity = (ChatActivity) parentAlert.baseFragment;
                TLRPC.Chat chat = chatActivity.getCurrentChat();
                if (chat != null && !ChatObject.hasAdminRights(chat) && chat.slowmode_enabled) {
                    AlertsCreator.createSimpleAlert(getContext(), LocaleController.getString("Slowmode", R.string.Slowmode), LocaleController.getString("SlowmodeSendError", R.string.SlowmodeSendError), resourcesProvider).show();
                    return;
                }
            }
        }
        if (id == group) {
            if (parentAlert.editingMessageObject == null && parentAlert.baseFragment instanceof ChatActivity && ((ChatActivity) parentAlert.baseFragment).isInScheduleMode()) {
                AlertsCreator.createScheduleDatePickerDialog(getContext(), ((ChatActivity) parentAlert.baseFragment).getDialogId(), (notify, scheduleDate) -> {
                    parentAlert.applyCaption();
                    parentAlert.delegate.didPressedButton(7, false, notify, scheduleDate, false);
                }, resourcesProvider);
            } else {
                parentAlert.applyCaption();
                parentAlert.delegate.didPressedButton(7, false, true, 0, false);
            }
        } else if (id == compress) {
            if (parentAlert.editingMessageObject == null && parentAlert.baseFragment instanceof ChatActivity && ((ChatActivity) parentAlert.baseFragment).isInScheduleMode()) {
                AlertsCreator.createScheduleDatePickerDialog(getContext(), ((ChatActivity) parentAlert.baseFragment).getDialogId(), (notify, scheduleDate) -> {
                    parentAlert.applyCaption();
                    parentAlert.delegate.didPressedButton(4, true, notify, scheduleDate, false);
                }, resourcesProvider);
            } else {
                parentAlert.applyCaption();
                parentAlert.delegate.didPressedButton(4, true, true, 0, false);
            }
        } else if (id == spoiler || id == spoiler_update) {
            if (parentAlert.getPhotoPreviewLayout() != null) {
                parentAlert.getPhotoPreviewLayout().startMediaCrossfade();
            }

            boolean spoilersEnabled = false;
            for (Map.Entry<Object, Object> en : selectedPhotos.entrySet()) {
                MediaController.PhotoEntry entry = (MediaController.PhotoEntry) en.getValue();
                if (entry.hasSpoiler) {
                    spoilersEnabled = true;
                    break;
                }
            }
            if (id == spoiler) spoilersEnabled = !spoilersEnabled;
            boolean finalSpoilersEnabled = spoilersEnabled;
            AndroidUtilities.runOnUIThread(()-> {
                spoilerItem.setText(LocaleController.getString(finalSpoilersEnabled ? R.string.DisablePhotoSpoiler : R.string.EnablePhotoSpoiler));
                if (finalSpoilersEnabled) {
                    spoilerItem.setIcon(R.drawable.msg_spoiler_off);
                } else {
                    spoilerItem.setAnimatedIcon(R.raw.photo_spoiler);
                }
                if (finalSpoilersEnabled) {
                    parentAlert.selectedMenuItem.hideSubItem(compress);
                } else {
                    parentAlert.selectedMenuItem.showSubItem(compress);
                }
            }, 200);

            List<Integer> selectedIds = new ArrayList<>();
            for (HashMap.Entry<Object, Object> entry : selectedPhotos.entrySet()) {
                if (entry.getValue() instanceof MediaController.PhotoEntry) {
                    MediaController.PhotoEntry photoEntry = (MediaController.PhotoEntry) entry.getValue();
                    if (id == spoiler) photoEntry.hasSpoiler = spoilersEnabled;
                    photoEntry.isChatPreviewSpoilerRevealed = false;
                    photoEntry.isAttachSpoilerRevealed = false;
                    selectedIds.add(photoEntry.imageId);
                }
            }

            gridView.forAllChild(view -> {
                if (view instanceof PhotoAttachPhotoCell) {
                    MediaController.PhotoEntry entry = ((PhotoAttachPhotoCell) view).getPhotoEntry();
                    ((PhotoAttachPhotoCell) view).setHasSpoiler(entry != null && selectedIds.contains(entry.imageId) && entry.hasSpoiler);
                }
            });
            if (parentAlert.getCurrentAttachLayout() != this) {
                adapter.notifyDataSetChanged();
            }

            if (parentAlert.getPhotoPreviewLayout() != null) {
                parentAlert.getPhotoPreviewLayout().invalidateGroupsView();
            }
        } else if (id == open_in) {
            try {
                if (parentAlert.baseFragment instanceof ChatActivity || parentAlert.avatarPicker == 2) {
                    Intent videoPickerIntent = new Intent();
                    videoPickerIntent.setType("video/*");
                    videoPickerIntent.setAction(Intent.ACTION_GET_CONTENT);
                    videoPickerIntent.putExtra(MediaStore.EXTRA_SIZE_LIMIT, FileLoader.DEFAULT_MAX_FILE_SIZE);

                    Intent photoPickerIntent = new Intent(Intent.ACTION_PICK);
                    photoPickerIntent.setType("image/*");
                    Intent chooserIntent = Intent.createChooser(photoPickerIntent, null);
                    chooserIntent.putExtra(Intent.EXTRA_INITIAL_INTENTS, new Intent[]{videoPickerIntent});

                    if (parentAlert.avatarPicker != 0) {
                        parentAlert.baseFragment.startActivityForResult(chooserIntent, 14);
                    } else {
                        parentAlert.baseFragment.startActivityForResult(chooserIntent, 1);
                    }
                } else {
                    Intent photoPickerIntent = new Intent(Intent.ACTION_PICK);
                    photoPickerIntent.setType("image/*");
                    if (parentAlert.avatarPicker != 0) {
                        parentAlert.baseFragment.startActivityForResult(photoPickerIntent, 14);
                    } else {
                        parentAlert.baseFragment.startActivityForResult(photoPickerIntent, 1);
                    }
                }
                parentAlert.dismiss(true);
            } catch (Exception e) {
                FileLog.e(e);
            }
        } else if (id == preview) {
            parentAlert.updatePhotoPreview(parentAlert.getCurrentAttachLayout() != parentAlert.getPhotoPreviewLayout());
        } else if (id >= 10) {
            selectedAlbumEntry = dropDownAlbums.get(id - 10);
            if (selectedAlbumEntry == galleryAlbumEntry) {
                dropDown.setText(LocaleController.getString("ChatGallery", R.string.ChatGallery));
            } else {
                dropDown.setText(selectedAlbumEntry.bucketName);
            }
            adapter.notifyDataSetChanged();
            cameraAttachAdapter.notifyDataSetChanged();
            layoutManager.scrollToPositionWithOffset(0, -gridView.getPaddingTop() + AndroidUtilities.dp(7));
        }
    }

    @Override
    int getSelectedItemsCount() {
        return selectedPhotosOrder.size();
    }

    @Override
    void onSelectedItemsCountChanged(int count) {
        if (count <= 1 || parentAlert.editingMessageObject != null) {
            parentAlert.selectedMenuItem.hideSubItem(group);
            if (count == 0) {
                parentAlert.selectedMenuItem.showSubItem(open_in);
                parentAlert.selectedMenuItem.hideSubItem(compress);
            } else if (documentsEnabled) {
                parentAlert.selectedMenuItem.showSubItem(compress);
            } else {
                parentAlert.selectedMenuItem.hideSubItem(compress);
            }
        } else {
            parentAlert.selectedMenuItem.showSubItem(group);
            if (documentsEnabled) {
                parentAlert.selectedMenuItem.showSubItem(compress);
            } else {
                parentAlert.selectedMenuItem.hideSubItem(compress);
            }
        }
        if (count != 0) {
            parentAlert.selectedMenuItem.hideSubItem(open_in);
        }
        if (count > 1) {
            parentAlert.selectedMenuItem.showSubItem(preview_gap);
            parentAlert.selectedMenuItem.showSubItem(preview);
            compressItem.setText(LocaleController.getString(R.string.SendAsFiles));
        } else {
            parentAlert.selectedMenuItem.hideSubItem(preview_gap);
            parentAlert.selectedMenuItem.hideSubItem(preview);
            if (count != 0) {
                compressItem.setText(LocaleController.getString(R.string.SendAsFile));
            }
        }
        if (count == 0 || parentAlert != null && parentAlert.baseFragment instanceof ChatActivity && ((ChatActivity) parentAlert.baseFragment).isSecretChat()) {
            spoilerItem.setText(LocaleController.getString(R.string.EnablePhotoSpoiler));
            spoilerItem.setAnimatedIcon(R.raw.photo_spoiler);
            parentAlert.selectedMenuItem.hideSubItem(spoiler);
        } else {
            parentAlert.selectedMenuItem.showSubItem(spoiler);
        }
    }

    @Override
    void applyCaption(CharSequence text) {
        for (int a = 0; a < selectedPhotosOrder.size(); a++) {
            if (a == 0) {
                Object o = selectedPhotos.get(selectedPhotosOrder.get(a));
                if (o instanceof MediaController.PhotoEntry) {
                    MediaController.PhotoEntry photoEntry1 = (MediaController.PhotoEntry) o;
                    photoEntry1.caption = text;
                    photoEntry1.entities = MediaDataController.getInstance(UserConfig.selectedAccount).getEntities(new CharSequence[]{text}, false);
                } else if (o instanceof MediaController.SearchImage) {
                    MediaController.SearchImage photoEntry1 = (MediaController.SearchImage) o;
                    photoEntry1.caption = text;
                    photoEntry1.entities = MediaDataController.getInstance(UserConfig.selectedAccount).getEntities(new CharSequence[]{text}, false);
                }
            }
        }
    }

    public boolean captionForAllMedia() {
        int captionCount = 0;
        for (int a = 0; a < selectedPhotosOrder.size(); a++) {
            Object o = selectedPhotos.get(selectedPhotosOrder.get(a));
            CharSequence caption = null;
            if (o instanceof MediaController.PhotoEntry) {
                MediaController.PhotoEntry photoEntry1 = (MediaController.PhotoEntry) o;
                caption = photoEntry1.caption;
            } else if (o instanceof MediaController.SearchImage) {
                MediaController.SearchImage photoEntry1 = (MediaController.SearchImage) o;
                caption = photoEntry1.caption;
            }
            if (!TextUtils.isEmpty(caption)) {
                captionCount++;
            }
        }
        return captionCount <= 1;
    }

    @Override
    void onDestroy() {
        NotificationCenter.getGlobalInstance().removeObserver(this, NotificationCenter.cameraInitied);
        NotificationCenter.getGlobalInstance().removeObserver(this, NotificationCenter.albumsDidLoad);
    }

    @Override
    void onPause() {
        if (shutterButton == null) {
            return;
        }
        if (!requestingPermissions) {
            if (cameraView != null && shutterButton.getState() == ShutterButton.State.RECORDING) {
                resetRecordState();
                CameraController.getInstance().stopVideoRecording(cameraView.getCameraSession(), false);
                shutterButton.setState(ShutterButton.State.DEFAULT, true);
            }
            if (cameraOpened) {
                closeCamera(false);
            }
            hideCamera(true);
        } else {
            if (cameraView != null && shutterButton.getState() == ShutterButton.State.RECORDING) {
                shutterButton.setState(ShutterButton.State.DEFAULT, true);
            }
            requestingPermissions = false;
        }
    }

    @Override
    void onResume() {
        if (parentAlert.isShowing() && !parentAlert.isDismissed() && !PhotoViewer.getInstance().isVisible()) {
            checkCamera(false);
        }
    }

    @Override
    int getListTopPadding() {
        return gridView.getPaddingTop();
    }

    public int currentItemTop = 0;

    @Override
    int getCurrentItemTop() {
        if (gridView.getChildCount() <= 0) {
            gridView.setTopGlowOffset(currentItemTop = gridView.getPaddingTop());
            progressView.setTranslationY(0);
            return Integer.MAX_VALUE;
        }
        View child = gridView.getChildAt(0);
        RecyclerListView.Holder holder = (RecyclerListView.Holder) gridView.findContainingViewHolder(child);
        int top = child.getTop();
        int newOffset = AndroidUtilities.dp(7);
        if (top >= AndroidUtilities.dp(7) && holder != null && holder.getAdapterPosition() == 0) {
            newOffset = top;
        }
        progressView.setTranslationY(newOffset + (getMeasuredHeight() - newOffset - AndroidUtilities.dp(50) - progressView.getMeasuredHeight()) / 2);
        gridView.setTopGlowOffset(newOffset);
        return currentItemTop = newOffset;
    }

    @Override
    int getFirstOffset() {
        return getListTopPadding() + AndroidUtilities.dp(56);
    }

    @Override
    void checkColors() {
        if (cameraIcon != null) {
            cameraIcon.invalidate();
        }
        int textColor = forceDarkTheme ? Theme.key_voipgroup_actionBarItems : Theme.key_dialogTextBlack;
        Theme.setDrawableColor(cameraDrawable, getThemedColor(Theme.key_dialogCameraIcon));
        progressView.setTextColor(getThemedColor(Theme.key_emptyListPlaceholder));
        gridView.setGlowColor(getThemedColor(Theme.key_dialogScrollGlow));
        RecyclerView.ViewHolder holder = gridView.findViewHolderForAdapterPosition(0);
        if (holder != null && holder.itemView instanceof PhotoAttachCameraCell) {
            ((PhotoAttachCameraCell) holder.itemView).getImageView().setColorFilter(new PorterDuffColorFilter(getThemedColor(Theme.key_dialogCameraIcon), PorterDuff.Mode.SRC_IN));
        }

        dropDown.setTextColor(getThemedColor(textColor));
        dropDownContainer.setPopupItemsColor(getThemedColor(forceDarkTheme ? Theme.key_voipgroup_actionBarItems : Theme.key_actionBarDefaultSubmenuItem), false);
        dropDownContainer.setPopupItemsColor(getThemedColor(forceDarkTheme ? Theme.key_voipgroup_actionBarItems :Theme.key_actionBarDefaultSubmenuItem), true);
        dropDownContainer.redrawPopup(getThemedColor(forceDarkTheme ? Theme.key_voipgroup_actionBarUnscrolled : Theme.key_actionBarDefaultSubmenuBackground));
        Theme.setDrawableColor(dropDownDrawable, getThemedColor(textColor));
    }

    @Override
    void onInit(boolean hasVideo, boolean hasPhoto, boolean hasDocuments) {
        mediaEnabled = hasVideo || hasPhoto;
        videoEnabled = hasVideo;
        photoEnabled = hasPhoto;
        documentsEnabled = hasDocuments;
        if (cameraView != null) {
            cameraView.setAlpha(mediaEnabled ? 1.0f : 0.2f);
            cameraView.setEnabled(mediaEnabled);
        }
        if (cameraIcon != null) {
            cameraIcon.setAlpha(mediaEnabled ? 1.0f : 0.2f);
            cameraIcon.setEnabled(mediaEnabled);
        }
        if (parentAlert.baseFragment instanceof ChatActivity && parentAlert.avatarPicker == 0) {
            galleryAlbumEntry = MediaController.allMediaAlbumEntry;
            if (mediaEnabled) {
                progressView.setText(LocaleController.getString("NoPhotos", R.string.NoPhotos));
                progressView.setLottie(0, 0, 0);
            } else {
                TLRPC.Chat chat = ((ChatActivity) parentAlert.baseFragment).getCurrentChat();
                progressView.setLottie(R.raw.media_forbidden, 150, 150);
                if (ChatObject.isActionBannedByDefault(chat, ChatObject.ACTION_SEND_MEDIA)) {
                    progressView.setText(LocaleController.getString("GlobalAttachMediaRestricted", R.string.GlobalAttachMediaRestricted));
                } else if (AndroidUtilities.isBannedForever(chat.banned_rights)) {
                    progressView.setText(LocaleController.formatString("AttachMediaRestrictedForever", R.string.AttachMediaRestrictedForever));
                } else {
                    progressView.setText(LocaleController.formatString("AttachMediaRestricted", R.string.AttachMediaRestricted, LocaleController.formatDateForBan(chat.banned_rights.until_date)));
                }
            }
        } else {
            if (shouldLoadAllMedia()) {
                galleryAlbumEntry = MediaController.allMediaAlbumEntry;
            } else {
                galleryAlbumEntry = MediaController.allPhotosAlbumEntry;
            }
        }
        if (Build.VERSION.SDK_INT >= 23) {
            noGalleryPermissions = isNoGalleryPermissions();
        }
        if (galleryAlbumEntry != null) {
            for (int a = 0; a < Math.min(100, galleryAlbumEntry.photos.size()); a++) {
                MediaController.PhotoEntry photoEntry = galleryAlbumEntry.photos.get(a);
                photoEntry.reset();
            }
        }
        clearSelectedPhotos();
        updatePhotosCounter(false);
        cameraPhotoLayoutManager.scrollToPositionWithOffset(0, 1000000);
        layoutManager.scrollToPositionWithOffset(0, 1000000);

        dropDown.setText(LocaleController.getString("ChatGallery", R.string.ChatGallery));

        selectedAlbumEntry = galleryAlbumEntry;
        if (selectedAlbumEntry != null) {
            loading = false;
            if (progressView != null) {
                progressView.showTextView();
            }
        }
        updateAlbumsDropDown();
    }

    @Override
    boolean canScheduleMessages() {
        boolean hasTtl = false;
        for (HashMap.Entry<Object, Object> entry : selectedPhotos.entrySet()) {
            Object object = entry.getValue();
            if (object instanceof MediaController.PhotoEntry) {
                MediaController.PhotoEntry photoEntry = (MediaController.PhotoEntry) object;
                if (photoEntry.ttl != 0) {
                    hasTtl = true;
                    break;
                }
            } else if (object instanceof MediaController.SearchImage) {
                MediaController.SearchImage searchImage = (MediaController.SearchImage) object;
                if (searchImage.ttl != 0) {
                    hasTtl = true;
                    break;
                }
            }
        }
        if (hasTtl) {
            return false;
        }
        return true;
    }

    @Override
    void onButtonsTranslationYUpdated() {
        checkCameraViewPosition();
        invalidate();
    }

    @Override
    public void setTranslationY(float translationY) {
        if (parentAlert.getSheetAnimationType() == 1) {
            float scale = -0.1f * (translationY / 40.0f);
            for (int a = 0, N = gridView.getChildCount(); a < N; a++) {
                View child = gridView.getChildAt(a);
                if (child instanceof PhotoAttachCameraCell) {
                    PhotoAttachCameraCell cell = (PhotoAttachCameraCell) child;
                    cell.getImageView().setScaleX(1.0f + scale);
                    cell.getImageView().setScaleY(1.0f + scale);
                } else if (child instanceof PhotoAttachPhotoCell) {
                    PhotoAttachPhotoCell cell = (PhotoAttachPhotoCell) child;
                    cell.getCheckBox().setScaleX(1.0f + scale);
                    cell.getCheckBox().setScaleY(1.0f + scale);
                }
            }
        }
        super.setTranslationY(translationY);
        parentAlert.getSheetContainer().invalidate();
        invalidate();
    }

    @Override
    public void requestLayout() {
        if (ignoreLayout) {
            return;
        }
        super.requestLayout();
    }

    private ViewPropertyAnimator headerAnimator;

    @Override
    void onShow(ChatAttachAlert.AttachAlertLayout previousLayout) {
        if (headerAnimator != null) {
            headerAnimator.cancel();
        }
        dropDownContainer.setVisibility(VISIBLE);
        if (!(previousLayout instanceof ChatAttachAlertPhotoLayoutPreview)) {
            clearSelectedPhotos();
            dropDown.setAlpha(1);
        } else {
            headerAnimator = dropDown.animate().alpha(1f).setDuration(150).setInterpolator(CubicBezierInterpolator.EASE_BOTH);
            headerAnimator.start();
        }
        parentAlert.actionBar.setTitle("");

        layoutManager.scrollToPositionWithOffset(0, 0);
        if (previousLayout instanceof ChatAttachAlertPhotoLayoutPreview) {
            Runnable setScrollY = () -> {
                int currentItemTop = previousLayout.getCurrentItemTop(),
                        paddingTop = previousLayout.getListTopPadding();
                gridView.scrollBy(0, (currentItemTop > AndroidUtilities.dp(8) ? paddingTop - currentItemTop : paddingTop));
            };
            gridView.post(setScrollY);
        }

        checkCameraViewPosition();

        resumeCameraPreview();
    }

    @Override
    void onShown() {
        isHidden = false;
        if (cameraView != null) {
            cameraView.setVisibility(VISIBLE);
        }
        if (cameraIcon != null) {
            cameraIcon.setVisibility(VISIBLE);
        }
        if (cameraView != null) {
            int count = gridView.getChildCount();
            for (int a = 0; a < count; a++) {
                View child = gridView.getChildAt(a);
                if (child instanceof PhotoAttachCameraCell) {
                    child.setVisibility(View.INVISIBLE);
                    break;
                }
            }
        }
        if (checkCameraWhenShown) {
            checkCameraWhenShown = false;
            checkCamera(true);
        }
    }

    public void setCheckCameraWhenShown(boolean checkCameraWhenShown) {
        this.checkCameraWhenShown = checkCameraWhenShown;
    }

    @Override
    void onHideShowProgress(float progress) {
        if (cameraView != null) {
            cameraView.setAlpha(progress);
            cameraIcon.setAlpha(progress);
            if (progress != 0 && cameraView.getVisibility() != VISIBLE) {
                cameraView.setVisibility(VISIBLE);
                cameraIcon.setVisibility(VISIBLE);
            } else if (progress == 0 && cameraView.getVisibility() != INVISIBLE) {
                cameraView.setVisibility(INVISIBLE);
                cameraIcon.setVisibility(INVISIBLE);
            }
        }
    }

    @Override
    public void onHide() {
        isHidden = true;
        int count = gridView.getChildCount();
        for (int a = 0; a < count; a++) {
            View child = gridView.getChildAt(a);
            if (child instanceof PhotoAttachCameraCell) {
                PhotoAttachCameraCell cell = (PhotoAttachCameraCell) child;
                child.setVisibility(View.VISIBLE);
                saveLastCameraBitmap();
                cell.updateBitmap();
                break;
            }
        }

        if (headerAnimator != null) {
            headerAnimator.cancel();
        }
        headerAnimator = dropDown.animate().alpha(0f).setDuration(150).setInterpolator(CubicBezierInterpolator.EASE_BOTH).withEndAction(() -> dropDownContainer.setVisibility(GONE));
        headerAnimator.start();

        pauseCameraPreview();
    }

    private void pauseCameraPreview() {
        try {
            if (cameraView != null) {
                CameraSession cameraSession = cameraView.getCameraSession();
                if (cameraSession != null) {
                    CameraController.getInstance().stopPreview(cameraSession);
                }
            }
        } catch (Exception e) {
            FileLog.e(e);
        }
    }

    private void resumeCameraPreview() {
        try {
            checkCamera(false);
            if (cameraView != null) {
                CameraSession cameraSession = cameraView.getCameraSession();
                if (cameraSession != null) {
                    CameraController.getInstance().startPreview(cameraSession);
                }
            }
        } catch (Exception e) {
            FileLog.e(e);
        }
    }

    private void onPhotoEditModeChanged(boolean isEditMode) {
        if (needCamera && !noCameraPermissions) {
            if (isEditMode) {
                if (cameraView != null) {
                    isCameraFrontfaceBeforeEnteringEditMode = cameraView.isFrontface();
                    hideCamera(true);
                }
            } else {
                afterCameraInitRunnable = () -> {
                    pauseCameraPreview();
                    afterCameraInitRunnable = null;
                    isCameraFrontfaceBeforeEnteringEditMode = null;
                };
                showCamera();
            }
        }
    }

    @Override
    void onHidden() {
        if (cameraView != null) {
            cameraView.setVisibility(GONE);
            cameraIcon.setVisibility(GONE);
        }
        for (Map.Entry<Object, Object> en : selectedPhotos.entrySet()) {
            if (en.getValue() instanceof MediaController.PhotoEntry) {
                ((MediaController.PhotoEntry) en.getValue()).isAttachSpoilerRevealed = false;
            }
        }
        adapter.notifyDataSetChanged();
    }

    @Override
    protected void onLayout(boolean changed, int left, int top, int right, int bottom) {
        if (lastNotifyWidth != right - left) {
            lastNotifyWidth = right - left;
            if (adapter != null) {
                adapter.notifyDataSetChanged();
            }
        }
        super.onLayout(changed, left, top, right, bottom);
        checkCameraViewPosition();
    }

    @Override
    public void onPreMeasure(int availableWidth, int availableHeight) {
        ignoreLayout = true;
        if (AndroidUtilities.isTablet()) {
            itemsPerRow = 4;
        } else if (AndroidUtilities.displaySize.x > AndroidUtilities.displaySize.y) {
            itemsPerRow = 4;
        } else {
            itemsPerRow = 3;
        }
        LayoutParams layoutParams = (LayoutParams) getLayoutParams();
        layoutParams.topMargin = ActionBar.getCurrentActionBarHeight();

        itemSize = (availableWidth - AndroidUtilities.dp(6 * 2) - AndroidUtilities.dp(5 * 2)) / itemsPerRow;

        if (lastItemSize != itemSize) {
            lastItemSize = itemSize;
            AndroidUtilities.runOnUIThread(() -> adapter.notifyDataSetChanged());
        }

        layoutManager.setSpanCount(Math.max(1, itemSize * itemsPerRow + AndroidUtilities.dp(5) * (itemsPerRow - 1)));
        int rows = (int) Math.ceil((adapter.getItemCount() - 1) / (float) itemsPerRow);
        int contentSize = rows * itemSize + (rows - 1) * AndroidUtilities.dp(5);
        int newSize = Math.max(0, availableHeight - contentSize - ActionBar.getCurrentActionBarHeight() - AndroidUtilities.dp(48 + 12));
        if (gridExtraSpace != newSize) {
            gridExtraSpace = newSize;
            adapter.notifyDataSetChanged();
        }
        int paddingTop;
        if (!AndroidUtilities.isTablet() && AndroidUtilities.displaySize.x > AndroidUtilities.displaySize.y) {
            paddingTop = (int) (availableHeight / 3.5f);
        } else {
            paddingTop = (availableHeight / 5 * 2);
        }
        paddingTop -= AndroidUtilities.dp(52);
        if (paddingTop < 0) {
            paddingTop = 0;
        }
        if (gridView.getPaddingTop() != paddingTop) {
            gridView.setPadding(AndroidUtilities.dp(6), paddingTop, AndroidUtilities.dp(6), AndroidUtilities.dp(48));
        }
        dropDown.setTextSize(!AndroidUtilities.isTablet() && AndroidUtilities.displaySize.x > AndroidUtilities.displaySize.y ? 18 : 20);
        ignoreLayout = false;
    }

    @Override
    boolean canDismissWithTouchOutside() {
        return !cameraOpened;
    }

    @Override
    public void onPanTransitionStart(boolean keyboardVisible, int contentHeight) {
        super.onPanTransitionStart(keyboardVisible, contentHeight);
        checkCameraViewPosition();
        if (cameraView != null) {
            if (Build.VERSION.SDK_INT >= Build.VERSION_CODES.LOLLIPOP) {
                cameraView.invalidateOutline();
            } else {
                cameraView.invalidate();
            }
        }
        if (cameraIcon != null) {
            cameraIcon.invalidate();
        }
    }

    @Override
    void onContainerTranslationUpdated(float currentPanTranslationY) {
        this.currentPanTranslationY = currentPanTranslationY;
        checkCameraViewPosition();
        if (cameraView != null) {
            if (Build.VERSION.SDK_INT >= Build.VERSION_CODES.LOLLIPOP) {
                cameraView.invalidateOutline();
            } else {
                cameraView.invalidate();
            }
        }
        if (cameraIcon != null) {
            cameraIcon.invalidate();
        }
        invalidate();
    }

    @Override
    void onOpenAnimationEnd() {
        checkCamera(parentAlert != null && parentAlert.baseFragment instanceof ChatActivity);
    }

    @Override
    void onDismissWithButtonClick(int item) {
        hideCamera(item != 0 && item != 2);
    }

    @Override
    public boolean onDismiss() {
        if (cameraAnimationInProgress) {
            return true;
        }
        if (cameraOpened) {
            closeCamera(true);
            return true;
        }
        hideCamera(true);
        return false;
    }

    @Override
    public boolean onSheetKeyDown(int keyCode, KeyEvent event) {
        if (cameraOpened && (keyCode == KeyEvent.KEYCODE_VOLUME_UP || keyCode == KeyEvent.KEYCODE_VOLUME_DOWN || keyCode == KeyEvent.KEYCODE_HEADSETHOOK || keyCode == KeyEvent.KEYCODE_MEDIA_PLAY_PAUSE)) {
            shutterButton.getDelegate().shutterReleased();
            return true;
        }
        return false;
    }

    @Override
    public boolean onContainerViewTouchEvent(MotionEvent event) {
        if (cameraAnimationInProgress) {
            return true;
        } else if (cameraOpened) {
            return processTouchEvent(event);
        }
        return false;
    }

    @Override
    public boolean onCustomMeasure(View view, int width, int height) {
        boolean isPortrait = width < height;
        if (view == cameraIcon) {
            cameraIcon.measure(View.MeasureSpec.makeMeasureSpec(itemSize, View.MeasureSpec.EXACTLY), View.MeasureSpec.makeMeasureSpec((int) (itemSize - cameraViewOffsetBottomY - cameraViewOffsetY), View.MeasureSpec.EXACTLY));
            return true;
        } else if (view == cameraView) {
            if (cameraOpened && !cameraAnimationInProgress) {
                cameraView.measure(View.MeasureSpec.makeMeasureSpec(width, View.MeasureSpec.EXACTLY), View.MeasureSpec.makeMeasureSpec(height + parentAlert.getBottomInset(), View.MeasureSpec.EXACTLY));
                return true;
            }
        } else if (view == cameraPanel) {
            if (isPortrait) {
                cameraPanel.measure(View.MeasureSpec.makeMeasureSpec(width, View.MeasureSpec.EXACTLY), View.MeasureSpec.makeMeasureSpec(AndroidUtilities.dp(126), View.MeasureSpec.EXACTLY));
            } else {
                cameraPanel.measure(View.MeasureSpec.makeMeasureSpec(AndroidUtilities.dp(126), View.MeasureSpec.EXACTLY), View.MeasureSpec.makeMeasureSpec(height, View.MeasureSpec.EXACTLY));
            }
            return true;
        } else if (view == zoomControlView) {
            if (isPortrait) {
                zoomControlView.measure(View.MeasureSpec.makeMeasureSpec(width, View.MeasureSpec.EXACTLY), View.MeasureSpec.makeMeasureSpec(AndroidUtilities.dp(50), View.MeasureSpec.EXACTLY));
            } else {
                zoomControlView.measure(View.MeasureSpec.makeMeasureSpec(AndroidUtilities.dp(50), View.MeasureSpec.EXACTLY), View.MeasureSpec.makeMeasureSpec(height, View.MeasureSpec.EXACTLY));
            }
            return true;
        } else if (view == cameraPhotoRecyclerView) {
            cameraPhotoRecyclerViewIgnoreLayout = true;
            if (isPortrait) {
                cameraPhotoRecyclerView.measure(View.MeasureSpec.makeMeasureSpec(width, View.MeasureSpec.EXACTLY), View.MeasureSpec.makeMeasureSpec(AndroidUtilities.dp(80), View.MeasureSpec.EXACTLY));
                if (cameraPhotoLayoutManager.getOrientation() != LinearLayoutManager.HORIZONTAL) {
                    cameraPhotoRecyclerView.setPadding(AndroidUtilities.dp(8), 0, AndroidUtilities.dp(8), 0);
                    cameraPhotoLayoutManager.setOrientation(LinearLayoutManager.HORIZONTAL);
                    cameraAttachAdapter.notifyDataSetChanged();
                }
            } else {
                cameraPhotoRecyclerView.measure(View.MeasureSpec.makeMeasureSpec(AndroidUtilities.dp(80), View.MeasureSpec.EXACTLY), View.MeasureSpec.makeMeasureSpec(height, View.MeasureSpec.EXACTLY));
                if (cameraPhotoLayoutManager.getOrientation() != LinearLayoutManager.VERTICAL) {
                    cameraPhotoRecyclerView.setPadding(0, AndroidUtilities.dp(8), 0, AndroidUtilities.dp(8));
                    cameraPhotoLayoutManager.setOrientation(LinearLayoutManager.VERTICAL);
                    cameraAttachAdapter.notifyDataSetChanged();
                }
            }
            cameraPhotoRecyclerViewIgnoreLayout = false;
            return true;
        }
        return false;
    }

    @Override
    protected boolean onCustomLayout(View view, int left, int top, int right, int bottom) {
        int width = (right - left);
        int height = (bottom - top);
        boolean isPortrait = width < height;
        if (view == cameraPanel) {
            if (isPortrait) {
                if (cameraPhotoRecyclerView.getVisibility() == View.VISIBLE) {
                    cameraPanel.layout(0, bottom - AndroidUtilities.dp(126 + 96), width, bottom - AndroidUtilities.dp(96));
                } else {
                    cameraPanel.layout(0, bottom - AndroidUtilities.dp(126), width, bottom);
                }
            } else {
                if (cameraPhotoRecyclerView.getVisibility() == View.VISIBLE) {
                    cameraPanel.layout(right - AndroidUtilities.dp(126 + 96), 0, right - AndroidUtilities.dp(96), height);
                } else {
                    cameraPanel.layout(right - AndroidUtilities.dp(126), 0, right, height);
                }
            }
            return true;
        } else if (view == zoomControlView) {
            if (isPortrait) {
                if (cameraPhotoRecyclerView.getVisibility() == View.VISIBLE) {
                    zoomControlView.layout(0, bottom - AndroidUtilities.dp(126 + 96 + 38 + 50), width, bottom - AndroidUtilities.dp(126 + 96 + 38));
                } else {
                    zoomControlView.layout(0, bottom - AndroidUtilities.dp(126 + 50), width, bottom - AndroidUtilities.dp(126));
                }
            } else {
                if (cameraPhotoRecyclerView.getVisibility() == View.VISIBLE) {
                    zoomControlView.layout(right - AndroidUtilities.dp(126 + 96 + 38 + 50), 0, right - AndroidUtilities.dp(126 + 96 + 38), height);
                } else {
                    zoomControlView.layout(right - AndroidUtilities.dp(126 + 50), 0, right - AndroidUtilities.dp(126), height);
                }
            }
            return true;
        } else if (view == counterTextView) {
            int cx;
            int cy;
            if (isPortrait) {
                cx = (width - counterTextView.getMeasuredWidth()) / 2;
                cy = bottom - AndroidUtilities.dp(113 + 16 + 38);
                counterTextView.setRotation(0);
                if (cameraPhotoRecyclerView.getVisibility() == View.VISIBLE) {
                    cy -= AndroidUtilities.dp(96);
                }
            } else {
                cx = right - AndroidUtilities.dp(113 + 16 + 38);
                cy = height / 2 + counterTextView.getMeasuredWidth() / 2;
                counterTextView.setRotation(-90);
                if (cameraPhotoRecyclerView.getVisibility() == View.VISIBLE) {
                    cx -= AndroidUtilities.dp(96);
                }
            }
            counterTextView.layout(cx, cy, cx + counterTextView.getMeasuredWidth(), cy + counterTextView.getMeasuredHeight());
            return true;
        } else if (view == cameraPhotoRecyclerView) {
            if (isPortrait) {
                int cy = height - AndroidUtilities.dp(88);
                view.layout(0, cy, view.getMeasuredWidth(), cy + view.getMeasuredHeight());
            } else {
                int cx = left + width - AndroidUtilities.dp(88);
                view.layout(cx, 0, cx + view.getMeasuredWidth(), view.getMeasuredHeight());
            }
            return true;
        }
        return false;
    }

    @Override
    public void didReceivedNotification(int id, int account, Object... args) {
        if (id == NotificationCenter.albumsDidLoad) {
            if (adapter != null) {
                if (shouldLoadAllMedia()) {
                    galleryAlbumEntry = MediaController.allMediaAlbumEntry;
                } else {
                    galleryAlbumEntry = MediaController.allPhotosAlbumEntry;
                }
                if (selectedAlbumEntry == null) {
                    selectedAlbumEntry = galleryAlbumEntry;
                } else if (shouldLoadAllMedia()) {
                    for (int a = 0; a < MediaController.allMediaAlbums.size(); a++) {
                        MediaController.AlbumEntry entry = MediaController.allMediaAlbums.get(a);
                        if (entry.bucketId == selectedAlbumEntry.bucketId && entry.videoOnly == selectedAlbumEntry.videoOnly) {
                            selectedAlbumEntry = entry;
                            break;
                        }
                    }
                }
                loading = false;
                progressView.showTextView();
                adapter.notifyDataSetChanged();
                cameraAttachAdapter.notifyDataSetChanged();
                if (!selectedPhotosOrder.isEmpty() && galleryAlbumEntry != null) {
                    for (int a = 0, N = selectedPhotosOrder.size(); a < N; a++) {
                        Integer imageId = (Integer) selectedPhotosOrder.get(a);
                        Object currentEntry = selectedPhotos.get(imageId);
                        MediaController.PhotoEntry entry = galleryAlbumEntry.photosByIds.get(imageId);
                        if (entry != null) {
                            if (currentEntry instanceof MediaController.PhotoEntry) {
                                MediaController.PhotoEntry photoEntry = (MediaController.PhotoEntry) currentEntry;
                                entry.copyFrom(photoEntry);
                            }
                            selectedPhotos.put(imageId, entry);
                        }
                    }
                }
                updateAlbumsDropDown();
            }
        } else if (id == NotificationCenter.cameraInitied) {
            checkCamera(false);
        }
    }

    private class PhotoAttachAdapter extends RecyclerListView.FastScrollAdapter {

        private Context mContext;
        private boolean needCamera;
        private ArrayList<RecyclerListView.Holder> viewsCache = new ArrayList<>(8);
        private int itemsCount;
        private int photosStartRow;
        private int photosEndRow;

        public PhotoAttachAdapter(Context context, boolean camera) {
            mContext = context;
            needCamera = camera;
        }

        public void createCache() {
            for (int a = 0; a < 8; a++) {
                viewsCache.add(createHolder());
            }
        }

        public RecyclerListView.Holder createHolder() {
            PhotoAttachPhotoCell cell = new PhotoAttachPhotoCell(mContext, resourcesProvider);
            if (Build.VERSION.SDK_INT >= 21 && this == adapter) {
                cell.setOutlineProvider(new ViewOutlineProvider() {
                    @Override
                    public void getOutline(View view, Outline outline) {
                        PhotoAttachPhotoCell photoCell = (PhotoAttachPhotoCell) view;
                        if (photoCell.getTag() == null) {
                            return;
                        }
                        int position = (Integer) photoCell.getTag();
                        if (needCamera && selectedAlbumEntry == galleryAlbumEntry) {
                            position++;
                        }
                        if (showAvatarConstructor) {
                            position++;
                        }
                        if (position == 0) {
                            int rad = AndroidUtilities.dp(8 * parentAlert.cornerRadius);
                            outline.setRoundRect(0, 0, view.getMeasuredWidth() + rad, view.getMeasuredHeight() + rad, rad);
                        } else if (position == itemsPerRow - 1) {
                            int rad = AndroidUtilities.dp(8 * parentAlert.cornerRadius);
                            outline.setRoundRect(-rad, 0, view.getMeasuredWidth(), view.getMeasuredHeight() + rad, rad);
                        } else {
                            outline.setRect(0, 0, view.getMeasuredWidth(), view.getMeasuredHeight());
                        }
                    }
                });
                cell.setClipToOutline(true);
            }
            cell.setDelegate(v -> {
                if (!mediaEnabled || parentAlert.avatarPicker != 0) {
                    return;
                }
                int index = (Integer) v.getTag();
                MediaController.PhotoEntry photoEntry = v.getPhotoEntry();
                if (checkSendMediaEnabled(photoEntry)) {
                    return;
                }
                boolean added = !selectedPhotos.containsKey(photoEntry.imageId);
                if (added && parentAlert.maxSelectedPhotos >= 0 && selectedPhotos.size() >= parentAlert.maxSelectedPhotos) {
                    if (parentAlert.allowOrder && parentAlert.baseFragment instanceof ChatActivity) {
                        ChatActivity chatActivity = (ChatActivity) parentAlert.baseFragment;
                        TLRPC.Chat chat = chatActivity.getCurrentChat();
                        if (chat != null && !ChatObject.hasAdminRights(chat) && chat.slowmode_enabled) {
                            if (alertOnlyOnce != 2) {
                                AlertsCreator.createSimpleAlert(getContext(), LocaleController.getString("Slowmode", R.string.Slowmode), LocaleController.getString("SlowmodeSelectSendError", R.string.SlowmodeSelectSendError), resourcesProvider).show();
                                if (alertOnlyOnce == 1) {
                                    alertOnlyOnce = 2;
                                }
                            }
                        }
                    }
                    return;
                }
                int num = added ? selectedPhotosOrder.size() : -1;
                if (parentAlert.baseFragment instanceof ChatActivity && parentAlert.allowOrder) {
                    v.setChecked(num, added, true);
                } else {
                    v.setChecked(-1, added, true);
                }
                addToSelectedPhotos(photoEntry, index);
                int updateIndex = index;
                if (PhotoAttachAdapter.this == cameraAttachAdapter) {
                    if (adapter.needCamera && selectedAlbumEntry == galleryAlbumEntry) {
                        updateIndex++;
                    }
                    adapter.notifyItemChanged(updateIndex);
                } else {
                    cameraAttachAdapter.notifyItemChanged(updateIndex);
                }
                parentAlert.updateCountButton(added ? 1 : 2);
                cell.setHasSpoiler(photoEntry.hasSpoiler);
            });
            return new RecyclerListView.Holder(cell);
        }

        private MediaController.PhotoEntry getPhoto(int position) {
            if (needCamera && selectedAlbumEntry == galleryAlbumEntry) {
                position--;
            }
            return getPhotoEntryAtPosition(position);
        }

        @Override
        public void onBindViewHolder(RecyclerView.ViewHolder holder, int position) {
            switch (holder.getItemViewType()) {
                case 0: {
                    if (needCamera && selectedAlbumEntry == galleryAlbumEntry) {
                        position--;
                    }
                    if (showAvatarConstructor) {
                        position--;
                    }
                    PhotoAttachPhotoCell cell = (PhotoAttachPhotoCell) holder.itemView;
                    if (this == adapter) {
                        cell.setItemSize(itemSize);
                    } else {
                        cell.setIsVertical(cameraPhotoLayoutManager.getOrientation() == LinearLayoutManager.VERTICAL);
                    }
                    if (parentAlert.avatarPicker != 0) {
                        cell.getCheckBox().setVisibility(GONE);
                    }

                    MediaController.PhotoEntry photoEntry = getPhotoEntryAtPosition(position);
                    if (photoEntry == null) {
                        return;
                    }
                    cell.setPhotoEntry(photoEntry, needCamera && selectedAlbumEntry == galleryAlbumEntry, position == getItemCount() - 1);
                    if (parentAlert.baseFragment instanceof ChatActivity && parentAlert.allowOrder) {
                        cell.setChecked(selectedPhotosOrder.indexOf(photoEntry.imageId), selectedPhotos.containsKey(photoEntry.imageId), false);
                    } else {
                        cell.setChecked(-1, selectedPhotos.containsKey(photoEntry.imageId), false);
                    }
                    if (!videoEnabled && photoEntry.isVideo) {
                        cell.setAlpha(0.3f);
                    } else if (!photoEnabled && !photoEntry.isVideo) {
                        cell.setAlpha(0.3f);
                    } else {
                        cell.setAlpha(1f);
                    }
                    cell.getImageView().setTag(position);
                    cell.setTag(position);
                    break;
                }
                case 1: {
                    cameraCell = (PhotoAttachCameraCell) holder.itemView;
                    if (cameraView != null && cameraView.isInited() && !isHidden) {
                        cameraCell.setVisibility(View.INVISIBLE);
                    } else {
                        cameraCell.setVisibility(View.VISIBLE);
                    }
                    cameraCell.setItemSize(itemSize);
                    break;
                }
                case 3: {
                    PhotoAttachPermissionCell cell = (PhotoAttachPermissionCell) holder.itemView;
                    cell.setItemSize(itemSize);
                    int type = needCamera && noCameraPermissions && position == 0 ? 0 : 1;
                    if (position == itemsCount - 2) type = 999;
                    cell.setType(type);
                    break;
                }
            }
        }

        @Override
        public boolean isEnabled(RecyclerView.ViewHolder holder) {
            return false;
        }

        @Override
        public RecyclerView.ViewHolder onCreateViewHolder(ViewGroup parent, int viewType) {
            RecyclerListView.Holder holder;
            switch (viewType) {
                case 0:
                    if (!viewsCache.isEmpty()) {
                        holder = viewsCache.get(0);
                        viewsCache.remove(0);
                    } else {
                        holder = createHolder();
                    }
                    break;
                case 1:
                    cameraCell = new PhotoAttachCameraCell(mContext, resourcesProvider);
                    if (Build.VERSION.SDK_INT >= 21) {
                        cameraCell.setOutlineProvider(new ViewOutlineProvider() {
                            @Override
                            public void getOutline(View view, Outline outline) {
                                int rad = AndroidUtilities.dp(8 * parentAlert.cornerRadius);
                                outline.setRoundRect(0, 0, view.getMeasuredWidth() + rad, view.getMeasuredHeight() + rad, rad);
                            }
                        });
                        cameraCell.setClipToOutline(true);
                    }
                    holder = new RecyclerListView.Holder(cameraCell);
                    break;
                case 2:
                    holder = new RecyclerListView.Holder(new View(mContext) {
                        @Override
                        protected void onMeasure(int widthMeasureSpec, int heightMeasureSpec) {
                            super.onMeasure(MeasureSpec.makeMeasureSpec(MeasureSpec.getSize(widthMeasureSpec), MeasureSpec.EXACTLY), MeasureSpec.makeMeasureSpec(gridExtraSpace, MeasureSpec.EXACTLY));
                        }
                    });
                    break;
                case 3:
                default:
                    holder = new RecyclerListView.Holder(new PhotoAttachPermissionCell(mContext, resourcesProvider));
                    break;
                case 4:
                    AvatarConstructorPreviewCell avatarConstructorPreviewCell = new AvatarConstructorPreviewCell(mContext, parentAlert.forUser) {
                        @Override
                        protected void onMeasure(int widthMeasureSpec, int heightMeasureSpec) {
                            super.onMeasure(MeasureSpec.makeMeasureSpec(itemSize, MeasureSpec.EXACTLY), MeasureSpec.makeMeasureSpec(itemSize, MeasureSpec.EXACTLY));
                        }
                    };
                    holder = new RecyclerListView.Holder(avatarConstructorPreviewCell);
                    break;
            }
            return holder;
        }

        @Override
        public void onViewAttachedToWindow(RecyclerView.ViewHolder holder) {
            if (holder.itemView instanceof PhotoAttachCameraCell) {
                PhotoAttachCameraCell cell = (PhotoAttachCameraCell) holder.itemView;
                cell.updateBitmap();
            }
        }

        @Override
        public int getItemCount() {
            if (!mediaEnabled) {
                return 1;
            }
            int count = 0;
            if (needCamera && selectedAlbumEntry == galleryAlbumEntry) {
                count++;
            }
            if (showAvatarConstructor) {
                count++;
            }
            if (noGalleryPermissions && this == adapter) {
                count++;
                count++; // NekoX: Additional Open In picker
            }
            photosStartRow = count;
            count += cameraPhotos.size();
            if (selectedAlbumEntry != null) {
                count += selectedAlbumEntry.photos.size();
            }
            photosEndRow = count;
            if (this == adapter) {
                count++;
            }
            return itemsCount = count;
        }

        @Override
        public int getItemViewType(int position) {
            if (!mediaEnabled) {
                return 2;
            }
            int localPosition = position;
            if (needCamera && position == 0 && selectedAlbumEntry == galleryAlbumEntry) {
                if (noCameraPermissions) {
                    return 3;
                } else {
                    return 1;
                }
            }
            if (needCamera) {
                localPosition--;
            }
            if (showAvatarConstructor && localPosition == 0) {
                return VIEW_TYPE_AVATAR_CONSTRUCTOR;
            }
            if (this == adapter && position == itemsCount - 1) {
                return 2;
            } else if (noGalleryPermissions) {
                return 3;
            }
            return 0;
        }

        @Override
        public void notifyDataSetChanged() {
            super.notifyDataSetChanged();
            if (this == adapter) {
                progressView.setVisibility(getItemCount() == 1 && selectedAlbumEntry == null || !mediaEnabled ? View.VISIBLE : View.INVISIBLE);
            }
        }

        @Override
        public float getScrollProgress(RecyclerListView listView) {
            int parentCount = itemsPerRow;
            int cellCount = (int) Math.ceil(itemsCount / (float) parentCount);
            if (listView.getChildCount() == 0) {
                return 0;
            }
            int cellHeight = listView.getChildAt(0).getMeasuredHeight();
            View firstChild = listView.getChildAt(0);
            int firstPosition = listView.getChildAdapterPosition(firstChild);
            if (firstPosition < 0) {
                return 0;
            }
            float childTop = firstChild.getTop();
            float listH = listView.getMeasuredHeight();
            float scrollY = (firstPosition / parentCount) * cellHeight - childTop;
            return Utilities.clamp(scrollY / (((float) cellCount) * cellHeight - listH), 1f, 0f);
        }

        @Override
        public String getLetter(int position) {
            MediaController.PhotoEntry entry = getPhoto(position);
            if (entry == null) {
                if (position <= photosStartRow) {
                    if (!cameraPhotos.isEmpty()) {
                        entry = (MediaController.PhotoEntry) cameraPhotos.get(0);
                    } else if (selectedAlbumEntry != null && selectedAlbumEntry.photos != null) {
                        entry = selectedAlbumEntry.photos.get(0);
                    }
                } else if (!selectedAlbumEntry.photos.isEmpty()){
                    entry = selectedAlbumEntry.photos.get(selectedAlbumEntry.photos.size() - 1);
                }
            }
            if (entry != null) {
                long date = entry.dateTaken;
                if (Build.VERSION.SDK_INT <= 28) {
                    date /= 1000;
                }
                return LocaleController.formatYearMont(date, true);
            }
            return "";
        }

        @Override
        public boolean fastScrollIsVisible(RecyclerListView listView) {
            return (!cameraPhotos.isEmpty() || selectedAlbumEntry != null && !selectedAlbumEntry.photos.isEmpty()) && parentAlert.pinnedToTop && getTotalItemsCount() > SHOW_FAST_SCROLL_MIN_COUNT;
        }

        @Override
        public void getPositionForScrollProgress(RecyclerListView listView, float progress, int[] position) {
            int viewHeight = listView.getChildAt(0).getMeasuredHeight();
            int totalHeight = (int) (Math.ceil(getTotalItemsCount() / (float) itemsPerRow) * viewHeight);
            int listHeight = listView.getMeasuredHeight();
            position[0] = (int) ((progress * (totalHeight - listHeight)) / viewHeight) * itemsPerRow;
            position[1] = (int) ((progress * (totalHeight - listHeight)) % viewHeight) + listView.getPaddingTop();
            if (position[0] == 0 && position[1] < getListTopPadding()) {
                position[1] = getListTopPadding();
            }
        }
    }
}<|MERGE_RESOLUTION|>--- conflicted
+++ resolved
@@ -381,14 +381,11 @@
             AndroidUtilities.runOnUIThread(()-> setCurrentSpoilerVisible(-1, true), 150);
         }
 
-<<<<<<< HEAD
-=======
         @Override
         public void onEditModeChanged(boolean isEditMode) {
             onPhotoEditModeChanged(isEditMode);
         }
 
->>>>>>> fea5ca94
         @Override
         public PhotoViewer.PlaceProviderObject getPlaceForPhoto(MessageObject messageObject, TLRPC.FileLocation fileLocation, int index, boolean needPreview) {
             PhotoAttachPhotoCell cell = getCellForIndex(index);
