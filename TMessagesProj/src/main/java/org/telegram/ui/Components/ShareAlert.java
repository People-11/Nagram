--- conflicted
+++ resolved
@@ -2402,7 +2402,7 @@
                     int result = 0;
                     if (NekoConfig.sendCommentAfterForward.Bool()) {
                         // send fwd message first.
-                        result = SendMessagesHelper.getInstance(currentAccount).sendMessage(sendingMessageObjects, key, !showSendersName, false, withSound, 0, replyTopMsg, video_timestamp, price == null ? 0 : price);
+                        result = SendMessagesHelper.getInstance(currentAccount).sendMessage(sendingMessageObjects, key, !showSendersName, false, withSound, 0, replyTopMsg, video_timestamp, price == null ? 0 : price, monoForumPeerId);
                     }
                     if (frameLayout2.getTag() != null && commentTextView.length() > 0) {
                         SendMessagesHelper.SendMessageParams params = SendMessagesHelper.SendMessageParams.of(text[0] == null ? null : text[0].toString(), key, replyTopMsg, replyTopMsg, null, true, entities, null, null, withSound, 0, null, false);
@@ -2410,14 +2410,10 @@
                         params.monoForumPeer = monoForumPeerId;
                         SendMessagesHelper.getInstance(currentAccount).sendMessage(params);
                     }
-<<<<<<< HEAD
                     if (!NekoConfig.sendCommentAfterForward.Bool()) {
                         // send fwd message second.
-                        result = SendMessagesHelper.getInstance(currentAccount).sendMessage(sendingMessageObjects, key, !showSendersName,false, withSound, 0, replyTopMsg, video_timestamp, price == null ? 0 : price);
-                    }
-=======
-                    result = SendMessagesHelper.getInstance(currentAccount).sendMessage(sendingMessageObjects, key, !showSendersName,false, withSound, 0, replyTopMsg, video_timestamp, price == null ? 0 : price, monoForumPeerId);
->>>>>>> 4d7a3a40
+                        result = SendMessagesHelper.getInstance(currentAccount).sendMessage(sendingMessageObjects, key, !showSendersName,false, withSound, 0, replyTopMsg, video_timestamp, price == null ? 0 : price, monoForumPeerId);
+                    }
                     if (result != 0) {
                         removeKeys.add(key);
                     }
@@ -2487,6 +2483,7 @@
                         if (NekoConfig.sendCommentAfterForward.Bool()) {
                             SendMessagesHelper.SendMessageParams params2 = SendMessagesHelper.SendMessageParams.of(sendingText[num], key, replyTopMsg, replyTopMsg, null, true, null, null, null, withSound, 0, null, false);
                             params2.payStars = price == null ? 0 : price;
+                            params2.monoForumPeer = monoForumPeerId;
                             SendMessagesHelper.getInstance(currentAccount).sendMessage(params2);
                         }
                         if (frameLayout2.getTag() != null && commentTextView.length() > 0) {
@@ -2495,18 +2492,12 @@
                             params.monoForumPeer = monoForumPeerId;
                             SendMessagesHelper.getInstance(currentAccount).sendMessage(params);
                         }
-<<<<<<< HEAD
                         if (!NekoConfig.sendCommentAfterForward.Bool()) {
                             SendMessagesHelper.SendMessageParams params2 = SendMessagesHelper.SendMessageParams.of(sendingText[num], key, replyTopMsg, replyTopMsg, null, true, null, null, null, withSound, 0, null, false);
                             params2.payStars = price == null ? 0 : price;
+                            params2.monoForumPeer = monoForumPeerId;
                             SendMessagesHelper.getInstance(currentAccount).sendMessage(params2);
                         }
-=======
-                        SendMessagesHelper.SendMessageParams params2 = SendMessagesHelper.SendMessageParams.of(sendingText[num], key, replyTopMsg, replyTopMsg, null, true, null, null, null, withSound, 0, null, false);
-                        params2.payStars = price == null ? 0 : price;
-                        params2.monoForumPeer = monoForumPeerId;
-                        SendMessagesHelper.getInstance(currentAccount).sendMessage(params2);
->>>>>>> 4d7a3a40
                     }
                 }
 
