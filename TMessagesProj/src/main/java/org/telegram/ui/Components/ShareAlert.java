--- conflicted
+++ resolved
@@ -1942,14 +1942,8 @@
         }
         sendPopupWindow.showAtLocation(view, Gravity.LEFT | Gravity.TOP, location[0] + view.getMeasuredWidth() - layout.getMeasuredWidth() + AndroidUtilities.dp(8), y);
         sendPopupWindow.dimBehind();
-<<<<<<< HEAD
-        if (!NekoConfig.disableVibration.Bool()) {
-            view.performHapticFeedback(HapticFeedbackConstants.KEYBOARD_TAP, HapticFeedbackConstants.FLAG_IGNORE_GLOBAL_SETTING);
-        }
-=======
         if (!NekoConfig.disableVibration.Bool())
             view.performHapticFeedback(HapticFeedbackConstants.KEYBOARD_TAP, HapticFeedbackConstants.FLAG_IGNORE_GLOBAL_SETTING);
->>>>>>> b93a338a
 
         return true;
     }
