/*
 * This is the source code of Telegram for Android v. 5.x.x.
 * It is licensed under GNU GPL v. 2 or later.
 * You should have received a copy of the license in this archive (see LICENSE).
 *
 * Copyright Nikolai Kudashov, 2013-2018.
 */

package org.telegram.ui.Components;

import android.animation.Animator;
import android.animation.AnimatorListenerAdapter;
import android.animation.AnimatorSet;
import android.animation.ObjectAnimator;
import android.animation.ValueAnimator;
import android.annotation.SuppressLint;
import android.app.Activity;
import android.content.Context;
import android.graphics.Canvas;
import android.graphics.LinearGradient;
import android.graphics.Outline;
import android.graphics.Paint;
import android.graphics.PorterDuff;
import android.graphics.PorterDuffColorFilter;
import android.graphics.RectF;
import android.graphics.Shader;
import android.graphics.drawable.Drawable;
import android.os.Build;
import android.text.Editable;
import android.text.SpannableStringBuilder;
import android.text.Spanned;
import android.text.TextPaint;
import android.text.TextUtils;
import android.text.TextWatcher;
import android.util.TypedValue;
import android.view.Gravity;
import android.view.HapticFeedbackConstants;
import android.view.KeyEvent;
import android.view.MotionEvent;
import android.view.View;
import android.view.ViewGroup;
import android.view.ViewOutlineProvider;
import android.view.WindowManager;
import android.view.accessibility.AccessibilityNodeInfo;
import android.view.animation.DecelerateInterpolator;
import android.view.animation.OvershootInterpolator;
import android.view.inputmethod.EditorInfo;
import android.widget.Button;
import android.widget.FrameLayout;
import android.widget.ImageView;
import android.widget.LinearLayout;
import android.widget.TextView;
import android.widget.Toast;

import androidx.annotation.NonNull;
import androidx.collection.LongSparseArray;
import androidx.core.view.ViewCompat;
import androidx.dynamicanimation.animation.FloatValueHolder;
import androidx.dynamicanimation.animation.SpringAnimation;
import androidx.dynamicanimation.animation.SpringForce;
import androidx.recyclerview.widget.GridLayoutManager;
import androidx.recyclerview.widget.LinearLayoutManager;
import androidx.recyclerview.widget.RecyclerView;

import org.telegram.SQLite.SQLiteCursor;
import org.telegram.messenger.AccountInstance;
import org.telegram.messenger.AndroidUtilities;
import org.telegram.messenger.ApplicationLoader;
import org.telegram.messenger.ChatObject;
import org.telegram.messenger.ContactsController;
import org.telegram.messenger.DialogObject;
import org.telegram.messenger.FileLog;
import org.telegram.messenger.LocaleController;
import org.telegram.messenger.MediaDataController;
import org.telegram.messenger.MessageObject;
import org.telegram.messenger.MessagesController;
import org.telegram.messenger.MessagesStorage;
import org.telegram.messenger.NotificationCenter;
import org.telegram.messenger.R;
import org.telegram.messenger.SendMessagesHelper;
import org.telegram.messenger.SharedConfig;
import org.telegram.messenger.UserConfig;
import org.telegram.messenger.UserObject;
import org.telegram.messenger.Utilities;
import org.telegram.tgnet.ConnectionsManager;
import org.telegram.tgnet.NativeByteBuffer;
import org.telegram.tgnet.TLObject;
import org.telegram.tgnet.TLRPC;
import org.telegram.ui.ActionBar.ActionBar;
import org.telegram.ui.ActionBar.ActionBarMenuSubItem;
import org.telegram.ui.ActionBar.ActionBarPopupWindow;
import org.telegram.ui.ActionBar.AdjustPanLayoutHelper;
import org.telegram.ui.ActionBar.AlertDialog;
import org.telegram.ui.ActionBar.BottomSheet;
import org.telegram.ui.ActionBar.SimpleTextView;
import org.telegram.ui.ActionBar.Theme;
import org.telegram.ui.Adapters.DialogsSearchAdapter;
import org.telegram.ui.Adapters.SearchAdapterHelper;
import org.telegram.ui.Cells.GraySectionCell;
import org.telegram.ui.Cells.HintDialogCell;
import org.telegram.ui.Cells.ShareDialogCell;
import org.telegram.ui.Cells.ShareTopicCell;
import org.telegram.ui.ChatActivity;
import org.telegram.ui.DialogsActivity;
import org.telegram.ui.LaunchActivity;
import org.telegram.ui.MessageStatisticActivity;

import java.util.ArrayList;
import java.util.Collections;
import java.util.HashMap;
import java.util.List;
import java.util.Locale;
import java.util.Map;
import java.util.concurrent.atomic.AtomicReference;

import tw.nekomimi.nekogram.NekoConfig;

public class ShareAlert extends BottomSheet implements NotificationCenter.NotificationCenterDelegate {

    private FrameLayout frameLayout;
    private FrameLayout frameLayout2;
    private EditTextEmoji commentTextView;
    private FrameLayout writeButtonContainer;
    private View selectedCountView;
    private TextView pickerBottomLayout;
    private LinearLayout sharesCountLayout;
    private AnimatorSet animatorSet;
    private RecyclerListView topicsGridView;
    private RecyclerListView gridView;
    private RecyclerListView searchGridView;
    private GridLayoutManager layoutManager;
    private GridLayoutManager topicsLayoutManager;
    private FillLastGridLayoutManager searchLayoutManager;
    private ShareDialogsAdapter listAdapter;
    private ShareTopicsAdapter shareTopicsAdapter;
    private ShareSearchAdapter searchAdapter;
    protected ArrayList<MessageObject> sendingMessageObjects;
    private String[] sendingText = new String[2];
    private int hasPoll;
    private StickerEmptyView searchEmptyView;
    private Drawable shadowDrawable;
    private View[] shadow = new View[2];
    private AnimatorSet[] shadowAnimation = new AnimatorSet[2];
    protected LongSparseArray<TLRPC.Dialog> selectedDialogs = new LongSparseArray<>();
    protected Map<TLRPC.Dialog, TLRPC.TL_forumTopic> selectedDialogTopics = new HashMap<>();
    private SwitchView switchView;
    private int containerViewTop = -1;
    private boolean fullyShown = false;

    private ChatActivity parentFragment;
    private Activity parentActivity;

    private boolean darkTheme;

    private RectF rect = new RectF();
    private Paint paint = new Paint(Paint.ANTI_ALIAS_FLAG);
    private TextPaint textPaint = new TextPaint(Paint.ANTI_ALIAS_FLAG);

    private TLRPC.TL_exportedMessageLink exportedMessageLink;
    private boolean loadingLink;
    private boolean copyLinkOnEnd;

    private boolean isChannel;
    private String[] linkToCopy = new String[2];

    private int scrollOffsetY;
    private int previousScrollOffsetY;
    private int topBeforeSwitch;
    private boolean panTranslationMoveLayout;

    private ShareAlertDelegate delegate;
    private float currentPanTranslationY;

    private float captionEditTextTopOffset;
    private float chatActivityEnterViewAnimateFromTop;
    private ValueAnimator topBackgroundAnimator;

    RecyclerItemsEnterAnimator recyclerItemsEnterAnimator;
    SearchField searchView;
    ActionBar topicsBackActionBar;
    private boolean updateSearchAdapter;

    private SpringAnimation topicsAnimation;
    private TLRPC.Dialog selectedTopicDialog;

    private SizeNotifierFrameLayout sizeNotifierFrameLayout;
    private ArrayList<DialogsSearchAdapter.RecentSearchObject> recentSearchObjects = new ArrayList<>();
    private LongSparseArray<DialogsSearchAdapter.RecentSearchObject> recentSearchObjectsById = new LongSparseArray<>();
    private final Theme.ResourcesProvider resourcesProvider;

    public interface ShareAlertDelegate {
        default void didShare() {

        }

        default boolean didCopy() {
            return false;
        }
    }

    @SuppressWarnings("FieldCanBeLocal")
    private class SwitchView extends FrameLayout {

        private View searchBackground;
        private SimpleTextView rightTab;
        private SimpleTextView leftTab;
        private View slidingView;
        private int currentTab;
        private float tabSwitchProgress;
        private AnimatorSet animator;
        private LinearGradient linearGradient;
        private Paint paint;
        private RectF rect;
        private int lastColor;

        public SwitchView(Context context) {
            super(context);

            paint = new Paint(Paint.ANTI_ALIAS_FLAG);
            rect = new RectF();

            searchBackground = new View(context);
            searchBackground.setBackgroundDrawable(Theme.createRoundRectDrawable(AndroidUtilities.dp(18), getThemedColor(darkTheme ? Theme.key_voipgroup_searchBackground : Theme.key_dialogSearchBackground)));
            addView(searchBackground, LayoutHelper.createFrame(LayoutHelper.MATCH_PARENT, 36, Gravity.LEFT | Gravity.TOP, 14, 0, 14, 0));

            slidingView = new View(context) {
                @Override
                public void setTranslationX(float translationX) {
                    super.setTranslationX(translationX);
                    invalidate();
                }

                @Override
                protected void onDraw(Canvas canvas) {
                    super.onDraw(canvas);

                    int color01 = 0xff75CB6B;
                    int color02 = 0xff4FAFBE;
                    int color11 = 0xff5F94F5;
                    int color12 = 0xffB95A91;

                    int color0 = AndroidUtilities.getOffsetColor(color01, color11, getTranslationX() / getMeasuredWidth(), 1.0f);
                    int color1 = AndroidUtilities.getOffsetColor(color02, color12, getTranslationX() / getMeasuredWidth(), 1.0f);
                    if (color0 != lastColor) {
                        linearGradient = new LinearGradient(0, 0, getMeasuredWidth(), 0, new int[]{color0, color1}, null, Shader.TileMode.CLAMP);
                        paint.setShader(linearGradient);
                    }
                    rect.set(0, 0, getMeasuredWidth(), getMeasuredHeight());
                    canvas.drawRoundRect(rect, AndroidUtilities.dp(18), AndroidUtilities.dp(18), paint);
                }
            };
            addView(slidingView, LayoutHelper.createFrame(LayoutHelper.MATCH_PARENT, 36, Gravity.LEFT | Gravity.TOP, 14, 0, 14, 0));

            leftTab = new SimpleTextView(context);
            leftTab.setTextColor(getThemedColor(Theme.key_voipgroup_nameText));
            leftTab.setTextSize(13);
            leftTab.setLeftDrawable(R.drawable.msg_tabs_mic1);
            leftTab.setText(LocaleController.getString("VoipGroupInviteCanSpeak", R.string.VoipGroupInviteCanSpeak));
            leftTab.setGravity(Gravity.CENTER);
            addView(leftTab, LayoutHelper.createFrame(LayoutHelper.MATCH_PARENT, LayoutHelper.MATCH_PARENT, Gravity.LEFT | Gravity.TOP, 14, 0, 0, 0));
            leftTab.setOnClickListener(v -> switchToTab(0));

            rightTab = new SimpleTextView(context);
            rightTab.setTextColor(getThemedColor(Theme.key_voipgroup_nameText));
            rightTab.setTextSize(13);
            rightTab.setLeftDrawable(R.drawable.msg_tabs_mic2);
            rightTab.setText(LocaleController.getString("VoipGroupInviteListenOnly", R.string.VoipGroupInviteListenOnly));
            rightTab.setGravity(Gravity.CENTER);
            addView(rightTab, LayoutHelper.createFrame(LayoutHelper.MATCH_PARENT, LayoutHelper.MATCH_PARENT, Gravity.LEFT | Gravity.TOP, 0, 0, 14, 0));
            rightTab.setOnClickListener(v -> switchToTab(1));
        }

        protected void onTabSwitch(int num) {

        }

        private void switchToTab(int tab) {
            if (currentTab == tab) {
                return;
            }
            currentTab = tab;
            if (animator != null) {
                animator.cancel();
            }
            animator = new AnimatorSet();
            animator.playTogether(ObjectAnimator.ofFloat(slidingView, View.TRANSLATION_X, currentTab == 0 ? 0 : slidingView.getMeasuredWidth()));
            animator.setDuration(180);
            animator.setInterpolator(CubicBezierInterpolator.EASE_OUT);
            animator.addListener(new AnimatorListenerAdapter() {
                @Override
                public void onAnimationEnd(Animator animation) {
                    animator = null;
                }
            });
            animator.start();
            onTabSwitch(currentTab);
        }

        @Override
        protected void onMeasure(int widthMeasureSpec, int heightMeasureSpec) {
            int width = MeasureSpec.getSize(widthMeasureSpec) - AndroidUtilities.dp(28);
            FrameLayout.LayoutParams layoutParams = (FrameLayout.LayoutParams) leftTab.getLayoutParams();
            layoutParams.width = width / 2;

            layoutParams = (FrameLayout.LayoutParams) rightTab.getLayoutParams();
            layoutParams.width = width / 2;
            layoutParams.leftMargin = width / 2 + AndroidUtilities.dp(14);

            layoutParams = (FrameLayout.LayoutParams) slidingView.getLayoutParams();
            layoutParams.width = width / 2;
            if (animator != null) {
                animator.cancel();
            }
            slidingView.setTranslationX(currentTab == 0 ? 0 : layoutParams.width);

            super.onMeasure(widthMeasureSpec, heightMeasureSpec);
        }
    }

    @SuppressWarnings("FieldCanBeLocal")
    private class SearchField extends FrameLayout {

        private View searchBackground;
        private ImageView searchIconImageView;
        private ImageView clearSearchImageView;
        private CloseProgressDrawable2 progressDrawable;
        private EditTextBoldCursor searchEditText;
        private View backgroundView;

        public SearchField(Context context) {
            super(context);

            searchBackground = new View(context);
            searchBackground.setBackgroundDrawable(Theme.createRoundRectDrawable(AndroidUtilities.dp(18), getThemedColor(darkTheme ? Theme.key_voipgroup_searchBackground : Theme.key_dialogSearchBackground)));
            addView(searchBackground, LayoutHelper.createFrame(LayoutHelper.MATCH_PARENT, 36, Gravity.LEFT | Gravity.TOP, 14, 11, 14, 0));

            searchIconImageView = new ImageView(context);
            searchIconImageView.setScaleType(ImageView.ScaleType.CENTER);
            searchIconImageView.setImageResource(R.drawable.smiles_inputsearch);
            searchIconImageView.setColorFilter(new PorterDuffColorFilter(getThemedColor(darkTheme ? Theme.key_voipgroup_mutedIcon : Theme.key_dialogSearchIcon), PorterDuff.Mode.SRC_IN));
            addView(searchIconImageView, LayoutHelper.createFrame(36, 36, Gravity.LEFT | Gravity.TOP, 16, 11, 0, 0));

            clearSearchImageView = new ImageView(context);
            clearSearchImageView.setScaleType(ImageView.ScaleType.CENTER);
            clearSearchImageView.setImageDrawable(progressDrawable = new CloseProgressDrawable2() {
                @Override
                protected int getCurrentColor() {
                    return getThemedColor(darkTheme ? Theme.key_voipgroup_searchPlaceholder : Theme.key_dialogSearchIcon);
                }
            });
            progressDrawable.setSide(AndroidUtilities.dp(7));
            clearSearchImageView.setScaleX(0.1f);
            clearSearchImageView.setScaleY(0.1f);
            clearSearchImageView.setAlpha(0.0f);
            addView(clearSearchImageView, LayoutHelper.createFrame(36, 36, Gravity.RIGHT | Gravity.TOP, 14, 11, 14, 0));
            clearSearchImageView.setOnClickListener(v -> {
                updateSearchAdapter = true;
                searchEditText.setText("");
                AndroidUtilities.showKeyboard(searchEditText);
            });

            searchEditText = new EditTextBoldCursor(context);
            searchEditText.setTextSize(TypedValue.COMPLEX_UNIT_DIP, 16);
            searchEditText.setHintTextColor(getThemedColor(darkTheme ? Theme.key_voipgroup_searchPlaceholder : Theme.key_dialogSearchHint));
            searchEditText.setTextColor(getThemedColor(darkTheme ? Theme.key_voipgroup_searchText : Theme.key_dialogSearchText));
            searchEditText.setBackgroundDrawable(null);
            searchEditText.setPadding(0, 0, 0, 0);
            searchEditText.setMaxLines(1);
            searchEditText.setLines(1);
            searchEditText.setSingleLine(true);
            searchEditText.setImeOptions(EditorInfo.IME_ACTION_SEARCH | EditorInfo.IME_FLAG_NO_EXTRACT_UI);
            searchEditText.setHint(LocaleController.getString("ShareSendTo", R.string.ShareSendTo));
            searchEditText.setCursorColor(getThemedColor(darkTheme ? Theme.key_voipgroup_searchText : Theme.key_featuredStickers_addedIcon));
            searchEditText.setCursorSize(AndroidUtilities.dp(20));
            searchEditText.setCursorWidth(1.5f);
            addView(searchEditText, LayoutHelper.createFrame(LayoutHelper.MATCH_PARENT, 40, Gravity.LEFT | Gravity.TOP, 16 + 38, 9, 16 + 30, 0));
            searchEditText.addTextChangedListener(new TextWatcher() {
                @Override
                public void beforeTextChanged(CharSequence s, int start, int count, int after) {

                }

                @Override
                public void onTextChanged(CharSequence s, int start, int before, int count) {

                }

                @Override
                public void afterTextChanged(Editable s) {
                    boolean show = searchEditText.length() > 0;
                    boolean showed = clearSearchImageView.getAlpha() != 0;
                    if (show != showed) {
                        clearSearchImageView.animate()
                                .alpha(show ? 1.0f : 0.0f)
                                .setDuration(150)
                                .scaleX(show ? 1.0f : 0.1f)
                                .scaleY(show ? 1.0f : 0.1f)
                                .start();
                    }
                    if (!TextUtils.isEmpty(searchEditText.getText())) {
                        checkCurrentList(false);
                    }

                    if (!updateSearchAdapter) {
                        return;
                    }
                    String text = searchEditText.getText().toString();
                    if (text.length() != 0) {
                        if (searchEmptyView != null) {
                            searchEmptyView.title.setText(LocaleController.getString("NoResult", R.string.NoResult));
                        }
                    } else {
                        if (gridView.getAdapter() != listAdapter) {
                            int top = getCurrentTop();
                            searchEmptyView.title.setText(LocaleController.getString("NoResult", R.string.NoResult));
                            searchEmptyView.showProgress(false, true);
                            checkCurrentList(false);
                            listAdapter.notifyDataSetChanged();
                            if (top > 0) {
                                layoutManager.scrollToPositionWithOffset(0, -top);
                            }
                        }
                    }
                    if (searchAdapter != null) {
                        searchAdapter.searchDialogs(text);
                    }
                }
            });
            searchEditText.setOnEditorActionListener((v, actionId, event) -> {
                if (event != null && (event.getAction() == KeyEvent.ACTION_UP && event.getKeyCode() == KeyEvent.KEYCODE_SEARCH || event.getAction() == KeyEvent.ACTION_DOWN && event.getKeyCode() == KeyEvent.KEYCODE_ENTER)) {
                    AndroidUtilities.hideKeyboard(searchEditText);
                }
                return false;
            });
        }

        public void hideKeyboard() {
            AndroidUtilities.hideKeyboard(searchEditText);
        }
    }

    public static ShareAlert createShareAlert(final Context context, MessageObject messageObject, final String text, boolean channel, final String copyLink, boolean fullScreen) {
        ArrayList<MessageObject> arrayList;
        if (messageObject != null) {
            arrayList = new ArrayList<>();
            arrayList.add(messageObject);
        } else {
            arrayList = null;
        }
        return new ShareAlert(context, null, arrayList, text, null, channel, copyLink, null, fullScreen, false);
    }

    public ShareAlert(final Context context, ArrayList<MessageObject> messages, final String text, boolean channel, final String copyLink, boolean fullScreen) {
        this(context, messages, text, channel, copyLink, fullScreen, null);
    }

    public ShareAlert(final Context context, ArrayList<MessageObject> messages, final String text, boolean channel, final String copyLink, boolean fullScreen, Theme.ResourcesProvider resourcesProvider) {
        this(context, null, messages, text, null, channel, copyLink, null, fullScreen, false, resourcesProvider);
    }

    public ShareAlert(final Context context, ChatActivity fragment, ArrayList<MessageObject> messages, final String text, final String text2, boolean channel, final String copyLink, final String copyLink2, boolean fullScreen, boolean forCall) {
        this(context, fragment, messages, text, text2, channel, copyLink, copyLink2, fullScreen, forCall, null);
    }

    public ShareAlert(final Context context, ChatActivity fragment, ArrayList<MessageObject> messages, final String text, final String text2, boolean channel, final String copyLink, final String copyLink2, boolean fullScreen, boolean forCall, Theme.ResourcesProvider resourcesProvider) {
        super(context, true, resourcesProvider);
        this.resourcesProvider = resourcesProvider;

        if (context instanceof Activity) {
            parentActivity = (Activity) context;
        }
        darkTheme = forCall;

        parentFragment = fragment;
        shadowDrawable = context.getResources().getDrawable(R.drawable.sheet_shadow_round).mutate();
        int backgroundColor = getThemedColor(behindKeyboardColorKey = (darkTheme ? Theme.key_voipgroup_inviteMembersBackground : Theme.key_dialogBackground));
        shadowDrawable.setColorFilter(new PorterDuffColorFilter(backgroundColor, PorterDuff.Mode.SRC_IN));
        fixNavigationBar(backgroundColor);

        isFullscreen = fullScreen;
        linkToCopy[0] = copyLink;
        linkToCopy[1] = copyLink2;
        sendingMessageObjects = messages;
        searchAdapter = new ShareSearchAdapter(context);
        isChannel = channel;
        sendingText[0] = text;
        sendingText[1] = text2;
        useSmoothKeyboard = true;

        super.setDelegate(new BottomSheetDelegate() {
            @Override
            public void onOpenAnimationEnd() {
                fullyShown = true;
            }
        });

        if (sendingMessageObjects != null) {
            for (int a = 0, N = sendingMessageObjects.size(); a < N; a++) {
                MessageObject messageObject = sendingMessageObjects.get(a);
                if (messageObject.isPoll()) {
                    hasPoll = messageObject.isPublicPoll() ? 2 : 1;
                    if (hasPoll == 2) {
                        break;
                    }
                }
            }
        }

        if (channel) {
            loadingLink = true;
            TLRPC.TL_channels_exportMessageLink req = new TLRPC.TL_channels_exportMessageLink();
            req.id = messages.get(0).getId();
            req.channel = MessagesController.getInstance(currentAccount).getInputChannel(messages.get(0).messageOwner.peer_id.channel_id);
            ConnectionsManager.getInstance(currentAccount).sendRequest(req, (response, error) -> AndroidUtilities.runOnUIThread(() -> {
                if (response != null) {
                    exportedMessageLink = (TLRPC.TL_exportedMessageLink) response;
                    if (copyLinkOnEnd) {
                        copyLink(context);
                    }
                }
                loadingLink = false;
            }));
        }


        sizeNotifierFrameLayout = new SizeNotifierFrameLayout(context) {

            private boolean ignoreLayout = false;
            private RectF rect1 = new RectF();
            private boolean fullHeight;
            private int topOffset;
            private int previousTopOffset;

            private int fromScrollY;
            private int toScrollY;

            private int fromOffsetTop;
            private int toOffsetTop;

            {
                adjustPanLayoutHelper = new AdjustPanLayoutHelper(this) {

                    @Override
                    protected void onTransitionStart(boolean keyboardVisible, int contentHeight) {
                        super.onTransitionStart(keyboardVisible, contentHeight);
                        if (previousScrollOffsetY != scrollOffsetY) {
                            fromScrollY = previousScrollOffsetY;
                            toScrollY = scrollOffsetY;
                            panTranslationMoveLayout = true;
                            scrollOffsetY = fromScrollY;
                        } else {
                            fromScrollY = -1;
                        }

                        if (topOffset != previousTopOffset) {
                            fromOffsetTop = 0;
                            toOffsetTop = 0;
                            panTranslationMoveLayout = true;

                            if (!keyboardVisible) {
                                toOffsetTop -= topOffset - previousTopOffset;
                            } else {
                                toOffsetTop += topOffset - previousTopOffset;
                            }
                            scrollOffsetY = keyboardVisible ? fromScrollY : toScrollY;
                        } else {
                            fromOffsetTop = -1;
                        }
                        gridView.setTopGlowOffset((int) (currentPanTranslationY + scrollOffsetY));
                        frameLayout.setTranslationY(currentPanTranslationY + scrollOffsetY);
                        searchEmptyView.setTranslationY(currentPanTranslationY + scrollOffsetY);
                        invalidate();
                    }

                    @Override
                    protected void onTransitionEnd() {
                        super.onTransitionEnd();
                        panTranslationMoveLayout = false;
                        previousScrollOffsetY = scrollOffsetY;
                        gridView.setTopGlowOffset(scrollOffsetY);
                        frameLayout.setTranslationY(scrollOffsetY);
                        searchEmptyView.setTranslationY(scrollOffsetY);
                        gridView.setTranslationY(0);
                        searchGridView.setTranslationY(0);
                    }

                    @Override
                    protected void onPanTranslationUpdate(float y, float progress, boolean keyboardVisible) {
                        super.onPanTranslationUpdate(y, progress, keyboardVisible);
                        for (int i = 0; i < containerView.getChildCount(); i++) {
                            if (containerView.getChildAt(i) != pickerBottomLayout && containerView.getChildAt(i) != shadow[1] && containerView.getChildAt(i) != sharesCountLayout
                                    && containerView.getChildAt(i) != frameLayout2 && containerView.getChildAt(i) != writeButtonContainer && containerView.getChildAt(i) != selectedCountView) {
                                containerView.getChildAt(i).setTranslationY(y);
                            }
                        }
                        currentPanTranslationY = y;
                        if (fromScrollY != -1) {
                            float p = keyboardVisible ? progress : (1f - progress);
                            scrollOffsetY = (int) (fromScrollY * (1f - p) + toScrollY * p);
                            float translationY = currentPanTranslationY + (fromScrollY - toScrollY) * (1f - p);
                            gridView.setTranslationY(translationY);
                            if (keyboardVisible) {
                                searchGridView.setTranslationY(translationY);
                            } else {
                                searchGridView.setTranslationY(translationY + gridView.getPaddingTop());
                            }
                        } else if (fromOffsetTop != -1) {
                            scrollOffsetY = (int) (fromOffsetTop * (1f - progress) + toOffsetTop * progress);
                            float p = keyboardVisible ? (1f - progress) : progress;
                            if (keyboardVisible) {
                                gridView.setTranslationY(currentPanTranslationY - (fromOffsetTop - toOffsetTop) * progress);
                            } else {
                                gridView.setTranslationY(currentPanTranslationY + (toOffsetTop - fromOffsetTop) * p);
                            }
                        }
                        gridView.setTopGlowOffset((int) (scrollOffsetY + currentPanTranslationY));
                        frameLayout.setTranslationY(scrollOffsetY + currentPanTranslationY);
                        searchEmptyView.setTranslationY(scrollOffsetY + currentPanTranslationY);
                        frameLayout2.invalidate();
                        setCurrentPanTranslationY(currentPanTranslationY);
                        invalidate();
                    }

                    @Override
                    protected boolean heightAnimationEnabled() {
                        if (isDismissed() || !fullyShown) {
                            return false;
                        }
                        return !commentTextView.isPopupVisible();
                    }
                };
            }

            @Override
            protected void onAttachedToWindow() {
                super.onAttachedToWindow();
                adjustPanLayoutHelper.setResizableView(this);
                adjustPanLayoutHelper.onAttach();
            }

            @Override
            protected void onDetachedFromWindow() {
                super.onDetachedFromWindow();
                adjustPanLayoutHelper.onDetach();
            }

            @Override
            protected void onMeasure(int widthMeasureSpec, int heightMeasureSpec) {
                int totalHeight;
                if (getLayoutParams().height > 0) {
                    totalHeight = getLayoutParams().height;
                } else {
                    totalHeight = MeasureSpec.getSize(heightMeasureSpec);
                }

                layoutManager.setNeedFixGap(getLayoutParams().height <= 0);
                searchLayoutManager.setNeedFixGap(getLayoutParams().height <= 0);
                if (Build.VERSION.SDK_INT >= 21 && !isFullscreen) {
                    ignoreLayout = true;
                    setPadding(backgroundPaddingLeft, AndroidUtilities.statusBarHeight, backgroundPaddingLeft, 0);
                    ignoreLayout = false;
                }
                int availableHeight = totalHeight - getPaddingTop();

                int size = Math.max(searchAdapter.getItemCount(), listAdapter.getItemCount() - 1);
                int contentSize = AndroidUtilities.dp(103) + AndroidUtilities.dp(48) + Math.max(2, (int) Math.ceil(size / 4.0f)) * AndroidUtilities.dp(103) + backgroundPaddingTop;
                if (topicsGridView.getVisibility() != View.GONE) {
                    int topicsSize = AndroidUtilities.dp(103) + AndroidUtilities.dp(48) + Math.max(2, (int) Math.ceil((shareTopicsAdapter.getItemCount() - 1) / 4.0f)) * AndroidUtilities.dp(103) + backgroundPaddingTop;
                    if (topicsSize > contentSize) {
                        contentSize = AndroidUtilities.lerp(contentSize, topicsSize, topicsGridView.getAlpha());
                    }
                }
                int padding = (contentSize < availableHeight ? 0 : availableHeight - (availableHeight / 5 * 3)) + AndroidUtilities.dp(8);
                if (gridView.getPaddingTop() != padding) {
                    ignoreLayout = true;
                    gridView.setPadding(0, padding, 0, AndroidUtilities.dp(48));
                    topicsGridView.setPadding(0, padding, 0, AndroidUtilities.dp(48));
                    ignoreLayout = false;
                }

                if (keyboardVisible && getLayoutParams().height <= 0 && searchGridView.getPaddingTop() != padding) {
                    ignoreLayout = true;
                    searchGridView.setPadding(0, 0, 0, AndroidUtilities.dp(48));
                    ignoreLayout = false;
                }
                fullHeight = contentSize >= totalHeight;
                topOffset = (fullHeight || !SharedConfig.smoothKeyboard) ? 0 : totalHeight - contentSize;
                ignoreLayout = true;
                checkCurrentList(false);
                ignoreLayout = false;

                setMeasuredDimension(MeasureSpec.getSize(widthMeasureSpec), totalHeight);
                onMeasureInternal(widthMeasureSpec, MeasureSpec.makeMeasureSpec(totalHeight, MeasureSpec.EXACTLY));
            }

            private void onMeasureInternal(int widthMeasureSpec, int heightMeasureSpec) {
                int widthSize = MeasureSpec.getSize(widthMeasureSpec);
                int heightSize = MeasureSpec.getSize(heightMeasureSpec);

                widthSize -= backgroundPaddingLeft * 2;

                int keyboardSize = SharedConfig.smoothKeyboard ? 0 : measureKeyboardHeight();
                if (!commentTextView.isWaitingForKeyboardOpen() && keyboardSize <= AndroidUtilities.dp(20) && !commentTextView.isPopupShowing() && !commentTextView.isAnimatePopupClosing()) {
                    ignoreLayout = true;
                    commentTextView.hideEmojiView();
                    ignoreLayout = false;
                }

                ignoreLayout = true;
                if (keyboardSize <= AndroidUtilities.dp(20)) {
                    if (!AndroidUtilities.isInMultiwindow) {
                        int paddingBottom;
                        if (SharedConfig.smoothKeyboard && keyboardVisible) {
                            paddingBottom = 0;
                        } else {
                            paddingBottom = commentTextView.getEmojiPadding();
                        }
                        heightSize -= paddingBottom;
                        heightMeasureSpec = MeasureSpec.makeMeasureSpec(heightSize, MeasureSpec.EXACTLY);
                    }
                    int visibility = commentTextView.isPopupShowing() ? GONE : VISIBLE;
                    if (pickerBottomLayout != null) {
                        pickerBottomLayout.setVisibility(visibility);
                        if (sharesCountLayout != null) {
                            sharesCountLayout.setVisibility(visibility);
                        }
                    }
                } else {
                    commentTextView.hideEmojiView();
                    if (pickerBottomLayout != null) {
                        pickerBottomLayout.setVisibility(GONE);
                        if (sharesCountLayout != null) {
                            sharesCountLayout.setVisibility(GONE);
                        }
                    }
                }
                ignoreLayout = false;

                int childCount = getChildCount();
                for (int i = 0; i < childCount; i++) {
                    View child = getChildAt(i);
                    if (child == null || child.getVisibility() == GONE) {
                        continue;
                    }
                    if (commentTextView != null && commentTextView.isPopupView(child)) {
                        if (AndroidUtilities.isInMultiwindow || AndroidUtilities.isTablet()) {
                            if (AndroidUtilities.isTablet()) {
                                child.measure(MeasureSpec.makeMeasureSpec(widthSize, MeasureSpec.EXACTLY), MeasureSpec.makeMeasureSpec(Math.min(AndroidUtilities.dp(AndroidUtilities.isTablet() ? 200 : 320), heightSize - AndroidUtilities.statusBarHeight + getPaddingTop()), MeasureSpec.EXACTLY));
                            } else {
                                child.measure(MeasureSpec.makeMeasureSpec(widthSize, MeasureSpec.EXACTLY), MeasureSpec.makeMeasureSpec(heightSize - AndroidUtilities.statusBarHeight + getPaddingTop(), MeasureSpec.EXACTLY));
                            }
                        } else {
                            child.measure(MeasureSpec.makeMeasureSpec(widthSize, MeasureSpec.EXACTLY), MeasureSpec.makeMeasureSpec(child.getLayoutParams().height, MeasureSpec.EXACTLY));
                        }
                    } else {
                        measureChildWithMargins(child, widthMeasureSpec, 0, heightMeasureSpec, 0);
                    }
                }
            }

            @Override
            protected void onLayout(boolean changed, int l, int t, int r, int b) {
                final int count = getChildCount();

                int keyboardSize = measureKeyboardHeight();
                int paddingBottom;
                if (SharedConfig.smoothKeyboard && keyboardVisible) {
                    paddingBottom = 0;
                } else {
                    paddingBottom = keyboardSize <= AndroidUtilities.dp(20) && !AndroidUtilities.isInMultiwindow && !AndroidUtilities.isTablet() ? commentTextView.getEmojiPadding() : 0;
                }
                setBottomClip(paddingBottom);

                for (int i = 0; i < count; i++) {
                    final View child = getChildAt(i);
                    if (child.getVisibility() == GONE) {
                        continue;
                    }
                    final LayoutParams lp = (LayoutParams) child.getLayoutParams();

                    final int width = child.getMeasuredWidth();
                    final int height = child.getMeasuredHeight();

                    int childLeft;
                    int childTop;

                    int gravity = lp.gravity;
                    if (gravity == -1) {
                        gravity = Gravity.TOP | Gravity.LEFT;
                    }

                    final int absoluteGravity = gravity & Gravity.HORIZONTAL_GRAVITY_MASK;
                    final int verticalGravity = gravity & Gravity.VERTICAL_GRAVITY_MASK;

                    switch (absoluteGravity & Gravity.HORIZONTAL_GRAVITY_MASK) {
                        case Gravity.CENTER_HORIZONTAL:
                            childLeft = (r - l - width) / 2 + lp.leftMargin - lp.rightMargin;
                            break;
                        case Gravity.RIGHT:
                            childLeft = (r - l) - width - lp.rightMargin - getPaddingRight() - backgroundPaddingLeft;
                            break;
                        case Gravity.LEFT:
                        default:
                            childLeft = lp.leftMargin + getPaddingLeft();
                    }

                    switch (verticalGravity) {
                        case Gravity.TOP:
                            childTop = lp.topMargin + getPaddingTop() + topOffset;
                            break;
                        case Gravity.CENTER_VERTICAL:
                            childTop = ((b - paddingBottom) - (t + topOffset) - height) / 2 + lp.topMargin - lp.bottomMargin;
                            break;
                        case Gravity.BOTTOM:
                            childTop = ((b - paddingBottom) - t) - height - lp.bottomMargin;
                            break;
                        default:
                            childTop = lp.topMargin;
                    }

                    if (commentTextView != null && commentTextView.isPopupView(child)) {
                        if (AndroidUtilities.isTablet()) {
                            childTop = getMeasuredHeight() - child.getMeasuredHeight();
                        } else {
                            childTop = getMeasuredHeight() + keyboardSize - child.getMeasuredHeight();
                        }
                    }
                    child.layout(childLeft, childTop, childLeft + width, childTop + height);
                }

                notifyHeightChanged();
                updateLayout();

            }

            @Override
            public boolean onInterceptTouchEvent(MotionEvent ev) {
                if (!fullHeight) {
                    if (ev.getAction() == MotionEvent.ACTION_DOWN && ev.getY() < topOffset - AndroidUtilities.dp(30)) {
                        dismiss();
                        return true;
                    }
                } else {
                    if (ev.getAction() == MotionEvent.ACTION_DOWN && scrollOffsetY != 0 && ev.getY() < scrollOffsetY - AndroidUtilities.dp(30)) {
                        dismiss();
                        return true;
                    }
                }
                return super.onInterceptTouchEvent(ev);
            }

            @Override
            public boolean onTouchEvent(MotionEvent e) {
                return !isDismissed() && super.onTouchEvent(e);
            }

            @Override
            public void requestLayout() {
                if (ignoreLayout) {
                    return;
                }
                super.requestLayout();
            }

            private boolean lightStatusBar = AndroidUtilities.computePerceivedBrightness(getThemedColor(darkTheme ? Theme.key_voipgroup_inviteMembersBackground : Theme.key_dialogBackground)) > .721f;

            @Override
            protected void onDraw(Canvas canvas) {
                canvas.save();
                canvas.translate(0, currentPanTranslationY);
                int y = scrollOffsetY - backgroundPaddingTop + AndroidUtilities.dp(6) + topOffset;
                int top = containerViewTop = scrollOffsetY - backgroundPaddingTop - AndroidUtilities.dp(13) + topOffset;
                int height = getMeasuredHeight() + AndroidUtilities.dp(30 + 30) + backgroundPaddingTop;
                int statusBarHeight = 0;
                float radProgress = 1.0f;
                if (!isFullscreen && Build.VERSION.SDK_INT >= 21) {
                    top += AndroidUtilities.statusBarHeight;
                    y += AndroidUtilities.statusBarHeight;
                    height -= AndroidUtilities.statusBarHeight;

                    if (fullHeight) {
                        if (top + backgroundPaddingTop < AndroidUtilities.statusBarHeight * 2) {
                            int diff = Math.min(AndroidUtilities.statusBarHeight, AndroidUtilities.statusBarHeight * 2 - top - backgroundPaddingTop);
                            top -= diff;
                            height += diff;
                            radProgress = 1.0f - Math.min(1.0f, (diff * 2) / (float) AndroidUtilities.statusBarHeight);
                        }
                        if (top + backgroundPaddingTop < AndroidUtilities.statusBarHeight) {
                            statusBarHeight = Math.min(AndroidUtilities.statusBarHeight, AndroidUtilities.statusBarHeight - top - backgroundPaddingTop);
                        }
                    }
                }

                shadowDrawable.setBounds(0, top, getMeasuredWidth(), height);
                shadowDrawable.draw(canvas);

                if (radProgress != 1.0f) {
                    Theme.dialogs_onlineCirclePaint.setColor(getThemedColor(darkTheme ? Theme.key_voipgroup_inviteMembersBackground : Theme.key_dialogBackground));
                    rect1.set(backgroundPaddingLeft, backgroundPaddingTop + top, getMeasuredWidth() - backgroundPaddingLeft, backgroundPaddingTop + top + AndroidUtilities.dp(24));
                    canvas.drawRoundRect(rect1, AndroidUtilities.dp(12) * radProgress, AndroidUtilities.dp(12) * radProgress, Theme.dialogs_onlineCirclePaint);
                }

                int w = AndroidUtilities.dp(36);
                rect1.set((getMeasuredWidth() - w) / 2, y, (getMeasuredWidth() + w) / 2, y + AndroidUtilities.dp(4));
                Theme.dialogs_onlineCirclePaint.setColor(getThemedColor(darkTheme ? Theme.key_voipgroup_scrollUp : Theme.key_sheet_scrollUp));
                canvas.drawRoundRect(rect1, AndroidUtilities.dp(2), AndroidUtilities.dp(2), Theme.dialogs_onlineCirclePaint);

                if (Build.VERSION.SDK_INT >= Build.VERSION_CODES.M) {
                    int flags = getSystemUiVisibility();
                    boolean shouldBeLightStatusBar = lightStatusBar && statusBarHeight > AndroidUtilities.statusBarHeight * .5f;
                    boolean isLightStatusBar = (flags & View.SYSTEM_UI_FLAG_LIGHT_STATUS_BAR) > 0;
                    if (shouldBeLightStatusBar != isLightStatusBar) {
                        if (shouldBeLightStatusBar) {
                            flags |= View.SYSTEM_UI_FLAG_LIGHT_STATUS_BAR;
                        } else {
                            flags &= ~View.SYSTEM_UI_FLAG_LIGHT_STATUS_BAR;
                        }
                        setSystemUiVisibility(flags);
                    }
                }

                canvas.restore();
                previousTopOffset = topOffset;
            }

            @Override
            protected void dispatchDraw(Canvas canvas) {
                canvas.save();
                canvas.clipRect(0, getPaddingTop() + currentPanTranslationY, getMeasuredWidth(), getMeasuredHeight() + currentPanTranslationY + AndroidUtilities.dp(50));
                super.dispatchDraw(canvas);
                canvas.restore();
            }
        };
        containerView = sizeNotifierFrameLayout;
        containerView.setWillNotDraw(false);
        containerView.setClipChildren(false);
        containerView.setPadding(backgroundPaddingLeft, 0, backgroundPaddingLeft, 0);

        frameLayout = new FrameLayout(context);
        frameLayout.setBackgroundColor(getThemedColor(darkTheme ? Theme.key_voipgroup_inviteMembersBackground : Theme.key_dialogBackground));

        if (darkTheme && linkToCopy[1] != null) {
            switchView = new SwitchView(context) {
                @Override
                protected void onTabSwitch(int num) {
                    if (pickerBottomLayout == null) {
                        return;
                    }
                    if (num == 0) {
                        pickerBottomLayout.setText(LocaleController.getString("VoipGroupCopySpeakerLink", R.string.VoipGroupCopySpeakerLink).toUpperCase());
                    } else {
                        pickerBottomLayout.setText(LocaleController.getString("VoipGroupCopyListenLink", R.string.VoipGroupCopyListenLink).toUpperCase());
                    }
                }
            };
            frameLayout.addView(switchView, LayoutHelper.createFrame(LayoutHelper.MATCH_PARENT, 36, Gravity.TOP | Gravity.LEFT, 0, 11, 0, 0));
        }

        searchView = new SearchField(context);
        frameLayout.addView(searchView, LayoutHelper.createFrame(LayoutHelper.MATCH_PARENT, 58, Gravity.BOTTOM | Gravity.LEFT));
        topicsBackActionBar = new ActionBar(context);
        topicsBackActionBar.setOccupyStatusBar(false);
        topicsBackActionBar.setBackButtonImage(R.drawable.ic_ab_back);
        topicsBackActionBar.setTitleColor(getThemedColor(Theme.key_dialogTextBlack));
        topicsBackActionBar.setSubtitleColor(getThemedColor(Theme.key_dialogTextGray2));
        topicsBackActionBar.setItemsColor(Theme.getColor(Theme.key_windowBackgroundWhiteGrayText2), false);
        topicsBackActionBar.setItemsBackgroundColor(Theme.getColor(Theme.key_actionBarWhiteSelector), false);
        topicsBackActionBar.setActionBarMenuOnItemClick(new ActionBar.ActionBarMenuOnItemClick() {
            @Override
            public void onItemClick(int id) {
                onBackPressed();
            }
        });
        topicsBackActionBar.setVisibility(View.GONE);
        frameLayout.addView(topicsBackActionBar, LayoutHelper.createFrame(LayoutHelper.MATCH_PARENT, 58, Gravity.BOTTOM | Gravity.LEFT));

        topicsGridView = new RecyclerListView(context, resourcesProvider);
        topicsGridView.setLayoutManager(topicsLayoutManager = new GridLayoutManager(context, 4));
        topicsLayoutManager.setSpanSizeLookup(new GridLayoutManager.SpanSizeLookup() {
            @Override
            public int getSpanSize(int position) {
                if (position == 0) {
                    return topicsLayoutManager.getSpanCount();
                }
                return 1;
            }
        });
        topicsGridView.setOnScrollListener(new RecyclerView.OnScrollListener() {
            @Override
            public void onScrolled(RecyclerView recyclerView, int dx, int dy) {
                if (dy != 0) {
                    updateLayout();
                    previousScrollOffsetY = scrollOffsetY;
                }
            }
        });
        topicsGridView.setAdapter(shareTopicsAdapter = new ShareTopicsAdapter(context));
        topicsGridView.setGlowColor(getThemedColor(darkTheme ? Theme.key_voipgroup_inviteMembersBackground : Theme.key_dialogScrollGlow));
        topicsGridView.setVerticalScrollBarEnabled(false);
        topicsGridView.setHorizontalScrollBarEnabled(false);
        topicsGridView.setOverScrollMode(View.OVER_SCROLL_NEVER);
        topicsGridView.setSelectorDrawableColor(0);
        topicsGridView.setPadding(0, 0, 0, AndroidUtilities.dp(48));
        topicsGridView.setClipToPadding(false);
        topicsGridView.addItemDecoration(new RecyclerView.ItemDecoration() {
            @Override
            public void getItemOffsets(@NonNull android.graphics.Rect outRect, @NonNull View view, @NonNull RecyclerView parent, @NonNull RecyclerView.State state) {
                RecyclerListView.Holder holder = (RecyclerListView.Holder) parent.getChildViewHolder(view);
                if (holder != null) {
                    int pos = holder.getAdapterPosition();
                    outRect.left = pos % 4 == 0 ? 0 : AndroidUtilities.dp(4);
                    outRect.right = pos % 4 == 3 ? 0 : AndroidUtilities.dp(4);
                } else {
                    outRect.left = AndroidUtilities.dp(4);
                    outRect.right = AndroidUtilities.dp(4);
                }
            }
        });
        topicsGridView.setOnItemClickListener((view, position) -> {
            TLRPC.TL_forumTopic topic = shareTopicsAdapter.getItem(position);
            if (topic == null || selectedTopicDialog == null) {
                return;
            }

            long dialogId = selectedTopicDialog.id;
            TLRPC.Dialog dialog = selectedTopicDialog;

            selectedDialogs.put(dialogId, dialog);
            selectedDialogTopics.put(dialog, topic);
            updateSelectedCount(2);

            if (searchIsVisible || searchWasVisibleBeforeTopics) {
                TLRPC.Dialog existingDialog = listAdapter.dialogsMap.get(dialog.id);
                if (existingDialog == null) {
                    listAdapter.dialogsMap.put(dialog.id, dialog);
                    listAdapter.dialogs.add(listAdapter.dialogs.isEmpty() ? 0 : 1, dialog);
                }
                listAdapter.notifyDataSetChanged();
                updateSearchAdapter = false;
                searchView.searchEditText.setText("");
                checkCurrentList(false);
            }
            for (int i = 0; i < getMainGridView().getChildCount(); i++) {
                View child = getMainGridView().getChildAt(i);

                if (child instanceof ShareDialogCell && ((ShareDialogCell) child).getCurrentDialog() == selectedTopicDialog.id) {
                    ShareDialogCell cell = (ShareDialogCell) child;

                    if (cell != null) {
                        cell.setTopic(topic, true);
                        cell.setChecked(true, true);
                    }
                }
            }
            collapseTopics();
        });
        topicsGridView.setVisibility(View.GONE);
        containerView.addView(topicsGridView, LayoutHelper.createFrame(LayoutHelper.MATCH_PARENT, LayoutHelper.MATCH_PARENT, Gravity.TOP | Gravity.LEFT));

        gridView = new RecyclerListView(context, resourcesProvider) {

            @Override
            protected boolean allowSelectChildAtPosition(float x, float y) {
                return y >= AndroidUtilities.dp(darkTheme && linkToCopy[1] != null ? 111 : 58) + (Build.VERSION.SDK_INT >= 21 ? AndroidUtilities.statusBarHeight : 0);
            }

            @Override
            public void draw(Canvas canvas) {
                if (topicsGridView.getVisibility() != View.GONE) {
                    canvas.save();
                    canvas.clipRect(0, scrollOffsetY + AndroidUtilities.dp(darkTheme && linkToCopy[1] != null ? 111 : 58), getWidth(), getHeight());
                }
                super.draw(canvas);
                if (topicsGridView.getVisibility() != View.GONE) {
                    canvas.restore();
                }
            }
        };
        gridView.setSelectorDrawableColor(0);
        gridView.setPadding(0, 0, 0, AndroidUtilities.dp(48));
        gridView.setClipToPadding(false);
        gridView.setLayoutManager(layoutManager = new GridLayoutManager(getContext(), 4));
        layoutManager.setSpanSizeLookup(new GridLayoutManager.SpanSizeLookup() {
            @Override
            public int getSpanSize(int position) {
                if (position == 0) {
                    return layoutManager.getSpanCount();
                }
                return 1;
            }
        });
        gridView.setHorizontalScrollBarEnabled(false);
        gridView.setVerticalScrollBarEnabled(false);
        gridView.setOverScrollMode(View.OVER_SCROLL_NEVER);
        gridView.addItemDecoration(new RecyclerView.ItemDecoration() {
            @Override
            public void getItemOffsets(android.graphics.Rect outRect, View view, RecyclerView parent, RecyclerView.State state) {
                RecyclerListView.Holder holder = (RecyclerListView.Holder) parent.getChildViewHolder(view);
                if (holder != null) {
                    int pos = holder.getAdapterPosition();
                    outRect.left = pos % 4 == 0 ? 0 : AndroidUtilities.dp(4);
                    outRect.right = pos % 4 == 3 ? 0 : AndroidUtilities.dp(4);
                } else {
                    outRect.left = AndroidUtilities.dp(4);
                    outRect.right = AndroidUtilities.dp(4);
                }
            }
        });
        containerView.addView(gridView, LayoutHelper.createFrame(LayoutHelper.MATCH_PARENT, LayoutHelper.MATCH_PARENT, Gravity.TOP | Gravity.LEFT, 0, 0, 0, 0));
        gridView.setAdapter(listAdapter = new ShareDialogsAdapter(context));
        gridView.setGlowColor(getThemedColor(darkTheme ? Theme.key_voipgroup_inviteMembersBackground : Theme.key_dialogScrollGlow));
        gridView.setOnItemClickListener((view, position) -> {
            if (position < 0) {
                return;
            }
            TLRPC.Dialog dialog = listAdapter.getItem(position);
            if (dialog == null) {
                return;
            }
            selectDialog((ShareDialogCell) view, dialog);
        });
        gridView.setOnScrollListener(new RecyclerView.OnScrollListener() {
            @Override
            public void onScrolled(RecyclerView recyclerView, int dx, int dy) {
                if (dy != 0) {
                    updateLayout();
                    previousScrollOffsetY = scrollOffsetY;
                }
            }
        });

        searchGridView = new RecyclerListView(context, resourcesProvider) {

            @Override
            protected boolean allowSelectChildAtPosition(float x, float y) {
                return y >= AndroidUtilities.dp(darkTheme && linkToCopy[1] != null ? 111 : 58) + (Build.VERSION.SDK_INT >= 21 ? AndroidUtilities.statusBarHeight : 0);
            }

            @Override
            public void draw(Canvas canvas) {
                if (topicsGridView.getVisibility() != View.GONE) {
                    canvas.save();
                    canvas.clipRect(0, scrollOffsetY + AndroidUtilities.dp(darkTheme && linkToCopy[1] != null ? 111 : 58), getWidth(), getHeight());
                }
                super.draw(canvas);
                if (topicsGridView.getVisibility() != View.GONE) {
                    canvas.restore();
                }
            }
        };
        searchGridView.setSelectorDrawableColor(0);
        searchGridView.setPadding(0, 0, 0, AndroidUtilities.dp(48));
        searchGridView.setClipToPadding(false);
        searchGridView.setLayoutManager(searchLayoutManager = new FillLastGridLayoutManager(getContext(), 4, 0, searchGridView));
        searchLayoutManager.setSpanSizeLookup(new GridLayoutManager.SpanSizeLookup() {
            @Override
            public int getSpanSize(int position) {
                return searchAdapter.getSpanSize(4, position);
            }
        });
        searchGridView.setOnItemClickListener((view, position) -> {
            if (position < 0) {
                return;
            }
            TLRPC.Dialog dialog = searchAdapter.getItem(position);
            if (dialog == null) {
                return;
            }
            selectDialog((ShareDialogCell) view, dialog);
        });
        searchGridView.setHasFixedSize(true);
        searchGridView.setItemAnimator(null);
        searchGridView.setHorizontalScrollBarEnabled(false);
        searchGridView.setVerticalScrollBarEnabled(false);
        searchGridView.setOnScrollListener(new RecyclerView.OnScrollListener() {
            @Override
            public void onScrolled(RecyclerView recyclerView, int dx, int dy) {
                if (dy != 0) {
                    updateLayout();
                    previousScrollOffsetY = scrollOffsetY;
                }
            }
        });
        searchGridView.addItemDecoration(new RecyclerView.ItemDecoration() {
            @Override
            public void getItemOffsets(android.graphics.Rect outRect, View view, RecyclerView parent, RecyclerView.State state) {
                RecyclerListView.Holder holder = (RecyclerListView.Holder) parent.getChildViewHolder(view);
                if (holder != null) {
                    int pos = holder.getAdapterPosition();
                    outRect.left = pos % 4 == 0 ? 0 : AndroidUtilities.dp(4);
                    outRect.right = pos % 4 == 3 ? 0 : AndroidUtilities.dp(4);
                } else {
                    outRect.left = AndroidUtilities.dp(4);
                    outRect.right = AndroidUtilities.dp(4);
                }
            }
        });
        searchGridView.setAdapter(searchAdapter);
        searchGridView.setGlowColor(getThemedColor(darkTheme ? Theme.key_voipgroup_inviteMembersBackground : Theme.key_dialogScrollGlow));

        recyclerItemsEnterAnimator = new RecyclerItemsEnterAnimator(searchGridView, true);

        FlickerLoadingView flickerLoadingView = new FlickerLoadingView(context, resourcesProvider);
        flickerLoadingView.setViewType(FlickerLoadingView.SHARE_ALERT_TYPE);
        if (darkTheme) {
            flickerLoadingView.setColors(Theme.key_voipgroup_inviteMembersBackground, Theme.key_voipgroup_searchBackground, null);
        }
        searchEmptyView = new StickerEmptyView(context, flickerLoadingView, StickerEmptyView.STICKER_TYPE_SEARCH, resourcesProvider);
        searchEmptyView.addView(flickerLoadingView, 0);
        searchEmptyView.setAnimateLayoutChange(true);
        searchEmptyView.showProgress(false, false);
        if (darkTheme) {
            searchEmptyView.title.setTextColor(getThemedColor(Theme.key_voipgroup_nameText));
        }
        searchEmptyView.title.setText(LocaleController.getString("NoResult", R.string.NoResult));
        searchGridView.setEmptyView(searchEmptyView);
        searchGridView.setHideIfEmpty(false);
        searchGridView.setAnimateEmptyView(true, RecyclerListView.EMPTY_VIEW_ANIMATION_TYPE_ALPHA);
        containerView.addView(searchEmptyView, LayoutHelper.createFrame(LayoutHelper.MATCH_PARENT, LayoutHelper.MATCH_PARENT, Gravity.TOP | Gravity.LEFT, 0, 52, 0, 0));
        containerView.addView(searchGridView, LayoutHelper.createFrame(LayoutHelper.MATCH_PARENT, LayoutHelper.MATCH_PARENT, Gravity.TOP | Gravity.LEFT, 0, 0, 0, 0));

        FrameLayout.LayoutParams frameLayoutParams = new FrameLayout.LayoutParams(LayoutHelper.MATCH_PARENT, AndroidUtilities.getShadowHeight(), Gravity.TOP | Gravity.LEFT);
        frameLayoutParams.topMargin = AndroidUtilities.dp(darkTheme && linkToCopy[1] != null ? 111 : 58);
        shadow[0] = new View(context);
        shadow[0].setBackgroundColor(getThemedColor(Theme.key_dialogShadowLine));
        shadow[0].setAlpha(0.0f);
        shadow[0].setTag(1);
        containerView.addView(shadow[0], frameLayoutParams);

        containerView.addView(frameLayout, LayoutHelper.createFrame(LayoutHelper.MATCH_PARENT, darkTheme && linkToCopy[1] != null ? 111 : 58, Gravity.LEFT | Gravity.TOP));

        frameLayoutParams = new FrameLayout.LayoutParams(LayoutHelper.MATCH_PARENT, AndroidUtilities.getShadowHeight(), Gravity.BOTTOM | Gravity.LEFT);
        frameLayoutParams.bottomMargin = AndroidUtilities.dp(48);
        shadow[1] = new View(context);
        shadow[1].setBackgroundColor(getThemedColor(Theme.key_dialogShadowLine));
        containerView.addView(shadow[1], frameLayoutParams);

        if (isChannel || linkToCopy[0] != null) {
            pickerBottomLayout = new TextView(context);
            pickerBottomLayout.setBackgroundDrawable(Theme.createSelectorWithBackgroundDrawable(getThemedColor(darkTheme ? Theme.key_voipgroup_inviteMembersBackground : Theme.key_dialogBackground), getThemedColor(darkTheme ? Theme.key_voipgroup_listSelector : Theme.key_listSelector)));
            pickerBottomLayout.setTextColor(getThemedColor(darkTheme ? Theme.key_voipgroup_listeningText : Theme.key_dialogTextBlue2));
            pickerBottomLayout.setTextSize(TypedValue.COMPLEX_UNIT_DIP, 14);
            pickerBottomLayout.setPadding(AndroidUtilities.dp(18), 0, AndroidUtilities.dp(18), 0);
            pickerBottomLayout.setTypeface(AndroidUtilities.getTypeface("fonts/rmedium.ttf"));
            pickerBottomLayout.setGravity(Gravity.CENTER);
            if (darkTheme && linkToCopy[1] != null) {
                pickerBottomLayout.setText(LocaleController.getString("VoipGroupCopySpeakerLink", R.string.VoipGroupCopySpeakerLink).toUpperCase());
            } else {
                pickerBottomLayout.setText(LocaleController.getString("CopyLink", R.string.CopyLink).toUpperCase());
            }
            pickerBottomLayout.setOnClickListener(v -> {
                if (selectedDialogs.size() == 0 && (isChannel || linkToCopy[0] != null)) {
                    dismiss();
                    if (linkToCopy[0] == null && loadingLink) {
                        copyLinkOnEnd = true;
                        Toast.makeText(ShareAlert.this.getContext(), LocaleController.getString("Loading", R.string.Loading), Toast.LENGTH_SHORT).show();
                    } else {
                        copyLink(ShareAlert.this.getContext());
                    }
                }
            });
            containerView.addView(pickerBottomLayout, LayoutHelper.createFrame(LayoutHelper.MATCH_PARENT, 48, Gravity.LEFT | Gravity.BOTTOM));

            if (parentFragment != null && ChatObject.hasAdminRights(parentFragment.getCurrentChat()) && sendingMessageObjects.size() > 0 && sendingMessageObjects.get(0).messageOwner.forwards > 0) {
                MessageObject messageObject = sendingMessageObjects.get(0);
                if (!messageObject.isForwarded()) {
                    sharesCountLayout = new LinearLayout(context);
                    sharesCountLayout.setOrientation(LinearLayout.HORIZONTAL);
                    sharesCountLayout.setGravity(Gravity.CENTER_VERTICAL);
                    sharesCountLayout.setBackgroundDrawable(Theme.createSelectorDrawable(getThemedColor(darkTheme ? Theme.key_voipgroup_listSelector : Theme.key_listSelector), 2));
                    containerView.addView(sharesCountLayout, LayoutHelper.createFrame(LayoutHelper.WRAP_CONTENT, 48, Gravity.RIGHT | Gravity.BOTTOM, 6, 0, -6, 0));
                    sharesCountLayout.setOnClickListener(view -> parentFragment.presentFragment(new MessageStatisticActivity(messageObject)));

                    ImageView imageView = new ImageView(context);
                    imageView.setImageResource(R.drawable.share_arrow);
                    imageView.setColorFilter(new PorterDuffColorFilter(getThemedColor(darkTheme ? Theme.key_voipgroup_listeningText : Theme.key_dialogTextBlue2), PorterDuff.Mode.MULTIPLY));
                    sharesCountLayout.addView(imageView, LayoutHelper.createLinear(LayoutHelper.WRAP_CONTENT, LayoutHelper.MATCH_PARENT, Gravity.CENTER_VERTICAL, 20, 0, 0, 0));

                    TextView textView = new TextView(context);
                    textView.setText(String.format("%d", messageObject.messageOwner.forwards));
                    textView.setTextSize(TypedValue.COMPLEX_UNIT_DIP, 14);
                    textView.setTextColor(getThemedColor(darkTheme ? Theme.key_voipgroup_listeningText : Theme.key_dialogTextBlue2));
                    textView.setGravity(Gravity.CENTER_VERTICAL);
                    textView.setTypeface(AndroidUtilities.getTypeface("fonts/rmedium.ttf"));
                    sharesCountLayout.addView(textView, LayoutHelper.createLinear(LayoutHelper.WRAP_CONTENT, LayoutHelper.MATCH_PARENT, Gravity.CENTER_VERTICAL, 8, 0, 20, 0));
                }
            }
        } else {
            shadow[1].setAlpha(0.0f);
        }

        frameLayout2 = new FrameLayout(context) {

            private final Paint p = new Paint();
            private int color;

            @Override
            public void setVisibility(int visibility) {
                super.setVisibility(visibility);
                if (visibility != View.VISIBLE) {
                    shadow[1].setTranslationY(0);
                }
            }

            @Override
            public void setAlpha(float alpha) {
                super.setAlpha(alpha);
                invalidate();
            }

            @Override
            protected void onDraw(Canvas canvas) {
                if (chatActivityEnterViewAnimateFromTop != 0 && chatActivityEnterViewAnimateFromTop != frameLayout2.getTop() + chatActivityEnterViewAnimateFromTop) {
                    if (topBackgroundAnimator != null) {
                        topBackgroundAnimator.cancel();
                    }
                    captionEditTextTopOffset = chatActivityEnterViewAnimateFromTop - (frameLayout2.getTop() + captionEditTextTopOffset);
                    topBackgroundAnimator = ValueAnimator.ofFloat(captionEditTextTopOffset, 0);
                    topBackgroundAnimator.addUpdateListener(valueAnimator -> {
                        captionEditTextTopOffset = (float) valueAnimator.getAnimatedValue();
                        frameLayout2.invalidate();
                        invalidate();
                    });
                    topBackgroundAnimator.setInterpolator(CubicBezierInterpolator.DEFAULT);
                    topBackgroundAnimator.setDuration(200);
                    topBackgroundAnimator.start();
                    chatActivityEnterViewAnimateFromTop = 0;
                }
                float alphaOffset = (frameLayout2.getMeasuredHeight() - AndroidUtilities.dp(48)) * (1f - getAlpha());
                shadow[1].setTranslationY(-(frameLayout2.getMeasuredHeight() - AndroidUtilities.dp(48)) + captionEditTextTopOffset + currentPanTranslationY + alphaOffset);

//                int newColor = getThemedColor(darkTheme ? Theme.key_voipgroup_inviteMembersBackground : Theme.key_dialogBackground);
//                if (color != newColor) {
//                    color = newColor;
//                    p.setColor(color);
//                }
//                canvas.drawRect(0, captionEditTextTopOffset + alphaOffset, getMeasuredWidth(), getMeasuredHeight(), p);
            }

            @Override
            protected void dispatchDraw(Canvas canvas) {
                canvas.save();
                canvas.clipRect(0, captionEditTextTopOffset, getMeasuredWidth(), getMeasuredHeight());
                super.dispatchDraw(canvas);
                canvas.restore();
            }
        };
        frameLayout2.setWillNotDraw(false);
        frameLayout2.setAlpha(0.0f);
        frameLayout2.setVisibility(View.INVISIBLE);
        containerView.addView(frameLayout2, LayoutHelper.createFrame(LayoutHelper.MATCH_PARENT, LayoutHelper.WRAP_CONTENT, Gravity.LEFT | Gravity.BOTTOM));
        frameLayout2.setOnTouchListener((v, event) -> true);

        commentTextView = new EditTextEmoji(context, sizeNotifierFrameLayout, null, EditTextEmoji.STYLE_DIALOG, true, resourcesProvider) {

            private boolean shouldAnimateEditTextWithBounds;
            private int messageEditTextPredrawHeigth;
            private int messageEditTextPredrawScrollY;
            private ValueAnimator messageEditTextAnimator;

            @Override
            protected void dispatchDraw(Canvas canvas) {
                if (shouldAnimateEditTextWithBounds) {
                    EditTextCaption editText = commentTextView.getEditText();
                    float dy = (messageEditTextPredrawHeigth - editText.getMeasuredHeight()) + (messageEditTextPredrawScrollY - editText.getScrollY());
                    editText.setOffsetY(editText.getOffsetY() - dy);
                    ValueAnimator a = ValueAnimator.ofFloat(editText.getOffsetY(), 0);
                    a.addUpdateListener(animation -> editText.setOffsetY((float) animation.getAnimatedValue()));
                    if (messageEditTextAnimator != null) {
                        messageEditTextAnimator.cancel();
                    }
                    messageEditTextAnimator = a;
                    a.setDuration(200);
                    a.setInterpolator(CubicBezierInterpolator.DEFAULT);
                    a.start();
                    shouldAnimateEditTextWithBounds = false;
                }
                super.dispatchDraw(canvas);
            }

            @Override
            protected void onLineCountChanged(int oldLineCount, int newLineCount) {
                if (!TextUtils.isEmpty(getEditText().getText())) {
                    shouldAnimateEditTextWithBounds = true;
                    messageEditTextPredrawHeigth = getEditText().getMeasuredHeight();
                    messageEditTextPredrawScrollY = getEditText().getScrollY();
                    invalidate();
                } else {
                    getEditText().animate().cancel();
                    getEditText().setOffsetY(0);
                    shouldAnimateEditTextWithBounds = false;
                }
                chatActivityEnterViewAnimateFromTop = frameLayout2.getTop() + captionEditTextTopOffset;
                frameLayout2.invalidate();
            }

            @Override
            protected void showPopup(int show) {
                super.showPopup(show);
                if (darkTheme) {
                    navBarColorKey = null;
                    AndroidUtilities.setNavigationBarColor(ShareAlert.this.getWindow(), ShareAlert.this.getThemedColor(Theme.key_windowBackgroundGray), true, color -> {
                        ShareAlert.this.setOverlayNavBarColor(navBarColor = color);
                    });
                }
            }

            @Override
            public void hidePopup(boolean byBackButton) {
                super.hidePopup(byBackButton);
                if (darkTheme) {
                    navBarColorKey = null;
                    AndroidUtilities.setNavigationBarColor(ShareAlert.this.getWindow(), ShareAlert.this.getThemedColor(Theme.key_voipgroup_inviteMembersBackground), true, color -> {
                        ShareAlert.this.setOverlayNavBarColor(navBarColor = color);
                    });
                }
            }
        };
        if (darkTheme) {
            commentTextView.getEditText().setTextColor(getThemedColor(Theme.key_voipgroup_nameText));
            commentTextView.getEditText().setCursorColor(getThemedColor(Theme.key_voipgroup_nameText));
        }
        commentTextView.setBackgroundColor(backgroundColor);
        commentTextView.setHint(LocaleController.getString("ShareComment", R.string.ShareComment));
        commentTextView.onResume();
        commentTextView.setPadding(0, 0, AndroidUtilities.dp(84), 0);
        frameLayout2.addView(commentTextView, LayoutHelper.createFrame(LayoutHelper.MATCH_PARENT, LayoutHelper.WRAP_CONTENT, Gravity.TOP | Gravity.LEFT));
        frameLayout2.setClipChildren(false);
        frameLayout2.setClipToPadding(false);
        commentTextView.setClipChildren(false);

        writeButtonContainer = new FrameLayout(context) {
            @Override
            public void onInitializeAccessibilityNodeInfo(AccessibilityNodeInfo info) {
                super.onInitializeAccessibilityNodeInfo(info);
                info.setText(LocaleController.formatPluralString("AccDescrShareInChats", selectedDialogs.size()));
                info.setClassName(Button.class.getName());
                info.setLongClickable(true);
                info.setClickable(true);
            }
        };
        writeButtonContainer.setFocusable(true);
        writeButtonContainer.setFocusableInTouchMode(true);
        writeButtonContainer.setVisibility(View.INVISIBLE);
        writeButtonContainer.setScaleX(0.2f);
        writeButtonContainer.setScaleY(0.2f);
        writeButtonContainer.setAlpha(0.0f);
        containerView.addView(writeButtonContainer, LayoutHelper.createFrame(60, 60, Gravity.RIGHT | Gravity.BOTTOM, 0, 0, 6, 10));

        ImageView writeButton = new ImageView(context);
        Drawable drawable = Theme.createSimpleSelectorCircleDrawable(AndroidUtilities.dp(56), getThemedColor(Theme.key_dialogFloatingButton), getThemedColor(Build.VERSION.SDK_INT >= 21 ? Theme.key_dialogFloatingButtonPressed : Theme.key_dialogFloatingButton));
        if (Build.VERSION.SDK_INT < 21) {
            Drawable shadowDrawable = context.getResources().getDrawable(R.drawable.floating_shadow_profile).mutate();
            shadowDrawable.setColorFilter(new PorterDuffColorFilter(0xff000000, PorterDuff.Mode.SRC_IN));
            CombinedDrawable combinedDrawable = new CombinedDrawable(shadowDrawable, drawable, 0, 0);
            combinedDrawable.setIconSize(AndroidUtilities.dp(56), AndroidUtilities.dp(56));
            drawable = combinedDrawable;
        }
        writeButton.setBackgroundDrawable(drawable);
        writeButton.setImageResource(R.drawable.attach_send);
        writeButton.setImportantForAccessibility(View.IMPORTANT_FOR_ACCESSIBILITY_NO);
        writeButton.setColorFilter(new PorterDuffColorFilter(getThemedColor(Theme.key_dialogFloatingIcon), PorterDuff.Mode.SRC_IN));
        writeButton.setScaleType(ImageView.ScaleType.CENTER);
        if (Build.VERSION.SDK_INT >= 21) {
            writeButton.setOutlineProvider(new ViewOutlineProvider() {
                @SuppressLint("NewApi")
                @Override
                public void getOutline(View view, Outline outline) {
                    outline.setOval(0, 0, AndroidUtilities.dp(56), AndroidUtilities.dp(56));
                }
            });
        }
        writeButtonContainer.addView(writeButton, LayoutHelper.createFrame(Build.VERSION.SDK_INT >= 21 ? 56 : 60, Build.VERSION.SDK_INT >= 21 ? 56 : 60, Gravity.LEFT | Gravity.TOP, Build.VERSION.SDK_INT >= 21 ? 2 : 0, 0, 0, 0));
        writeButton.setOnClickListener(v -> sendInternal(true));
        writeButton.setOnLongClickListener(v -> onSendLongClick(writeButton));

        textPaint.setTextSize(AndroidUtilities.dp(12));
        textPaint.setTypeface(AndroidUtilities.getTypeface("fonts/rmedium.ttf"));

        selectedCountView = new View(context) {
            @Override
            protected void onDraw(Canvas canvas) {
                String text = String.format("%d", Math.max(1, selectedDialogs.size()));
                int textSize = (int) Math.ceil(textPaint.measureText(text));
                int size = Math.max(AndroidUtilities.dp(16) + textSize, AndroidUtilities.dp(24));
                int cx = getMeasuredWidth() / 2;
                int cy = getMeasuredHeight() / 2;

                textPaint.setColor(getThemedColor(Theme.key_dialogRoundCheckBoxCheck));
                paint.setColor(getThemedColor(darkTheme ? Theme.key_voipgroup_inviteMembersBackground : Theme.key_dialogBackground));
                rect.set(cx - size / 2, 0, cx + size / 2, getMeasuredHeight());
                canvas.drawRoundRect(rect, AndroidUtilities.dp(12), AndroidUtilities.dp(12), paint);

                paint.setColor(getThemedColor(Theme.key_dialogRoundCheckBox));
                rect.set(cx - size / 2 + AndroidUtilities.dp(2), AndroidUtilities.dp(2), cx + size / 2 - AndroidUtilities.dp(2), getMeasuredHeight() - AndroidUtilities.dp(2));
                canvas.drawRoundRect(rect, AndroidUtilities.dp(10), AndroidUtilities.dp(10), paint);

                canvas.drawText(text, cx - textSize / 2, AndroidUtilities.dp(16.2f), textPaint);
            }
        };
        selectedCountView.setAlpha(0.0f);
        selectedCountView.setScaleX(0.2f);
        selectedCountView.setScaleY(0.2f);
        containerView.addView(selectedCountView, LayoutHelper.createFrame(42, 24, Gravity.RIGHT | Gravity.BOTTOM, 0, 0, -8, 9));

        updateSelectedCount(0);

        DialogsActivity.loadDialogs(AccountInstance.getInstance(currentAccount));
        if (listAdapter.dialogs.isEmpty()) {
            NotificationCenter.getInstance(currentAccount).addObserver(this, NotificationCenter.dialogsNeedReload);
        }

        DialogsSearchAdapter.loadRecentSearch(currentAccount, 0, new DialogsSearchAdapter.OnRecentSearchLoaded() {
            @Override
            public void setRecentSearch(ArrayList<DialogsSearchAdapter.RecentSearchObject> arrayList, LongSparseArray<DialogsSearchAdapter.RecentSearchObject> hashMap) {
                recentSearchObjects = arrayList;
                recentSearchObjectsById = hashMap;
                for (int a = 0; a < recentSearchObjects.size(); a++) {
                    DialogsSearchAdapter.RecentSearchObject recentSearchObject = recentSearchObjects.get(a);
                    if (recentSearchObject.object instanceof TLRPC.User) {
                        MessagesController.getInstance(currentAccount).putUser((TLRPC.User) recentSearchObject.object, true);
                    } else if (recentSearchObject.object instanceof TLRPC.Chat) {
                        MessagesController.getInstance(currentAccount).putChat((TLRPC.Chat) recentSearchObject.object, true);
                    } else if (recentSearchObject.object instanceof TLRPC.EncryptedChat) {
                        MessagesController.getInstance(currentAccount).putEncryptedChat((TLRPC.EncryptedChat) recentSearchObject.object, true);
                    }
                }
                searchAdapter.notifyDataSetChanged();
            }
        });
        MediaDataController.getInstance(currentAccount).loadHints(true);

        AndroidUtilities.updateViewVisibilityAnimated(gridView, true, 1f, false);
        AndroidUtilities.updateViewVisibilityAnimated(searchGridView, false, 1f, false);
    }

    private void selectDialog(ShareDialogCell cell, TLRPC.Dialog dialog) {
        if (topicsGridView.getVisibility() != View.GONE) {
            return;
        }

        if (DialogObject.isChatDialog(dialog.id)) {
            TLRPC.Chat chat = MessagesController.getInstance(currentAccount).getChat(-dialog.id);
            if (ChatObject.isChannel(chat) && !chat.megagroup && (!ChatObject.isCanWriteToChannel(-dialog.id, currentAccount) || hasPoll == 2)) {
                AlertDialog.Builder builder = new AlertDialog.Builder(parentActivity);
                builder.setTitle(LocaleController.getString("SendMessageTitle", R.string.SendMessageTitle));
                if (hasPoll == 2) {
                    if (isChannel) {
                        builder.setMessage(LocaleController.getString("PublicPollCantForward", R.string.PublicPollCantForward));
                    } else if (ChatObject.isActionBannedByDefault(chat, ChatObject.ACTION_SEND_POLLS)) {
                        builder.setMessage(LocaleController.getString("ErrorSendRestrictedPollsAll", R.string.ErrorSendRestrictedPollsAll));
                    } else {
                        builder.setMessage(LocaleController.getString("ErrorSendRestrictedPolls", R.string.ErrorSendRestrictedPolls));
                    }
                } else {
                    builder.setMessage(LocaleController.getString("ChannelCantSendMessage", R.string.ChannelCantSendMessage));
                }
                builder.setNegativeButton(LocaleController.getString("OK", R.string.OK), null);
                builder.show();
                return;
            }
        } else if (DialogObject.isEncryptedDialog(dialog.id) && (hasPoll != 0)) {
            AlertDialog.Builder builder = new AlertDialog.Builder(parentActivity);
            builder.setTitle(LocaleController.getString("SendMessageTitle", R.string.SendMessageTitle));
            if (hasPoll != 0) {
                builder.setMessage(LocaleController.getString("PollCantForwardSecretChat", R.string.PollCantForwardSecretChat));
            } else {
                builder.setMessage(LocaleController.getString("InvoiceCantForwardSecretChat", R.string.InvoiceCantForwardSecretChat));
            }
            builder.setNegativeButton(LocaleController.getString("OK", R.string.OK), null);
            builder.show();
            return;
        }
        if (selectedDialogs.indexOfKey(dialog.id) >= 0) {
            selectedDialogs.remove(dialog.id);
            selectedDialogTopics.remove(dialog);
            if (cell != null) {
                cell.setChecked(false, true);
            }
            updateSelectedCount(1);
        } else {
            if (DialogObject.isChatDialog(dialog.id) && MessagesController.getInstance(currentAccount).getChat(-dialog.id) != null && MessagesController.getInstance(currentAccount).getChat(-dialog.id).forum) {
                selectedTopicDialog = dialog;
                topicsLayoutManager.scrollToPositionWithOffset(0, scrollOffsetY - topicsGridView.getPaddingTop());
                AtomicReference<Runnable> timeoutRef = new AtomicReference<>();
                NotificationCenter.NotificationCenterDelegate delegate = new NotificationCenter.NotificationCenterDelegate() {
                    @SuppressLint("NotifyDataSetChanged")
                    @Override
                    public void didReceivedNotification(int id, int account, Object... args) {
                        long chatId = (long) args[0];
                        if (chatId == -dialog.id) {
                            boolean animate = shareTopicsAdapter.topics == null && MessagesController.getInstance(currentAccount).getTopicsController().getTopics(-dialog.id) != null || timeoutRef.get() == null;

                            shareTopicsAdapter.topics = MessagesController.getInstance(currentAccount).getTopicsController().getTopics(-dialog.id);
                            if (animate) {
                                shareTopicsAdapter.notifyDataSetChanged();
                            }

                            if (shareTopicsAdapter.topics != null) {
                                NotificationCenter.getInstance(currentAccount).removeObserver(this, NotificationCenter.topicsDidLoaded);
                            }

                            if (animate) {
                                topicsGridView.setVisibility(View.VISIBLE);
                                topicsGridView.setAlpha(0);
                                topicsBackActionBar.setVisibility(View.VISIBLE);
                                topicsBackActionBar.setAlpha(0);
                                topicsBackActionBar.setTitle(MessagesController.getInstance(currentAccount).getChat(-dialog.id).title);
                                topicsBackActionBar.setSubtitle(LocaleController.getString(R.string.SelectTopic));
                                searchWasVisibleBeforeTopics = searchIsVisible;

                                if (topicsAnimation != null) {
                                    topicsAnimation.cancel();
                                }

                                int[] loc = new int[2];
                                topicsAnimation = new SpringAnimation(new FloatValueHolder(0))
                                        .setSpring(new SpringForce(1000)
                                                .setStiffness(parentFragment != null && parentFragment.shareAlertDebugTopicsSlowMotion ? 10f : 800f)
                                                .setDampingRatio(SpringForce.DAMPING_RATIO_NO_BOUNCY));
                                topicsAnimation.addUpdateListener((animation, value, velocity) -> {
                                    value /= 1000;

                                    invalidateTopicsAnimation(cell, loc, value);
                                });
                                topicsAnimation.addEndListener((animation, canceled, value, velocity) -> {
                                    gridView.setVisibility(View.GONE);
                                    searchGridView.setVisibility(View.GONE);
                                    searchView.setVisibility(View.GONE);

                                    topicsAnimation = null;
                                });
                                topicsAnimation.start();

                                if (timeoutRef.get() != null) {
                                    AndroidUtilities.cancelRunOnUIThread(timeoutRef.get());
                                    timeoutRef.set(null);
                                }
                            }
                        }
                    }
                };
                timeoutRef.set(() -> {
                    timeoutRef.set(null);
                    delegate.didReceivedNotification(NotificationCenter.topicsDidLoaded, currentAccount, -dialog.id);
                });
                NotificationCenter.getInstance(currentAccount).addObserver(delegate, NotificationCenter.topicsDidLoaded);
                if (MessagesController.getInstance(currentAccount).getTopicsController().getTopics(-dialog.id) != null) {
                    delegate.didReceivedNotification(NotificationCenter.topicsDidLoaded, currentAccount, -dialog.id);
                } else {
                    MessagesController.getInstance(currentAccount).getTopicsController().loadTopics(-dialog.id);
                    AndroidUtilities.runOnUIThread(timeoutRef.get(), 300);
                }
                return;
            }

            selectedDialogs.put(dialog.id, dialog);
            if (cell != null) {
                cell.setChecked(true, true);
            }
            updateSelectedCount(2);
            long selfUserId = UserConfig.getInstance(currentAccount).clientUserId;
            if (searchIsVisible) {
                TLRPC.Dialog existingDialog = listAdapter.dialogsMap.get(dialog.id);
                if (existingDialog == null) {
                    listAdapter.dialogsMap.put(dialog.id, dialog);
                    listAdapter.dialogs.add(listAdapter.dialogs.isEmpty() ? 0 : 1, dialog);
                } else if (existingDialog.id != selfUserId) {
                    listAdapter.dialogs.remove(existingDialog);
                    listAdapter.dialogs.add(listAdapter.dialogs.isEmpty() ? 0 : 1, existingDialog);
                }
                listAdapter.notifyDataSetChanged();
                updateSearchAdapter = false;
                searchView.searchEditText.setText("");
                checkCurrentList(false);
                searchView.hideKeyboard();
            }
        }
        if (searchAdapter != null && searchAdapter.categoryAdapter != null) {
            searchAdapter.categoryAdapter.notifyItemRangeChanged(0, searchAdapter.categoryAdapter.getItemCount());
        }
    }

    @SuppressLint("NotifyDataSetChanged")
    private void collapseTopics() {
        if (selectedTopicDialog == null) {
            return;
        }
        TLRPC.Dialog dialog = selectedTopicDialog;
        selectedTopicDialog = null;

        View cell = null;
        for (int i = 0; i < getMainGridView().getChildCount(); i++) {
            View child = getMainGridView().getChildAt(i);

            if (child instanceof ShareDialogCell && ((ShareDialogCell) child).getCurrentDialog() == dialog.id) {
                cell = child;
            }
        }

        if (cell == null) {
            return;
        }

        if (topicsAnimation != null) {
            topicsAnimation.cancel();
        }

        getMainGridView().setVisibility(View.VISIBLE);
        searchView.setVisibility(View.VISIBLE);

        if (searchIsVisible || searchWasVisibleBeforeTopics) {
            sizeNotifierFrameLayout.adjustPanLayoutHelper.ignoreOnce();
            searchView.searchEditText.requestFocus();
            AndroidUtilities.showKeyboard(searchView.searchEditText);
        }

        int[] loc = new int[2];
        View finalCell = cell;
        topicsAnimation = new SpringAnimation(new FloatValueHolder(1000))
                .setSpring(new SpringForce(0)
                        .setStiffness(parentFragment != null && parentFragment.shareAlertDebugTopicsSlowMotion ? 10f : 800f)
                        .setDampingRatio(SpringForce.DAMPING_RATIO_NO_BOUNCY));
        topicsAnimation.addUpdateListener((animation, value, velocity) -> {
            value /= 1000;

            invalidateTopicsAnimation(finalCell, loc, value);
        });
        topicsAnimation.addEndListener((animation, canceled, value, velocity) -> {
            topicsGridView.setVisibility(View.GONE);
            topicsBackActionBar.setVisibility(View.GONE);

            shareTopicsAdapter.topics = null;
            shareTopicsAdapter.notifyDataSetChanged();

            topicsAnimation = null;
            searchWasVisibleBeforeTopics = false;
        });
        topicsAnimation.start();
    }

    private void invalidateTopicsAnimation(View cell, int[] loc, float value) {
        topicsGridView.setPivotX(cell.getX() + cell.getWidth() / 2f);
        topicsGridView.setPivotY(cell.getY() + cell.getHeight() / 2f);
        topicsGridView.setScaleX(0.75f + value * 0.25f);
        topicsGridView.setScaleY(0.75f + value * 0.25f);
        topicsGridView.setAlpha(value);

        RecyclerListView mainGridView = getMainGridView();
        mainGridView.setPivotX(cell.getX() + cell.getWidth() / 2f);
        mainGridView.setPivotY(cell.getY() + cell.getHeight() / 2f);
        mainGridView.setScaleX(1f + value * 0.25f);
        mainGridView.setScaleY(1f + value * 0.25f);
        mainGridView.setAlpha(1f - value);

        searchView.setPivotX(searchView.getWidth() / 2f);
        searchView.setPivotY(0);
        searchView.setScaleX(0.9f + (1f - value) * 0.1f);
        searchView.setScaleY(0.9f + (1f - value) * 0.1f);
        searchView.setAlpha(1f - value);

        topicsBackActionBar.getBackButton().setTranslationX(-AndroidUtilities.dp(16) * (1f - value));
        topicsBackActionBar.getTitleTextView().setTranslationY(AndroidUtilities.dp(16) * (1f - value));
        topicsBackActionBar.getSubtitleTextView().setTranslationY(AndroidUtilities.dp(16) * (1f - value));
        topicsBackActionBar.setAlpha(value);

        topicsGridView.getLocationInWindow(loc);
        float moveValue = CubicBezierInterpolator.EASE_OUT.getInterpolation(value);
        for (int i = 0; i < mainGridView.getChildCount(); i++) {
            View v = mainGridView.getChildAt(i);
            if (v instanceof ShareDialogCell) {
                v.setTranslationX((v.getX() - cell.getX()) * 0.5f * moveValue);
                v.setTranslationY((v.getY() - cell.getY()) * 0.5f * moveValue);

                if (v != cell) {
                    v.setAlpha(1f - Math.min(value, 0.5f) / 0.5f);
                } else {
                    v.setAlpha(1f - value);
                }
            }
        }
        for (int i = 0; i < topicsGridView.getChildCount(); i++) {
            View v = topicsGridView.getChildAt(i);
            if (v instanceof ShareTopicCell) {
                v.setTranslationX((float) (-(v.getX() - cell.getX()) * Math.pow(1f - moveValue, 2)));
                v.setTranslationY((float) (-(v.getY() + topicsGridView.getTranslationY() - cell.getY()) * Math.pow(1f - moveValue, 2)));
            }
        }
        containerView.requestLayout();
        mainGridView.invalidate();
    }

    @Override
    public int getContainerViewHeight() {
        return containerView.getMeasuredHeight() - containerViewTop;
    }

    private boolean showSendersName = true;
    private ActionBarPopupWindow sendPopupWindow;
    private boolean onSendLongClick(View view) {
        if (parentActivity == null) {
            return false;
        }
        LinearLayout layout = new LinearLayout(getContext());
        layout.setOrientation(LinearLayout.VERTICAL);
        if (sendingMessageObjects != null) {
            ActionBarPopupWindow.ActionBarPopupWindowLayout sendPopupLayout1 = new ActionBarPopupWindow.ActionBarPopupWindowLayout(parentActivity, resourcesProvider);
            if (darkTheme) {
                sendPopupLayout1.setBackgroundColor(getThemedColor(Theme.key_voipgroup_inviteMembersBackground));
            }
            sendPopupLayout1.setAnimationEnabled(false);
            sendPopupLayout1.setOnTouchListener(new View.OnTouchListener() {
                private android.graphics.Rect popupRect = new android.graphics.Rect();

                @Override
                public boolean onTouch(View v, MotionEvent event) {
                    if (event.getActionMasked() == MotionEvent.ACTION_DOWN) {
                        if (sendPopupWindow != null && sendPopupWindow.isShowing()) {
                            v.getHitRect(popupRect);
                            if (!popupRect.contains((int) event.getX(), (int) event.getY())) {
                                sendPopupWindow.dismiss();
                            }
                        }
                    }
                    return false;
                }
            });
            sendPopupLayout1.setDispatchKeyEventListener(keyEvent -> {
                if (keyEvent.getKeyCode() == KeyEvent.KEYCODE_BACK && keyEvent.getRepeatCount() == 0 && sendPopupWindow != null && sendPopupWindow.isShowing()) {
                    sendPopupWindow.dismiss();
                }
            });
            sendPopupLayout1.setShownFromBottom(false);

            ActionBarMenuSubItem showSendersNameView = new ActionBarMenuSubItem(getContext(), true, true, false, resourcesProvider);
            if (darkTheme) {
                showSendersNameView.setTextColor(getThemedColor(Theme.key_voipgroup_nameText));
            }
            sendPopupLayout1.addView(showSendersNameView, LayoutHelper.createLinear(LayoutHelper.MATCH_PARENT, 48));
            showSendersNameView.setTextAndIcon(LocaleController.getString("ShowSendersName", R.string.ShowSendersName), 0);
            showSendersNameView.setChecked(showSendersName = true);

            ActionBarMenuSubItem hideSendersNameView = new ActionBarMenuSubItem(getContext(), true, false, true, resourcesProvider);
            if (darkTheme) {
                hideSendersNameView.setTextColor(getThemedColor(Theme.key_voipgroup_nameText));
            }
            sendPopupLayout1.addView(hideSendersNameView, LayoutHelper.createLinear(LayoutHelper.MATCH_PARENT, 48));
            hideSendersNameView.setTextAndIcon(LocaleController.getString("HideSendersName", R.string.HideSendersName), 0);
            hideSendersNameView.setChecked(!showSendersName);
            showSendersNameView.setOnClickListener(e -> {
                showSendersNameView.setChecked(showSendersName = true);
                hideSendersNameView.setChecked(!showSendersName);
            });
            hideSendersNameView.setOnClickListener(e -> {
                showSendersNameView.setChecked(showSendersName = false);
                hideSendersNameView.setChecked(!showSendersName);
            });
            sendPopupLayout1.setupRadialSelectors(getThemedColor(darkTheme ? Theme.key_voipgroup_listSelector : Theme.key_dialogButtonSelector));

            layout.addView(sendPopupLayout1, LayoutHelper.createLinear(LayoutHelper.MATCH_PARENT, LayoutHelper.WRAP_CONTENT, 0, 0, 0, -8));
        }

        ActionBarPopupWindow.ActionBarPopupWindowLayout sendPopupLayout2 = new ActionBarPopupWindow.ActionBarPopupWindowLayout(parentActivity, resourcesProvider);
        if (darkTheme) {
            sendPopupLayout2.setBackgroundColor(Theme.getColor(Theme.key_voipgroup_inviteMembersBackground));
        }
        sendPopupLayout2.setAnimationEnabled(false);
        sendPopupLayout2.setOnTouchListener(new View.OnTouchListener() {
            private android.graphics.Rect popupRect = new android.graphics.Rect();

            @Override
            public boolean onTouch(View v, MotionEvent event) {
                if (event.getActionMasked() == MotionEvent.ACTION_DOWN) {
                    if (sendPopupWindow != null && sendPopupWindow.isShowing()) {
                        v.getHitRect(popupRect);
                        if (!popupRect.contains((int) event.getX(), (int) event.getY())) {
                            sendPopupWindow.dismiss();
                        }
                    }
                }
                return false;
            }
        });
        sendPopupLayout2.setDispatchKeyEventListener(keyEvent -> {
            if (keyEvent.getKeyCode() == KeyEvent.KEYCODE_BACK && keyEvent.getRepeatCount() == 0 && sendPopupWindow != null && sendPopupWindow.isShowing()) {
                sendPopupWindow.dismiss();
            }
        });
        sendPopupLayout2.setShownFromBottom(false);

        ActionBarMenuSubItem sendWithoutSound = new ActionBarMenuSubItem(getContext(), true, true, resourcesProvider);
        if (darkTheme) {
            sendWithoutSound.setTextColor(getThemedColor(Theme.key_voipgroup_nameText));
            sendWithoutSound.setIconColor(getThemedColor(Theme.key_windowBackgroundWhiteHintText));
        }
        sendWithoutSound.setTextAndIcon(LocaleController.getString("SendWithoutSound", R.string.SendWithoutSound), R.drawable.baseline_notifications_off_24);
        sendWithoutSound.setMinimumWidth(AndroidUtilities.dp(196));
        sendPopupLayout2.addView(sendWithoutSound, LayoutHelper.createLinear(LayoutHelper.MATCH_PARENT, 48));
        sendWithoutSound.setOnClickListener(v -> {
            if (sendPopupWindow != null && sendPopupWindow.isShowing()) {
                sendPopupWindow.dismiss();
            }
            sendInternal(false);
        });
        ActionBarMenuSubItem sendMessage = new ActionBarMenuSubItem(getContext(), true, true, resourcesProvider);
        if (darkTheme) {
            sendMessage.setTextColor(getThemedColor(Theme.key_voipgroup_nameText));
            sendMessage.setIconColor(getThemedColor(Theme.key_windowBackgroundWhiteHintText));
        }
        sendMessage.setTextAndIcon(LocaleController.getString("SendMessage", R.string.SendMessage), R.drawable.msg_send);
        sendMessage.setMinimumWidth(AndroidUtilities.dp(196));
        sendPopupLayout2.addView(sendMessage, LayoutHelper.createLinear(LayoutHelper.MATCH_PARENT, 48));
        sendMessage.setOnClickListener(v -> {
            if (sendPopupWindow != null && sendPopupWindow.isShowing()) {
                sendPopupWindow.dismiss();
            }
            sendInternal(true);
        });
        sendPopupLayout2.setupRadialSelectors(getThemedColor(darkTheme ? Theme.key_voipgroup_listSelector : Theme.key_dialogButtonSelector));

        layout.addView(sendPopupLayout2, LayoutHelper.createLinear(LayoutHelper.MATCH_PARENT, LayoutHelper.WRAP_CONTENT));

        sendPopupWindow = new ActionBarPopupWindow(layout, LayoutHelper.WRAP_CONTENT, LayoutHelper.WRAP_CONTENT);
        sendPopupWindow.setAnimationEnabled(false);
        sendPopupWindow.setAnimationStyle(R.style.PopupContextAnimation2);
        sendPopupWindow.setOutsideTouchable(true);
        sendPopupWindow.setClippingEnabled(true);
        sendPopupWindow.setInputMethodMode(ActionBarPopupWindow.INPUT_METHOD_NOT_NEEDED);
        sendPopupWindow.setSoftInputMode(WindowManager.LayoutParams.SOFT_INPUT_STATE_UNSPECIFIED);
        sendPopupWindow.getContentView().setFocusableInTouchMode(true);
        SharedConfig.removeScheduledOrNoSoundHint();

        layout.measure(View.MeasureSpec.makeMeasureSpec(AndroidUtilities.dp(1000), View.MeasureSpec.AT_MOST), View.MeasureSpec.makeMeasureSpec(AndroidUtilities.dp(1000), View.MeasureSpec.AT_MOST));
        sendPopupWindow.setFocusable(true);
        int[] location = new int[2];
        view.getLocationInWindow(location);
        int y;
        if (keyboardVisible && parentFragment != null && parentFragment.contentView.getMeasuredHeight() > AndroidUtilities.dp(58)) {
            y = location[1] + view.getMeasuredHeight();
        } else {
            y = location[1] - layout.getMeasuredHeight() - AndroidUtilities.dp(2);
        }
        sendPopupWindow.showAtLocation(view, Gravity.LEFT | Gravity.TOP, location[0] + view.getMeasuredWidth() - layout.getMeasuredWidth() + AndroidUtilities.dp(8), y);
        sendPopupWindow.dimBehind();
        if (!NekoConfig.disableVibration.Bool()) {
            view.performHapticFeedback(HapticFeedbackConstants.KEYBOARD_TAP, HapticFeedbackConstants.FLAG_IGNORE_GLOBAL_SETTING);
        }

        return true;
    }

    protected void sendInternal(boolean withSound) {
        for (int a = 0; a < selectedDialogs.size(); a++) {
            long key = selectedDialogs.keyAt(a);
            if (AlertsCreator.checkSlowMode(getContext(), currentAccount, key, frameLayout2.getTag() != null && commentTextView.length() > 0)) {
                return;
            }
        }

        CharSequence[] text = new CharSequence[] { commentTextView.getText() };
        ArrayList<TLRPC.MessageEntity> entities = MediaDataController.getInstance(currentAccount).getEntities(text, true);
        if (sendingMessageObjects != null) {
            List<Long> removeKeys = new ArrayList<>();
            for (int a = 0; a < selectedDialogs.size(); a++) {
                long key = selectedDialogs.keyAt(a);
                TLRPC.TL_forumTopic topic = selectedDialogTopics.get(selectedDialogs.get(key));
                MessageObject replyTopMsg = topic != null ? new MessageObject(currentAccount, topic.topicStartMessage, false, false) : null;
                int result = 0;
                if (NekoConfig.sendCommentAfterForward.Bool()) {
                    result = SendMessagesHelper.getInstance(currentAccount).sendMessage(sendingMessageObjects, key, !showSendersName, false, withSound, 0);
                }
                if (replyTopMsg != null) {
                    replyTopMsg.isTopicMainMessage = true;
                }
                int result = 0;
                if (NekoConfig.sendCommentAfterForward.Bool()) {
                    // send fwd message first.
                    result = SendMessagesHelper.getInstance(currentAccount).sendMessage(sendingMessageObjects, key, !showSendersName,false, withSound, 0);
                }
                if (replyTopMsg != null) {
                    replyTopMsg.isTopicMainMessage = true;
                }
                if (frameLayout2.getTag() != null && commentTextView.length() > 0) {
                    SendMessagesHelper.getInstance(currentAccount).sendMessage(text[0] == null ? null : text[0].toString(), key, replyTopMsg, replyTopMsg, null, true, entities, null, null, withSound, 0, null, false);
                }
                if (!NekoConfig.sendCommentAfterForward.Bool()) {
<<<<<<< HEAD
=======
                    // send fwd message second.
>>>>>>> c71626f8
                    result = SendMessagesHelper.getInstance(currentAccount).sendMessage(sendingMessageObjects, key, !showSendersName,false, withSound, 0, replyTopMsg);
                }
                if (result != 0) {
                    removeKeys.add(key);
                }
                if (selectedDialogs.size() == 1) {
                    AlertsCreator.showSendMediaAlert(result, parentFragment, null);

                    if (result != 0) {
                        break;
                    }
                }
            }
            for (long key_ : removeKeys) {
                TLRPC.Dialog dialog = selectedDialogs.get(key_);
                selectedDialogs.remove(key_);
                if (dialog != null) {
                    selectedDialogTopics.remove(dialog);
                }
            }
            if (!selectedDialogs.isEmpty()) {
                onSend(selectedDialogs, sendingMessageObjects.size(), selectedDialogs.size() == 1 ? selectedDialogTopics.get(selectedDialogs.valueAt(0)) : null);
            }
        } else {
            int num;
            if (switchView != null) {
                num = switchView.currentTab;
            } else {
                num = 0;
            }
            if (sendingText[num] != null) {
                for (int a = 0; a < selectedDialogs.size(); a++) {
                    long key = selectedDialogs.keyAt(a);
                    TLRPC.TL_forumTopic topic = selectedDialogTopics.get(selectedDialogs.get(key));
                    MessageObject replyTopMsg = topic != null ? new MessageObject(currentAccount, topic.topicStartMessage, false, false) : null;
                    if (NekoConfig.sendCommentAfterForward.Bool()) {
                        SendMessagesHelper.getInstance(currentAccount).sendMessage(sendingText[num], key, null, null, null, true, null, null, null, true, 0, null, false);
                    }
                    if (frameLayout2.getTag() != null && commentTextView.length() > 0) {
                        SendMessagesHelper.getInstance(currentAccount).sendMessage(text[0] == null ? null : text[0].toString(), key, null, replyTopMsg, null, true, entities, null, null, true, 0, null, false);
                    }
                    if (!NekoConfig.sendCommentAfterForward.Bool()) {
                        SendMessagesHelper.getInstance(currentAccount).sendMessage(sendingText[num], key, null, replyTopMsg, null, true, null, null, null, true, 0, null, false);
                    }
                }
                onSend(selectedDialogs, 1, selectedDialogTopics.get(selectedDialogs.valueAt(0)));
            }
        }
        if (delegate != null) {
            delegate.didShare();
        }
        dismiss();
    }

    protected void onSend(LongSparseArray<TLRPC.Dialog> dids, int count, TLRPC.TL_forumTopic topic) {

    }

    private int getCurrentTop() {
        if (gridView.getChildCount() != 0) {
            View child = gridView.getChildAt(0);
            RecyclerListView.Holder holder = (RecyclerListView.Holder) gridView.findContainingViewHolder(child);
            if (holder != null) {
                return gridView.getPaddingTop() - (holder.getLayoutPosition() == 0 && child.getTop() >= 0 ? child.getTop() : 0);
            }
        }
        return -1000;
    }

    private RecyclerListView getMainGridView() {
        return searchIsVisible || searchWasVisibleBeforeTopics ? searchGridView : gridView;
    }

    public void setDelegate(ShareAlertDelegate shareAlertDelegate) {
        delegate = shareAlertDelegate;
    }

    @Override
    public void dismissInternal() {
        super.dismissInternal();
        if (commentTextView != null) {
            commentTextView.onDestroy();
        }
    }

    @Override
    public void onBackPressed() {
        if (selectedTopicDialog != null) {
            collapseTopics();
            return;
        }
        if (commentTextView != null && commentTextView.isPopupShowing()) {
            commentTextView.hidePopup(true);
            return;
        }
        super.onBackPressed();
    }

    @Override
    public void didReceivedNotification(int id, int account, Object... args) {
        if (id == NotificationCenter.dialogsNeedReload) {
            if (listAdapter != null) {
                listAdapter.fetchDialogs();
            }
            NotificationCenter.getInstance(currentAccount).removeObserver(this, NotificationCenter.dialogsNeedReload);
        }
    }

    @Override
    protected boolean canDismissWithSwipe() {
        return false;
    }

    int lastOffset = Integer.MAX_VALUE;

    @SuppressLint("NewApi")
    private void updateLayout() {
        if (panTranslationMoveLayout) {
            return;
        }
        View child;
        RecyclerListView.Holder holder = null;
        RecyclerListView listView = searchIsVisible ? searchGridView : gridView;

        if (listView.getChildCount() <= 0) {
            return;
        }
        child = listView.getChildAt(0);
        for (int i = 0; i < listView.getChildCount(); i++) {
            if (listView.getChildAt(i).getTop() < child.getTop()) {
                child = listView.getChildAt(i);
            }
        }
        holder = (RecyclerListView.Holder) listView.findContainingViewHolder(child);

        int top = child.getTop() - AndroidUtilities.dp(8);
        int newOffset = top > 0 && holder != null && holder.getAdapterPosition() == 0 ? top : 0;
        if (top >= 0 && holder != null && holder.getAdapterPosition() == 0) {
            lastOffset = child.getTop();
            newOffset = top;
            runShadowAnimation(0, false);
        } else {
            lastOffset = Integer.MAX_VALUE;
            runShadowAnimation(0, true);
        }

        if (topicsGridView.getVisibility() == View.VISIBLE) {
            listView = topicsGridView;

            if (listView.getChildCount() <= 0) {
                return;
            }
            child = listView.getChildAt(0);
            for (int i = 0; i < listView.getChildCount(); i++) {
                if (listView.getChildAt(i).getTop() < child.getTop()) {
                    child = listView.getChildAt(i);
                }
            }
            holder = (RecyclerListView.Holder) listView.findContainingViewHolder(child);

            int topicsTop = child.getTop() - AndroidUtilities.dp(8);
            int topicsNewOffset = topicsTop > 0 && holder != null && holder.getAdapterPosition() == 0 ? topicsTop : 0;
            if (topicsTop >= 0 && holder != null && holder.getAdapterPosition() == 0) {
                lastOffset = child.getTop();
                topicsNewOffset = topicsTop;
                runShadowAnimation(0, false);
            } else {
                lastOffset = Integer.MAX_VALUE;
                runShadowAnimation(0, true);
            }
            newOffset = AndroidUtilities.lerp(newOffset, topicsNewOffset, topicsGridView.getAlpha());
        }

        if (scrollOffsetY != newOffset) {
            previousScrollOffsetY = scrollOffsetY;
            gridView.setTopGlowOffset(scrollOffsetY = (int) (newOffset + currentPanTranslationY));
            searchGridView.setTopGlowOffset(scrollOffsetY = (int) (newOffset + currentPanTranslationY));
            topicsGridView.setTopGlowOffset(scrollOffsetY = (int) (newOffset + currentPanTranslationY));
            frameLayout.setTranslationY(scrollOffsetY + currentPanTranslationY);
            searchEmptyView.setTranslationY(scrollOffsetY + currentPanTranslationY);
            containerView.invalidate();
        }
    }

    private void runShadowAnimation(final int num, final boolean show) {
        if (show && shadow[num].getTag() != null || !show && shadow[num].getTag() == null) {
            shadow[num].setTag(show ? null : 1);
            if (show) {
                shadow[num].setVisibility(View.VISIBLE);
            }
            if (shadowAnimation[num] != null) {
                shadowAnimation[num].cancel();
            }
            shadowAnimation[num] = new AnimatorSet();
            shadowAnimation[num].playTogether(ObjectAnimator.ofFloat(shadow[num], View.ALPHA, show ? 1.0f : 0.0f));
            shadowAnimation[num].setDuration(150);
            shadowAnimation[num].addListener(new AnimatorListenerAdapter() {
                @Override
                public void onAnimationEnd(Animator animation) {
                    if (shadowAnimation[num] != null && shadowAnimation[num].equals(animation)) {
                        if (!show) {
                            shadow[num].setVisibility(View.INVISIBLE);
                        }
                        shadowAnimation[num] = null;
                    }
                }

                @Override
                public void onAnimationCancel(Animator animation) {
                    if (shadowAnimation[num] != null && shadowAnimation[num].equals(animation)) {
                        shadowAnimation[num] = null;
                    }
                }
            });
            shadowAnimation[num].start();
        }
    }

    private void copyLink(Context context) {
        if (exportedMessageLink == null && linkToCopy[0] == null) {
            return;
        }
        try {
            String link;
            if (switchView != null) {
                link = linkToCopy[switchView.currentTab];
            } else {
                link = linkToCopy[0];
            }
            android.content.ClipboardManager clipboard = (android.content.ClipboardManager) ApplicationLoader.applicationContext.getSystemService(Context.CLIPBOARD_SERVICE);
            android.content.ClipData clip = android.content.ClipData.newPlainText("label", link != null ? link : exportedMessageLink.link);
            clipboard.setPrimaryClip(clip);
            if ((delegate == null || !delegate.didCopy()) && parentActivity instanceof LaunchActivity) {
                final boolean isPrivate = exportedMessageLink != null && exportedMessageLink.link.contains("/c/");
                ((LaunchActivity) parentActivity).showBulletin(factory -> factory.createCopyLinkBulletin(isPrivate, resourcesProvider));
            }
        } catch (Exception e) {
            FileLog.e(e);
        }
    }

    private boolean showCommentTextView(final boolean show) {
        if (show == (frameLayout2.getTag() != null)) {
            return false;
        }
        if (animatorSet != null) {
            animatorSet.cancel();
        }
        frameLayout2.setTag(show ? 1 : null);
        if (commentTextView.getEditText().isFocused()) {
            AndroidUtilities.hideKeyboard(commentTextView.getEditText());
        }
        commentTextView.hidePopup(true);
        if (show) {
            frameLayout2.setVisibility(View.VISIBLE);
            writeButtonContainer.setVisibility(View.VISIBLE);
        }
        if (pickerBottomLayout != null) {
            ViewCompat.setImportantForAccessibility(pickerBottomLayout, show ? ViewCompat.IMPORTANT_FOR_ACCESSIBILITY_NO_HIDE_DESCENDANTS : ViewCompat.IMPORTANT_FOR_ACCESSIBILITY_YES);
        }
        if (sharesCountLayout != null) {
            ViewCompat.setImportantForAccessibility(sharesCountLayout, show ? ViewCompat.IMPORTANT_FOR_ACCESSIBILITY_NO_HIDE_DESCENDANTS : ViewCompat.IMPORTANT_FOR_ACCESSIBILITY_YES);
        }
        animatorSet = new AnimatorSet();
        ArrayList<Animator> animators = new ArrayList<>();
        animators.add(ObjectAnimator.ofFloat(frameLayout2, View.ALPHA, show ? 1.0f : 0.0f));
        animators.add(ObjectAnimator.ofFloat(writeButtonContainer, View.SCALE_X, show ? 1.0f : 0.2f));
        animators.add(ObjectAnimator.ofFloat(writeButtonContainer, View.SCALE_Y, show ? 1.0f : 0.2f));
        animators.add(ObjectAnimator.ofFloat(writeButtonContainer, View.ALPHA, show ? 1.0f : 0.0f));
        animators.add(ObjectAnimator.ofFloat(selectedCountView, View.SCALE_X, show ? 1.0f : 0.2f));
        animators.add(ObjectAnimator.ofFloat(selectedCountView, View.SCALE_Y, show ? 1.0f : 0.2f));
        animators.add(ObjectAnimator.ofFloat(selectedCountView, View.ALPHA, show ? 1.0f : 0.0f));
        if (pickerBottomLayout == null || pickerBottomLayout.getVisibility() != View.VISIBLE) {
            animators.add(ObjectAnimator.ofFloat(shadow[1], View.ALPHA, show ? 1.0f : 0.0f));
        }

        animatorSet.playTogether(animators);
        animatorSet.setInterpolator(new DecelerateInterpolator());
        animatorSet.setDuration(180);
        animatorSet.addListener(new AnimatorListenerAdapter() {
            @Override
            public void onAnimationEnd(Animator animation) {
                if (animation.equals(animatorSet)) {
                    if (!show) {
                        frameLayout2.setVisibility(View.INVISIBLE);
                        writeButtonContainer.setVisibility(View.INVISIBLE);
                    }
                    animatorSet = null;
                }
            }

            @Override
            public void onAnimationCancel(Animator animation) {
                if (animation.equals(animatorSet)) {
                    animatorSet = null;
                }
            }
        });
        animatorSet.start();
        return true;
    }

    public void updateSelectedCount(int animated) {
        if (selectedDialogs.size() == 0) {
            selectedCountView.setPivotX(0);
            selectedCountView.setPivotY(0);
            showCommentTextView(false);
        } else {
            selectedCountView.invalidate();
            if (!showCommentTextView(true) && animated != 0) {
                selectedCountView.setPivotX(AndroidUtilities.dp(21));
                selectedCountView.setPivotY(AndroidUtilities.dp(12));
                AnimatorSet animatorSet = new AnimatorSet();
                animatorSet.playTogether(
                        ObjectAnimator.ofFloat(selectedCountView, View.SCALE_X, animated == 1 ? 1.1f : 0.9f, 1.0f),
                        ObjectAnimator.ofFloat(selectedCountView, View.SCALE_Y, animated == 1 ? 1.1f : 0.9f, 1.0f));
                animatorSet.setInterpolator(new OvershootInterpolator());
                animatorSet.setDuration(180);
                animatorSet.start();
            } else {
                selectedCountView.setPivotX(0);
                selectedCountView.setPivotY(0);
            }
        }
    }

    @Override
    public void dismiss() {
        if (commentTextView != null) {
            AndroidUtilities.hideKeyboard(commentTextView.getEditText());
        }
        fullyShown = false;
        super.dismiss();
        NotificationCenter.getInstance(currentAccount).removeObserver(this, NotificationCenter.dialogsNeedReload);
    }

    private class ShareDialogsAdapter extends RecyclerListView.SelectionAdapter {

        private Context context;
        private int currentCount;
        private ArrayList<TLRPC.Dialog> dialogs = new ArrayList<>();
        private LongSparseArray<TLRPC.Dialog> dialogsMap = new LongSparseArray<>();

        public ShareDialogsAdapter(Context context) {
            this.context = context;
            fetchDialogs();
        }

        public void fetchDialogs() {
            dialogs.clear();
            dialogsMap.clear();
            long selfUserId = UserConfig.getInstance(currentAccount).clientUserId;
            if (!MessagesController.getInstance(currentAccount).dialogsForward.isEmpty()) {
                TLRPC.Dialog dialog = MessagesController.getInstance(currentAccount).dialogsForward.get(0);
                dialogs.add(dialog);
                dialogsMap.put(dialog.id, dialog);
            }
            ArrayList<TLRPC.Dialog> archivedDialogs = new ArrayList<>();
            ArrayList<TLRPC.Dialog> allDialogs = MessagesController.getInstance(currentAccount).getAllDialogs();
            for (int a = 0; a < allDialogs.size(); a++) {
                TLRPC.Dialog dialog = allDialogs.get(a);
                if (!(dialog instanceof TLRPC.TL_dialog)) {
                    continue;
                }
                if (dialog.id == selfUserId) {
                    continue;
                }
                if (!DialogObject.isEncryptedDialog(dialog.id)) {
                    if (DialogObject.isUserDialog(dialog.id)) {
                        if (dialog.folder_id == 1) {
                            archivedDialogs.add(dialog);
                        } else {
                            dialogs.add(dialog);
                        }
                        dialogsMap.put(dialog.id, dialog);
                    } else {
                        TLRPC.Chat chat = MessagesController.getInstance(currentAccount).getChat(-dialog.id);
                        if (!(chat == null || ChatObject.isNotInChat(chat) || chat.gigagroup && !ChatObject.hasAdminRights(chat) || ChatObject.isChannel(chat) && !chat.creator && (chat.admin_rights == null || !chat.admin_rights.post_messages) && !chat.megagroup)) {
                            if (dialog.folder_id == 1) {
                                archivedDialogs.add(dialog);
                            } else {
                                dialogs.add(dialog);
                            }
                            dialogsMap.put(dialog.id, dialog);
                        }
                    }
                }
            }
            dialogs.addAll(archivedDialogs);
            if (parentFragment != null) {
                switch (parentFragment.shareAlertDebugMode) {
                    case ChatActivity.DEBUG_SHARE_ALERT_MODE_LESS:
                        List<TLRPC.Dialog> sublist = new ArrayList<>(dialogs.subList(0, Math.min(4, dialogs.size())));
                        dialogs.clear();
                        dialogs.addAll(sublist);
                        break;
                    case ChatActivity.DEBUG_SHARE_ALERT_MODE_MORE:
                        while (!dialogs.isEmpty() && dialogs.size() < 80) {
                            dialogs.add(dialogs.get(dialogs.size() - 1));
                        }
                        break;
                }
            }
            notifyDataSetChanged();
        }

        @Override
        public int getItemCount() {
            int count = dialogs.size();
            if (count != 0) {
                count++;
            }
            return count;
        }

        public TLRPC.Dialog getItem(int position) {
            position--;
            if (position < 0 || position >= dialogs.size()) {
                return null;
            }
            return dialogs.get(position);
        }

        @Override
        public boolean isEnabled(RecyclerView.ViewHolder holder) {
            if (holder.getItemViewType() == 1) {
                return false;
            }
            return true;
        }

        @Override
        public RecyclerView.ViewHolder onCreateViewHolder(ViewGroup parent, int viewType) {
            View view;
            switch (viewType) {
                case 0: {
                    view = new ShareDialogCell(context, darkTheme ? ShareDialogCell.TYPE_CALL : ShareDialogCell.TYPE_SHARE, resourcesProvider);
                    view.setLayoutParams(new RecyclerView.LayoutParams(RecyclerView.LayoutParams.MATCH_PARENT, AndroidUtilities.dp(100)));
                    break;
                }
                case 1:
                default: {
                    view = new View(context);
                    view.setLayoutParams(new RecyclerView.LayoutParams(RecyclerView.LayoutParams.MATCH_PARENT, AndroidUtilities.dp(darkTheme && linkToCopy[1] != null ? 109 : 56)));
                    break;
                }
            }
            return new RecyclerListView.Holder(view);
        }

        @Override
        public void onBindViewHolder(RecyclerView.ViewHolder holder, int position) {
            if (holder.getItemViewType() == 0) {
                ShareDialogCell cell = (ShareDialogCell) holder.itemView;
                TLRPC.Dialog dialog = getItem(position);
                cell.setTopic(selectedDialogTopics.get(dialog), false);
                cell.setDialog(dialog.id, selectedDialogs.indexOfKey(dialog.id) >= 0, null);
            }
        }

        @Override
        public int getItemViewType(int position) {
            if (position == 0) {
                return 1;
            }
            return 0;
        }
    }

    private class ShareTopicsAdapter extends RecyclerListView.SelectionAdapter {

        private Context context;
        private List<TLRPC.TL_forumTopic> topics;

        public ShareTopicsAdapter(Context context) {
            this.context = context;
        }

        @Override
        public int getItemCount() {
            return topics == null ? 0 : topics.size() + 1;
        }

        public TLRPC.TL_forumTopic getItem(int position) {
            position--;
            if (topics == null || position < 0 || position >= topics.size()) {
                return null;
            }
            return topics.get(position);
        }

        @Override
        public boolean isEnabled(RecyclerView.ViewHolder holder) {
            return holder.getItemViewType() != 1;
        }

        @Override
        public RecyclerView.ViewHolder onCreateViewHolder(ViewGroup parent, int viewType) {
            View view;
            switch (viewType) {
                case 0: {
                    view = new ShareTopicCell(context, resourcesProvider);
                    view.setLayoutParams(new RecyclerView.LayoutParams(RecyclerView.LayoutParams.MATCH_PARENT, AndroidUtilities.dp(100)));
                    break;
                }
                case 1:
                default: {
                    view = new View(context);
                    view.setLayoutParams(new RecyclerView.LayoutParams(RecyclerView.LayoutParams.MATCH_PARENT, ActionBar.getCurrentActionBarHeight()));
                    break;
                }
            }
            return new RecyclerListView.Holder(view);
        }

        @Override
        public void onBindViewHolder(RecyclerView.ViewHolder holder, int position) {
            if (holder.getItemViewType() == 0) {
                ShareTopicCell cell = (ShareTopicCell) holder.itemView;
                TLRPC.TL_forumTopic topic = getItem(position);
                cell.setTopic(selectedTopicDialog, topic, selectedDialogs.indexOfKey(topic.id) >= 0, null);
            }
        }

        @Override
        public int getItemViewType(int position) {
            return position == 0 ? 1 : 0;
        }
    }

    public static class DialogSearchResult {
        public TLRPC.Dialog dialog = new TLRPC.TL_dialog();
        public TLObject object;
        public int date;
        public CharSequence name;
    }

    public class ShareSearchAdapter extends RecyclerListView.SelectionAdapter {

        private Context context;
        private ArrayList<Object> searchResult = new ArrayList<>();
        private SearchAdapterHelper searchAdapterHelper;
        private Runnable searchRunnable;
        private Runnable searchRunnable2;
        private String lastSearchText;
        private int reqId;
        private int lastReqId;
        private int lastSearchId;

        private int lastGlobalSearchId;
        private int lastLocalSearchId;

        int hintsCell = -1;
        int resentTitleCell = -1;
        int firstEmptyViewCell = -1;
        int recentDialogsStartRow = -1;
        int searchResultsStartRow = -1;
        int lastFilledItem = -1;

        int itemsCount;

        DialogsSearchAdapter.CategoryAdapterRecycler categoryAdapter;
        RecyclerView categoryListView;

        public ShareSearchAdapter(Context context) {
            this.context = context;
            searchAdapterHelper = new SearchAdapterHelper(false);
            searchAdapterHelper.setDelegate(new SearchAdapterHelper.SearchAdapterHelperDelegate() {
                @Override
                public void onDataSetChanged(int searchId) {
                    lastGlobalSearchId = searchId;
                    if (lastLocalSearchId != searchId) {
                        searchResult.clear();
                    }
                    int oldItemsCount = lastItemCont;
                    if (getItemCount() == 0 && !searchAdapterHelper.isSearchInProgress() && !internalDialogsIsSearching) {
                        searchEmptyView.showProgress(false, true);
                    } else {
                        recyclerItemsEnterAnimator.showItemsAnimated(oldItemsCount);
                    }
                    notifyDataSetChanged();
                    checkCurrentList(true);
                }

                @Override
                public boolean canApplySearchResults(int searchId) {
                    return searchId == lastSearchId;
                }
            });
        }

        boolean internalDialogsIsSearching = false;
        private void searchDialogsInternal(final String query, final int searchId) {
            MessagesStorage.getInstance(currentAccount).getStorageQueue().postRunnable(() -> {
                try {
                    String search1 = query.trim().toLowerCase();
                    if (search1.length() == 0) {
                        lastSearchId = -1;
                        updateSearchResults(new ArrayList<>(), lastSearchId);
                        return;
                    }
                    String search2 = LocaleController.getInstance().getTranslitString(search1);
                    if (search1.equals(search2) || search2.length() == 0) {
                        search2 = null;
                    }
                    String[] search = new String[1 + (search2 != null ? 1 : 0)];
                    search[0] = search1;
                    if (search2 != null) {
                        search[1] = search2;
                    }

                    ArrayList<Long> usersToLoad = new ArrayList<>();
                    ArrayList<Long> chatsToLoad = new ArrayList<>();
                    int resultCount = 0;

                    LongSparseArray<DialogSearchResult> dialogsResult = new LongSparseArray<>();
                    SQLiteCursor cursor = MessagesStorage.getInstance(currentAccount).getDatabase().queryFinalized("SELECT did, date FROM dialogs ORDER BY date DESC LIMIT 400");
                    while (cursor.next()) {
                        long id = cursor.longValue(0);
                        DialogSearchResult dialogSearchResult = new DialogSearchResult();
                        dialogSearchResult.date = cursor.intValue(1);
                        dialogsResult.put(id, dialogSearchResult);

                        if (DialogObject.isUserDialog(id)) {
                            if (!usersToLoad.contains(id)) {
                                usersToLoad.add(id);
                            }
                        } else if (DialogObject.isChatDialog(id)) {
                            if (!chatsToLoad.contains(-id)) {
                                chatsToLoad.add(-id);
                            }
                        }
                    }
                    cursor.dispose();

                    if (!usersToLoad.isEmpty()) {
                        cursor = MessagesStorage.getInstance(currentAccount).getDatabase().queryFinalized(String.format(Locale.US, "SELECT data, status, name FROM users WHERE uid IN(%s)", TextUtils.join(",", usersToLoad)));
                        while (cursor.next()) {
                            String name = cursor.stringValue(2);
                            String tName = LocaleController.getInstance().getTranslitString(name);
                            if (name.equals(tName)) {
                                tName = null;
                            }
                            String username = null;
                            int usernamePos = name.lastIndexOf(";;;");
                            if (usernamePos != -1) {
                                username = name.substring(usernamePos + 3);
                            }
                            int found = 0;
                            for (String q : search) {
                                if (name.startsWith(q) || name.contains(" " + q) || tName != null && (tName.startsWith(q) || tName.contains(" " + q))) {
                                    found = 1;
                                } else if (username != null && username.startsWith(q)) {
                                    found = 2;
                                }
                                if (found != 0) {
                                    NativeByteBuffer data = cursor.byteBufferValue(0);
                                    if (data != null) {
                                        TLRPC.User user = TLRPC.User.TLdeserialize(data, data.readInt32(false), false);
                                        data.reuse();
                                        DialogSearchResult dialogSearchResult = dialogsResult.get(user.id);
                                        if (user.status != null) {
                                            user.status.expires = cursor.intValue(1);
                                        }
                                        if (found == 1) {
                                            dialogSearchResult.name = AndroidUtilities.generateSearchName(user.first_name, user.last_name, q);
                                        } else {
                                            dialogSearchResult.name = AndroidUtilities.generateSearchName("@" + UserObject.getPublicUsername(user), null, "@" + q);
                                        }
                                        dialogSearchResult.object = user;
                                        dialogSearchResult.dialog.id = user.id;
                                        resultCount++;
                                    }
                                    break;
                                }
                            }
                        }
                        cursor.dispose();
                    }

                    if (!chatsToLoad.isEmpty()) {
                        cursor = MessagesStorage.getInstance(currentAccount).getDatabase().queryFinalized(String.format(Locale.US, "SELECT data, name FROM chats WHERE uid IN(%s)", TextUtils.join(",", chatsToLoad)));
                        while (cursor.next()) {
                            String name = cursor.stringValue(1);
                            String tName = LocaleController.getInstance().getTranslitString(name);
                            if (name.equals(tName)) {
                                tName = null;
                            }
                            for (int a = 0; a < search.length; a++) {
                                String q = search[a];
                                if (name.startsWith(q) || name.contains(" " + q) || tName != null && (tName.startsWith(q) || tName.contains(" " + q))) {
                                    NativeByteBuffer data = cursor.byteBufferValue(0);
                                    if (data != null) {
                                        TLRPC.Chat chat = TLRPC.Chat.TLdeserialize(data, data.readInt32(false), false);
                                        data.reuse();
                                        if (!(chat == null || ChatObject.isNotInChat(chat) || ChatObject.isChannel(chat) && !chat.creator && (chat.admin_rights == null || !chat.admin_rights.post_messages) && !chat.megagroup)) {
                                            DialogSearchResult dialogSearchResult = dialogsResult.get(-chat.id);
                                            dialogSearchResult.name = AndroidUtilities.generateSearchName(chat.title, null, q);
                                            dialogSearchResult.object = chat;
                                            dialogSearchResult.dialog.id = -chat.id;
                                            resultCount++;
                                        }
                                    }
                                    break;
                                }
                            }
                        }
                        cursor.dispose();
                    }

                    ArrayList<Object> searchResults = new ArrayList<>(resultCount);
                    for (int a = 0; a < dialogsResult.size(); a++) {
                        DialogSearchResult dialogSearchResult = dialogsResult.valueAt(a);
                        if (dialogSearchResult.object != null && dialogSearchResult.name != null) {
                            searchResults.add(dialogSearchResult);
                        }
                    }

                    cursor = MessagesStorage.getInstance(currentAccount).getDatabase().queryFinalized("SELECT u.data, u.status, u.name, u.uid FROM users as u INNER JOIN contacts as c ON u.uid = c.uid");
                    while (cursor.next()) {
                        long uid = cursor.longValue(3);
                        if (dialogsResult.indexOfKey(uid) >= 0) {
                            continue;
                        }
                        String name = cursor.stringValue(2);
                        String tName = LocaleController.getInstance().getTranslitString(name);
                        if (name.equals(tName)) {
                            tName = null;
                        }
                        String username = null;
                        int usernamePos = name.lastIndexOf(";;;");
                        if (usernamePos != -1) {
                            username = name.substring(usernamePos + 3);
                        }
                        int found = 0;
                        for (String q : search) {
                            if (name.startsWith(q) || name.contains(" " + q) || tName != null && (tName.startsWith(q) || tName.contains(" " + q))) {
                                found = 1;
                            } else if (username != null && username.startsWith(q)) {
                                found = 2;
                            }
                            if (found != 0) {
                                NativeByteBuffer data = cursor.byteBufferValue(0);
                                if (data != null) {
                                    TLRPC.User user = TLRPC.User.TLdeserialize(data, data.readInt32(false), false);
                                    data.reuse();
                                    DialogSearchResult dialogSearchResult = new DialogSearchResult();
                                    if (user.status != null) {
                                        user.status.expires = cursor.intValue(1);
                                    }
                                    dialogSearchResult.dialog.id = user.id;
                                    dialogSearchResult.object = user;
                                    if (found == 1) {
                                        dialogSearchResult.name = AndroidUtilities.generateSearchName(user.first_name, user.last_name, q);
                                    } else {
                                        dialogSearchResult.name = AndroidUtilities.generateSearchName("@" + UserObject.getPublicUsername(user), null, "@" + q);
                                    }
                                    searchResults.add(dialogSearchResult);
                                }
                                break;
                            }
                        }
                    }
                    cursor.dispose();

                    Collections.sort(searchResults, (lhs, rhs) -> {
                        DialogSearchResult res1 = (DialogSearchResult) lhs;
                        DialogSearchResult res2 = (DialogSearchResult) rhs;
                        if (res1.date < res2.date) {
                            return 1;
                        } else if (res1.date > res2.date) {
                            return -1;
                        }
                        return 0;
                    });

                    updateSearchResults(searchResults, searchId);
                } catch (Exception e) {
                    FileLog.e(e);
                }
            });
        }

        private void updateSearchResults(final ArrayList<Object> result, final int searchId) {
            AndroidUtilities.runOnUIThread(() -> {
                if (searchId != lastSearchId) {
                    return;
                }
                int oldItemCount = getItemCount();
                internalDialogsIsSearching = false;
                lastLocalSearchId = searchId;
                if (lastGlobalSearchId != searchId) {
                    searchAdapterHelper.clear();
                }
                if (gridView.getAdapter() != searchAdapter) {
                    topBeforeSwitch = getCurrentTop();
                    searchAdapter.notifyDataSetChanged();
                }
                for (int a = 0; a < result.size(); a++) {
                    DialogSearchResult obj = (DialogSearchResult) result.get(a);
                    if (obj.object instanceof TLRPC.User) {
                        TLRPC.User user = (TLRPC.User) obj.object;
                        MessagesController.getInstance(currentAccount).putUser(user, true);
                    } else if (obj.object instanceof TLRPC.Chat) {
                        TLRPC.Chat chat = (TLRPC.Chat) obj.object;
                        MessagesController.getInstance(currentAccount).putChat(chat, true);
                    }
                }
                boolean becomeEmpty = !searchResult.isEmpty() && result.isEmpty();
                boolean isEmpty = searchResult.isEmpty() && result.isEmpty();
                if (becomeEmpty) {
                    topBeforeSwitch = getCurrentTop();
                }
                searchResult = result;
                searchAdapterHelper.mergeResults(searchResult, null);
                int oldItemsCount = lastItemCont;
                if (getItemCount() == 0 && !searchAdapterHelper.isSearchInProgress() && !internalDialogsIsSearching) {
                    searchEmptyView.showProgress(false, true);
                } else {
                    recyclerItemsEnterAnimator.showItemsAnimated(oldItemsCount);
                }
                notifyDataSetChanged();
                checkCurrentList(true);

            });
        }

        public void searchDialogs(final String query) {
            if (query != null && query.equals(lastSearchText)) {
                return;
            }
            lastSearchText = query;
            if (searchRunnable != null) {
                Utilities.searchQueue.cancelRunnable(searchRunnable);
                searchRunnable = null;
            }
            if (searchRunnable2 != null) {
                AndroidUtilities.cancelRunOnUIThread(searchRunnable2);
                searchRunnable2 = null;
            }
            searchResult.clear();
            searchAdapterHelper.mergeResults(null);
            searchAdapterHelper.queryServerSearch(null, true, true, true, true, false, 0, false, 0, 0);
            notifyDataSetChanged();
            checkCurrentList(true);

            if (TextUtils.isEmpty(query)) {
                topBeforeSwitch = getCurrentTop();
                lastSearchId = -1;
                internalDialogsIsSearching = false;
            } else {
                internalDialogsIsSearching = true;
                final int searchId = ++lastSearchId;
                searchEmptyView.showProgress(true, true);
                Utilities.searchQueue.postRunnable(searchRunnable = () -> {
                    searchRunnable = null;
                    searchDialogsInternal(query, searchId);
                    AndroidUtilities.runOnUIThread(searchRunnable2 = () -> {
                        searchRunnable2 = null;
                        if (searchId != lastSearchId) {
                            return;
                        }
                        searchAdapterHelper.queryServerSearch(query, true, true, true, true, false, 0, false, 0, searchId);
                    });
                }, 300);
            }
            checkCurrentList(false);
        }

        int lastItemCont;

        @Override
        public int getItemCount() {
            itemsCount = 0;
            hintsCell = -1;
            resentTitleCell = -1;
            recentDialogsStartRow = -1;
            searchResultsStartRow = -1;
            lastFilledItem = -1;

            if (TextUtils.isEmpty(lastSearchText)) {
                firstEmptyViewCell = itemsCount++;
                hintsCell = itemsCount++;

                if (recentSearchObjects.size() > 0) {
                    resentTitleCell = itemsCount++;
                    recentDialogsStartRow = itemsCount;
                    itemsCount += recentSearchObjects.size();
                }
                lastFilledItem = itemsCount++;
                return lastItemCont = itemsCount;
            } else {
                firstEmptyViewCell = itemsCount++;
                searchResultsStartRow = itemsCount;
                itemsCount += (searchResult.size() + searchAdapterHelper.getLocalServerSearch().size());
                if (itemsCount == 1) {
                    firstEmptyViewCell = -1;
                    return lastItemCont = itemsCount = 0;
                }
                lastFilledItem = itemsCount++;
            }
            return lastItemCont = itemsCount;
        }

        public TLRPC.Dialog getItem(int position) {
            if (position >= recentDialogsStartRow && recentDialogsStartRow >= 0) {
                int index = position - recentDialogsStartRow;
                if (index < 0 || index >= recentSearchObjects.size()) {
                    return null;
                }
                DialogsSearchAdapter.RecentSearchObject recentSearchObject = recentSearchObjects.get(index);
                TLObject object = recentSearchObject.object;
                TLRPC.Dialog dialog = new TLRPC.TL_dialog();
                if (object instanceof TLRPC.User) {
                    dialog.id = ((TLRPC.User) object).id;
                } else {
                    dialog.id = -((TLRPC.Chat) object).id;
                }
                return dialog;
            }
            position--;
            if (position < 0) {
                return null;
            }
            if (position < searchResult.size()) {
                return ((DialogSearchResult) searchResult.get(position)).dialog;
            } else {
                position -= searchResult.size();
            }
            ArrayList<TLObject> arrayList = searchAdapterHelper.getLocalServerSearch();
            if (position < arrayList.size()) {
                TLObject object = arrayList.get(position);
                TLRPC.Dialog dialog = new TLRPC.TL_dialog();
                if (object instanceof TLRPC.User) {
                    dialog.id = ((TLRPC.User) object).id;
                } else {
                    dialog.id = -((TLRPC.Chat) object).id;
                }
                return dialog;
            }
            return null;
        }

        @Override
        public boolean isEnabled(RecyclerView.ViewHolder holder) {
            if (holder.getItemViewType() == 1 || holder.getItemViewType() == 4) {
                return false;
            }
            return true;
        }


        @Override
        public RecyclerView.ViewHolder onCreateViewHolder(ViewGroup parent, int viewType) {
            View view;
            switch (viewType) {
                case 0: {
                    view = new ShareDialogCell(context, darkTheme ? ShareDialogCell.TYPE_CALL : ShareDialogCell.TYPE_SHARE, resourcesProvider);
                    view.setLayoutParams(new RecyclerView.LayoutParams(RecyclerView.LayoutParams.MATCH_PARENT, AndroidUtilities.dp(100)));
                    break;
                }
                default:
                case 1: {
                    view = new View(context);
                    view.setLayoutParams(new RecyclerView.LayoutParams(RecyclerView.LayoutParams.MATCH_PARENT, AndroidUtilities.dp(darkTheme && linkToCopy[1] != null ? 109 : 56)));
                    break;
                }
                case 2: {
                    RecyclerListView horizontalListView = new RecyclerListView(context, resourcesProvider) {
                        @Override
                        public boolean onInterceptTouchEvent(MotionEvent e) {
                            if (getParent() != null && getParent().getParent() != null) {
                                getParent().getParent().requestDisallowInterceptTouchEvent(canScrollHorizontally(-1) || canScrollHorizontally(1));
                            }
                            return super.onInterceptTouchEvent(e);
                        }
                    };
                    categoryListView = horizontalListView;
                    horizontalListView.setItemAnimator(null);
                    horizontalListView.setLayoutAnimation(null);
                    LinearLayoutManager layoutManager = new LinearLayoutManager(context) {
                        @Override
                        public boolean supportsPredictiveItemAnimations() {
                            return false;
                        }
                    };
                    layoutManager.setOrientation(LinearLayoutManager.HORIZONTAL);
                    horizontalListView.setLayoutManager(layoutManager);
                    horizontalListView.setAdapter(categoryAdapter = new DialogsSearchAdapter.CategoryAdapterRecycler(context, currentAccount, true) {
                        @Override
                        public void onBindViewHolder(RecyclerView.ViewHolder holder, int position) {
                            HintDialogCell cell = (HintDialogCell) holder.itemView;
                            if (darkTheme) {
                                cell.setColors(Theme.key_voipgroup_nameText, Theme.key_voipgroup_inviteMembersBackground);
                            }

                            TLRPC.TL_topPeer peer = MediaDataController.getInstance(currentAccount).hints.get(position);
                            TLRPC.Chat chat = null;
                            TLRPC.User user = null;
                            long did = 0;
                            if (peer.peer.user_id != 0) {
                                did = peer.peer.user_id;
                                user = MessagesController.getInstance(currentAccount).getUser(peer.peer.user_id);
                            } else if (peer.peer.channel_id != 0) {
                                did = -peer.peer.channel_id;
                                chat = MessagesController.getInstance(currentAccount).getChat(peer.peer.channel_id);
                            } else if (peer.peer.chat_id != 0) {
                                did = -peer.peer.chat_id;
                                chat = MessagesController.getInstance(currentAccount).getChat(peer.peer.chat_id);
                            }
                            boolean animated = did == cell.getDialogId();
                            cell.setTag(did);
                            String name = "";
                            if (user != null) {
                                name = UserObject.getFirstName(user);
                            } else if (chat != null) {
                                name = chat.title;
                            }
                            cell.setDialog(did, true, name);
                            cell.setChecked(selectedDialogs.indexOfKey(did) >= 0, animated);
                        }
                    });
                    horizontalListView.setOnItemClickListener((view1, position) -> {
                        TLRPC.TL_topPeer peer = MediaDataController.getInstance(currentAccount).hints.get(position);
                        TLRPC.Dialog dialog = new TLRPC.TL_dialog();
                        TLRPC.Chat chat = null;
                        TLRPC.User user = null;
                        long did = 0;
                        if (peer.peer.user_id != 0) {
                            did = peer.peer.user_id;
                        } else if (peer.peer.channel_id != 0) {
                            did = -peer.peer.channel_id;
                        } else if (peer.peer.chat_id != 0) {
                            did = -peer.peer.chat_id;
                        }
                        dialog.id = did;
                        selectDialog(null, dialog);
                        HintDialogCell cell = (HintDialogCell) view1;
                        cell.setChecked(selectedDialogs.indexOfKey(did) >= 0, true);
                    });
                    view = horizontalListView;
                    break;
                }
                case 3: {
                    GraySectionCell graySectionCell = new GraySectionCell(context, resourcesProvider);
                    graySectionCell.setTextColor(darkTheme ? Theme.key_voipgroup_nameText : Theme.key_graySectionText);
                    graySectionCell.setBackgroundColor(getThemedColor(darkTheme ? Theme.key_voipgroup_searchBackground : Theme.key_graySection));
                    graySectionCell.setText(LocaleController.getString("Recent", R.string.Recent));
                    view = graySectionCell;
                    break;
                }
                case 4: {
                    view = new View(context) {
                        @Override
                        protected void onMeasure(int widthMeasureSpec, int heightMeasureSpec) {
                            super.onMeasure(widthMeasureSpec, MeasureSpec.makeMeasureSpec(searchLayoutManager.lastItemHeight, MeasureSpec.EXACTLY));
                        }
                    };
                    break;
                }
            }
            return new RecyclerListView.Holder(view);
        }

        @Override
        public void onBindViewHolder(RecyclerView.ViewHolder holder, int position) {
            if (holder.getItemViewType() == 0) {
                ShareDialogCell cell = (ShareDialogCell) holder.itemView;
                CharSequence name = null;
                long id = 0;

                if (TextUtils.isEmpty(lastSearchText)) {
                    if (recentDialogsStartRow >= 0 && position >= recentDialogsStartRow) {
                        int p = position - recentDialogsStartRow;
                        DialogsSearchAdapter.RecentSearchObject recentSearchObject = recentSearchObjects.get(p);
                        TLObject object = recentSearchObject.object;
                        if (object instanceof TLRPC.User) {
                            TLRPC.User user = (TLRPC.User) object;
                            id = user.id;
                            name = ContactsController.formatName(user.first_name, user.last_name);
                        } else if (object instanceof TLRPC.Chat) {
                            TLRPC.Chat chat = (TLRPC.Chat) object;
                            id = -chat.id;
                            name = chat.title;
                        } else if (object instanceof TLRPC.TL_encryptedChat) {
                            TLRPC.TL_encryptedChat chat = (TLRPC.TL_encryptedChat) object;
                            TLRPC.User user = MessagesController.getInstance(currentAccount).getUser(chat.user_id);
                            if (user != null) {
                                id = user.id;
                                name = ContactsController.formatName(user.first_name, user.last_name);
                            }
                        }
                        String foundUserName = searchAdapterHelper.getLastFoundUsername();
                        if (!TextUtils.isEmpty(foundUserName)) {
                            int index;
                            if (name != null && (index = AndroidUtilities.indexOfIgnoreCase(name.toString(), foundUserName)) != -1) {
                                SpannableStringBuilder spannableStringBuilder = new SpannableStringBuilder(name);
                                spannableStringBuilder.setSpan(new ForegroundColorSpanThemable(Theme.key_windowBackgroundWhiteBlueText4, resourcesProvider), index, index + foundUserName.length(), Spanned.SPAN_EXCLUSIVE_EXCLUSIVE);
                                name = spannableStringBuilder;
                            }
                        }

                    }
                    cell.setDialog((int) id, selectedDialogs.indexOfKey(id) >= 0, name);
                    return;
                }
                position--;
                if (position < searchResult.size()) {
                    DialogSearchResult result = (DialogSearchResult) searchResult.get(position);
                    id = result.dialog.id;
                    name = result.name;
                } else {
                    position -= searchResult.size();
                    ArrayList<TLObject> arrayList = searchAdapterHelper.getLocalServerSearch();
                    TLObject object = arrayList.get(position);
                    if (object instanceof TLRPC.User) {
                        TLRPC.User user = (TLRPC.User) object;
                        id = user.id;
                        name = ContactsController.formatName(user.first_name, user.last_name);
                    } else {
                        TLRPC.Chat chat = (TLRPC.Chat) object;
                        id = -chat.id;
                        name = chat.title;
                    }
                    String foundUserName = searchAdapterHelper.getLastFoundUsername();
                    if (!TextUtils.isEmpty(foundUserName)) {
                        int index;
                        if (name != null && (index = AndroidUtilities.indexOfIgnoreCase(name.toString(), foundUserName)) != -1) {
                            SpannableStringBuilder spannableStringBuilder = new SpannableStringBuilder(name);
                            spannableStringBuilder.setSpan(new ForegroundColorSpanThemable(Theme.key_windowBackgroundWhiteBlueText4, resourcesProvider), index, index + foundUserName.length(), Spanned.SPAN_EXCLUSIVE_EXCLUSIVE);
                            name = spannableStringBuilder;
                        }
                    }
                }
                cell.setDialog(id, selectedDialogs.indexOfKey(id) >= 0, name);
            } else if (holder.getItemViewType() == 2) {
                ((RecyclerListView) holder.itemView).getAdapter().notifyDataSetChanged();
            }
        }


        @Override
        public int getItemViewType(int position) {
            if (position == lastFilledItem) {
                return 4;
            } else if (position == firstEmptyViewCell) {
                return 1;
            } else if (position == hintsCell) {
                return 2;
            } else if (position == resentTitleCell) {
                return 3;
            }
            return 0;
        }

        public boolean isSearching() {
            return !TextUtils.isEmpty(lastSearchText);
        }

        public int getSpanSize(int spanCount, int position) {
            if (position == hintsCell || position == resentTitleCell || position == firstEmptyViewCell || position == lastFilledItem) {
                return spanCount;
            }
            return 1;
        }
    }

    private boolean searchIsVisible;
    private boolean searchWasVisibleBeforeTopics;

    private void checkCurrentList(boolean force) {
        boolean searchVisibleLocal = false;
        if (!TextUtils.isEmpty(searchView.searchEditText.getText()) || (keyboardVisible && searchView.searchEditText.hasFocus()) || searchWasVisibleBeforeTopics) {
            searchVisibleLocal = true;
            updateSearchAdapter = true;
            if (selectedTopicDialog == null) {
                AndroidUtilities.updateViewVisibilityAnimated(gridView, false, 0.98f, true);
                AndroidUtilities.updateViewVisibilityAnimated(searchGridView, true);
            }
        } else {
            if (selectedTopicDialog == null) {
                AndroidUtilities.updateViewVisibilityAnimated(gridView, true, 0.98f, true);
                AndroidUtilities.updateViewVisibilityAnimated(searchGridView, false);
            }
        }

        if (searchIsVisible != searchVisibleLocal || force) {
            searchIsVisible = searchVisibleLocal;
            searchAdapter.notifyDataSetChanged();
            listAdapter.notifyDataSetChanged();
            if (searchIsVisible) {
                if (lastOffset == Integer.MAX_VALUE) {
                    ((LinearLayoutManager) searchGridView.getLayoutManager()).scrollToPositionWithOffset(0, -searchGridView.getPaddingTop());
                } else {
                    ((LinearLayoutManager) searchGridView.getLayoutManager()).scrollToPositionWithOffset(0, lastOffset - searchGridView.getPaddingTop());
                }
                searchAdapter.searchDialogs(searchView.searchEditText.getText().toString());
            } else {
                if (lastOffset == Integer.MAX_VALUE) {
                    layoutManager.scrollToPositionWithOffset(0,  0);
                } else {
                    layoutManager.scrollToPositionWithOffset(0, 0);
                }
            }
        }
    }
}<|MERGE_RESOLUTION|>--- conflicted
+++ resolved
@@ -1893,7 +1893,7 @@
             sendWithoutSound.setTextColor(getThemedColor(Theme.key_voipgroup_nameText));
             sendWithoutSound.setIconColor(getThemedColor(Theme.key_windowBackgroundWhiteHintText));
         }
-        sendWithoutSound.setTextAndIcon(LocaleController.getString("SendWithoutSound", R.string.SendWithoutSound), R.drawable.baseline_notifications_off_24);
+        sendWithoutSound.setTextAndIcon(LocaleController.getString("SendWithoutSound", R.string.SendWithoutSound), R.drawable.input_notify_off);
         sendWithoutSound.setMinimumWidth(AndroidUtilities.dp(196));
         sendPopupLayout2.addView(sendWithoutSound, LayoutHelper.createLinear(LayoutHelper.MATCH_PARENT, 48));
         sendWithoutSound.setOnClickListener(v -> {
@@ -1965,29 +1965,19 @@
                 long key = selectedDialogs.keyAt(a);
                 TLRPC.TL_forumTopic topic = selectedDialogTopics.get(selectedDialogs.get(key));
                 MessageObject replyTopMsg = topic != null ? new MessageObject(currentAccount, topic.topicStartMessage, false, false) : null;
-                int result = 0;
-                if (NekoConfig.sendCommentAfterForward.Bool()) {
-                    result = SendMessagesHelper.getInstance(currentAccount).sendMessage(sendingMessageObjects, key, !showSendersName, false, withSound, 0);
-                }
                 if (replyTopMsg != null) {
                     replyTopMsg.isTopicMainMessage = true;
                 }
                 int result = 0;
                 if (NekoConfig.sendCommentAfterForward.Bool()) {
                     // send fwd message first.
-                    result = SendMessagesHelper.getInstance(currentAccount).sendMessage(sendingMessageObjects, key, !showSendersName,false, withSound, 0);
-                }
-                if (replyTopMsg != null) {
-                    replyTopMsg.isTopicMainMessage = true;
+                    result = SendMessagesHelper.getInstance(currentAccount).sendMessage(sendingMessageObjects, key, !showSendersName, false, withSound, 0);
                 }
                 if (frameLayout2.getTag() != null && commentTextView.length() > 0) {
                     SendMessagesHelper.getInstance(currentAccount).sendMessage(text[0] == null ? null : text[0].toString(), key, replyTopMsg, replyTopMsg, null, true, entities, null, null, withSound, 0, null, false);
                 }
                 if (!NekoConfig.sendCommentAfterForward.Bool()) {
-<<<<<<< HEAD
-=======
                     // send fwd message second.
->>>>>>> c71626f8
                     result = SendMessagesHelper.getInstance(currentAccount).sendMessage(sendingMessageObjects, key, !showSendersName,false, withSound, 0, replyTopMsg);
                 }
                 if (result != 0) {
