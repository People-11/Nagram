--- conflicted
+++ resolved
@@ -89,11 +89,8 @@
 import java.util.Collections;
 import java.util.Locale;
 
-<<<<<<< HEAD
 import tw.nekomimi.nekogram.NekoConfig;
 
-=======
->>>>>>> ca13bc97
 public class ShareAlert extends BottomSheet implements NotificationCenter.NotificationCenterDelegate {
 
     private FrameLayout frameLayout;
@@ -297,11 +294,7 @@
             searchIconImageView = new ImageView(context);
             searchIconImageView.setScaleType(ImageView.ScaleType.CENTER);
             searchIconImageView.setImageResource(R.drawable.smiles_inputsearch);
-<<<<<<< HEAD
-            searchIconImageView.setColorFilter(new PorterDuffColorFilter(Theme.getColor(Theme.key_dialogSearchIcon), PorterDuff.Mode.SRC_IN));
-=======
-            searchIconImageView.setColorFilter(new PorterDuffColorFilter(Theme.getColor(darkTheme ? Theme.key_voipgroup_mutedIcon : Theme.key_dialogSearchIcon), PorterDuff.Mode.MULTIPLY));
->>>>>>> ca13bc97
+            searchIconImageView.setColorFilter(new PorterDuffColorFilter(Theme.getColor(darkTheme ? Theme.key_voipgroup_mutedIcon : Theme.key_dialogSearchIcon), PorterDuff.Mode.SRC_IN));
             addView(searchIconImageView, LayoutHelper.createFrame(36, 36, Gravity.LEFT | Gravity.TOP, 16, 11, 0, 0));
 
             clearSearchImageView = new ImageView(context);
@@ -311,11 +304,7 @@
             clearSearchImageView.setScaleX(0.1f);
             clearSearchImageView.setScaleY(0.1f);
             clearSearchImageView.setAlpha(0.0f);
-<<<<<<< HEAD
-            clearSearchImageView.setColorFilter(new PorterDuffColorFilter(Theme.getColor(Theme.key_dialogSearchIcon), PorterDuff.Mode.SRC_IN));
-=======
-            clearSearchImageView.setColorFilter(new PorterDuffColorFilter(Theme.getColor(darkTheme ? Theme.key_voipgroup_searchPlaceholder : Theme.key_dialogSearchIcon), PorterDuff.Mode.MULTIPLY));
->>>>>>> ca13bc97
+            clearSearchImageView.setColorFilter(new PorterDuffColorFilter(Theme.getColor(darkTheme ? Theme.key_voipgroup_searchPlaceholder : Theme.key_dialogSearchIcon), PorterDuff.Mode.SRC_IN));
             addView(clearSearchImageView, LayoutHelper.createFrame(36, 36, Gravity.RIGHT | Gravity.TOP, 14, 11, 14, 0));
             clearSearchImageView.setOnClickListener(v -> {
                 searchEditText.setText("");
@@ -432,11 +421,7 @@
 
         parentFragment = fragment;
         shadowDrawable = context.getResources().getDrawable(R.drawable.sheet_shadow_round).mutate();
-<<<<<<< HEAD
-        shadowDrawable.setColorFilter(new PorterDuffColorFilter(Theme.getColor(Theme.key_dialogBackground), PorterDuff.Mode.SRC_IN));
-=======
-        shadowDrawable.setColorFilter(new PorterDuffColorFilter(Theme.getColor(darkTheme ? Theme.key_voipgroup_inviteMembersBackground : Theme.key_dialogBackground), PorterDuff.Mode.MULTIPLY));
->>>>>>> ca13bc97
+        shadowDrawable.setColorFilter(new PorterDuffColorFilter(Theme.getColor(darkTheme ? Theme.key_voipgroup_inviteMembersBackground : Theme.key_dialogBackground), PorterDuff.Mode.SRC_IN));
 
         isFullscreen = fullScreen;
         linkToCopy[0] = copyLink;
@@ -1244,20 +1229,6 @@
                     }
                 }
                 onSend(selectedDialogs, sendingMessageObjects.size());
-<<<<<<< HEAD
-            } else if (sendingText != null) {
-                for (int a = 0; a < selectedDialogs.size(); a++) {
-                    long key = selectedDialogs.keyAt(a);
-                    if (NekoConfig.sendCommentAfterForward) {
-                        SendMessagesHelper.getInstance(currentAccount).sendMessage(sendingText, key, null, null, null, true, null, null, null, true, 0);
-                    }
-                    if (frameLayout2.getTag() != null && commentTextView.length() > 0) {
-                        SendMessagesHelper.getInstance(currentAccount).sendMessage(commentTextView.getText().toString(), key, null, null, null, true, null, null, null, true, 0);
-                    }
-                    if (!NekoConfig.sendCommentAfterForward) {
-                        SendMessagesHelper.getInstance(currentAccount).sendMessage(sendingText, key, null, null, null, true, null, null, null, true, 0);
-                    }
-=======
             } else {
                 int num;
                 if (switchView != null) {
@@ -1268,14 +1239,18 @@
                 if (sendingText[num] != null) {
                     for (int a = 0; a < selectedDialogs.size(); a++) {
                         long key = selectedDialogs.keyAt(a);
+                    if (NekoConfig.sendCommentAfterForward) {
+                        SendMessagesHelper.getInstance(currentAccount).sendMessage(sendingText[num], key, null, null, null, true, null, null, null, true, 0);
+                    }
                         if (frameLayout2.getTag() != null && commentTextView.length() > 0) {
                             SendMessagesHelper.getInstance(currentAccount).sendMessage(commentTextView.getText().toString(), key, null, null, null, true, null, null, null, true, 0);
                         }
+                        if (!NekoConfig.sendCommentAfterForward) {
                         SendMessagesHelper.getInstance(currentAccount).sendMessage(sendingText[num], key, null, null, null, true, null, null, null, true, 0);
                     }
->>>>>>> ca13bc97
                 }
                 onSend(selectedDialogs, 1);
+                }
             }
             if (delegate != null) {
                 delegate.didShare();
