/*
 * This is the source code of Telegram for Android v. 5.x.x.
 * It is licensed under GNU GPL v. 2 or later.
 * You should have received a copy of the license in this archive (see LICENSE).
 *
 * Copyright Nikolai Kudashov, 2013-2018.
 */

package org.telegram.ui.Components;

import android.animation.Animator;
import android.animation.AnimatorListenerAdapter;
import android.animation.AnimatorSet;
import android.animation.ObjectAnimator;
import android.animation.ValueAnimator;
import android.annotation.SuppressLint;
import android.app.Activity;
import android.content.Context;
import android.graphics.Canvas;
import android.graphics.LinearGradient;
import android.graphics.Outline;
import android.graphics.Paint;
import android.graphics.PorterDuff;
import android.graphics.PorterDuffColorFilter;
import android.graphics.RectF;
import android.graphics.Shader;
import android.graphics.drawable.Drawable;
import android.os.Build;
import android.text.Editable;
import android.text.SpannableStringBuilder;
import android.text.Spanned;
import android.text.TextPaint;
import android.text.TextUtils;
import android.text.TextWatcher;
import android.util.TypedValue;
import android.view.Gravity;
import android.view.HapticFeedbackConstants;
import android.view.KeyEvent;
import android.view.MotionEvent;
import android.view.View;
import android.view.ViewGroup;
import android.view.ViewOutlineProvider;
import android.view.WindowManager;
import android.view.accessibility.AccessibilityNodeInfo;
import android.view.animation.DecelerateInterpolator;
import android.view.animation.OvershootInterpolator;
import android.view.inputmethod.EditorInfo;
import android.widget.Button;
import android.widget.FrameLayout;
import android.widget.ImageView;
import android.widget.LinearLayout;
import android.widget.TextView;
import android.widget.Toast;

import androidx.annotation.NonNull;
import androidx.collection.LongSparseArray;
import androidx.core.view.ViewCompat;
import androidx.dynamicanimation.animation.FloatValueHolder;
import androidx.dynamicanimation.animation.SpringAnimation;
import androidx.dynamicanimation.animation.SpringForce;
import androidx.recyclerview.widget.GridLayoutManager;
import androidx.recyclerview.widget.LinearLayoutManager;
import androidx.recyclerview.widget.RecyclerView;

import org.telegram.SQLite.SQLiteCursor;
import org.telegram.messenger.AccountInstance;
import org.telegram.messenger.AndroidUtilities;
import org.telegram.messenger.ApplicationLoader;
import org.telegram.messenger.ChatObject;
import org.telegram.messenger.ContactsController;
import org.telegram.messenger.DialogObject;
import org.telegram.messenger.FileLog;
import org.telegram.messenger.LocaleController;
import org.telegram.messenger.MediaDataController;
import org.telegram.messenger.MessageObject;
import org.telegram.messenger.MessagesController;
import org.telegram.messenger.MessagesStorage;
import org.telegram.messenger.NotificationCenter;
import org.telegram.messenger.R;
import org.telegram.messenger.SendMessagesHelper;
import org.telegram.messenger.SharedConfig;
import org.telegram.messenger.UserConfig;
import org.telegram.messenger.UserObject;
import org.telegram.messenger.Utilities;
import org.telegram.tgnet.ConnectionsManager;
import org.telegram.tgnet.NativeByteBuffer;
import org.telegram.tgnet.TLObject;
import org.telegram.tgnet.TLRPC;
import org.telegram.ui.ActionBar.ActionBar;
import org.telegram.ui.ActionBar.ActionBarMenuSubItem;
import org.telegram.ui.ActionBar.ActionBarPopupWindow;
import org.telegram.ui.ActionBar.AdjustPanLayoutHelper;
import org.telegram.ui.ActionBar.AlertDialog;
import org.telegram.ui.ActionBar.BottomSheet;
import org.telegram.ui.ActionBar.SimpleTextView;
import org.telegram.ui.ActionBar.Theme;
import org.telegram.ui.Adapters.DialogsSearchAdapter;
import org.telegram.ui.Adapters.SearchAdapterHelper;
import org.telegram.ui.Cells.GraySectionCell;
import org.telegram.ui.Cells.HintDialogCell;
import org.telegram.ui.Cells.ShareDialogCell;
import org.telegram.ui.Cells.ShareTopicCell;
import org.telegram.ui.ChatActivity;
import org.telegram.ui.DialogsActivity;
import org.telegram.ui.LaunchActivity;
import org.telegram.ui.MessageStatisticActivity;

import java.util.ArrayList;
import java.util.Collections;
import java.util.HashMap;
import java.util.List;
import java.util.Locale;
import java.util.Map;
import java.util.concurrent.atomic.AtomicReference;

import tw.nekomimi.nekogram.NekoConfig;

public class ShareAlert extends BottomSheet implements NotificationCenter.NotificationCenterDelegate {

    private FrameLayout frameLayout;
    private FrameLayout frameLayout2;
    private EditTextEmoji commentTextView;
    private FrameLayout writeButtonContainer;
    private View selectedCountView;
    private TextView pickerBottomLayout;
    private LinearLayout sharesCountLayout;
    private AnimatorSet animatorSet;
    private RecyclerListView topicsGridView;
    private RecyclerListView gridView;
    private RecyclerListView searchGridView;
    private GridLayoutManager layoutManager;
    private GridLayoutManager topicsLayoutManager;
    private FillLastGridLayoutManager searchLayoutManager;
    private ShareDialogsAdapter listAdapter;
    private ShareTopicsAdapter shareTopicsAdapter;
    private ShareSearchAdapter searchAdapter;
    protected ArrayList<MessageObject> sendingMessageObjects;
    private String[] sendingText = new String[2];
    private int hasPoll;
    private StickerEmptyView searchEmptyView;
    private Drawable shadowDrawable;
    private View[] shadow = new View[2];
    private AnimatorSet[] shadowAnimation = new AnimatorSet[2];
    protected LongSparseArray<TLRPC.Dialog> selectedDialogs = new LongSparseArray<>();
    protected Map<TLRPC.Dialog, TLRPC.TL_forumTopic> selectedDialogTopics = new HashMap<>();
    private SwitchView switchView;
    private int containerViewTop = -1;
    private boolean fullyShown = false;

    private ChatActivity parentFragment;
    private Activity parentActivity;

    private boolean darkTheme;

    private RectF rect = new RectF();
    private Paint paint = new Paint(Paint.ANTI_ALIAS_FLAG);
    private TextPaint textPaint = new TextPaint(Paint.ANTI_ALIAS_FLAG);

    private TLRPC.TL_exportedMessageLink exportedMessageLink;
    private boolean loadingLink;
    private boolean copyLinkOnEnd;

    private boolean isChannel;
    private String[] linkToCopy = new String[2];

    private int scrollOffsetY;
    private int previousScrollOffsetY;
    private int topBeforeSwitch;
    private boolean panTranslationMoveLayout;

    private ShareAlertDelegate delegate;
    private float currentPanTranslationY;

    private float captionEditTextTopOffset;
    private float chatActivityEnterViewAnimateFromTop;
    private ValueAnimator topBackgroundAnimator;

    RecyclerItemsEnterAnimator recyclerItemsEnterAnimator;
    SearchField searchView;
    ActionBar topicsBackActionBar;
    private boolean updateSearchAdapter;

    private SpringAnimation topicsAnimation;
    private TLRPC.Dialog selectedTopicDialog;

    private ArrayList<DialogsSearchAdapter.RecentSearchObject> recentSearchObjects = new ArrayList<>();
    private LongSparseArray<DialogsSearchAdapter.RecentSearchObject> recentSearchObjectsById = new LongSparseArray<>();
    private final Theme.ResourcesProvider resourcesProvider;

    public interface ShareAlertDelegate {
        default void didShare() {

        }

        default boolean didCopy() {
            return false;
        }
    }

    @SuppressWarnings("FieldCanBeLocal")
    private class SwitchView extends FrameLayout {

        private View searchBackground;
        private SimpleTextView rightTab;
        private SimpleTextView leftTab;
        private View slidingView;
        private int currentTab;
        private float tabSwitchProgress;
        private AnimatorSet animator;
        private LinearGradient linearGradient;
        private Paint paint;
        private RectF rect;
        private int lastColor;

        public SwitchView(Context context) {
            super(context);

            paint = new Paint(Paint.ANTI_ALIAS_FLAG);
            rect = new RectF();

            searchBackground = new View(context);
            searchBackground.setBackgroundDrawable(Theme.createRoundRectDrawable(AndroidUtilities.dp(18), getThemedColor(darkTheme ? Theme.key_voipgroup_searchBackground : Theme.key_dialogSearchBackground)));
            addView(searchBackground, LayoutHelper.createFrame(LayoutHelper.MATCH_PARENT, 36, Gravity.LEFT | Gravity.TOP, 14, 0, 14, 0));

            slidingView = new View(context) {
                @Override
                public void setTranslationX(float translationX) {
                    super.setTranslationX(translationX);
                    invalidate();
                }

                @Override
                protected void onDraw(Canvas canvas) {
                    super.onDraw(canvas);

                    int color01 = 0xff75CB6B;
                    int color02 = 0xff4FAFBE;
                    int color11 = 0xff5F94F5;
                    int color12 = 0xffB95A91;

                    int color0 = AndroidUtilities.getOffsetColor(color01, color11, getTranslationX() / getMeasuredWidth(), 1.0f);
                    int color1 = AndroidUtilities.getOffsetColor(color02, color12, getTranslationX() / getMeasuredWidth(), 1.0f);
                    if (color0 != lastColor) {
                        linearGradient = new LinearGradient(0, 0, getMeasuredWidth(), 0, new int[]{color0, color1}, null, Shader.TileMode.CLAMP);
                        paint.setShader(linearGradient);
                    }
                    rect.set(0, 0, getMeasuredWidth(), getMeasuredHeight());
                    canvas.drawRoundRect(rect, AndroidUtilities.dp(18), AndroidUtilities.dp(18), paint);
                }
            };
            addView(slidingView, LayoutHelper.createFrame(LayoutHelper.MATCH_PARENT, 36, Gravity.LEFT | Gravity.TOP, 14, 0, 14, 0));

            leftTab = new SimpleTextView(context);
            leftTab.setTextColor(getThemedColor(Theme.key_voipgroup_nameText));
            leftTab.setTextSize(13);
            leftTab.setLeftDrawable(R.drawable.msg_tabs_mic1);
            leftTab.setText(LocaleController.getString("VoipGroupInviteCanSpeak", R.string.VoipGroupInviteCanSpeak));
            leftTab.setGravity(Gravity.CENTER);
            addView(leftTab, LayoutHelper.createFrame(LayoutHelper.MATCH_PARENT, LayoutHelper.MATCH_PARENT, Gravity.LEFT | Gravity.TOP, 14, 0, 0, 0));
            leftTab.setOnClickListener(v -> switchToTab(0));

            rightTab = new SimpleTextView(context);
            rightTab.setTextColor(getThemedColor(Theme.key_voipgroup_nameText));
            rightTab.setTextSize(13);
            rightTab.setLeftDrawable(R.drawable.msg_tabs_mic2);
            rightTab.setText(LocaleController.getString("VoipGroupInviteListenOnly", R.string.VoipGroupInviteListenOnly));
            rightTab.setGravity(Gravity.CENTER);
            addView(rightTab, LayoutHelper.createFrame(LayoutHelper.MATCH_PARENT, LayoutHelper.MATCH_PARENT, Gravity.LEFT | Gravity.TOP, 0, 0, 14, 0));
            rightTab.setOnClickListener(v -> switchToTab(1));
        }

        protected void onTabSwitch(int num) {

        }

        private void switchToTab(int tab) {
            if (currentTab == tab) {
                return;
            }
            currentTab = tab;
            if (animator != null) {
                animator.cancel();
            }
            animator = new AnimatorSet();
            animator.playTogether(ObjectAnimator.ofFloat(slidingView, View.TRANSLATION_X, currentTab == 0 ? 0 : slidingView.getMeasuredWidth()));
            animator.setDuration(180);
            animator.setInterpolator(CubicBezierInterpolator.EASE_OUT);
            animator.addListener(new AnimatorListenerAdapter() {
                @Override
                public void onAnimationEnd(Animator animation) {
                    animator = null;
                }
            });
            animator.start();
            onTabSwitch(currentTab);
        }

        @Override
        protected void onMeasure(int widthMeasureSpec, int heightMeasureSpec) {
            int width = MeasureSpec.getSize(widthMeasureSpec) - AndroidUtilities.dp(28);
            FrameLayout.LayoutParams layoutParams = (FrameLayout.LayoutParams) leftTab.getLayoutParams();
            layoutParams.width = width / 2;

            layoutParams = (FrameLayout.LayoutParams) rightTab.getLayoutParams();
            layoutParams.width = width / 2;
            layoutParams.leftMargin = width / 2 + AndroidUtilities.dp(14);

            layoutParams = (FrameLayout.LayoutParams) slidingView.getLayoutParams();
            layoutParams.width = width / 2;
            if (animator != null) {
                animator.cancel();
            }
            slidingView.setTranslationX(currentTab == 0 ? 0 : layoutParams.width);

            super.onMeasure(widthMeasureSpec, heightMeasureSpec);
        }
    }

    @SuppressWarnings("FieldCanBeLocal")
    private class SearchField extends FrameLayout {

        private View searchBackground;
        private ImageView searchIconImageView;
        private ImageView clearSearchImageView;
        private CloseProgressDrawable2 progressDrawable;
        private EditTextBoldCursor searchEditText;
        private View backgroundView;

        public SearchField(Context context) {
            super(context);

            searchBackground = new View(context);
            searchBackground.setBackgroundDrawable(Theme.createRoundRectDrawable(AndroidUtilities.dp(18), getThemedColor(darkTheme ? Theme.key_voipgroup_searchBackground : Theme.key_dialogSearchBackground)));
            addView(searchBackground, LayoutHelper.createFrame(LayoutHelper.MATCH_PARENT, 36, Gravity.LEFT | Gravity.TOP, 14, 11, 14, 0));

            searchIconImageView = new ImageView(context);
            searchIconImageView.setScaleType(ImageView.ScaleType.CENTER);
            searchIconImageView.setImageResource(R.drawable.smiles_inputsearch);
            searchIconImageView.setColorFilter(new PorterDuffColorFilter(getThemedColor(darkTheme ? Theme.key_voipgroup_mutedIcon : Theme.key_dialogSearchIcon), PorterDuff.Mode.SRC_IN));
            addView(searchIconImageView, LayoutHelper.createFrame(36, 36, Gravity.LEFT | Gravity.TOP, 16, 11, 0, 0));

            clearSearchImageView = new ImageView(context);
            clearSearchImageView.setScaleType(ImageView.ScaleType.CENTER);
            clearSearchImageView.setImageDrawable(progressDrawable = new CloseProgressDrawable2() {
                @Override
                protected int getCurrentColor() {
                    return getThemedColor(darkTheme ? Theme.key_voipgroup_searchPlaceholder : Theme.key_dialogSearchIcon);
                }
            });
            progressDrawable.setSide(AndroidUtilities.dp(7));
            clearSearchImageView.setScaleX(0.1f);
            clearSearchImageView.setScaleY(0.1f);
            clearSearchImageView.setAlpha(0.0f);
            addView(clearSearchImageView, LayoutHelper.createFrame(36, 36, Gravity.RIGHT | Gravity.TOP, 14, 11, 14, 0));
            clearSearchImageView.setOnClickListener(v -> {
                updateSearchAdapter = true;
                searchEditText.setText("");
                AndroidUtilities.showKeyboard(searchEditText);
            });

            searchEditText = new EditTextBoldCursor(context);
            searchEditText.setTextSize(TypedValue.COMPLEX_UNIT_DIP, 16);
            searchEditText.setHintTextColor(getThemedColor(darkTheme ? Theme.key_voipgroup_searchPlaceholder : Theme.key_dialogSearchHint));
            searchEditText.setTextColor(getThemedColor(darkTheme ? Theme.key_voipgroup_searchText : Theme.key_dialogSearchText));
            searchEditText.setBackgroundDrawable(null);
            searchEditText.setPadding(0, 0, 0, 0);
            searchEditText.setMaxLines(1);
            searchEditText.setLines(1);
            searchEditText.setSingleLine(true);
            searchEditText.setImeOptions(EditorInfo.IME_ACTION_SEARCH | EditorInfo.IME_FLAG_NO_EXTRACT_UI);
            searchEditText.setHint(LocaleController.getString("ShareSendTo", R.string.ShareSendTo));
            searchEditText.setCursorColor(getThemedColor(darkTheme ? Theme.key_voipgroup_searchText : Theme.key_featuredStickers_addedIcon));
            searchEditText.setCursorSize(AndroidUtilities.dp(20));
            searchEditText.setCursorWidth(1.5f);
            addView(searchEditText, LayoutHelper.createFrame(LayoutHelper.MATCH_PARENT, 40, Gravity.LEFT | Gravity.TOP, 16 + 38, 9, 16 + 30, 0));
            searchEditText.addTextChangedListener(new TextWatcher() {
                @Override
                public void beforeTextChanged(CharSequence s, int start, int count, int after) {

                }

                @Override
                public void onTextChanged(CharSequence s, int start, int before, int count) {

                }

                @Override
                public void afterTextChanged(Editable s) {
                    boolean show = searchEditText.length() > 0;
                    boolean showed = clearSearchImageView.getAlpha() != 0;
                    if (show != showed) {
                        clearSearchImageView.animate()
                                .alpha(show ? 1.0f : 0.0f)
                                .setDuration(150)
                                .scaleX(show ? 1.0f : 0.1f)
                                .scaleY(show ? 1.0f : 0.1f)
                                .start();
                    }
                    if (!TextUtils.isEmpty(searchEditText.getText())) {
                        checkCurrentList(false);
                    }

                    if (!updateSearchAdapter) {
                        return;
                    }
                    String text = searchEditText.getText().toString();
                    if (text.length() != 0) {
                        if (searchEmptyView != null) {
                            searchEmptyView.title.setText(LocaleController.getString("NoResult", R.string.NoResult));
                        }
                    } else {
                        if (gridView.getAdapter() != listAdapter) {
                            int top = getCurrentTop();
                            searchEmptyView.title.setText(LocaleController.getString("NoResult", R.string.NoResult));
                            searchEmptyView.showProgress(false, true);
                            checkCurrentList(false);
                            listAdapter.notifyDataSetChanged();
                            if (top > 0) {
                                layoutManager.scrollToPositionWithOffset(0, -top);
                            }
                        }
                    }
                    if (searchAdapter != null) {
                        searchAdapter.searchDialogs(text);
                    }
                }
            });
            searchEditText.setOnEditorActionListener((v, actionId, event) -> {
                if (event != null && (event.getAction() == KeyEvent.ACTION_UP && event.getKeyCode() == KeyEvent.KEYCODE_SEARCH || event.getAction() == KeyEvent.ACTION_DOWN && event.getKeyCode() == KeyEvent.KEYCODE_ENTER)) {
                    AndroidUtilities.hideKeyboard(searchEditText);
                }
                return false;
            });
        }

        public void hideKeyboard() {
            AndroidUtilities.hideKeyboard(searchEditText);
        }
    }

    public static ShareAlert createShareAlert(final Context context, MessageObject messageObject, final String text, boolean channel, final String copyLink, boolean fullScreen) {
        ArrayList<MessageObject> arrayList;
        if (messageObject != null) {
            arrayList = new ArrayList<>();
            arrayList.add(messageObject);
        } else {
            arrayList = null;
        }
        return new ShareAlert(context, null, arrayList, text, null, channel, copyLink, null, fullScreen, false);
    }

    public ShareAlert(final Context context, ArrayList<MessageObject> messages, final String text, boolean channel, final String copyLink, boolean fullScreen) {
        this(context, messages, text, channel, copyLink, fullScreen, null);
    }

    public ShareAlert(final Context context, ArrayList<MessageObject> messages, final String text, boolean channel, final String copyLink, boolean fullScreen, Theme.ResourcesProvider resourcesProvider) {
        this(context, null, messages, text, null, channel, copyLink, null, fullScreen, false, resourcesProvider);
    }

    public ShareAlert(final Context context, ChatActivity fragment, ArrayList<MessageObject> messages, final String text, final String text2, boolean channel, final String copyLink, final String copyLink2, boolean fullScreen, boolean forCall) {
        this(context, fragment, messages, text, text2, channel, copyLink, copyLink2, fullScreen, forCall, null);
    }

    public ShareAlert(final Context context, ChatActivity fragment, ArrayList<MessageObject> messages, final String text, final String text2, boolean channel, final String copyLink, final String copyLink2, boolean fullScreen, boolean forCall, Theme.ResourcesProvider resourcesProvider) {
        super(context, true, resourcesProvider);
        this.resourcesProvider = resourcesProvider;

        if (context instanceof Activity) {
            parentActivity = (Activity) context;
        }
        darkTheme = forCall;

        parentFragment = fragment;
        shadowDrawable = context.getResources().getDrawable(R.drawable.sheet_shadow_round).mutate();
        int backgroundColor = getThemedColor(behindKeyboardColorKey = (darkTheme ? Theme.key_voipgroup_inviteMembersBackground : Theme.key_dialogBackground));
        shadowDrawable.setColorFilter(new PorterDuffColorFilter(backgroundColor, PorterDuff.Mode.SRC_IN));
        fixNavigationBar(backgroundColor);

        isFullscreen = fullScreen;
        linkToCopy[0] = copyLink;
        linkToCopy[1] = copyLink2;
        sendingMessageObjects = messages;
        searchAdapter = new ShareSearchAdapter(context);
        isChannel = channel;
        sendingText[0] = text;
        sendingText[1] = text2;
        useSmoothKeyboard = true;

        super.setDelegate(new BottomSheetDelegate() {
            @Override
            public void onOpenAnimationEnd() {
                fullyShown = true;
            }
        });

        if (sendingMessageObjects != null) {
            for (int a = 0, N = sendingMessageObjects.size(); a < N; a++) {
                MessageObject messageObject = sendingMessageObjects.get(a);
                if (messageObject.isPoll()) {
                    hasPoll = messageObject.isPublicPoll() ? 2 : 1;
                    if (hasPoll == 2) {
                        break;
                    }
                }
            }
        }

        if (channel) {
            loadingLink = true;
            TLRPC.TL_channels_exportMessageLink req = new TLRPC.TL_channels_exportMessageLink();
            req.id = messages.get(0).getId();
            req.channel = MessagesController.getInstance(currentAccount).getInputChannel(messages.get(0).messageOwner.peer_id.channel_id);
            ConnectionsManager.getInstance(currentAccount).sendRequest(req, (response, error) -> AndroidUtilities.runOnUIThread(() -> {
                if (response != null) {
                    exportedMessageLink = (TLRPC.TL_exportedMessageLink) response;
                    if (copyLinkOnEnd) {
                        copyLink(context);
                    }
                }
                loadingLink = false;
            }));
        }


        SizeNotifierFrameLayout sizeNotifierFrameLayout = new SizeNotifierFrameLayout(context) {

            private boolean ignoreLayout = false;
            private RectF rect1 = new RectF();
            private boolean fullHeight;
            private int topOffset;
            private int previousTopOffset;

            private int fromScrollY;
            private int toScrollY;

            private int fromOffsetTop;
            private int toOffsetTop;

            AdjustPanLayoutHelper adjustPanLayoutHelper = new AdjustPanLayoutHelper(this) {

                @Override
                protected void onTransitionStart(boolean keyboardVisible, int contentHeight) {
                    super.onTransitionStart(keyboardVisible, contentHeight);
                    if (previousScrollOffsetY != scrollOffsetY) {
                        fromScrollY = previousScrollOffsetY;
                        toScrollY = scrollOffsetY;
                        panTranslationMoveLayout = true;
                        scrollOffsetY = fromScrollY;
                    } else {
                        fromScrollY = -1;
                    }

                    if (topOffset != previousTopOffset) {
                        fromOffsetTop = 0;
                        toOffsetTop = 0;
                        panTranslationMoveLayout = true;

                        if (!keyboardVisible) {
                            toOffsetTop -= topOffset - previousTopOffset;
                        } else {
                            toOffsetTop += topOffset - previousTopOffset;
                        }
                        scrollOffsetY = keyboardVisible ? fromScrollY : toScrollY;
                    } else {
                        fromOffsetTop = -1;
                    }
                    gridView.setTopGlowOffset((int) (currentPanTranslationY + scrollOffsetY));
                    frameLayout.setTranslationY(currentPanTranslationY + scrollOffsetY);
                    searchEmptyView.setTranslationY(currentPanTranslationY + scrollOffsetY);
                    invalidate();
                }

                @Override
                protected void onTransitionEnd() {
                    super.onTransitionEnd();
                    panTranslationMoveLayout = false;
                    previousScrollOffsetY = scrollOffsetY;
                    gridView.setTopGlowOffset(scrollOffsetY);
                    frameLayout.setTranslationY(scrollOffsetY);
                    searchEmptyView.setTranslationY(scrollOffsetY);
                    gridView.setTranslationY(0);
                    searchGridView.setTranslationY(0);
                }

                @Override
                protected void onPanTranslationUpdate(float y, float progress, boolean keyboardVisible) {
                    super.onPanTranslationUpdate(y, progress, keyboardVisible);
                    for (int i = 0; i < containerView.getChildCount(); i++) {
                        if (containerView.getChildAt(i) != pickerBottomLayout && containerView.getChildAt(i) != shadow[1] && containerView.getChildAt(i) != sharesCountLayout
                                && containerView.getChildAt(i) != frameLayout2 && containerView.getChildAt(i) != writeButtonContainer && containerView.getChildAt(i) != selectedCountView) {
                            containerView.getChildAt(i).setTranslationY(y);
                        }
                    }
                    currentPanTranslationY = y;
                    if (fromScrollY != -1) {
                        float p = keyboardVisible ? progress : (1f - progress);
                        scrollOffsetY = (int) (fromScrollY * (1f - p) + toScrollY * p);
                        float translationY = currentPanTranslationY + (fromScrollY - toScrollY) * (1f - p);
                        gridView.setTranslationY(translationY);
                        if (keyboardVisible) {
                            searchGridView.setTranslationY(translationY);
                        } else {
                            searchGridView.setTranslationY(translationY + gridView.getPaddingTop());
                        }
                    } else if (fromOffsetTop != -1) {
                        scrollOffsetY = (int) (fromOffsetTop * (1f - progress) + toOffsetTop * progress);
                        float p = keyboardVisible ? (1f - progress) : progress;
                        if (keyboardVisible) {
                            gridView.setTranslationY(currentPanTranslationY - (fromOffsetTop - toOffsetTop) * progress);
                        } else {
                            gridView.setTranslationY(currentPanTranslationY + (toOffsetTop - fromOffsetTop) * p);
                        }
                    }
                    gridView.setTopGlowOffset((int) (scrollOffsetY + currentPanTranslationY));
                    frameLayout.setTranslationY(scrollOffsetY + currentPanTranslationY);
                    searchEmptyView.setTranslationY(scrollOffsetY + currentPanTranslationY);
                    frameLayout2.invalidate();
                    setCurrentPanTranslationY(currentPanTranslationY);
                    invalidate();
                }

                @Override
                protected boolean heightAnimationEnabled() {
                    if (isDismissed() || !fullyShown) {
                        return false;
                    }
                    return !commentTextView.isPopupVisible();
                }
            };

            @Override
            protected void onAttachedToWindow() {
                super.onAttachedToWindow();
                adjustPanLayoutHelper.setResizableView(this);
                adjustPanLayoutHelper.onAttach();
            }

            @Override
            protected void onDetachedFromWindow() {
                super.onDetachedFromWindow();
                adjustPanLayoutHelper.onDetach();
            }

            @Override
            protected void onMeasure(int widthMeasureSpec, int heightMeasureSpec) {
                int totalHeight;
                if (getLayoutParams().height > 0) {
                    totalHeight = getLayoutParams().height;
                } else {
                    totalHeight = MeasureSpec.getSize(heightMeasureSpec);
                }

                layoutManager.setNeedFixGap(getLayoutParams().height <= 0);
                searchLayoutManager.setNeedFixGap(getLayoutParams().height <= 0);
                if (Build.VERSION.SDK_INT >= 21 && !isFullscreen) {
                    ignoreLayout = true;
                    setPadding(backgroundPaddingLeft, AndroidUtilities.statusBarHeight, backgroundPaddingLeft, 0);
                    ignoreLayout = false;
                }
                int availableHeight = totalHeight - getPaddingTop();

                int size = Math.max(searchAdapter.getItemCount(), listAdapter.getItemCount() - 1);
                int contentSize = AndroidUtilities.dp(103) + AndroidUtilities.dp(48) + Math.max(2, (int) Math.ceil(size / 4.0f)) * AndroidUtilities.dp(103) + backgroundPaddingTop;
                if (topicsGridView.getVisibility() != View.GONE) {
                    int topicsSize = AndroidUtilities.dp(103) + AndroidUtilities.dp(48) + Math.max(2, (int) Math.ceil((shareTopicsAdapter.getItemCount() - 1) / 4.0f)) * AndroidUtilities.dp(103) + backgroundPaddingTop;
                    if (topicsSize > contentSize) {
                        contentSize = AndroidUtilities.lerp(contentSize, topicsSize, topicsGridView.getAlpha());
                    }
                }
                int padding = (contentSize < availableHeight ? 0 : availableHeight - (availableHeight / 5 * 3)) + AndroidUtilities.dp(8);
                if (gridView.getPaddingTop() != padding) {
                    ignoreLayout = true;
                    gridView.setPadding(0, padding, 0, AndroidUtilities.dp(48));
                    topicsGridView.setPadding(0, padding, 0, AndroidUtilities.dp(48));
                    ignoreLayout = false;
                }

                if (keyboardVisible && getLayoutParams().height <= 0 && searchGridView.getPaddingTop() != padding) {
                    ignoreLayout = true;
                    searchGridView.setPadding(0, 0, 0, AndroidUtilities.dp(48));
                    ignoreLayout = false;
                }
                fullHeight = contentSize >= totalHeight;
                topOffset = (fullHeight || !SharedConfig.smoothKeyboard) ? 0 : totalHeight - contentSize;
                ignoreLayout = true;
                checkCurrentList(false);
                ignoreLayout = false;

                setMeasuredDimension(MeasureSpec.getSize(widthMeasureSpec), totalHeight);
                onMeasureInternal(widthMeasureSpec, MeasureSpec.makeMeasureSpec(totalHeight, MeasureSpec.EXACTLY));
            }

            private void onMeasureInternal(int widthMeasureSpec, int heightMeasureSpec) {
                int widthSize = MeasureSpec.getSize(widthMeasureSpec);
                int heightSize = MeasureSpec.getSize(heightMeasureSpec);

                widthSize -= backgroundPaddingLeft * 2;

                int keyboardSize = SharedConfig.smoothKeyboard ? 0 : measureKeyboardHeight();
                if (!commentTextView.isWaitingForKeyboardOpen() && keyboardSize <= AndroidUtilities.dp(20) && !commentTextView.isPopupShowing() && !commentTextView.isAnimatePopupClosing()) {
                    ignoreLayout = true;
                    commentTextView.hideEmojiView();
                    ignoreLayout = false;
                }

                ignoreLayout = true;
                if (keyboardSize <= AndroidUtilities.dp(20)) {
                    if (!AndroidUtilities.isInMultiwindow) {
                        int paddingBottom;
                        if (SharedConfig.smoothKeyboard && keyboardVisible) {
                            paddingBottom = 0;
                        } else {
                            paddingBottom = commentTextView.getEmojiPadding();
                        }
                        heightSize -= paddingBottom;
                        heightMeasureSpec = MeasureSpec.makeMeasureSpec(heightSize, MeasureSpec.EXACTLY);
                    }
                    int visibility = commentTextView.isPopupShowing() ? GONE : VISIBLE;
                    if (pickerBottomLayout != null) {
                        pickerBottomLayout.setVisibility(visibility);
                        if (sharesCountLayout != null) {
                            sharesCountLayout.setVisibility(visibility);
                        }
                    }
                } else {
                    commentTextView.hideEmojiView();
                    if (pickerBottomLayout != null) {
                        pickerBottomLayout.setVisibility(GONE);
                        if (sharesCountLayout != null) {
                            sharesCountLayout.setVisibility(GONE);
                        }
                    }
                }
                ignoreLayout = false;

                int childCount = getChildCount();
                for (int i = 0; i < childCount; i++) {
                    View child = getChildAt(i);
                    if (child == null || child.getVisibility() == GONE) {
                        continue;
                    }
                    if (commentTextView != null && commentTextView.isPopupView(child)) {
                        if (AndroidUtilities.isInMultiwindow || AndroidUtilities.isTablet()) {
                            if (AndroidUtilities.isTablet()) {
                                child.measure(MeasureSpec.makeMeasureSpec(widthSize, MeasureSpec.EXACTLY), MeasureSpec.makeMeasureSpec(Math.min(AndroidUtilities.dp(AndroidUtilities.isTablet() ? 200 : 320), heightSize - AndroidUtilities.statusBarHeight + getPaddingTop()), MeasureSpec.EXACTLY));
                            } else {
                                child.measure(MeasureSpec.makeMeasureSpec(widthSize, MeasureSpec.EXACTLY), MeasureSpec.makeMeasureSpec(heightSize - AndroidUtilities.statusBarHeight + getPaddingTop(), MeasureSpec.EXACTLY));
                            }
                        } else {
                            child.measure(MeasureSpec.makeMeasureSpec(widthSize, MeasureSpec.EXACTLY), MeasureSpec.makeMeasureSpec(child.getLayoutParams().height, MeasureSpec.EXACTLY));
                        }
                    } else {
                        measureChildWithMargins(child, widthMeasureSpec, 0, heightMeasureSpec, 0);
                    }
                }
            }

            @Override
            protected void onLayout(boolean changed, int l, int t, int r, int b) {
                final int count = getChildCount();

                int keyboardSize = measureKeyboardHeight();
                int paddingBottom;
                if (SharedConfig.smoothKeyboard && keyboardVisible) {
                    paddingBottom = 0;
                } else {
                    paddingBottom = keyboardSize <= AndroidUtilities.dp(20) && !AndroidUtilities.isInMultiwindow && !AndroidUtilities.isTablet() ? commentTextView.getEmojiPadding() : 0;
                }
                setBottomClip(paddingBottom);

                for (int i = 0; i < count; i++) {
                    final View child = getChildAt(i);
                    if (child.getVisibility() == GONE) {
                        continue;
                    }
                    final LayoutParams lp = (LayoutParams) child.getLayoutParams();

                    final int width = child.getMeasuredWidth();
                    final int height = child.getMeasuredHeight();

                    int childLeft;
                    int childTop;

                    int gravity = lp.gravity;
                    if (gravity == -1) {
                        gravity = Gravity.TOP | Gravity.LEFT;
                    }

                    final int absoluteGravity = gravity & Gravity.HORIZONTAL_GRAVITY_MASK;
                    final int verticalGravity = gravity & Gravity.VERTICAL_GRAVITY_MASK;

                    switch (absoluteGravity & Gravity.HORIZONTAL_GRAVITY_MASK) {
                        case Gravity.CENTER_HORIZONTAL:
                            childLeft = (r - l - width) / 2 + lp.leftMargin - lp.rightMargin;
                            break;
                        case Gravity.RIGHT:
                            childLeft = (r - l) - width - lp.rightMargin - getPaddingRight() - backgroundPaddingLeft;
                            break;
                        case Gravity.LEFT:
                        default:
                            childLeft = lp.leftMargin + getPaddingLeft();
                    }

                    switch (verticalGravity) {
                        case Gravity.TOP:
                            childTop = lp.topMargin + getPaddingTop() + topOffset;
                            break;
                        case Gravity.CENTER_VERTICAL:
                            childTop = ((b - paddingBottom) - (t + topOffset) - height) / 2 + lp.topMargin - lp.bottomMargin;
                            break;
                        case Gravity.BOTTOM:
                            childTop = ((b - paddingBottom) - t) - height - lp.bottomMargin;
                            break;
                        default:
                            childTop = lp.topMargin;
                    }

                    if (commentTextView != null && commentTextView.isPopupView(child)) {
                        if (AndroidUtilities.isTablet()) {
                            childTop = getMeasuredHeight() - child.getMeasuredHeight();
                        } else {
                            childTop = getMeasuredHeight() + keyboardSize - child.getMeasuredHeight();
                        }
                    }
                    child.layout(childLeft, childTop, childLeft + width, childTop + height);
                }

                notifyHeightChanged();
                updateLayout();

            }

            @Override
            public boolean onInterceptTouchEvent(MotionEvent ev) {
                if (!fullHeight) {
                    if (ev.getAction() == MotionEvent.ACTION_DOWN && ev.getY() < topOffset - AndroidUtilities.dp(30)) {
                        dismiss();
                        return true;
                    }
                } else {
                    if (ev.getAction() == MotionEvent.ACTION_DOWN && scrollOffsetY != 0 && ev.getY() < scrollOffsetY - AndroidUtilities.dp(30)) {
                        dismiss();
                        return true;
                    }
                }
                return super.onInterceptTouchEvent(ev);
            }

            @Override
            public boolean onTouchEvent(MotionEvent e) {
                return !isDismissed() && super.onTouchEvent(e);
            }

            @Override
            public void requestLayout() {
                if (ignoreLayout) {
                    return;
                }
                super.requestLayout();
            }

            private boolean lightStatusBar = AndroidUtilities.computePerceivedBrightness(getThemedColor(darkTheme ? Theme.key_voipgroup_inviteMembersBackground : Theme.key_dialogBackground)) > .721f;

            @Override
            protected void onDraw(Canvas canvas) {
                canvas.save();
                canvas.translate(0, currentPanTranslationY);
                int y = scrollOffsetY - backgroundPaddingTop + AndroidUtilities.dp(6) + topOffset;
                int top = containerViewTop = scrollOffsetY - backgroundPaddingTop - AndroidUtilities.dp(13) + topOffset;
                int height = getMeasuredHeight() + AndroidUtilities.dp(30 + 30) + backgroundPaddingTop;
                int statusBarHeight = 0;
                float radProgress = 1.0f;
                if (!isFullscreen && Build.VERSION.SDK_INT >= 21) {
                    top += AndroidUtilities.statusBarHeight;
                    y += AndroidUtilities.statusBarHeight;
                    height -= AndroidUtilities.statusBarHeight;

                    if (fullHeight) {
                        if (top + backgroundPaddingTop < AndroidUtilities.statusBarHeight * 2) {
                            int diff = Math.min(AndroidUtilities.statusBarHeight, AndroidUtilities.statusBarHeight * 2 - top - backgroundPaddingTop);
                            top -= diff;
                            height += diff;
                            radProgress = 1.0f - Math.min(1.0f, (diff * 2) / (float) AndroidUtilities.statusBarHeight);
                        }
                        if (top + backgroundPaddingTop < AndroidUtilities.statusBarHeight) {
                            statusBarHeight = Math.min(AndroidUtilities.statusBarHeight, AndroidUtilities.statusBarHeight - top - backgroundPaddingTop);
                        }
                    }
                }

                shadowDrawable.setBounds(0, top, getMeasuredWidth(), height);
                shadowDrawable.draw(canvas);

                if (radProgress != 1.0f) {
                    Theme.dialogs_onlineCirclePaint.setColor(getThemedColor(darkTheme ? Theme.key_voipgroup_inviteMembersBackground : Theme.key_dialogBackground));
                    rect1.set(backgroundPaddingLeft, backgroundPaddingTop + top, getMeasuredWidth() - backgroundPaddingLeft, backgroundPaddingTop + top + AndroidUtilities.dp(24));
                    canvas.drawRoundRect(rect1, AndroidUtilities.dp(12) * radProgress, AndroidUtilities.dp(12) * radProgress, Theme.dialogs_onlineCirclePaint);
                }

                int w = AndroidUtilities.dp(36);
                rect1.set((getMeasuredWidth() - w) / 2, y, (getMeasuredWidth() + w) / 2, y + AndroidUtilities.dp(4));
                Theme.dialogs_onlineCirclePaint.setColor(getThemedColor(darkTheme ? Theme.key_voipgroup_scrollUp : Theme.key_sheet_scrollUp));
                canvas.drawRoundRect(rect1, AndroidUtilities.dp(2), AndroidUtilities.dp(2), Theme.dialogs_onlineCirclePaint);

                if (Build.VERSION.SDK_INT >= Build.VERSION_CODES.M) {
                    int flags = getSystemUiVisibility();
                    boolean shouldBeLightStatusBar = lightStatusBar && statusBarHeight > AndroidUtilities.statusBarHeight * .5f;
                    boolean isLightStatusBar = (flags & View.SYSTEM_UI_FLAG_LIGHT_STATUS_BAR) > 0;
                    if (shouldBeLightStatusBar != isLightStatusBar) {
                        if (shouldBeLightStatusBar) {
                            flags |= View.SYSTEM_UI_FLAG_LIGHT_STATUS_BAR;
                        } else {
                            flags &= ~View.SYSTEM_UI_FLAG_LIGHT_STATUS_BAR;
                        }
                        setSystemUiVisibility(flags);
                    }
                }

                canvas.restore();
                previousTopOffset = topOffset;
            }

            @Override
            protected void dispatchDraw(Canvas canvas) {
                canvas.save();
                canvas.clipRect(0, getPaddingTop() + currentPanTranslationY, getMeasuredWidth(), getMeasuredHeight() + currentPanTranslationY + AndroidUtilities.dp(50));
                super.dispatchDraw(canvas);
                canvas.restore();
            }
        };
        containerView = sizeNotifierFrameLayout;
        containerView.setWillNotDraw(false);
        containerView.setClipChildren(false);
        containerView.setPadding(backgroundPaddingLeft, 0, backgroundPaddingLeft, 0);

        frameLayout = new FrameLayout(context);
        frameLayout.setBackgroundColor(getThemedColor(darkTheme ? Theme.key_voipgroup_inviteMembersBackground : Theme.key_dialogBackground));

        if (darkTheme && linkToCopy[1] != null) {
            switchView = new SwitchView(context) {
                @Override
                protected void onTabSwitch(int num) {
                    if (pickerBottomLayout == null) {
                        return;
                    }
                    if (num == 0) {
                        pickerBottomLayout.setText(LocaleController.getString("VoipGroupCopySpeakerLink", R.string.VoipGroupCopySpeakerLink).toUpperCase());
                    } else {
                        pickerBottomLayout.setText(LocaleController.getString("VoipGroupCopyListenLink", R.string.VoipGroupCopyListenLink).toUpperCase());
                    }
                }
            };
            frameLayout.addView(switchView, LayoutHelper.createFrame(LayoutHelper.MATCH_PARENT, 36, Gravity.TOP | Gravity.LEFT, 0, 11, 0, 0));
        }

        searchView = new SearchField(context);
        frameLayout.addView(searchView, LayoutHelper.createFrame(LayoutHelper.MATCH_PARENT, 58, Gravity.BOTTOM | Gravity.LEFT));
        topicsBackActionBar = new ActionBar(context);
        topicsBackActionBar.setOccupyStatusBar(false);
        topicsBackActionBar.setBackButtonImage(R.drawable.ic_ab_back);
        topicsBackActionBar.setTitleColor(getThemedColor(Theme.key_dialogTextBlack));
        topicsBackActionBar.setSubtitleColor(getThemedColor(Theme.key_dialogTextGray2));
        topicsBackActionBar.setItemsColor(Theme.getColor(Theme.key_windowBackgroundWhiteGrayText2), false);
        topicsBackActionBar.setItemsBackgroundColor(Theme.getColor(Theme.key_actionBarWhiteSelector), false);
        topicsBackActionBar.setActionBarMenuOnItemClick(new ActionBar.ActionBarMenuOnItemClick() {
            @Override
            public void onItemClick(int id) {
                onBackPressed();
            }
        });
        topicsBackActionBar.setVisibility(View.GONE);
        frameLayout.addView(topicsBackActionBar, LayoutHelper.createFrame(LayoutHelper.MATCH_PARENT, 58, Gravity.BOTTOM | Gravity.LEFT));

        topicsGridView = new RecyclerListView(context, resourcesProvider);
        topicsGridView.setLayoutManager(topicsLayoutManager = new GridLayoutManager(context, 4));
        topicsLayoutManager.setSpanSizeLookup(new GridLayoutManager.SpanSizeLookup() {
            @Override
            public int getSpanSize(int position) {
                if (position == 0) {
                    return topicsLayoutManager.getSpanCount();
                }
                return 1;
            }
        });
        topicsGridView.setOnScrollListener(new RecyclerView.OnScrollListener() {
            @Override
            public void onScrolled(RecyclerView recyclerView, int dx, int dy) {
                if (dy != 0) {
                    updateLayout();
                    previousScrollOffsetY = scrollOffsetY;
                }
            }
        });
        topicsGridView.setAdapter(shareTopicsAdapter = new ShareTopicsAdapter(context));
        topicsGridView.setGlowColor(getThemedColor(darkTheme ? Theme.key_voipgroup_inviteMembersBackground : Theme.key_dialogScrollGlow));
        topicsGridView.setVerticalScrollBarEnabled(false);
        topicsGridView.setHorizontalScrollBarEnabled(false);
        topicsGridView.setOverScrollMode(View.OVER_SCROLL_NEVER);
        topicsGridView.setSelectorDrawableColor(0);
        topicsGridView.setPadding(0, 0, 0, AndroidUtilities.dp(48));
        topicsGridView.setClipToPadding(false);
        topicsGridView.addItemDecoration(new RecyclerView.ItemDecoration() {
            @Override
            public void getItemOffsets(@NonNull android.graphics.Rect outRect, @NonNull View view, @NonNull RecyclerView parent, @NonNull RecyclerView.State state) {
                RecyclerListView.Holder holder = (RecyclerListView.Holder) parent.getChildViewHolder(view);
                if (holder != null) {
                    int pos = holder.getAdapterPosition();
                    outRect.left = pos % 4 == 0 ? 0 : AndroidUtilities.dp(4);
                    outRect.right = pos % 4 == 3 ? 0 : AndroidUtilities.dp(4);
                } else {
                    outRect.left = AndroidUtilities.dp(4);
                    outRect.right = AndroidUtilities.dp(4);
                }
            }
        });
        topicsGridView.setOnItemClickListener((view, position) -> {
            TLRPC.TL_forumTopic topic = shareTopicsAdapter.getItem(position);
            if (topic == null || selectedTopicDialog == null) {
                return;
            }

            for (int i = 0; i < gridView.getChildCount(); i++) {
                View child = gridView.getChildAt(i);

                if (child instanceof ShareDialogCell && ((ShareDialogCell) child).getCurrentDialog() == selectedTopicDialog.id) {
                    ShareDialogCell cell = (ShareDialogCell) child;

                    long dialogId = ((ShareDialogCell) child).getCurrentDialog();
                    TLRPC.Dialog dialog = listAdapter.dialogsMap.get(dialogId);

                    selectedDialogs.put(dialogId, dialog);
                    selectedDialogTopics.put(dialog, topic);
                    if (cell != null) {
                        cell.setTopic(topic, true);
                        cell.setChecked(true, true);
                    }
                    updateSelectedCount(2);
                }
            }
            collapseTopics();
        });
        topicsGridView.setVisibility(View.GONE);
        containerView.addView(topicsGridView, LayoutHelper.createFrame(LayoutHelper.MATCH_PARENT, LayoutHelper.MATCH_PARENT, Gravity.TOP | Gravity.LEFT));

        gridView = new RecyclerListView(context, resourcesProvider) {

            @Override
            protected boolean allowSelectChildAtPosition(float x, float y) {
                return y >= AndroidUtilities.dp(darkTheme && linkToCopy[1] != null ? 111 : 58) + (Build.VERSION.SDK_INT >= 21 ? AndroidUtilities.statusBarHeight : 0);
            }

            @Override
            public void draw(Canvas canvas) {
                if (topicsGridView.getVisibility() != View.GONE) {
                    canvas.save();
                    canvas.clipRect(0, scrollOffsetY + AndroidUtilities.dp(darkTheme && linkToCopy[1] != null ? 111 : 58), getWidth(), getHeight());
                }
                super.draw(canvas);
                if (topicsGridView.getVisibility() != View.GONE) {
                    canvas.restore();
                }
            }
        };
        gridView.setSelectorDrawableColor(0);
        gridView.setPadding(0, 0, 0, AndroidUtilities.dp(48));
        gridView.setClipToPadding(false);
        gridView.setLayoutManager(layoutManager = new GridLayoutManager(getContext(), 4));
        layoutManager.setSpanSizeLookup(new GridLayoutManager.SpanSizeLookup() {
            @Override
            public int getSpanSize(int position) {
                if (position == 0) {
                    return layoutManager.getSpanCount();
                }
                return 1;
            }
        });
        gridView.setHorizontalScrollBarEnabled(false);
        gridView.setVerticalScrollBarEnabled(false);
        gridView.setOverScrollMode(View.OVER_SCROLL_NEVER);
        gridView.addItemDecoration(new RecyclerView.ItemDecoration() {
            @Override
            public void getItemOffsets(android.graphics.Rect outRect, View view, RecyclerView parent, RecyclerView.State state) {
                RecyclerListView.Holder holder = (RecyclerListView.Holder) parent.getChildViewHolder(view);
                if (holder != null) {
                    int pos = holder.getAdapterPosition();
                    outRect.left = pos % 4 == 0 ? 0 : AndroidUtilities.dp(4);
                    outRect.right = pos % 4 == 3 ? 0 : AndroidUtilities.dp(4);
                } else {
                    outRect.left = AndroidUtilities.dp(4);
                    outRect.right = AndroidUtilities.dp(4);
                }
            }
        });
        containerView.addView(gridView, LayoutHelper.createFrame(LayoutHelper.MATCH_PARENT, LayoutHelper.MATCH_PARENT, Gravity.TOP | Gravity.LEFT, 0, 0, 0, 0));
        gridView.setAdapter(listAdapter = new ShareDialogsAdapter(context));
        gridView.setGlowColor(getThemedColor(darkTheme ? Theme.key_voipgroup_inviteMembersBackground : Theme.key_dialogScrollGlow));
        gridView.setOnItemClickListener((view, position) -> {
            if (position < 0) {
                return;
            }
            TLRPC.Dialog dialog = listAdapter.getItem(position);
            if (dialog == null) {
                return;
            }
            selectDialog((ShareDialogCell) view, dialog);
        });
        gridView.setOnScrollListener(new RecyclerView.OnScrollListener() {
            @Override
            public void onScrolled(RecyclerView recyclerView, int dx, int dy) {
                if (dy != 0) {
                    updateLayout();
                    previousScrollOffsetY = scrollOffsetY;
                }
            }
        });

        searchGridView = new RecyclerListView(context, resourcesProvider) {

            @Override
            protected boolean allowSelectChildAtPosition(float x, float y) {
                return y >= AndroidUtilities.dp(darkTheme && linkToCopy[1] != null ? 111 : 58) + (Build.VERSION.SDK_INT >= 21 ? AndroidUtilities.statusBarHeight : 0);
            }

            @Override
            public void draw(Canvas canvas) {
                if (topicsGridView.getVisibility() != View.GONE) {
                    canvas.save();
                    canvas.clipRect(0, scrollOffsetY + AndroidUtilities.dp(darkTheme && linkToCopy[1] != null ? 111 : 58), getWidth(), getHeight());
                }
                super.draw(canvas);
                if (topicsGridView.getVisibility() != View.GONE) {
                    canvas.restore();
                }
            }
        };
        searchGridView.setSelectorDrawableColor(0);
        searchGridView.setPadding(0, 0, 0, AndroidUtilities.dp(48));
        searchGridView.setClipToPadding(false);
        searchGridView.setLayoutManager(searchLayoutManager = new FillLastGridLayoutManager(getContext(), 4, 0, searchGridView));
        searchLayoutManager.setSpanSizeLookup(new GridLayoutManager.SpanSizeLookup() {
            @Override
            public int getSpanSize(int position) {
                return searchAdapter.getSpanSize(4, position);
            }
        });
        searchGridView.setOnItemClickListener((view, position) -> {
            if (position < 0) {
                return;
            }
            TLRPC.Dialog dialog = searchAdapter.getItem(position);
            if (dialog == null) {
                return;
            }
            selectDialog((ShareDialogCell) view, dialog);
        });
        searchGridView.setHasFixedSize(true);
        searchGridView.setItemAnimator(null);
        searchGridView.setHorizontalScrollBarEnabled(false);
        searchGridView.setVerticalScrollBarEnabled(false);
        searchGridView.setOnScrollListener(new RecyclerView.OnScrollListener() {
            @Override
            public void onScrolled(RecyclerView recyclerView, int dx, int dy) {
                if (dy != 0) {
                    updateLayout();
                    previousScrollOffsetY = scrollOffsetY;
                }
            }
        });
        searchGridView.addItemDecoration(new RecyclerView.ItemDecoration() {
            @Override
            public void getItemOffsets(android.graphics.Rect outRect, View view, RecyclerView parent, RecyclerView.State state) {
                RecyclerListView.Holder holder = (RecyclerListView.Holder) parent.getChildViewHolder(view);
                if (holder != null) {
                    int pos = holder.getAdapterPosition();
                    outRect.left = pos % 4 == 0 ? 0 : AndroidUtilities.dp(4);
                    outRect.right = pos % 4 == 3 ? 0 : AndroidUtilities.dp(4);
                } else {
                    outRect.left = AndroidUtilities.dp(4);
                    outRect.right = AndroidUtilities.dp(4);
                }
            }
        });
        searchGridView.setAdapter(searchAdapter);
        searchGridView.setGlowColor(getThemedColor(darkTheme ? Theme.key_voipgroup_inviteMembersBackground : Theme.key_dialogScrollGlow));

        recyclerItemsEnterAnimator = new RecyclerItemsEnterAnimator(searchGridView, true);

        FlickerLoadingView flickerLoadingView = new FlickerLoadingView(context, resourcesProvider);
        flickerLoadingView.setViewType(FlickerLoadingView.SHARE_ALERT_TYPE);
        if (darkTheme) {
            flickerLoadingView.setColors(Theme.key_voipgroup_inviteMembersBackground, Theme.key_voipgroup_searchBackground, null);
        }
        searchEmptyView = new StickerEmptyView(context, flickerLoadingView, StickerEmptyView.STICKER_TYPE_SEARCH, resourcesProvider);
        searchEmptyView.addView(flickerLoadingView, 0);
        searchEmptyView.setAnimateLayoutChange(true);
        searchEmptyView.showProgress(false, false);
        if (darkTheme) {
            searchEmptyView.title.setTextColor(getThemedColor(Theme.key_voipgroup_nameText));
        }
        searchEmptyView.title.setText(LocaleController.getString("NoResult", R.string.NoResult));
        searchGridView.setEmptyView(searchEmptyView);
        searchGridView.setHideIfEmpty(false);
        searchGridView.setAnimateEmptyView(true, RecyclerListView.EMPTY_VIEW_ANIMATION_TYPE_ALPHA);
        containerView.addView(searchEmptyView, LayoutHelper.createFrame(LayoutHelper.MATCH_PARENT, LayoutHelper.MATCH_PARENT, Gravity.TOP | Gravity.LEFT, 0, 52, 0, 0));
        containerView.addView(searchGridView, LayoutHelper.createFrame(LayoutHelper.MATCH_PARENT, LayoutHelper.MATCH_PARENT, Gravity.TOP | Gravity.LEFT, 0, 0, 0, 0));

        FrameLayout.LayoutParams frameLayoutParams = new FrameLayout.LayoutParams(LayoutHelper.MATCH_PARENT, AndroidUtilities.getShadowHeight(), Gravity.TOP | Gravity.LEFT);
        frameLayoutParams.topMargin = AndroidUtilities.dp(darkTheme && linkToCopy[1] != null ? 111 : 58);
        shadow[0] = new View(context);
        shadow[0].setBackgroundColor(getThemedColor(Theme.key_dialogShadowLine));
        shadow[0].setAlpha(0.0f);
        shadow[0].setTag(1);
        containerView.addView(shadow[0], frameLayoutParams);

        containerView.addView(frameLayout, LayoutHelper.createFrame(LayoutHelper.MATCH_PARENT, darkTheme && linkToCopy[1] != null ? 111 : 58, Gravity.LEFT | Gravity.TOP));

        frameLayoutParams = new FrameLayout.LayoutParams(LayoutHelper.MATCH_PARENT, AndroidUtilities.getShadowHeight(), Gravity.BOTTOM | Gravity.LEFT);
        frameLayoutParams.bottomMargin = AndroidUtilities.dp(48);
        shadow[1] = new View(context);
        shadow[1].setBackgroundColor(getThemedColor(Theme.key_dialogShadowLine));
        containerView.addView(shadow[1], frameLayoutParams);

        if (isChannel || linkToCopy[0] != null) {
            pickerBottomLayout = new TextView(context);
            pickerBottomLayout.setBackgroundDrawable(Theme.createSelectorWithBackgroundDrawable(getThemedColor(darkTheme ? Theme.key_voipgroup_inviteMembersBackground : Theme.key_dialogBackground), getThemedColor(darkTheme ? Theme.key_voipgroup_listSelector : Theme.key_listSelector)));
            pickerBottomLayout.setTextColor(getThemedColor(darkTheme ? Theme.key_voipgroup_listeningText : Theme.key_dialogTextBlue2));
            pickerBottomLayout.setTextSize(TypedValue.COMPLEX_UNIT_DIP, 14);
            pickerBottomLayout.setPadding(AndroidUtilities.dp(18), 0, AndroidUtilities.dp(18), 0);
            pickerBottomLayout.setTypeface(AndroidUtilities.getTypeface("fonts/rmedium.ttf"));
            pickerBottomLayout.setGravity(Gravity.CENTER);
            if (darkTheme && linkToCopy[1] != null) {
                pickerBottomLayout.setText(LocaleController.getString("VoipGroupCopySpeakerLink", R.string.VoipGroupCopySpeakerLink).toUpperCase());
            } else {
                pickerBottomLayout.setText(LocaleController.getString("CopyLink", R.string.CopyLink).toUpperCase());
            }
            pickerBottomLayout.setOnClickListener(v -> {
                if (selectedDialogs.size() == 0 && (isChannel || linkToCopy[0] != null)) {
                    dismiss();
                    if (linkToCopy[0] == null && loadingLink) {
                        copyLinkOnEnd = true;
                        Toast.makeText(ShareAlert.this.getContext(), LocaleController.getString("Loading", R.string.Loading), Toast.LENGTH_SHORT).show();
                    } else {
                        copyLink(ShareAlert.this.getContext());
                    }
                }
            });
            containerView.addView(pickerBottomLayout, LayoutHelper.createFrame(LayoutHelper.MATCH_PARENT, 48, Gravity.LEFT | Gravity.BOTTOM));

            if (parentFragment != null && ChatObject.hasAdminRights(parentFragment.getCurrentChat()) && sendingMessageObjects.size() > 0 && sendingMessageObjects.get(0).messageOwner.forwards > 0) {
                MessageObject messageObject = sendingMessageObjects.get(0);
                if (!messageObject.isForwarded()) {
                    sharesCountLayout = new LinearLayout(context);
                    sharesCountLayout.setOrientation(LinearLayout.HORIZONTAL);
                    sharesCountLayout.setGravity(Gravity.CENTER_VERTICAL);
                    sharesCountLayout.setBackgroundDrawable(Theme.createSelectorDrawable(getThemedColor(darkTheme ? Theme.key_voipgroup_listSelector : Theme.key_listSelector), 2));
                    containerView.addView(sharesCountLayout, LayoutHelper.createFrame(LayoutHelper.WRAP_CONTENT, 48, Gravity.RIGHT | Gravity.BOTTOM, 6, 0, -6, 0));
                    sharesCountLayout.setOnClickListener(view -> parentFragment.presentFragment(new MessageStatisticActivity(messageObject)));

                    ImageView imageView = new ImageView(context);
                    imageView.setImageResource(R.drawable.share_arrow);
                    imageView.setColorFilter(new PorterDuffColorFilter(getThemedColor(darkTheme ? Theme.key_voipgroup_listeningText : Theme.key_dialogTextBlue2), PorterDuff.Mode.MULTIPLY));
                    sharesCountLayout.addView(imageView, LayoutHelper.createLinear(LayoutHelper.WRAP_CONTENT, LayoutHelper.MATCH_PARENT, Gravity.CENTER_VERTICAL, 20, 0, 0, 0));

                    TextView textView = new TextView(context);
                    textView.setText(String.format("%d", messageObject.messageOwner.forwards));
                    textView.setTextSize(TypedValue.COMPLEX_UNIT_DIP, 14);
                    textView.setTextColor(getThemedColor(darkTheme ? Theme.key_voipgroup_listeningText : Theme.key_dialogTextBlue2));
                    textView.setGravity(Gravity.CENTER_VERTICAL);
                    textView.setTypeface(AndroidUtilities.getTypeface("fonts/rmedium.ttf"));
                    sharesCountLayout.addView(textView, LayoutHelper.createLinear(LayoutHelper.WRAP_CONTENT, LayoutHelper.MATCH_PARENT, Gravity.CENTER_VERTICAL, 8, 0, 20, 0));
                }
            }
        } else {
            shadow[1].setAlpha(0.0f);
        }

        frameLayout2 = new FrameLayout(context) {

            private final Paint p = new Paint();
            private int color;

            @Override
            public void setVisibility(int visibility) {
                super.setVisibility(visibility);
                if (visibility != View.VISIBLE) {
                    shadow[1].setTranslationY(0);
                }
            }

            @Override
            public void setAlpha(float alpha) {
                super.setAlpha(alpha);
                invalidate();
            }

            @Override
            protected void onDraw(Canvas canvas) {
                if (chatActivityEnterViewAnimateFromTop != 0 && chatActivityEnterViewAnimateFromTop != frameLayout2.getTop() + chatActivityEnterViewAnimateFromTop) {
                    if (topBackgroundAnimator != null) {
                        topBackgroundAnimator.cancel();
                    }
                    captionEditTextTopOffset = chatActivityEnterViewAnimateFromTop - (frameLayout2.getTop() + captionEditTextTopOffset);
                    topBackgroundAnimator = ValueAnimator.ofFloat(captionEditTextTopOffset, 0);
                    topBackgroundAnimator.addUpdateListener(valueAnimator -> {
                        captionEditTextTopOffset = (float) valueAnimator.getAnimatedValue();
                        frameLayout2.invalidate();
                        invalidate();
                    });
                    topBackgroundAnimator.setInterpolator(CubicBezierInterpolator.DEFAULT);
                    topBackgroundAnimator.setDuration(200);
                    topBackgroundAnimator.start();
                    chatActivityEnterViewAnimateFromTop = 0;
                }
                float alphaOffset = (frameLayout2.getMeasuredHeight() - AndroidUtilities.dp(48)) * (1f - getAlpha());
                shadow[1].setTranslationY(-(frameLayout2.getMeasuredHeight() - AndroidUtilities.dp(48)) + captionEditTextTopOffset + currentPanTranslationY + alphaOffset);

//                int newColor = getThemedColor(darkTheme ? Theme.key_voipgroup_inviteMembersBackground : Theme.key_dialogBackground);
//                if (color != newColor) {
//                    color = newColor;
//                    p.setColor(color);
//                }
//                canvas.drawRect(0, captionEditTextTopOffset + alphaOffset, getMeasuredWidth(), getMeasuredHeight(), p);
            }

            @Override
            protected void dispatchDraw(Canvas canvas) {
                canvas.save();
                canvas.clipRect(0, captionEditTextTopOffset, getMeasuredWidth(), getMeasuredHeight());
                super.dispatchDraw(canvas);
                canvas.restore();
            }
        };
        frameLayout2.setWillNotDraw(false);
        frameLayout2.setAlpha(0.0f);
        frameLayout2.setVisibility(View.INVISIBLE);
        containerView.addView(frameLayout2, LayoutHelper.createFrame(LayoutHelper.MATCH_PARENT, LayoutHelper.WRAP_CONTENT, Gravity.LEFT | Gravity.BOTTOM));
        frameLayout2.setOnTouchListener((v, event) -> true);

        commentTextView = new EditTextEmoji(context, sizeNotifierFrameLayout, null, EditTextEmoji.STYLE_DIALOG, true, resourcesProvider) {

            private boolean shouldAnimateEditTextWithBounds;
            private int messageEditTextPredrawHeigth;
            private int messageEditTextPredrawScrollY;
            private ValueAnimator messageEditTextAnimator;

            @Override
            protected void dispatchDraw(Canvas canvas) {
                if (shouldAnimateEditTextWithBounds) {
                    EditTextCaption editText = commentTextView.getEditText();
                    float dy = (messageEditTextPredrawHeigth - editText.getMeasuredHeight()) + (messageEditTextPredrawScrollY - editText.getScrollY());
                    editText.setOffsetY(editText.getOffsetY() - dy);
                    ValueAnimator a = ValueAnimator.ofFloat(editText.getOffsetY(), 0);
                    a.addUpdateListener(animation -> editText.setOffsetY((float) animation.getAnimatedValue()));
                    if (messageEditTextAnimator != null) {
                        messageEditTextAnimator.cancel();
                    }
                    messageEditTextAnimator = a;
                    a.setDuration(200);
                    a.setInterpolator(CubicBezierInterpolator.DEFAULT);
                    a.start();
                    shouldAnimateEditTextWithBounds = false;
                }
                super.dispatchDraw(canvas);
            }

            @Override
            protected void onLineCountChanged(int oldLineCount, int newLineCount) {
                if (!TextUtils.isEmpty(getEditText().getText())) {
                    shouldAnimateEditTextWithBounds = true;
                    messageEditTextPredrawHeigth = getEditText().getMeasuredHeight();
                    messageEditTextPredrawScrollY = getEditText().getScrollY();
                    invalidate();
                } else {
                    getEditText().animate().cancel();
                    getEditText().setOffsetY(0);
                    shouldAnimateEditTextWithBounds = false;
                }
                chatActivityEnterViewAnimateFromTop = frameLayout2.getTop() + captionEditTextTopOffset;
                frameLayout2.invalidate();
            }

            @Override
            protected void showPopup(int show) {
                super.showPopup(show);
                if (darkTheme) {
                    navBarColorKey = null;
                    AndroidUtilities.setNavigationBarColor(ShareAlert.this.getWindow(), ShareAlert.this.getThemedColor(Theme.key_windowBackgroundGray), true, color -> {
                        ShareAlert.this.setOverlayNavBarColor(navBarColor = color);
                    });
                }
            }

            @Override
            public void hidePopup(boolean byBackButton) {
                super.hidePopup(byBackButton);
                if (darkTheme) {
                    navBarColorKey = null;
                    AndroidUtilities.setNavigationBarColor(ShareAlert.this.getWindow(), ShareAlert.this.getThemedColor(Theme.key_voipgroup_inviteMembersBackground), true, color -> {
                        ShareAlert.this.setOverlayNavBarColor(navBarColor = color);
                    });
                }
            }
        };
        if (darkTheme) {
            commentTextView.getEditText().setTextColor(getThemedColor(Theme.key_voipgroup_nameText));
            commentTextView.getEditText().setCursorColor(getThemedColor(Theme.key_voipgroup_nameText));
        }
        commentTextView.setBackgroundColor(backgroundColor);
        commentTextView.setHint(LocaleController.getString("ShareComment", R.string.ShareComment));
        commentTextView.onResume();
        commentTextView.setPadding(0, 0, AndroidUtilities.dp(84), 0);
        frameLayout2.addView(commentTextView, LayoutHelper.createFrame(LayoutHelper.MATCH_PARENT, LayoutHelper.WRAP_CONTENT, Gravity.TOP | Gravity.LEFT));
        frameLayout2.setClipChildren(false);
        frameLayout2.setClipToPadding(false);
        commentTextView.setClipChildren(false);

        writeButtonContainer = new FrameLayout(context) {
            @Override
            public void onInitializeAccessibilityNodeInfo(AccessibilityNodeInfo info) {
                super.onInitializeAccessibilityNodeInfo(info);
                info.setText(LocaleController.formatPluralString("AccDescrShareInChats", selectedDialogs.size()));
                info.setClassName(Button.class.getName());
                info.setLongClickable(true);
                info.setClickable(true);
            }
        };
        writeButtonContainer.setFocusable(true);
        writeButtonContainer.setFocusableInTouchMode(true);
        writeButtonContainer.setVisibility(View.INVISIBLE);
        writeButtonContainer.setScaleX(0.2f);
        writeButtonContainer.setScaleY(0.2f);
        writeButtonContainer.setAlpha(0.0f);
        containerView.addView(writeButtonContainer, LayoutHelper.createFrame(60, 60, Gravity.RIGHT | Gravity.BOTTOM, 0, 0, 6, 10));

        ImageView writeButton = new ImageView(context);
        Drawable drawable = Theme.createSimpleSelectorCircleDrawable(AndroidUtilities.dp(56), getThemedColor(Theme.key_dialogFloatingButton), getThemedColor(Build.VERSION.SDK_INT >= 21 ? Theme.key_dialogFloatingButtonPressed : Theme.key_dialogFloatingButton));
        if (Build.VERSION.SDK_INT < 21) {
            Drawable shadowDrawable = context.getResources().getDrawable(R.drawable.floating_shadow_profile).mutate();
            shadowDrawable.setColorFilter(new PorterDuffColorFilter(0xff000000, PorterDuff.Mode.SRC_IN));
            CombinedDrawable combinedDrawable = new CombinedDrawable(shadowDrawable, drawable, 0, 0);
            combinedDrawable.setIconSize(AndroidUtilities.dp(56), AndroidUtilities.dp(56));
            drawable = combinedDrawable;
        }
        writeButton.setBackgroundDrawable(drawable);
        writeButton.setImageResource(R.drawable.attach_send);
        writeButton.setImportantForAccessibility(View.IMPORTANT_FOR_ACCESSIBILITY_NO);
        writeButton.setColorFilter(new PorterDuffColorFilter(getThemedColor(Theme.key_dialogFloatingIcon), PorterDuff.Mode.SRC_IN));
        writeButton.setScaleType(ImageView.ScaleType.CENTER);
        if (Build.VERSION.SDK_INT >= 21) {
            writeButton.setOutlineProvider(new ViewOutlineProvider() {
                @SuppressLint("NewApi")
                @Override
                public void getOutline(View view, Outline outline) {
                    outline.setOval(0, 0, AndroidUtilities.dp(56), AndroidUtilities.dp(56));
                }
            });
        }
        writeButtonContainer.addView(writeButton, LayoutHelper.createFrame(Build.VERSION.SDK_INT >= 21 ? 56 : 60, Build.VERSION.SDK_INT >= 21 ? 56 : 60, Gravity.LEFT | Gravity.TOP, Build.VERSION.SDK_INT >= 21 ? 2 : 0, 0, 0, 0));
        writeButton.setOnClickListener(v -> sendInternal(true));
        writeButton.setOnLongClickListener(v -> onSendLongClick(writeButton));

        textPaint.setTextSize(AndroidUtilities.dp(12));
        textPaint.setTypeface(AndroidUtilities.getTypeface("fonts/rmedium.ttf"));

        selectedCountView = new View(context) {
            @Override
            protected void onDraw(Canvas canvas) {
                String text = String.format("%d", Math.max(1, selectedDialogs.size()));
                int textSize = (int) Math.ceil(textPaint.measureText(text));
                int size = Math.max(AndroidUtilities.dp(16) + textSize, AndroidUtilities.dp(24));
                int cx = getMeasuredWidth() / 2;
                int cy = getMeasuredHeight() / 2;

                textPaint.setColor(getThemedColor(Theme.key_dialogRoundCheckBoxCheck));
                paint.setColor(getThemedColor(darkTheme ? Theme.key_voipgroup_inviteMembersBackground : Theme.key_dialogBackground));
                rect.set(cx - size / 2, 0, cx + size / 2, getMeasuredHeight());
                canvas.drawRoundRect(rect, AndroidUtilities.dp(12), AndroidUtilities.dp(12), paint);

                paint.setColor(getThemedColor(Theme.key_dialogRoundCheckBox));
                rect.set(cx - size / 2 + AndroidUtilities.dp(2), AndroidUtilities.dp(2), cx + size / 2 - AndroidUtilities.dp(2), getMeasuredHeight() - AndroidUtilities.dp(2));
                canvas.drawRoundRect(rect, AndroidUtilities.dp(10), AndroidUtilities.dp(10), paint);

                canvas.drawText(text, cx - textSize / 2, AndroidUtilities.dp(16.2f), textPaint);
            }
        };
        selectedCountView.setAlpha(0.0f);
        selectedCountView.setScaleX(0.2f);
        selectedCountView.setScaleY(0.2f);
        containerView.addView(selectedCountView, LayoutHelper.createFrame(42, 24, Gravity.RIGHT | Gravity.BOTTOM, 0, 0, -8, 9));

        updateSelectedCount(0);

        DialogsActivity.loadDialogs(AccountInstance.getInstance(currentAccount));
        if (listAdapter.dialogs.isEmpty()) {
            NotificationCenter.getInstance(currentAccount).addObserver(this, NotificationCenter.dialogsNeedReload);
        }

        DialogsSearchAdapter.loadRecentSearch(currentAccount, 0, new DialogsSearchAdapter.OnRecentSearchLoaded() {
            @Override
            public void setRecentSearch(ArrayList<DialogsSearchAdapter.RecentSearchObject> arrayList, LongSparseArray<DialogsSearchAdapter.RecentSearchObject> hashMap) {
                recentSearchObjects = arrayList;
                recentSearchObjectsById = hashMap;
                for (int a = 0; a < recentSearchObjects.size(); a++) {
                    DialogsSearchAdapter.RecentSearchObject recentSearchObject = recentSearchObjects.get(a);
                    if (recentSearchObject.object instanceof TLRPC.User) {
                        MessagesController.getInstance(currentAccount).putUser((TLRPC.User) recentSearchObject.object, true);
                    } else if (recentSearchObject.object instanceof TLRPC.Chat) {
                        MessagesController.getInstance(currentAccount).putChat((TLRPC.Chat) recentSearchObject.object, true);
                    } else if (recentSearchObject.object instanceof TLRPC.EncryptedChat) {
                        MessagesController.getInstance(currentAccount).putEncryptedChat((TLRPC.EncryptedChat) recentSearchObject.object, true);
                    }
                }
                searchAdapter.notifyDataSetChanged();
            }
        });
        MediaDataController.getInstance(currentAccount).loadHints(true);

        AndroidUtilities.updateViewVisibilityAnimated(gridView, true, 1f, false);
        AndroidUtilities.updateViewVisibilityAnimated(searchGridView, false, 1f, false);
    }

    private void selectDialog(ShareDialogCell cell, TLRPC.Dialog dialog) {
        if (topicsGridView.getVisibility() != View.GONE) {
            return;
        }

        if (DialogObject.isChatDialog(dialog.id)) {
            TLRPC.Chat chat = MessagesController.getInstance(currentAccount).getChat(-dialog.id);
            if (ChatObject.isChannel(chat) && !chat.megagroup && (!ChatObject.isCanWriteToChannel(-dialog.id, currentAccount) || hasPoll == 2)) {
                AlertDialog.Builder builder = new AlertDialog.Builder(parentActivity);
                builder.setTitle(LocaleController.getString("SendMessageTitle", R.string.SendMessageTitle));
                if (hasPoll == 2) {
                    if (isChannel) {
                        builder.setMessage(LocaleController.getString("PublicPollCantForward", R.string.PublicPollCantForward));
                    } else if (ChatObject.isActionBannedByDefault(chat, ChatObject.ACTION_SEND_POLLS)) {
                        builder.setMessage(LocaleController.getString("ErrorSendRestrictedPollsAll", R.string.ErrorSendRestrictedPollsAll));
                    } else {
                        builder.setMessage(LocaleController.getString("ErrorSendRestrictedPolls", R.string.ErrorSendRestrictedPolls));
                    }
                } else {
                    builder.setMessage(LocaleController.getString("ChannelCantSendMessage", R.string.ChannelCantSendMessage));
                }
                builder.setNegativeButton(LocaleController.getString("OK", R.string.OK), null);
                builder.show();
                return;
            }
        } else if (DialogObject.isEncryptedDialog(dialog.id) && (hasPoll != 0)) {
            AlertDialog.Builder builder = new AlertDialog.Builder(parentActivity);
            builder.setTitle(LocaleController.getString("SendMessageTitle", R.string.SendMessageTitle));
            if (hasPoll != 0) {
                builder.setMessage(LocaleController.getString("PollCantForwardSecretChat", R.string.PollCantForwardSecretChat));
            } else {
                builder.setMessage(LocaleController.getString("InvoiceCantForwardSecretChat", R.string.InvoiceCantForwardSecretChat));
            }
            builder.setNegativeButton(LocaleController.getString("OK", R.string.OK), null);
            builder.show();
            return;
        }
        if (selectedDialogs.indexOfKey(dialog.id) >= 0) {
            selectedDialogs.remove(dialog.id);
            selectedDialogTopics.remove(dialog);
            if (cell != null) {
                cell.setChecked(false, true);
            }
            updateSelectedCount(1);
        } else {
            if (DialogObject.isChatDialog(dialog.id) && MessagesController.getInstance(currentAccount).getChat(-dialog.id) != null && MessagesController.getInstance(currentAccount).getChat(-dialog.id).forum) {
                selectedTopicDialog = dialog;
                topicsLayoutManager.scrollToPositionWithOffset(0, scrollOffsetY - topicsGridView.getPaddingTop());
                AtomicReference<Runnable> timeoutRef = new AtomicReference<>();
                NotificationCenter.NotificationCenterDelegate delegate = new NotificationCenter.NotificationCenterDelegate() {
                    @SuppressLint("NotifyDataSetChanged")
                    @Override
                    public void didReceivedNotification(int id, int account, Object... args) {
                        long chatId = (long) args[0];
                        if (chatId == -dialog.id) {
                            boolean animate = shareTopicsAdapter.topics == null && MessagesController.getInstance(currentAccount).getTopicsController().getTopics(-dialog.id) != null || timeoutRef.get() == null;

                            shareTopicsAdapter.topics = MessagesController.getInstance(currentAccount).getTopicsController().getTopics(-dialog.id);
                            if (animate) {
                                shareTopicsAdapter.notifyDataSetChanged();
                            }

                            if (shareTopicsAdapter.topics != null) {
                                NotificationCenter.getInstance(currentAccount).removeObserver(this, NotificationCenter.topicsDidLoaded);
                            }

                            if (animate) {
                                topicsGridView.setVisibility(View.VISIBLE);
                                topicsGridView.setAlpha(0);
                                topicsBackActionBar.setVisibility(View.VISIBLE);
                                topicsBackActionBar.setAlpha(0);
                                topicsBackActionBar.setTitle(MessagesController.getInstance(currentAccount).getChat(-dialog.id).title);
                                topicsBackActionBar.setSubtitle(LocaleController.getString(R.string.SelectTopic));

                                if (topicsAnimation != null) {
                                    topicsAnimation.cancel();
                                }

                                int[] loc = new int[2];
                                topicsAnimation = new SpringAnimation(new FloatValueHolder(0))
                                        .setSpring(new SpringForce(1000)
                                                .setStiffness(parentFragment != null && parentFragment.shareAlertDebugTopicsSlowMotion ? 10f : 800f)
                                                .setDampingRatio(SpringForce.DAMPING_RATIO_NO_BOUNCY));
                                topicsAnimation.addUpdateListener((animation, value, velocity) -> {
                                    value /= 1000;

                                    invalidateTopicsAnimation(cell, loc, value);
                                });
                                topicsAnimation.addEndListener((animation, canceled, value, velocity) -> {
                                    gridView.setVisibility(View.GONE);
                                    searchGridView.setVisibility(View.GONE);
                                    searchView.setVisibility(View.GONE);

                                    topicsAnimation = null;
                                });
                                topicsAnimation.start();

                                if (timeoutRef.get() != null) {
                                    AndroidUtilities.cancelRunOnUIThread(timeoutRef.get());
                                    timeoutRef.set(null);
                                }
                            }
                        }
                    }
                };
                timeoutRef.set(() -> {
                    timeoutRef.set(null);
                    delegate.didReceivedNotification(NotificationCenter.topicsDidLoaded, currentAccount, -dialog.id);
                });
                NotificationCenter.getInstance(currentAccount).addObserver(delegate, NotificationCenter.topicsDidLoaded);
                if (MessagesController.getInstance(currentAccount).getTopicsController().getTopics(-dialog.id) != null) {
                    delegate.didReceivedNotification(NotificationCenter.topicsDidLoaded, currentAccount, -dialog.id);
                } else {
                    MessagesController.getInstance(currentAccount).getTopicsController().loadTopics(-dialog.id);
                    AndroidUtilities.runOnUIThread(timeoutRef.get(), 300);
                }
                return;
            }

            selectedDialogs.put(dialog.id, dialog);
            if (cell != null) {
                cell.setChecked(true, true);
            }
            updateSelectedCount(2);
            long selfUserId = UserConfig.getInstance(currentAccount).clientUserId;
            if (searchIsVisible) {
                TLRPC.Dialog existingDialog = listAdapter.dialogsMap.get(dialog.id);
                if (existingDialog == null) {
                    listAdapter.dialogsMap.put(dialog.id, dialog);
                    listAdapter.dialogs.add(listAdapter.dialogs.isEmpty() ? 0 : 1, dialog);
                } else if (existingDialog.id != selfUserId) {
                    listAdapter.dialogs.remove(existingDialog);
                    listAdapter.dialogs.add(listAdapter.dialogs.isEmpty() ? 0 : 1, existingDialog);
                }
                listAdapter.notifyDataSetChanged();
                updateSearchAdapter = false;
                searchView.searchEditText.setText("");
                checkCurrentList(false);
                searchView.hideKeyboard();
            }
        }
        if (searchAdapter != null && searchAdapter.categoryAdapter != null) {
            searchAdapter.categoryAdapter.notifyItemRangeChanged(0, searchAdapter.categoryAdapter.getItemCount());
        }
    }

    @SuppressLint("NotifyDataSetChanged")
    private void collapseTopics() {
        if (selectedTopicDialog == null) {
            return;
        }
        TLRPC.Dialog dialog = selectedTopicDialog;
        selectedTopicDialog = null;

        View cell = null;
        for (int i = 0; i < getMainGridView().getChildCount(); i++) {
            View child = getMainGridView().getChildAt(i);

            if (child instanceof ShareDialogCell && ((ShareDialogCell) child).getCurrentDialog() == dialog.id) {
                cell = child;
            }
        }

        if (cell == null) {
            return;
        }

        if (topicsAnimation != null) {
            topicsAnimation.cancel();
        }

        getMainGridView().setVisibility(View.VISIBLE);
        searchView.setVisibility(View.VISIBLE);

        int[] loc = new int[2];
        View finalCell = cell;
        topicsAnimation = new SpringAnimation(new FloatValueHolder(1000))
                .setSpring(new SpringForce(0)
                        .setStiffness(parentFragment != null && parentFragment.shareAlertDebugTopicsSlowMotion ? 10f : 800f)
                        .setDampingRatio(SpringForce.DAMPING_RATIO_NO_BOUNCY));
        topicsAnimation.addUpdateListener((animation, value, velocity) -> {
            value /= 1000;

            invalidateTopicsAnimation(finalCell, loc, value);
        });
        topicsAnimation.addEndListener((animation, canceled, value, velocity) -> {
            topicsGridView.setVisibility(View.GONE);
            topicsBackActionBar.setVisibility(View.GONE);

            shareTopicsAdapter.topics = null;
            shareTopicsAdapter.notifyDataSetChanged();

            topicsAnimation = null;
        });
        topicsAnimation.start();
    }

    private void invalidateTopicsAnimation(View cell, int[] loc, float value) {
        topicsGridView.setPivotX(cell.getX() + cell.getWidth() / 2f);
        topicsGridView.setPivotY(cell.getY() + cell.getHeight() / 2f);
        topicsGridView.setScaleX(0.75f + value * 0.25f);
        topicsGridView.setScaleY(0.75f + value * 0.25f);
        topicsGridView.setAlpha(value);

        RecyclerListView mainGridView = getMainGridView();
        mainGridView.setPivotX(cell.getX() + cell.getWidth() / 2f);
        mainGridView.setPivotY(cell.getY() + cell.getHeight() / 2f);
        mainGridView.setScaleX(1f + value * 0.25f);
        mainGridView.setScaleY(1f + value * 0.25f);
        mainGridView.setAlpha(1f - value);

        searchView.setPivotX(searchView.getWidth() / 2f);
        searchView.setPivotY(0);
        searchView.setScaleX(0.9f + (1f - value) * 0.1f);
        searchView.setScaleY(0.9f + (1f - value) * 0.1f);
        searchView.setAlpha(1f - value);

        topicsBackActionBar.getBackButton().setTranslationX(-AndroidUtilities.dp(16) * (1f - value));
        topicsBackActionBar.getTitleTextView().setTranslationY(AndroidUtilities.dp(16) * (1f - value));
        topicsBackActionBar.getSubtitleTextView().setTranslationY(AndroidUtilities.dp(16) * (1f - value));
        topicsBackActionBar.setAlpha(value);

        topicsGridView.getLocationInWindow(loc);
        float moveValue = CubicBezierInterpolator.EASE_OUT.getInterpolation(value);
        for (int i = 0; i < mainGridView.getChildCount(); i++) {
            View v = mainGridView.getChildAt(i);
            if (v instanceof ShareDialogCell) {
                v.setTranslationX((v.getX() - cell.getX()) * 0.75f * moveValue);
                v.setTranslationY((v.getY() - cell.getY()) * 0.75f * moveValue);
            }
        }
        for (int i = 0; i < topicsGridView.getChildCount(); i++) {
            View v = topicsGridView.getChildAt(i);
            if (v instanceof ShareTopicCell) {
                v.setTranslationX((float) (-(v.getX() - cell.getX()) * Math.pow(1f - moveValue, 2)));
                v.setTranslationY((float) (-(v.getY() + topicsGridView.getTranslationY() - cell.getY()) * Math.pow(1f - moveValue, 2)));
            }
        }
        containerView.requestLayout();
        mainGridView.invalidate();
    }

    @Override
    public int getContainerViewHeight() {
        return containerView.getMeasuredHeight() - containerViewTop;
    }

    private boolean showSendersName = true;
    private ActionBarPopupWindow sendPopupWindow;
    private boolean onSendLongClick(View view) {
        if (parentActivity == null) {
            return false;
        }
        LinearLayout layout = new LinearLayout(getContext());
        layout.setOrientation(LinearLayout.VERTICAL);
        if (sendingMessageObjects != null) {
            ActionBarPopupWindow.ActionBarPopupWindowLayout sendPopupLayout1 = new ActionBarPopupWindow.ActionBarPopupWindowLayout(parentActivity, resourcesProvider);
            if (darkTheme) {
                sendPopupLayout1.setBackgroundColor(getThemedColor(Theme.key_voipgroup_inviteMembersBackground));
            }
            sendPopupLayout1.setAnimationEnabled(false);
            sendPopupLayout1.setOnTouchListener(new View.OnTouchListener() {
                private android.graphics.Rect popupRect = new android.graphics.Rect();

                @Override
                public boolean onTouch(View v, MotionEvent event) {
                    if (event.getActionMasked() == MotionEvent.ACTION_DOWN) {
                        if (sendPopupWindow != null && sendPopupWindow.isShowing()) {
                            v.getHitRect(popupRect);
                            if (!popupRect.contains((int) event.getX(), (int) event.getY())) {
                                sendPopupWindow.dismiss();
                            }
                        }
                    }
                    return false;
                }
            });
            sendPopupLayout1.setDispatchKeyEventListener(keyEvent -> {
                if (keyEvent.getKeyCode() == KeyEvent.KEYCODE_BACK && keyEvent.getRepeatCount() == 0 && sendPopupWindow != null && sendPopupWindow.isShowing()) {
                    sendPopupWindow.dismiss();
                }
            });
            sendPopupLayout1.setShownFromBottom(false);

            ActionBarMenuSubItem showSendersNameView = new ActionBarMenuSubItem(getContext(), true, true, false, resourcesProvider);
            if (darkTheme) {
                showSendersNameView.setTextColor(getThemedColor(Theme.key_voipgroup_nameText));
            }
            sendPopupLayout1.addView(showSendersNameView, LayoutHelper.createLinear(LayoutHelper.MATCH_PARENT, 48));
            showSendersNameView.setTextAndIcon(LocaleController.getString("ShowSendersName", R.string.ShowSendersName), 0);
            showSendersNameView.setChecked(showSendersName = true);

            ActionBarMenuSubItem hideSendersNameView = new ActionBarMenuSubItem(getContext(), true, false, true, resourcesProvider);
            if (darkTheme) {
                hideSendersNameView.setTextColor(getThemedColor(Theme.key_voipgroup_nameText));
            }
            sendPopupLayout1.addView(hideSendersNameView, LayoutHelper.createLinear(LayoutHelper.MATCH_PARENT, 48));
            hideSendersNameView.setTextAndIcon(LocaleController.getString("HideSendersName", R.string.HideSendersName), 0);
            hideSendersNameView.setChecked(!showSendersName);
            showSendersNameView.setOnClickListener(e -> {
                showSendersNameView.setChecked(showSendersName = true);
                hideSendersNameView.setChecked(!showSendersName);
            });
            hideSendersNameView.setOnClickListener(e -> {
                showSendersNameView.setChecked(showSendersName = false);
                hideSendersNameView.setChecked(!showSendersName);
            });
            sendPopupLayout1.setupRadialSelectors(getThemedColor(darkTheme ? Theme.key_voipgroup_listSelector : Theme.key_dialogButtonSelector));

            layout.addView(sendPopupLayout1, LayoutHelper.createLinear(LayoutHelper.MATCH_PARENT, LayoutHelper.WRAP_CONTENT, 0, 0, 0, -8));
        }

        ActionBarPopupWindow.ActionBarPopupWindowLayout sendPopupLayout2 = new ActionBarPopupWindow.ActionBarPopupWindowLayout(parentActivity, resourcesProvider);
        if (darkTheme) {
            sendPopupLayout2.setBackgroundColor(Theme.getColor(Theme.key_voipgroup_inviteMembersBackground));
        }
        sendPopupLayout2.setAnimationEnabled(false);
        sendPopupLayout2.setOnTouchListener(new View.OnTouchListener() {
            private android.graphics.Rect popupRect = new android.graphics.Rect();

            @Override
            public boolean onTouch(View v, MotionEvent event) {
                if (event.getActionMasked() == MotionEvent.ACTION_DOWN) {
                    if (sendPopupWindow != null && sendPopupWindow.isShowing()) {
                        v.getHitRect(popupRect);
                        if (!popupRect.contains((int) event.getX(), (int) event.getY())) {
                            sendPopupWindow.dismiss();
                        }
                    }
                }
                return false;
            }
        });
        sendPopupLayout2.setDispatchKeyEventListener(keyEvent -> {
            if (keyEvent.getKeyCode() == KeyEvent.KEYCODE_BACK && keyEvent.getRepeatCount() == 0 && sendPopupWindow != null && sendPopupWindow.isShowing()) {
                sendPopupWindow.dismiss();
            }
        });
        sendPopupLayout2.setShownFromBottom(false);

        ActionBarMenuSubItem sendWithoutSound = new ActionBarMenuSubItem(getContext(), true, true, resourcesProvider);
        if (darkTheme) {
            sendWithoutSound.setTextColor(getThemedColor(Theme.key_voipgroup_nameText));
            sendWithoutSound.setIconColor(getThemedColor(Theme.key_windowBackgroundWhiteHintText));
        }
        sendWithoutSound.setTextAndIcon(LocaleController.getString("SendWithoutSound", R.string.SendWithoutSound), R.drawable.baseline_notifications_off_24);
        sendWithoutSound.setMinimumWidth(AndroidUtilities.dp(196));
        sendPopupLayout2.addView(sendWithoutSound, LayoutHelper.createLinear(LayoutHelper.MATCH_PARENT, 48));
        sendWithoutSound.setOnClickListener(v -> {
            if (sendPopupWindow != null && sendPopupWindow.isShowing()) {
                sendPopupWindow.dismiss();
            }
            sendInternal(false);
        });
        ActionBarMenuSubItem sendMessage = new ActionBarMenuSubItem(getContext(), true, true, resourcesProvider);
        if (darkTheme) {
            sendMessage.setTextColor(getThemedColor(Theme.key_voipgroup_nameText));
            sendMessage.setIconColor(getThemedColor(Theme.key_windowBackgroundWhiteHintText));
        }
        sendMessage.setTextAndIcon(LocaleController.getString("SendMessage", R.string.SendMessage), R.drawable.msg_send);
        sendMessage.setMinimumWidth(AndroidUtilities.dp(196));
        sendPopupLayout2.addView(sendMessage, LayoutHelper.createLinear(LayoutHelper.MATCH_PARENT, 48));
        sendMessage.setOnClickListener(v -> {
            if (sendPopupWindow != null && sendPopupWindow.isShowing()) {
                sendPopupWindow.dismiss();
            }
            sendInternal(true);
        });
        sendPopupLayout2.setupRadialSelectors(getThemedColor(darkTheme ? Theme.key_voipgroup_listSelector : Theme.key_dialogButtonSelector));

        layout.addView(sendPopupLayout2, LayoutHelper.createLinear(LayoutHelper.MATCH_PARENT, LayoutHelper.WRAP_CONTENT));

        sendPopupWindow = new ActionBarPopupWindow(layout, LayoutHelper.WRAP_CONTENT, LayoutHelper.WRAP_CONTENT);
        sendPopupWindow.setAnimationEnabled(false);
        sendPopupWindow.setAnimationStyle(R.style.PopupContextAnimation2);
        sendPopupWindow.setOutsideTouchable(true);
        sendPopupWindow.setClippingEnabled(true);
        sendPopupWindow.setInputMethodMode(ActionBarPopupWindow.INPUT_METHOD_NOT_NEEDED);
        sendPopupWindow.setSoftInputMode(WindowManager.LayoutParams.SOFT_INPUT_STATE_UNSPECIFIED);
        sendPopupWindow.getContentView().setFocusableInTouchMode(true);
        SharedConfig.removeScheduledOrNoSoundHint();

        layout.measure(View.MeasureSpec.makeMeasureSpec(AndroidUtilities.dp(1000), View.MeasureSpec.AT_MOST), View.MeasureSpec.makeMeasureSpec(AndroidUtilities.dp(1000), View.MeasureSpec.AT_MOST));
        sendPopupWindow.setFocusable(true);
        int[] location = new int[2];
        view.getLocationInWindow(location);
        int y;
        if (keyboardVisible && parentFragment != null && parentFragment.contentView.getMeasuredHeight() > AndroidUtilities.dp(58)) {
            y = location[1] + view.getMeasuredHeight();
        } else {
            y = location[1] - layout.getMeasuredHeight() - AndroidUtilities.dp(2);
        }
        sendPopupWindow.showAtLocation(view, Gravity.LEFT | Gravity.TOP, location[0] + view.getMeasuredWidth() - layout.getMeasuredWidth() + AndroidUtilities.dp(8), y);
        sendPopupWindow.dimBehind();
        view.performHapticFeedback(HapticFeedbackConstants.KEYBOARD_TAP, HapticFeedbackConstants.FLAG_IGNORE_GLOBAL_SETTING);

        return true;
    }

    protected void sendInternal(boolean withSound) {
        for (int a = 0; a < selectedDialogs.size(); a++) {
            long key = selectedDialogs.keyAt(a);
            if (AlertsCreator.checkSlowMode(getContext(), currentAccount, key, frameLayout2.getTag() != null && commentTextView.length() > 0)) {
                return;
            }
        }

        CharSequence[] text = new CharSequence[] { commentTextView.getText() };
        ArrayList<TLRPC.MessageEntity> entities = MediaDataController.getInstance(currentAccount).getEntities(text, true);
        if (sendingMessageObjects != null) {
            List<Long> removeKeys = new ArrayList<>();
            for (int a = 0; a < selectedDialogs.size(); a++) {
                long key = selectedDialogs.keyAt(a);
<<<<<<< HEAD
                int result = 0;
                if (NekoConfig.sendCommentAfterForward.Bool()) {
                    result = SendMessagesHelper.getInstance(currentAccount).sendMessage(sendingMessageObjects, key, !showSendersName,false, withSound, 0);
                }
=======
                TLRPC.TL_forumTopic topic = selectedDialogTopics.get(selectedDialogs.get(key));
                MessageObject replyTopMsg = topic != null ? new MessageObject(currentAccount, topic.topicStartMessage, false, false) : null;
>>>>>>> 23118a4a
                if (frameLayout2.getTag() != null && commentTextView.length() > 0) {
                    SendMessagesHelper.getInstance(currentAccount).sendMessage(text[0] == null ? null : text[0].toString(), key, null, replyTopMsg, null, true, entities, null, null, withSound, 0, null, false);
                }
<<<<<<< HEAD
                if (!NekoConfig.sendCommentAfterForward.Bool()) {
                    result = SendMessagesHelper.getInstance(currentAccount).sendMessage(sendingMessageObjects, key, !showSendersName,false, withSound, 0);
                }
=======
                int result = SendMessagesHelper.getInstance(currentAccount).sendMessage(sendingMessageObjects, key, !showSendersName,false, withSound, 0, replyTopMsg);
>>>>>>> 23118a4a
                if (result != 0) {
                    removeKeys.add(key);
                }
                if (selectedDialogs.size() == 1) {
                    AlertsCreator.showSendMediaAlert(result, parentFragment, null);

                    if (result != 0) {
                        break;
                    }
                }
            }
            for (long key : removeKeys) {
                TLRPC.Dialog dialog = selectedDialogs.get(key);
                selectedDialogs.remove(key);
                if (dialog != null) {
                    selectedDialogTopics.remove(dialog);
                }
            }
            if (!selectedDialogs.isEmpty()) {
                onSend(selectedDialogs, sendingMessageObjects.size(), selectedDialogs.size() == 1 ? selectedDialogTopics.get(selectedDialogs.valueAt(0)) : null);
            }
        } else {
            int num;
            if (switchView != null) {
                num = switchView.currentTab;
            } else {
                num = 0;
            }
            if (sendingText[num] != null) {
                for (int a = 0; a < selectedDialogs.size(); a++) {
                    long key = selectedDialogs.keyAt(a);
<<<<<<< HEAD
                    if (NekoConfig.sendCommentAfterForward.Bool()) {
                        SendMessagesHelper.getInstance(currentAccount).sendMessage(sendingText[num], key, null, null, null, true, null, null, null, true, 0, null, false);
                    }
                    if (frameLayout2.getTag() != null && commentTextView.length() > 0) {
                        SendMessagesHelper.getInstance(currentAccount).sendMessage(text[0] == null ? null : text[0].toString(), key, null, null, null, true, entities, null, null, true, 0, null, false);
                    }
                    if (!NekoConfig.sendCommentAfterForward.Bool()) {
                        SendMessagesHelper.getInstance(currentAccount).sendMessage(sendingText[num], key, null, null, null, true, null, null, null, true, 0, null, false);
                    }
=======
                    TLRPC.TL_forumTopic topic = selectedDialogTopics.get(selectedDialogs.get(key));
                    MessageObject replyTopMsg = topic != null ? new MessageObject(currentAccount, topic.topicStartMessage, false, false) : null;

                    if (frameLayout2.getTag() != null && commentTextView.length() > 0) {
                        SendMessagesHelper.getInstance(currentAccount).sendMessage(text[0] == null ? null : text[0].toString(), key, null, replyTopMsg, null, true, entities, null, null, withSound, 0, null, false);
                    }
                    SendMessagesHelper.getInstance(currentAccount).sendMessage(sendingText[num], key, null, replyTopMsg, null, true, null, null, null, withSound, 0, null, false);
>>>>>>> 23118a4a
                }
                onSend(selectedDialogs, 1);
            }
<<<<<<< HEAD
=======
            onSend(selectedDialogs, 1, selectedDialogTopics.get(selectedDialogs.valueAt(0)));
>>>>>>> 23118a4a
        }
        if (delegate != null) {
            delegate.didShare();
        }
        dismiss();
    }

    protected void onSend(LongSparseArray<TLRPC.Dialog> dids, int count, TLRPC.TL_forumTopic topic) {

    }

    private int getCurrentTop() {
        if (gridView.getChildCount() != 0) {
            View child = gridView.getChildAt(0);
            RecyclerListView.Holder holder = (RecyclerListView.Holder) gridView.findContainingViewHolder(child);
            if (holder != null) {
                return gridView.getPaddingTop() - (holder.getLayoutPosition() == 0 && child.getTop() >= 0 ? child.getTop() : 0);
            }
        }
        return -1000;
    }

    private RecyclerListView getMainGridView() {
        return searchIsVisible ? searchGridView : gridView;
    }

    public void setDelegate(ShareAlertDelegate shareAlertDelegate) {
        delegate = shareAlertDelegate;
    }

    @Override
    public void dismissInternal() {
        super.dismissInternal();
        if (commentTextView != null) {
            commentTextView.onDestroy();
        }
    }

    @Override
    public void onBackPressed() {
        if (selectedTopicDialog != null) {
            collapseTopics();
            return;
        }
        if (commentTextView != null && commentTextView.isPopupShowing()) {
            commentTextView.hidePopup(true);
            return;
        }
        super.onBackPressed();
    }

    @Override
    public void didReceivedNotification(int id, int account, Object... args) {
        if (id == NotificationCenter.dialogsNeedReload) {
            if (listAdapter != null) {
                listAdapter.fetchDialogs();
            }
            NotificationCenter.getInstance(currentAccount).removeObserver(this, NotificationCenter.dialogsNeedReload);
        }
    }

    @Override
    protected boolean canDismissWithSwipe() {
        return false;
    }

    int lastOffset = Integer.MAX_VALUE;

    @SuppressLint("NewApi")
    private void updateLayout() {
        if (panTranslationMoveLayout) {
            return;
        }
        View child;
        RecyclerListView.Holder holder = null;
        RecyclerListView listView = searchIsVisible ? searchGridView : gridView;

        if (listView.getChildCount() <= 0) {
            return;
        }
        child = listView.getChildAt(0);
        for (int i = 0; i < listView.getChildCount(); i++) {
            if (listView.getChildAt(i).getTop() < child.getTop()) {
                child = listView.getChildAt(i);
            }
        }
        holder = (RecyclerListView.Holder) listView.findContainingViewHolder(child);

        int top = child.getTop() - AndroidUtilities.dp(8);
        int newOffset = top > 0 && holder != null && holder.getAdapterPosition() == 0 ? top : 0;
        if (top >= 0 && holder != null && holder.getAdapterPosition() == 0) {
            lastOffset = child.getTop();
            newOffset = top;
            runShadowAnimation(0, false);
        } else {
            lastOffset = Integer.MAX_VALUE;
            runShadowAnimation(0, true);
        }

        if (topicsGridView.getVisibility() == View.VISIBLE) {
            listView = topicsGridView;

            if (listView.getChildCount() <= 0) {
                return;
            }
            child = listView.getChildAt(0);
            for (int i = 0; i < listView.getChildCount(); i++) {
                if (listView.getChildAt(i).getTop() < child.getTop()) {
                    child = listView.getChildAt(i);
                }
            }
            holder = (RecyclerListView.Holder) listView.findContainingViewHolder(child);

            int topicsTop = child.getTop() - AndroidUtilities.dp(8);
            int topicsNewOffset = topicsTop > 0 && holder != null && holder.getAdapterPosition() == 0 ? topicsTop : 0;
            if (topicsTop >= 0 && holder != null && holder.getAdapterPosition() == 0) {
                lastOffset = child.getTop();
                topicsNewOffset = topicsTop;
                runShadowAnimation(0, false);
            } else {
                lastOffset = Integer.MAX_VALUE;
                runShadowAnimation(0, true);
            }
            newOffset = AndroidUtilities.lerp(newOffset, topicsNewOffset, topicsGridView.getAlpha());
        }

        if (scrollOffsetY != newOffset) {
            previousScrollOffsetY = scrollOffsetY;
            gridView.setTopGlowOffset(scrollOffsetY = (int) (newOffset + currentPanTranslationY));
            searchGridView.setTopGlowOffset(scrollOffsetY = (int) (newOffset + currentPanTranslationY));
            topicsGridView.setTopGlowOffset(scrollOffsetY = (int) (newOffset + currentPanTranslationY));
            frameLayout.setTranslationY(scrollOffsetY + currentPanTranslationY);
            searchEmptyView.setTranslationY(scrollOffsetY + currentPanTranslationY);
            containerView.invalidate();
        }
    }

    private void runShadowAnimation(final int num, final boolean show) {
        if (show && shadow[num].getTag() != null || !show && shadow[num].getTag() == null) {
            shadow[num].setTag(show ? null : 1);
            if (show) {
                shadow[num].setVisibility(View.VISIBLE);
            }
            if (shadowAnimation[num] != null) {
                shadowAnimation[num].cancel();
            }
            shadowAnimation[num] = new AnimatorSet();
            shadowAnimation[num].playTogether(ObjectAnimator.ofFloat(shadow[num], View.ALPHA, show ? 1.0f : 0.0f));
            shadowAnimation[num].setDuration(150);
            shadowAnimation[num].addListener(new AnimatorListenerAdapter() {
                @Override
                public void onAnimationEnd(Animator animation) {
                    if (shadowAnimation[num] != null && shadowAnimation[num].equals(animation)) {
                        if (!show) {
                            shadow[num].setVisibility(View.INVISIBLE);
                        }
                        shadowAnimation[num] = null;
                    }
                }

                @Override
                public void onAnimationCancel(Animator animation) {
                    if (shadowAnimation[num] != null && shadowAnimation[num].equals(animation)) {
                        shadowAnimation[num] = null;
                    }
                }
            });
            shadowAnimation[num].start();
        }
    }

    private void copyLink(Context context) {
        if (exportedMessageLink == null && linkToCopy[0] == null) {
            return;
        }
        try {
            String link;
            if (switchView != null) {
                link = linkToCopy[switchView.currentTab];
            } else {
                link = linkToCopy[0];
            }
            android.content.ClipboardManager clipboard = (android.content.ClipboardManager) ApplicationLoader.applicationContext.getSystemService(Context.CLIPBOARD_SERVICE);
            android.content.ClipData clip = android.content.ClipData.newPlainText("label", link != null ? link : exportedMessageLink.link);
            clipboard.setPrimaryClip(clip);
            if ((delegate == null || !delegate.didCopy()) && parentActivity instanceof LaunchActivity) {
                final boolean isPrivate = exportedMessageLink != null && exportedMessageLink.link.contains("/c/");
                ((LaunchActivity) parentActivity).showBulletin(factory -> factory.createCopyLinkBulletin(isPrivate, resourcesProvider));
            }
        } catch (Exception e) {
            FileLog.e(e);
        }
    }

    private boolean showCommentTextView(final boolean show) {
        if (show == (frameLayout2.getTag() != null)) {
            return false;
        }
        if (animatorSet != null) {
            animatorSet.cancel();
        }
        frameLayout2.setTag(show ? 1 : null);
        if (commentTextView.getEditText().isFocused()) {
            AndroidUtilities.hideKeyboard(commentTextView.getEditText());
        }
        commentTextView.hidePopup(true);
        if (show) {
            frameLayout2.setVisibility(View.VISIBLE);
            writeButtonContainer.setVisibility(View.VISIBLE);
        }
        if (pickerBottomLayout != null) {
            ViewCompat.setImportantForAccessibility(pickerBottomLayout, show ? ViewCompat.IMPORTANT_FOR_ACCESSIBILITY_NO_HIDE_DESCENDANTS : ViewCompat.IMPORTANT_FOR_ACCESSIBILITY_YES);
        }
        if (sharesCountLayout != null) {
            ViewCompat.setImportantForAccessibility(sharesCountLayout, show ? ViewCompat.IMPORTANT_FOR_ACCESSIBILITY_NO_HIDE_DESCENDANTS : ViewCompat.IMPORTANT_FOR_ACCESSIBILITY_YES);
        }
        animatorSet = new AnimatorSet();
        ArrayList<Animator> animators = new ArrayList<>();
        animators.add(ObjectAnimator.ofFloat(frameLayout2, View.ALPHA, show ? 1.0f : 0.0f));
        animators.add(ObjectAnimator.ofFloat(writeButtonContainer, View.SCALE_X, show ? 1.0f : 0.2f));
        animators.add(ObjectAnimator.ofFloat(writeButtonContainer, View.SCALE_Y, show ? 1.0f : 0.2f));
        animators.add(ObjectAnimator.ofFloat(writeButtonContainer, View.ALPHA, show ? 1.0f : 0.0f));
        animators.add(ObjectAnimator.ofFloat(selectedCountView, View.SCALE_X, show ? 1.0f : 0.2f));
        animators.add(ObjectAnimator.ofFloat(selectedCountView, View.SCALE_Y, show ? 1.0f : 0.2f));
        animators.add(ObjectAnimator.ofFloat(selectedCountView, View.ALPHA, show ? 1.0f : 0.0f));
        if (pickerBottomLayout == null || pickerBottomLayout.getVisibility() != View.VISIBLE) {
            animators.add(ObjectAnimator.ofFloat(shadow[1], View.ALPHA, show ? 1.0f : 0.0f));
        }

        animatorSet.playTogether(animators);
        animatorSet.setInterpolator(new DecelerateInterpolator());
        animatorSet.setDuration(180);
        animatorSet.addListener(new AnimatorListenerAdapter() {
            @Override
            public void onAnimationEnd(Animator animation) {
                if (animation.equals(animatorSet)) {
                    if (!show) {
                        frameLayout2.setVisibility(View.INVISIBLE);
                        writeButtonContainer.setVisibility(View.INVISIBLE);
                    }
                    animatorSet = null;
                }
            }

            @Override
            public void onAnimationCancel(Animator animation) {
                if (animation.equals(animatorSet)) {
                    animatorSet = null;
                }
            }
        });
        animatorSet.start();
        return true;
    }

    public void updateSelectedCount(int animated) {
        if (selectedDialogs.size() == 0) {
            selectedCountView.setPivotX(0);
            selectedCountView.setPivotY(0);
            showCommentTextView(false);
        } else {
            selectedCountView.invalidate();
            if (!showCommentTextView(true) && animated != 0) {
                selectedCountView.setPivotX(AndroidUtilities.dp(21));
                selectedCountView.setPivotY(AndroidUtilities.dp(12));
                AnimatorSet animatorSet = new AnimatorSet();
                animatorSet.playTogether(
                        ObjectAnimator.ofFloat(selectedCountView, View.SCALE_X, animated == 1 ? 1.1f : 0.9f, 1.0f),
                        ObjectAnimator.ofFloat(selectedCountView, View.SCALE_Y, animated == 1 ? 1.1f : 0.9f, 1.0f));
                animatorSet.setInterpolator(new OvershootInterpolator());
                animatorSet.setDuration(180);
                animatorSet.start();
            } else {
                selectedCountView.setPivotX(0);
                selectedCountView.setPivotY(0);
            }
        }
    }

    @Override
    public void dismiss() {
        if (commentTextView != null) {
            AndroidUtilities.hideKeyboard(commentTextView.getEditText());
        }
        fullyShown = false;
        super.dismiss();
        NotificationCenter.getInstance(currentAccount).removeObserver(this, NotificationCenter.dialogsNeedReload);
    }

    private class ShareDialogsAdapter extends RecyclerListView.SelectionAdapter {

        private Context context;
        private int currentCount;
        private ArrayList<TLRPC.Dialog> dialogs = new ArrayList<>();
        private LongSparseArray<TLRPC.Dialog> dialogsMap = new LongSparseArray<>();

        public ShareDialogsAdapter(Context context) {
            this.context = context;
            fetchDialogs();
        }

        public void fetchDialogs() {
            dialogs.clear();
            dialogsMap.clear();
            long selfUserId = UserConfig.getInstance(currentAccount).clientUserId;
            if (!MessagesController.getInstance(currentAccount).dialogsForward.isEmpty()) {
                TLRPC.Dialog dialog = MessagesController.getInstance(currentAccount).dialogsForward.get(0);
                dialogs.add(dialog);
                dialogsMap.put(dialog.id, dialog);
            }
            ArrayList<TLRPC.Dialog> archivedDialogs = new ArrayList<>();
            ArrayList<TLRPC.Dialog> allDialogs = MessagesController.getInstance(currentAccount).getAllDialogs();
            for (int a = 0; a < allDialogs.size(); a++) {
                TLRPC.Dialog dialog = allDialogs.get(a);
                if (!(dialog instanceof TLRPC.TL_dialog)) {
                    continue;
                }
                if (dialog.id == selfUserId) {
                    continue;
                }
                if (!DialogObject.isEncryptedDialog(dialog.id)) {
                    if (DialogObject.isUserDialog(dialog.id)) {
                        if (dialog.folder_id == 1) {
                            archivedDialogs.add(dialog);
                        } else {
                            dialogs.add(dialog);
                        }
                        dialogsMap.put(dialog.id, dialog);
                    } else {
                        TLRPC.Chat chat = MessagesController.getInstance(currentAccount).getChat(-dialog.id);
                        if (!(chat == null || ChatObject.isNotInChat(chat) || chat.gigagroup && !ChatObject.hasAdminRights(chat) || ChatObject.isChannel(chat) && !chat.creator && (chat.admin_rights == null || !chat.admin_rights.post_messages) && !chat.megagroup)) {
                            if (dialog.folder_id == 1) {
                                archivedDialogs.add(dialog);
                            } else {
                                dialogs.add(dialog);
                            }
                            dialogsMap.put(dialog.id, dialog);
                        }
                    }
                }
            }
            dialogs.addAll(archivedDialogs);
            if (parentFragment != null) {
                switch (parentFragment.shareAlertDebugMode) {
                    case ChatActivity.DEBUG_SHARE_ALERT_MODE_LESS:
                        List<TLRPC.Dialog> sublist = new ArrayList<>(dialogs.subList(0, Math.min(4, dialogs.size())));
                        dialogs.clear();
                        dialogs.addAll(sublist);
                        break;
                    case ChatActivity.DEBUG_SHARE_ALERT_MODE_MORE:
                        while (!dialogs.isEmpty() && dialogs.size() < 80) {
                            dialogs.add(dialogs.get(dialogs.size() - 1));
                        }
                        break;
                }
            }
            notifyDataSetChanged();
        }

        @Override
        public int getItemCount() {
            int count = dialogs.size();
            if (count != 0) {
                count++;
            }
            return count;
        }

        public TLRPC.Dialog getItem(int position) {
            position--;
            if (position < 0 || position >= dialogs.size()) {
                return null;
            }
            return dialogs.get(position);
        }

        @Override
        public boolean isEnabled(RecyclerView.ViewHolder holder) {
            if (holder.getItemViewType() == 1) {
                return false;
            }
            return true;
        }

        @Override
        public RecyclerView.ViewHolder onCreateViewHolder(ViewGroup parent, int viewType) {
            View view;
            switch (viewType) {
                case 0: {
                    view = new ShareDialogCell(context, darkTheme ? ShareDialogCell.TYPE_CALL : ShareDialogCell.TYPE_SHARE, resourcesProvider);
                    view.setLayoutParams(new RecyclerView.LayoutParams(RecyclerView.LayoutParams.MATCH_PARENT, AndroidUtilities.dp(100)));
                    break;
                }
                case 1:
                default: {
                    view = new View(context);
                    view.setLayoutParams(new RecyclerView.LayoutParams(RecyclerView.LayoutParams.MATCH_PARENT, AndroidUtilities.dp(darkTheme && linkToCopy[1] != null ? 109 : 56)));
                    break;
                }
            }
            return new RecyclerListView.Holder(view);
        }

        @Override
        public void onBindViewHolder(RecyclerView.ViewHolder holder, int position) {
            if (holder.getItemViewType() == 0) {
                ShareDialogCell cell = (ShareDialogCell) holder.itemView;
                TLRPC.Dialog dialog = getItem(position);
                cell.setTopic(selectedDialogTopics.get(dialog), false);
                cell.setDialog(dialog.id, selectedDialogs.indexOfKey(dialog.id) >= 0, null);
            }
        }

        @Override
        public int getItemViewType(int position) {
            if (position == 0) {
                return 1;
            }
            return 0;
        }
    }

    private class ShareTopicsAdapter extends RecyclerListView.SelectionAdapter {

        private Context context;
        private List<TLRPC.TL_forumTopic> topics;

        public ShareTopicsAdapter(Context context) {
            this.context = context;
        }

        @Override
        public int getItemCount() {
            return topics == null ? 0 : topics.size() + 1;
        }

        public TLRPC.TL_forumTopic getItem(int position) {
            position--;
            if (topics == null || position < 0 || position >= topics.size()) {
                return null;
            }
            return topics.get(position);
        }

        @Override
        public boolean isEnabled(RecyclerView.ViewHolder holder) {
            return holder.getItemViewType() != 1;
        }

        @Override
        public RecyclerView.ViewHolder onCreateViewHolder(ViewGroup parent, int viewType) {
            View view;
            switch (viewType) {
                case 0: {
                    view = new ShareTopicCell(context, resourcesProvider);
                    view.setLayoutParams(new RecyclerView.LayoutParams(RecyclerView.LayoutParams.MATCH_PARENT, AndroidUtilities.dp(100)));
                    break;
                }
                case 1:
                default: {
                    view = new View(context);
                    view.setLayoutParams(new RecyclerView.LayoutParams(RecyclerView.LayoutParams.MATCH_PARENT, ActionBar.getCurrentActionBarHeight()));
                    break;
                }
            }
            return new RecyclerListView.Holder(view);
        }

        @Override
        public void onBindViewHolder(RecyclerView.ViewHolder holder, int position) {
            if (holder.getItemViewType() == 0) {
                ShareTopicCell cell = (ShareTopicCell) holder.itemView;
                TLRPC.TL_forumTopic topic = getItem(position);
                cell.setTopic(selectedTopicDialog, topic, selectedDialogs.indexOfKey(topic.id) >= 0, null);
            }
        }

        @Override
        public int getItemViewType(int position) {
            return position == 0 ? 1 : 0;
        }
    }

    public static class DialogSearchResult {
        public TLRPC.Dialog dialog = new TLRPC.TL_dialog();
        public TLObject object;
        public int date;
        public CharSequence name;
    }

    public class ShareSearchAdapter extends RecyclerListView.SelectionAdapter {

        private Context context;
        private ArrayList<Object> searchResult = new ArrayList<>();
        private SearchAdapterHelper searchAdapterHelper;
        private Runnable searchRunnable;
        private Runnable searchRunnable2;
        private String lastSearchText;
        private int reqId;
        private int lastReqId;
        private int lastSearchId;

        private int lastGlobalSearchId;
        private int lastLocalSearchId;

        int hintsCell = -1;
        int resentTitleCell = -1;
        int firstEmptyViewCell = -1;
        int recentDialogsStartRow = -1;
        int searchResultsStartRow = -1;
        int lastFilledItem = -1;

        int itemsCount;

        DialogsSearchAdapter.CategoryAdapterRecycler categoryAdapter;
        RecyclerView categoryListView;

        public ShareSearchAdapter(Context context) {
            this.context = context;
            searchAdapterHelper = new SearchAdapterHelper(false);
            searchAdapterHelper.setDelegate(new SearchAdapterHelper.SearchAdapterHelperDelegate() {
                @Override
                public void onDataSetChanged(int searchId) {
                    lastGlobalSearchId = searchId;
                    if (lastLocalSearchId != searchId) {
                        searchResult.clear();
                    }
                    int oldItemsCount = lastItemCont;
                    if (getItemCount() == 0 && !searchAdapterHelper.isSearchInProgress() && !internalDialogsIsSearching) {
                        searchEmptyView.showProgress(false, true);
                    } else {
                        recyclerItemsEnterAnimator.showItemsAnimated(oldItemsCount);
                    }
                    notifyDataSetChanged();
                    checkCurrentList(true);
                }

                @Override
                public boolean canApplySearchResults(int searchId) {
                    return searchId == lastSearchId;
                }
            });
        }

        boolean internalDialogsIsSearching = false;
        private void searchDialogsInternal(final String query, final int searchId) {
            MessagesStorage.getInstance(currentAccount).getStorageQueue().postRunnable(() -> {
                try {
                    String search1 = query.trim().toLowerCase();
                    if (search1.length() == 0) {
                        lastSearchId = -1;
                        updateSearchResults(new ArrayList<>(), lastSearchId);
                        return;
                    }
                    String search2 = LocaleController.getInstance().getTranslitString(search1);
                    if (search1.equals(search2) || search2.length() == 0) {
                        search2 = null;
                    }
                    String[] search = new String[1 + (search2 != null ? 1 : 0)];
                    search[0] = search1;
                    if (search2 != null) {
                        search[1] = search2;
                    }

                    ArrayList<Long> usersToLoad = new ArrayList<>();
                    ArrayList<Long> chatsToLoad = new ArrayList<>();
                    int resultCount = 0;

                    LongSparseArray<DialogSearchResult> dialogsResult = new LongSparseArray<>();
                    SQLiteCursor cursor = MessagesStorage.getInstance(currentAccount).getDatabase().queryFinalized("SELECT did, date FROM dialogs ORDER BY date DESC LIMIT 400");
                    while (cursor.next()) {
                        long id = cursor.longValue(0);
                        DialogSearchResult dialogSearchResult = new DialogSearchResult();
                        dialogSearchResult.date = cursor.intValue(1);
                        dialogsResult.put(id, dialogSearchResult);

                        if (DialogObject.isUserDialog(id)) {
                            if (!usersToLoad.contains(id)) {
                                usersToLoad.add(id);
                            }
                        } else if (DialogObject.isChatDialog(id)) {
                            if (!chatsToLoad.contains(-id)) {
                                chatsToLoad.add(-id);
                            }
                        }
                    }
                    cursor.dispose();

                    if (!usersToLoad.isEmpty()) {
                        cursor = MessagesStorage.getInstance(currentAccount).getDatabase().queryFinalized(String.format(Locale.US, "SELECT data, status, name FROM users WHERE uid IN(%s)", TextUtils.join(",", usersToLoad)));
                        while (cursor.next()) {
                            String name = cursor.stringValue(2);
                            String tName = LocaleController.getInstance().getTranslitString(name);
                            if (name.equals(tName)) {
                                tName = null;
                            }
                            String username = null;
                            int usernamePos = name.lastIndexOf(";;;");
                            if (usernamePos != -1) {
                                username = name.substring(usernamePos + 3);
                            }
                            int found = 0;
                            for (String q : search) {
                                if (name.startsWith(q) || name.contains(" " + q) || tName != null && (tName.startsWith(q) || tName.contains(" " + q))) {
                                    found = 1;
                                } else if (username != null && username.startsWith(q)) {
                                    found = 2;
                                }
                                if (found != 0) {
                                    NativeByteBuffer data = cursor.byteBufferValue(0);
                                    if (data != null) {
                                        TLRPC.User user = TLRPC.User.TLdeserialize(data, data.readInt32(false), false);
                                        data.reuse();
                                        DialogSearchResult dialogSearchResult = dialogsResult.get(user.id);
                                        if (user.status != null) {
                                            user.status.expires = cursor.intValue(1);
                                        }
                                        if (found == 1) {
                                            dialogSearchResult.name = AndroidUtilities.generateSearchName(user.first_name, user.last_name, q);
                                        } else {
                                            dialogSearchResult.name = AndroidUtilities.generateSearchName("@" + UserObject.getPublicUsername(user), null, "@" + q);
                                        }
                                        dialogSearchResult.object = user;
                                        dialogSearchResult.dialog.id = user.id;
                                        resultCount++;
                                    }
                                    break;
                                }
                            }
                        }
                        cursor.dispose();
                    }

                    if (!chatsToLoad.isEmpty()) {
                        cursor = MessagesStorage.getInstance(currentAccount).getDatabase().queryFinalized(String.format(Locale.US, "SELECT data, name FROM chats WHERE uid IN(%s)", TextUtils.join(",", chatsToLoad)));
                        while (cursor.next()) {
                            String name = cursor.stringValue(1);
                            String tName = LocaleController.getInstance().getTranslitString(name);
                            if (name.equals(tName)) {
                                tName = null;
                            }
                            for (int a = 0; a < search.length; a++) {
                                String q = search[a];
                                if (name.startsWith(q) || name.contains(" " + q) || tName != null && (tName.startsWith(q) || tName.contains(" " + q))) {
                                    NativeByteBuffer data = cursor.byteBufferValue(0);
                                    if (data != null) {
                                        TLRPC.Chat chat = TLRPC.Chat.TLdeserialize(data, data.readInt32(false), false);
                                        data.reuse();
                                        if (!(chat == null || ChatObject.isNotInChat(chat) || ChatObject.isChannel(chat) && !chat.creator && (chat.admin_rights == null || !chat.admin_rights.post_messages) && !chat.megagroup)) {
                                            DialogSearchResult dialogSearchResult = dialogsResult.get(-chat.id);
                                            dialogSearchResult.name = AndroidUtilities.generateSearchName(chat.title, null, q);
                                            dialogSearchResult.object = chat;
                                            dialogSearchResult.dialog.id = -chat.id;
                                            resultCount++;
                                        }
                                    }
                                    break;
                                }
                            }
                        }
                        cursor.dispose();
                    }

                    ArrayList<Object> searchResults = new ArrayList<>(resultCount);
                    for (int a = 0; a < dialogsResult.size(); a++) {
                        DialogSearchResult dialogSearchResult = dialogsResult.valueAt(a);
                        if (dialogSearchResult.object != null && dialogSearchResult.name != null) {
                            searchResults.add(dialogSearchResult);
                        }
                    }

                    cursor = MessagesStorage.getInstance(currentAccount).getDatabase().queryFinalized("SELECT u.data, u.status, u.name, u.uid FROM users as u INNER JOIN contacts as c ON u.uid = c.uid");
                    while (cursor.next()) {
                        long uid = cursor.longValue(3);
                        if (dialogsResult.indexOfKey(uid) >= 0) {
                            continue;
                        }
                        String name = cursor.stringValue(2);
                        String tName = LocaleController.getInstance().getTranslitString(name);
                        if (name.equals(tName)) {
                            tName = null;
                        }
                        String username = null;
                        int usernamePos = name.lastIndexOf(";;;");
                        if (usernamePos != -1) {
                            username = name.substring(usernamePos + 3);
                        }
                        int found = 0;
                        for (String q : search) {
                            if (name.startsWith(q) || name.contains(" " + q) || tName != null && (tName.startsWith(q) || tName.contains(" " + q))) {
                                found = 1;
                            } else if (username != null && username.startsWith(q)) {
                                found = 2;
                            }
                            if (found != 0) {
                                NativeByteBuffer data = cursor.byteBufferValue(0);
                                if (data != null) {
                                    TLRPC.User user = TLRPC.User.TLdeserialize(data, data.readInt32(false), false);
                                    data.reuse();
                                    DialogSearchResult dialogSearchResult = new DialogSearchResult();
                                    if (user.status != null) {
                                        user.status.expires = cursor.intValue(1);
                                    }
                                    dialogSearchResult.dialog.id = user.id;
                                    dialogSearchResult.object = user;
                                    if (found == 1) {
                                        dialogSearchResult.name = AndroidUtilities.generateSearchName(user.first_name, user.last_name, q);
                                    } else {
                                        dialogSearchResult.name = AndroidUtilities.generateSearchName("@" + UserObject.getPublicUsername(user), null, "@" + q);
                                    }
                                    searchResults.add(dialogSearchResult);
                                }
                                break;
                            }
                        }
                    }
                    cursor.dispose();

                    Collections.sort(searchResults, (lhs, rhs) -> {
                        DialogSearchResult res1 = (DialogSearchResult) lhs;
                        DialogSearchResult res2 = (DialogSearchResult) rhs;
                        if (res1.date < res2.date) {
                            return 1;
                        } else if (res1.date > res2.date) {
                            return -1;
                        }
                        return 0;
                    });

                    updateSearchResults(searchResults, searchId);
                } catch (Exception e) {
                    FileLog.e(e);
                }
            });
        }

        private void updateSearchResults(final ArrayList<Object> result, final int searchId) {
            AndroidUtilities.runOnUIThread(() -> {
                if (searchId != lastSearchId) {
                    return;
                }
                int oldItemCount = getItemCount();
                internalDialogsIsSearching = false;
                lastLocalSearchId = searchId;
                if (lastGlobalSearchId != searchId) {
                    searchAdapterHelper.clear();
                }
                if (gridView.getAdapter() != searchAdapter) {
                    topBeforeSwitch = getCurrentTop();
                    searchAdapter.notifyDataSetChanged();
                }
                for (int a = 0; a < result.size(); a++) {
                    DialogSearchResult obj = (DialogSearchResult) result.get(a);
                    if (obj.object instanceof TLRPC.User) {
                        TLRPC.User user = (TLRPC.User) obj.object;
                        MessagesController.getInstance(currentAccount).putUser(user, true);
                    } else if (obj.object instanceof TLRPC.Chat) {
                        TLRPC.Chat chat = (TLRPC.Chat) obj.object;
                        MessagesController.getInstance(currentAccount).putChat(chat, true);
                    }
                }
                boolean becomeEmpty = !searchResult.isEmpty() && result.isEmpty();
                boolean isEmpty = searchResult.isEmpty() && result.isEmpty();
                if (becomeEmpty) {
                    topBeforeSwitch = getCurrentTop();
                }
                searchResult = result;
                searchAdapterHelper.mergeResults(searchResult, null);
                int oldItemsCount = lastItemCont;
                if (getItemCount() == 0 && !searchAdapterHelper.isSearchInProgress() && !internalDialogsIsSearching) {
                    searchEmptyView.showProgress(false, true);
                } else {
                    recyclerItemsEnterAnimator.showItemsAnimated(oldItemsCount);
                }
                notifyDataSetChanged();
                checkCurrentList(true);

            });
        }

        public void searchDialogs(final String query) {
            if (query != null && query.equals(lastSearchText)) {
                return;
            }
            lastSearchText = query;
            if (searchRunnable != null) {
                Utilities.searchQueue.cancelRunnable(searchRunnable);
                searchRunnable = null;
            }
            if (searchRunnable2 != null) {
                AndroidUtilities.cancelRunOnUIThread(searchRunnable2);
                searchRunnable2 = null;
            }
            searchResult.clear();
            searchAdapterHelper.mergeResults(null);
            searchAdapterHelper.queryServerSearch(null, true, true, true, true, false, 0, false, 0, 0);
            notifyDataSetChanged();
            checkCurrentList(true);

            if (TextUtils.isEmpty(query)) {
                topBeforeSwitch = getCurrentTop();
                lastSearchId = -1;
                internalDialogsIsSearching = false;
            } else {
                internalDialogsIsSearching = true;
                final int searchId = ++lastSearchId;
                searchEmptyView.showProgress(true, true);
                Utilities.searchQueue.postRunnable(searchRunnable = () -> {
                    searchRunnable = null;
                    searchDialogsInternal(query, searchId);
                    AndroidUtilities.runOnUIThread(searchRunnable2 = () -> {
                        searchRunnable2 = null;
                        if (searchId != lastSearchId) {
                            return;
                        }
                        searchAdapterHelper.queryServerSearch(query, true, true, true, true, false, 0, false, 0, searchId);
                    });
                }, 300);
            }
            checkCurrentList(false);
        }

        int lastItemCont;

        @Override
        public int getItemCount() {
            itemsCount = 0;
            hintsCell = -1;
            resentTitleCell = -1;
            recentDialogsStartRow = -1;
            searchResultsStartRow = -1;
            lastFilledItem = -1;

            if (TextUtils.isEmpty(lastSearchText)) {
                firstEmptyViewCell = itemsCount++;
                hintsCell = itemsCount++;

                if (recentSearchObjects.size() > 0) {
                    resentTitleCell = itemsCount++;
                    recentDialogsStartRow = itemsCount;
                    itemsCount += recentSearchObjects.size();
                }
                lastFilledItem = itemsCount++;
                return lastItemCont = itemsCount;
            } else {
                firstEmptyViewCell = itemsCount++;
                searchResultsStartRow = itemsCount;
                itemsCount += (searchResult.size() + searchAdapterHelper.getLocalServerSearch().size());
                if (itemsCount == 1) {
                    firstEmptyViewCell = -1;
                    return lastItemCont = itemsCount = 0;
                }
                lastFilledItem = itemsCount++;
            }
            return lastItemCont = itemsCount;
        }

        public TLRPC.Dialog getItem(int position) {
            if (position >= recentDialogsStartRow && recentDialogsStartRow >= 0) {
                int index = position - recentDialogsStartRow;
                if (index < 0 || index >= recentSearchObjects.size()) {
                    return null;
                }
                DialogsSearchAdapter.RecentSearchObject recentSearchObject = recentSearchObjects.get(index);
                TLObject object = recentSearchObject.object;
                TLRPC.Dialog dialog = new TLRPC.TL_dialog();
                if (object instanceof TLRPC.User) {
                    dialog.id = ((TLRPC.User) object).id;
                } else {
                    dialog.id = -((TLRPC.Chat) object).id;
                }
                return dialog;
            }
            position--;
            if (position < 0) {
                return null;
            }
            if (position < searchResult.size()) {
                return ((DialogSearchResult) searchResult.get(position)).dialog;
            } else {
                position -= searchResult.size();
            }
            ArrayList<TLObject> arrayList = searchAdapterHelper.getLocalServerSearch();
            if (position < arrayList.size()) {
                TLObject object = arrayList.get(position);
                TLRPC.Dialog dialog = new TLRPC.TL_dialog();
                if (object instanceof TLRPC.User) {
                    dialog.id = ((TLRPC.User) object).id;
                } else {
                    dialog.id = -((TLRPC.Chat) object).id;
                }
                return dialog;
            }
            return null;
        }

        @Override
        public boolean isEnabled(RecyclerView.ViewHolder holder) {
            if (holder.getItemViewType() == 1 || holder.getItemViewType() == 4) {
                return false;
            }
            return true;
        }


        @Override
        public RecyclerView.ViewHolder onCreateViewHolder(ViewGroup parent, int viewType) {
            View view;
            switch (viewType) {
                case 0: {
                    view = new ShareDialogCell(context, darkTheme ? ShareDialogCell.TYPE_CALL : ShareDialogCell.TYPE_SHARE, resourcesProvider);
                    view.setLayoutParams(new RecyclerView.LayoutParams(RecyclerView.LayoutParams.MATCH_PARENT, AndroidUtilities.dp(100)));
                    break;
                }
                default:
                case 1: {
                    view = new View(context);
                    view.setLayoutParams(new RecyclerView.LayoutParams(RecyclerView.LayoutParams.MATCH_PARENT, AndroidUtilities.dp(darkTheme && linkToCopy[1] != null ? 109 : 56)));
                    break;
                }
                case 2: {
                    RecyclerListView horizontalListView = new RecyclerListView(context, resourcesProvider) {
                        @Override
                        public boolean onInterceptTouchEvent(MotionEvent e) {
                            if (getParent() != null && getParent().getParent() != null) {
                                getParent().getParent().requestDisallowInterceptTouchEvent(canScrollHorizontally(-1) || canScrollHorizontally(1));
                            }
                            return super.onInterceptTouchEvent(e);
                        }
                    };
                    categoryListView = horizontalListView;
                    horizontalListView.setItemAnimator(null);
                    horizontalListView.setLayoutAnimation(null);
                    LinearLayoutManager layoutManager = new LinearLayoutManager(context) {
                        @Override
                        public boolean supportsPredictiveItemAnimations() {
                            return false;
                        }
                    };
                    layoutManager.setOrientation(LinearLayoutManager.HORIZONTAL);
                    horizontalListView.setLayoutManager(layoutManager);
                    horizontalListView.setAdapter(categoryAdapter = new DialogsSearchAdapter.CategoryAdapterRecycler(context, currentAccount, true) {
                        @Override
                        public void onBindViewHolder(RecyclerView.ViewHolder holder, int position) {
                            HintDialogCell cell = (HintDialogCell) holder.itemView;
                            if (darkTheme) {
                                cell.setColors(Theme.key_voipgroup_nameText, Theme.key_voipgroup_inviteMembersBackground);
                            }

                            TLRPC.TL_topPeer peer = MediaDataController.getInstance(currentAccount).hints.get(position);
                            TLRPC.Chat chat = null;
                            TLRPC.User user = null;
                            long did = 0;
                            if (peer.peer.user_id != 0) {
                                did = peer.peer.user_id;
                                user = MessagesController.getInstance(currentAccount).getUser(peer.peer.user_id);
                            } else if (peer.peer.channel_id != 0) {
                                did = -peer.peer.channel_id;
                                chat = MessagesController.getInstance(currentAccount).getChat(peer.peer.channel_id);
                            } else if (peer.peer.chat_id != 0) {
                                did = -peer.peer.chat_id;
                                chat = MessagesController.getInstance(currentAccount).getChat(peer.peer.chat_id);
                            }
                            boolean animated = did == cell.getDialogId();
                            cell.setTag(did);
                            String name = "";
                            if (user != null) {
                                name = UserObject.getFirstName(user);
                            } else if (chat != null) {
                                name = chat.title;
                            }
                            cell.setDialog(did, true, name);
                            cell.setChecked(selectedDialogs.indexOfKey(did) >= 0, animated);
                        }
                    });
                    horizontalListView.setOnItemClickListener((view1, position) -> {
                        TLRPC.TL_topPeer peer = MediaDataController.getInstance(currentAccount).hints.get(position);
                        TLRPC.Dialog dialog = new TLRPC.TL_dialog();
                        TLRPC.Chat chat = null;
                        TLRPC.User user = null;
                        long did = 0;
                        if (peer.peer.user_id != 0) {
                            did = peer.peer.user_id;
                        } else if (peer.peer.channel_id != 0) {
                            did = -peer.peer.channel_id;
                        } else if (peer.peer.chat_id != 0) {
                            did = -peer.peer.chat_id;
                        }
                        dialog.id = did;
                        selectDialog(null, dialog);
                        HintDialogCell cell = (HintDialogCell) view1;
                        cell.setChecked(selectedDialogs.indexOfKey(did) >= 0, true);
                    });
                    view = horizontalListView;
                    break;
                }
                case 3: {
                    GraySectionCell graySectionCell = new GraySectionCell(context, resourcesProvider);
                    graySectionCell.setTextColor(darkTheme ? Theme.key_voipgroup_nameText : Theme.key_graySectionText);
                    graySectionCell.setBackgroundColor(getThemedColor(darkTheme ? Theme.key_voipgroup_searchBackground : Theme.key_graySection));
                    graySectionCell.setText(LocaleController.getString("Recent", R.string.Recent));
                    view = graySectionCell;
                    break;
                }
                case 4: {
                    view = new View(context) {
                        @Override
                        protected void onMeasure(int widthMeasureSpec, int heightMeasureSpec) {
                            super.onMeasure(widthMeasureSpec, MeasureSpec.makeMeasureSpec(searchLayoutManager.lastItemHeight, MeasureSpec.EXACTLY));
                        }
                    };
                    break;
                }
            }
            return new RecyclerListView.Holder(view);
        }

        @Override
        public void onBindViewHolder(RecyclerView.ViewHolder holder, int position) {
            if (holder.getItemViewType() == 0) {
                ShareDialogCell cell = (ShareDialogCell) holder.itemView;
                CharSequence name = null;
                long id = 0;

                if (TextUtils.isEmpty(lastSearchText)) {
                    if (recentDialogsStartRow >= 0 && position >= recentDialogsStartRow) {
                        int p = position - recentDialogsStartRow;
                        DialogsSearchAdapter.RecentSearchObject recentSearchObject = recentSearchObjects.get(p);
                        TLObject object = recentSearchObject.object;
                        if (object instanceof TLRPC.User) {
                            TLRPC.User user = (TLRPC.User) object;
                            id = user.id;
                            name = ContactsController.formatName(user.first_name, user.last_name);
                        } else if (object instanceof TLRPC.Chat) {
                            TLRPC.Chat chat = (TLRPC.Chat) object;
                            id = -chat.id;
                            name = chat.title;
                        } else if (object instanceof TLRPC.TL_encryptedChat) {
                            TLRPC.TL_encryptedChat chat = (TLRPC.TL_encryptedChat) object;
                            TLRPC.User user = MessagesController.getInstance(currentAccount).getUser(chat.user_id);
                            if (user != null) {
                                id = user.id;
                                name = ContactsController.formatName(user.first_name, user.last_name);
                            }
                        }
                        String foundUserName = searchAdapterHelper.getLastFoundUsername();
                        if (!TextUtils.isEmpty(foundUserName)) {
                            int index;
                            if (name != null && (index = AndroidUtilities.indexOfIgnoreCase(name.toString(), foundUserName)) != -1) {
                                SpannableStringBuilder spannableStringBuilder = new SpannableStringBuilder(name);
                                spannableStringBuilder.setSpan(new ForegroundColorSpanThemable(Theme.key_windowBackgroundWhiteBlueText4, resourcesProvider), index, index + foundUserName.length(), Spanned.SPAN_EXCLUSIVE_EXCLUSIVE);
                                name = spannableStringBuilder;
                            }
                        }

                    }
                    cell.setDialog((int) id, selectedDialogs.indexOfKey(id) >= 0, name);
                    return;
                }
                position--;
                if (position < searchResult.size()) {
                    DialogSearchResult result = (DialogSearchResult) searchResult.get(position);
                    id = result.dialog.id;
                    name = result.name;
                } else {
                    position -= searchResult.size();
                    ArrayList<TLObject> arrayList = searchAdapterHelper.getLocalServerSearch();
                    TLObject object = arrayList.get(position);
                    if (object instanceof TLRPC.User) {
                        TLRPC.User user = (TLRPC.User) object;
                        id = user.id;
                        name = ContactsController.formatName(user.first_name, user.last_name);
                    } else {
                        TLRPC.Chat chat = (TLRPC.Chat) object;
                        id = -chat.id;
                        name = chat.title;
                    }
                    String foundUserName = searchAdapterHelper.getLastFoundUsername();
                    if (!TextUtils.isEmpty(foundUserName)) {
                        int index;
                        if (name != null && (index = AndroidUtilities.indexOfIgnoreCase(name.toString(), foundUserName)) != -1) {
                            SpannableStringBuilder spannableStringBuilder = new SpannableStringBuilder(name);
                            spannableStringBuilder.setSpan(new ForegroundColorSpanThemable(Theme.key_windowBackgroundWhiteBlueText4, resourcesProvider), index, index + foundUserName.length(), Spanned.SPAN_EXCLUSIVE_EXCLUSIVE);
                            name = spannableStringBuilder;
                        }
                    }
                }
                cell.setDialog(id, selectedDialogs.indexOfKey(id) >= 0, name);
            } else if (holder.getItemViewType() == 2) {
                ((RecyclerListView) holder.itemView).getAdapter().notifyDataSetChanged();
            }
        }


        @Override
        public int getItemViewType(int position) {
            if (position == lastFilledItem) {
                return 4;
            } else if (position == firstEmptyViewCell) {
                return 1;
            } else if (position == hintsCell) {
                return 2;
            } else if (position == resentTitleCell) {
                return 3;
            }
            return 0;
        }

        public boolean isSearching() {
            return !TextUtils.isEmpty(lastSearchText);
        }

        public int getSpanSize(int spanCount, int position) {
            if (position == hintsCell || position == resentTitleCell || position == firstEmptyViewCell || position == lastFilledItem) {
                return spanCount;
            }
            return 1;
        }
    }

    private boolean searchIsVisible;

    private void checkCurrentList(boolean force) {
        boolean searchVisibleLocal = false;
        if (!TextUtils.isEmpty(searchView.searchEditText.getText()) || (keyboardVisible && searchView.searchEditText.hasFocus())) {
            searchVisibleLocal = true;
            updateSearchAdapter = true;
            AndroidUtilities.updateViewVisibilityAnimated(gridView, false, 0.98f, true);
            AndroidUtilities.updateViewVisibilityAnimated(searchGridView, true);
        } else {
            AndroidUtilities.updateViewVisibilityAnimated(gridView, true, 0.98f, true);
            AndroidUtilities.updateViewVisibilityAnimated(searchGridView, false);
        }

        if (searchIsVisible != searchVisibleLocal || force) {
            searchIsVisible = searchVisibleLocal;
            searchAdapter.notifyDataSetChanged();
            listAdapter.notifyDataSetChanged();
            if (searchIsVisible) {
                if (lastOffset == Integer.MAX_VALUE) {
                    ((LinearLayoutManager) searchGridView.getLayoutManager()).scrollToPositionWithOffset(0, -searchGridView.getPaddingTop());
                } else {
                    ((LinearLayoutManager) searchGridView.getLayoutManager()).scrollToPositionWithOffset(0, lastOffset - searchGridView.getPaddingTop());
                }
                searchAdapter.searchDialogs(searchView.searchEditText.getText().toString());
            } else {
                if (lastOffset == Integer.MAX_VALUE) {
                    layoutManager.scrollToPositionWithOffset(0,  0);
                } else {
                    layoutManager.scrollToPositionWithOffset(0, 0);
                }
            }
        }
    }
}<|MERGE_RESOLUTION|>--- conflicted
+++ resolved
@@ -1932,25 +1932,18 @@
             List<Long> removeKeys = new ArrayList<>();
             for (int a = 0; a < selectedDialogs.size(); a++) {
                 long key = selectedDialogs.keyAt(a);
-<<<<<<< HEAD
+                TLRPC.TL_forumTopic topic = selectedDialogTopics.get(selectedDialogs.get(key));
+                MessageObject replyTopMsg = topic != null ? new MessageObject(currentAccount, topic.topicStartMessage, false, false) : null;
                 int result = 0;
                 if (NekoConfig.sendCommentAfterForward.Bool()) {
                     result = SendMessagesHelper.getInstance(currentAccount).sendMessage(sendingMessageObjects, key, !showSendersName,false, withSound, 0);
                 }
-=======
-                TLRPC.TL_forumTopic topic = selectedDialogTopics.get(selectedDialogs.get(key));
-                MessageObject replyTopMsg = topic != null ? new MessageObject(currentAccount, topic.topicStartMessage, false, false) : null;
->>>>>>> 23118a4a
                 if (frameLayout2.getTag() != null && commentTextView.length() > 0) {
                     SendMessagesHelper.getInstance(currentAccount).sendMessage(text[0] == null ? null : text[0].toString(), key, null, replyTopMsg, null, true, entities, null, null, withSound, 0, null, false);
                 }
-<<<<<<< HEAD
                 if (!NekoConfig.sendCommentAfterForward.Bool()) {
-                    result = SendMessagesHelper.getInstance(currentAccount).sendMessage(sendingMessageObjects, key, !showSendersName,false, withSound, 0);
-                }
-=======
-                int result = SendMessagesHelper.getInstance(currentAccount).sendMessage(sendingMessageObjects, key, !showSendersName,false, withSound, 0, replyTopMsg);
->>>>>>> 23118a4a
+                    result = SendMessagesHelper.getInstance(currentAccount).sendMessage(sendingMessageObjects, key, !showSendersName,false, withSound, 0, replyTopMsg);
+                }
                 if (result != 0) {
                     removeKeys.add(key);
                 }
@@ -1982,32 +1975,20 @@
             if (sendingText[num] != null) {
                 for (int a = 0; a < selectedDialogs.size(); a++) {
                     long key = selectedDialogs.keyAt(a);
-<<<<<<< HEAD
+                    TLRPC.TL_forumTopic topic = selectedDialogTopics.get(selectedDialogs.get(key));
+                    MessageObject replyTopMsg = topic != null ? new MessageObject(currentAccount, topic.topicStartMessage, false, false) : null;
                     if (NekoConfig.sendCommentAfterForward.Bool()) {
                         SendMessagesHelper.getInstance(currentAccount).sendMessage(sendingText[num], key, null, null, null, true, null, null, null, true, 0, null, false);
                     }
                     if (frameLayout2.getTag() != null && commentTextView.length() > 0) {
-                        SendMessagesHelper.getInstance(currentAccount).sendMessage(text[0] == null ? null : text[0].toString(), key, null, null, null, true, entities, null, null, true, 0, null, false);
+                        SendMessagesHelper.getInstance(currentAccount).sendMessage(text[0] == null ? null : text[0].toString(), key, null, replyTopMsg, null, true, entities, null, null, true, 0, null, false);
                     }
                     if (!NekoConfig.sendCommentAfterForward.Bool()) {
-                        SendMessagesHelper.getInstance(currentAccount).sendMessage(sendingText[num], key, null, null, null, true, null, null, null, true, 0, null, false);
-                    }
-=======
-                    TLRPC.TL_forumTopic topic = selectedDialogTopics.get(selectedDialogs.get(key));
-                    MessageObject replyTopMsg = topic != null ? new MessageObject(currentAccount, topic.topicStartMessage, false, false) : null;
-
-                    if (frameLayout2.getTag() != null && commentTextView.length() > 0) {
-                        SendMessagesHelper.getInstance(currentAccount).sendMessage(text[0] == null ? null : text[0].toString(), key, null, replyTopMsg, null, true, entities, null, null, withSound, 0, null, false);
-                    }
-                    SendMessagesHelper.getInstance(currentAccount).sendMessage(sendingText[num], key, null, replyTopMsg, null, true, null, null, null, withSound, 0, null, false);
->>>>>>> 23118a4a
-                }
-                onSend(selectedDialogs, 1);
-            }
-<<<<<<< HEAD
-=======
-            onSend(selectedDialogs, 1, selectedDialogTopics.get(selectedDialogs.valueAt(0)));
->>>>>>> 23118a4a
+                        SendMessagesHelper.getInstance(currentAccount).sendMessage(sendingText[num], key, null, replyTopMsg, null, true, null, null, null, true, 0, null, false);
+                    }
+                }
+                onSend(selectedDialogs, 1, selectedDialogTopics.get(selectedDialogs.valueAt(0)));
+            }
         }
         if (delegate != null) {
             delegate.didShare();
