/*
 * This is the source code of Telegram for Android v. 5.x.x.
 * It is licensed under GNU GPL v. 2 or later.
 * You should have received a copy of the license in this archive (see LICENSE).
 *
 * Copyright Nikolai Kudashov, 2013-2018.
 */

package org.telegram.ui.Components;

import android.animation.Animator;
import android.animation.AnimatorListenerAdapter;
import android.animation.AnimatorSet;
import android.animation.ObjectAnimator;
import android.animation.ValueAnimator;
import android.annotation.SuppressLint;
import android.app.Activity;
import android.content.Context;
import android.graphics.Canvas;
import android.graphics.Color;
import android.graphics.LinearGradient;
import android.graphics.Outline;
import android.graphics.Paint;
import android.graphics.PorterDuff;
import android.graphics.PorterDuffColorFilter;
import android.graphics.RectF;
import android.graphics.Shader;
import android.graphics.drawable.Drawable;
import android.os.Build;
import android.text.Editable;
import android.text.SpannableStringBuilder;
import android.text.Spanned;
import android.text.TextPaint;
import android.text.TextUtils;
import android.text.TextWatcher;
import android.util.TypedValue;
import android.view.Gravity;
import android.view.HapticFeedbackConstants;
import android.view.KeyEvent;
import android.view.MotionEvent;
import android.view.View;
import android.view.ViewGroup;
import android.view.ViewOutlineProvider;
import android.view.WindowManager;
import android.view.accessibility.AccessibilityNodeInfo;
import android.view.animation.DecelerateInterpolator;
import android.view.animation.OvershootInterpolator;
import android.view.inputmethod.EditorInfo;
import android.widget.Button;
import android.widget.FrameLayout;
import android.widget.ImageView;
import android.widget.LinearLayout;
import android.widget.TextView;
import android.widget.Toast;

import androidx.collection.LongSparseArray;
import androidx.core.view.ViewCompat;
import androidx.recyclerview.widget.GridLayoutManager;
import androidx.recyclerview.widget.LinearLayoutManager;
import androidx.recyclerview.widget.RecyclerView;

import org.telegram.SQLite.SQLiteCursor;
import org.telegram.messenger.AccountInstance;
import org.telegram.messenger.AndroidUtilities;
import org.telegram.messenger.ApplicationLoader;
import org.telegram.messenger.ChatObject;
import org.telegram.messenger.ContactsController;
import org.telegram.messenger.DialogObject;
import org.telegram.messenger.FileLog;
import org.telegram.messenger.LocaleController;
import org.telegram.messenger.MediaDataController;
import org.telegram.messenger.MessageObject;
import org.telegram.messenger.MessagesController;
import org.telegram.messenger.MessagesStorage;
import org.telegram.messenger.NotificationCenter;
import org.telegram.messenger.R;
import org.telegram.messenger.SendMessagesHelper;
import org.telegram.messenger.SharedConfig;
import org.telegram.messenger.UserConfig;
import org.telegram.messenger.UserObject;
import org.telegram.messenger.Utilities;
import org.telegram.tgnet.ConnectionsManager;
import org.telegram.tgnet.NativeByteBuffer;
import org.telegram.tgnet.TLObject;
import org.telegram.tgnet.TLRPC;
import org.telegram.ui.ActionBar.ActionBarMenuSubItem;
import org.telegram.ui.ActionBar.ActionBarPopupWindow;
import org.telegram.ui.ActionBar.AdjustPanLayoutHelper;
import org.telegram.ui.ActionBar.AlertDialog;
import org.telegram.ui.ActionBar.BottomSheet;
import org.telegram.ui.ActionBar.SimpleTextView;
import org.telegram.ui.ActionBar.Theme;
import org.telegram.ui.Adapters.DialogsSearchAdapter;
import org.telegram.ui.Adapters.SearchAdapterHelper;
import org.telegram.ui.Cells.GraySectionCell;
import org.telegram.ui.Cells.HintDialogCell;
import org.telegram.ui.Cells.ShareDialogCell;
import org.telegram.ui.ChatActivity;
import org.telegram.ui.DialogsActivity;
import org.telegram.ui.LaunchActivity;
import org.telegram.ui.MessageStatisticActivity;

import java.util.ArrayList;
import java.util.Collections;
import java.util.Locale;

import tw.nekomimi.nekogram.NekoConfig;

public class ShareAlert extends BottomSheet implements NotificationCenter.NotificationCenterDelegate {

    private FrameLayout frameLayout;
    private FrameLayout frameLayout2;
    private EditTextEmoji commentTextView;
    private FrameLayout writeButtonContainer;
    private View selectedCountView;
    private TextView pickerBottomLayout;
    private LinearLayout sharesCountLayout;
    private AnimatorSet animatorSet;
    private RecyclerListView gridView;
    private RecyclerListView searchGridView;
    private GridLayoutManager layoutManager;
    private FillLastGridLayoutManager searchLayoutManager;
    private ShareDialogsAdapter listAdapter;
    private ShareSearchAdapter searchAdapter;
    protected ArrayList<MessageObject> sendingMessageObjects;
    private String[] sendingText = new String[2];
    private int hasPoll;
    private StickerEmptyView searchEmptyView;
    private Drawable shadowDrawable;
    private View[] shadow = new View[2];
    private AnimatorSet[] shadowAnimation = new AnimatorSet[2];
    protected LongSparseArray<TLRPC.Dialog> selectedDialogs = new LongSparseArray<>();
    private SwitchView switchView;
    private int containerViewTop = -1;

    private ChatActivity parentFragment;
    private Activity parentActivity;

    private boolean darkTheme;

    private RectF rect = new RectF();
    private Paint paint = new Paint(Paint.ANTI_ALIAS_FLAG);
    private TextPaint textPaint = new TextPaint(Paint.ANTI_ALIAS_FLAG);

    private TLRPC.TL_exportedMessageLink exportedMessageLink;
    private boolean loadingLink;
    private boolean copyLinkOnEnd;

    private boolean isChannel;
    private String[] linkToCopy = new String[2];

    private int scrollOffsetY;
    private int previousScrollOffsetY;
    private int topBeforeSwitch;
    private boolean panTranslationMoveLayout;

    private ShareAlertDelegate delegate;
    private float currentPanTranslationY;

    private float captionEditTextTopOffset;
    private float chatActivityEnterViewAnimateFromTop;
    private ValueAnimator topBackgroundAnimator;

    RecyclerItemsEnterAnimator recyclerItemsEnterAnimator;
    SearchField searchView;
    private boolean updateSearchAdapter;

    private ArrayList<DialogsSearchAdapter.RecentSearchObject> recentSearchObjects = new ArrayList<>();
    private LongSparseArray<DialogsSearchAdapter.RecentSearchObject> recentSearchObjectsById = new LongSparseArray<>();
    private final Theme.ResourcesProvider resourcesProvider;

    public interface ShareAlertDelegate {
        default void didShare() {

        }

        default boolean didCopy() {
            return false;
        }
    }

    @SuppressWarnings("FieldCanBeLocal")
    private class SwitchView extends FrameLayout {

        private View searchBackground;
        private SimpleTextView rightTab;
        private SimpleTextView leftTab;
        private View slidingView;
        private int currentTab;
        private float tabSwitchProgress;
        private AnimatorSet animator;
        private LinearGradient linearGradient;
        private Paint paint;
        private RectF rect;
        private int lastColor;

        public SwitchView(Context context) {
            super(context);

            paint = new Paint(Paint.ANTI_ALIAS_FLAG);
            rect = new RectF();

            searchBackground = new View(context);
            searchBackground.setBackgroundDrawable(Theme.createRoundRectDrawable(AndroidUtilities.dp(18), getThemedColor(darkTheme ? Theme.key_voipgroup_searchBackground : Theme.key_dialogSearchBackground)));
            addView(searchBackground, LayoutHelper.createFrame(LayoutHelper.MATCH_PARENT, 36, Gravity.LEFT | Gravity.TOP, 14, 0, 14, 0));

            slidingView = new View(context) {
                @Override
                public void setTranslationX(float translationX) {
                    super.setTranslationX(translationX);
                    invalidate();
                }

                @Override
                protected void onDraw(Canvas canvas) {
                    super.onDraw(canvas);

                    int color01 = 0xff75CB6B;
                    int color02 = 0xff4FAFBE;
                    int color11 = 0xff5F94F5;
                    int color12 = 0xffB95A91;

                    int color0 = AndroidUtilities.getOffsetColor(color01, color11, getTranslationX() / getMeasuredWidth(), 1.0f);
                    int color1 = AndroidUtilities.getOffsetColor(color02, color12, getTranslationX() / getMeasuredWidth(), 1.0f);
                    if (color0 != lastColor) {
                        linearGradient = new LinearGradient(0, 0, getMeasuredWidth(), 0, new int[]{color0, color1}, null, Shader.TileMode.CLAMP);
                        paint.setShader(linearGradient);
                    }
                    rect.set(0, 0, getMeasuredWidth(), getMeasuredHeight());
                    canvas.drawRoundRect(rect, AndroidUtilities.dp(18), AndroidUtilities.dp(18), paint);
                }
            };
            addView(slidingView, LayoutHelper.createFrame(LayoutHelper.MATCH_PARENT, 36, Gravity.LEFT | Gravity.TOP, 14, 0, 14, 0));

            leftTab = new SimpleTextView(context);
            leftTab.setTextColor(getThemedColor(Theme.key_voipgroup_nameText));
            leftTab.setTextSize(13);
            leftTab.setLeftDrawable(R.drawable.msg_tabs_mic1);
            leftTab.setText(LocaleController.getString("VoipGroupInviteCanSpeak", R.string.VoipGroupInviteCanSpeak));
            leftTab.setGravity(Gravity.CENTER);
            addView(leftTab, LayoutHelper.createFrame(LayoutHelper.MATCH_PARENT, LayoutHelper.MATCH_PARENT, Gravity.LEFT | Gravity.TOP, 14, 0, 0, 0));
            leftTab.setOnClickListener(v -> switchToTab(0));

            rightTab = new SimpleTextView(context);
            rightTab.setTextColor(getThemedColor(Theme.key_voipgroup_nameText));
            rightTab.setTextSize(13);
            rightTab.setLeftDrawable(R.drawable.msg_tabs_mic2);
            rightTab.setText(LocaleController.getString("VoipGroupInviteListenOnly", R.string.VoipGroupInviteListenOnly));
            rightTab.setGravity(Gravity.CENTER);
            addView(rightTab, LayoutHelper.createFrame(LayoutHelper.MATCH_PARENT, LayoutHelper.MATCH_PARENT, Gravity.LEFT | Gravity.TOP, 0, 0, 14, 0));
            rightTab.setOnClickListener(v -> switchToTab(1));
        }

        protected void onTabSwitch(int num) {

        }

        private void switchToTab(int tab) {
            if (currentTab == tab) {
                return;
            }
            currentTab = tab;
            if (animator != null) {
                animator.cancel();
            }
            animator = new AnimatorSet();
            animator.playTogether(ObjectAnimator.ofFloat(slidingView, View.TRANSLATION_X, currentTab == 0 ? 0 : slidingView.getMeasuredWidth()));
            animator.setDuration(180);
            animator.setInterpolator(CubicBezierInterpolator.EASE_OUT);
            animator.addListener(new AnimatorListenerAdapter() {
                @Override
                public void onAnimationEnd(Animator animation) {
                    animator = null;
                }
            });
            animator.start();
            onTabSwitch(currentTab);
        }

        @Override
        protected void onMeasure(int widthMeasureSpec, int heightMeasureSpec) {
            int width = MeasureSpec.getSize(widthMeasureSpec) - AndroidUtilities.dp(28);
            FrameLayout.LayoutParams layoutParams = (FrameLayout.LayoutParams) leftTab.getLayoutParams();
            layoutParams.width = width / 2;

            layoutParams = (FrameLayout.LayoutParams) rightTab.getLayoutParams();
            layoutParams.width = width / 2;
            layoutParams.leftMargin = width / 2 + AndroidUtilities.dp(14);

            layoutParams = (FrameLayout.LayoutParams) slidingView.getLayoutParams();
            layoutParams.width = width / 2;
            if (animator != null) {
                animator.cancel();
            }
            slidingView.setTranslationX(currentTab == 0 ? 0 : layoutParams.width);

            super.onMeasure(widthMeasureSpec, heightMeasureSpec);
        }
    }

    @SuppressWarnings("FieldCanBeLocal")
    private class SearchField extends FrameLayout {

        private View searchBackground;
        private ImageView searchIconImageView;
        private ImageView clearSearchImageView;
        private CloseProgressDrawable2 progressDrawable;
        private EditTextBoldCursor searchEditText;
        private View backgroundView;

        public SearchField(Context context) {
            super(context);

            searchBackground = new View(context);
            searchBackground.setBackgroundDrawable(Theme.createRoundRectDrawable(AndroidUtilities.dp(18), getThemedColor(darkTheme ? Theme.key_voipgroup_searchBackground : Theme.key_dialogSearchBackground)));
            addView(searchBackground, LayoutHelper.createFrame(LayoutHelper.MATCH_PARENT, 36, Gravity.LEFT | Gravity.TOP, 14, 11, 14, 0));

            searchIconImageView = new ImageView(context);
            searchIconImageView.setScaleType(ImageView.ScaleType.CENTER);
            searchIconImageView.setImageResource(R.drawable.smiles_inputsearch);
            searchIconImageView.setColorFilter(new PorterDuffColorFilter(getThemedColor(darkTheme ? Theme.key_voipgroup_mutedIcon : Theme.key_dialogSearchIcon), PorterDuff.Mode.SRC_IN));
            addView(searchIconImageView, LayoutHelper.createFrame(36, 36, Gravity.LEFT | Gravity.TOP, 16, 11, 0, 0));

            clearSearchImageView = new ImageView(context);
            clearSearchImageView.setScaleType(ImageView.ScaleType.CENTER);
            clearSearchImageView.setImageDrawable(progressDrawable = new CloseProgressDrawable2() {
                @Override
                protected int getCurrentColor() {
                    return getThemedColor(darkTheme ? Theme.key_voipgroup_searchPlaceholder : Theme.key_dialogSearchIcon);
                }
            });
            progressDrawable.setSide(AndroidUtilities.dp(7));
            clearSearchImageView.setScaleX(0.1f);
            clearSearchImageView.setScaleY(0.1f);
            clearSearchImageView.setAlpha(0.0f);
            addView(clearSearchImageView, LayoutHelper.createFrame(36, 36, Gravity.RIGHT | Gravity.TOP, 14, 11, 14, 0));
            clearSearchImageView.setOnClickListener(v -> {
                updateSearchAdapter = true;
                searchEditText.setText("");
                AndroidUtilities.showKeyboard(searchEditText);
            });

            searchEditText = new EditTextBoldCursor(context);
            searchEditText.setTextSize(TypedValue.COMPLEX_UNIT_DIP, 16);
            searchEditText.setHintTextColor(getThemedColor(darkTheme ? Theme.key_voipgroup_searchPlaceholder : Theme.key_dialogSearchHint));
            searchEditText.setTextColor(getThemedColor(darkTheme ? Theme.key_voipgroup_searchText : Theme.key_dialogSearchText));
            searchEditText.setBackgroundDrawable(null);
            searchEditText.setPadding(0, 0, 0, 0);
            searchEditText.setMaxLines(1);
            searchEditText.setLines(1);
            searchEditText.setSingleLine(true);
            searchEditText.setImeOptions(EditorInfo.IME_ACTION_SEARCH | EditorInfo.IME_FLAG_NO_EXTRACT_UI);
            searchEditText.setHint(LocaleController.getString("ShareSendTo", R.string.ShareSendTo));
            searchEditText.setCursorColor(getThemedColor(darkTheme ? Theme.key_voipgroup_searchText : Theme.key_featuredStickers_addedIcon));
            searchEditText.setCursorSize(AndroidUtilities.dp(20));
            searchEditText.setCursorWidth(1.5f);
            addView(searchEditText, LayoutHelper.createFrame(LayoutHelper.MATCH_PARENT, 40, Gravity.LEFT | Gravity.TOP, 16 + 38, 9, 16 + 30, 0));
            searchEditText.addTextChangedListener(new TextWatcher() {
                @Override
                public void beforeTextChanged(CharSequence s, int start, int count, int after) {

                }

                @Override
                public void onTextChanged(CharSequence s, int start, int before, int count) {

                }

                @Override
                public void afterTextChanged(Editable s) {
                    boolean show = searchEditText.length() > 0;
                    boolean showed = clearSearchImageView.getAlpha() != 0;
                    if (show != showed) {
                        clearSearchImageView.animate()
                                .alpha(show ? 1.0f : 0.0f)
                                .setDuration(150)
                                .scaleX(show ? 1.0f : 0.1f)
                                .scaleY(show ? 1.0f : 0.1f)
                                .start();
                    }
                    if (!TextUtils.isEmpty(searchEditText.getText())) {
                        checkCurrentList(false);
                    }

                    if (!updateSearchAdapter) {
                        return;
                    }
                    String text = searchEditText.getText().toString();
                    if (text.length() != 0) {
                        if (searchEmptyView != null) {
                            searchEmptyView.title.setText(LocaleController.getString("NoResult", R.string.NoResult));
                        }
                    } else {
                        if (gridView.getAdapter() != listAdapter) {
                            int top = getCurrentTop();
                            searchEmptyView.title.setText(LocaleController.getString("NoResult", R.string.NoResult));
                            searchEmptyView.showProgress(false, true);
                            checkCurrentList(false);
                            listAdapter.notifyDataSetChanged();
                            if (top > 0) {
                                layoutManager.scrollToPositionWithOffset(0, -top);
                            }
                        }
                    }
                    if (searchAdapter != null) {
                        searchAdapter.searchDialogs(text);
                    }
                }
            });
            searchEditText.setOnEditorActionListener((v, actionId, event) -> {
                if (event != null && (event.getAction() == KeyEvent.ACTION_UP && event.getKeyCode() == KeyEvent.KEYCODE_SEARCH || event.getAction() == KeyEvent.ACTION_DOWN && event.getKeyCode() == KeyEvent.KEYCODE_ENTER)) {
                    AndroidUtilities.hideKeyboard(searchEditText);
                }
                return false;
            });
        }

        public void hideKeyboard() {
            AndroidUtilities.hideKeyboard(searchEditText);
        }
    }

    public static ShareAlert createShareAlert(final Context context, MessageObject messageObject, final String text, boolean channel, final String copyLink, boolean fullScreen) {
        ArrayList<MessageObject> arrayList;
        if (messageObject != null) {
            arrayList = new ArrayList<>();
            arrayList.add(messageObject);
        } else {
            arrayList = null;
        }
        return new ShareAlert(context, null, arrayList, text, null, channel, copyLink, null, fullScreen, false);
    }

    public ShareAlert(final Context context, ArrayList<MessageObject> messages, final String text, boolean channel, final String copyLink, boolean fullScreen) {
        this(context, messages, text, channel, copyLink, fullScreen, null);
    }

    public ShareAlert(final Context context, ArrayList<MessageObject> messages, final String text, boolean channel, final String copyLink, boolean fullScreen, Theme.ResourcesProvider resourcesProvider) {
        this(context, null, messages, text, null, channel, copyLink, null, fullScreen, false, resourcesProvider);
    }

    public ShareAlert(final Context context, ChatActivity fragment, ArrayList<MessageObject> messages, final String text, final String text2, boolean channel, final String copyLink, final String copyLink2, boolean fullScreen, boolean forCall) {
        this(context, fragment, messages, text, text2, channel, copyLink, copyLink2, fullScreen, forCall, null);
    }

    public ShareAlert(final Context context, ChatActivity fragment, ArrayList<MessageObject> messages, final String text, final String text2, boolean channel, final String copyLink, final String copyLink2, boolean fullScreen, boolean forCall, Theme.ResourcesProvider resourcesProvider) {
        super(context, true, resourcesProvider);
        this.resourcesProvider = resourcesProvider;

        if (context instanceof Activity) {
            parentActivity = (Activity) context;
        }
        darkTheme = forCall;

        parentFragment = fragment;
        shadowDrawable = context.getResources().getDrawable(R.drawable.sheet_shadow_round).mutate();
<<<<<<< HEAD
        shadowDrawable.setColorFilter(new PorterDuffColorFilter(getThemedColor(darkTheme ? Theme.key_voipgroup_inviteMembersBackground : Theme.key_dialogBackground), PorterDuff.Mode.SRC_IN));
=======
        int backgroundColor = getThemedColor(behindKeyboardColorKey = (darkTheme ? Theme.key_voipgroup_inviteMembersBackground : Theme.key_dialogBackground));
        shadowDrawable.setColorFilter(new PorterDuffColorFilter(backgroundColor, PorterDuff.Mode.MULTIPLY));
        fixNavigationBar(backgroundColor);
>>>>>>> 4a95c2fc

        isFullscreen = fullScreen;
        linkToCopy[0] = copyLink;
        linkToCopy[1] = copyLink2;
        sendingMessageObjects = messages;
        searchAdapter = new ShareSearchAdapter(context);
        isChannel = channel;
        sendingText[0] = text;
        sendingText[1] = text2;
        useSmoothKeyboard = true;

        if (sendingMessageObjects != null) {
            for (int a = 0, N = sendingMessageObjects.size(); a < N; a++) {
                MessageObject messageObject = sendingMessageObjects.get(a);
                if (messageObject.isPoll()) {
                    hasPoll = messageObject.isPublicPoll() ? 2 : 1;
                    if (hasPoll == 2) {
                        break;
                    }
                }
            }
        }

        if (channel) {
            loadingLink = true;
            TLRPC.TL_channels_exportMessageLink req = new TLRPC.TL_channels_exportMessageLink();
            req.id = messages.get(0).getId();
            req.channel = MessagesController.getInstance(currentAccount).getInputChannel(messages.get(0).messageOwner.peer_id.channel_id);
            ConnectionsManager.getInstance(currentAccount).sendRequest(req, (response, error) -> AndroidUtilities.runOnUIThread(() -> {
                if (response != null) {
                    exportedMessageLink = (TLRPC.TL_exportedMessageLink) response;
                    if (copyLinkOnEnd) {
                        copyLink(context);
                    }
                }
                loadingLink = false;
            }));
        }


        SizeNotifierFrameLayout sizeNotifierFrameLayout = new SizeNotifierFrameLayout(context) {

            private boolean ignoreLayout = false;
            private RectF rect1 = new RectF();
            private boolean fullHeight;
            private int topOffset;
            private int previousTopOffset;

            private int fromScrollY;
            private int toScrollY;

            private int fromOffsetTop;
            private int toOffsetTop;

            AdjustPanLayoutHelper adjustPanLayoutHelper = new AdjustPanLayoutHelper(this) {

                @Override
                protected void onTransitionStart(boolean keyboardVisible, int contentHeight) {
                    super.onTransitionStart(keyboardVisible, contentHeight);
                    if (previousScrollOffsetY != scrollOffsetY) {
                        fromScrollY = previousScrollOffsetY;
                        toScrollY = scrollOffsetY;
                        panTranslationMoveLayout = true;
                        scrollOffsetY = fromScrollY;
                    } else {
                        fromScrollY = -1;
                    }

                    if (topOffset != previousTopOffset) {
                        fromOffsetTop = 0;
                        toOffsetTop = 0;
                        panTranslationMoveLayout = true;

                        if (!keyboardVisible) {
                            toOffsetTop -= topOffset - previousTopOffset;
                        } else {
                            toOffsetTop += topOffset - previousTopOffset;
                        }
                        scrollOffsetY = keyboardVisible ? fromScrollY : toScrollY;
                    } else {
                        fromOffsetTop = -1;
                    }
                    gridView.setTopGlowOffset((int) (currentPanTranslationY + scrollOffsetY));
                    frameLayout.setTranslationY(currentPanTranslationY + scrollOffsetY);
                    searchEmptyView.setTranslationY(currentPanTranslationY + scrollOffsetY);
                    invalidate();
                }

                @Override
                protected void onTransitionEnd() {
                    super.onTransitionEnd();
                    panTranslationMoveLayout = false;
                    previousScrollOffsetY = scrollOffsetY;
                    gridView.setTopGlowOffset(scrollOffsetY);
                    frameLayout.setTranslationY(scrollOffsetY);
                    searchEmptyView.setTranslationY(scrollOffsetY);
                    gridView.setTranslationY(0);
                    searchGridView.setTranslationY(0);
                }

                @Override
                protected void onPanTranslationUpdate(float y, float progress, boolean keyboardVisible) {
                    super.onPanTranslationUpdate(y, progress, keyboardVisible);
                    for (int i = 0; i < containerView.getChildCount(); i++) {
                        if (containerView.getChildAt(i) != pickerBottomLayout && containerView.getChildAt(i) != shadow[1] && containerView.getChildAt(i) != sharesCountLayout
                                && containerView.getChildAt(i) != frameLayout2 && containerView.getChildAt(i) != writeButtonContainer && containerView.getChildAt(i) != selectedCountView) {
                            containerView.getChildAt(i).setTranslationY(y);
                        }
                    }
                    currentPanTranslationY = y;
                    if (fromScrollY != -1) {
                        float p = keyboardVisible ? progress : (1f - progress);
                        scrollOffsetY = (int) (fromScrollY * (1f - p) + toScrollY * p);
                        float translationY = currentPanTranslationY + (fromScrollY - toScrollY) * (1f - p);
                        gridView.setTranslationY(translationY);
                        if (keyboardVisible) {
                            searchGridView.setTranslationY(translationY);
                        } else {
                            searchGridView.setTranslationY(translationY + gridView.getPaddingTop());
                        }
                    } else if (fromOffsetTop != -1) {
                        scrollOffsetY = (int) (fromOffsetTop * (1f - progress) + toOffsetTop * progress);
                        float p = keyboardVisible ? (1f - progress) : progress;
                        if (keyboardVisible) {
                            gridView.setTranslationY(currentPanTranslationY - (fromOffsetTop - toOffsetTop) * progress);
                        } else {
                            gridView.setTranslationY(currentPanTranslationY + (toOffsetTop - fromOffsetTop) * p);
                        }
                    }
                    gridView.setTopGlowOffset((int) (scrollOffsetY + currentPanTranslationY));
                    frameLayout.setTranslationY(scrollOffsetY + currentPanTranslationY);
                    searchEmptyView.setTranslationY(scrollOffsetY + currentPanTranslationY);
                    frameLayout2.invalidate();
                    setCurrentPanTranslationY(currentPanTranslationY);
                    invalidate();
                }

                @Override
                protected boolean heightAnimationEnabled() {
                    if (isDismissed()) {
                        return false;
                    }
                    return !commentTextView.isPopupVisible();
                }
            };

            @Override
            protected void onAttachedToWindow() {
                super.onAttachedToWindow();
                adjustPanLayoutHelper.setResizableView(this);
                adjustPanLayoutHelper.onAttach();
            }

            @Override
            protected void onDetachedFromWindow() {
                super.onDetachedFromWindow();
                adjustPanLayoutHelper.onDetach();
            }

            @Override
            protected void onMeasure(int widthMeasureSpec, int heightMeasureSpec) {
                int totalHeight;
                if (getLayoutParams().height > 0) {
                    totalHeight = getLayoutParams().height;
                } else {
                    totalHeight = MeasureSpec.getSize(heightMeasureSpec);
                }

                layoutManager.setNeedFixGap(getLayoutParams().height <= 0);
                searchLayoutManager.setNeedFixGap(getLayoutParams().height <= 0);
                if (Build.VERSION.SDK_INT >= 21 && !isFullscreen) {
                    ignoreLayout = true;
                    setPadding(backgroundPaddingLeft, AndroidUtilities.statusBarHeight, backgroundPaddingLeft, 0);
                    ignoreLayout = false;
                }
                int availableHeight = totalHeight - getPaddingTop();

                int size = Math.max(searchAdapter.getItemCount(), listAdapter.getItemCount() - 1);
                int contentSize = AndroidUtilities.dp(103) + AndroidUtilities.dp(48) + Math.max(2, (int) Math.ceil(size / 4.0f)) * AndroidUtilities.dp(103) + backgroundPaddingTop;
                int padding = (contentSize < availableHeight ? 0 : availableHeight - (availableHeight / 5 * 3)) + AndroidUtilities.dp(8);
                if (gridView.getPaddingTop() != padding) {
                    ignoreLayout = true;
                    gridView.setPadding(0, padding, 0, AndroidUtilities.dp(48));
                    ignoreLayout = false;
                }

                if (keyboardVisible && getLayoutParams().height <= 0 && searchGridView.getPaddingTop() != padding) {
                    ignoreLayout = true;
                    searchGridView.setPadding(0, 0, 0, AndroidUtilities.dp(48));
                    ignoreLayout = false;
                }
                fullHeight = contentSize >= totalHeight;
                topOffset = (fullHeight || !SharedConfig.smoothKeyboard) ? 0 : totalHeight - contentSize;
                ignoreLayout = true;
                checkCurrentList(false);
                ignoreLayout = false;

                setMeasuredDimension(MeasureSpec.getSize(widthMeasureSpec), totalHeight);
                onMeasureInternal(widthMeasureSpec, MeasureSpec.makeMeasureSpec(totalHeight, MeasureSpec.EXACTLY));
            }

            private void onMeasureInternal(int widthMeasureSpec, int heightMeasureSpec) {
                int widthSize = MeasureSpec.getSize(widthMeasureSpec);
                int heightSize = MeasureSpec.getSize(heightMeasureSpec);

                widthSize -= backgroundPaddingLeft * 2;

                int keyboardSize = SharedConfig.smoothKeyboard ? 0 : measureKeyboardHeight();
                if (!commentTextView.isWaitingForKeyboardOpen() && keyboardSize <= AndroidUtilities.dp(20) && !commentTextView.isPopupShowing() && !commentTextView.isAnimatePopupClosing()) {
                    ignoreLayout = true;
                    commentTextView.hideEmojiView();
                    ignoreLayout = false;
                }

                ignoreLayout = true;
                if (keyboardSize <= AndroidUtilities.dp(20)) {
                    if (!AndroidUtilities.isInMultiwindow) {
                        int paddingBottom;
                        if (SharedConfig.smoothKeyboard && keyboardVisible) {
                            paddingBottom = 0;
                        } else {
                            paddingBottom = commentTextView.getEmojiPadding();
                        }
                        heightSize -= paddingBottom;
                        heightMeasureSpec = MeasureSpec.makeMeasureSpec(heightSize, MeasureSpec.EXACTLY);
                    }
                    int visibility = commentTextView.isPopupShowing() ? GONE : VISIBLE;
                    if (pickerBottomLayout != null) {
                        pickerBottomLayout.setVisibility(visibility);
                        if (sharesCountLayout != null) {
                            sharesCountLayout.setVisibility(visibility);
                        }
                    }
                } else {
                    commentTextView.hideEmojiView();
                    if (pickerBottomLayout != null) {
                        pickerBottomLayout.setVisibility(GONE);
                        if (sharesCountLayout != null) {
                            sharesCountLayout.setVisibility(GONE);
                        }
                    }
                }
                ignoreLayout = false;

                int childCount = getChildCount();
                for (int i = 0; i < childCount; i++) {
                    View child = getChildAt(i);
                    if (child == null || child.getVisibility() == GONE) {
                        continue;
                    }
                    if (commentTextView != null && commentTextView.isPopupView(child)) {
                        if (AndroidUtilities.isInMultiwindow || AndroidUtilities.isTablet()) {
                            if (AndroidUtilities.isTablet()) {
                                child.measure(MeasureSpec.makeMeasureSpec(widthSize, MeasureSpec.EXACTLY), MeasureSpec.makeMeasureSpec(Math.min(AndroidUtilities.dp(AndroidUtilities.isTablet() ? 200 : 320), heightSize - AndroidUtilities.statusBarHeight + getPaddingTop()), MeasureSpec.EXACTLY));
                            } else {
                                child.measure(MeasureSpec.makeMeasureSpec(widthSize, MeasureSpec.EXACTLY), MeasureSpec.makeMeasureSpec(heightSize - AndroidUtilities.statusBarHeight + getPaddingTop(), MeasureSpec.EXACTLY));
                            }
                        } else {
                            child.measure(MeasureSpec.makeMeasureSpec(widthSize, MeasureSpec.EXACTLY), MeasureSpec.makeMeasureSpec(child.getLayoutParams().height, MeasureSpec.EXACTLY));
                        }
                    } else {
                        measureChildWithMargins(child, widthMeasureSpec, 0, heightMeasureSpec, 0);
                    }
                }
            }

            @Override
            protected void onLayout(boolean changed, int l, int t, int r, int b) {
                final int count = getChildCount();

                int keyboardSize = measureKeyboardHeight();
                int paddingBottom;
                if (SharedConfig.smoothKeyboard && keyboardVisible) {
                    paddingBottom = 0;
                } else {
                    paddingBottom = keyboardSize <= AndroidUtilities.dp(20) && !AndroidUtilities.isInMultiwindow && !AndroidUtilities.isTablet() ? commentTextView.getEmojiPadding() : 0;
                }
                setBottomClip(paddingBottom);

                for (int i = 0; i < count; i++) {
                    final View child = getChildAt(i);
                    if (child.getVisibility() == GONE) {
                        continue;
                    }
                    final LayoutParams lp = (LayoutParams) child.getLayoutParams();

                    final int width = child.getMeasuredWidth();
                    final int height = child.getMeasuredHeight();

                    int childLeft;
                    int childTop;

                    int gravity = lp.gravity;
                    if (gravity == -1) {
                        gravity = Gravity.TOP | Gravity.LEFT;
                    }

                    final int absoluteGravity = gravity & Gravity.HORIZONTAL_GRAVITY_MASK;
                    final int verticalGravity = gravity & Gravity.VERTICAL_GRAVITY_MASK;

                    switch (absoluteGravity & Gravity.HORIZONTAL_GRAVITY_MASK) {
                        case Gravity.CENTER_HORIZONTAL:
                            childLeft = (r - l - width) / 2 + lp.leftMargin - lp.rightMargin;
                            break;
                        case Gravity.RIGHT:
                            childLeft = (r - l) - width - lp.rightMargin - getPaddingRight() - backgroundPaddingLeft;
                            break;
                        case Gravity.LEFT:
                        default:
                            childLeft = lp.leftMargin + getPaddingLeft();
                    }

                    switch (verticalGravity) {
                        case Gravity.TOP:
                            childTop = lp.topMargin + getPaddingTop() + topOffset;
                            break;
                        case Gravity.CENTER_VERTICAL:
                            childTop = ((b - paddingBottom) - (t + topOffset) - height) / 2 + lp.topMargin - lp.bottomMargin;
                            break;
                        case Gravity.BOTTOM:
                            childTop = ((b - paddingBottom) - t) - height - lp.bottomMargin;
                            break;
                        default:
                            childTop = lp.topMargin;
                    }

                    if (commentTextView != null && commentTextView.isPopupView(child)) {
                        if (AndroidUtilities.isTablet()) {
                            childTop = getMeasuredHeight() - child.getMeasuredHeight();
                        } else {
                            childTop = getMeasuredHeight() + keyboardSize - child.getMeasuredHeight();
                        }
                    }
                    child.layout(childLeft, childTop, childLeft + width, childTop + height);
                }

                notifyHeightChanged();
                updateLayout();

            }

            @Override
            public boolean onInterceptTouchEvent(MotionEvent ev) {
                if (!fullHeight) {
                    if (ev.getAction() == MotionEvent.ACTION_DOWN && ev.getY() < topOffset - AndroidUtilities.dp(30)) {
                        dismiss();
                        return true;
                    }
                } else {
                    if (ev.getAction() == MotionEvent.ACTION_DOWN && scrollOffsetY != 0 && ev.getY() < scrollOffsetY - AndroidUtilities.dp(30)) {
                        dismiss();
                        return true;
                    }
                }
                return super.onInterceptTouchEvent(ev);
            }

            @Override
            public boolean onTouchEvent(MotionEvent e) {
                return !isDismissed() && super.onTouchEvent(e);
            }

            @Override
            public void requestLayout() {
                if (ignoreLayout) {
                    return;
                }
                super.requestLayout();
            }

            private boolean lightStatusBar = AndroidUtilities.computePerceivedBrightness(getThemedColor(darkTheme ? Theme.key_voipgroup_inviteMembersBackground : Theme.key_dialogBackground)) > .721f;

            @Override
            protected void onDraw(Canvas canvas) {
                canvas.save();
                canvas.translate(0, currentPanTranslationY);
                int y = scrollOffsetY - backgroundPaddingTop + AndroidUtilities.dp(6) + topOffset;
                int top = containerViewTop = scrollOffsetY - backgroundPaddingTop - AndroidUtilities.dp(13) + topOffset;
                int height = getMeasuredHeight() + AndroidUtilities.dp(30 + 30) + backgroundPaddingTop;
                int statusBarHeight = 0;
                float radProgress = 1.0f;
                if (!isFullscreen && Build.VERSION.SDK_INT >= 21) {
                    top += AndroidUtilities.statusBarHeight;
                    y += AndroidUtilities.statusBarHeight;
                    height -= AndroidUtilities.statusBarHeight;

                    if (fullHeight) {
                        if (top + backgroundPaddingTop < AndroidUtilities.statusBarHeight * 2) {
                            int diff = Math.min(AndroidUtilities.statusBarHeight, AndroidUtilities.statusBarHeight * 2 - top - backgroundPaddingTop);
                            top -= diff;
                            height += diff;
                            radProgress = 1.0f - Math.min(1.0f, (diff * 2) / (float) AndroidUtilities.statusBarHeight);
                        }
                        if (top + backgroundPaddingTop < AndroidUtilities.statusBarHeight) {
                            statusBarHeight = Math.min(AndroidUtilities.statusBarHeight, AndroidUtilities.statusBarHeight - top - backgroundPaddingTop);
                        }
                    }
                }

                shadowDrawable.setBounds(0, top, getMeasuredWidth(), height);
                shadowDrawable.draw(canvas);

                if (radProgress != 1.0f) {
                    Theme.dialogs_onlineCirclePaint.setColor(getThemedColor(darkTheme ? Theme.key_voipgroup_inviteMembersBackground : Theme.key_dialogBackground));
                    rect1.set(backgroundPaddingLeft, backgroundPaddingTop + top, getMeasuredWidth() - backgroundPaddingLeft, backgroundPaddingTop + top + AndroidUtilities.dp(24));
                    canvas.drawRoundRect(rect1, AndroidUtilities.dp(12) * radProgress, AndroidUtilities.dp(12) * radProgress, Theme.dialogs_onlineCirclePaint);
                }

                int w = AndroidUtilities.dp(36);
                rect1.set((getMeasuredWidth() - w) / 2, y, (getMeasuredWidth() + w) / 2, y + AndroidUtilities.dp(4));
                Theme.dialogs_onlineCirclePaint.setColor(getThemedColor(darkTheme ? Theme.key_voipgroup_scrollUp : Theme.key_sheet_scrollUp));
                canvas.drawRoundRect(rect1, AndroidUtilities.dp(2), AndroidUtilities.dp(2), Theme.dialogs_onlineCirclePaint);

                if (Build.VERSION.SDK_INT >= Build.VERSION_CODES.M) {
                    int flags = getSystemUiVisibility();
                    boolean shouldBeLightStatusBar = lightStatusBar && statusBarHeight > AndroidUtilities.statusBarHeight * .5f;
                    boolean isLightStatusBar = (flags & View.SYSTEM_UI_FLAG_LIGHT_STATUS_BAR) > 0;
                    if (shouldBeLightStatusBar != isLightStatusBar) {
                        if (shouldBeLightStatusBar) {
                            flags |= View.SYSTEM_UI_FLAG_LIGHT_STATUS_BAR;
                        } else {
                            flags &= ~View.SYSTEM_UI_FLAG_LIGHT_STATUS_BAR;
                        }
                        setSystemUiVisibility(flags);
                    }
                }

                canvas.restore();
                previousTopOffset = topOffset;
            }

            @Override
            protected void dispatchDraw(Canvas canvas) {
                canvas.save();
                canvas.clipRect(0, getPaddingTop() + currentPanTranslationY, getMeasuredWidth(), getMeasuredHeight() + currentPanTranslationY + AndroidUtilities.dp(50));
                super.dispatchDraw(canvas);
                canvas.restore();
            }
        };
        containerView = sizeNotifierFrameLayout;
        containerView.setWillNotDraw(false);
        containerView.setClipChildren(false);
        containerView.setPadding(backgroundPaddingLeft, 0, backgroundPaddingLeft, 0);

        frameLayout = new FrameLayout(context);
        frameLayout.setBackgroundColor(getThemedColor(darkTheme ? Theme.key_voipgroup_inviteMembersBackground : Theme.key_dialogBackground));

        if (darkTheme && linkToCopy[1] != null) {
            switchView = new SwitchView(context) {
                @Override
                protected void onTabSwitch(int num) {
                    if (pickerBottomLayout == null) {
                        return;
                    }
                    if (num == 0) {
                        pickerBottomLayout.setText(LocaleController.getString("VoipGroupCopySpeakerLink", R.string.VoipGroupCopySpeakerLink).toUpperCase());
                    } else {
                        pickerBottomLayout.setText(LocaleController.getString("VoipGroupCopyListenLink", R.string.VoipGroupCopyListenLink).toUpperCase());
                    }
                }
            };
            frameLayout.addView(switchView, LayoutHelper.createFrame(LayoutHelper.MATCH_PARENT, 36, Gravity.TOP | Gravity.LEFT, 0, 11, 0, 0));
        }

        searchView = new SearchField(context);
        frameLayout.addView(searchView, LayoutHelper.createFrame(LayoutHelper.MATCH_PARENT, 58, Gravity.BOTTOM | Gravity.LEFT));

        gridView = new RecyclerListView(context, resourcesProvider) {

            @Override
            protected boolean allowSelectChildAtPosition(float x, float y) {
                return y >= AndroidUtilities.dp(darkTheme && linkToCopy[1] != null ? 111 : 58) + (Build.VERSION.SDK_INT >= 21 ? AndroidUtilities.statusBarHeight : 0);
            }
        };
        gridView.setSelectorDrawableColor(0);
        gridView.setPadding(0, 0, 0, AndroidUtilities.dp(48));
        gridView.setClipToPadding(false);
        gridView.setLayoutManager(layoutManager = new GridLayoutManager(getContext(), 4));
        layoutManager.setSpanSizeLookup(new GridLayoutManager.SpanSizeLookup() {
            @Override
            public int getSpanSize(int position) {
                if (position == 0) {
                    return layoutManager.getSpanCount();
                }
                return 1;
            }
        });
        gridView.setHorizontalScrollBarEnabled(false);
        gridView.setVerticalScrollBarEnabled(false);
        gridView.addItemDecoration(new RecyclerView.ItemDecoration() {
            @Override
            public void getItemOffsets(android.graphics.Rect outRect, View view, RecyclerView parent, RecyclerView.State state) {
                RecyclerListView.Holder holder = (RecyclerListView.Holder) parent.getChildViewHolder(view);
                if (holder != null) {
                    int pos = holder.getAdapterPosition();
                    outRect.left = pos % 4 == 0 ? 0 : AndroidUtilities.dp(4);
                    outRect.right = pos % 4 == 3 ? 0 : AndroidUtilities.dp(4);
                } else {
                    outRect.left = AndroidUtilities.dp(4);
                    outRect.right = AndroidUtilities.dp(4);
                }
            }
        });
        containerView.addView(gridView, LayoutHelper.createFrame(LayoutHelper.MATCH_PARENT, LayoutHelper.MATCH_PARENT, Gravity.TOP | Gravity.LEFT, 0, 0, 0, 0));
        gridView.setAdapter(listAdapter = new ShareDialogsAdapter(context));
        gridView.setGlowColor(getThemedColor(darkTheme ? Theme.key_voipgroup_inviteMembersBackground : Theme.key_dialogScrollGlow));
        gridView.setOnItemClickListener((view, position) -> {
            if (position < 0) {
                return;
            }
            TLRPC.Dialog dialog = listAdapter.getItem(position);
            if (dialog == null) {
                return;
            }
            selectDialog((ShareDialogCell) view, dialog);
        });
        gridView.setOnScrollListener(new RecyclerView.OnScrollListener() {
            @Override
            public void onScrolled(RecyclerView recyclerView, int dx, int dy) {
                if (dy != 0) {
                    updateLayout();
                    previousScrollOffsetY = scrollOffsetY;
                }
            }
        });


        searchGridView = new RecyclerListView(context, resourcesProvider) {

            @Override
            protected boolean allowSelectChildAtPosition(float x, float y) {
                return y >= AndroidUtilities.dp(darkTheme && linkToCopy[1] != null ? 111 : 58) + (Build.VERSION.SDK_INT >= 21 ? AndroidUtilities.statusBarHeight : 0);
            }
        };
        searchGridView.setSelectorDrawableColor(0);
        searchGridView.setPadding(0, 0, 0, AndroidUtilities.dp(48));
        searchGridView.setClipToPadding(false);
        searchGridView.setLayoutManager(searchLayoutManager = new FillLastGridLayoutManager(getContext(), 4, 0, searchGridView));
        searchLayoutManager.setSpanSizeLookup(new GridLayoutManager.SpanSizeLookup() {
            @Override
            public int getSpanSize(int position) {
                return searchAdapter.getSpanSize(4, position);
            }
        });
        searchGridView.setOnItemClickListener((view, position) -> {
            if (position < 0) {
                return;
            }
            TLRPC.Dialog dialog = searchAdapter.getItem(position);
            if (dialog == null) {
                return;
            }
            selectDialog((ShareDialogCell) view, dialog);
        });
        searchGridView.setHasFixedSize(true);
        searchGridView.setItemAnimator(null);
        searchGridView.setHorizontalScrollBarEnabled(false);
        searchGridView.setVerticalScrollBarEnabled(false);
        searchGridView.setOnScrollListener(new RecyclerView.OnScrollListener() {
            @Override
            public void onScrolled(RecyclerView recyclerView, int dx, int dy) {
                if (dy != 0) {
                    updateLayout();
                    previousScrollOffsetY = scrollOffsetY;
                }
            }
        });
        searchGridView.addItemDecoration(new RecyclerView.ItemDecoration() {
            @Override
            public void getItemOffsets(android.graphics.Rect outRect, View view, RecyclerView parent, RecyclerView.State state) {
                RecyclerListView.Holder holder = (RecyclerListView.Holder) parent.getChildViewHolder(view);
                if (holder != null) {
                    int pos = holder.getAdapterPosition();
                    outRect.left = pos % 4 == 0 ? 0 : AndroidUtilities.dp(4);
                    outRect.right = pos % 4 == 3 ? 0 : AndroidUtilities.dp(4);
                } else {
                    outRect.left = AndroidUtilities.dp(4);
                    outRect.right = AndroidUtilities.dp(4);
                }
            }
        });
        searchGridView.setAdapter(searchAdapter);
        searchGridView.setGlowColor(getThemedColor(darkTheme ? Theme.key_voipgroup_inviteMembersBackground : Theme.key_dialogScrollGlow));

        recyclerItemsEnterAnimator = new RecyclerItemsEnterAnimator(searchGridView, true);

        FlickerLoadingView flickerLoadingView = new FlickerLoadingView(context, resourcesProvider);
        flickerLoadingView.setViewType(FlickerLoadingView.SHARE_ALERT_TYPE);
        if (darkTheme) {
            flickerLoadingView.setColors(Theme.key_voipgroup_inviteMembersBackground, Theme.key_voipgroup_searchBackground, null);
        }
        searchEmptyView = new StickerEmptyView(context, flickerLoadingView, StickerEmptyView.STICKER_TYPE_SEARCH, resourcesProvider);
        searchEmptyView.addView(flickerLoadingView, 0);
        searchEmptyView.setAnimateLayoutChange(true);
        searchEmptyView.showProgress(false, false);
        if (darkTheme) {
            searchEmptyView.title.setTextColor(getThemedColor(Theme.key_voipgroup_nameText));
        }
        searchEmptyView.title.setText(LocaleController.getString("NoResult", R.string.NoResult));
        searchGridView.setEmptyView(searchEmptyView);
        searchGridView.setHideIfEmpty(false);
        searchGridView.setAnimateEmptyView(true, 0);
        containerView.addView(searchEmptyView, LayoutHelper.createFrame(LayoutHelper.MATCH_PARENT, LayoutHelper.MATCH_PARENT, Gravity.TOP | Gravity.LEFT, 0, 52, 0, 0));
        containerView.addView(searchGridView, LayoutHelper.createFrame(LayoutHelper.MATCH_PARENT, LayoutHelper.MATCH_PARENT, Gravity.TOP | Gravity.LEFT, 0, 0, 0, 0));

        FrameLayout.LayoutParams frameLayoutParams = new FrameLayout.LayoutParams(LayoutHelper.MATCH_PARENT, AndroidUtilities.getShadowHeight(), Gravity.TOP | Gravity.LEFT);
        frameLayoutParams.topMargin = AndroidUtilities.dp(darkTheme && linkToCopy[1] != null ? 111 : 58);
        shadow[0] = new View(context);
        shadow[0].setBackgroundColor(getThemedColor(Theme.key_dialogShadowLine));
        shadow[0].setAlpha(0.0f);
        shadow[0].setTag(1);
        containerView.addView(shadow[0], frameLayoutParams);

        containerView.addView(frameLayout, LayoutHelper.createFrame(LayoutHelper.MATCH_PARENT, darkTheme && linkToCopy[1] != null ? 111 : 58, Gravity.LEFT | Gravity.TOP));

        frameLayoutParams = new FrameLayout.LayoutParams(LayoutHelper.MATCH_PARENT, AndroidUtilities.getShadowHeight(), Gravity.BOTTOM | Gravity.LEFT);
        frameLayoutParams.bottomMargin = AndroidUtilities.dp(48);
        shadow[1] = new View(context);
        shadow[1].setBackgroundColor(getThemedColor(Theme.key_dialogShadowLine));
        containerView.addView(shadow[1], frameLayoutParams);

        if (isChannel || linkToCopy[0] != null) {
            pickerBottomLayout = new TextView(context);
            pickerBottomLayout.setBackgroundDrawable(Theme.createSelectorWithBackgroundDrawable(getThemedColor(darkTheme ? Theme.key_voipgroup_inviteMembersBackground : Theme.key_dialogBackground), getThemedColor(darkTheme ? Theme.key_voipgroup_listSelector : Theme.key_listSelector)));
            pickerBottomLayout.setTextColor(getThemedColor(darkTheme ? Theme.key_voipgroup_listeningText : Theme.key_dialogTextBlue2));
            pickerBottomLayout.setTextSize(TypedValue.COMPLEX_UNIT_DIP, 14);
            pickerBottomLayout.setPadding(AndroidUtilities.dp(18), 0, AndroidUtilities.dp(18), 0);
            pickerBottomLayout.setTypeface(AndroidUtilities.getTypeface("fonts/rmedium.ttf"));
            pickerBottomLayout.setGravity(Gravity.CENTER);
            if (darkTheme && linkToCopy[1] != null) {
                pickerBottomLayout.setText(LocaleController.getString("VoipGroupCopySpeakerLink", R.string.VoipGroupCopySpeakerLink).toUpperCase());
            } else {
                pickerBottomLayout.setText(LocaleController.getString("CopyLink", R.string.CopyLink).toUpperCase());
            }
            pickerBottomLayout.setOnClickListener(v -> {
                if (selectedDialogs.size() == 0 && (isChannel || linkToCopy[0] != null)) {
                    dismiss();
                    if (linkToCopy[0] == null && loadingLink) {
                        copyLinkOnEnd = true;
                        Toast.makeText(ShareAlert.this.getContext(), LocaleController.getString("Loading", R.string.Loading), Toast.LENGTH_SHORT).show();
                    } else {
                        copyLink(ShareAlert.this.getContext());
                    }
                }
            });
            containerView.addView(pickerBottomLayout, LayoutHelper.createFrame(LayoutHelper.MATCH_PARENT, 48, Gravity.LEFT | Gravity.BOTTOM));

            if (parentFragment != null && ChatObject.hasAdminRights(parentFragment.getCurrentChat()) && sendingMessageObjects.size() > 0 && sendingMessageObjects.get(0).messageOwner.forwards > 0) {
                MessageObject messageObject = sendingMessageObjects.get(0);
                if (!messageObject.isForwarded()) {
                    sharesCountLayout = new LinearLayout(context);
                    sharesCountLayout.setOrientation(LinearLayout.HORIZONTAL);
                    sharesCountLayout.setGravity(Gravity.CENTER_VERTICAL);
                    sharesCountLayout.setBackgroundDrawable(Theme.createSelectorDrawable(getThemedColor(darkTheme ? Theme.key_voipgroup_listSelector : Theme.key_listSelector), 2));
                    containerView.addView(sharesCountLayout, LayoutHelper.createFrame(LayoutHelper.WRAP_CONTENT, 48, Gravity.RIGHT | Gravity.BOTTOM, 6, 0, -6, 0));
                    sharesCountLayout.setOnClickListener(view -> parentFragment.presentFragment(new MessageStatisticActivity(messageObject)));

                    ImageView imageView = new ImageView(context);
                    imageView.setImageResource(R.drawable.share_arrow);
                    imageView.setColorFilter(new PorterDuffColorFilter(getThemedColor(darkTheme ? Theme.key_voipgroup_listeningText : Theme.key_dialogTextBlue2), PorterDuff.Mode.MULTIPLY));
                    sharesCountLayout.addView(imageView, LayoutHelper.createLinear(LayoutHelper.WRAP_CONTENT, LayoutHelper.MATCH_PARENT, Gravity.CENTER_VERTICAL, 20, 0, 0, 0));

                    TextView textView = new TextView(context);
                    textView.setText(String.format("%d", messageObject.messageOwner.forwards));
                    textView.setTextSize(TypedValue.COMPLEX_UNIT_DIP, 14);
                    textView.setTextColor(getThemedColor(darkTheme ? Theme.key_voipgroup_listeningText : Theme.key_dialogTextBlue2));
                    textView.setGravity(Gravity.CENTER_VERTICAL);
                    textView.setTypeface(AndroidUtilities.getTypeface("fonts/rmedium.ttf"));
                    sharesCountLayout.addView(textView, LayoutHelper.createLinear(LayoutHelper.WRAP_CONTENT, LayoutHelper.MATCH_PARENT, Gravity.CENTER_VERTICAL, 8, 0, 20, 0));
                }
            }
        } else {
            shadow[1].setAlpha(0.0f);
        }

        frameLayout2 = new FrameLayout(context) {

            private final Paint p = new Paint();
            private int color;

            @Override
            public void setVisibility(int visibility) {
                super.setVisibility(visibility);
                if (visibility != View.VISIBLE) {
                    shadow[1].setTranslationY(0);
                }
            }

            @Override
            public void setAlpha(float alpha) {
                super.setAlpha(alpha);
                invalidate();
            }

            @Override
            protected void onDraw(Canvas canvas) {
                if (chatActivityEnterViewAnimateFromTop != 0 && chatActivityEnterViewAnimateFromTop != frameLayout2.getTop() + chatActivityEnterViewAnimateFromTop) {
                    if (topBackgroundAnimator != null) {
                        topBackgroundAnimator.cancel();
                    }
                    captionEditTextTopOffset = chatActivityEnterViewAnimateFromTop - (frameLayout2.getTop() + captionEditTextTopOffset);
                    topBackgroundAnimator = ValueAnimator.ofFloat(captionEditTextTopOffset, 0);
                    topBackgroundAnimator.addUpdateListener(valueAnimator -> {
                        captionEditTextTopOffset = (float) valueAnimator.getAnimatedValue();
                        frameLayout2.invalidate();
                        invalidate();
                    });
                    topBackgroundAnimator.setInterpolator(CubicBezierInterpolator.DEFAULT);
                    topBackgroundAnimator.setDuration(200);
                    topBackgroundAnimator.start();
                    chatActivityEnterViewAnimateFromTop = 0;
                }
                float alphaOffset = (frameLayout2.getMeasuredHeight() - AndroidUtilities.dp(48)) * (1f - getAlpha());
                shadow[1].setTranslationY(-(frameLayout2.getMeasuredHeight() - AndroidUtilities.dp(48)) + captionEditTextTopOffset + currentPanTranslationY + alphaOffset);

//                int newColor = getThemedColor(darkTheme ? Theme.key_voipgroup_inviteMembersBackground : Theme.key_dialogBackground);
//                if (color != newColor) {
//                    color = newColor;
//                    p.setColor(color);
//                }
//                canvas.drawRect(0, captionEditTextTopOffset + alphaOffset, getMeasuredWidth(), getMeasuredHeight(), p);
            }

            @Override
            protected void dispatchDraw(Canvas canvas) {
                canvas.save();
                canvas.clipRect(0, captionEditTextTopOffset, getMeasuredWidth(), getMeasuredHeight());
                super.dispatchDraw(canvas);
                canvas.restore();
            }
        };
        frameLayout2.setWillNotDraw(false);
        frameLayout2.setAlpha(0.0f);
        frameLayout2.setVisibility(View.INVISIBLE);
        containerView.addView(frameLayout2, LayoutHelper.createFrame(LayoutHelper.MATCH_PARENT, LayoutHelper.WRAP_CONTENT, Gravity.LEFT | Gravity.BOTTOM));
        frameLayout2.setOnTouchListener((v, event) -> true);

        commentTextView = new EditTextEmoji(context, sizeNotifierFrameLayout, null, EditTextEmoji.STYLE_DIALOG, resourcesProvider) {

            private boolean shouldAnimateEditTextWithBounds;
            private int messageEditTextPredrawHeigth;
            private int messageEditTextPredrawScrollY;
            private ValueAnimator messageEditTextAnimator;

            @Override
            protected void dispatchDraw(Canvas canvas) {
                if (shouldAnimateEditTextWithBounds) {
                    EditTextCaption editText = commentTextView.getEditText();
                    float dy = (messageEditTextPredrawHeigth - editText.getMeasuredHeight()) + (messageEditTextPredrawScrollY - editText.getScrollY());
                    editText.setOffsetY(editText.getOffsetY() - dy);
                    ValueAnimator a = ValueAnimator.ofFloat(editText.getOffsetY(), 0);
                    a.addUpdateListener(animation -> editText.setOffsetY((float) animation.getAnimatedValue()));
                    if (messageEditTextAnimator != null) {
                        messageEditTextAnimator.cancel();
                    }
                    messageEditTextAnimator = a;
                    a.setDuration(200);
                    a.setInterpolator(CubicBezierInterpolator.DEFAULT);
                    a.start();
                    shouldAnimateEditTextWithBounds = false;
                }
                super.dispatchDraw(canvas);
            }

            @Override
            protected void onLineCountChanged(int oldLineCount, int newLineCount) {
                if (!TextUtils.isEmpty(getEditText().getText())) {
                    shouldAnimateEditTextWithBounds = true;
                    messageEditTextPredrawHeigth = getEditText().getMeasuredHeight();
                    messageEditTextPredrawScrollY = getEditText().getScrollY();
                    invalidate();
                } else {
                    getEditText().animate().cancel();
                    getEditText().setOffsetY(0);
                    shouldAnimateEditTextWithBounds = false;
                }
                chatActivityEnterViewAnimateFromTop = frameLayout2.getTop() + captionEditTextTopOffset;
                frameLayout2.invalidate();
            }

            @Override
            protected void showPopup(int show) {
                super.showPopup(show);
                if (darkTheme) {
                    navBarColorKey = null;
                    AndroidUtilities.setNavigationBarColor(ShareAlert.this.getWindow(), ShareAlert.this.getThemedColor(Theme.key_windowBackgroundGray), true, color -> {
                        ShareAlert.this.setOverlayNavBarColor(navBarColor = color);
                    });
                }
            }

            @Override
            public void hidePopup(boolean byBackButton) {
                super.hidePopup(byBackButton);
                if (darkTheme) {
                    navBarColorKey = null;
                    AndroidUtilities.setNavigationBarColor(ShareAlert.this.getWindow(), ShareAlert.this.getThemedColor(Theme.key_voipgroup_inviteMembersBackground), true, color -> {
                        ShareAlert.this.setOverlayNavBarColor(navBarColor = color);
                    });
                }
            }
        };
        if (darkTheme) {
            commentTextView.getEditText().setTextColor(getThemedColor(Theme.key_voipgroup_nameText));
            commentTextView.getEditText().setCursorColor(getThemedColor(Theme.key_voipgroup_nameText));
        }
        commentTextView.setBackgroundColor(backgroundColor);
        commentTextView.setHint(LocaleController.getString("ShareComment", R.string.ShareComment));
        commentTextView.onResume();
        commentTextView.setPadding(0, 0, AndroidUtilities.dp(84), 0);
        frameLayout2.addView(commentTextView, LayoutHelper.createFrame(LayoutHelper.MATCH_PARENT, LayoutHelper.WRAP_CONTENT, Gravity.TOP | Gravity.LEFT));
        frameLayout2.setClipChildren(false);
        frameLayout2.setClipToPadding(false);
        commentTextView.setClipChildren(false);

        writeButtonContainer = new FrameLayout(context) {
            @Override
            public void onInitializeAccessibilityNodeInfo(AccessibilityNodeInfo info) {
                super.onInitializeAccessibilityNodeInfo(info);
                info.setText(LocaleController.formatPluralString("AccDescrShareInChats", selectedDialogs.size()));
                info.setClassName(Button.class.getName());
                info.setLongClickable(true);
                info.setClickable(true);
            }
        };
        writeButtonContainer.setFocusable(true);
        writeButtonContainer.setFocusableInTouchMode(true);
        writeButtonContainer.setVisibility(View.INVISIBLE);
        writeButtonContainer.setScaleX(0.2f);
        writeButtonContainer.setScaleY(0.2f);
        writeButtonContainer.setAlpha(0.0f);
        containerView.addView(writeButtonContainer, LayoutHelper.createFrame(60, 60, Gravity.RIGHT | Gravity.BOTTOM, 0, 0, 6, 10));

        ImageView writeButton = new ImageView(context);
        Drawable drawable = Theme.createSimpleSelectorCircleDrawable(AndroidUtilities.dp(56), getThemedColor(Theme.key_dialogFloatingButton), getThemedColor(Build.VERSION.SDK_INT >= 21 ? Theme.key_dialogFloatingButtonPressed : Theme.key_dialogFloatingButton));
        if (Build.VERSION.SDK_INT < 21) {
            Drawable shadowDrawable = context.getResources().getDrawable(R.drawable.floating_shadow_profile).mutate();
            shadowDrawable.setColorFilter(new PorterDuffColorFilter(0xff000000, PorterDuff.Mode.SRC_IN));
            CombinedDrawable combinedDrawable = new CombinedDrawable(shadowDrawable, drawable, 0, 0);
            combinedDrawable.setIconSize(AndroidUtilities.dp(56), AndroidUtilities.dp(56));
            drawable = combinedDrawable;
        }
        writeButton.setBackgroundDrawable(drawable);
        writeButton.setImageResource(R.drawable.attach_send);
        writeButton.setImportantForAccessibility(View.IMPORTANT_FOR_ACCESSIBILITY_NO);
        writeButton.setColorFilter(new PorterDuffColorFilter(getThemedColor(Theme.key_dialogFloatingIcon), PorterDuff.Mode.SRC_IN));
        writeButton.setScaleType(ImageView.ScaleType.CENTER);
        if (Build.VERSION.SDK_INT >= 21) {
            writeButton.setOutlineProvider(new ViewOutlineProvider() {
                @SuppressLint("NewApi")
                @Override
                public void getOutline(View view, Outline outline) {
                    outline.setOval(0, 0, AndroidUtilities.dp(56), AndroidUtilities.dp(56));
                }
            });
        }
        writeButtonContainer.addView(writeButton, LayoutHelper.createFrame(Build.VERSION.SDK_INT >= 21 ? 56 : 60, Build.VERSION.SDK_INT >= 21 ? 56 : 60, Gravity.LEFT | Gravity.TOP, Build.VERSION.SDK_INT >= 21 ? 2 : 0, 0, 0, 0));
        writeButton.setOnClickListener(v -> sendInternal(true));
        writeButton.setOnLongClickListener(v -> {
            return onSendLongClick(writeButton);
        });

        textPaint.setTextSize(AndroidUtilities.dp(12));
        textPaint.setTypeface(AndroidUtilities.getTypeface("fonts/rmedium.ttf"));

        selectedCountView = new View(context) {
            @Override
            protected void onDraw(Canvas canvas) {
                String text = String.format("%d", Math.max(1, selectedDialogs.size()));
                int textSize = (int) Math.ceil(textPaint.measureText(text));
                int size = Math.max(AndroidUtilities.dp(16) + textSize, AndroidUtilities.dp(24));
                int cx = getMeasuredWidth() / 2;
                int cy = getMeasuredHeight() / 2;

                textPaint.setColor(getThemedColor(Theme.key_dialogRoundCheckBoxCheck));
                paint.setColor(getThemedColor(darkTheme ? Theme.key_voipgroup_inviteMembersBackground : Theme.key_dialogBackground));
                rect.set(cx - size / 2, 0, cx + size / 2, getMeasuredHeight());
                canvas.drawRoundRect(rect, AndroidUtilities.dp(12), AndroidUtilities.dp(12), paint);

                paint.setColor(getThemedColor(Theme.key_dialogRoundCheckBox));
                rect.set(cx - size / 2 + AndroidUtilities.dp(2), AndroidUtilities.dp(2), cx + size / 2 - AndroidUtilities.dp(2), getMeasuredHeight() - AndroidUtilities.dp(2));
                canvas.drawRoundRect(rect, AndroidUtilities.dp(10), AndroidUtilities.dp(10), paint);

                canvas.drawText(text, cx - textSize / 2, AndroidUtilities.dp(16.2f), textPaint);
            }
        };
        selectedCountView.setAlpha(0.0f);
        selectedCountView.setScaleX(0.2f);
        selectedCountView.setScaleY(0.2f);
        containerView.addView(selectedCountView, LayoutHelper.createFrame(42, 24, Gravity.RIGHT | Gravity.BOTTOM, 0, 0, -8, 9));

        updateSelectedCount(0);

        DialogsActivity.loadDialogs(AccountInstance.getInstance(currentAccount));
        if (listAdapter.dialogs.isEmpty()) {
            NotificationCenter.getInstance(currentAccount).addObserver(this, NotificationCenter.dialogsNeedReload);
        }

        DialogsSearchAdapter.loadRecentSearch(currentAccount, 0, new DialogsSearchAdapter.OnRecentSearchLoaded() {
            @Override
            public void setRecentSearch(ArrayList<DialogsSearchAdapter.RecentSearchObject> arrayList, LongSparseArray<DialogsSearchAdapter.RecentSearchObject> hashMap) {
                recentSearchObjects = arrayList;
                recentSearchObjectsById = hashMap;
                for (int a = 0; a < recentSearchObjects.size(); a++) {
                    DialogsSearchAdapter.RecentSearchObject recentSearchObject = recentSearchObjects.get(a);
                    if (recentSearchObject.object instanceof TLRPC.User) {
                        MessagesController.getInstance(currentAccount).putUser((TLRPC.User) recentSearchObject.object, true);
                    } else if (recentSearchObject.object instanceof TLRPC.Chat) {
                        MessagesController.getInstance(currentAccount).putChat((TLRPC.Chat) recentSearchObject.object, true);
                    } else if (recentSearchObject.object instanceof TLRPC.EncryptedChat) {
                        MessagesController.getInstance(currentAccount).putEncryptedChat((TLRPC.EncryptedChat) recentSearchObject.object, true);
                    }
                }
                searchAdapter.notifyDataSetChanged();
            }
        });
        MediaDataController.getInstance(currentAccount).loadHints(true);

        AndroidUtilities.updateViewVisibilityAnimated(gridView, true, 1f, false);
        AndroidUtilities.updateViewVisibilityAnimated(searchGridView, false, 1f, false);
    }

    private void selectDialog(ShareDialogCell cell, TLRPC.Dialog dialog) {
        if (DialogObject.isChatDialog(dialog.id)) {
            TLRPC.Chat chat = MessagesController.getInstance(currentAccount).getChat(-dialog.id);
            if (ChatObject.isChannel(chat) && !chat.megagroup && (!ChatObject.isCanWriteToChannel(-dialog.id, currentAccount) || hasPoll == 2)) {
                AlertDialog.Builder builder = new AlertDialog.Builder(parentActivity);
                builder.setTitle(LocaleController.getString("SendMessageTitle", R.string.SendMessageTitle));
                if (hasPoll == 2) {
                    if (isChannel) {
                        builder.setMessage(LocaleController.getString("PublicPollCantForward", R.string.PublicPollCantForward));
                    } else if (ChatObject.isActionBannedByDefault(chat, ChatObject.ACTION_SEND_POLLS)) {
                        builder.setMessage(LocaleController.getString("ErrorSendRestrictedPollsAll", R.string.ErrorSendRestrictedPollsAll));
                    } else {
                        builder.setMessage(LocaleController.getString("ErrorSendRestrictedPolls", R.string.ErrorSendRestrictedPolls));
                    }
                } else {
                    builder.setMessage(LocaleController.getString("ChannelCantSendMessage", R.string.ChannelCantSendMessage));
                }
                builder.setNegativeButton(LocaleController.getString("OK", R.string.OK), null);
                builder.show();
                return;
            }
        } else if (DialogObject.isEncryptedDialog(dialog.id) && (hasPoll != 0)) {
            AlertDialog.Builder builder = new AlertDialog.Builder(parentActivity);
            builder.setTitle(LocaleController.getString("SendMessageTitle", R.string.SendMessageTitle));
            if (hasPoll != 0) {
                builder.setMessage(LocaleController.getString("PollCantForwardSecretChat", R.string.PollCantForwardSecretChat));
            } else {
                builder.setMessage(LocaleController.getString("InvoiceCantForwardSecretChat", R.string.InvoiceCantForwardSecretChat));
            }
            builder.setNegativeButton(LocaleController.getString("OK", R.string.OK), null);
            builder.show();
            return;
        }
        if (selectedDialogs.indexOfKey(dialog.id) >= 0) {
            selectedDialogs.remove(dialog.id);
            if (cell != null) {
                cell.setChecked(false, true);
            }
            updateSelectedCount(1);
        } else {
            selectedDialogs.put(dialog.id, dialog);
            if (cell != null) {
                cell.setChecked(true, true);
            }
            updateSelectedCount(2);
            long selfUserId = UserConfig.getInstance(currentAccount).clientUserId;
            if (searchIsVisible) {
                TLRPC.Dialog existingDialog = listAdapter.dialogsMap.get(dialog.id);
                if (existingDialog == null) {
                    listAdapter.dialogsMap.put(dialog.id, dialog);
                    listAdapter.dialogs.add(listAdapter.dialogs.isEmpty() ? 0 : 1, dialog);
                } else if (existingDialog.id != selfUserId) {
                    listAdapter.dialogs.remove(existingDialog);
                    listAdapter.dialogs.add(listAdapter.dialogs.isEmpty() ? 0 : 1, existingDialog);
                }
                listAdapter.notifyDataSetChanged();
                updateSearchAdapter = false;
                searchView.searchEditText.setText("");
                checkCurrentList(false);
                searchView.hideKeyboard();
            }
        }
        if (searchAdapter != null && searchAdapter.categoryAdapter != null) {
            searchAdapter.categoryAdapter.notifyItemRangeChanged(0, searchAdapter.categoryAdapter.getItemCount());
        }
    }

    @Override
    public int getContainerViewHeight() {
        return containerView.getMeasuredHeight() - containerViewTop;
    }

    private boolean showSendersName = true;
    private ActionBarPopupWindow sendPopupWindow;
    private boolean onSendLongClick(View view) {
        if (parentActivity == null) {
            return false;
        }
        LinearLayout layout = new LinearLayout(getContext());
        layout.setOrientation(LinearLayout.VERTICAL);
        if (sendingMessageObjects != null) {
            ActionBarPopupWindow.ActionBarPopupWindowLayout sendPopupLayout1 = new ActionBarPopupWindow.ActionBarPopupWindowLayout(parentActivity, resourcesProvider);
            if (darkTheme) {
                sendPopupLayout1.setBackgroundColor(getThemedColor(Theme.key_voipgroup_inviteMembersBackground));
            }
            sendPopupLayout1.setAnimationEnabled(false);
            sendPopupLayout1.setOnTouchListener(new View.OnTouchListener() {
                private android.graphics.Rect popupRect = new android.graphics.Rect();

                @Override
                public boolean onTouch(View v, MotionEvent event) {
                    if (event.getActionMasked() == MotionEvent.ACTION_DOWN) {
                        if (sendPopupWindow != null && sendPopupWindow.isShowing()) {
                            v.getHitRect(popupRect);
                            if (!popupRect.contains((int) event.getX(), (int) event.getY())) {
                                sendPopupWindow.dismiss();
                            }
                        }
                    }
                    return false;
                }
            });
            sendPopupLayout1.setDispatchKeyEventListener(keyEvent -> {
                if (keyEvent.getKeyCode() == KeyEvent.KEYCODE_BACK && keyEvent.getRepeatCount() == 0 && sendPopupWindow != null && sendPopupWindow.isShowing()) {
                    sendPopupWindow.dismiss();
                }
            });
            sendPopupLayout1.setShownFromBottom(false);

            ActionBarMenuSubItem showSendersNameView = new ActionBarMenuSubItem(getContext(), true, true, false, resourcesProvider);
            if (darkTheme) {
                showSendersNameView.setTextColor(getThemedColor(Theme.key_voipgroup_nameText));
            }
            sendPopupLayout1.addView(showSendersNameView, LayoutHelper.createLinear(LayoutHelper.MATCH_PARENT, 48));
            showSendersNameView.setTextAndIcon(false ? LocaleController.getString("ShowSenderNames", R.string.ShowSenderNames) : LocaleController.getString("ShowSendersName", R.string.ShowSendersName), 0);
            showSendersNameView.setChecked(showSendersName = true);

            ActionBarMenuSubItem hideSendersNameView = new ActionBarMenuSubItem(getContext(), true, false, true, resourcesProvider);
            if (darkTheme) {
                hideSendersNameView.setTextColor(getThemedColor(Theme.key_voipgroup_nameText));
            }
            sendPopupLayout1.addView(hideSendersNameView, LayoutHelper.createLinear(LayoutHelper.MATCH_PARENT, 48));
            hideSendersNameView.setTextAndIcon(false ? LocaleController.getString("HideSenderNames", R.string.HideSenderNames) : LocaleController.getString("HideSendersName", R.string.HideSendersName), 0);
            hideSendersNameView.setChecked(!showSendersName);
            showSendersNameView.setOnClickListener(e -> {
                showSendersNameView.setChecked(showSendersName = true);
                hideSendersNameView.setChecked(!showSendersName);
            });
            hideSendersNameView.setOnClickListener(e -> {
                showSendersNameView.setChecked(showSendersName = false);
                hideSendersNameView.setChecked(!showSendersName);
            });
            sendPopupLayout1.setupRadialSelectors(getThemedColor(darkTheme ? Theme.key_voipgroup_listSelector : Theme.key_dialogButtonSelector));

            layout.addView(sendPopupLayout1, LayoutHelper.createLinear(LayoutHelper.MATCH_PARENT, LayoutHelper.WRAP_CONTENT, 0, 0, 0, -8));
        }

        ActionBarPopupWindow.ActionBarPopupWindowLayout sendPopupLayout2 = new ActionBarPopupWindow.ActionBarPopupWindowLayout(parentActivity, resourcesProvider);
        if (darkTheme) {
            sendPopupLayout2.setBackgroundColor(Theme.getColor(Theme.key_voipgroup_inviteMembersBackground));
        }
        sendPopupLayout2.setAnimationEnabled(false);
        sendPopupLayout2.setOnTouchListener(new View.OnTouchListener() {
            private android.graphics.Rect popupRect = new android.graphics.Rect();

            @Override
            public boolean onTouch(View v, MotionEvent event) {
                if (event.getActionMasked() == MotionEvent.ACTION_DOWN) {
                    if (sendPopupWindow != null && sendPopupWindow.isShowing()) {
                        v.getHitRect(popupRect);
                        if (!popupRect.contains((int) event.getX(), (int) event.getY())) {
                            sendPopupWindow.dismiss();
                        }
                    }
                }
                return false;
            }
        });
        sendPopupLayout2.setDispatchKeyEventListener(keyEvent -> {
            if (keyEvent.getKeyCode() == KeyEvent.KEYCODE_BACK && keyEvent.getRepeatCount() == 0 && sendPopupWindow != null && sendPopupWindow.isShowing()) {
                sendPopupWindow.dismiss();
            }
        });
        sendPopupLayout2.setShownFromBottom(false);

        ActionBarMenuSubItem sendWithoutSound = new ActionBarMenuSubItem(getContext(), true, true, resourcesProvider);
<<<<<<< HEAD
        sendWithoutSound.setTextAndIcon(LocaleController.getString("SendWithoutSound", R.string.SendWithoutSound), R.drawable.baseline_notifications_off_24);
=======
        if (darkTheme) {
            sendWithoutSound.setTextColor(getThemedColor(Theme.key_voipgroup_nameText));
            sendWithoutSound.setIconColor(getThemedColor(Theme.key_windowBackgroundWhiteHintText));
        }
        sendWithoutSound.setTextAndIcon(LocaleController.getString("SendWithoutSound", R.string.SendWithoutSound), R.drawable.input_notify_off);
>>>>>>> 4a95c2fc
        sendWithoutSound.setMinimumWidth(AndroidUtilities.dp(196));
        sendPopupLayout2.addView(sendWithoutSound, LayoutHelper.createLinear(LayoutHelper.MATCH_PARENT, 48));
        sendWithoutSound.setOnClickListener(v -> {
            if (sendPopupWindow != null && sendPopupWindow.isShowing()) {
                sendPopupWindow.dismiss();
            }
            sendInternal(false);
        });
        ActionBarMenuSubItem sendMessage = new ActionBarMenuSubItem(getContext(), true, true, resourcesProvider);
        if (darkTheme) {
            sendMessage.setTextColor(getThemedColor(Theme.key_voipgroup_nameText));
            sendMessage.setIconColor(getThemedColor(Theme.key_windowBackgroundWhiteHintText));
        }
        sendMessage.setTextAndIcon(LocaleController.getString("SendMessage", R.string.SendMessage), R.drawable.msg_send);
        sendMessage.setMinimumWidth(AndroidUtilities.dp(196));
        sendPopupLayout2.addView(sendMessage, LayoutHelper.createLinear(LayoutHelper.MATCH_PARENT, 48));
        sendMessage.setOnClickListener(v -> {
            if (sendPopupWindow != null && sendPopupWindow.isShowing()) {
                sendPopupWindow.dismiss();
            }
            sendInternal(true);
        });
        sendPopupLayout2.setupRadialSelectors(getThemedColor(darkTheme ? Theme.key_voipgroup_listSelector : Theme.key_dialogButtonSelector));

        layout.addView(sendPopupLayout2, LayoutHelper.createLinear(LayoutHelper.MATCH_PARENT, LayoutHelper.WRAP_CONTENT));

        sendPopupWindow = new ActionBarPopupWindow(layout, LayoutHelper.WRAP_CONTENT, LayoutHelper.WRAP_CONTENT);
        sendPopupWindow.setAnimationEnabled(false);
        sendPopupWindow.setAnimationStyle(R.style.PopupContextAnimation2);
        sendPopupWindow.setOutsideTouchable(true);
        sendPopupWindow.setClippingEnabled(true);
        sendPopupWindow.setInputMethodMode(ActionBarPopupWindow.INPUT_METHOD_NOT_NEEDED);
        sendPopupWindow.setSoftInputMode(WindowManager.LayoutParams.SOFT_INPUT_STATE_UNSPECIFIED);
        sendPopupWindow.getContentView().setFocusableInTouchMode(true);
        SharedConfig.removeScheduledOrNoSoundHint();

        layout.measure(View.MeasureSpec.makeMeasureSpec(AndroidUtilities.dp(1000), View.MeasureSpec.AT_MOST), View.MeasureSpec.makeMeasureSpec(AndroidUtilities.dp(1000), View.MeasureSpec.AT_MOST));
        sendPopupWindow.setFocusable(true);
        int[] location = new int[2];
        view.getLocationInWindow(location);
        int y;
        if (keyboardVisible && parentFragment != null && parentFragment.contentView.getMeasuredHeight() > AndroidUtilities.dp(58)) {
            y = location[1] + view.getMeasuredHeight();
        } else {
            y = location[1] - layout.getMeasuredHeight() - AndroidUtilities.dp(2);
        }
        sendPopupWindow.showAtLocation(view, Gravity.LEFT | Gravity.TOP, location[0] + view.getMeasuredWidth() - layout.getMeasuredWidth() + AndroidUtilities.dp(8), y);
        sendPopupWindow.dimBehind();
        view.performHapticFeedback(HapticFeedbackConstants.KEYBOARD_TAP, HapticFeedbackConstants.FLAG_IGNORE_GLOBAL_SETTING);

        return true;
    }

    protected void sendInternal(boolean withSound) {
        for (int a = 0; a < selectedDialogs.size(); a++) {
            long key = selectedDialogs.keyAt(a);
            if (AlertsCreator.checkSlowMode(getContext(), currentAccount, key, frameLayout2.getTag() != null && commentTextView.length() > 0)) {
                return;
            }
        }

        if (sendingMessageObjects != null) {
            for (int a = 0; a < selectedDialogs.size(); a++) {
                long key = selectedDialogs.keyAt(a);
                if (NekoConfig.sendCommentAfterForward.Bool()) {
                    SendMessagesHelper.getInstance(currentAccount).sendMessage(sendingMessageObjects, key, false, false, true, 0);
                }
                if (frameLayout2.getTag() != null && commentTextView.length() > 0) {
                    SendMessagesHelper.getInstance(currentAccount).sendMessage(commentTextView.getText().toString(), key, null, null, null, true, null, null, null, true, 0, null);
                }
                if (!NekoConfig.sendCommentAfterForward.Bool()) {
                    SendMessagesHelper.getInstance(currentAccount).sendMessage(sendingMessageObjects, key, false, false, true, 0);
                }
            }
            onSend(selectedDialogs, sendingMessageObjects.size());
        } else {
            int num;
            if (switchView != null) {
                num = switchView.currentTab;
            } else {
                num = 0;
            }
            if (sendingText[num] != null) {
                for (int a = 0; a < selectedDialogs.size(); a++) {
                    long key = selectedDialogs.keyAt(a);
                    if (NekoConfig.sendCommentAfterForward.Bool()) {
                        SendMessagesHelper.getInstance(currentAccount).sendMessage(sendingText[num], key, null, null, null, true, null, null, null, true, 0, null);
                    }
                    if (frameLayout2.getTag() != null && commentTextView.length() > 0) {
                        SendMessagesHelper.getInstance(currentAccount).sendMessage(commentTextView.getText().toString(), key, null, null, null, true, null, null, null, true, 0, null);
                    }
                    if (!NekoConfig.sendCommentAfterForward.Bool()) {
                        SendMessagesHelper.getInstance(currentAccount).sendMessage(sendingText[num], key, null, null, null, true, null, null, null, true, 0, null);
                    }
                }
                onSend(selectedDialogs, 1);
            }
        }
        if (delegate != null) {
            delegate.didShare();
        }
        dismiss();
    }

    protected void onSend(LongSparseArray<TLRPC.Dialog> dids, int count) {

    }

    private int getCurrentTop() {
        if (gridView.getChildCount() != 0) {
            View child = gridView.getChildAt(0);
            RecyclerListView.Holder holder = (RecyclerListView.Holder) gridView.findContainingViewHolder(child);
            if (holder != null) {
                return gridView.getPaddingTop() - (holder.getLayoutPosition() == 0 && child.getTop() >= 0 ? child.getTop() : 0);
            }
        }
        return -1000;
    }

    public void setDelegate(ShareAlertDelegate shareAlertDelegate) {
        delegate = shareAlertDelegate;
    }

    @Override
    public void dismissInternal() {
        super.dismissInternal();
        if (commentTextView != null) {
            commentTextView.onDestroy();
        }
    }

    @Override
    public void onBackPressed() {
        if (commentTextView != null && commentTextView.isPopupShowing()) {
            commentTextView.hidePopup(true);
            return;
        }
        super.onBackPressed();
    }

    @Override
    public void didReceivedNotification(int id, int account, Object... args) {
        if (id == NotificationCenter.dialogsNeedReload) {
            if (listAdapter != null) {
                listAdapter.fetchDialogs();
            }
            NotificationCenter.getInstance(currentAccount).removeObserver(this, NotificationCenter.dialogsNeedReload);
        }
    }

    @Override
    protected boolean canDismissWithSwipe() {
        return false;
    }

    int lastOffset = Integer.MAX_VALUE;

    @SuppressLint("NewApi")
    private void updateLayout() {
        if (panTranslationMoveLayout) {
            return;
        }
        View child;
        RecyclerListView.Holder holder = null;
        RecyclerListView listView = searchIsVisible ? searchGridView : gridView;

        if (listView.getChildCount() <= 0) {
            return;
        }
        child = listView.getChildAt(0);
        for (int i = 0; i < listView.getChildCount(); i++) {
            if (listView.getChildAt(i).getTop() < child.getTop()) {
                child = listView.getChildAt(i);
            }
        }
        holder = (RecyclerListView.Holder) listView.findContainingViewHolder(child);

        int top = child.getTop() - AndroidUtilities.dp(8);
        int newOffset = top > 0 && holder != null && holder.getAdapterPosition() == 0 ? top : 0;
        if (top >= 0 && holder != null && holder.getAdapterPosition() == 0) {
            lastOffset = child.getTop();
            newOffset = top;
            runShadowAnimation(0, false);
        } else {
            lastOffset = Integer.MAX_VALUE;
            runShadowAnimation(0, true);
        }
        if (scrollOffsetY != newOffset) {
            previousScrollOffsetY = scrollOffsetY;
            gridView.setTopGlowOffset(scrollOffsetY = (int) (newOffset + currentPanTranslationY));
            searchGridView.setTopGlowOffset(scrollOffsetY = (int) (newOffset + currentPanTranslationY));
            frameLayout.setTranslationY(scrollOffsetY + currentPanTranslationY);
            searchEmptyView.setTranslationY(scrollOffsetY + currentPanTranslationY);
            containerView.invalidate();
        }
    }

    private void runShadowAnimation(final int num, final boolean show) {
        if (show && shadow[num].getTag() != null || !show && shadow[num].getTag() == null) {
            shadow[num].setTag(show ? null : 1);
            if (show) {
                shadow[num].setVisibility(View.VISIBLE);
            }
            if (shadowAnimation[num] != null) {
                shadowAnimation[num].cancel();
            }
            shadowAnimation[num] = new AnimatorSet();
            shadowAnimation[num].playTogether(ObjectAnimator.ofFloat(shadow[num], View.ALPHA, show ? 1.0f : 0.0f));
            shadowAnimation[num].setDuration(150);
            shadowAnimation[num].addListener(new AnimatorListenerAdapter() {
                @Override
                public void onAnimationEnd(Animator animation) {
                    if (shadowAnimation[num] != null && shadowAnimation[num].equals(animation)) {
                        if (!show) {
                            shadow[num].setVisibility(View.INVISIBLE);
                        }
                        shadowAnimation[num] = null;
                    }
                }

                @Override
                public void onAnimationCancel(Animator animation) {
                    if (shadowAnimation[num] != null && shadowAnimation[num].equals(animation)) {
                        shadowAnimation[num] = null;
                    }
                }
            });
            shadowAnimation[num].start();
        }
    }

    private void copyLink(Context context) {
        if (exportedMessageLink == null && linkToCopy[0] == null) {
            return;
        }
        try {
            String link;
            if (switchView != null) {
                link = linkToCopy[switchView.currentTab];
            } else {
                link = linkToCopy[0];
            }
            android.content.ClipboardManager clipboard = (android.content.ClipboardManager) ApplicationLoader.applicationContext.getSystemService(Context.CLIPBOARD_SERVICE);
            android.content.ClipData clip = android.content.ClipData.newPlainText("label", link != null ? link : exportedMessageLink.link);
            clipboard.setPrimaryClip(clip);
            if ((delegate == null || !delegate.didCopy()) && parentActivity instanceof LaunchActivity) {
                final boolean isPrivate = exportedMessageLink != null && exportedMessageLink.link.contains("/c/");
                ((LaunchActivity) parentActivity).showBulletin(factory -> factory.createCopyLinkBulletin(isPrivate, resourcesProvider));
            }
        } catch (Exception e) {
            FileLog.e(e);
        }
    }

    private boolean showCommentTextView(final boolean show) {
        if (show == (frameLayout2.getTag() != null)) {
            return false;
        }
        if (animatorSet != null) {
            animatorSet.cancel();
        }
        frameLayout2.setTag(show ? 1 : null);
        if (commentTextView.getEditText().isFocused()) {
            AndroidUtilities.hideKeyboard(commentTextView.getEditText());
        }
        commentTextView.hidePopup(true);
        if (show) {
            frameLayout2.setVisibility(View.VISIBLE);
            writeButtonContainer.setVisibility(View.VISIBLE);
        }
        if (pickerBottomLayout != null) {
            ViewCompat.setImportantForAccessibility(pickerBottomLayout, show ? ViewCompat.IMPORTANT_FOR_ACCESSIBILITY_NO_HIDE_DESCENDANTS : ViewCompat.IMPORTANT_FOR_ACCESSIBILITY_YES);
        }
        if (sharesCountLayout != null) {
            ViewCompat.setImportantForAccessibility(sharesCountLayout, show ? ViewCompat.IMPORTANT_FOR_ACCESSIBILITY_NO_HIDE_DESCENDANTS : ViewCompat.IMPORTANT_FOR_ACCESSIBILITY_YES);
        }
        animatorSet = new AnimatorSet();
        ArrayList<Animator> animators = new ArrayList<>();
        animators.add(ObjectAnimator.ofFloat(frameLayout2, View.ALPHA, show ? 1.0f : 0.0f));
        animators.add(ObjectAnimator.ofFloat(writeButtonContainer, View.SCALE_X, show ? 1.0f : 0.2f));
        animators.add(ObjectAnimator.ofFloat(writeButtonContainer, View.SCALE_Y, show ? 1.0f : 0.2f));
        animators.add(ObjectAnimator.ofFloat(writeButtonContainer, View.ALPHA, show ? 1.0f : 0.0f));
        animators.add(ObjectAnimator.ofFloat(selectedCountView, View.SCALE_X, show ? 1.0f : 0.2f));
        animators.add(ObjectAnimator.ofFloat(selectedCountView, View.SCALE_Y, show ? 1.0f : 0.2f));
        animators.add(ObjectAnimator.ofFloat(selectedCountView, View.ALPHA, show ? 1.0f : 0.0f));
        if (pickerBottomLayout == null || pickerBottomLayout.getVisibility() != View.VISIBLE) {
            animators.add(ObjectAnimator.ofFloat(shadow[1], View.ALPHA, show ? 1.0f : 0.0f));
        }

        animatorSet.playTogether(animators);
        animatorSet.setInterpolator(new DecelerateInterpolator());
        animatorSet.setDuration(180);
        animatorSet.addListener(new AnimatorListenerAdapter() {
            @Override
            public void onAnimationEnd(Animator animation) {
                if (animation.equals(animatorSet)) {
                    if (!show) {
                        frameLayout2.setVisibility(View.INVISIBLE);
                        writeButtonContainer.setVisibility(View.INVISIBLE);
                    }
                    animatorSet = null;
                }
            }

            @Override
            public void onAnimationCancel(Animator animation) {
                if (animation.equals(animatorSet)) {
                    animatorSet = null;
                }
            }
        });
        animatorSet.start();
        return true;
    }

    public void updateSelectedCount(int animated) {
        if (selectedDialogs.size() == 0) {
            selectedCountView.setPivotX(0);
            selectedCountView.setPivotY(0);
            showCommentTextView(false);
        } else {
            selectedCountView.invalidate();
            if (!showCommentTextView(true) && animated != 0) {
                selectedCountView.setPivotX(AndroidUtilities.dp(21));
                selectedCountView.setPivotY(AndroidUtilities.dp(12));
                AnimatorSet animatorSet = new AnimatorSet();
                animatorSet.playTogether(
                        ObjectAnimator.ofFloat(selectedCountView, View.SCALE_X, animated == 1 ? 1.1f : 0.9f, 1.0f),
                        ObjectAnimator.ofFloat(selectedCountView, View.SCALE_Y, animated == 1 ? 1.1f : 0.9f, 1.0f));
                animatorSet.setInterpolator(new OvershootInterpolator());
                animatorSet.setDuration(180);
                animatorSet.start();
            } else {
                selectedCountView.setPivotX(0);
                selectedCountView.setPivotY(0);
            }
        }
    }

    @Override
    public void dismiss() {
        if (commentTextView != null) {
            AndroidUtilities.hideKeyboard(commentTextView.getEditText());
        }
        super.dismiss();
        NotificationCenter.getInstance(currentAccount).removeObserver(this, NotificationCenter.dialogsNeedReload);
    }

    private class ShareDialogsAdapter extends RecyclerListView.SelectionAdapter {

        private Context context;
        private int currentCount;
        private ArrayList<TLRPC.Dialog> dialogs = new ArrayList<>();
        private LongSparseArray<TLRPC.Dialog> dialogsMap = new LongSparseArray<>();

        public ShareDialogsAdapter(Context context) {
            this.context = context;
            fetchDialogs();
        }

        public void fetchDialogs() {
            dialogs.clear();
            dialogsMap.clear();
            long selfUserId = UserConfig.getInstance(currentAccount).clientUserId;
            if (!MessagesController.getInstance(currentAccount).dialogsForward.isEmpty()) {
                TLRPC.Dialog dialog = MessagesController.getInstance(currentAccount).dialogsForward.get(0);
                dialogs.add(dialog);
                dialogsMap.put(dialog.id, dialog);
            }
            ArrayList<TLRPC.Dialog> archivedDialogs = new ArrayList<>();
            ArrayList<TLRPC.Dialog> allDialogs = MessagesController.getInstance(currentAccount).getAllDialogs();
            for (int a = 0; a < allDialogs.size(); a++) {
                TLRPC.Dialog dialog = allDialogs.get(a);
                if (!(dialog instanceof TLRPC.TL_dialog)) {
                    continue;
                }
                if (dialog.id == selfUserId) {
                    continue;
                }
                if (!DialogObject.isEncryptedDialog(dialog.id)) {
                    if (DialogObject.isUserDialog(dialog.id)) {
                        if (dialog.folder_id == 1) {
                            archivedDialogs.add(dialog);
                        } else {
                            dialogs.add(dialog);
                        }
                        dialogsMap.put(dialog.id, dialog);
                    } else {
                        TLRPC.Chat chat = MessagesController.getInstance(currentAccount).getChat(-dialog.id);
                        if (!(chat == null || ChatObject.isNotInChat(chat) || chat.gigagroup && !ChatObject.hasAdminRights(chat) || ChatObject.isChannel(chat) && !chat.creator && (chat.admin_rights == null || !chat.admin_rights.post_messages) && !chat.megagroup)) {
                            if (dialog.folder_id == 1) {
                                archivedDialogs.add(dialog);
                            } else {
                                dialogs.add(dialog);
                            }
                            dialogsMap.put(dialog.id, dialog);
                        }
                    }
                }
            }
            dialogs.addAll(archivedDialogs);
            notifyDataSetChanged();
        }

        @Override
        public int getItemCount() {
            int count = dialogs.size();
            if (count != 0) {
                count++;
            }
            return count;
        }

        public TLRPC.Dialog getItem(int position) {
            position--;
            if (position < 0 || position >= dialogs.size()) {
                return null;
            }
            return dialogs.get(position);
        }

        @Override
        public boolean isEnabled(RecyclerView.ViewHolder holder) {
            if (holder.getItemViewType() == 1) {
                return false;
            }
            return true;
        }

        @Override
        public RecyclerView.ViewHolder onCreateViewHolder(ViewGroup parent, int viewType) {
            View view;
            switch (viewType) {
                case 0: {
                    view = new ShareDialogCell(context, darkTheme ? ShareDialogCell.TYPE_CALL : ShareDialogCell.TYPE_SHARE, resourcesProvider);
                    view.setLayoutParams(new RecyclerView.LayoutParams(RecyclerView.LayoutParams.MATCH_PARENT, AndroidUtilities.dp(100)));
                    break;
                }
                case 1:
                default: {
                    view = new View(context);
                    view.setLayoutParams(new RecyclerView.LayoutParams(RecyclerView.LayoutParams.MATCH_PARENT, AndroidUtilities.dp(darkTheme && linkToCopy[1] != null ? 109 : 56)));
                    break;
                }
            }
            return new RecyclerListView.Holder(view);
        }

        @Override
        public void onBindViewHolder(RecyclerView.ViewHolder holder, int position) {
            if (holder.getItemViewType() == 0) {
                ShareDialogCell cell = (ShareDialogCell) holder.itemView;
                TLRPC.Dialog dialog = getItem(position);
                cell.setDialog(dialog.id, selectedDialogs.indexOfKey(dialog.id) >= 0, null);
            }
        }

        @Override
        public int getItemViewType(int position) {
            if (position == 0) {
                return 1;
            }
            return 0;
        }
    }

    public static class DialogSearchResult {
        public TLRPC.Dialog dialog = new TLRPC.TL_dialog();
        public TLObject object;
        public int date;
        public CharSequence name;
    }

    public class ShareSearchAdapter extends RecyclerListView.SelectionAdapter {

        private Context context;
        private ArrayList<Object> searchResult = new ArrayList<>();
        private SearchAdapterHelper searchAdapterHelper;
        private Runnable searchRunnable;
        private Runnable searchRunnable2;
        private String lastSearchText;
        private int reqId;
        private int lastReqId;
        private int lastSearchId;

        private int lastGlobalSearchId;
        private int lastLocalSearchId;

        int hintsCell = -1;
        int resentTitleCell = -1;
        int firstEmptyViewCell = -1;
        int recentDialogsStartRow = -1;
        int searchResultsStartRow = -1;
        int lastFilledItem = -1;

        int itemsCount;

        DialogsSearchAdapter.CategoryAdapterRecycler categoryAdapter;
        RecyclerView categoryListView;

        public ShareSearchAdapter(Context context) {
            this.context = context;
            searchAdapterHelper = new SearchAdapterHelper(false);
            searchAdapterHelper.setDelegate(new SearchAdapterHelper.SearchAdapterHelperDelegate() {
                @Override
                public void onDataSetChanged(int searchId) {
                    lastGlobalSearchId = searchId;
                    if (lastLocalSearchId != searchId) {
                        searchResult.clear();
                    }
                    int oldItemsCount = lastItemCont;
                    if (getItemCount() == 0 && !searchAdapterHelper.isSearchInProgress() && !internalDialogsIsSearching) {
                        searchEmptyView.showProgress(false, true);
                    } else {
                        recyclerItemsEnterAnimator.showItemsAnimated(oldItemsCount);
                    }
                    notifyDataSetChanged();
                    checkCurrentList(true);
                }

                @Override
                public boolean canApplySearchResults(int searchId) {
                    return searchId == lastSearchId;
                }
            });
        }

        boolean internalDialogsIsSearching = false;
        private void searchDialogsInternal(final String query, final int searchId) {
            MessagesStorage.getInstance(currentAccount).getStorageQueue().postRunnable(() -> {
                try {
                    String search1 = query.trim().toLowerCase();
                    if (search1.length() == 0) {
                        lastSearchId = -1;
                        updateSearchResults(new ArrayList<>(), lastSearchId);
                        return;
                    }
                    String search2 = LocaleController.getInstance().getTranslitString(search1);
                    if (search1.equals(search2) || search2.length() == 0) {
                        search2 = null;
                    }
                    String[] search = new String[1 + (search2 != null ? 1 : 0)];
                    search[0] = search1;
                    if (search2 != null) {
                        search[1] = search2;
                    }

                    ArrayList<Long> usersToLoad = new ArrayList<>();
                    ArrayList<Long> chatsToLoad = new ArrayList<>();
                    int resultCount = 0;

                    LongSparseArray<DialogSearchResult> dialogsResult = new LongSparseArray<>();
                    SQLiteCursor cursor = MessagesStorage.getInstance(currentAccount).getDatabase().queryFinalized("SELECT did, date FROM dialogs ORDER BY date DESC LIMIT 400");
                    while (cursor.next()) {
                        long id = cursor.longValue(0);
                        DialogSearchResult dialogSearchResult = new DialogSearchResult();
                        dialogSearchResult.date = cursor.intValue(1);
                        dialogsResult.put(id, dialogSearchResult);

                        if (DialogObject.isUserDialog(id)) {
                            if (!usersToLoad.contains(id)) {
                                usersToLoad.add(id);
                            }
                        } else if (DialogObject.isChatDialog(id)) {
                            if (!chatsToLoad.contains(-id)) {
                                chatsToLoad.add(-id);
                            }
                        }
                    }
                    cursor.dispose();

                    if (!usersToLoad.isEmpty()) {
                        cursor = MessagesStorage.getInstance(currentAccount).getDatabase().queryFinalized(String.format(Locale.US, "SELECT data, status, name FROM users WHERE uid IN(%s)", TextUtils.join(",", usersToLoad)));
                        while (cursor.next()) {
                            String name = cursor.stringValue(2);
                            String tName = LocaleController.getInstance().getTranslitString(name);
                            if (name.equals(tName)) {
                                tName = null;
                            }
                            String username = null;
                            int usernamePos = name.lastIndexOf(";;;");
                            if (usernamePos != -1) {
                                username = name.substring(usernamePos + 3);
                            }
                            int found = 0;
                            for (String q : search) {
                                if (name.startsWith(q) || name.contains(" " + q) || tName != null && (tName.startsWith(q) || tName.contains(" " + q))) {
                                    found = 1;
                                } else if (username != null && username.startsWith(q)) {
                                    found = 2;
                                }
                                if (found != 0) {
                                    NativeByteBuffer data = cursor.byteBufferValue(0);
                                    if (data != null) {
                                        TLRPC.User user = TLRPC.User.TLdeserialize(data, data.readInt32(false), false);
                                        data.reuse();
                                        DialogSearchResult dialogSearchResult = dialogsResult.get(user.id);
                                        if (user.status != null) {
                                            user.status.expires = cursor.intValue(1);
                                        }
                                        if (found == 1) {
                                            dialogSearchResult.name = AndroidUtilities.generateSearchName(user.first_name, user.last_name, q);
                                        } else {
                                            dialogSearchResult.name = AndroidUtilities.generateSearchName("@" + user.username, null, "@" + q);
                                        }
                                        dialogSearchResult.object = user;
                                        dialogSearchResult.dialog.id = user.id;
                                        resultCount++;
                                    }
                                    break;
                                }
                            }
                        }
                        cursor.dispose();
                    }

                    if (!chatsToLoad.isEmpty()) {
                        cursor = MessagesStorage.getInstance(currentAccount).getDatabase().queryFinalized(String.format(Locale.US, "SELECT data, name FROM chats WHERE uid IN(%s)", TextUtils.join(",", chatsToLoad)));
                        while (cursor.next()) {
                            String name = cursor.stringValue(1);
                            String tName = LocaleController.getInstance().getTranslitString(name);
                            if (name.equals(tName)) {
                                tName = null;
                            }
                            for (int a = 0; a < search.length; a++) {
                                String q = search[a];
                                if (name.startsWith(q) || name.contains(" " + q) || tName != null && (tName.startsWith(q) || tName.contains(" " + q))) {
                                    NativeByteBuffer data = cursor.byteBufferValue(0);
                                    if (data != null) {
                                        TLRPC.Chat chat = TLRPC.Chat.TLdeserialize(data, data.readInt32(false), false);
                                        data.reuse();
                                        if (!(chat == null || ChatObject.isNotInChat(chat) || ChatObject.isChannel(chat) && !chat.creator && (chat.admin_rights == null || !chat.admin_rights.post_messages) && !chat.megagroup)) {
                                            DialogSearchResult dialogSearchResult = dialogsResult.get(-chat.id);
                                            dialogSearchResult.name = AndroidUtilities.generateSearchName(chat.title, null, q);
                                            dialogSearchResult.object = chat;
                                            dialogSearchResult.dialog.id = -chat.id;
                                            resultCount++;
                                        }
                                    }
                                    break;
                                }
                            }
                        }
                        cursor.dispose();
                    }

                    ArrayList<Object> searchResults = new ArrayList<>(resultCount);
                    for (int a = 0; a < dialogsResult.size(); a++) {
                        DialogSearchResult dialogSearchResult = dialogsResult.valueAt(a);
                        if (dialogSearchResult.object != null && dialogSearchResult.name != null) {
                            searchResults.add(dialogSearchResult);
                        }
                    }

                    cursor = MessagesStorage.getInstance(currentAccount).getDatabase().queryFinalized("SELECT u.data, u.status, u.name, u.uid FROM users as u INNER JOIN contacts as c ON u.uid = c.uid");
                    while (cursor.next()) {
                        long uid = cursor.longValue(3);
                        if (dialogsResult.indexOfKey(uid) >= 0) {
                            continue;
                        }
                        String name = cursor.stringValue(2);
                        String tName = LocaleController.getInstance().getTranslitString(name);
                        if (name.equals(tName)) {
                            tName = null;
                        }
                        String username = null;
                        int usernamePos = name.lastIndexOf(";;;");
                        if (usernamePos != -1) {
                            username = name.substring(usernamePos + 3);
                        }
                        int found = 0;
                        for (String q : search) {
                            if (name.startsWith(q) || name.contains(" " + q) || tName != null && (tName.startsWith(q) || tName.contains(" " + q))) {
                                found = 1;
                            } else if (username != null && username.startsWith(q)) {
                                found = 2;
                            }
                            if (found != 0) {
                                NativeByteBuffer data = cursor.byteBufferValue(0);
                                if (data != null) {
                                    TLRPC.User user = TLRPC.User.TLdeserialize(data, data.readInt32(false), false);
                                    data.reuse();
                                    DialogSearchResult dialogSearchResult = new DialogSearchResult();
                                    if (user.status != null) {
                                        user.status.expires = cursor.intValue(1);
                                    }
                                    dialogSearchResult.dialog.id = user.id;
                                    dialogSearchResult.object = user;
                                    if (found == 1) {
                                        dialogSearchResult.name = AndroidUtilities.generateSearchName(user.first_name, user.last_name, q);
                                    } else {
                                        dialogSearchResult.name = AndroidUtilities.generateSearchName("@" + user.username, null, "@" + q);
                                    }
                                    searchResults.add(dialogSearchResult);
                                }
                                break;
                            }
                        }
                    }
                    cursor.dispose();

                    Collections.sort(searchResults, (lhs, rhs) -> {
                        DialogSearchResult res1 = (DialogSearchResult) lhs;
                        DialogSearchResult res2 = (DialogSearchResult) rhs;
                        if (res1.date < res2.date) {
                            return 1;
                        } else if (res1.date > res2.date) {
                            return -1;
                        }
                        return 0;
                    });

                    updateSearchResults(searchResults, searchId);
                } catch (Exception e) {
                    FileLog.e(e);
                }
            });
        }

        private void updateSearchResults(final ArrayList<Object> result, final int searchId) {
            AndroidUtilities.runOnUIThread(() -> {
                if (searchId != lastSearchId) {
                    return;
                }
                int oldItemCount = getItemCount();
                internalDialogsIsSearching = false;
                lastLocalSearchId = searchId;
                if (lastGlobalSearchId != searchId) {
                    searchAdapterHelper.clear();
                }
                if (gridView.getAdapter() != searchAdapter) {
                    topBeforeSwitch = getCurrentTop();
                    searchAdapter.notifyDataSetChanged();
                }
                for (int a = 0; a < result.size(); a++) {
                    DialogSearchResult obj = (DialogSearchResult) result.get(a);
                    if (obj.object instanceof TLRPC.User) {
                        TLRPC.User user = (TLRPC.User) obj.object;
                        MessagesController.getInstance(currentAccount).putUser(user, true);
                    } else if (obj.object instanceof TLRPC.Chat) {
                        TLRPC.Chat chat = (TLRPC.Chat) obj.object;
                        MessagesController.getInstance(currentAccount).putChat(chat, true);
                    }
                }
                boolean becomeEmpty = !searchResult.isEmpty() && result.isEmpty();
                boolean isEmpty = searchResult.isEmpty() && result.isEmpty();
                if (becomeEmpty) {
                    topBeforeSwitch = getCurrentTop();
                }
                searchResult = result;
                searchAdapterHelper.mergeResults(searchResult, null);
                int oldItemsCount = lastItemCont;
                if (getItemCount() == 0 && !searchAdapterHelper.isSearchInProgress() && !internalDialogsIsSearching) {
                    searchEmptyView.showProgress(false, true);
                } else {
                    recyclerItemsEnterAnimator.showItemsAnimated(oldItemsCount);
                }
                notifyDataSetChanged();
                checkCurrentList(true);

            });
        }

        public void searchDialogs(final String query) {
            if (query != null && query.equals(lastSearchText)) {
                return;
            }
            lastSearchText = query;
            if (searchRunnable != null) {
                Utilities.searchQueue.cancelRunnable(searchRunnable);
                searchRunnable = null;
            }
            if (searchRunnable2 != null) {
                AndroidUtilities.cancelRunOnUIThread(searchRunnable2);
                searchRunnable2 = null;
            }
            searchResult.clear();
            searchAdapterHelper.mergeResults(null);
            searchAdapterHelper.queryServerSearch(null, true, true, true, true, false, 0, false, 0, 0);
            notifyDataSetChanged();
            checkCurrentList(true);

            if (TextUtils.isEmpty(query)) {
                topBeforeSwitch = getCurrentTop();
                lastSearchId = -1;
                internalDialogsIsSearching = false;
            } else {
                internalDialogsIsSearching = true;
                final int searchId = ++lastSearchId;
                searchEmptyView.showProgress(true, true);
                Utilities.searchQueue.postRunnable(searchRunnable = () -> {
                    searchRunnable = null;
                    searchDialogsInternal(query, searchId);
                    AndroidUtilities.runOnUIThread(searchRunnable2 = () -> {
                        searchRunnable2 = null;
                        if (searchId != lastSearchId) {
                            return;
                        }
                        searchAdapterHelper.queryServerSearch(query, true, true, true, true, false, 0, false, 0, searchId);
                    });
                }, 300);
            }
            checkCurrentList(false);
        }

        int lastItemCont;

        @Override
        public int getItemCount() {
            itemsCount = 0;
            hintsCell = -1;
            resentTitleCell = -1;
            recentDialogsStartRow = -1;
            searchResultsStartRow = -1;
            lastFilledItem = -1;

            if (TextUtils.isEmpty(lastSearchText)) {
                firstEmptyViewCell = itemsCount++;
                hintsCell = itemsCount++;

                if (recentSearchObjects.size() > 0) {
                    resentTitleCell = itemsCount++;
                    recentDialogsStartRow = itemsCount;
                    itemsCount += recentSearchObjects.size();
                }
                lastFilledItem = itemsCount++;
                return lastItemCont = itemsCount;
            } else {
                firstEmptyViewCell = itemsCount++;
                searchResultsStartRow = itemsCount;
                itemsCount += (searchResult.size() + searchAdapterHelper.getLocalServerSearch().size());
                if (itemsCount == 1) {
                    firstEmptyViewCell = -1;
                    return lastItemCont = itemsCount = 0;
                }
                lastFilledItem = itemsCount++;
            }
            return lastItemCont = itemsCount;
        }

        public TLRPC.Dialog getItem(int position) {
            if (position >= recentDialogsStartRow && recentDialogsStartRow >= 0) {
                int index = position - recentDialogsStartRow;
                if (index < 0 || index >= recentSearchObjects.size()) {
                    return null;
                }
                DialogsSearchAdapter.RecentSearchObject recentSearchObject = recentSearchObjects.get(index);
                TLObject object = recentSearchObject.object;
                TLRPC.Dialog dialog = new TLRPC.TL_dialog();
                if (object instanceof TLRPC.User) {
                    dialog.id = ((TLRPC.User) object).id;
                } else {
                    dialog.id = -((TLRPC.Chat) object).id;
                }
                return dialog;
            }
            position--;
            if (position < 0) {
                return null;
            }
            if (position < searchResult.size()) {
                return ((DialogSearchResult) searchResult.get(position)).dialog;
            } else {
                position -= searchResult.size();
            }
            ArrayList<TLObject> arrayList = searchAdapterHelper.getLocalServerSearch();
            if (position < arrayList.size()) {
                TLObject object = arrayList.get(position);
                TLRPC.Dialog dialog = new TLRPC.TL_dialog();
                if (object instanceof TLRPC.User) {
                    dialog.id = ((TLRPC.User) object).id;
                } else {
                    dialog.id = -((TLRPC.Chat) object).id;
                }
                return dialog;
            }
            return null;
        }

        @Override
        public boolean isEnabled(RecyclerView.ViewHolder holder) {
            if (holder.getItemViewType() == 1 || holder.getItemViewType() == 4) {
                return false;
            }
            return true;
        }


        @Override
        public RecyclerView.ViewHolder onCreateViewHolder(ViewGroup parent, int viewType) {
            View view;
            switch (viewType) {
                case 0: {
                    view = new ShareDialogCell(context, darkTheme ? ShareDialogCell.TYPE_CALL : ShareDialogCell.TYPE_SHARE, resourcesProvider);
                    view.setLayoutParams(new RecyclerView.LayoutParams(RecyclerView.LayoutParams.MATCH_PARENT, AndroidUtilities.dp(100)));
                    break;
                }
                default:
                case 1: {
                    view = new View(context);
                    view.setLayoutParams(new RecyclerView.LayoutParams(RecyclerView.LayoutParams.MATCH_PARENT, AndroidUtilities.dp(darkTheme && linkToCopy[1] != null ? 109 : 56)));
                    break;
                }
                case 2: {
                    RecyclerListView horizontalListView = new RecyclerListView(context, resourcesProvider) {
                        @Override
                        public boolean onInterceptTouchEvent(MotionEvent e) {
                            if (getParent() != null && getParent().getParent() != null) {
                                getParent().getParent().requestDisallowInterceptTouchEvent(canScrollHorizontally(-1) || canScrollHorizontally(1));
                            }
                            return super.onInterceptTouchEvent(e);
                        }
                    };
                    categoryListView = horizontalListView;
                    horizontalListView.setItemAnimator(null);
                    horizontalListView.setLayoutAnimation(null);
                    LinearLayoutManager layoutManager = new LinearLayoutManager(context) {
                        @Override
                        public boolean supportsPredictiveItemAnimations() {
                            return false;
                        }
                    };
                    layoutManager.setOrientation(LinearLayoutManager.HORIZONTAL);
                    horizontalListView.setLayoutManager(layoutManager);
                    horizontalListView.setAdapter(categoryAdapter = new DialogsSearchAdapter.CategoryAdapterRecycler(context, currentAccount, true) {
                        @Override
                        public void onBindViewHolder(RecyclerView.ViewHolder holder, int position) {
                            HintDialogCell cell = (HintDialogCell) holder.itemView;
                            if (darkTheme) {
                                cell.setColors(Theme.key_voipgroup_nameText, Theme.key_voipgroup_inviteMembersBackground);
                            }

                            TLRPC.TL_topPeer peer = MediaDataController.getInstance(currentAccount).hints.get(position);
                            TLRPC.Chat chat = null;
                            TLRPC.User user = null;
                            long did = 0;
                            if (peer.peer.user_id != 0) {
                                did = peer.peer.user_id;
                                user = MessagesController.getInstance(currentAccount).getUser(peer.peer.user_id);
                            } else if (peer.peer.channel_id != 0) {
                                did = -peer.peer.channel_id;
                                chat = MessagesController.getInstance(currentAccount).getChat(peer.peer.channel_id);
                            } else if (peer.peer.chat_id != 0) {
                                did = -peer.peer.chat_id;
                                chat = MessagesController.getInstance(currentAccount).getChat(peer.peer.chat_id);
                            }
                            boolean animated = did == cell.getDialogId();
                            cell.setTag(did);
                            String name = "";
                            if (user != null) {
                                name = UserObject.getFirstName(user);
                            } else if (chat != null) {
                                name = chat.title;
                            }
                            cell.setDialog(did, true, name);
                            cell.setChecked(selectedDialogs.indexOfKey(did) >= 0, animated);
                        }
                    });
                    horizontalListView.setOnItemClickListener((view1, position) -> {
                        TLRPC.TL_topPeer peer = MediaDataController.getInstance(currentAccount).hints.get(position);
                        TLRPC.Dialog dialog = new TLRPC.TL_dialog();
                        TLRPC.Chat chat = null;
                        TLRPC.User user = null;
                        long did = 0;
                        if (peer.peer.user_id != 0) {
                            did = peer.peer.user_id;
                        } else if (peer.peer.channel_id != 0) {
                            did = -peer.peer.channel_id;
                        } else if (peer.peer.chat_id != 0) {
                            did = -peer.peer.chat_id;
                        }
                        dialog.id = did;
                        selectDialog(null, dialog);
                        HintDialogCell cell = (HintDialogCell) view1;
                        cell.setChecked(selectedDialogs.indexOfKey(did) >= 0, true);
                    });
                    view = horizontalListView;
                    break;
                }
                case 3: {
                    GraySectionCell graySectionCell = new GraySectionCell(context, resourcesProvider);
                    graySectionCell.setTextColor(darkTheme ? Theme.key_voipgroup_nameText : Theme.key_graySectionText);
                    graySectionCell.setBackgroundColor(getThemedColor(darkTheme ? Theme.key_voipgroup_searchBackground : Theme.key_graySection));
                    graySectionCell.setText(LocaleController.getString("Recent", R.string.Recent));
                    view = graySectionCell;
                    break;
                }
                case 4: {
                    view = new View(context) {
                        @Override
                        protected void onMeasure(int widthMeasureSpec, int heightMeasureSpec) {
                            super.onMeasure(widthMeasureSpec, MeasureSpec.makeMeasureSpec(searchLayoutManager.lastItemHeight, MeasureSpec.EXACTLY));
                        }
                    };
                    break;
                }
            }
            return new RecyclerListView.Holder(view);
        }

        @Override
        public void onBindViewHolder(RecyclerView.ViewHolder holder, int position) {
            if (holder.getItemViewType() == 0) {
                ShareDialogCell cell = (ShareDialogCell) holder.itemView;
                CharSequence name = null;
                long id = 0;

                if (TextUtils.isEmpty(lastSearchText)) {
                    if (recentDialogsStartRow >= 0 && position >= recentDialogsStartRow) {
                        int p = position - recentDialogsStartRow;
                        DialogsSearchAdapter.RecentSearchObject recentSearchObject = recentSearchObjects.get(p);
                        TLObject object = recentSearchObject.object;
                        if (object instanceof TLRPC.User) {
                            TLRPC.User user = (TLRPC.User) object;
                            id = user.id;
                            name = ContactsController.formatName(user.first_name, user.last_name);
                        } else if (object instanceof TLRPC.Chat) {
                            TLRPC.Chat chat = (TLRPC.Chat) object;
                            id = -chat.id;
                            name = chat.title;
                        } else if (object instanceof TLRPC.TL_encryptedChat) {
                            TLRPC.TL_encryptedChat chat = (TLRPC.TL_encryptedChat) object;
                            TLRPC.User user = MessagesController.getInstance(currentAccount).getUser(chat.user_id);
                            if (user != null) {
                                id = user.id;
                                name = ContactsController.formatName(user.first_name, user.last_name);
                            }
                        }
                        String foundUserName = searchAdapterHelper.getLastFoundUsername();
                        if (!TextUtils.isEmpty(foundUserName)) {
                            int index;
                            if (name != null && (index = AndroidUtilities.indexOfIgnoreCase(name.toString(), foundUserName)) != -1) {
                                SpannableStringBuilder spannableStringBuilder = new SpannableStringBuilder(name);
                                spannableStringBuilder.setSpan(new ForegroundColorSpanThemable(Theme.key_windowBackgroundWhiteBlueText4, resourcesProvider), index, index + foundUserName.length(), Spanned.SPAN_EXCLUSIVE_EXCLUSIVE);
                                name = spannableStringBuilder;
                            }
                        }

                    }
                    cell.setDialog((int) id, selectedDialogs.indexOfKey(id) >= 0, name);
                    return;
                }
                position--;
                if (position < searchResult.size()) {
                    DialogSearchResult result = (DialogSearchResult) searchResult.get(position);
                    id = result.dialog.id;
                    name = result.name;
                } else {
                    position -= searchResult.size();
                    ArrayList<TLObject> arrayList = searchAdapterHelper.getLocalServerSearch();
                    TLObject object = arrayList.get(position);
                    if (object instanceof TLRPC.User) {
                        TLRPC.User user = (TLRPC.User) object;
                        id = user.id;
                        name = ContactsController.formatName(user.first_name, user.last_name);
                    } else {
                        TLRPC.Chat chat = (TLRPC.Chat) object;
                        id = -chat.id;
                        name = chat.title;
                    }
                    String foundUserName = searchAdapterHelper.getLastFoundUsername();
                    if (!TextUtils.isEmpty(foundUserName)) {
                        int index;
                        if (name != null && (index = AndroidUtilities.indexOfIgnoreCase(name.toString(), foundUserName)) != -1) {
                            SpannableStringBuilder spannableStringBuilder = new SpannableStringBuilder(name);
                            spannableStringBuilder.setSpan(new ForegroundColorSpanThemable(Theme.key_windowBackgroundWhiteBlueText4, resourcesProvider), index, index + foundUserName.length(), Spanned.SPAN_EXCLUSIVE_EXCLUSIVE);
                            name = spannableStringBuilder;
                        }
                    }
                }
                cell.setDialog(id, selectedDialogs.indexOfKey(id) >= 0, name);
            } else if (holder.getItemViewType() == 2) {
                ((RecyclerListView) holder.itemView).getAdapter().notifyDataSetChanged();
            }
        }


        @Override
        public int getItemViewType(int position) {
            if (position == lastFilledItem) {
                return 4;
            } else if (position == firstEmptyViewCell) {
                return 1;
            } else if (position == hintsCell) {
                return 2;
            } else if (position == resentTitleCell) {
                return 3;
            }
            return 0;
        }

        public boolean isSearching() {
            return !TextUtils.isEmpty(lastSearchText);
        }

        public int getSpanSize(int spanCount, int position) {
            if (position == hintsCell || position == resentTitleCell || position == firstEmptyViewCell || position == lastFilledItem) {
                return spanCount;
            }
            return 1;
        }
    }

    private boolean searchIsVisible;

    private void checkCurrentList(boolean force) {
        boolean searchVisibleLocal = false;
        if (!TextUtils.isEmpty(searchView.searchEditText.getText()) || (keyboardVisible && searchView.searchEditText.hasFocus())) {
            searchVisibleLocal = true;
            updateSearchAdapter = true;
            AndroidUtilities.updateViewVisibilityAnimated(gridView, false, 0.98f, true);
            AndroidUtilities.updateViewVisibilityAnimated(searchGridView, true);
        } else {
            AndroidUtilities.updateViewVisibilityAnimated(gridView, true, 0.98f, true);
            AndroidUtilities.updateViewVisibilityAnimated(searchGridView, false);
        }

        if (searchIsVisible != searchVisibleLocal || force) {
            searchIsVisible = searchVisibleLocal;
            searchAdapter.notifyDataSetChanged();
            listAdapter.notifyDataSetChanged();
            if (searchIsVisible) {
                if (lastOffset == Integer.MAX_VALUE) {
                    ((LinearLayoutManager) searchGridView.getLayoutManager()).scrollToPositionWithOffset(0, -searchGridView.getPaddingTop());
                } else {
                    ((LinearLayoutManager) searchGridView.getLayoutManager()).scrollToPositionWithOffset(0, lastOffset - searchGridView.getPaddingTop());
                }
                searchAdapter.searchDialogs(searchView.searchEditText.getText().toString());
            } else {
                if (lastOffset == Integer.MAX_VALUE) {
                    layoutManager.scrollToPositionWithOffset(0,  0);
                } else {
                    layoutManager.scrollToPositionWithOffset(0, 0);
                }
            }
        }
    }
}<|MERGE_RESOLUTION|>--- conflicted
+++ resolved
@@ -454,13 +454,9 @@
 
         parentFragment = fragment;
         shadowDrawable = context.getResources().getDrawable(R.drawable.sheet_shadow_round).mutate();
-<<<<<<< HEAD
-        shadowDrawable.setColorFilter(new PorterDuffColorFilter(getThemedColor(darkTheme ? Theme.key_voipgroup_inviteMembersBackground : Theme.key_dialogBackground), PorterDuff.Mode.SRC_IN));
-=======
         int backgroundColor = getThemedColor(behindKeyboardColorKey = (darkTheme ? Theme.key_voipgroup_inviteMembersBackground : Theme.key_dialogBackground));
-        shadowDrawable.setColorFilter(new PorterDuffColorFilter(backgroundColor, PorterDuff.Mode.MULTIPLY));
+        shadowDrawable.setColorFilter(new PorterDuffColorFilter(backgroundColor, PorterDuff.Mode.SRC_IN));
         fixNavigationBar(backgroundColor);
->>>>>>> 4a95c2fc
 
         isFullscreen = fullScreen;
         linkToCopy[0] = copyLink;
@@ -1549,15 +1545,11 @@
         sendPopupLayout2.setShownFromBottom(false);
 
         ActionBarMenuSubItem sendWithoutSound = new ActionBarMenuSubItem(getContext(), true, true, resourcesProvider);
-<<<<<<< HEAD
-        sendWithoutSound.setTextAndIcon(LocaleController.getString("SendWithoutSound", R.string.SendWithoutSound), R.drawable.baseline_notifications_off_24);
-=======
         if (darkTheme) {
             sendWithoutSound.setTextColor(getThemedColor(Theme.key_voipgroup_nameText));
             sendWithoutSound.setIconColor(getThemedColor(Theme.key_windowBackgroundWhiteHintText));
         }
-        sendWithoutSound.setTextAndIcon(LocaleController.getString("SendWithoutSound", R.string.SendWithoutSound), R.drawable.input_notify_off);
->>>>>>> 4a95c2fc
+        sendWithoutSound.setTextAndIcon(LocaleController.getString("SendWithoutSound", R.string.SendWithoutSound), R.drawable.baseline_notifications_off_24);
         sendWithoutSound.setMinimumWidth(AndroidUtilities.dp(196));
         sendPopupLayout2.addView(sendWithoutSound, LayoutHelper.createLinear(LayoutHelper.MATCH_PARENT, 48));
         sendWithoutSound.setOnClickListener(v -> {
