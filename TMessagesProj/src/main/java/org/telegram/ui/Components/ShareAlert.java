--- conflicted
+++ resolved
@@ -724,12 +724,8 @@
         }
         writeButton.setBackgroundDrawable(drawable);
         writeButton.setImageResource(R.drawable.attach_send);
-<<<<<<< HEAD
+        writeButton.setImportantForAccessibility(View.IMPORTANT_FOR_ACCESSIBILITY_NO);
         writeButton.setColorFilter(new PorterDuffColorFilter(Theme.getColor(Theme.key_dialogFloatingIcon), PorterDuff.Mode.SRC_IN));
-=======
-        writeButton.setImportantForAccessibility(View.IMPORTANT_FOR_ACCESSIBILITY_NO);
-        writeButton.setColorFilter(new PorterDuffColorFilter(Theme.getColor(Theme.key_dialogFloatingIcon), PorterDuff.Mode.MULTIPLY));
->>>>>>> 32071036
         writeButton.setScaleType(ImageView.ScaleType.CENTER);
         if (Build.VERSION.SDK_INT >= 21) {
             writeButton.setOutlineProvider(new ViewOutlineProvider() {
