--- conflicted
+++ resolved
@@ -1664,17 +1664,11 @@
                         SendMessagesHelper.getInstance(currentAccount).sendMessage(sendingText[num], key, null, null, null, true, null, null, null, true, 0, null);
                     }
                     if (frameLayout2.getTag() != null && commentTextView.length() > 0) {
-<<<<<<< HEAD
-                        SendMessagesHelper.getInstance(currentAccount).sendMessage(text[0] == null ? null : text[0].toString(), key, null, null, null, true, entities, null, null, true, 0, null);
+                        SendMessagesHelper.getInstance(currentAccount).sendMessage(text[0] == null ? null : text[0].toString(), key, null, null, null, true, entities, null, null, true, 0, null, false);
                     }
                     if (!NekoConfig.sendCommentAfterForward.Bool()) {
-                        SendMessagesHelper.getInstance(currentAccount).sendMessage(sendingText[num], key, null, null, null, true, null, null, null, true, 0, null);
-                    }
-=======
-                        SendMessagesHelper.getInstance(currentAccount).sendMessage(text[0] == null ? null : text[0].toString(), key, null, null, null, true, entities, null, null, withSound, 0, null, false);
-                    }
-                    SendMessagesHelper.getInstance(currentAccount).sendMessage(sendingText[num], key, null, null, null, true, null, null, null, withSound, 0, null, false);
->>>>>>> e9a35cea
+                        SendMessagesHelper.getInstance(currentAccount).sendMessage(sendingText[num], key, null, null, null, true, null, null, null, true, 0, null, false);
+                    }
                 }
                 onSend(selectedDialogs, 1);
             }
