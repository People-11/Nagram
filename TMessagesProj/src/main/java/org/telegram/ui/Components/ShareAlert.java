--- conflicted
+++ resolved
@@ -1630,33 +1630,28 @@
                     SendMessagesHelper.getInstance(currentAccount).sendMessage(sendingMessageObjects, key, false, false, true, 0);
                 }
                 if (frameLayout2.getTag() != null && commentTextView.length() > 0) {
-<<<<<<< HEAD
-                    SendMessagesHelper.getInstance(currentAccount).sendMessage(commentTextView.getText().toString(), key, null, null, null, true, null, null, null, true, 0, null);
+                    SendMessagesHelper.getInstance(currentAccount).sendMessage(text[0] == null ? null : text[0].toString(), key, null, null, null, true, entities, null, null, withSound, 0, null);
+                }
+                int result = SendMessagesHelper.getInstance(currentAccount).sendMessage(sendingMessageObjects, key, !showSendersName,false, true, 0);
+                if (result != 0) {
+                    removeKeys.add(key);
+                }
+                if (selectedDialogs.size() == 1) {
+                    AlertsCreator.showSendMediaAlert(result, parentFragment, null);
+
+                    if (result != 0) {
+                        break;
+                    }
                 }
                 if (!NekoConfig.sendCommentAfterForward.Bool()) {
                     SendMessagesHelper.getInstance(currentAccount).sendMessage(sendingMessageObjects, key, false, false, true, 0);
                 }
-=======
-                    SendMessagesHelper.getInstance(currentAccount).sendMessage(text[0] == null ? null : text[0].toString(), key, null, null, null, true, entities, null, null, withSound, 0, null);
-                }
-                int result = SendMessagesHelper.getInstance(currentAccount).sendMessage(sendingMessageObjects, key, !showSendersName,false, withSound, 0);
-                if (result != 0) {
-                    removeKeys.add(key);
-                }
-                if (selectedDialogs.size() == 1) {
-                    AlertsCreator.showSendMediaAlert(result, parentFragment, null);
-
-                    if (result != 0) {
-                        break;
-                    }
-                }
             }
             for (long key : removeKeys) {
                 selectedDialogs.remove(key);
             }
             if (!selectedDialogs.isEmpty()) {
                 onSend(selectedDialogs, sendingMessageObjects.size());
->>>>>>> 43fe75b4
             }
         } else {
             int num;
@@ -1672,14 +1667,10 @@
                         SendMessagesHelper.getInstance(currentAccount).sendMessage(sendingText[num], key, null, null, null, true, null, null, null, true, 0, null);
                     }
                     if (frameLayout2.getTag() != null && commentTextView.length() > 0) {
-<<<<<<< HEAD
-                        SendMessagesHelper.getInstance(currentAccount).sendMessage(commentTextView.getText().toString(), key, null, null, null, true, null, null, null, true, 0, null);
+                        SendMessagesHelper.getInstance(currentAccount).sendMessage(text[0] == null ? null : text[0].toString(), key, null, null, null, true, entities, null, null, true, 0, null);
                     }
                     if (!NekoConfig.sendCommentAfterForward.Bool()) {
                         SendMessagesHelper.getInstance(currentAccount).sendMessage(sendingText[num], key, null, null, null, true, null, null, null, true, 0, null);
-=======
-                        SendMessagesHelper.getInstance(currentAccount).sendMessage(text[0] == null ? null : text[0].toString(), key, null, null, null, true, entities, null, null, withSound, 0, null);
->>>>>>> 43fe75b4
                     }
                 }
                 onSend(selectedDialogs, 1);
