--- conflicted
+++ resolved
@@ -259,36 +259,7 @@
 
             @Override
             public void onWebAppOpenInvoice(String slug, TLObject response) {
-<<<<<<< HEAD
                 Toast.makeText(getContext(), LocaleController.getString("nekoXPaymentRemovedToast", R.string.nekoXPaymentRemovedToast), Toast.LENGTH_LONG).show();
-=======
-                BaseFragment parentFragment = ((LaunchActivity) parentActivity).getActionBarLayout().getLastFragment();
-                PaymentFormActivity paymentFormActivity = null;
-                if (response instanceof TLRPC.TL_payments_paymentForm) {
-                    TLRPC.TL_payments_paymentForm form = (TLRPC.TL_payments_paymentForm) response;
-                    MessagesController.getInstance(currentAccount).putUsers(form.users, false);
-                    paymentFormActivity = new PaymentFormActivity(form, slug, parentFragment);
-                } else if (response instanceof TLRPC.TL_payments_paymentReceipt) {
-                    paymentFormActivity = new PaymentFormActivity((TLRPC.TL_payments_paymentReceipt) response);
-                }
-
-                if (paymentFormActivity != null) {
-                    swipeContainer.stickTo(-swipeContainer.getOffsetY() + swipeContainer.getTopActionBarOffsetY());
-
-                    AndroidUtilities.hideKeyboard(frameLayout);
-                    OverlayActionBarLayoutDialog overlayActionBarLayoutDialog = new OverlayActionBarLayoutDialog(context, resourcesProvider);
-                    overlayActionBarLayoutDialog.show();
-                    paymentFormActivity.setPaymentFormCallback(status -> {
-                        if (status != PaymentFormActivity.InvoiceStatus.PENDING) {
-                            overlayActionBarLayoutDialog.dismiss();
-                        }
-
-                        webViewContainer.onInvoiceStatusUpdate(slug, status.name().toLowerCase(Locale.ROOT));
-                    });
-                    paymentFormActivity.setResourcesProvider(resourcesProvider);
-                    overlayActionBarLayoutDialog.addFragment(paymentFormActivity);
-                }
->>>>>>> 43fe75b4
             }
 
             @Override
