--- conflicted
+++ resolved
@@ -5,18 +5,13 @@
 import android.content.Context;
 import android.content.Intent;
 import android.graphics.Canvas;
-<<<<<<< HEAD
-=======
 import android.graphics.Color;
-import android.graphics.drawable.BitmapDrawable;
 import android.graphics.drawable.ColorDrawable;
->>>>>>> 31b58013
 import android.text.SpannableStringBuilder;
 import android.text.TextUtils;
 import android.util.TypedValue;
 import android.view.Gravity;
 import android.view.KeyEvent;
-import android.view.MotionEvent;
 import android.view.View;
 import android.view.ViewGroup;
 import android.view.ViewTreeObserver;
@@ -135,11 +130,7 @@
         removeView = new TextView(context);
         removeView.setGravity(Gravity.CENTER_HORIZONTAL);
         spannableStringBuilder = new SpannableStringBuilder();
-<<<<<<< HEAD
         spannableStringBuilder.append("..").setSpan(new ColoredImageSpan(ContextCompat.getDrawable(context, R.drawable.baseline_delete_24)), 0, 1, 0);
-=======
-        spannableStringBuilder.append("..").setSpan(new ColoredImageSpan(ContextCompat.getDrawable(context, R.drawable.msg_delete_filled)), 0, 1, 0);
->>>>>>> 31b58013
         spannableStringBuilder.setSpan(new DialogCell.FixedWidthSpan(AndroidUtilities.dp(8)), 1, 2, 0);
         spannableStringBuilder.append(LocaleController.getString("DeleteLink", R.string.DeleteLink));
         spannableStringBuilder.append(".").setSpan(new DialogCell.FixedWidthSpan(AndroidUtilities.dp(5)), spannableStringBuilder.length() - 1, spannableStringBuilder.length(), 0);
@@ -225,27 +216,8 @@
                 });
             }
 
-<<<<<<< HEAD
-//            subItem = new ActionBarMenuSubItem(context, true, false);
-//            subItem.setTextAndIcon(LocaleController.getString("GetQRCode", R.string.GetQRCode), R.drawable.msg_qrcode);
-//            layout.addView(subItem, LayoutHelper.createLinear(LayoutHelper.MATCH_PARENT, 48));
-//            subItem.setOnClickListener(view12 -> {
-//                showQrCode();
-//            });
-
-            subItem = new ActionBarMenuSubItem(context, false, true);
-            subItem.setTextAndIcon(LocaleController.getString("RevokeLink", R.string.RevokeLink), R.drawable.baseline_delete_24);
-            subItem.setColors(Theme.getColor(Theme.key_windowBackgroundWhiteRedText), Theme.getColor(Theme.key_windowBackgroundWhiteRedText));
-            subItem.setOnClickListener(view1 -> {
-                revokeLink();
-                if (actionBarPopupWindow != null) {
-                    actionBarPopupWindow.dismiss();
-                }
-            });
-=======
             subItem = new ActionBarMenuSubItem(context, true, false);
             subItem.setTextAndIcon(LocaleController.getString("GetQRCode", R.string.GetQRCode), R.drawable.msg_qrcode);
->>>>>>> 31b58013
             layout.addView(subItem, LayoutHelper.createLinear(LayoutHelper.MATCH_PARENT, 48));
             subItem.setOnClickListener(view12 -> {
                 showQrCode();
@@ -253,7 +225,7 @@
 
             if (!hideRevokeOption) {
                 subItem = new ActionBarMenuSubItem(context, false, true);
-                subItem.setTextAndIcon(LocaleController.getString("RevokeLink", R.string.RevokeLink), R.drawable.msg_delete);
+                subItem.setTextAndIcon(LocaleController.getString("RevokeLink", R.string.RevokeLink), R.drawable.baseline_delete_24);
                 subItem.setColors(Theme.getColor(Theme.key_windowBackgroundWhiteRedText), Theme.getColor(Theme.key_windowBackgroundWhiteRedText));
                 subItem.setOnClickListener(view1 -> {
                     if (actionBarPopupWindow != null) {
