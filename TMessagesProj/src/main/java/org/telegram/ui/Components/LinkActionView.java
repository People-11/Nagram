package org.telegram.ui.Components;

import android.animation.Animator;
import android.animation.AnimatorListenerAdapter;
import android.content.Context;
import android.content.Intent;
import android.graphics.Canvas;
import android.graphics.Color;
import android.graphics.drawable.ColorDrawable;
import android.text.SpannableStringBuilder;
import android.text.TextUtils;
import android.util.TypedValue;
import android.view.Gravity;
import android.view.KeyEvent;
import android.view.View;
import android.view.ViewGroup;
import android.view.ViewTreeObserver;
import android.view.WindowManager;
import android.widget.FrameLayout;
import android.widget.ImageView;
import android.widget.LinearLayout;
import android.widget.PopupWindow;
import android.widget.ScrollView;
import android.widget.TextView;

import androidx.annotation.NonNull;
import androidx.core.content.ContextCompat;
import androidx.core.graphics.ColorUtils;

import org.telegram.messenger.AndroidUtilities;
import org.telegram.messenger.ApplicationLoader;
import org.telegram.messenger.FileLog;
import org.telegram.messenger.LocaleController;
import org.telegram.messenger.MessagesController;
import org.telegram.messenger.R;
import org.telegram.messenger.UserConfig;
import org.telegram.tgnet.ConnectionsManager;
import org.telegram.tgnet.TLRPC;
import org.telegram.ui.ActionBar.ActionBarMenuSubItem;
import org.telegram.ui.ActionBar.ActionBarPopupWindow;
import org.telegram.ui.ActionBar.AlertDialog;
import org.telegram.ui.ActionBar.BaseFragment;
import org.telegram.ui.ActionBar.BottomSheet;
import org.telegram.ui.ActionBar.Theme;
import org.telegram.ui.Cells.DialogCell;

import java.util.ArrayList;

public class LinkActionView extends LinearLayout {

    TextView linkView;
    String link;
    BaseFragment fragment;
    ImageView optionsView;
    private final TextView copyView;
    private final TextView shareView;
    private final TextView removeView;
    private final FrameLayout frameLayout;

    private Delegate delegate;

    private ActionBarPopupWindow actionBarPopupWindow;
    private final AvatarsContainer avatarsContainer;
    private int usersCount;

    private boolean revoked;
    private boolean permanent;
    boolean loadingImporters;
    private QRCodeBottomSheet qrCodeBottomSheet;
    private boolean hideRevokeOption;
    private boolean canEdit = true;
    private boolean isChannel;

    float[] point = new float[2];

    public LinkActionView(Context context, BaseFragment fragment, BottomSheet bottomSheet, long chatId, boolean permanent, boolean isChannel) {
        super(context);
        this.fragment = fragment;
        this.permanent = permanent;
        this.isChannel = isChannel;

        setOrientation(VERTICAL);
        frameLayout = new FrameLayout(context);
        linkView = new TextView(context);
        linkView.setPadding(AndroidUtilities.dp(20), AndroidUtilities.dp(18), AndroidUtilities.dp(40), AndroidUtilities.dp(18));
        linkView.setTextSize(TypedValue.COMPLEX_UNIT_DIP, 16);
        linkView.setEllipsize(TextUtils.TruncateAt.MIDDLE);
        linkView.setSingleLine(true);

        frameLayout.addView(linkView);
        optionsView = new ImageView(context);
        optionsView.setImageDrawable(ContextCompat.getDrawable(context, R.drawable.ic_ab_other));
        optionsView.setContentDescription(LocaleController.getString("AccDescrMoreOptions", R.string.AccDescrMoreOptions));
        optionsView.setScaleType(ImageView.ScaleType.CENTER);
        frameLayout.addView(optionsView, LayoutHelper.createFrame(40, 48, Gravity.RIGHT | Gravity.CENTER_VERTICAL));
        addView(frameLayout, LayoutHelper.createLinear(LayoutHelper.MATCH_PARENT, LayoutHelper.WRAP_CONTENT, 0, 4, 0, 4, 0));

        LinearLayout linearLayout = new LinearLayout(context);
        linearLayout.setOrientation(HORIZONTAL);

        copyView = new TextView(context);
        copyView.setGravity(Gravity.CENTER_HORIZONTAL);
        SpannableStringBuilder spannableStringBuilder = new SpannableStringBuilder();
<<<<<<< HEAD
        spannableStringBuilder.append("..").setSpan(new ColoredImageSpan(ContextCompat.getDrawable(context, R.drawable.msg_copy_filled)), 0, 1, 0);
=======
        spannableStringBuilder.append("..").setSpan(new ColoredImageSpan(ContextCompat.getDrawable(context, R.drawable.baseline_content_copy_24), Theme.getColor(Theme.key_chats_actionIcon), ColoredImageSpan.ALIGN_DEFAULT), 0, 1, 0);
>>>>>>> 021af48e
        spannableStringBuilder.setSpan(new DialogCell.FixedWidthSpan(AndroidUtilities.dp(8)), 1, 2, 0);
        spannableStringBuilder.append(LocaleController.getString("LinkActionCopy", R.string.LinkActionCopy));
        spannableStringBuilder.append(".").setSpan(new DialogCell.FixedWidthSpan(AndroidUtilities.dp(5)), spannableStringBuilder.length() - 1, spannableStringBuilder.length(), 0);
        copyView.setText(spannableStringBuilder);
        copyView.setContentDescription(LocaleController.getString("LinkActionCopy", R.string.LinkActionCopy));
        copyView.setPadding(AndroidUtilities.dp(10), AndroidUtilities.dp(10), AndroidUtilities.dp(10), AndroidUtilities.dp(10));
        copyView.setTextSize(TypedValue.COMPLEX_UNIT_DIP, 14);
        copyView.setTypeface(AndroidUtilities.getTypeface("fonts/rmedium.ttf"));
        copyView.setSingleLine(true);
        linearLayout.addView(copyView, LayoutHelper.createLinear(0, 40, 1f, 0, 4, 0, 4, 0));

        shareView = new TextView(context);
        shareView.setGravity(Gravity.CENTER_HORIZONTAL);
        spannableStringBuilder = new SpannableStringBuilder();
<<<<<<< HEAD
        spannableStringBuilder.append("..").setSpan(new ColoredImageSpan(ContextCompat.getDrawable(context, R.drawable.msg_share_filled)), 0, 1, 0);
=======
        spannableStringBuilder.append("..").setSpan(new ColoredImageSpan(ContextCompat.getDrawable(context, R.drawable.baseline_forward_24), Theme.getColor(Theme.key_chats_actionIcon), ColoredImageSpan.ALIGN_DEFAULT), 0, 1, 0);
>>>>>>> 021af48e
        spannableStringBuilder.setSpan(new DialogCell.FixedWidthSpan(AndroidUtilities.dp(8)), 1, 2, 0);
        spannableStringBuilder.append(LocaleController.getString("LinkActionShare", R.string.LinkActionShare));
        spannableStringBuilder.append(".").setSpan(new DialogCell.FixedWidthSpan(AndroidUtilities.dp(5)), spannableStringBuilder.length() - 1, spannableStringBuilder.length(), 0);
        shareView.setText(spannableStringBuilder);
        shareView.setContentDescription(LocaleController.getString("LinkActionShare", R.string.LinkActionShare));
        shareView.setPadding(AndroidUtilities.dp(10), AndroidUtilities.dp(10), AndroidUtilities.dp(10), AndroidUtilities.dp(10));

        shareView.setTextSize(TypedValue.COMPLEX_UNIT_DIP, 14);
        shareView.setTypeface(AndroidUtilities.getTypeface("fonts/rmedium.ttf"));
        shareView.setSingleLine(true);
        linearLayout.addView(shareView, LayoutHelper.createLinear(0, 40, 1f, 4, 0, 4, 0));


        removeView = new TextView(context);
        removeView.setGravity(Gravity.CENTER_HORIZONTAL);
        spannableStringBuilder = new SpannableStringBuilder();
        spannableStringBuilder.append("..").setSpan(new ColoredImageSpan(ContextCompat.getDrawable(context, R.drawable.msg_delete_filled)), 0, 1, 0);
        spannableStringBuilder.setSpan(new DialogCell.FixedWidthSpan(AndroidUtilities.dp(8)), 1, 2, 0);
        spannableStringBuilder.append(LocaleController.getString("DeleteLink", R.string.DeleteLink));
        spannableStringBuilder.append(".").setSpan(new DialogCell.FixedWidthSpan(AndroidUtilities.dp(5)), spannableStringBuilder.length() - 1, spannableStringBuilder.length(), 0);
        removeView.setText(spannableStringBuilder);
        removeView.setPadding(AndroidUtilities.dp(10), AndroidUtilities.dp(10), AndroidUtilities.dp(10), AndroidUtilities.dp(10));
        removeView.setTextSize(TypedValue.COMPLEX_UNIT_DIP, 14);
        removeView.setTypeface(AndroidUtilities.getTypeface("fonts/rmedium.ttf"));
        removeView.setSingleLine(true);
        linearLayout.addView(removeView, LayoutHelper.createLinear(0, LayoutHelper.WRAP_CONTENT, 1f, 4, 0, 4, 0));
        removeView.setVisibility(View.GONE);

        addView(linearLayout, LayoutHelper.createLinear(LayoutHelper.MATCH_PARENT, LayoutHelper.WRAP_CONTENT, 0, 20, 0, 0));

        avatarsContainer = new AvatarsContainer(context);
        addView(avatarsContainer, LayoutHelper.createLinear(LayoutHelper.MATCH_PARENT, 28 + 16, 0, 12, 0, 0));
        copyView.setOnClickListener(view -> {
            try {
                if (link == null) {
                    return;
                }
                android.content.ClipboardManager clipboard = (android.content.ClipboardManager) ApplicationLoader.applicationContext.getSystemService(Context.CLIPBOARD_SERVICE);
                android.content.ClipData clip = android.content.ClipData.newPlainText("label", link);
                clipboard.setPrimaryClip(clip);
                if (bottomSheet != null && bottomSheet.getContainer() != null) {
                    BulletinFactory.createCopyLinkBulletin(bottomSheet.getContainer()).show();
                } else {
                    BulletinFactory.createCopyLinkBulletin(fragment).show();
                }
            } catch (Exception e) {
                FileLog.e(e);
            }
        });

        if (permanent) {
            avatarsContainer.setOnClickListener(view -> {
                delegate.showUsersForPermanentLink();
            });
        }

        shareView.setOnClickListener(view -> {
            try {
                if (link == null) {
                    return;
                }
                Intent intent = new Intent(Intent.ACTION_SEND);
                intent.setType("text/plain");
                intent.putExtra(Intent.EXTRA_TEXT, link);
                fragment.startActivityForResult(Intent.createChooser(intent, LocaleController.getString("InviteToGroupByLink", R.string.InviteToGroupByLink)), 500);
            } catch (Exception e) {
                FileLog.e(e);
            }
        });

        removeView.setOnClickListener(view -> {
            AlertDialog.Builder builder = new AlertDialog.Builder(fragment.getParentActivity());
            builder.setTitle(LocaleController.getString("DeleteLink", R.string.DeleteLink));
            builder.setMessage(LocaleController.getString("DeleteLinkHelp", R.string.DeleteLinkHelp));
            builder.setPositiveButton(LocaleController.getString("Delete", R.string.Delete), (dialogInterface2, i2) -> {
                if (delegate != null) {
                    delegate.removeLink();
                }
            });
            builder.setNegativeButton(LocaleController.getString("Cancel", R.string.Cancel), null);
            fragment.showDialog(builder.create());
        });

        optionsView.setOnClickListener(view -> {
            if (actionBarPopupWindow != null) {
                return;
            }
            ActionBarPopupWindow.ActionBarPopupWindowLayout layout = new ActionBarPopupWindow.ActionBarPopupWindowLayout(context);

            ActionBarMenuSubItem subItem;
            if (!this.permanent && canEdit) {
                subItem = new ActionBarMenuSubItem(context, true, false);
                subItem.setTextAndIcon(LocaleController.getString("Edit", R.string.Edit), R.drawable.msg_edit);
                layout.addView(subItem, LayoutHelper.createLinear(LayoutHelper.MATCH_PARENT, 48));
                subItem.setOnClickListener(view12 -> {
                    if (actionBarPopupWindow != null) {
                        actionBarPopupWindow.dismiss();
                    }
                    delegate.editLink();
                });
            }

            subItem = new ActionBarMenuSubItem(context, true, false);
            subItem.setTextAndIcon(LocaleController.getString("GetQRCode", R.string.GetQRCode), R.drawable.msg_qrcode);
            layout.addView(subItem, LayoutHelper.createLinear(LayoutHelper.MATCH_PARENT, 48));
            subItem.setOnClickListener(view12 -> {
                showQrCode();
            });

            if (!hideRevokeOption) {
                subItem = new ActionBarMenuSubItem(context, false, true);
                subItem.setTextAndIcon(LocaleController.getString("RevokeLink", R.string.RevokeLink), R.drawable.msg_delete);
                subItem.setColors(Theme.getColor(Theme.key_windowBackgroundWhiteRedText), Theme.getColor(Theme.key_windowBackgroundWhiteRedText));
                subItem.setOnClickListener(view1 -> {
                    if (actionBarPopupWindow != null) {
                        actionBarPopupWindow.dismiss();
                    }
                    revokeLink();
                });
                layout.addView(subItem, LayoutHelper.createLinear(LayoutHelper.MATCH_PARENT, 48));
            }

            ViewGroup container;
            if (bottomSheet == null) {
                container = (FrameLayout) fragment.getParentLayout().getOverlayContainerView();
            } else {
                container = bottomSheet.getContainer();
            }


            if (container != null) {
                float x = 0;
                float y;
                getPointOnScreen(frameLayout, container, point);
                y = point[1];

                final ViewGroup finalContainer = container;
                View dimView = new View(context) {

                    @Override
                    protected void onDraw(Canvas canvas) {
                        canvas.drawColor(0x33000000);
                        getPointOnScreen(frameLayout, finalContainer, point);
                        canvas.save();
                        float clipTop = ((View) frameLayout.getParent()).getY() + frameLayout.getY();
                        if (clipTop < 1) {
                            canvas.clipRect(0, point[1] - clipTop + 1, getMeasuredWidth(), getMeasuredHeight());
                        }
                        canvas.translate(point[0], point[1]);

                        frameLayout.draw(canvas);
                        canvas.restore();
                    }
                };

                ViewTreeObserver.OnPreDrawListener preDrawListener = new ViewTreeObserver.OnPreDrawListener() {
                    @Override
                    public boolean onPreDraw() {
                        dimView.invalidate();
                        return true;
                    }
                };
                finalContainer.getViewTreeObserver().addOnPreDrawListener(preDrawListener);
                container.addView(dimView, LayoutHelper.createFrame(LayoutHelper.MATCH_PARENT, LayoutHelper.MATCH_PARENT));
                dimView.setAlpha(0);
                dimView.animate().alpha(1f).setDuration(150);
                layout.measure(MeasureSpec.makeMeasureSpec(container.getMeasuredWidth(), MeasureSpec.UNSPECIFIED), MeasureSpec.makeMeasureSpec(container.getMeasuredHeight(), MeasureSpec.UNSPECIFIED));


                actionBarPopupWindow = new ActionBarPopupWindow(layout, LayoutHelper.WRAP_CONTENT, LayoutHelper.WRAP_CONTENT);
                actionBarPopupWindow.setOnDismissListener(new PopupWindow.OnDismissListener() {
                    @Override
                    public void onDismiss() {
                        actionBarPopupWindow = null;
                        dimView.animate().cancel();
                        dimView.animate().alpha(0).setDuration(150).setListener(new AnimatorListenerAdapter() {
                            @Override
                            public void onAnimationEnd(Animator animation) {
                                if (dimView.getParent() != null) {
                                    finalContainer.removeView(dimView);
                                }
                                finalContainer.getViewTreeObserver().removeOnPreDrawListener(preDrawListener);
                            }
                        });
                    }
                });
                actionBarPopupWindow.setOutsideTouchable(true);
                actionBarPopupWindow.setFocusable(true);
                actionBarPopupWindow.setBackgroundDrawable(new ColorDrawable(Color.TRANSPARENT));
                actionBarPopupWindow.setAnimationStyle(R.style.PopupContextAnimation);
                actionBarPopupWindow.setInputMethodMode(ActionBarPopupWindow.INPUT_METHOD_NOT_NEEDED);
                actionBarPopupWindow.setSoftInputMode(WindowManager.LayoutParams.SOFT_INPUT_STATE_UNSPECIFIED);

                layout.setDispatchKeyEventListener(keyEvent -> {
                    if (keyEvent.getKeyCode() == KeyEvent.KEYCODE_BACK && keyEvent.getRepeatCount() == 0 && actionBarPopupWindow.isShowing()) {
                        actionBarPopupWindow.dismiss(true);
                    }
                });

                if (AndroidUtilities.isTablet()) {
                    y += container.getPaddingTop();
                    x -= container.getPaddingLeft();
                }
                actionBarPopupWindow.showAtLocation(container, 0, (int) (container.getMeasuredWidth() - layout.getMeasuredWidth() - AndroidUtilities.dp(16) + container.getX() + x), (int) (y + frameLayout.getMeasuredHeight() + container.getY()));
            }

        });

        frameLayout.setOnClickListener(new OnClickListener() {
            @Override
            public void onClick(View view) {
                copyView.callOnClick();
            }
        });
        updateColors();
    }

    private void getPointOnScreen(FrameLayout frameLayout, ViewGroup finalContainer, float[] point) {
        float x = 0;
        float y = 0;
        View v = frameLayout;
        while (v != finalContainer) {
            y += v.getY();
            x += v.getX();
            if (v instanceof ScrollView) {
                y -= v.getScrollY();
            }
            if (!(v.getParent() instanceof View)) {
                break;
            }
            v = (View) v.getParent();
            if (!(v instanceof ViewGroup)) {
                return;
            }
        }
        x -= finalContainer.getPaddingLeft();
        y -= finalContainer.getPaddingTop();
        point[0] = x;
        point[1] = y;
    }

    private void showQrCode() {
        qrCodeBottomSheet = new QRCodeBottomSheet(getContext(), LocaleController.getString("InviteByQRCode", R.string.InviteByQRCode), link, isChannel ? LocaleController.getString("QRCodeLinkHelpChannel", R.string.QRCodeLinkHelpChannel) : LocaleController.getString("QRCodeLinkHelpGroup", R.string.QRCodeLinkHelpGroup), false) {
            @Override
            public void dismiss() {
                super.dismiss();
                qrCodeBottomSheet = null;
            }
        };
        qrCodeBottomSheet.setCenterAnimation(R.raw.qr_code_logo);
        qrCodeBottomSheet.show();
        if (actionBarPopupWindow != null) {
            actionBarPopupWindow.dismiss();
        }
    }

    public void updateColors() {
        copyView.setTextColor(Theme.getColor(Theme.key_featuredStickers_buttonText));
        shareView.setTextColor(Theme.getColor(Theme.key_featuredStickers_buttonText));
        removeView.setTextColor(Theme.getColor(Theme.key_featuredStickers_buttonText));
        copyView.setBackground(Theme.createSimpleSelectorRoundRectDrawable(AndroidUtilities.dp(6), Theme.getColor(Theme.key_featuredStickers_addButton), Theme.getColor(Theme.key_featuredStickers_addButtonPressed)));
        shareView.setBackground(Theme.createSimpleSelectorRoundRectDrawable(AndroidUtilities.dp(6), Theme.getColor(Theme.key_featuredStickers_addButton), Theme.getColor(Theme.key_featuredStickers_addButtonPressed)));
        removeView.setBackground(Theme.createSimpleSelectorRoundRectDrawable(AndroidUtilities.dp(6), Theme.getColor(Theme.key_chat_attachAudioBackground), ColorUtils.setAlphaComponent(Theme.getColor(Theme.key_windowBackgroundWhite), 120)));
        frameLayout.setBackground(Theme.createSimpleSelectorRoundRectDrawable(AndroidUtilities.dp(6), Theme.getColor(Theme.key_graySection), ColorUtils.setAlphaComponent(Theme.getColor(Theme.key_listSelector), (int) (255 * 0.3f))));
        linkView.setTextColor(Theme.getColor(Theme.key_windowBackgroundWhiteBlackText));
        optionsView.setColorFilter(Theme.getColor(Theme.key_dialogTextGray3));
        //optionsView.setBackground(Theme.createSelectorDrawable(Theme.getColor(Theme.key_listSelector), 1));
        avatarsContainer.countTextView.setTextColor(Theme.getColor(Theme.key_windowBackgroundWhiteBlueText));
        avatarsContainer.setBackground(Theme.createSimpleSelectorRoundRectDrawable(AndroidUtilities.dp(6), 0, ColorUtils.setAlphaComponent(Theme.getColor(Theme.key_windowBackgroundWhiteBlueText), (int) (255 * 0.3f))));

        if (qrCodeBottomSheet != null) {
            qrCodeBottomSheet.updateColors();
        }
    }


    public void setLink(String link) {
        this.link = link;
        if (link == null) {
            linkView.setText(LocaleController.getString("Loading", R.string.Loading));
        } else if (link.startsWith("https://")) {
            linkView.setText(link.substring("https://".length()));
        } else {
            linkView.setText(link);
        }
    }

    public void setRevoke(boolean revoked) {
        this.revoked = revoked;
        if (revoked) {
            optionsView.setVisibility(View.GONE);
            shareView.setVisibility(View.GONE);
            copyView.setVisibility(View.GONE);
            removeView.setVisibility(View.VISIBLE);
        } else {
            optionsView.setVisibility(View.VISIBLE);
            shareView.setVisibility(View.VISIBLE);
            copyView.setVisibility(View.VISIBLE);
            removeView.setVisibility(View.GONE);
        }
    }

    public void showOptions(boolean b) {
        optionsView.setVisibility(b ? View.VISIBLE : View.GONE);
    }

    public void hideRevokeOption(boolean b) {
        if (hideRevokeOption != b) {
            hideRevokeOption = b;
            optionsView.setVisibility(View.VISIBLE);
            optionsView.setImageDrawable(ContextCompat.getDrawable(optionsView.getContext(), R.drawable.ic_ab_other));
        }
    }

    private class AvatarsContainer extends FrameLayout {

        TextView countTextView;
        AvatarsImageView avatarsImageView;

        public AvatarsContainer(@NonNull Context context) {
            super(context);
            avatarsImageView = new AvatarsImageView(context, false) {
                @Override
                protected void onMeasure(int widthMeasureSpec, int heightMeasureSpec) {
                    int N = Math.min(3, usersCount);
                    int x = N == 0 ? 0 : (20 * (N - 1) + 24 + 8);
                    super.onMeasure(MeasureSpec.makeMeasureSpec(AndroidUtilities.dp(x), MeasureSpec.EXACTLY), heightMeasureSpec);
                }
            };

            LinearLayout linearLayout = new LinearLayout(context);
            linearLayout.setOrientation(HORIZONTAL);

            addView(linearLayout, LayoutHelper.createFrame(LayoutHelper.WRAP_CONTENT, LayoutHelper.MATCH_PARENT, Gravity.CENTER_HORIZONTAL));

            countTextView = new TextView(context);
            countTextView.setTextSize(TypedValue.COMPLEX_UNIT_DIP, 14);
            countTextView.setTypeface(AndroidUtilities.getTypeface("fonts/rmedium.ttf"));

            linearLayout.addView(avatarsImageView, LayoutHelper.createLinear(LayoutHelper.WRAP_CONTENT, LayoutHelper.MATCH_PARENT));
            linearLayout.addView(countTextView, LayoutHelper.createLinear(LayoutHelper.WRAP_CONTENT, LayoutHelper.WRAP_CONTENT, Gravity.CENTER_VERTICAL));

            setPadding(0, AndroidUtilities.dp(8), 0, AndroidUtilities.dp(8));
            avatarsImageView.commitTransition(false);
        }
    }

    private void revokeLink() {
        if (fragment.getParentActivity() == null) {
            return;
        }
        AlertDialog.Builder builder = new AlertDialog.Builder(fragment.getParentActivity());
        builder.setMessage(LocaleController.getString("RevokeAlert", R.string.RevokeAlert));
        builder.setTitle(LocaleController.getString("RevokeLink", R.string.RevokeLink));
        builder.setPositiveButton(LocaleController.getString("RevokeButton", R.string.RevokeButton), (dialogInterface, i) -> {
            if (delegate != null) {
                delegate.revokeLink();
            }
        });
        builder.setNegativeButton(LocaleController.getString("Cancel", R.string.Cancel), null);
        builder.show();
    }

    public void setDelegate(Delegate delegate) {
        this.delegate = delegate;
    }

    public void setUsers(int usersCount, ArrayList<TLRPC.User> importers) {
        this.usersCount = usersCount;
        if (usersCount == 0) {
            avatarsContainer.setVisibility(View.GONE);
            setPadding(AndroidUtilities.dp(19), AndroidUtilities.dp(18), AndroidUtilities.dp(19), AndroidUtilities.dp(18));
        } else {
            avatarsContainer.setVisibility(View.VISIBLE);
            setPadding(AndroidUtilities.dp(19), AndroidUtilities.dp(18), AndroidUtilities.dp(19), AndroidUtilities.dp(10));
            avatarsContainer.countTextView.setText(LocaleController.formatPluralString("PeopleJoined", usersCount));
            avatarsContainer.requestLayout();
        }
        if (importers != null) {
            for (int i = 0; i < 3; i++) {
                if (i < importers.size()) {
                    MessagesController.getInstance(UserConfig.selectedAccount).putUser(importers.get(i), false);
                    avatarsContainer.avatarsImageView.setObject(i, UserConfig.selectedAccount, importers.get(i));
                } else {
                    avatarsContainer.avatarsImageView.setObject(i, UserConfig.selectedAccount, null);
                }
            }
            avatarsContainer.avatarsImageView.commitTransition(false);
        }
    }

    public void loadUsers(TLRPC.TL_chatInviteExported invite, long chatId) {
        if (invite == null) {
            setUsers(0, null);
            return;
        }
        setUsers(invite.usage, invite.importers);
        if (invite.usage > 0 && invite.importers == null && !loadingImporters) {
            TLRPC.TL_messages_getChatInviteImporters req = new TLRPC.TL_messages_getChatInviteImporters();
            req.link = invite.link;
            req.peer = MessagesController.getInstance(UserConfig.selectedAccount).getInputPeer(-chatId);
            req.offset_user = new TLRPC.TL_inputUserEmpty();
            req.limit = Math.min(invite.usage, 3);

            loadingImporters = true;
            ConnectionsManager.getInstance(UserConfig.selectedAccount).sendRequest(req, (response, error) -> {
                AndroidUtilities.runOnUIThread(() -> {
                    loadingImporters = false;
                    if (error == null) {
                        TLRPC.TL_messages_chatInviteImporters inviteImporters = (TLRPC.TL_messages_chatInviteImporters) response;
                        if (invite.importers == null) {
                            invite.importers = new ArrayList<>(3);
                        }
                        invite.importers.clear();
                        for (int i = 0; i < inviteImporters.users.size(); i++) {
                            invite.importers.addAll(inviteImporters.users);
                        }
                        setUsers(invite.usage, invite.importers);
                    }
                });
            });
        }
    }

    public interface Delegate {
        void revokeLink();

        default void editLink() {
        }

        default void removeLink() {
        }

        default void showUsersForPermanentLink() {
        }
    }

    public void setPermanent(boolean permanent) {
        this.permanent = permanent;
    }

    public void setCanEdit(boolean canEdit) {
        this.canEdit = canEdit;
    }
}<|MERGE_RESOLUTION|>--- conflicted
+++ resolved
@@ -101,11 +101,7 @@
         copyView = new TextView(context);
         copyView.setGravity(Gravity.CENTER_HORIZONTAL);
         SpannableStringBuilder spannableStringBuilder = new SpannableStringBuilder();
-<<<<<<< HEAD
-        spannableStringBuilder.append("..").setSpan(new ColoredImageSpan(ContextCompat.getDrawable(context, R.drawable.msg_copy_filled)), 0, 1, 0);
-=======
-        spannableStringBuilder.append("..").setSpan(new ColoredImageSpan(ContextCompat.getDrawable(context, R.drawable.baseline_content_copy_24), Theme.getColor(Theme.key_chats_actionIcon), ColoredImageSpan.ALIGN_DEFAULT), 0, 1, 0);
->>>>>>> 021af48e
+        spannableStringBuilder.append("..").setSpan(new ColoredImageSpan(ContextCompat.getDrawable(context, R.drawable.msg_copy_filled), Theme.getColor(Theme.key_chats_actionIcon), ColoredImageSpan.ALIGN_DEFAULT), 0, 1, 0);
         spannableStringBuilder.setSpan(new DialogCell.FixedWidthSpan(AndroidUtilities.dp(8)), 1, 2, 0);
         spannableStringBuilder.append(LocaleController.getString("LinkActionCopy", R.string.LinkActionCopy));
         spannableStringBuilder.append(".").setSpan(new DialogCell.FixedWidthSpan(AndroidUtilities.dp(5)), spannableStringBuilder.length() - 1, spannableStringBuilder.length(), 0);
@@ -120,11 +116,7 @@
         shareView = new TextView(context);
         shareView.setGravity(Gravity.CENTER_HORIZONTAL);
         spannableStringBuilder = new SpannableStringBuilder();
-<<<<<<< HEAD
-        spannableStringBuilder.append("..").setSpan(new ColoredImageSpan(ContextCompat.getDrawable(context, R.drawable.msg_share_filled)), 0, 1, 0);
-=======
-        spannableStringBuilder.append("..").setSpan(new ColoredImageSpan(ContextCompat.getDrawable(context, R.drawable.baseline_forward_24), Theme.getColor(Theme.key_chats_actionIcon), ColoredImageSpan.ALIGN_DEFAULT), 0, 1, 0);
->>>>>>> 021af48e
+        spannableStringBuilder.append("..").setSpan(new ColoredImageSpan(ContextCompat.getDrawable(context, R.drawable.msg_share_filled), Theme.getColor(Theme.key_chats_actionIcon), ColoredImageSpan.ALIGN_DEFAULT), 0, 1, 0);
         spannableStringBuilder.setSpan(new DialogCell.FixedWidthSpan(AndroidUtilities.dp(8)), 1, 2, 0);
         spannableStringBuilder.append(LocaleController.getString("LinkActionShare", R.string.LinkActionShare));
         spannableStringBuilder.append(".").setSpan(new DialogCell.FixedWidthSpan(AndroidUtilities.dp(5)), spannableStringBuilder.length() - 1, spannableStringBuilder.length(), 0);
