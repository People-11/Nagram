--- conflicted
+++ resolved
@@ -82,12 +82,9 @@
 import org.telegram.ui.ActionBar.ActionBar;
 import org.telegram.ui.ActionBar.ActionBarMenu;
 import org.telegram.ui.ActionBar.ActionBarMenuItem;
-<<<<<<< HEAD
 import org.telegram.ui.ActionBar.AlertDialog;
-=======
 import org.telegram.ui.ActionBar.ActionBarMenuSubItem;
 import org.telegram.ui.ActionBar.ActionBarPopupWindow;
->>>>>>> 1d379b9a
 import org.telegram.ui.ActionBar.BackDrawable;
 import org.telegram.ui.ActionBar.BaseFragment;
 import org.telegram.ui.ActionBar.Theme;
@@ -392,11 +389,8 @@
     private MediaPage[] mediaPages = new MediaPage[2];
     private ActionBarMenuItem deleteItem;
     private ActionBarMenuItem searchItem;
-<<<<<<< HEAD
     private ActionBarMenuItem forwardNoQuoteItem;
-=======
     public ImageView photoVideoOptionsItem;
->>>>>>> 1d379b9a
     private ActionBarMenuItem forwardItem;
     private ActionBarMenuItem gotoItem;
     private int searchItemState;
@@ -556,9 +550,6 @@
                             lastMediaCount[a] = Math.max(mediaMergeCount[a], 0);
                         }
                         if (did == dialogId && lastMediaCount[a] != 0 && lastLoadMediaCount[a] != mediaCount[a]) {
-<<<<<<< HEAD
-                            parentFragment.getMediaDataController().loadMedia(did, lastLoadMediaCount[a] == -1 ? 30 : 20, 0, a, 2, parentFragment.getClassGuid(), skipPhotos);
-=======
                             int type = a;
                             if (type == 0) {
                                 if (sharedMediaData[0].filterType == FILTER_PHOTOS_ONLY) {
@@ -567,8 +558,7 @@
                                     type = MediaDataController.MEDIA_VIDEOS_ONLY;
                                 }
                             }
-                            parentFragment.getMediaDataController().loadMedia(did, lastLoadMediaCount[a] == -1 ? 30 : 20, 0, 0, type, 2, parentFragment.getClassGuid(), 0);
->>>>>>> 1d379b9a
+                            parentFragment.getMediaDataController().loadMedia(did, lastLoadMediaCount[a] == -1 ? 30 : 20, 0, 0, type, 2, parentFragment.getClassGuid(), 0, skipPhotos);
                             lastLoadMediaCount[a] = mediaCount[a];
                         }
                     }
@@ -1084,16 +1074,11 @@
     private VelocityTracker velocityTracker;
 
     private boolean isActionModeShowed;
-
-<<<<<<< HEAD
     private static boolean skipPhotos = false;
 
-    public SharedMediaLayout(Context context, long did, SharedMediaPreloader preloader, int commonGroupsCount, ArrayList<Integer> sortedUsers, TLRPC.ChatFull chatInfo, boolean membersFirst, ProfileActivity parent) {
-=======
     final Delegate delegate;
 
     public SharedMediaLayout(Context context, long did, SharedMediaPreloader preloader, int commonGroupsCount, ArrayList<Integer> sortedUsers, TLRPC.ChatFull chatInfo, boolean membersFirst, BaseFragment parent, Delegate delegate, int viewType) {
->>>>>>> 1d379b9a
         super(context);
         this.viewType = viewType;
 
@@ -2775,17 +2760,10 @@
                 }
                 if (!sharedMediaData[mediaPage.selectedType].endReached[0]) {
                     sharedMediaData[mediaPage.selectedType].loading = true;
-<<<<<<< HEAD
-                    profileActivity.getMediaDataController().loadMedia(dialog_id, 50, sharedMediaData[mediaPage.selectedType].max_id[0], type, 1, profileActivity.getClassGuid(), skipPhotos);
+                    profileActivity.getMediaDataController().loadMedia(dialog_id, 50, sharedMediaData[mediaPage.selectedType].max_id[0], 0, type, 1, profileActivity.getClassGuid(), sharedMediaData[mediaPage.selectedType].requestIndex, skipPhotos);
                 } else if (mergeDialogId != 0 && !sharedMediaData[mediaPage.selectedType].endReached[1]) {
                     sharedMediaData[mediaPage.selectedType].loading = true;
-                    profileActivity.getMediaDataController().loadMedia(mergeDialogId, 50, sharedMediaData[mediaPage.selectedType].max_id[1], type, 1, profileActivity.getClassGuid(), skipPhotos);
-=======
-                    profileActivity.getMediaDataController().loadMedia(dialog_id, 50, sharedMediaData[mediaPage.selectedType].max_id[0], 0, type, 1, profileActivity.getClassGuid(), sharedMediaData[mediaPage.selectedType].requestIndex);
-                } else if (mergeDialogId != 0 && !sharedMediaData[mediaPage.selectedType].endReached[1]) {
-                    sharedMediaData[mediaPage.selectedType].loading = true;
-                    profileActivity.getMediaDataController().loadMedia(mergeDialogId, 50, sharedMediaData[mediaPage.selectedType].max_id[1], 0, type, 1, profileActivity.getClassGuid(), sharedMediaData[mediaPage.selectedType].requestIndex);
->>>>>>> 1d379b9a
+                    profileActivity.getMediaDataController().loadMedia(mergeDialogId, 50, sharedMediaData[mediaPage.selectedType].max_id[1], 0, type, 1, profileActivity.getClassGuid(), sharedMediaData[mediaPage.selectedType].requestIndex, skipPhotos);
                 }
             }
 
@@ -3098,16 +3076,12 @@
                         if (message != null) {
                             profileActivity.getSendMessagesHelper().sendMessage(message.toString(), did, null, null, null, true, null, null, null, true, 0, null);
                         }
-<<<<<<< HEAD
                         if (id == forward_noquote) {
                             //profileActivity.getMessageHelper().processForwardFromMyName(fmessages, did, true, 0);
                             profileActivity.getSendMessagesHelper().sendMessage(fmessages, did, true,false, true, 0);
                         } else {
                             profileActivity.getSendMessagesHelper().sendMessage(fmessages, did, false,false, true, 0);
                         }
-=======
-                        profileActivity.getSendMessagesHelper().sendMessage(fmessages, did, false, false, true, 0);
->>>>>>> 1d379b9a
                     }
                     fragment1.finishFragment();
                 } else {
@@ -3617,11 +3591,7 @@
                 }
                 if (!fromStart && loadIndex == 0 && sharedMediaData[type].endReached[loadIndex] && mergeDialogId != 0) {
                     sharedMediaData[type].loading = true;
-<<<<<<< HEAD
-                    profileActivity.getMediaDataController().loadMedia(mergeDialogId, 50, sharedMediaData[type].max_id[1], type, 1, profileActivity.getClassGuid(), skipPhotos);
-=======
-                    profileActivity.getMediaDataController().loadMedia(mergeDialogId, 50, sharedMediaData[type].max_id[1], 0, type, 1, profileActivity.getClassGuid(), sharedMediaData[type].requestIndex);
->>>>>>> 1d379b9a
+                    profileActivity.getMediaDataController().loadMedia(mergeDialogId, 50, sharedMediaData[type].max_id[1], 0, type, 1, profileActivity.getClassGuid(), sharedMediaData[type].requestIndex, skipPhotos);
                 }
                 if (adapter != null) {
                     RecyclerListView listView = null;
@@ -4468,9 +4438,6 @@
                 if (!sharedMediaData[mediaPages[a].selectedType].loading && !sharedMediaData[mediaPages[a].selectedType].endReached[0] && sharedMediaData[mediaPages[a].selectedType].messages.isEmpty()) {
                     sharedMediaData[mediaPages[a].selectedType].loading = true;
                     documentsAdapter.notifyDataSetChanged();
-<<<<<<< HEAD
-                    profileActivity.getMediaDataController().loadMedia(dialog_id, 50, 0, mediaPages[a].selectedType, 1, profileActivity.getClassGuid(), skipPhotos);
-=======
                     int type = mediaPages[a].selectedType;
                     if (type == 0) {
                         if (sharedMediaData[0].filterType == FILTER_PHOTOS_ONLY) {
@@ -4479,8 +4446,7 @@
                             type = MediaDataController.MEDIA_VIDEOS_ONLY;
                         }
                     }
-                    profileActivity.getMediaDataController().loadMedia(dialog_id, 50, 0, 0, type, 1, profileActivity.getClassGuid(), sharedMediaData[mediaPages[a].selectedType].requestIndex);
->>>>>>> 1d379b9a
+                    profileActivity.getMediaDataController().loadMedia(dialog_id, 50, 0, 0, type, 1, profileActivity.getClassGuid(), sharedMediaData[mediaPages[a].selectedType].requestIndex, skipPhotos);
                 }
             }
             mediaPages[a].listView.setVisibility(View.VISIBLE);
