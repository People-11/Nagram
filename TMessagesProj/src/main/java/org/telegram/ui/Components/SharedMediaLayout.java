package org.telegram.ui.Components;

import static org.telegram.messenger.MediaDataController.MEDIA_PHOTOVIDEO;

import android.animation.Animator;
import android.animation.AnimatorListenerAdapter;
import android.animation.AnimatorSet;
import android.animation.ObjectAnimator;
import android.animation.ValueAnimator;
import android.app.Activity;
import android.content.Context;
import android.content.res.Configuration;
import android.graphics.Bitmap;
import android.graphics.Canvas;
import android.graphics.Color;
import android.graphics.Paint;
import android.graphics.PorterDuff;
import android.graphics.PorterDuffColorFilter;
import android.graphics.Rect;
import android.graphics.drawable.BitmapDrawable;
import android.graphics.drawable.Drawable;
import android.os.Build;
import android.os.Bundle;
import android.text.SpannableStringBuilder;
import android.text.Spanned;
import android.text.TextUtils;
import android.text.style.ForegroundColorSpan;
import android.transition.ChangeBounds;
import android.transition.TransitionManager;
import android.transition.TransitionSet;
import android.transition.TransitionValues;
import android.transition.Visibility;
import android.util.SparseArray;
import android.util.SparseBooleanArray;
import android.util.TypedValue;
import android.view.Gravity;
import android.view.MotionEvent;
import android.view.Surface;
import android.view.VelocityTracker;
import android.view.View;
import android.view.ViewConfiguration;
import android.view.ViewGroup;
import android.view.ViewTreeObserver;
import android.view.WindowManager;
import android.view.animation.Interpolator;
import android.widget.EditText;
import android.widget.FrameLayout;
import android.widget.ImageView;
import android.widget.LinearLayout;
import android.widget.TextView;

import androidx.annotation.NonNull;
import androidx.core.content.ContextCompat;
import androidx.core.view.accessibility.AccessibilityNodeInfoCompat;
import androidx.recyclerview.widget.GridLayoutManager;
import androidx.recyclerview.widget.LinearLayoutManager;
import androidx.recyclerview.widget.RecyclerView;

import org.telegram.messenger.AndroidUtilities;
import org.telegram.messenger.ApplicationLoader;
import org.telegram.messenger.ChatObject;
import org.telegram.messenger.DialogObject;
import org.telegram.messenger.FileLoader;
import org.telegram.messenger.FileLog;
import org.telegram.messenger.ImageReceiver;
import org.telegram.messenger.LocaleController;
import org.telegram.messenger.MediaController;
import org.telegram.messenger.MediaDataController;
import org.telegram.messenger.MessageObject;
import org.telegram.messenger.MessagesController;
import org.telegram.messenger.MessagesStorage;
import org.telegram.messenger.NotificationCenter;
import org.telegram.messenger.R;
import org.telegram.messenger.SharedConfig;
import org.telegram.messenger.UserObject;
import org.telegram.messenger.Utilities;
import org.telegram.messenger.browser.Browser;
import org.telegram.tgnet.ConnectionsManager;
import org.telegram.tgnet.TLObject;
import org.telegram.tgnet.TLRPC;
import org.telegram.ui.ActionBar.ActionBar;
import org.telegram.ui.ActionBar.ActionBarMenu;
import org.telegram.ui.ActionBar.ActionBarMenuItem;
import org.telegram.ui.ActionBar.AlertDialog;
import org.telegram.ui.ActionBar.ActionBarMenuSubItem;
import org.telegram.ui.ActionBar.ActionBarPopupWindow;
import org.telegram.ui.ActionBar.BackDrawable;
import org.telegram.ui.ActionBar.BaseFragment;
import org.telegram.ui.ActionBar.Theme;
import org.telegram.ui.ActionBar.ThemeDescription;
import org.telegram.ui.Adapters.SearchAdapterHelper;
import org.telegram.ui.ArticleViewer;
import org.telegram.ui.CalendarActivity;
import org.telegram.ui.Cells.ChatActionCell;
import org.telegram.ui.Cells.ContextLinkCell;
import org.telegram.ui.Cells.DividerCell;
import org.telegram.ui.Cells.GraySectionCell;
import org.telegram.ui.Cells.LoadingCell;
import org.telegram.ui.Cells.ManageChatUserCell;
import org.telegram.ui.Cells.ProfileSearchCell;
import org.telegram.ui.Cells.RadioColorCell;
import org.telegram.ui.Cells.SharedAudioCell;
import org.telegram.ui.Cells.SharedDocumentCell;
import org.telegram.ui.Cells.SharedLinkCell;
import org.telegram.ui.Cells.SharedMediaSectionCell;
import org.telegram.ui.Cells.SharedPhotoVideoCell;
import org.telegram.ui.Cells.SharedPhotoVideoCell2;
import org.telegram.ui.Cells.UserCell;
import org.telegram.ui.ChatActivity;
import org.telegram.ui.Components.Forum.ForumUtilities;
import org.telegram.ui.DialogsActivity;
import org.telegram.ui.PhotoViewer;
import org.telegram.ui.ProfileActivity;

import java.util.ArrayList;
import java.util.Collections;
import java.util.HashMap;
import java.util.HashSet;

import kotlin.Unit;
import tw.nekomimi.nekogram.NekoXConfig;
import tw.nekomimi.nekogram.ui.BottomBuilder;
import tw.nekomimi.nekogram.utils.AlertUtil;
import tw.nekomimi.nekogram.utils.ProxyUtil;

@SuppressWarnings("unchecked")
public class SharedMediaLayout extends FrameLayout implements NotificationCenter.NotificationCenterDelegate {

    public static final int FILTER_PHOTOS_AND_VIDEOS = 0;
    public static final int FILTER_PHOTOS_ONLY = 1;
    public static final int FILTER_VIDEOS_ONLY = 2;

    public static final int VIEW_TYPE_MEDIA_ACTIVITY = 0;
    public static final int VIEW_TYPE_PROFILE_ACTIVITY = 1;

    private static final int[] supportedFastScrollTypes = new int[] {
            MediaDataController.MEDIA_PHOTOVIDEO,
            MediaDataController.MEDIA_FILE,
            MediaDataController.MEDIA_AUDIO,
            MediaDataController.MEDIA_MUSIC
    };

    public boolean isInFastScroll() {
        return mediaPages[0] != null && mediaPages[0].listView.getFastScroll() != null && mediaPages[0].listView.getFastScroll().isPressed();
    }

    public boolean dispatchFastScrollEvent(MotionEvent ev) {
        View view = (View) getParent();
        ev.offsetLocation(-view.getX() - getX() - mediaPages[0].listView.getFastScroll().getX(), -view.getY() - getY() - mediaPages[0].getY() - mediaPages[0].listView.getFastScroll().getY());
        return mediaPages[0].listView.getFastScroll().dispatchTouchEvent(ev);
    }

    boolean isInPinchToZoomTouchMode;
    boolean maybePinchToZoomTouchMode;
    boolean maybePinchToZoomTouchMode2;
    boolean isPinnedToTop;

    private int pointerId1, pointerId2;

    float pinchStartDistance;
    float pinchScale;
    boolean pinchScaleUp;
    int pinchCenterPosition;
    int pinchCenterOffset;
    int pinchCenterX;
    int pinchCenterY;
    Rect rect = new Rect();
    ActionBarPopupWindow optionsWindow;
    FlickerLoadingView globalGradientView;
    private final int viewType;
    private int topicId;

    private UndoView undoView;

    public boolean checkPinchToZoom(MotionEvent ev) {
        if (mediaPages[0].selectedType != 0 || getParent() == null) {
            return false;
        }
        if (photoVideoChangeColumnsAnimation && !isInPinchToZoomTouchMode) {
            return true;
        }

        if (ev.getActionMasked() == MotionEvent.ACTION_DOWN || ev.getActionMasked() == MotionEvent.ACTION_POINTER_DOWN) {
            if (maybePinchToZoomTouchMode && !isInPinchToZoomTouchMode && ev.getPointerCount() == 2 /*&& finishZoomTransition == null*/) {
                pinchStartDistance = (float) Math.hypot(ev.getX(1) - ev.getX(0), ev.getY(1) - ev.getY(0));

                pinchScale = 1f;

                pointerId1 = ev.getPointerId(0);
                pointerId2 = ev.getPointerId(1);

                mediaPages[0].listView.cancelClickRunnables(false);
                mediaPages[0].listView.cancelLongPress();
                mediaPages[0].listView.dispatchTouchEvent(MotionEvent.obtain(0, 0, MotionEvent.ACTION_CANCEL, 0, 0, 0));

                View view = (View) getParent();
                pinchCenterX = (int) ((int) ((ev.getX(0) + ev.getX(1)) / 2.0f) - view.getX() - getX() - mediaPages[0].getX());
                pinchCenterY = (int) ((int) ((ev.getY(0) + ev.getY(1)) / 2.0f) - view.getY() - getY() - mediaPages[0].getY());

                selectPinchPosition(pinchCenterX, pinchCenterY);
                maybePinchToZoomTouchMode2 = true;
            }
            if (ev.getActionMasked() == MotionEvent.ACTION_DOWN) {
                View view = (View) getParent();
               // float x = ev.getX() - view.getX() - getX() - mediaPages[0].getX();
                float y = ev.getY() - view.getY() - getY() - mediaPages[0].getY();
                if (y > 0) {
                    maybePinchToZoomTouchMode = true;
                }
            }

        } else if (ev.getActionMasked() == MotionEvent.ACTION_MOVE && (isInPinchToZoomTouchMode || maybePinchToZoomTouchMode2)) {
            int index1 = -1;
            int index2 = -1;
            for (int i = 0; i < ev.getPointerCount(); i++) {
                if (pointerId1 == ev.getPointerId(i)) {
                    index1 = i;
                }
                if (pointerId2 == ev.getPointerId(i)) {
                    index2 = i;
                }
            }
            if (index1 == -1 || index2 == -1) {
                maybePinchToZoomTouchMode = false;
                maybePinchToZoomTouchMode2 = false;
                isInPinchToZoomTouchMode = false;
                finishPinchToMediaColumnsCount();
                return false;
            }
            pinchScale = (float) Math.hypot(ev.getX(index2) - ev.getX(index1), ev.getY(index2) - ev.getY(index1)) / pinchStartDistance;
            if (!isInPinchToZoomTouchMode && (pinchScale > 1.01f || pinchScale < 0.99f)) {
                isInPinchToZoomTouchMode = true;
                pinchScaleUp = pinchScale > 1f;

                startPinchToMediaColumnsCount(pinchScaleUp);
            }
            if (isInPinchToZoomTouchMode) {
                if ((pinchScaleUp && pinchScale < 1f) || (!pinchScaleUp && pinchScale > 1f)) {
                    photoVideoChangeColumnsProgress = 0;
                } else {
                    photoVideoChangeColumnsProgress = Math.max(0, Math.min(1, pinchScaleUp ? (1f - (2f - pinchScale) / 1f) : ((1f - pinchScale) / 0.5f)));
                }
                if (photoVideoChangeColumnsProgress == 1f || photoVideoChangeColumnsProgress == 0f) {

                    if (photoVideoChangeColumnsProgress == 1f) {
                        int newRow = (int) Math.ceil(pinchCenterPosition / (float) animateToColumnsCount);
                        int columnWidth = (int) (mediaPages[0].listView.getMeasuredWidth() / (float) animateToColumnsCount);
                        int newColumn = (int) ((startedTrackingX / (float) (mediaPages[0].listView.getMeasuredWidth() - columnWidth)) * (animateToColumnsCount - 1));
                        int newPosition = newRow * animateToColumnsCount + newColumn;
                        if (newPosition >= photoVideoAdapter.getItemCount()) {
                            newPosition = photoVideoAdapter.getItemCount() - 1;
                        }
                        pinchCenterPosition = newPosition;
                    }

                    finishPinchToMediaColumnsCount();
                    if (photoVideoChangeColumnsProgress == 0) {
                        pinchScaleUp = !pinchScaleUp;
                    }

                    startPinchToMediaColumnsCount(pinchScaleUp);
                    pinchStartDistance = (float) Math.hypot(ev.getX(1) - ev.getX(0), ev.getY(1) - ev.getY(0));
                }

                mediaPages[0].listView.invalidate();
                if (mediaPages[0].fastScrollHintView != null) {
                    mediaPages[0].invalidate();
                }
            }
        } else if ((ev.getActionMasked() == MotionEvent.ACTION_UP || (ev.getActionMasked() == MotionEvent.ACTION_POINTER_UP && checkPointerIds(ev)) || ev.getActionMasked() == MotionEvent.ACTION_CANCEL) && isInPinchToZoomTouchMode) {
            maybePinchToZoomTouchMode2 = false;
            maybePinchToZoomTouchMode = false;
            isInPinchToZoomTouchMode = false;
            finishPinchToMediaColumnsCount();
        }

        return isInPinchToZoomTouchMode;
    }

    private void selectPinchPosition(int pinchCenterX, int pinchCenterY) {
        pinchCenterPosition = -1;
        int y = pinchCenterY + mediaPages[0].listView.blurTopPadding;
        if (getY() != 0 && viewType == VIEW_TYPE_PROFILE_ACTIVITY) {
            y = 0;
        }
        for (int i = 0; i < mediaPages[0].listView.getChildCount(); i++) {
            View child = mediaPages[0].listView.getChildAt(i);
            child.getHitRect(rect);
            if (rect.contains(pinchCenterX, y)) {
                pinchCenterPosition = mediaPages[0].listView.getChildLayoutPosition(child);
                pinchCenterOffset = child.getTop();
            }
        }
        if (delegate.canSearchMembers()) {
            if (pinchCenterPosition == -1) {
                float x = Math.min(1, Math.max(pinchCenterX / (float) mediaPages[0].listView.getMeasuredWidth(), 0));
                pinchCenterPosition = (int) (mediaPages[0].layoutManager.findFirstVisibleItemPosition() + (mediaColumnsCount - 1) * x);
                pinchCenterOffset = 0;
            }
        }
    }

    private boolean checkPointerIds(MotionEvent ev) {
        if (ev.getPointerCount() < 2) {
            return false;
        }
        if (pointerId1 == ev.getPointerId(0) && pointerId2 == ev.getPointerId(1)) {
            return true;
        }
        if (pointerId1 == ev.getPointerId(1) && pointerId2 == ev.getPointerId(0)) {
            return true;
        }
        return false;
    }

    public boolean isSwipeBackEnabled() {
        return !photoVideoChangeColumnsAnimation && !tabsAnimationInProgress;
    }

    public int getPhotosVideosTypeFilter() {
        return sharedMediaData[0].filterType;
    }

    public boolean isPinnedToTop() {
        return isPinnedToTop;
    }

    public void setPinnedToTop(boolean pinnedToTop) {
        if (isPinnedToTop != pinnedToTop) {
            isPinnedToTop = pinnedToTop;
            for (int i = 0; i < mediaPages.length; i++) {
                updateFastScrollVisibility(mediaPages[i], true);
            }
        }
    }

    public void drawListForBlur(Canvas blurCanvas) {
        for (int i = 0; i < mediaPages.length; i++) {
            if (mediaPages[i] != null && mediaPages[i].getVisibility() == View.VISIBLE) {
                for (int j = 0; j < mediaPages[i].listView.getChildCount(); j++) {
                    View child = mediaPages[i].listView.getChildAt(j);
                    if (child.getY() < mediaPages[i].listView.blurTopPadding + AndroidUtilities.dp(100)) {
                        int restore = blurCanvas.save();
                        blurCanvas.translate(mediaPages[i].getX() + child.getX(), getY() + mediaPages[i].getY() + mediaPages[i].listView.getY() + child.getY());
                        child.draw(blurCanvas);
                        blurCanvas.restoreToCount(restore);
                    }
                }
            }
        }
    }

    private static class MediaPage extends FrameLayout {
        public long lastCheckScrollTime;
        public boolean fastScrollEnabled;
        public ObjectAnimator fastScrollAnimator;
        private BlurredRecyclerView listView;
        private BlurredRecyclerView animationSupportingListView;
        private GridLayoutManager animationSupportingLayoutManager;
        private FlickerLoadingView progressView;
        private StickerEmptyView emptyView;
        private ExtendedGridLayoutManager layoutManager;
        private ClippingImageView animatingImageView;
        private RecyclerAnimationScrollHelper scrollHelper;
        private int selectedType;

        public SharedMediaFastScrollTooltip fastScrollHintView;
        public Runnable fastScrollHideHintRunnable;
        public boolean fastScrollHinWasShown;

        public int highlightMessageId;
        public boolean highlightAnimation;
        public float highlightProgress;


        public MediaPage(Context context) {
            super(context);
        }

        @Override
        protected boolean drawChild(Canvas canvas, View child, long drawingTime) {
            if (child == animationSupportingListView) {
                return true;
            }
            return super.drawChild(canvas, child, drawingTime);
        }

        @Override
        protected void dispatchDraw(Canvas canvas) {
            super.dispatchDraw(canvas);
            if (fastScrollHintView != null && fastScrollHintView.getVisibility() == View.VISIBLE) {
                boolean isVisible = false;
                RecyclerListView.FastScroll fastScroll = listView.getFastScroll();
                if (fastScroll != null) {
                    float y = fastScroll.getScrollBarY() + AndroidUtilities.dp(36);
                    float x = (getMeasuredWidth() - fastScrollHintView.getMeasuredWidth() - AndroidUtilities.dp(16));
                    fastScrollHintView.setPivotX(fastScrollHintView.getMeasuredWidth());
                    fastScrollHintView.setPivotY(0);
                    fastScrollHintView.setTranslationX(x);
                    fastScrollHintView.setTranslationY(y);
                }

                if (fastScroll.getProgress() > 0.85f) {
                    showFastScrollHint(this, null, false);
                }
            }
        }

    }

    public void updateFastScrollVisibility(MediaPage mediaPage, boolean animated) {
        boolean show = mediaPage.fastScrollEnabled && isPinnedToTop;
        View view = mediaPage.listView.getFastScroll();
        if (mediaPage.fastScrollAnimator != null) {
            mediaPage.fastScrollAnimator.removeAllListeners();
            mediaPage.fastScrollAnimator.cancel();
        }
        if (!animated) {
            view.animate().setListener(null).cancel();
            view.setVisibility(show ? View.VISIBLE : View.GONE);
            view.setTag(show ? 1 : null);
            view.setAlpha(1f);
            view.setScaleX(1f);
            view.setScaleY(1f);
        } else if (show && view.getTag() == null) {
            view.animate().setListener(null).cancel();
            if (view.getVisibility() != View.VISIBLE) {
                view.setVisibility(View.VISIBLE);
                view.setAlpha(0f);
            }
            ObjectAnimator objectAnimator = ObjectAnimator.ofFloat(view, View.ALPHA, view.getAlpha(), 1f);
            mediaPage.fastScrollAnimator = objectAnimator;
            objectAnimator.setDuration(150).start();
            view.setTag(1);
        } else if (!show && view.getTag() != null) {

            ObjectAnimator objectAnimator = ObjectAnimator.ofFloat(view, View.ALPHA, view.getAlpha(), 0f);
            objectAnimator.addListener(new HideViewAfterAnimation(view));
            mediaPage.fastScrollAnimator = objectAnimator;
            objectAnimator.setDuration(150).start();
            view.animate().setListener(null).cancel();

            view.setTag(null);
        }
    }

    private ActionBar actionBar;

    private SharedPhotoVideoAdapter photoVideoAdapter;
    private SharedPhotoVideoAdapter animationSupportingPhotoVideoAdapter;
    private SharedLinksAdapter linksAdapter;
    private SharedDocumentsAdapter documentsAdapter;
    private SharedDocumentsAdapter voiceAdapter;
    private SharedDocumentsAdapter audioAdapter;
    private GifAdapter gifAdapter;
    private CommonGroupsAdapter commonGroupsAdapter;
    private ChatUsersAdapter chatUsersAdapter;
    private MediaSearchAdapter documentsSearchAdapter;
    private MediaSearchAdapter audioSearchAdapter;
    private MediaSearchAdapter linksSearchAdapter;
    private GroupUsersSearchAdapter groupUsersSearchAdapter;
    private MediaPage[] mediaPages = new MediaPage[2];
    private ActionBarMenuItem deleteItem;
    private ActionBarMenuItem searchItem;
    private ActionBarMenuItem forwardNoQuoteItem;
    public ImageView photoVideoOptionsItem;
    private ActionBarMenuItem forwardItem;
    private ActionBarMenuItem gotoItem;
    private int searchItemState;
    private Drawable pinnedHeaderShadowDrawable;
    private boolean ignoreSearchCollapse;
    private NumberTextView selectedMessagesCountTextView;
    private LinearLayout actionModeLayout;
    private ImageView closeButton;
    private BackDrawable backDrawable;
    private ArrayList<SharedPhotoVideoCell> cellCache = new ArrayList<>(10);
    private ArrayList<SharedPhotoVideoCell> cache = new ArrayList<>(10);
    private ArrayList<SharedAudioCell> audioCellCache = new ArrayList<>(10);
    private ArrayList<SharedAudioCell> audioCache = new ArrayList<>(10);
    private ScrollSlidingTextTabStripInner scrollSlidingTextTabStrip;
    private View shadowLine;
    private ChatActionCell floatingDateView;
    private AnimatorSet floatingDateAnimation;
    private Runnable hideFloatingDateRunnable = () -> hideFloatingDateView(true);
    private ArrayList<View> actionModeViews = new ArrayList<>();

    private float additionalFloatingTranslation;

    private FragmentContextView fragmentContextView;

    private int maximumVelocity;

    private Paint backgroundPaint = new Paint();

    private boolean searchWas;
    private boolean searching;

    private int[] hasMedia;
    private int initialTab;

    private SparseArray<MessageObject>[] selectedFiles = new SparseArray[]{new SparseArray<>(), new SparseArray<>()};
    private int cantDeleteMessagesCount;
    private boolean scrolling;
    private long mergeDialogId;
    private TLRPC.ChatFull info;

    private AnimatorSet tabsAnimation;
    private boolean tabsAnimationInProgress;
    private boolean animatingForward;
    private boolean backAnimation;

    private long dialog_id;
    public boolean scrollingByUser;
    private int mediaColumnsCount = 3;
    private float photoVideoChangeColumnsProgress;
    private boolean photoVideoChangeColumnsAnimation;
    private ArrayList<SharedPhotoVideoCell2> animationSupportingSortedCells = new ArrayList<>();
    private int animateToColumnsCount;

    private static final Interpolator interpolator = t -> {
        --t;
        return t * t * t * t * t + 1.0F;
    };

    public interface SharedMediaPreloaderDelegate {
        void mediaCountUpdated();
    }

    public static class SharedMediaPreloader implements NotificationCenter.NotificationCenterDelegate {

        private int[] mediaCount = new int[]{-1, -1, -1, -1, -1, -1, -1, -1};
        private int[] mediaMergeCount = new int[]{-1, -1, -1, -1, -1, -1, -1, -1};
        private int[] lastMediaCount = new int[]{-1, -1, -1, -1, -1, -1, -1, -1};
        private int[] lastLoadMediaCount = new int[]{-1, -1, -1, -1, -1, -1, -1, -1};
        private SharedMediaData[] sharedMediaData;
        private long dialogId;
        private int topicId;
        private long mergeDialogId;
        private BaseFragment parentFragment;
        private ArrayList<SharedMediaPreloaderDelegate> delegates = new ArrayList<>();
        private boolean mediaWasLoaded;

        public SharedMediaPreloader(BaseFragment fragment) {
            parentFragment = fragment;
            if (fragment instanceof ChatActivityInterface) {
                ChatActivityInterface chatActivity = (ChatActivityInterface) fragment;
                dialogId = chatActivity.getDialogId();
                mergeDialogId = chatActivity.getMergeDialogId();
                topicId = chatActivity.getTopicId();
            } else if (fragment instanceof ProfileActivity) {
                ProfileActivity profileActivity = (ProfileActivity) fragment;
                dialogId = profileActivity.getDialogId();
                topicId = profileActivity.getTopicId();
            } else if (fragment instanceof MediaActivity) {
                MediaActivity mediaActivity = (MediaActivity) fragment;
                dialogId = mediaActivity.getDialogId();
            }

            sharedMediaData = new SharedMediaData[6];
            for (int a = 0; a < sharedMediaData.length; a++) {
                sharedMediaData[a] = new SharedMediaData();
                sharedMediaData[a].setMaxId(0, DialogObject.isEncryptedDialog(dialogId) ? Integer.MIN_VALUE : Integer.MAX_VALUE);
            }
            loadMediaCounts();

            NotificationCenter notificationCenter = parentFragment.getNotificationCenter();
            notificationCenter.addObserver(this, NotificationCenter.mediaCountsDidLoad);
            notificationCenter.addObserver(this, NotificationCenter.mediaCountDidLoad);
            notificationCenter.addObserver(this, NotificationCenter.didReceiveNewMessages);
            notificationCenter.addObserver(this, NotificationCenter.messageReceivedByServer);
            notificationCenter.addObserver(this, NotificationCenter.mediaDidLoad);
            notificationCenter.addObserver(this, NotificationCenter.messagesDeleted);
            notificationCenter.addObserver(this, NotificationCenter.replaceMessagesObjects);
            notificationCenter.addObserver(this, NotificationCenter.chatInfoDidLoad);
            notificationCenter.addObserver(this, NotificationCenter.fileLoaded);
        }

        public void addDelegate(SharedMediaPreloaderDelegate delegate) {
            delegates.add(delegate);
        }

        public void removeDelegate(SharedMediaPreloaderDelegate delegate) {
            delegates.remove(delegate);
        }

        public void onDestroy(BaseFragment fragment) {
            if (fragment != parentFragment) {
                return;
            }
            delegates.clear();
            NotificationCenter notificationCenter = parentFragment.getNotificationCenter();
            notificationCenter.removeObserver(this, NotificationCenter.mediaCountsDidLoad);
            notificationCenter.removeObserver(this, NotificationCenter.mediaCountDidLoad);
            notificationCenter.removeObserver(this, NotificationCenter.didReceiveNewMessages);
            notificationCenter.removeObserver(this, NotificationCenter.messageReceivedByServer);
            notificationCenter.removeObserver(this, NotificationCenter.mediaDidLoad);
            notificationCenter.removeObserver(this, NotificationCenter.messagesDeleted);
            notificationCenter.removeObserver(this, NotificationCenter.replaceMessagesObjects);
            notificationCenter.removeObserver(this, NotificationCenter.chatInfoDidLoad);
            notificationCenter.removeObserver(this, NotificationCenter.fileLoaded);
        }

        public int[] getLastMediaCount() {
            return lastMediaCount;
        }

        public SharedMediaData[] getSharedMediaData() {
            return sharedMediaData;
        }

        @Override
        public void didReceivedNotification(int id, int account, Object... args) {
            if (id == NotificationCenter.mediaCountsDidLoad) {
                long did = (Long) args[0];
                int topicId = (int) args[1];
                if (this.topicId == topicId && (did == dialogId || did == mergeDialogId)) {
                    int[] counts = (int[]) args[2];
                    if (did == dialogId) {
                        mediaCount = counts;
                    } else {
                        mediaMergeCount = counts;
                    }
                    for (int a = 0; a < counts.length; a++) {
                        if (mediaCount[a] >= 0 && mediaMergeCount[a] >= 0) {
                            lastMediaCount[a] = mediaCount[a] + mediaMergeCount[a];
                        } else if (mediaCount[a] >= 0) {
                            lastMediaCount[a] = mediaCount[a];
                        } else {
                            lastMediaCount[a] = Math.max(mediaMergeCount[a], 0);
                        }
                        if (did == dialogId && lastMediaCount[a] != 0 && lastLoadMediaCount[a] != mediaCount[a]) {
                            int type = a;
                            if (type == 0) {
                                if (sharedMediaData[0].filterType == FILTER_PHOTOS_ONLY) {
                                    type = MediaDataController.MEDIA_PHOTOS_ONLY;
                                } else if (sharedMediaData[0].filterType == FILTER_VIDEOS_ONLY) {
                                    type = MediaDataController.MEDIA_VIDEOS_ONLY;
                                }
                            }
                            parentFragment.getMediaDataController().loadMedia(did, lastLoadMediaCount[a] == -1 ? 30 : 20, 0, 0, type, topicId,2, parentFragment.getClassGuid(), 0, skipPhotos);
                            lastLoadMediaCount[a] = mediaCount[a];
                        }
                    }
                    mediaWasLoaded = true;
                    for (int a = 0, N = delegates.size(); a < N; a++) {
                        delegates.get(a).mediaCountUpdated();
                    }
                }
            } else if (id == NotificationCenter.mediaCountDidLoad) {
                long did = (Long) args[0];
                long topicId = (Integer) args[1];
                if ((did == dialogId || did == mergeDialogId) && this.topicId == topicId) {
                    int type = (Integer) args[4];
                    int mCount = (Integer) args[2];
                    if (did == dialogId) {
                        mediaCount[type] = mCount;
                    } else {
                        mediaMergeCount[type] = mCount;
                    }
                    if (mediaCount[type] >= 0 && mediaMergeCount[type] >= 0) {
                        lastMediaCount[type] = mediaCount[type] + mediaMergeCount[type];
                    } else if (mediaCount[type] >= 0) {
                        lastMediaCount[type] = mediaCount[type];
                    } else {
                        lastMediaCount[type] = Math.max(mediaMergeCount[type], 0);
                    }
                    for (int a = 0, N = delegates.size(); a < N; a++) {
                        delegates.get(a).mediaCountUpdated();
                    }
                }
            } else if (id == NotificationCenter.didReceiveNewMessages) {
                boolean scheduled = (Boolean) args[2];
                if (scheduled) {
                    return;
                }
                if (dialogId == (Long) args[0]) {
                    boolean enc = DialogObject.isEncryptedDialog(dialogId);
                    ArrayList<MessageObject> arr = (ArrayList<MessageObject>) args[1];
                    for (int a = 0; a < arr.size(); a++) {
                        MessageObject obj = arr.get(a);
                        if (topicId != 0 && topicId != MessageObject.getTopicId(obj.messageOwner, true)) {
                            continue;
                        }
                        if (MessageObject.getMedia(obj.messageOwner) == null || obj.needDrawBluredPreview()) {
                            continue;
                        }
                        int type = MediaDataController.getMediaType(obj.messageOwner);
                        if (type == -1) {
                            continue;
                        }
                        if (type == 0 && sharedMediaData[0].filterType == FILTER_VIDEOS_ONLY && !obj.isVideo()) {
                            continue;
                        }
                        if (type == 0 && sharedMediaData[0].filterType == FILTER_PHOTOS_ONLY && obj.isVideo()) {
                            continue;
                        }
                        if (sharedMediaData[type].startReached) {
                            sharedMediaData[type].addMessage(obj, 0, true, enc);
                        }
                        if (topicId == 0) {
                            sharedMediaData[type].totalCount++;
                        }
                        for (int i = 0; i < sharedMediaData[type].fastScrollPeriods.size(); i++) {
                            sharedMediaData[type].fastScrollPeriods.get(i).startOffset++;
                        }
                    }
                    loadMediaCounts();
                }
            } else if (id == NotificationCenter.messageReceivedByServer) {
                Boolean scheduled = (Boolean) args[6];
                if (scheduled) {
                    return;
                }
                Integer msgId = (Integer) args[0];
                Integer newMsgId = (Integer) args[1];
                for (int a = 0; a < sharedMediaData.length; a++) {
                    sharedMediaData[a].replaceMid(msgId, newMsgId);
                }
            } else if (id == NotificationCenter.mediaDidLoad) {
                long did = (Long) args[0];
                int guid = (Integer) args[3];
                if (guid == parentFragment.getClassGuid()) {
                    int type = (Integer) args[4];
                    if (type != 0 && type != 6 && type != 7 && type != 1 && type != 2 && type != 4) {
                        sharedMediaData[type].setTotalCount((Integer) args[1]);
                    }
                    ArrayList<MessageObject> arr = (ArrayList<MessageObject>) args[2];
                    boolean enc = DialogObject.isEncryptedDialog(did);
                    int loadIndex = did == dialogId ? 0 : 1;
                    if (type == 0 || type == 6 || type == 7) {
                        if (type != sharedMediaData[0].filterType) {
                            return;
                        }
                        type = 0;
                    }
                    if (!arr.isEmpty()) {
                        sharedMediaData[type].setEndReached(loadIndex, (Boolean) args[5]);
                    }
                    for (int a = 0; a < arr.size(); a++) {
                        MessageObject message = arr.get(a);
                        sharedMediaData[type].addMessage(message, loadIndex, false, enc);
                    }
                }
            } else if (id == NotificationCenter.messagesDeleted) {
                boolean scheduled = (Boolean) args[2];
                if (scheduled) {
                    return;
                }
                long channelId = (Long) args[1];
                TLRPC.Chat currentChat;
                if (DialogObject.isChatDialog(dialogId)) {
                    currentChat = parentFragment.getMessagesController().getChat(-dialogId);
                } else {
                    currentChat = null;
                }
                if (ChatObject.isChannel(currentChat)) {
                    if (!(channelId == 0 && mergeDialogId != 0 || channelId == currentChat.id)) {
                        return;
                    }
                } else if (channelId != 0) {
                    return;
                }

                boolean changed = false;
                int type;
                ArrayList<Integer> markAsDeletedMessages = (ArrayList<Integer>) args[0];
                for (int a = 0, N = markAsDeletedMessages.size(); a < N; a++) {
                    for (int b = 0; b < sharedMediaData.length; b++) {
                        MessageObject messageObject = sharedMediaData[b].deleteMessage(markAsDeletedMessages.get(a), 0);
                        if (messageObject != null) {
                            if (messageObject.getDialogId() == dialogId && (topicId == 0 || MessageObject.getTopicId(messageObject.messageOwner, true) == topicId)) {
                                if (mediaCount[b] > 0) {
                                    mediaCount[b]--;
                                }
                            } else {
                                if (mediaMergeCount[b] > 0) {
                                    mediaMergeCount[b]--;
                                }
                            }
                            changed = true;
                        }
                    }
                }
                if (changed) {
                    for (int a = 0; a < mediaCount.length; a++) {
                        if (mediaCount[a] >= 0 && mediaMergeCount[a] >= 0) {
                            lastMediaCount[a] = mediaCount[a] + mediaMergeCount[a];
                        } else if (mediaCount[a] >= 0) {
                            lastMediaCount[a] = mediaCount[a];
                        } else {
                            lastMediaCount[a] = Math.max(mediaMergeCount[a], 0);
                        }
                    }
                    for (int a = 0, N = delegates.size(); a < N; a++) {
                        delegates.get(a).mediaCountUpdated();
                    }
                }
                loadMediaCounts();
            } else if (id == NotificationCenter.replaceMessagesObjects) {
                long did = (long) args[0];
                if (did != dialogId && did != mergeDialogId) {
                    return;
                }
                int loadIndex = did == dialogId ? 0 : 1;
                ArrayList<MessageObject> messageObjects = (ArrayList<MessageObject>) args[1];
                for (int b = 0, N = messageObjects.size(); b < N; b++) {
                    MessageObject messageObject = messageObjects.get(b);
                    int mid = messageObject.getId();
                    int topicId = MessageObject.getTopicId(messageObject.messageOwner, true);
                    int type = MediaDataController.getMediaType(messageObject.messageOwner);
                    if (this.topicId != 0 && topicId != this.topicId) {
                        continue;
                    }
                    for (int a = 0; a < sharedMediaData.length; a++) {
                        MessageObject old = sharedMediaData[a].messagesDict[loadIndex].get(mid);
                        if (old != null) {
                            int oldType = MediaDataController.getMediaType(messageObject.messageOwner);
                            if (type == -1 || oldType != type) {
                                sharedMediaData[a].deleteMessage(mid, loadIndex);
                                if (loadIndex == 0) {
                                    if (mediaCount[a] > 0) {
                                        mediaCount[a]--;
                                    }
                                } else {
                                    if (mediaMergeCount[a] > 0) {
                                        mediaMergeCount[a]--;
                                    }
                                }
                            } else {
                                int idx = sharedMediaData[a].messages.indexOf(old);
                                if (idx >= 0) {
                                    sharedMediaData[a].messagesDict[loadIndex].put(mid, messageObject);
                                    sharedMediaData[a].messages.set(idx, messageObject);
                                }
                            }
                            break;
                        }
                    }
                }
            } else if (id == NotificationCenter.chatInfoDidLoad) {
                TLRPC.ChatFull chatFull = (TLRPC.ChatFull) args[0];
                if (dialogId < 0 && chatFull.id == -dialogId) {
                    setChatInfo(chatFull);
                }
            } else if (id == NotificationCenter.fileLoaded) {
                ArrayList<MessageObject> allMessages = new ArrayList<>();
                for (int i = 0 ; i < sharedMediaData.length; i++) {
                    allMessages.addAll(sharedMediaData[i].messages);
                }
                String fileName = (String) args[0];
                if (fileName != null) {
                    Utilities.globalQueue.postRunnable(new Runnable() {
                        @Override
                        public void run() {
                            for (int i = 0; i < allMessages.size(); i++) {
                                if (!fileName.equals(allMessages.get(i).getFileName())) {
                                    allMessages.remove(i);
                                    i--;
                                }
                            }
                            if (allMessages.size() > 0) {
                                FileLoader.getInstance(account).checkMediaExistance(allMessages);
                            }
                        }
                    });
                }
            }
        }

        private void loadMediaCounts() {
            parentFragment.getMediaDataController().getMediaCounts(dialogId, topicId, parentFragment.getClassGuid());
            if (mergeDialogId != 0) {
                parentFragment.getMediaDataController().getMediaCounts(mergeDialogId, topicId, parentFragment.getClassGuid());
            }
        }

        private void setChatInfo(TLRPC.ChatFull chatInfo) {
            if (chatInfo != null && chatInfo.migrated_from_chat_id != 0 && mergeDialogId == 0) {
                mergeDialogId = -chatInfo.migrated_from_chat_id;
                parentFragment.getMediaDataController().getMediaCounts(mergeDialogId, topicId, parentFragment.getClassGuid());
            }
        }

        public boolean isMediaWasLoaded() {
            return mediaWasLoaded;
        }
    }

    private PhotoViewer.PhotoViewerProvider provider = new PhotoViewer.EmptyPhotoViewerProvider() {

        @Override
        public PhotoViewer.PlaceProviderObject getPlaceForPhoto(MessageObject messageObject, TLRPC.FileLocation fileLocation, int index, boolean needPreview) {
            if (messageObject == null || mediaPages[0].selectedType != 0 && mediaPages[0].selectedType != 1 && mediaPages[0].selectedType != 3 && mediaPages[0].selectedType != 5) {
                return null;
            }
            final RecyclerListView listView = mediaPages[0].listView;
            int firstVisiblePosition = -1;
            int lastVisiblePosition = -1;
            for (int a = 0, count = listView.getChildCount(); a < count; a++) {
                View view = listView.getChildAt(a);
                int visibleHeight = mediaPages[0].listView.getMeasuredHeight();
                View parent = (View) getParent();
                if (parent != null) {
                    if (getY() + getMeasuredHeight() > parent.getMeasuredHeight()) {
                        visibleHeight -= getBottom() - parent.getMeasuredHeight();
                    }
                }

                if (view.getTop() >= visibleHeight) {
                    continue;
                }
                int adapterPosition = listView.getChildAdapterPosition(view);
                if (adapterPosition < firstVisiblePosition || firstVisiblePosition == -1) {
                    firstVisiblePosition = adapterPosition;
                }
                if (adapterPosition > lastVisiblePosition || lastVisiblePosition == -1) {
                    lastVisiblePosition = adapterPosition;
                }
                int[] coords = new int[2];
                ImageReceiver imageReceiver = null;
                if (view instanceof SharedPhotoVideoCell2) {
                    SharedPhotoVideoCell2 cell = (SharedPhotoVideoCell2) view;
                    MessageObject message = cell.getMessageObject();
                    if (message == null) {
                        continue;
                    }
                    if (message.getId() == messageObject.getId()) {
                        imageReceiver = cell.imageReceiver;
                        cell.getLocationInWindow(coords);
                        coords[0] += Math.round(cell.imageReceiver.getImageX());
                        coords[1] += Math.round(cell.imageReceiver.getImageY());
                    }
                } else if (view instanceof SharedDocumentCell) {
                    SharedDocumentCell cell = (SharedDocumentCell) view;
                    MessageObject message = cell.getMessage();
                    if (message.getId() == messageObject.getId()) {
                        BackupImageView imageView = cell.getImageView();
                        imageReceiver = imageView.getImageReceiver();
                        imageView.getLocationInWindow(coords);
                    }
                } else if (view instanceof ContextLinkCell) {
                    ContextLinkCell cell = (ContextLinkCell) view;
                    MessageObject message = (MessageObject) cell.getParentObject();
                    if (message != null && message.getId() == messageObject.getId()) {
                        imageReceiver = cell.getPhotoImage();
                        cell.getLocationInWindow(coords);
                    }
                } else if (view instanceof SharedLinkCell) {
                    SharedLinkCell cell = (SharedLinkCell) view;
                    MessageObject message = cell.getMessage();
                    if (message != null && message.getId() == messageObject.getId()) {
                        imageReceiver = cell.getLinkImageView();
                        cell.getLocationInWindow(coords);
                    }
                }
                if (imageReceiver != null) {
                    PhotoViewer.PlaceProviderObject object = new PhotoViewer.PlaceProviderObject();
                    object.viewX = coords[0];
                    object.viewY = coords[1] - (Build.VERSION.SDK_INT >= 21 ? 0 : AndroidUtilities.statusBarHeight);
                    object.parentView = listView;
                    object.animatingImageView = mediaPages[0].animatingImageView;
                    mediaPages[0].listView.getLocationInWindow(coords);
                    object.animatingImageViewYOffset = -coords[1];
                    object.imageReceiver = imageReceiver;
                    object.allowTakeAnimation = false;
                    object.radius = object.imageReceiver.getRoundRadius();
                    object.thumb = object.imageReceiver.getBitmapSafe();
                    object.parentView.getLocationInWindow(coords);
                    object.clipTopAddition = 0;
                    object.starOffset = sharedMediaData[0].startOffset;
                    if (fragmentContextView != null && fragmentContextView.getVisibility() == View.VISIBLE) {
                        object.clipTopAddition += AndroidUtilities.dp(36);
                    }

                    if (PhotoViewer.isShowingImage(messageObject)) {
                        final View pinnedHeader = listView.getPinnedHeader();
                        if (pinnedHeader != null) {
                            int top = 0;
                            if (fragmentContextView != null && fragmentContextView.getVisibility() == View.VISIBLE) {
                                top += fragmentContextView.getHeight() - AndroidUtilities.dp(2.5f);
                            }
                            if (view instanceof SharedDocumentCell) {
                                top += AndroidUtilities.dp(8f);
                            }
                            final int topOffset = top - object.viewY;
                            if (topOffset > view.getHeight()) {
                                listView.scrollBy(0, -(topOffset + pinnedHeader.getHeight()));
                            } else {
                                int bottomOffset = object.viewY - listView.getHeight();
                                if (view instanceof SharedDocumentCell) {
                                    bottomOffset -= AndroidUtilities.dp(8f);
                                }
                                if (bottomOffset >= 0) {
                                    listView.scrollBy(0, bottomOffset + view.getHeight());
                                }
                            }
                        }
                    }

                    return object;
                }
            }
            if (mediaPages[0].selectedType == 0 && firstVisiblePosition >= 0 && lastVisiblePosition >= 0) {
                int position = photoVideoAdapter.getPositionForIndex(index);

                if (position <= firstVisiblePosition) {
                    mediaPages[0].layoutManager.scrollToPositionWithOffset(position, 0);
                    delegate.scrollToSharedMedia();
                } else if (position >= lastVisiblePosition && lastVisiblePosition >= 0) {
                    mediaPages[0].layoutManager.scrollToPositionWithOffset(position, 0, true);
                    delegate.scrollToSharedMedia();
                }
            }

            return null;
        }
    };

    public static class SharedMediaData {
        public ArrayList<MessageObject> messages = new ArrayList<>();
        public SparseArray<MessageObject>[] messagesDict = new SparseArray[]{new SparseArray<>(), new SparseArray<>()};
        public ArrayList<String> sections = new ArrayList<>();
        public HashMap<String, ArrayList<MessageObject>> sectionArrays = new HashMap<>();
        public ArrayList<Period> fastScrollPeriods = new ArrayList<>();
        public int totalCount;
        public boolean loading;
        public boolean fastScrollDataLoaded;
        public boolean[] endReached = new boolean[]{false, true};
        public int[] max_id = new int[]{0, 0};
        public int min_id;
        public boolean startReached = true;
        private int startOffset;
        private int endLoadingStubs;
        public boolean loadingAfterFastScroll;
        public int requestIndex;

        public int filterType = FILTER_PHOTOS_AND_VIDEOS;
        public boolean isFrozen;
        public ArrayList<MessageObject> frozenMessages = new ArrayList<>();
        public int frozenStartOffset;
        public int frozenEndLoadingStubs;
        private boolean hasVideos;
        private boolean hasPhotos;

        RecyclerView.RecycledViewPool recycledViewPool = new RecyclerView.RecycledViewPool();

        public void setTotalCount(int count) {
            totalCount = count;
        }

        public void setMaxId(int num, int value) {
            max_id[num] = value;
        }

        public void setEndReached(int num, boolean value) {
            endReached[num] = value;
        }

        public boolean addMessage(MessageObject messageObject, int loadIndex, boolean isNew, boolean enc) {
            if (messagesDict[loadIndex].indexOfKey(messageObject.getId()) >= 0) {
                return false;
            }
            ArrayList<MessageObject> messageObjects = sectionArrays.get(messageObject.monthKey);
            if (messageObjects == null) {
                messageObjects = new ArrayList<>();
                sectionArrays.put(messageObject.monthKey, messageObjects);
                if (isNew) {
                    sections.add(0, messageObject.monthKey);
                } else {
                    sections.add(messageObject.monthKey);
                }
            }
            if (isNew) {
                messageObjects.add(0, messageObject);
                messages.add(0, messageObject);
            } else {
                messageObjects.add(messageObject);
                messages.add(messageObject);
            }
            messagesDict[loadIndex].put(messageObject.getId(), messageObject);
            if (!enc) {
                if (messageObject.getId() > 0) {
                    max_id[loadIndex] = Math.min(messageObject.getId(), max_id[loadIndex]);
                    min_id = Math.max(messageObject.getId(), min_id);
                }
            } else {
                max_id[loadIndex] = Math.max(messageObject.getId(), max_id[loadIndex]);
                min_id = Math.min(messageObject.getId(), min_id);
            }
            if (!hasVideos && messageObject.isVideo()) {
                hasVideos = true;
            }
            if (!hasPhotos && messageObject.isPhoto()) {
                hasPhotos = true;
            }
            return true;
        }

        public MessageObject deleteMessage(int mid, int loadIndex) {
            MessageObject messageObject = messagesDict[loadIndex].get(mid);
            if (messageObject == null) {
                return null;
            }
            ArrayList<MessageObject> messageObjects = sectionArrays.get(messageObject.monthKey);
            if (messageObjects == null) {
                return null;
            }
            messageObjects.remove(messageObject);
            messages.remove(messageObject);
            messagesDict[loadIndex].remove(messageObject.getId());
            if (messageObjects.isEmpty()) {
                sectionArrays.remove(messageObject.monthKey);
                sections.remove(messageObject.monthKey);
            }
            totalCount--;
            if (totalCount < 0) {
                totalCount = 0;
            }
            return messageObject;
        }

        public void replaceMid(int oldMid, int newMid) {
            MessageObject obj = messagesDict[0].get(oldMid);
            if (obj != null) {
                messagesDict[0].remove(oldMid);
                messagesDict[0].put(newMid, obj);
                obj.messageOwner.id = newMid;
                max_id[0] = Math.min(newMid, max_id[0]);
            }
        }

        public ArrayList<MessageObject> getMessages() {
            return isFrozen ? frozenMessages : messages;
        }

        public int getStartOffset() {
            return isFrozen ? frozenStartOffset : startOffset;
        }

        public void setListFrozen(boolean frozen) {
            if (isFrozen == frozen) {
                return;
            }
            isFrozen = frozen;
            if (frozen) {
                frozenStartOffset = startOffset;
                frozenEndLoadingStubs = endLoadingStubs;
                frozenMessages.clear();
                frozenMessages.addAll(messages);
            }
        }

        public int getEndLoadingStubs() {
            return isFrozen ? frozenEndLoadingStubs : endLoadingStubs;
        }
    }

    public static class Period {
        public String formatedDate;
        public int startOffset;
        int date;
        //int messagesCount;
        int maxId;

        public Period(TLRPC.TL_searchResultPosition calendarPeriod) {
            this.date = calendarPeriod.date;
            this.maxId = calendarPeriod.msg_id;
            this.startOffset = calendarPeriod.offset;
            formatedDate = LocaleController.formatYearMont(this.date, true);
        }
    }

    private SharedMediaData[] sharedMediaData = new SharedMediaData[6];
    private SharedMediaPreloader sharedMediaPreloader;

    private final static int forward = 100;
    private final static int forward_noquote = 1001;
    private final static int delete = 101;
    private final static int gotochat = 102;

    private BaseFragment profileActivity;

    private int startedTrackingPointerId;
    private boolean startedTracking;
    private boolean maybeStartTracking;
    private int startedTrackingX;
    private int startedTrackingY;
    private VelocityTracker velocityTracker;

    private boolean isActionModeShowed;
    private static boolean skipPhotos = false;

    final Delegate delegate;
    private HintView fwdRestrictedHint;
    private Theme.ResourcesProvider resourcesProvider;

    public SharedMediaLayout(Context context, long did, SharedMediaPreloader preloader, int commonGroupsCount, ArrayList<Integer> sortedUsers, TLRPC.ChatFull chatInfo, boolean membersFirst, BaseFragment parent, Delegate delegate, int viewType, Theme.ResourcesProvider resourcesProvider) {
        super(context);
        this.viewType = viewType;
        this.resourcesProvider = resourcesProvider;

        globalGradientView = new FlickerLoadingView(context);
        globalGradientView.setIsSingleCell(true);

        sharedMediaPreloader = preloader;
        this.delegate = delegate;
        int[] mediaCount = preloader.getLastMediaCount();
        topicId = sharedMediaPreloader.topicId;
        hasMedia = new int[]{mediaCount[0], mediaCount[1], mediaCount[2], mediaCount[3], mediaCount[4], mediaCount[5], topicId == 0 ? commonGroupsCount : 0};
        if (membersFirst && topicId == 0) {
            initialTab = 7;
        } else {
            for (int a = 0; a < hasMedia.length; a++) {
                if (hasMedia[a] == -1 || hasMedia[a] > 0) {
                    initialTab = a;
                    break;
                }
            }
        }
        info = chatInfo;
        if (info != null) {
            mergeDialogId = -info.migrated_from_chat_id;
        }
        dialog_id = did;

        for (int a = 0; a < sharedMediaData.length; a++) {
            sharedMediaData[a] = new SharedMediaData();
            sharedMediaData[a].max_id[0] = DialogObject.isEncryptedDialog(dialog_id) ? Integer.MIN_VALUE : Integer.MAX_VALUE;
            fillMediaData(a);
            if (mergeDialogId != 0 && info != null) {
                sharedMediaData[a].max_id[1] = info.migrated_from_max_id;
                sharedMediaData[a].endReached[1] = false;
            }
        }

        profileActivity = parent;
        actionBar = profileActivity.getActionBar();
        mediaColumnsCount = SharedConfig.mediaColumnsCount;

        profileActivity.getNotificationCenter().addObserver(this, NotificationCenter.mediaDidLoad);
        profileActivity.getNotificationCenter().addObserver(this, NotificationCenter.messagesDeleted);
        profileActivity.getNotificationCenter().addObserver(this, NotificationCenter.didReceiveNewMessages);
        profileActivity.getNotificationCenter().addObserver(this, NotificationCenter.messageReceivedByServer);
        profileActivity.getNotificationCenter().addObserver(this, NotificationCenter.messagePlayingDidReset);
        profileActivity.getNotificationCenter().addObserver(this, NotificationCenter.messagePlayingPlayStateChanged);
        profileActivity.getNotificationCenter().addObserver(this, NotificationCenter.messagePlayingDidStart);

        for (int a = 0; a < 10; a++) {
            //cellCache.add(new SharedPhotoVideoCell(context));
            if (initialTab == MediaDataController.MEDIA_MUSIC) {
                SharedAudioCell cell = new SharedAudioCell(context) {
                    @Override
                    public boolean needPlayMessage(MessageObject messageObject) {
                        if (messageObject.isVoice() || messageObject.isRoundVideo()) {
                            boolean result = MediaController.getInstance().playMessage(messageObject);
                            MediaController.getInstance().setVoiceMessagesPlaylist(result ? sharedMediaData[MediaDataController.MEDIA_MUSIC].messages : null, false);
                            return result;
                        } else if (messageObject.isMusic()) {
                            return MediaController.getInstance().setPlaylist(sharedMediaData[MediaDataController.MEDIA_MUSIC].messages, messageObject, mergeDialogId);
                        }
                        return false;
                    }
                };
                cell.initStreamingIcons();
                audioCellCache.add(cell);
            }
        }

        ViewConfiguration configuration = ViewConfiguration.get(context);
        maximumVelocity = configuration.getScaledMaximumFlingVelocity();

        searching = false;
        searchWas = false;

        pinnedHeaderShadowDrawable = context.getResources().getDrawable(R.drawable.photos_header_shadow);
        pinnedHeaderShadowDrawable.setColorFilter(new PorterDuffColorFilter(getThemedColor(Theme.key_windowBackgroundGrayShadow), PorterDuff.Mode.MULTIPLY));

        if (scrollSlidingTextTabStrip != null) {
            initialTab = scrollSlidingTextTabStrip.getCurrentTabId();
        }
        scrollSlidingTextTabStrip = createScrollingTextTabStrip(context);

        for (int a = 1; a >= 0; a--) {
            selectedFiles[a].clear();
        }
        cantDeleteMessagesCount = 0;
        actionModeViews.clear();

        final ActionBarMenu menu = actionBar.createMenu();
        menu.addOnLayoutChangeListener(new OnLayoutChangeListener() {
            @Override
            public void onLayoutChange(View view, int i, int i1, int i2, int i3, int i4, int i5, int i6, int i7) {
                if (searchItem == null) {
                    return;
                }
                View parent = (View) searchItem.getParent();
                searchItem.setTranslationX(parent.getMeasuredWidth() - searchItem.getRight());
            }
        });
        searchItem = menu.addItem(0, R.drawable.ic_ab_search).setIsSearchField(true).setActionBarMenuItemSearchListener(new ActionBarMenuItem.ActionBarMenuItemSearchListener() {
            @Override
            public void onSearchExpand() {
                searching = true;
                onSearchStateChanged(true);
            }

            @Override
            public void onSearchCollapse() {
                searching = false;
                searchWas = false;
                documentsSearchAdapter.search(null, true);
                linksSearchAdapter.search(null, true);
                audioSearchAdapter.search(null, true);
                groupUsersSearchAdapter.search(null, true);
                onSearchStateChanged(false);
                if (ignoreSearchCollapse) {
                    ignoreSearchCollapse = false;
                    return;
                }
                switchToCurrentSelectedMode(false);
            }

            @Override
            public void onTextChanged(EditText editText) {
                String text = editText.getText().toString();
                if (text.length() != 0) {
                    searchWas = true;
                } else {
                    searchWas = false;
                }
                switchToCurrentSelectedMode(false);
                if (mediaPages[0].selectedType == 1) {
                    if (documentsSearchAdapter == null) {
                        return;
                    }
                    documentsSearchAdapter.search(text, true);
                } else if (mediaPages[0].selectedType == 3) {
                    if (linksSearchAdapter == null) {
                        return;
                    }
                    linksSearchAdapter.search(text, true);
                } else if (mediaPages[0].selectedType == 4) {
                    if (audioSearchAdapter == null) {
                        return;
                    }
                    audioSearchAdapter.search(text, true);
                } else if (mediaPages[0].selectedType == 7) {
                    if (groupUsersSearchAdapter == null) {
                        return;
                    }
                    groupUsersSearchAdapter.search(text, true);
                }
            }

            @Override
            public void onLayout(int l, int t, int r, int b) {
                View parent = (View) searchItem.getParent();
                searchItem.setTranslationX(parent.getMeasuredWidth() - searchItem.getRight());
            }
        });
        searchItem.setTranslationY(AndroidUtilities.dp(10));
        searchItem.setSearchFieldHint(LocaleController.getString("Search", R.string.Search));
        searchItem.setContentDescription(LocaleController.getString("Search", R.string.Search));
        searchItem.setVisibility(View.INVISIBLE);

        photoVideoOptionsItem = new ImageView(context);
        photoVideoOptionsItem.setContentDescription(LocaleController.getString("AccDescrMoreOptions", R.string.AccDescrMoreOptions));
        photoVideoOptionsItem.setTranslationY(AndroidUtilities.dp(10));
        photoVideoOptionsItem.setVisibility(View.INVISIBLE);

        Drawable calendarDrawable = ContextCompat.getDrawable(context, R.drawable.ic_ab_other).mutate();
        calendarDrawable.setColorFilter(new PorterDuffColorFilter(getThemedColor(Theme.key_actionBarActionModeDefaultIcon), PorterDuff.Mode.MULTIPLY));
        photoVideoOptionsItem.setImageDrawable(calendarDrawable);
        photoVideoOptionsItem.setScaleType(ImageView.ScaleType.CENTER_INSIDE);
        actionBar.addView(photoVideoOptionsItem, LayoutHelper.createFrame(48, 56, Gravity.RIGHT | Gravity.BOTTOM));
        photoVideoOptionsItem.setOnClickListener(new OnClickListener() {
            @Override
            public void onClick(View view) {
                View dividerView = new DividerCell(context);
                ActionBarPopupWindow.ActionBarPopupWindowLayout popupLayout = new ActionBarPopupWindow.ActionBarPopupWindowLayout(context) {
                    @Override
                    protected void onMeasure(int widthMeasureSpec, int heightMeasureSpec) {
                        if (dividerView.getParent() != null) {
                            dividerView.setVisibility(View.GONE);
                            super.onMeasure(widthMeasureSpec, heightMeasureSpec);
                            dividerView.getLayoutParams().width = getMeasuredWidth() - AndroidUtilities.dp(16);
                            dividerView.setVisibility(View.VISIBLE);
                            super.onMeasure(widthMeasureSpec, heightMeasureSpec);
                        } else {
                            super.onMeasure(widthMeasureSpec, heightMeasureSpec);
                        }
                    }
                };

                ActionBarMenuSubItem mediaZoomInItem = new ActionBarMenuSubItem(context, true, false);
                ActionBarMenuSubItem mediaZoomOutItem = new ActionBarMenuSubItem(context, false, false);

                mediaZoomInItem.setTextAndIcon(LocaleController.getString("MediaZoomIn", R.string.MediaZoomIn), R.drawable.msg_zoomin);
                mediaZoomInItem.setOnClickListener(view1 -> {
                    if (photoVideoChangeColumnsAnimation) {
                        return;
                    }
                    int newColumnsCount = getNextMediaColumnsCount(mediaColumnsCount, true);
                    if (newColumnsCount == getNextMediaColumnsCount(newColumnsCount, true)) {
                        mediaZoomInItem.setEnabled(false);
                        mediaZoomInItem.animate().alpha(0.5f).start();
                    }
                    if (mediaColumnsCount != newColumnsCount) {
                        if (!mediaZoomOutItem.isEnabled()) {
                            mediaZoomOutItem.setEnabled(true);
                            mediaZoomOutItem.animate().alpha(1f).start();
                        }
                        SharedConfig.setMediaColumnsCount(newColumnsCount);
                        animateToMediaColumnsCount(newColumnsCount);
                    }
                });
                popupLayout.addView(mediaZoomInItem);

                mediaZoomOutItem.setTextAndIcon(LocaleController.getString("MediaZoomOut", R.string.MediaZoomOut), R.drawable.msg_zoomout);
                mediaZoomOutItem.setOnClickListener(new OnClickListener() {
                    @Override
                    public void onClick(View view) {
                        if (photoVideoChangeColumnsAnimation) {
                            return;
                        }
                        int newColumnsCount = getNextMediaColumnsCount(mediaColumnsCount, false);
                        if (newColumnsCount == getNextMediaColumnsCount(newColumnsCount, false)) {
                            mediaZoomOutItem.setEnabled(false);
                            mediaZoomOutItem.animate().alpha(0.5f).start();
                        }
                        if (mediaColumnsCount != newColumnsCount) {
                            if (!mediaZoomInItem.isEnabled()) {
                                mediaZoomInItem.setEnabled(true);
                                mediaZoomInItem.animate().alpha(1f).start();
                            }
                            SharedConfig.setMediaColumnsCount(newColumnsCount);
                            animateToMediaColumnsCount(newColumnsCount);
                        }
                    }
                });

                if (mediaColumnsCount == 2) {
                    mediaZoomInItem.setEnabled(false);
                    mediaZoomInItem.setAlpha(0.5f);
                } else if (mediaColumnsCount == 9) {
                    mediaZoomOutItem.setEnabled(false);
                    mediaZoomOutItem.setAlpha(0.5f);
                }

                popupLayout.addView(mediaZoomOutItem);
                boolean hasDifferentTypes = (sharedMediaData[0].hasPhotos && sharedMediaData[0].hasVideos) || !sharedMediaData[0].endReached[0] || !sharedMediaData[0].endReached[1] || !sharedMediaData[0].startReached;
                if (!DialogObject.isEncryptedDialog(dialog_id)) {
                    ActionBarMenuSubItem calendarItem = new ActionBarMenuSubItem(context, false, false);
                    calendarItem.setTextAndIcon(LocaleController.getString("Calendar", R.string.Calendar), R.drawable.msg_calendar2);
                    popupLayout.addView(calendarItem);
                    calendarItem.setOnClickListener(new OnClickListener() {
                        @Override
                        public void onClick(View view) {
                            showMediaCalendar(false);
                            if (optionsWindow != null) {
                                optionsWindow.dismiss();
                            }
                        }
                    });

                    if (hasDifferentTypes) {
                        popupLayout.addView(dividerView);
                        ActionBarMenuSubItem showPhotosItem = new ActionBarMenuSubItem(context, true, false, false);
                        ActionBarMenuSubItem showVideosItem = new ActionBarMenuSubItem(context, true, false, true);

                        showPhotosItem.setTextAndIcon(LocaleController.getString("MediaShowPhotos", R.string.MediaShowPhotos), 0);
                        showPhotosItem.setChecked(sharedMediaData[0].filterType == FILTER_PHOTOS_AND_VIDEOS || sharedMediaData[0].filterType == FILTER_PHOTOS_ONLY);
                        showPhotosItem.setOnClickListener(new OnClickListener() {
                            @Override
                            public void onClick(View view) {
                                if (changeTypeAnimation) {
                                    return;
                                }
                                if (!showVideosItem.getCheckView().isChecked() && showPhotosItem.getCheckView().isChecked()) {
                                    return;
                                }
                                showPhotosItem.setChecked(!showPhotosItem.getCheckView().isChecked());
                                if (showPhotosItem.getCheckView().isChecked() && showVideosItem.getCheckView().isChecked()) {
                                    sharedMediaData[0].filterType = FILTER_PHOTOS_AND_VIDEOS;
                                } else {
                                    sharedMediaData[0].filterType = FILTER_VIDEOS_ONLY;
                                }
                                changeMediaFilterType();
                            }
                        });
                        popupLayout.addView(showPhotosItem);


                        showVideosItem.setTextAndIcon(LocaleController.getString("MediaShowVideos", R.string.MediaShowVideos), 0);
                        showVideosItem.setChecked(sharedMediaData[0].filterType == FILTER_PHOTOS_AND_VIDEOS || sharedMediaData[0].filterType == FILTER_VIDEOS_ONLY);
                        showVideosItem.setOnClickListener(new OnClickListener() {
                            @Override
                            public void onClick(View view) {
                                if (changeTypeAnimation) {
                                    return;
                                }
                                if (!showPhotosItem.getCheckView().isChecked() && showVideosItem.getCheckView().isChecked()) {
                                    return;
                                }
                                showVideosItem.setChecked(!showVideosItem.getCheckView().isChecked());
                                if (showPhotosItem.getCheckView().isChecked() && showVideosItem.getCheckView().isChecked()) {
                                    sharedMediaData[0].filterType = FILTER_PHOTOS_AND_VIDEOS;
                                } else {
                                    sharedMediaData[0].filterType = FILTER_PHOTOS_ONLY;
                                }
                                changeMediaFilterType();
                            }
                        });
                        popupLayout.addView(showVideosItem);
                    }
                }

                optionsWindow = AlertsCreator.showPopupMenu(popupLayout, photoVideoOptionsItem, 0, -AndroidUtilities.dp(56));
            }
        });

        EditTextBoldCursor editText = searchItem.getSearchField();
        editText.setTextColor(getThemedColor(Theme.key_windowBackgroundWhiteBlackText));
        editText.setHintTextColor(getThemedColor(Theme.key_player_time));
        editText.setCursorColor(getThemedColor(Theme.key_windowBackgroundWhiteBlackText));
        searchItemState = 0;

        SizeNotifierFrameLayout sizeNotifierFrameLayout = null;
        if (profileActivity != null && profileActivity.getFragmentView() instanceof SizeNotifierFrameLayout) {
            sizeNotifierFrameLayout = (SizeNotifierFrameLayout) profileActivity.getFragmentView();
        }
        actionModeLayout = new BlurredLinearLayout(context, sizeNotifierFrameLayout);
        actionModeLayout.setBackgroundColor(getThemedColor(Theme.key_windowBackgroundWhite));
        actionModeLayout.setAlpha(0.0f);
        actionModeLayout.setClickable(true);
        actionModeLayout.setVisibility(INVISIBLE);

        closeButton = new ImageView(context);
        closeButton.setScaleType(ImageView.ScaleType.CENTER);
        closeButton.setImageDrawable(backDrawable = new BackDrawable(true));
        backDrawable.setColor(getThemedColor(Theme.key_actionBarActionModeDefaultIcon));
        closeButton.setBackground(Theme.createSelectorDrawable(getThemedColor(Theme.key_actionBarActionModeDefaultSelector), 1));
        closeButton.setContentDescription(LocaleController.getString("Close", R.string.Close));
        actionModeLayout.addView(closeButton, new LinearLayout.LayoutParams(AndroidUtilities.dp(54), ViewGroup.LayoutParams.MATCH_PARENT));
        actionModeViews.add(closeButton);
        closeButton.setOnClickListener(v -> closeActionMode());

        selectedMessagesCountTextView = new NumberTextView(context);
        selectedMessagesCountTextView.setTextSize(18);
        selectedMessagesCountTextView.setTypeface(AndroidUtilities.getTypeface("fonts/rmedium.ttf"));
        selectedMessagesCountTextView.setTextColor(getThemedColor(Theme.key_actionBarActionModeDefaultIcon));
        actionModeLayout.addView(selectedMessagesCountTextView, LayoutHelper.createLinear(0, LayoutHelper.MATCH_PARENT, 1.0f, 18, 0, 0, 0));
        actionModeViews.add(selectedMessagesCountTextView);

        if (!DialogObject.isEncryptedDialog(dialog_id)) {
            gotoItem = new ActionBarMenuItem(context, null, getThemedColor(Theme.key_actionBarActionModeDefaultSelector), getThemedColor(Theme.key_actionBarActionModeDefaultIcon), false);
            gotoItem.setIcon(R.drawable.msg_message);
            gotoItem.setContentDescription(LocaleController.getString("AccDescrGoToMessage", R.string.AccDescrGoToMessage));
            gotoItem.setDuplicateParentStateEnabled(false);
            actionModeLayout.addView(gotoItem, new LinearLayout.LayoutParams(AndroidUtilities.dp(54), ViewGroup.LayoutParams.MATCH_PARENT));
            actionModeViews.add(gotoItem);
            gotoItem.setOnClickListener(v -> onActionBarItemClick(v, gotochat));

<<<<<<< HEAD
            forwardNoQuoteItem = new ActionBarMenuItem(context, null, Theme.getColor(Theme.key_actionBarActionModeDefaultSelector), Theme.getColor(Theme.key_windowBackgroundWhiteGrayText2), false);
            forwardNoQuoteItem.setIcon(R.drawable.msg_forward_noquote);
=======
            forwardNoQuoteItem = new ActionBarMenuItem(context, null, Theme.getColor(Theme.key_actionBarActionModeDefaultSelector), Theme.getColor(Theme.key_actionBarActionModeDefaultIcon), false);
            forwardNoQuoteItem.setIcon(R.drawable.baseline_fast_forward_24);
>>>>>>> d00e4efb
            forwardNoQuoteItem.setContentDescription(LocaleController.getString("NoQuoteForward", R.string.NoQuoteForward));
            forwardNoQuoteItem.setDuplicateParentStateEnabled(false);
            actionModeLayout.addView(forwardNoQuoteItem, new LinearLayout.LayoutParams(AndroidUtilities.dp(54), ViewGroup.LayoutParams.MATCH_PARENT));
            actionModeViews.add(forwardNoQuoteItem);
            forwardNoQuoteItem.setOnClickListener(v -> onActionBarItemClick(v, forward_noquote));

            forwardItem = new ActionBarMenuItem(context, null, getThemedColor(Theme.key_actionBarActionModeDefaultSelector), getThemedColor(Theme.key_actionBarActionModeDefaultIcon), false);
            forwardItem.setIcon(R.drawable.msg_forward);
            forwardItem.setContentDescription(LocaleController.getString("Forward", R.string.Forward));
            forwardItem.setDuplicateParentStateEnabled(false);
            actionModeLayout.addView(forwardItem, new LinearLayout.LayoutParams(AndroidUtilities.dp(54), ViewGroup.LayoutParams.MATCH_PARENT));
            actionModeViews.add(forwardItem);
            forwardItem.setOnClickListener(v -> onActionBarItemClick(v, forward));

            updateForwardItem();
        }
        deleteItem = new ActionBarMenuItem(context, null, getThemedColor(Theme.key_actionBarActionModeDefaultSelector), getThemedColor(Theme.key_actionBarActionModeDefaultIcon), false);
        deleteItem.setIcon(R.drawable.msg_delete);
        deleteItem.setContentDescription(LocaleController.getString("Delete", R.string.Delete));
        deleteItem.setDuplicateParentStateEnabled(false);
        actionModeLayout.addView(deleteItem, new LinearLayout.LayoutParams(AndroidUtilities.dp(54), ViewGroup.LayoutParams.MATCH_PARENT));
        actionModeViews.add(deleteItem);
        deleteItem.setOnClickListener(v -> onActionBarItemClick(v, delete));

        photoVideoAdapter = new SharedPhotoVideoAdapter(context) {
            @Override
            public void notifyDataSetChanged() {
                super.notifyDataSetChanged();
                MediaPage mediaPage = getMediaPage(0);
                if (mediaPage != null && mediaPage.animationSupportingListView.getVisibility() == View.VISIBLE) {
                    animationSupportingPhotoVideoAdapter.notifyDataSetChanged();
                }
            }
        };
        animationSupportingPhotoVideoAdapter = new SharedPhotoVideoAdapter(context);
        documentsAdapter = new SharedDocumentsAdapter(context, 1);
        voiceAdapter = new SharedDocumentsAdapter(context, 2);
        audioAdapter = new SharedDocumentsAdapter(context, 4);
        gifAdapter = new GifAdapter(context);
        documentsSearchAdapter = new MediaSearchAdapter(context, 1);
        audioSearchAdapter = new MediaSearchAdapter(context, 4);
        linksSearchAdapter = new MediaSearchAdapter(context, 3);
        groupUsersSearchAdapter = new GroupUsersSearchAdapter(context);
        commonGroupsAdapter = new CommonGroupsAdapter(context);
        chatUsersAdapter = new ChatUsersAdapter(context);
        if (topicId == 0) {
            chatUsersAdapter.sortedUsers = sortedUsers;
            chatUsersAdapter.chatInfo = membersFirst ? chatInfo : null;
        }
        linksAdapter = new SharedLinksAdapter(context);

        setWillNotDraw(false);

        int scrollToPositionOnRecreate = -1;
        int scrollToOffsetOnRecreate = 0;

        for (int a = 0; a < mediaPages.length; a++) {
            if (a == 0) {
                if (mediaPages[a] != null && mediaPages[a].layoutManager != null) {
                    scrollToPositionOnRecreate = mediaPages[a].layoutManager.findFirstVisibleItemPosition();
                    if (scrollToPositionOnRecreate != mediaPages[a].layoutManager.getItemCount() - 1) {
                        RecyclerListView.Holder holder = (RecyclerListView.Holder) mediaPages[a].listView.findViewHolderForAdapterPosition(scrollToPositionOnRecreate);
                        if (holder != null) {
                            scrollToOffsetOnRecreate = holder.itemView.getTop();
                        } else {
                            scrollToPositionOnRecreate = -1;
                        }
                    } else {
                        scrollToPositionOnRecreate = -1;
                    }
                }
            }
            final MediaPage mediaPage = new MediaPage(context) {
                @Override
                public void setTranslationX(float translationX) {
                    super.setTranslationX(translationX);
                    if (tabsAnimationInProgress) {
                        if (mediaPages[0] == this) {
                            float scrollProgress = Math.abs(mediaPages[0].getTranslationX()) / (float) mediaPages[0].getMeasuredWidth();
                            scrollSlidingTextTabStrip.selectTabWithId(mediaPages[1].selectedType, scrollProgress);
                            if (canShowSearchItem()) {
                                if (searchItemState == 2) {
                                    searchItem.setAlpha(1.0f - scrollProgress);
                                } else if (searchItemState == 1) {
                                    searchItem.setAlpha(scrollProgress);
                                }

                                float photoVideoOptionsAlpha = 0f;
                                if (mediaPages[1] != null && mediaPages[1].selectedType == 0) {
                                    photoVideoOptionsAlpha = scrollProgress;
                                }
                                if (mediaPages[0].selectedType == 0) {
                                    photoVideoOptionsAlpha = 1f - scrollProgress;
                                }
                                photoVideoOptionsItem.setAlpha(photoVideoOptionsAlpha);
                                photoVideoOptionsItem.setVisibility((photoVideoOptionsAlpha == 0  || !canShowSearchItem()) ? INVISIBLE : View.VISIBLE);
                            } else {
                                searchItem.setAlpha(0.0f);
                            }

                        }
                    }
                    invalidateBlur();
                }
            };
            addView(mediaPage, LayoutHelper.createFrame(LayoutHelper.MATCH_PARENT, LayoutHelper.MATCH_PARENT, Gravity.LEFT | Gravity.TOP, 0, 48, 0, 0));
            mediaPages[a] = mediaPage;

            final ExtendedGridLayoutManager layoutManager = mediaPages[a].layoutManager = new ExtendedGridLayoutManager(context, 100) {

                private Size size = new Size();

                @Override
                public boolean supportsPredictiveItemAnimations() {
                    return false;
                }

                @Override
                protected void calculateExtraLayoutSpace(RecyclerView.State state, int[] extraLayoutSpace) {
                    super.calculateExtraLayoutSpace(state, extraLayoutSpace);
                    if (mediaPage.selectedType == 0) {
                        extraLayoutSpace[1] = Math.max(extraLayoutSpace[1], SharedPhotoVideoCell.getItemSize(1) * 2);
                    } else if (mediaPage.selectedType == 1) {
                        extraLayoutSpace[1] = Math.max(extraLayoutSpace[1], AndroidUtilities.dp(56f) * 2);
                    }
                }

                @Override
                protected Size getSizeForItem(int i) {
                    TLRPC.Document document;

                    if (mediaPage.listView.getAdapter() == gifAdapter && !sharedMediaData[5].messages.isEmpty()) {
                        document = sharedMediaData[5].messages.get(i).getDocument();
                    } else {
                        document = null;
                    }
                    size.width = size.height = 100;
                    if (document != null) {
                        TLRPC.PhotoSize thumb = FileLoader.getClosestPhotoSizeWithSize(document.thumbs, 90);
                        if (thumb != null && thumb.w != 0 && thumb.h != 0) {
                            size.width = thumb.w;
                            size.height = thumb.h;
                        }
                        ArrayList<TLRPC.DocumentAttribute> attributes = document.attributes;
                        for (int b = 0; b < attributes.size(); b++) {
                            TLRPC.DocumentAttribute attribute = attributes.get(b);
                            if (attribute instanceof TLRPC.TL_documentAttributeImageSize || attribute instanceof TLRPC.TL_documentAttributeVideo) {
                                size.width = attribute.w;
                                size.height = attribute.h;
                                break;
                            }
                        }
                    }
                    return size;
                }

                @Override
                protected int getFlowItemCount() {
                    if (mediaPage.listView.getAdapter() != gifAdapter) {
                        return 0;
                    }
                    return getItemCount();
                }

                @Override
                public void onInitializeAccessibilityNodeInfoForItem(RecyclerView.Recycler recycler, RecyclerView.State state, View host, AccessibilityNodeInfoCompat info) {
                    super.onInitializeAccessibilityNodeInfoForItem(recycler, state, host, info);
                    final AccessibilityNodeInfoCompat.CollectionItemInfoCompat itemInfo = info.getCollectionItemInfo();
                    if (itemInfo != null && itemInfo.isHeading()) {
                        info.setCollectionItemInfo(AccessibilityNodeInfoCompat.CollectionItemInfoCompat.obtain(itemInfo.getRowIndex(), itemInfo.getRowSpan(), itemInfo.getColumnIndex(), itemInfo.getColumnSpan(), false));
                    }
                }
            };
            layoutManager.setSpanSizeLookup(new GridLayoutManager.SpanSizeLookup() {
                @Override
                public int getSpanSize(int position) {
                    if (mediaPage.listView.getAdapter() == photoVideoAdapter) {
                        if (photoVideoAdapter.getItemViewType(position) == 2) {
                            return mediaColumnsCount;
                        }
                        return 1;
                    }
                    if (mediaPage.listView.getAdapter() != gifAdapter) {
                        return mediaPage.layoutManager.getSpanCount();
                    }
                    if (mediaPage.listView.getAdapter() == gifAdapter && sharedMediaData[5].messages.isEmpty()) {
                        return mediaPage.layoutManager.getSpanCount();
                    }
                    return mediaPage.layoutManager.getSpanSizeForItem(position);
                }
            });
            mediaPages[a].listView = new BlurredRecyclerView(context) {

                HashSet<SharedPhotoVideoCell2> excludeDrawViews = new HashSet<>();
                ArrayList<SharedPhotoVideoCell2> drawingViews = new ArrayList<>();
                ArrayList<SharedPhotoVideoCell2> drawingViews2 = new ArrayList<>();
                ArrayList<SharedPhotoVideoCell2> drawingViews3 = new ArrayList<>();

                @Override
                protected void onLayout(boolean changed, int l, int t, int r, int b) {
                    super.onLayout(changed, l, t, r, b);
                    checkLoadMoreScroll(mediaPage, mediaPage.listView, layoutManager);
                    if (mediaPage.selectedType == 0) {
                        PhotoViewer.getInstance().checkCurrentImageVisibility();
                    }
                }

                @Override
                protected void dispatchDraw(Canvas canvas) {
                    if (getAdapter() == photoVideoAdapter) {
                        int firstVisibleItemPosition = 0;
                        int firstVisibleItemPosition2 = 0;
                        int lastVisibleItemPosition = 0;
                        int lastVisibleItemPosition2 = 0;

                        int rowsOffset = 0;
                        int columnsOffset = 0;
                        float minY = getMeasuredHeight();
                        if (photoVideoChangeColumnsAnimation) {
                            int max = -1;
                            int min = -1;
                            for (int i = 0; i < mediaPage.listView.getChildCount(); i++) {
                                int p = mediaPage.listView.getChildAdapterPosition(mediaPage.listView.getChildAt(i));
                                if (p >= 0 && (p > max || max == -1)) {
                                    max = p;
                                }
                                if (p >= 0 && (p < min || min == -1)) {
                                    min = p;
                                }
                            }
                            firstVisibleItemPosition = min;
                            lastVisibleItemPosition = max;

                            max = -1;
                            min = -1;
                            for (int i = 0; i < mediaPage.animationSupportingListView.getChildCount(); i++) {
                                int p = mediaPage.animationSupportingListView.getChildAdapterPosition(mediaPage.animationSupportingListView.getChildAt(i));
                                if (p >= 0 && (p > max || max == -1)) {
                                    max = p;
                                }
                                if (p >= 0 && (p < min || min == -1)) {
                                    min = p;
                                }
                            }

                            firstVisibleItemPosition2 = min;
                            lastVisibleItemPosition2 = max;

                            if (firstVisibleItemPosition >= 0 && firstVisibleItemPosition2 >= 0 && pinchCenterPosition >= 0) {
                                int rowsCount1 = (int) Math.ceil(photoVideoAdapter.getItemCount() / (float) mediaColumnsCount);
                                int rowsCount2 = (int) Math.ceil(photoVideoAdapter.getItemCount() / (float) animateToColumnsCount);
                                rowsOffset = (pinchCenterPosition / animateToColumnsCount - firstVisibleItemPosition2 / animateToColumnsCount) - (pinchCenterPosition / mediaColumnsCount - firstVisibleItemPosition / mediaColumnsCount);
                                if ((firstVisibleItemPosition / mediaColumnsCount - rowsOffset < 0  && animateToColumnsCount < mediaColumnsCount) || (firstVisibleItemPosition2 / animateToColumnsCount + rowsOffset < 0 && animateToColumnsCount > mediaColumnsCount)) {
                                    rowsOffset = 0;
                                }
                                if ((lastVisibleItemPosition2 / mediaColumnsCount + rowsOffset >= rowsCount1 && animateToColumnsCount > mediaColumnsCount) || (lastVisibleItemPosition / animateToColumnsCount - rowsOffset >= rowsCount2 && animateToColumnsCount < mediaColumnsCount)) {
                                    rowsOffset = 0;
                                }

                                float k = (pinchCenterPosition % mediaColumnsCount) / (float) (mediaColumnsCount - 1);
                                columnsOffset = (int) ((animateToColumnsCount - mediaColumnsCount) * k);
                            }
                            animationSupportingSortedCells.clear();
                            excludeDrawViews.clear();
                            drawingViews.clear();
                            drawingViews2.clear();
                            drawingViews3.clear();
                            for (int i = 0; i < mediaPage.animationSupportingListView.getChildCount(); i++) {
                                View child = mediaPage.animationSupportingListView.getChildAt(i);
                                if (child.getTop() > getMeasuredHeight() || child.getBottom() < 0) {
                                    continue;
                                }
                                if (child instanceof SharedPhotoVideoCell2) {
                                    animationSupportingSortedCells.add((SharedPhotoVideoCell2) child);
                                }
                            }
                            drawingViews.addAll(animationSupportingSortedCells);
                            FastScroll fastScroll = getFastScroll();
                            if (fastScroll != null && fastScroll.getTag() != null) {
                                float p1 = photoVideoAdapter.getScrollProgress(mediaPage.listView);
                                float p2 = animationSupportingPhotoVideoAdapter.getScrollProgress(mediaPage.animationSupportingListView);
                                float a1 = photoVideoAdapter.fastScrollIsVisible(mediaPage.listView) ? 1f : 0f;
                                float a2 = animationSupportingPhotoVideoAdapter.fastScrollIsVisible(mediaPage.animationSupportingListView) ? 1f : 0f;
                                fastScroll.setProgress(p1 * (1f - photoVideoChangeColumnsProgress) + p2 * photoVideoChangeColumnsProgress);
                                fastScroll.setVisibilityAlpha(a1 * (1f - photoVideoChangeColumnsProgress) + a2 * photoVideoChangeColumnsProgress);
                            }
                        }

                        for (int i = 0; i < getChildCount(); i++) {
                            View child = getChildAt(i);
                            if (child.getTop() > getMeasuredHeight() || child.getBottom() < 0) {
                                if (child instanceof SharedPhotoVideoCell2) {
                                    SharedPhotoVideoCell2 cell = (SharedPhotoVideoCell2) getChildAt(i);
                                    cell.setCrossfadeView(null, 0, 0);
                                    cell.setTranslationX(0);
                                    cell.setTranslationY(0);
                                    cell.setImageScale(1f, !photoVideoChangeColumnsAnimation);
                                }
                                continue;
                            }
                            if (child instanceof SharedPhotoVideoCell2) {
                                SharedPhotoVideoCell2 cell = (SharedPhotoVideoCell2) getChildAt(i);

                                if (cell.getMessageId() == mediaPage.highlightMessageId && cell.imageReceiver.hasBitmapImage()) {
                                    if (!mediaPage.highlightAnimation) {
                                        mediaPage.highlightProgress = 0;
                                        mediaPage.highlightAnimation = true;
                                    }
                                    float p = 1f;
                                    if (mediaPage.highlightProgress < 0.3f) {
                                        p = mediaPage.highlightProgress / 0.3f;
                                    } else if (mediaPage.highlightProgress > 0.7f) {
                                        p = (1f - mediaPage.highlightProgress) / 0.3f;
                                    }
                                    cell.setHighlightProgress(p);
                                } else {
                                    cell.setHighlightProgress(0);
                                }

                                MessageObject messageObject = cell.getMessageObject();
                                float alpha = 1f;
                                if (messageObject != null && messageAlphaEnter.get(messageObject.getId(), null) != null) {
                                    alpha = messageAlphaEnter.get(messageObject.getId(), 1f);
                                }
                                cell.setImageAlpha(alpha, !photoVideoChangeColumnsAnimation);

                                boolean inAnimation = false;
                                if (photoVideoChangeColumnsAnimation) {
                                    float fromScale = 1f;

                                    int currentColumn = ((GridLayoutManager.LayoutParams) cell.getLayoutParams()).getViewAdapterPosition() % mediaColumnsCount + columnsOffset;
                                    int currentRow = (((GridLayoutManager.LayoutParams) cell.getLayoutParams()).getViewAdapterPosition() - firstVisibleItemPosition) / mediaColumnsCount + rowsOffset;
                                    int toIndex = currentRow * animateToColumnsCount + currentColumn;
                                    if (currentColumn >= 0 && currentColumn < animateToColumnsCount && toIndex >= 0 && toIndex < animationSupportingSortedCells.size()) {
                                        inAnimation = true;
                                        float toScale = (animationSupportingSortedCells.get(toIndex).getMeasuredWidth() - AndroidUtilities.dpf2(2)) / (float) (cell.getMeasuredWidth() - AndroidUtilities.dpf2(2));
                                        float scale = fromScale * (1f - photoVideoChangeColumnsProgress) + toScale * photoVideoChangeColumnsProgress;
                                        float fromX = cell.getLeft();
                                        float fromY = cell.getTop();
                                        float toX = animationSupportingSortedCells.get(toIndex).getLeft();
                                        float toY = animationSupportingSortedCells.get(toIndex).getTop();

                                        cell.setPivotX(0);
                                        cell.setPivotY(0);
                                        cell.setImageScale(scale, !photoVideoChangeColumnsAnimation);
                                        cell.setTranslationX((toX - fromX) * photoVideoChangeColumnsProgress);
                                        cell.setTranslationY((toY - fromY) * photoVideoChangeColumnsProgress);
                                        cell.setCrossfadeView(animationSupportingSortedCells.get(toIndex), photoVideoChangeColumnsProgress, animateToColumnsCount);
                                        excludeDrawViews.add(animationSupportingSortedCells.get(toIndex));
                                        drawingViews3.add(cell);
                                        canvas.save();
                                        canvas.translate(cell.getX(), cell.getY());
                                        cell.draw(canvas);
                                        canvas.restore();

                                        if (cell.getY() < minY) {
                                            minY = cell.getY();
                                        }
                                    }
                                }

                                if (!inAnimation) {
                                    if (photoVideoChangeColumnsAnimation) {
                                        drawingViews2.add(cell);
                                    }
                                    cell.setCrossfadeView(null, 0, 0);
                                    cell.setTranslationX(0);
                                    cell.setTranslationY(0);
                                    cell.setImageScale(1f, !photoVideoChangeColumnsAnimation);
                                }
                            }
                        }

                        if (photoVideoChangeColumnsAnimation && !drawingViews.isEmpty()) {
                            float toScale = animateToColumnsCount / (float) mediaColumnsCount;
                            float scale = toScale * (1f - photoVideoChangeColumnsProgress) + photoVideoChangeColumnsProgress;

                            float sizeToScale = ((getMeasuredWidth() / (float) mediaColumnsCount) - AndroidUtilities.dpf2(2)) / ((getMeasuredWidth() / (float) animateToColumnsCount) - AndroidUtilities.dpf2(2));
                            float scaleSize = sizeToScale * (1f - photoVideoChangeColumnsProgress) + photoVideoChangeColumnsProgress;

                            float fromSize = getMeasuredWidth() / (float) mediaColumnsCount;
                            float toSize = (getMeasuredWidth() / (float) animateToColumnsCount);
                            float size1 = (float) ((Math.ceil((getMeasuredWidth() / (float) animateToColumnsCount)) - AndroidUtilities.dpf2(2)) * scaleSize + AndroidUtilities.dpf2(2));

                            for (int i = 0; i < drawingViews.size(); i++) {
                                SharedPhotoVideoCell2 view = drawingViews.get(i);
                                if (excludeDrawViews.contains(view)) {
                                    continue;
                                }
                                view.setCrossfadeView(null, 0, 0);
                                int fromColumn = ((GridLayoutManager.LayoutParams) view.getLayoutParams()).getViewAdapterPosition() % animateToColumnsCount;
                                int toColumn = fromColumn - columnsOffset;
                                int currentRow = (((GridLayoutManager.LayoutParams) view.getLayoutParams()).getViewAdapterPosition() - firstVisibleItemPosition2) / animateToColumnsCount;
                                currentRow -= rowsOffset;

                                canvas.save();
                                canvas.translate(toColumn * fromSize * (1f - photoVideoChangeColumnsProgress) + toSize * fromColumn * photoVideoChangeColumnsProgress, minY + size1 * currentRow);
                                view.setImageScale(scaleSize, !photoVideoChangeColumnsAnimation);
                                if (toColumn < mediaColumnsCount) {
                                    canvas.saveLayerAlpha(0, 0, view.getMeasuredWidth() * scale, view.getMeasuredWidth() * scale, (int) (photoVideoChangeColumnsProgress * 255), Canvas.ALL_SAVE_FLAG);
                                    view.draw(canvas);
                                    canvas.restore();
                                } else {
                                    view.draw(canvas);
                                }
                                canvas.restore();
                            }
                        }

                        super.dispatchDraw(canvas);

                        if (photoVideoChangeColumnsAnimation) {
                            float toScale = mediaColumnsCount / (float) animateToColumnsCount;
                            float scale = toScale * photoVideoChangeColumnsProgress + (1f - photoVideoChangeColumnsProgress);

                            float sizeToScale = ((getMeasuredWidth() / (float) animateToColumnsCount) - AndroidUtilities.dpf2(2)) / ((getMeasuredWidth() / (float) mediaColumnsCount) - AndroidUtilities.dpf2(2));
                            float scaleSize = sizeToScale * photoVideoChangeColumnsProgress + (1f - photoVideoChangeColumnsProgress);

                            float size1 = (float) ((Math.ceil((getMeasuredWidth() / (float) mediaColumnsCount)) - AndroidUtilities.dpf2(2)) * scaleSize + AndroidUtilities.dpf2(2));
                            float fromSize = getMeasuredWidth() / (float) mediaColumnsCount;
                            float toSize = getMeasuredWidth() / (float) animateToColumnsCount;

                            for (int i = 0; i < drawingViews2.size(); i++) {
                                SharedPhotoVideoCell2 view = drawingViews2.get(i);
                                int fromColumn = ((GridLayoutManager.LayoutParams) view.getLayoutParams()).getViewAdapterPosition() % mediaColumnsCount;
                                int currentRow = (((GridLayoutManager.LayoutParams) view.getLayoutParams()).getViewAdapterPosition() - firstVisibleItemPosition) / mediaColumnsCount;

                                currentRow += rowsOffset;
                                int toColumn = fromColumn + columnsOffset;

                                canvas.save();
                                view.setImageScale(scaleSize, !photoVideoChangeColumnsAnimation);
                                canvas.translate(fromColumn * fromSize * (1f - photoVideoChangeColumnsProgress) + toSize * toColumn * photoVideoChangeColumnsProgress, minY + size1 * currentRow);
                                if (toColumn < animateToColumnsCount) {
                                    canvas.saveLayerAlpha(0, 0, view.getMeasuredWidth() * scale, view.getMeasuredWidth() * scale, (int) ((1f - photoVideoChangeColumnsProgress) * 255), Canvas.ALL_SAVE_FLAG);
                                    view.draw(canvas);
                                    canvas.restore();
                                } else {
                                    view.draw(canvas);
                                }
                                canvas.restore();
                            }

                            if (!drawingViews3.isEmpty()) {
                                canvas.saveLayerAlpha(0, 0, getMeasuredWidth(), getMeasuredHeight(), (int) (255 * photoVideoChangeColumnsProgress), Canvas.ALL_SAVE_FLAG);
                                for (int i = 0; i < drawingViews3.size(); i++) {
                                    drawingViews3.get(i).drawCrossafadeImage(canvas);
                                }
                                canvas.restore();
                            }
                        }
                    } else {
                        for (int i = 0; i < getChildCount(); i++) {
                            View child = getChildAt(i);
                            int messageId = getMessageId(child);
                            float alpha = 1;
                            if (messageId != 0 && messageAlphaEnter.get(messageId, null) != null) {
                                alpha = messageAlphaEnter.get(messageId, 1f);
                            }
                            if (child instanceof SharedDocumentCell) {
                                SharedDocumentCell cell = (SharedDocumentCell) child;
                                cell.setEnterAnimationAlpha(alpha);
                            } else if (child instanceof SharedAudioCell) {
                                SharedAudioCell cell = (SharedAudioCell) child;
                                cell.setEnterAnimationAlpha(alpha);
                            }
                        }
                        super.dispatchDraw(canvas);
                    }


                    if (mediaPage.highlightAnimation) {
                        mediaPage.highlightProgress += 16f / 1500f;
                        if (mediaPage.highlightProgress >= 1) {
                            mediaPage.highlightProgress = 0;
                            mediaPage.highlightAnimation = false;
                            mediaPage.highlightMessageId = 0;
                        }
                        invalidate();
                    }

                }

                @Override
                public boolean drawChild(Canvas canvas, View child, long drawingTime) {
                    if (getAdapter() == photoVideoAdapter) {
                        if (photoVideoChangeColumnsAnimation && child instanceof SharedPhotoVideoCell2) {
                            return true;
                        }
                    }
                    return super.drawChild(canvas, child, drawingTime);
                }

            };

            mediaPages[a].listView.setFastScrollEnabled(RecyclerListView.FastScroll.DATE_TYPE);
            mediaPages[a].listView.setScrollingTouchSlop(RecyclerView.TOUCH_SLOP_PAGING);
            mediaPages[a].listView.setPinnedSectionOffsetY(-AndroidUtilities.dp(2));
            mediaPages[a].listView.setPadding(0, AndroidUtilities.dp(2), 0, 0);
            mediaPages[a].listView.setItemAnimator(null);
            mediaPages[a].listView.setClipToPadding(false);
            mediaPages[a].listView.setSectionsType(RecyclerListView.SECTIONS_TYPE_DATE);
            mediaPages[a].listView.setLayoutManager(layoutManager);
            mediaPages[a].addView(mediaPages[a].listView, LayoutHelper.createFrame(LayoutHelper.MATCH_PARENT, LayoutHelper.MATCH_PARENT));
            mediaPages[a].animationSupportingListView = new BlurredRecyclerView(context);
            mediaPages[a].animationSupportingListView.setLayoutManager(mediaPages[a].animationSupportingLayoutManager = new GridLayoutManager(context, 3) {

                @Override
                public boolean supportsPredictiveItemAnimations() {
                    return false;
                }

                @Override
                public int scrollVerticallyBy(int dy, RecyclerView.Recycler recycler, RecyclerView.State state) {
                    if (photoVideoChangeColumnsAnimation) {
                        dy = 0;
                    }
                    return super.scrollVerticallyBy(dy, recycler, state);
                }
            });
            mediaPages[a].addView(mediaPages[a].animationSupportingListView, LayoutHelper.createFrame(LayoutHelper.MATCH_PARENT, LayoutHelper.MATCH_PARENT));
            mediaPages[a].animationSupportingListView.setVisibility(View.GONE);


            mediaPages[a].listView.addItemDecoration(new RecyclerView.ItemDecoration() {
                @Override
                public void getItemOffsets(android.graphics.Rect outRect, View view, RecyclerView parent, RecyclerView.State state) {
                    if (mediaPage.listView.getAdapter() == gifAdapter) {
                        int position = parent.getChildAdapterPosition(view);
                        outRect.left = 0;
                        outRect.bottom = 0;
                        if (!mediaPage.layoutManager.isFirstRow(position)) {
                            outRect.top = AndroidUtilities.dp(2);
                        } else {
                            outRect.top = 0;
                        }
                        outRect.right = mediaPage.layoutManager.isLastInRow(position) ? 0 : AndroidUtilities.dp(2);
                    } else {
                        outRect.left = 0;
                        outRect.top = 0;
                        outRect.bottom = 0;
                        outRect.right = 0;
                    }
                }
            });
            mediaPages[a].listView.setOnItemClickListener((view, position, x, y) -> {
                if (mediaPage.selectedType == 7) {
                    if (view instanceof UserCell) {
                        TLRPC.ChatParticipant participant;
                        if (!chatUsersAdapter.sortedUsers.isEmpty()) {
                            participant = chatUsersAdapter.chatInfo.participants.participants.get(chatUsersAdapter.sortedUsers.get(position));
                        } else {
                            participant = chatUsersAdapter.chatInfo.participants.participants.get(position);
                        }
                        onMemberClick(participant, false);
                    } else if (mediaPage.listView.getAdapter() == groupUsersSearchAdapter) {
                        long user_id;
                        TLObject object = groupUsersSearchAdapter.getItem(position);
                        if (object instanceof TLRPC.ChannelParticipant) {
                            TLRPC.ChannelParticipant channelParticipant = (TLRPC.ChannelParticipant) object;
                            user_id = MessageObject.getPeerId(channelParticipant.peer);
                        } else if (object instanceof TLRPC.ChatParticipant) {
                            TLRPC.ChatParticipant chatParticipant = (TLRPC.ChatParticipant) object;
                            user_id = chatParticipant.user_id;
                        } else {
                            return;
                        }

                        if (user_id == 0 || user_id == profileActivity.getUserConfig().getClientUserId()) {
                            return;
                        }
                        Bundle args = new Bundle();
                        args.putLong("user_id", user_id);
                        profileActivity.presentFragment(new ProfileActivity(args));
                    }
                } else if (mediaPage.selectedType == 6 && view instanceof ProfileSearchCell) {
                    TLRPC.Chat chat = ((ProfileSearchCell) view).getChat();
                    Bundle args = new Bundle();
                    args.putLong("chat_id", chat.id);
                    if (!profileActivity.getMessagesController().checkCanOpenChat(args, profileActivity)) {
                        return;
                    }
                    profileActivity.presentFragment(new ChatActivity(args));
                } else if (mediaPage.selectedType == 1 && view instanceof SharedDocumentCell) {
                    onItemClick(position, view, ((SharedDocumentCell) view).getMessage(), 0, mediaPage.selectedType);
                } else if (mediaPage.selectedType == 3 && view instanceof SharedLinkCell) {
                    onItemClick(position, view, ((SharedLinkCell) view).getMessage(), 0, mediaPage.selectedType);
                } else if ((mediaPage.selectedType == 2 || mediaPage.selectedType == 4) && view instanceof SharedAudioCell) {
                    onItemClick(position, view, ((SharedAudioCell) view).getMessage(), 0, mediaPage.selectedType);
                } else if (mediaPage.selectedType == 5 && view instanceof ContextLinkCell) {
                    onItemClick(position, view, (MessageObject) ((ContextLinkCell) view).getParentObject(), 0, mediaPage.selectedType);
                } else if (mediaPage.selectedType == 0 && view instanceof SharedPhotoVideoCell2) {
                    SharedPhotoVideoCell2 cell = (SharedPhotoVideoCell2) view;
                    if (cell.canRevealSpoiler()) {
                        cell.startRevealMedia(x, y);
                        return;
                    }
                    MessageObject messageObject = cell.getMessageObject();
                    if (messageObject != null) {
                        onItemClick(position, view, messageObject, 0, mediaPage.selectedType);
                    }
                }
            });
            mediaPages[a].listView.setOnScrollListener(new RecyclerView.OnScrollListener() {
                @Override
                public void onScrollStateChanged(RecyclerView recyclerView, int newState) {
                    scrolling = newState != RecyclerView.SCROLL_STATE_IDLE;
                }

                @Override
                public void onScrolled(RecyclerView recyclerView, int dx, int dy) {
                    checkLoadMoreScroll(mediaPage, (RecyclerListView) recyclerView, layoutManager);
                    if (dy != 0 && (mediaPages[0].selectedType == 0 || mediaPages[0].selectedType == 5) && !sharedMediaData[0].messages.isEmpty()) {
                        showFloatingDateView();
                    }
                    if (dy != 0 && mediaPage.selectedType == 0) {
                        showFastScrollHint(mediaPage, sharedMediaData, true);
                    }
                    mediaPage.listView.checkSection(true);
                    if (mediaPage.fastScrollHintView != null) {
                        mediaPage.invalidate();
                    }
                    invalidateBlur();
                }
            });
            mediaPages[a].listView.setOnItemLongClickListener((view, position) -> {
                if (photoVideoChangeColumnsAnimation) {
                    return false;
                }
                if (isActionModeShowed) {
                    RecyclerListView.OnItemClickListener onItemClickListener = mediaPage.listView.getOnItemClickListener();
                    if (onItemClickListener != null) {
                        onItemClickListener.onItemClick(view, position);
                    }
                    return true;
                }
                if (mediaPage.selectedType == 7 && view instanceof UserCell) {
                    final TLRPC.ChatParticipant participant;
                    int index = position;
                    if (!chatUsersAdapter.sortedUsers.isEmpty()) {
                        if (position >= chatUsersAdapter.sortedUsers.size()) {
                            return false;
                        }
                        index = chatUsersAdapter.sortedUsers.get(position);
                    }
                    if (index < 0 || index >= chatUsersAdapter.chatInfo.participants.participants.size()) {
                        return false;
                    }
                    participant = chatUsersAdapter.chatInfo.participants.participants.get(index);
                    return onMemberClick(participant, true);
                } else if (mediaPage.selectedType == 1 && view instanceof SharedDocumentCell) {
                    return onItemLongClick(((SharedDocumentCell) view).getMessage(), view, 0);
                } else if (mediaPage.selectedType == 3 && view instanceof SharedLinkCell) {
                    return onItemLongClick(((SharedLinkCell) view).getMessage(), view, 0);
                } else if ((mediaPage.selectedType == 2 || mediaPage.selectedType == 4) && view instanceof SharedAudioCell) {
                    return onItemLongClick(((SharedAudioCell) view).getMessage(), view, 0);
                } else if (mediaPage.selectedType == 5 && view instanceof ContextLinkCell) {
                    return onItemLongClick((MessageObject) ((ContextLinkCell) view).getParentObject(), view, 0);
                } else if (mediaPage.selectedType == 0 && view instanceof SharedPhotoVideoCell2) {
                    MessageObject messageObject = ((SharedPhotoVideoCell2) view).getMessageObject();
                    if (messageObject != null) {
                        return onItemLongClick(messageObject, view, 0);
                    }
                }
                return false;
            });
            if (a == 0 && scrollToPositionOnRecreate != -1) {
                layoutManager.scrollToPositionWithOffset(scrollToPositionOnRecreate, scrollToOffsetOnRecreate);
            }

            final RecyclerListView listView = mediaPages[a].listView;

            mediaPages[a].animatingImageView = new ClippingImageView(context) {
                @Override
                public void invalidate() {
                    super.invalidate();
                    listView.invalidate();
                }
            };
            mediaPages[a].animatingImageView.setVisibility(View.GONE);
            mediaPages[a].listView.addOverlayView(mediaPages[a].animatingImageView, LayoutHelper.createFrame(LayoutHelper.MATCH_PARENT, LayoutHelper.MATCH_PARENT));

            mediaPages[a].progressView = new FlickerLoadingView(context) {

                @Override
                public int getColumnsCount() {
                    return mediaColumnsCount;
                }

                @Override
                public int getViewType() {
                    setIsSingleCell(false);
                    if (mediaPage.selectedType == 0 || mediaPage.selectedType == 5) {
                        return 2;
                    } else if (mediaPage.selectedType == 1) {
                        return 3;
                    } else if (mediaPage.selectedType == 2 || mediaPage.selectedType == 4) {
                        return 4;
                    } else if (mediaPage.selectedType == 3) {
                        return 5;
                    } else if (mediaPage.selectedType == 7) {
                        return FlickerLoadingView.USERS_TYPE;
                    } else if (mediaPage.selectedType == 6) {
                        if (scrollSlidingTextTabStrip.getTabsCount() == 1) {
                            setIsSingleCell(true);
                        }
                        return 1;
                    }
                    return 1;
                }

                @Override
                protected void onDraw(Canvas canvas) {
                    backgroundPaint.setColor(getThemedColor(Theme.key_windowBackgroundWhite));
                    canvas.drawRect(0, 0, getMeasuredWidth(), getMeasuredHeight(), backgroundPaint);
                    super.onDraw(canvas);
                }
            };
            mediaPages[a].progressView.showDate(false);
            if (a != 0) {
                mediaPages[a].setVisibility(View.GONE);
            }

            mediaPages[a].emptyView = new StickerEmptyView(context, mediaPages[a].progressView, StickerEmptyView.STICKER_TYPE_SEARCH);
            mediaPages[a].emptyView.setVisibility(View.GONE);
            mediaPages[a].emptyView.setAnimateLayoutChange(true);
            mediaPages[a].addView(mediaPages[a].emptyView, LayoutHelper.createFrame(LayoutHelper.MATCH_PARENT, LayoutHelper.MATCH_PARENT));
            mediaPages[a].emptyView.setOnTouchListener((v, event) -> true);
            mediaPages[a].emptyView.showProgress(true, false);
            mediaPages[a].emptyView.title.setText(LocaleController.getString("NoResult", R.string.NoResult));
            mediaPages[a].emptyView.subtitle.setText(LocaleController.getString("SearchEmptyViewFilteredSubtitle2", R.string.SearchEmptyViewFilteredSubtitle2));
            mediaPages[a].emptyView.addView(mediaPages[a].progressView, LayoutHelper.createFrame(LayoutHelper.MATCH_PARENT, LayoutHelper.MATCH_PARENT));

            mediaPages[a].listView.setEmptyView(mediaPages[a].emptyView);
            mediaPages[a].listView.setAnimateEmptyView(true, RecyclerListView.EMPTY_VIEW_ANIMATION_TYPE_ALPHA);

            mediaPages[a].scrollHelper = new RecyclerAnimationScrollHelper(mediaPages[a].listView, mediaPages[a].layoutManager);
        }

        floatingDateView = new ChatActionCell(context);
        floatingDateView.setCustomDate((int) (System.currentTimeMillis() / 1000), false, false);
        floatingDateView.setAlpha(0.0f);
        floatingDateView.setOverrideColor(Theme.key_chat_mediaTimeBackground, Theme.key_chat_mediaTimeText);
        floatingDateView.setTranslationY(-AndroidUtilities.dp(48));
        addView(floatingDateView, LayoutHelper.createFrame(LayoutHelper.WRAP_CONTENT, LayoutHelper.WRAP_CONTENT, Gravity.TOP | Gravity.CENTER_HORIZONTAL, 0, 48 + 4, 0, 0));

        addView(fragmentContextView = new FragmentContextView(context, parent, this, false, resourcesProvider), LayoutHelper.createFrame(LayoutHelper.MATCH_PARENT, 38, Gravity.TOP | Gravity.LEFT, 0, 48, 0, 0));
        fragmentContextView.setDelegate((start, show) -> {
            if (!start) {
                requestLayout();
            }
        });

        addView(scrollSlidingTextTabStrip, LayoutHelper.createFrame(LayoutHelper.MATCH_PARENT, 48, Gravity.LEFT | Gravity.TOP));
        addView(actionModeLayout, LayoutHelper.createFrame(LayoutHelper.MATCH_PARENT, 48, Gravity.LEFT | Gravity.TOP));

        shadowLine = new View(context);
        shadowLine.setBackgroundColor(getThemedColor(Theme.key_divider));
        FrameLayout.LayoutParams layoutParams = new FrameLayout.LayoutParams(ViewGroup.LayoutParams.MATCH_PARENT, 1);
        layoutParams.topMargin = AndroidUtilities.dp(48) - 1;
        addView(shadowLine, layoutParams);

        updateTabs(false);
        switchToCurrentSelectedMode(false);
        if (hasMedia[0] >= 0) {
            loadFastScrollData(false);
        }
    }

    protected void invalidateBlur() {

    }

    public void setForwardRestrictedHint(HintView hintView) {
        fwdRestrictedHint = hintView;
    }

    private int getMessageId(View child) {
        if (child instanceof SharedPhotoVideoCell2) {
            return ((SharedPhotoVideoCell2) child).getMessageId();
        }
        if (child instanceof SharedDocumentCell) {
            SharedDocumentCell cell = (SharedDocumentCell) child;
            return cell.getMessage().getId();
        }
        if (child instanceof SharedAudioCell) {
            SharedAudioCell cell = (SharedAudioCell) child;
            return cell.getMessage().getId();
        }
        return 0;
    }

    private void updateForwardItem() {
        if (forwardItem == null) {
            return;
        }
        boolean noforwards = profileActivity.getMessagesController().isChatNoForwards(-dialog_id);
        forwardItem.setAlpha(noforwards ? 0.5f : 1f);
        forwardNoQuoteItem.setAlpha(noforwards ? 0.5f : 1f);
        if (noforwards) {
            if (forwardItem.getBackground() != null) forwardItem.setBackground(null);
            if (forwardNoQuoteItem.getBackground() != null) forwardNoQuoteItem.setBackground(null);
        } else if (forwardItem.getBackground() == null) {
            forwardItem.setBackground(Theme.createSelectorDrawable(getThemedColor(Theme.key_actionBarActionModeDefaultSelector), 5));
            forwardNoQuoteItem.setBackground(Theme.createSelectorDrawable(Theme.getColor(Theme.key_actionBarActionModeDefaultSelector), 5));
        }
    }
    private boolean hasNoforwardsMessage() {
        if (NekoXConfig.disableFlagSecure) return false;
        boolean hasNoforwardsMessage = false;
        for (int a = 1; a >= 0; a--) {
            ArrayList<Integer> ids = new ArrayList<>();
            for (int b = 0; b < selectedFiles[a].size(); b++) {
                ids.add(selectedFiles[a].keyAt(b));
            }
            for (Integer id1 : ids) {
                if (id1 > 0) {
                    MessageObject msg = selectedFiles[a].get(id1);
                    if (msg != null && msg.messageOwner != null && msg.messageOwner.noforwards) {
                        hasNoforwardsMessage = true;
                        break;
                    }
                }
            }
            if (hasNoforwardsMessage)
                break;
        }
        return hasNoforwardsMessage;
    }

    private boolean changeTypeAnimation;

    private void changeMediaFilterType() {
        MediaPage mediaPage = getMediaPage(0);
        if (mediaPage != null && mediaPage.getMeasuredHeight() > 0 && mediaPage.getMeasuredWidth() > 0) {
            Bitmap bitmap = null;
            try {
                bitmap = Bitmap.createBitmap(mediaPage.getMeasuredWidth(), mediaPage.getMeasuredHeight(), Bitmap.Config.ARGB_8888);
            } catch (Exception e) {
                FileLog.e(e);
            }
            if (bitmap != null) {
                changeTypeAnimation = true;
                Canvas canvas = new Canvas(bitmap);
                mediaPage.listView.draw(canvas);
                View view = new View(mediaPage.getContext());
                view.setBackground(new BitmapDrawable(bitmap));
                mediaPage.addView(view);
                Bitmap finalBitmap = bitmap;
                view.animate().alpha(0f).setDuration(200).setListener(new AnimatorListenerAdapter() {
                    @Override
                    public void onAnimationEnd(Animator animation) {
                        changeTypeAnimation = false;
                        if (view.getParent() != null) {
                            mediaPage.removeView(view);
                            finalBitmap.recycle();
                        }
                    }
                }).start();
                mediaPage.listView.setAlpha(0);
                mediaPage.listView.animate().alpha(1f).setDuration(200).start();
            }
        }

        int[] counts = sharedMediaPreloader.getLastMediaCount();
        ArrayList<MessageObject> messages = sharedMediaPreloader.getSharedMediaData()[0].messages;
        if (sharedMediaData[0].filterType == FILTER_PHOTOS_AND_VIDEOS) {
            sharedMediaData[0].setTotalCount(counts[0]);
        } else if (sharedMediaData[0].filterType == FILTER_PHOTOS_ONLY) {
            sharedMediaData[0].setTotalCount(counts[6]);
        } else {
            sharedMediaData[0].setTotalCount(counts[7]);
        }
        sharedMediaData[0].fastScrollDataLoaded = false;
        jumpToDate(0, DialogObject.isEncryptedDialog(dialog_id) ? Integer.MIN_VALUE : Integer.MAX_VALUE, 0, true);
        loadFastScrollData(false);
        delegate.updateSelectedMediaTabText();
        boolean enc = DialogObject.isEncryptedDialog(dialog_id);
        for (int i = 0; i < messages.size(); i++) {
            MessageObject messageObject = messages.get(i);
            if (sharedMediaData[0].filterType == FILTER_PHOTOS_AND_VIDEOS) {
                sharedMediaData[0].addMessage(messageObject, 0, false, enc);
            } else if (sharedMediaData[0].filterType == FILTER_PHOTOS_ONLY) {
                if (messageObject.isPhoto()) {
                    sharedMediaData[0].addMessage(messageObject, 0, false, enc);
                }
            } else {
                if (!messageObject.isPhoto()) {
                    sharedMediaData[0].addMessage(messageObject, 0, false, enc);
                }
            }
        }
    }

    private MediaPage getMediaPage(int type) {
        for (int i = 0; i < mediaPages.length; i++) {
            if (mediaPages[i].selectedType == 0) {
                return mediaPages[i];
            }
        }
        return null;
    }

    private void showMediaCalendar(boolean fromFastScroll) {
        if (fromFastScroll && SharedMediaLayout.this.getY() != 0 && viewType == VIEW_TYPE_PROFILE_ACTIVITY) {
            return;
        }
        Bundle bundle = new Bundle();
        bundle.putLong("dialog_id", dialog_id);
        bundle.putInt("topic_id", topicId);
        int date = 0;
        if (fromFastScroll) {
            MediaPage mediaPage = getMediaPage(0);
            if (mediaPage != null) {
                ArrayList<Period> periods = sharedMediaData[0].fastScrollPeriods;
                Period period = null;
                int position = mediaPage.layoutManager.findFirstVisibleItemPosition();
                if (position >= 0) {
                    if (periods != null) {
                        for (int i = 0; i < periods.size(); i++) {
                            if (position <= periods.get(i).startOffset) {
                                period = periods.get(i);
                                break;
                            }
                        }
                        if (period == null) {
                            period = periods.get(periods.size() - 1);
                        }
                    }
                    if (period != null) {
                        date = period.date;
                    }
                }
            }
        }
        bundle.putInt("type", CalendarActivity.TYPE_MEDIA_CALENDAR);
        CalendarActivity calendarActivity = new CalendarActivity(bundle, sharedMediaData[0].filterType, date);
        calendarActivity.setCallback(new CalendarActivity.Callback() {
            @Override
            public void onDateSelected(int messageId, int startOffset) {
                int index = -1;
                for (int i = 0; i < sharedMediaData[0].messages.size(); i++) {
                    if (sharedMediaData[0].messages.get(i).getId() == messageId) {
                        index = i;
                    }
                }
                MediaPage mediaPage = getMediaPage(0);
                if (index >= 0 && mediaPage != null) {
                    mediaPage.layoutManager.scrollToPositionWithOffset(index, 0);
                } else {
                    jumpToDate(0, messageId, startOffset, true);
                }
                if (mediaPage != null) {
                    mediaPage.highlightMessageId = messageId;
                    mediaPage.highlightAnimation = false;
                }
            }
        });
        profileActivity.presentFragment(calendarActivity);
    }

    private void startPinchToMediaColumnsCount(boolean pinchScaleUp) {
        if (photoVideoChangeColumnsAnimation) {
            return;
        }
        MediaPage mediaPage = null;
        for (int i = 0; i < mediaPages.length; i++) {
            if (mediaPages[i].selectedType == 0) {
                mediaPage = mediaPages[i];
                break;
            }
        }
        if (mediaPage != null) {
            int newColumnsCount = getNextMediaColumnsCount(mediaColumnsCount, pinchScaleUp);
            animateToColumnsCount = newColumnsCount;
            if (animateToColumnsCount == mediaColumnsCount) {
                return;
            }
            mediaPage.animationSupportingListView.setVisibility(View.VISIBLE);
            mediaPage.animationSupportingListView.setAdapter(animationSupportingPhotoVideoAdapter);
            mediaPage.animationSupportingLayoutManager.setSpanCount(newColumnsCount);
            AndroidUtilities.updateVisibleRows(mediaPage.listView);

            photoVideoChangeColumnsAnimation = true;
            sharedMediaData[0].setListFrozen(true);
            photoVideoChangeColumnsProgress = 0;
            if (pinchCenterPosition >= 0) {
                for (int k = 0; k < mediaPages.length; k++) {
                    if (mediaPages[k].selectedType == 0) {
                        mediaPages[k].animationSupportingLayoutManager.scrollToPositionWithOffset(pinchCenterPosition, pinchCenterOffset - mediaPages[k].animationSupportingListView.getPaddingTop());
                    }
                }
            } else {
                saveScrollPosition();
            }
        }
    }

    private void finishPinchToMediaColumnsCount() {
        if (photoVideoChangeColumnsAnimation) {
            MediaPage mediaPage = null;
            for (int i = 0; i < mediaPages.length; i++) {
                if (mediaPages[i].selectedType == 0) {
                    mediaPage = mediaPages[i];
                    break;
                }
            }
            if (mediaPage != null) {
                if (photoVideoChangeColumnsProgress == 1f) {
                    int oldItemCount = photoVideoAdapter.getItemCount();
                    photoVideoChangeColumnsAnimation = false;
                    sharedMediaData[0].setListFrozen(false);
                    mediaPage.animationSupportingListView.setVisibility(View.GONE);
                    mediaColumnsCount = animateToColumnsCount;
                    SharedConfig.setMediaColumnsCount(animateToColumnsCount);
                    mediaPage.layoutManager.setSpanCount(mediaColumnsCount);
                    mediaPage.listView.invalidate();
                    if (photoVideoAdapter.getItemCount() == oldItemCount) {
                        AndroidUtilities.updateVisibleRows(mediaPage.listView);
                    } else {
                        photoVideoAdapter.notifyDataSetChanged();
                    }

                    if (pinchCenterPosition >= 0) {
                        for (int k = 0; k < mediaPages.length; k++) {
                            if (mediaPages[k].selectedType == 0) {
                                View view = mediaPages[k].animationSupportingLayoutManager.findViewByPosition(pinchCenterPosition);
                                if (view != null) {
                                    pinchCenterOffset = view.getTop();
                                }
                                mediaPages[k].layoutManager.scrollToPositionWithOffset(pinchCenterPosition,  -mediaPages[k].listView.getPaddingTop() + pinchCenterOffset);
                            }
                        }
                    } else {
                        saveScrollPosition();
                    }
                    return;
                }
                if (photoVideoChangeColumnsProgress == 0) {
                    photoVideoChangeColumnsAnimation = false;
                    sharedMediaData[0].setListFrozen(false);
                    mediaPage.animationSupportingListView.setVisibility(View.GONE);
                    mediaPage.listView.invalidate();
                    return;
                }
                boolean forward = photoVideoChangeColumnsProgress > 0.2f;
                ValueAnimator animator = ValueAnimator.ofFloat(photoVideoChangeColumnsProgress, forward ? 1f : 0);
                MediaPage finalMediaPage = mediaPage;
                animator.addUpdateListener(new ValueAnimator.AnimatorUpdateListener() {
                    @Override
                    public void onAnimationUpdate(ValueAnimator valueAnimator) {
                        photoVideoChangeColumnsProgress = (float) valueAnimator.getAnimatedValue();
                        finalMediaPage.listView.invalidate();
                    }
                });
                animator.addListener(new AnimatorListenerAdapter() {
                    @Override
                    public void onAnimationEnd(Animator animation) {
                        int oldItemCount = photoVideoAdapter.getItemCount();
                        photoVideoChangeColumnsAnimation = false;
                        sharedMediaData[0].setListFrozen(false);
                        if (forward) {
                            mediaColumnsCount = animateToColumnsCount;
                            SharedConfig.setMediaColumnsCount(animateToColumnsCount);
                            finalMediaPage.layoutManager.setSpanCount(mediaColumnsCount);
                        }
                        if (forward) {
                            if (photoVideoAdapter.getItemCount() == oldItemCount) {
                                AndroidUtilities.updateVisibleRows(finalMediaPage.listView);
                            } else {
                                photoVideoAdapter.notifyDataSetChanged();
                            }
                        }
                        finalMediaPage.animationSupportingListView.setVisibility(View.GONE);
                        if (pinchCenterPosition >= 0) {
                            for (int k = 0; k < mediaPages.length; k++) {
                                if (mediaPages[k].selectedType == 0) {
                                    if (forward) {
                                        View view = mediaPages[k].animationSupportingLayoutManager.findViewByPosition(pinchCenterPosition);
                                        if (view != null) {
                                            pinchCenterOffset = view.getTop();
                                        }
                                    }
                                    mediaPages[k].layoutManager.scrollToPositionWithOffset(pinchCenterPosition, -mediaPages[k].listView.getPaddingTop() + pinchCenterOffset);
                                }
                            }
                        } else {
                            saveScrollPosition();
                        }
                        super.onAnimationEnd(animation);
                    }
                });
                animator.setInterpolator(CubicBezierInterpolator.DEFAULT);
                animator.setDuration(200);
                animator.start();
            }
        }
    }

    int animationIndex;

    private void animateToMediaColumnsCount(int newColumnsCount) {
        MediaPage mediaPage = getMediaPage(0);
        pinchCenterPosition = -1;

        if (mediaPage != null) {
            mediaPage.listView.stopScroll();
            animateToColumnsCount = newColumnsCount;
            mediaPage.animationSupportingListView.setVisibility(View.VISIBLE);
            mediaPage.animationSupportingListView.setAdapter(animationSupportingPhotoVideoAdapter);
            mediaPage.animationSupportingLayoutManager.setSpanCount(newColumnsCount);
            AndroidUtilities.updateVisibleRows(mediaPage.listView);

            photoVideoChangeColumnsAnimation = true;
            sharedMediaData[0].setListFrozen(true);
            photoVideoChangeColumnsProgress = 0;
            saveScrollPosition();
            ValueAnimator animator = ValueAnimator.ofFloat(0, 1f);
            MediaPage finalMediaPage = mediaPage;
            animationIndex = NotificationCenter.getInstance(profileActivity.getCurrentAccount()).setAnimationInProgress(animationIndex, null);
            animator.addUpdateListener(new ValueAnimator.AnimatorUpdateListener() {
                @Override
                public void onAnimationUpdate(ValueAnimator valueAnimator) {
                    photoVideoChangeColumnsProgress = (float) valueAnimator.getAnimatedValue();
                    finalMediaPage.listView.invalidate();
                }
            });
            animator.addListener(new AnimatorListenerAdapter() {
                @Override
                public void onAnimationEnd(Animator animation) {
                    NotificationCenter.getInstance(profileActivity.getCurrentAccount()).onAnimationFinish(animationIndex);
                    int oldItemCount = photoVideoAdapter.getItemCount();
                    photoVideoChangeColumnsAnimation = false;
                    sharedMediaData[0].setListFrozen(false);
                    mediaColumnsCount = newColumnsCount;
                    finalMediaPage.layoutManager.setSpanCount(mediaColumnsCount);
                    if (photoVideoAdapter.getItemCount() == oldItemCount) {
                        AndroidUtilities.updateVisibleRows(finalMediaPage.listView);
                    } else {
                        photoVideoAdapter.notifyDataSetChanged();
                    }
                    finalMediaPage.animationSupportingListView.setVisibility(View.GONE);
                    saveScrollPosition();
                }
            });
            animator.setInterpolator(CubicBezierInterpolator.DEFAULT);
            animator.setStartDelay(100);
            animator.setDuration(350);
            animator.start();
        }
    }

    @Override
    protected void dispatchDraw(Canvas canvas) {
        if (scrollSlidingTextTabStrip != null) {
            canvas.save();
            canvas.translate(scrollSlidingTextTabStrip.getX(), scrollSlidingTextTabStrip.getY());
            scrollSlidingTextTabStrip.drawBackground(canvas);
            canvas.restore();
        }
        super.dispatchDraw(canvas);
        if (fragmentContextView != null && fragmentContextView.isCallStyle()) {
            canvas.save();
            canvas.translate(fragmentContextView.getX(), fragmentContextView.getY());
            fragmentContextView.setDrawOverlay(true);
            fragmentContextView.draw(canvas);
            fragmentContextView.setDrawOverlay(false);
            canvas.restore();
        }
    }

    private ScrollSlidingTextTabStripInner createScrollingTextTabStrip(Context context) {
        ScrollSlidingTextTabStripInner scrollSlidingTextTabStrip = new ScrollSlidingTextTabStripInner(context, resourcesProvider);
        if (initialTab != -1) {
            scrollSlidingTextTabStrip.setInitialTabId(initialTab);
            initialTab = -1;
        }
        scrollSlidingTextTabStrip.setBackgroundColor(getThemedColor(Theme.key_windowBackgroundWhite));
        scrollSlidingTextTabStrip.setColors(Theme.key_profile_tabSelectedLine, Theme.key_profile_tabSelectedText, Theme.key_profile_tabText, Theme.key_profile_tabSelector);
        scrollSlidingTextTabStrip.setDelegate(new ScrollSlidingTextTabStrip.ScrollSlidingTabStripDelegate() {
            @Override
            public void onPageSelected(int id, boolean forward) {
                if (mediaPages[0].selectedType == id) {
                    return;
                }
                mediaPages[1].selectedType = id;
                mediaPages[1].setVisibility(View.VISIBLE);
                hideFloatingDateView(true);
                switchToCurrentSelectedMode(true);
                animatingForward = forward;
                onSelectedTabChanged();
            }

            @Override
            public void onSamePageSelected() {
                scrollToTop();
            }

            @Override
            public void onPageScrolled(float progress) {
                if (progress == 1 && mediaPages[1].getVisibility() != View.VISIBLE) {
                    return;
                }
                if (animatingForward) {
                    mediaPages[0].setTranslationX(-progress * mediaPages[0].getMeasuredWidth());
                    mediaPages[1].setTranslationX(mediaPages[0].getMeasuredWidth() - progress * mediaPages[0].getMeasuredWidth());
                } else {
                    mediaPages[0].setTranslationX(progress * mediaPages[0].getMeasuredWidth());
                    mediaPages[1].setTranslationX(progress * mediaPages[0].getMeasuredWidth() - mediaPages[0].getMeasuredWidth());
                }

                float photoVideoOptionsAlpha = 0f;
                if (mediaPages[0].selectedType == 0) {
                    photoVideoOptionsAlpha = 1f - progress;
                }
                if (mediaPages[1].selectedType == 0) {
                    photoVideoOptionsAlpha = progress;
                }
                photoVideoOptionsItem.setAlpha(photoVideoOptionsAlpha);
                photoVideoOptionsItem.setVisibility((photoVideoOptionsAlpha == 0  || !canShowSearchItem()) ? INVISIBLE : View.VISIBLE);
                if (canShowSearchItem()) {
                    if (searchItemState == 1) {
                        searchItem.setAlpha(progress);
                    } else if (searchItemState == 2) {
                        searchItem.setAlpha(1.0f - progress);
                    }
                } else {
                    searchItem.setVisibility(INVISIBLE);
                    searchItem.setAlpha(0.0f);
                }
                if (progress == 1) {
                    MediaPage tempPage = mediaPages[0];
                    mediaPages[0] = mediaPages[1];
                    mediaPages[1] = tempPage;
                    mediaPages[1].setVisibility(View.GONE);
                    if (searchItemState == 2) {
                        searchItem.setVisibility(View.INVISIBLE);
                    }
                    searchItemState = 0;
                    startStopVisibleGifs();
                }
            }
        });
        return scrollSlidingTextTabStrip;
    }

    protected void drawBackgroundWithBlur(Canvas canvas, float y, Rect rectTmp2, Paint backgroundPaint) {
        canvas.drawRect(rectTmp2, backgroundPaint);
    }

    private boolean fillMediaData(int type) {
        SharedMediaData[] mediaData = sharedMediaPreloader.getSharedMediaData();
        if (mediaData == null) {
            return false;
        }
        if (type == 0) {
            if (!sharedMediaData[type].fastScrollDataLoaded) {
                sharedMediaData[type].totalCount = mediaData[type].totalCount;
            }
        } else {
            sharedMediaData[type].totalCount = mediaData[type].totalCount;
        }
        sharedMediaData[type].messages.addAll(mediaData[type].messages);

        sharedMediaData[type].sections.addAll(mediaData[type].sections);
        for (HashMap.Entry<String, ArrayList<MessageObject>> entry : mediaData[type].sectionArrays.entrySet()) {
            sharedMediaData[type].sectionArrays.put(entry.getKey(), new ArrayList<>(entry.getValue()));
        }
        for (int i = 0; i < 2; i++) {
            sharedMediaData[type].messagesDict[i] = mediaData[type].messagesDict[i].clone();
            sharedMediaData[type].max_id[i] = mediaData[type].max_id[i];
            sharedMediaData[type].endReached[i] = mediaData[type].endReached[i];
        }
        sharedMediaData[type].fastScrollPeriods.addAll(mediaData[type].fastScrollPeriods);
        return !mediaData[type].messages.isEmpty();
    }

    private void showFloatingDateView() {

    }

    private void hideFloatingDateView(boolean animated) {
        AndroidUtilities.cancelRunOnUIThread(hideFloatingDateRunnable);
        if (floatingDateView.getTag() == null) {
            return;
        }
        floatingDateView.setTag(null);
        if (floatingDateAnimation != null) {
            floatingDateAnimation.cancel();
            floatingDateAnimation = null;
        }
        if (animated) {
            floatingDateAnimation = new AnimatorSet();
            floatingDateAnimation.setDuration(180);
            floatingDateAnimation.playTogether(
                    ObjectAnimator.ofFloat(floatingDateView, View.ALPHA, 0.0f),
                    ObjectAnimator.ofFloat(floatingDateView, View.TRANSLATION_Y, -AndroidUtilities.dp(48) + additionalFloatingTranslation));
            floatingDateAnimation.setInterpolator(CubicBezierInterpolator.EASE_OUT);
            floatingDateAnimation.addListener(new AnimatorListenerAdapter() {
                @Override
                public void onAnimationEnd(Animator animation) {
                    floatingDateAnimation = null;
                }
            });
            floatingDateAnimation.start();
        } else {
            floatingDateView.setAlpha(0.0f);
        }
    }

    private void scrollToTop() {
        int height;
        switch (mediaPages[0].selectedType) {
            case 0:
                height = SharedPhotoVideoCell.getItemSize(1);
                break;
            case 1:
            case 2:
            case 4:
                height = AndroidUtilities.dp(56);
                break;
            case 3:
                height = AndroidUtilities.dp(100);
                break;
            case 5:
                height = AndroidUtilities.dp(60);
                break;
            case 6:
            default:
                height = AndroidUtilities.dp(58);
                break;
        }
        int scrollDistance;
        if (mediaPages[0].selectedType == 0) {
            scrollDistance = mediaPages[0].layoutManager.findFirstVisibleItemPosition() / mediaColumnsCount * height;
        } else {
            scrollDistance = mediaPages[0].layoutManager.findFirstVisibleItemPosition() * height;
        }
        if (scrollDistance >= mediaPages[0].listView.getMeasuredHeight() * 1.2f) {
            mediaPages[0].scrollHelper.setScrollDirection(RecyclerAnimationScrollHelper.SCROLL_DIRECTION_UP);
            mediaPages[0].scrollHelper.scrollToPosition(0, 0, false, true);
        } else {
            mediaPages[0].listView.smoothScrollToPosition(0);
        }
    }

    Runnable jumpToRunnable;

    private void checkLoadMoreScroll(MediaPage mediaPage, RecyclerListView recyclerView, LinearLayoutManager layoutManager) {
        if (photoVideoChangeColumnsAnimation || jumpToRunnable != null) {
            return;
        }
        long currentTime = System.currentTimeMillis();
        if ((recyclerView.getFastScroll() != null && recyclerView.getFastScroll().isPressed()) && (currentTime - mediaPage.lastCheckScrollTime) < 300) {
            return;
        }
        mediaPage.lastCheckScrollTime = currentTime;
        if (searching && searchWas || mediaPage.selectedType == 7) {
            return;
        }
        int firstVisibleItem = layoutManager.findFirstVisibleItemPosition();
        int visibleItemCount = firstVisibleItem == RecyclerView.NO_POSITION ? 0 : Math.abs(layoutManager.findLastVisibleItemPosition() - firstVisibleItem) + 1;
        int totalItemCount = recyclerView.getAdapter().getItemCount();
        if (mediaPage.selectedType == 0 || mediaPage.selectedType == 1 || mediaPage.selectedType == 2 || mediaPage.selectedType == 4) {
            int type = mediaPage.selectedType;
            totalItemCount = sharedMediaData[type].getStartOffset() + sharedMediaData[type].messages.size();
            if (sharedMediaData[type].fastScrollDataLoaded && sharedMediaData[type].fastScrollPeriods.size() > 2 && mediaPage.selectedType == 0 && sharedMediaData[type].messages.size() != 0) {
                int columnsCount = 1;
                if (type == 0) {
                    columnsCount = mediaColumnsCount;
                }
                int jumpToTreshold = (int) ((recyclerView.getMeasuredHeight() / ((float) (recyclerView.getMeasuredWidth() / (float) columnsCount))) * columnsCount * 1.5f);
                if (jumpToTreshold < 100) {
                    jumpToTreshold = 100;
                }
                if (jumpToTreshold < sharedMediaData[type].fastScrollPeriods.get(1).startOffset) {
                    jumpToTreshold = sharedMediaData[type].fastScrollPeriods.get(1).startOffset;
                }
                if ((firstVisibleItem > totalItemCount && firstVisibleItem - totalItemCount > jumpToTreshold) || ((firstVisibleItem + visibleItemCount) < sharedMediaData[type].startOffset && sharedMediaData[0].startOffset - (firstVisibleItem + visibleItemCount) > jumpToTreshold)) {
                    AndroidUtilities.runOnUIThread(jumpToRunnable = () -> {
                        findPeriodAndJumpToDate(type, recyclerView, false);
                        jumpToRunnable = null;
                    });
                    return;
                }
            }
        }

        if (mediaPage.selectedType == 7) {

        } else if (mediaPage.selectedType == 6) {
            if (visibleItemCount > 0) {
                if (!commonGroupsAdapter.endReached && !commonGroupsAdapter.loading && !commonGroupsAdapter.chats.isEmpty() && firstVisibleItem + visibleItemCount >= totalItemCount - 5) {
                    commonGroupsAdapter.getChats(commonGroupsAdapter.chats.get(commonGroupsAdapter.chats.size() - 1).id, 100);
                }
            }
        } else {
            final int threshold;
            if (mediaPage.selectedType == 0) {
                threshold = 3;
            } else if (mediaPage.selectedType == 5) {
                threshold = 10;
            } else {
                threshold = 6;
            }

            if ((firstVisibleItem + visibleItemCount > totalItemCount - threshold || sharedMediaData[mediaPage.selectedType].loadingAfterFastScroll) && !sharedMediaData[mediaPage.selectedType].loading) {
                int type;
                if (mediaPage.selectedType == 0) {
                    type = MEDIA_PHOTOVIDEO;
                    if (sharedMediaData[0].filterType == FILTER_PHOTOS_ONLY) {
                        type = MediaDataController.MEDIA_PHOTOS_ONLY;
                    } else if (sharedMediaData[0].filterType == FILTER_VIDEOS_ONLY) {
                        type = MediaDataController.MEDIA_VIDEOS_ONLY;
                    }
                } else if (mediaPage.selectedType == 1) {
                    type = MediaDataController.MEDIA_FILE;
                } else if (mediaPage.selectedType == 2) {
                    type = MediaDataController.MEDIA_AUDIO;
                } else if (mediaPage.selectedType == 4) {
                    type = MediaDataController.MEDIA_MUSIC;
                } else if (mediaPage.selectedType == 5) {
                    type = MediaDataController.MEDIA_GIF;
                } else {
                    type = MediaDataController.MEDIA_URL;
                }
                if (!sharedMediaData[mediaPage.selectedType].endReached[0]) {
                    sharedMediaData[mediaPage.selectedType].loading = true;
                    profileActivity.getMediaDataController().loadMedia(dialog_id, 50, sharedMediaData[mediaPage.selectedType].max_id[0], 0, type, topicId, 1, profileActivity.getClassGuid(), sharedMediaData[mediaPage.selectedType].requestIndex, skipPhotos);
                } else if (mergeDialogId != 0 && !sharedMediaData[mediaPage.selectedType].endReached[1]) {
                    sharedMediaData[mediaPage.selectedType].loading = true;
                    profileActivity.getMediaDataController().loadMedia(mergeDialogId, 50, sharedMediaData[mediaPage.selectedType].max_id[1], 0, type, topicId, 1, profileActivity.getClassGuid(), sharedMediaData[mediaPage.selectedType].requestIndex, skipPhotos);
                }
            }

            int startOffset = sharedMediaData[mediaPage.selectedType].startOffset;
            if (mediaPage.selectedType == 0) {
                startOffset = photoVideoAdapter.getPositionForIndex(0);
            }
            if (firstVisibleItem - startOffset < threshold + 1 && !sharedMediaData[mediaPage.selectedType].loading && !sharedMediaData[mediaPage.selectedType].startReached && !sharedMediaData[mediaPage.selectedType].loadingAfterFastScroll) {
                loadFromStart(mediaPage.selectedType);
            }
            if (mediaPages[0].listView == recyclerView && (mediaPages[0].selectedType == 0 || mediaPages[0].selectedType == 5) && firstVisibleItem != RecyclerView.NO_POSITION) {
                RecyclerListView.ViewHolder holder = recyclerView.findViewHolderForAdapterPosition(firstVisibleItem);
                if (holder != null && holder.getItemViewType() == 0) {
                    if (holder.itemView instanceof SharedPhotoVideoCell) {
                        SharedPhotoVideoCell cell = (SharedPhotoVideoCell) holder.itemView;
                        MessageObject messageObject = cell.getMessageObject(0);
                        if (messageObject != null) {
                            floatingDateView.setCustomDate(messageObject.messageOwner.date, false, true);
                        }
                    } else if (holder.itemView instanceof ContextLinkCell) {
                        ContextLinkCell cell = (ContextLinkCell) holder.itemView;
                        floatingDateView.setCustomDate(cell.getDate(), false, true);
                    }
                }
            }
        }
    }

    private void loadFromStart(int selectedType) {
        int type;
        if (selectedType == 0) {
            type = MEDIA_PHOTOVIDEO;
            if (sharedMediaData[0].filterType == FILTER_PHOTOS_ONLY) {
                type = MediaDataController.MEDIA_PHOTOS_ONLY;
            } else if (sharedMediaData[0].filterType == FILTER_VIDEOS_ONLY) {
                type = MediaDataController.MEDIA_VIDEOS_ONLY;
            }
        } else if (selectedType == 1) {
            type = MediaDataController.MEDIA_FILE;
        } else if (selectedType == 2) {
            type = MediaDataController.MEDIA_AUDIO;
        } else if (selectedType == 4) {
            type = MediaDataController.MEDIA_MUSIC;
        } else if (selectedType == 5) {
            type = MediaDataController.MEDIA_GIF;
        } else {
            type = MediaDataController.MEDIA_URL;
        }
        sharedMediaData[selectedType].loading = true;
        profileActivity.getMediaDataController().loadMedia(dialog_id, 50, 0, sharedMediaData[selectedType].min_id, type, topicId, 1, profileActivity.getClassGuid(), sharedMediaData[selectedType].requestIndex);
    }

    public ActionBarMenuItem getSearchItem() {
        return searchItem;
    }

    public boolean isSearchItemVisible() {
        if (mediaPages[0].selectedType == 7) {
            return delegate.canSearchMembers();
        }
        return mediaPages[0].selectedType != 0 && mediaPages[0].selectedType != 2 && mediaPages[0].selectedType != 5 && mediaPages[0].selectedType != 6;
    }

    public boolean isCalendarItemVisible() {
        return mediaPages[0].selectedType == 0;
    }

    public int getSelectedTab() {
        return scrollSlidingTextTabStrip.getCurrentTabId();
    }

    public int getClosestTab() {
        if (mediaPages[1] != null && mediaPages[1].getVisibility() == View.VISIBLE) {
            if (tabsAnimationInProgress && !backAnimation) {
                return mediaPages[1].selectedType;
            } else if (Math.abs(mediaPages[1].getTranslationX()) < mediaPages[1].getMeasuredWidth() / 2f) {
                return mediaPages[1].selectedType;
            }
        }
        return scrollSlidingTextTabStrip.getCurrentTabId();
    }

    protected void onSelectedTabChanged() {

    }

    protected boolean canShowSearchItem() {
        return true;
    }

    protected void onSearchStateChanged(boolean expanded) {

    }

    protected boolean onMemberClick(TLRPC.ChatParticipant participant, boolean isLong) {
        return false;
    }

    public void onDestroy() {
        profileActivity.getNotificationCenter().removeObserver(this, NotificationCenter.mediaDidLoad);
        profileActivity.getNotificationCenter().removeObserver(this, NotificationCenter.didReceiveNewMessages);
        profileActivity.getNotificationCenter().removeObserver(this, NotificationCenter.messagesDeleted);
        profileActivity.getNotificationCenter().removeObserver(this, NotificationCenter.messageReceivedByServer);
        profileActivity.getNotificationCenter().removeObserver(this, NotificationCenter.messagePlayingDidReset);
        profileActivity.getNotificationCenter().removeObserver(this, NotificationCenter.messagePlayingPlayStateChanged);
        profileActivity.getNotificationCenter().removeObserver(this, NotificationCenter.messagePlayingDidStart);
    }

    private void checkCurrentTabValid() {
        int id = scrollSlidingTextTabStrip.getCurrentTabId();
        if (!scrollSlidingTextTabStrip.hasTab(id)) {
            id = scrollSlidingTextTabStrip.getFirstTabId();
            scrollSlidingTextTabStrip.setInitialTabId(id);
            mediaPages[0].selectedType = id;
            switchToCurrentSelectedMode(false);
        }
    }

    public void setNewMediaCounts(int[] mediaCounts) {
        boolean hadMedia = false;
        for (int a = 0; a < 6; a++) {
            if (hasMedia[a] >= 0) {
                hadMedia = true;
                break;
            }
        }
        System.arraycopy(mediaCounts, 0, hasMedia, 0, 6);
        updateTabs(true);
        if (!hadMedia && scrollSlidingTextTabStrip.getCurrentTabId() == 6) {
            scrollSlidingTextTabStrip.resetTab();
        }
        checkCurrentTabValid();
        if (hasMedia[0] >= 0) {
            loadFastScrollData(false);
        }
    }

    private void loadFastScrollData(boolean force) {
        if (topicId != 0) {
            return;
        }
        for (int k = 0; k < supportedFastScrollTypes.length; k++) {
            int type = supportedFastScrollTypes[k];
            if ((sharedMediaData[type].fastScrollDataLoaded && !force) || DialogObject.isEncryptedDialog(dialog_id)) {
                return;
            }
            sharedMediaData[type].fastScrollDataLoaded = false;
            TLRPC.TL_messages_getSearchResultsPositions req = new TLRPC.TL_messages_getSearchResultsPositions();
            if (type == 0) {
                if (sharedMediaData[type].filterType == FILTER_PHOTOS_ONLY) {
                    req.filter = new TLRPC.TL_inputMessagesFilterPhotos();
                } else if (sharedMediaData[type].filterType == FILTER_VIDEOS_ONLY) {
                    req.filter = new TLRPC.TL_inputMessagesFilterVideo();
                } else {
                    req.filter = new TLRPC.TL_inputMessagesFilterPhotoVideo();
                }
            } else if (type == MediaDataController.MEDIA_FILE) {
                req.filter = new TLRPC.TL_inputMessagesFilterDocument();
            } else if (type == MediaDataController.MEDIA_AUDIO) {
                req.filter = new TLRPC.TL_inputMessagesFilterRoundVoice();
            } else {
                req.filter = new TLRPC.TL_inputMessagesFilterMusic();
            }
            req.limit = 100;
            req.peer = MessagesController.getInstance(profileActivity.getCurrentAccount()).getInputPeer(dialog_id);
            int reqIndex = sharedMediaData[type].requestIndex;
            int reqId = ConnectionsManager.getInstance(profileActivity.getCurrentAccount()).sendRequest(req, (response, error) ->
                    AndroidUtilities.runOnUIThread(() ->
                    NotificationCenter.getInstance(profileActivity.getCurrentAccount()).doOnIdle(() -> {
                if (error != null) {
                    return;
                }
                if (reqIndex != sharedMediaData[type].requestIndex) {
                    return;
                }
                TLRPC.TL_messages_searchResultsPositions res = (TLRPC.TL_messages_searchResultsPositions) response;
                sharedMediaData[type].fastScrollPeriods.clear();
                for (int i = 0, n = res.positions.size(); i < n; i++) {
                    TLRPC.TL_searchResultPosition serverPeriod = res.positions.get(i);
                    if (serverPeriod.date != 0) {
                        Period period = new Period(serverPeriod);
                        sharedMediaData[type].fastScrollPeriods.add(period);
                    }
                }
                Collections.sort(sharedMediaData[type].fastScrollPeriods, (period, period2) -> period2.date - period.date);
                sharedMediaData[type].setTotalCount(res.count);
                sharedMediaData[type].fastScrollDataLoaded = true;
                if (!sharedMediaData[type].fastScrollPeriods.isEmpty()) {
                    for (int i = 0; i < mediaPages.length; i++) {
                        if (mediaPages[i].selectedType == type) {
                            mediaPages[i].fastScrollEnabled = true;
                            updateFastScrollVisibility(mediaPages[i], true);
                        }
                    }
                }
                photoVideoAdapter.notifyDataSetChanged();
            })));
            ConnectionsManager.getInstance(profileActivity.getCurrentAccount()).bindRequestToGuid(reqId, profileActivity.getClassGuid());
        }
    }


    private static void showFastScrollHint(MediaPage mediaPage, SharedMediaData[] sharedMediaData, boolean show) {
        if (show) {
            if (SharedConfig.fastScrollHintCount <= 0 || mediaPage.fastScrollHintView != null || mediaPage.fastScrollHinWasShown || mediaPage.listView.getFastScroll() == null || !mediaPage.listView.getFastScroll().isVisible || mediaPage.listView.getFastScroll().getVisibility() != View.VISIBLE || sharedMediaData[0].totalCount < 50) {
                return;
            }
            SharedConfig.setFastScrollHintCount(SharedConfig.fastScrollHintCount - 1);
            mediaPage.fastScrollHinWasShown = true;
            SharedMediaFastScrollTooltip tooltip = new SharedMediaFastScrollTooltip(mediaPage.getContext());
            mediaPage.fastScrollHintView = tooltip;
            mediaPage.addView(mediaPage.fastScrollHintView, LayoutHelper.createFrame(LayoutHelper.WRAP_CONTENT, LayoutHelper.WRAP_CONTENT));
            mediaPage.fastScrollHintView.setAlpha(0);
            mediaPage.fastScrollHintView.setScaleX(0.8f);
            mediaPage.fastScrollHintView.setScaleY(0.8f);
            mediaPage.fastScrollHintView.animate().alpha(1f).scaleX(1f).scaleY(1f).setDuration(150).start();
            mediaPage.invalidate();

            AndroidUtilities.runOnUIThread(mediaPage.fastScrollHideHintRunnable = () -> {
                mediaPage.fastScrollHintView = null;
                mediaPage.fastScrollHideHintRunnable = null;
                tooltip.animate().alpha(0f).scaleX(0.5f).scaleY(0.5f).setDuration(220).setListener(new AnimatorListenerAdapter() {
                    @Override
                    public void onAnimationEnd(Animator animation) {
                        if (tooltip.getParent() != null) {
                            ((ViewGroup) tooltip.getParent()).removeView(tooltip);
                        }
                    }
                }).start();
            }, 4000);
        } else {
            if (mediaPage.fastScrollHintView == null || mediaPage.fastScrollHideHintRunnable == null) {
                return;
            }
            AndroidUtilities.cancelRunOnUIThread(mediaPage.fastScrollHideHintRunnable);
            mediaPage.fastScrollHideHintRunnable.run();
            mediaPage.fastScrollHideHintRunnable = null;
            mediaPage.fastScrollHintView = null;
        }
    }

    public void setCommonGroupsCount(int count) {
        if (topicId == 0) {
            hasMedia[6] = count;
        }
        updateTabs(true);
        checkCurrentTabValid();
    }

    public void onActionBarItemClick(View v, int id) {
        if (id == delete) {
            TLRPC.Chat currentChat = null;
            TLRPC.User currentUser = null;
            TLRPC.EncryptedChat currentEncryptedChat = null;
            if (DialogObject.isEncryptedDialog(dialog_id)) {
                currentEncryptedChat = profileActivity.getMessagesController().getEncryptedChat(DialogObject.getEncryptedChatId(dialog_id));
            } else if (DialogObject.isUserDialog(dialog_id)) {
                currentUser = profileActivity.getMessagesController().getUser(dialog_id);
            } else {
                currentChat = profileActivity.getMessagesController().getChat(-dialog_id);
            }
            AlertsCreator.createDeleteMessagesAlert(profileActivity, currentUser, currentChat, currentEncryptedChat, null, mergeDialogId, null, selectedFiles, null, false, 1, () -> {
                showActionMode(false);
                actionBar.closeSearchField();
                cantDeleteMessagesCount = 0;
            }, null, resourcesProvider);
        } else if (id == forward || id == forward_noquote) {
            if (info != null) {
                TLRPC.Chat chat = profileActivity.getMessagesController().getChat(info.id);
                if (profileActivity.getMessagesController().isChatNoForwards(chat)) {
                    if (fwdRestrictedHint != null) {
                        fwdRestrictedHint.setText(ChatObject.isChannel(chat) && !chat.megagroup ? LocaleController.getString("ForwardsRestrictedInfoChannel", R.string.ForwardsRestrictedInfoChannel) :
                                LocaleController.getString("ForwardsRestrictedInfoGroup", R.string.ForwardsRestrictedInfoGroup));
                        fwdRestrictedHint.showForView(v, true);
                    }
                    return;
                }
            }
            if (hasNoforwardsMessage()) {
                if (fwdRestrictedHint != null) {
                    fwdRestrictedHint.setText(LocaleController.getString("ForwardsRestrictedInfoBot", R.string.ForwardsRestrictedInfoBot));
                    fwdRestrictedHint.showForView(v, true);
                }
                return;
            }

            Bundle args = new Bundle();
            args.putBoolean("onlySelect", true);
            args.putBoolean("canSelectTopics", true);
            args.putInt("dialogsType", DialogsActivity.DIALOGS_TYPE_FORWARD);
            DialogsActivity fragment = new DialogsActivity(args);
            fragment.setDelegate((fragment1, dids, message, param, topicsFragment) -> {
                ArrayList<MessageObject> fmessages = new ArrayList<>();
                for (int a = 1; a >= 0; a--) {
                    ArrayList<Integer> ids = new ArrayList<>();
                    for (int b = 0; b < selectedFiles[a].size(); b++) {
                        ids.add(selectedFiles[a].keyAt(b));
                    }
                    Collections.sort(ids);
                    for (Integer id1 : ids) {
                        if (id1 > 0) {
                            fmessages.add(selectedFiles[a].get(id1));
                        }
                    }
                    selectedFiles[a].clear();
                }
                cantDeleteMessagesCount = 0;
                showActionMode(false);

                if (dids.size() > 1 || dids.get(0).dialogId == profileActivity.getUserConfig().getClientUserId() || message != null) {
                    updateRowsSelection();
                    for (int a = 0; a < dids.size(); a++) {
                        long did = dids.get(a).dialogId;
                        if (message != null) {
                            profileActivity.getSendMessagesHelper().sendMessage(message.toString(), did, null, null, null, true, null, null, null, true, 0, null, false);
                        }
                        if (id == forward_noquote) {
                            //profileActivity.getMessageHelper().processForwardFromMyName(fmessages, did, true, 0);
                            profileActivity.getSendMessagesHelper().sendMessage(fmessages, did, true,false, true, 0);
                        } else {
                            profileActivity.getSendMessagesHelper().sendMessage(fmessages, did, false,false, true, 0);
                        }
                    }
                    fragment1.finishFragment();
                    UndoView undoView = null;
                    if (profileActivity instanceof ProfileActivity) {
                        undoView = ((ProfileActivity) profileActivity).getUndoView();
                    }
                    if (undoView != null) {
                        if (dids.size() == 1) {
                            undoView.showWithAction(dids.get(0).dialogId, UndoView.ACTION_FWD_MESSAGES, fmessages.size());
                        } else {
                            undoView.showWithAction(0, UndoView.ACTION_FWD_MESSAGES, fmessages.size(), dids.size(), null, null);
                        }
                    }
                } else {
                    long did = dids.get(0).dialogId;
                    Bundle args1 = new Bundle();
                    if (id == forward_noquote) {
                        args1.putBoolean("forward_noquote", true);
                    }
                    args1.putBoolean("scrollToTopOnResume", true);
                    if (DialogObject.isEncryptedDialog(did)) {
                        args1.putInt("enc_id", DialogObject.getEncryptedChatId(did));
                    } else {
                        if (DialogObject.isUserDialog(did)) {
                            args1.putLong("user_id", did);
                        } else {
                            args1.putLong("chat_id", -did);
                        }
                        if (!profileActivity.getMessagesController().checkCanOpenChat(args1, fragment1)) {
                            return true;
                        }
                    }

                    profileActivity.getNotificationCenter().postNotificationName(NotificationCenter.closeChats);

                    ChatActivity chatActivity = new ChatActivity(args1);
                    ForumUtilities.applyTopic(chatActivity, dids.get(0));
                    fragment1.presentFragment(chatActivity, true);
                    chatActivity.showFieldPanelForForward(true, fmessages);
                }
                return true;
            });
            profileActivity.presentFragment(fragment);
        } else if (id == gotochat) {
            if (selectedFiles[0].size() + selectedFiles[1].size() != 1) {
                return;
            }
            MessageObject messageObject = selectedFiles[selectedFiles[0].size() == 1 ? 0 : 1].valueAt(0);
            Bundle args = new Bundle();
            long dialogId = messageObject.getDialogId();
            if (DialogObject.isEncryptedDialog(dialogId)) {
                args.putInt("enc_id", DialogObject.getEncryptedChatId(dialogId));
            } else if (DialogObject.isUserDialog(dialogId)) {
                args.putLong("user_id", dialogId);
            } else {
                TLRPC.Chat chat = profileActivity.getMessagesController().getChat(-dialogId);
                if (chat != null && chat.migrated_to != null) {
                    args.putLong("migrated_to", dialogId);
                    dialogId = -chat.migrated_to.channel_id;
                }
                args.putLong("chat_id", -dialogId);
            }
            args.putInt("message_id", messageObject.getId());
            args.putBoolean("need_remove_previous_same_chat_activity", false);
            ChatActivity chatActivity = new ChatActivity(args);
            chatActivity.highlightMessageId = messageObject.getId();
            if (topicId != 0) {
                ForumUtilities.applyTopic(chatActivity, MessagesStorage.TopicKey.of(dialogId, topicId));
                args.putInt("message_id", messageObject.getId());
            }
            profileActivity.presentFragment(chatActivity, false);
        }
    }

    private boolean prepareForMoving(MotionEvent ev, boolean forward) {
        int id = scrollSlidingTextTabStrip.getNextPageId(forward);
        if (id < 0) {
            return false;
        }
        if (canShowSearchItem()) {
            if (searchItemState != 0) {
                if (searchItemState == 2) {
                    searchItem.setAlpha(1.0f);
                } else if (searchItemState == 1) {
                    searchItem.setAlpha(0.0f);
                    searchItem.setVisibility(View.INVISIBLE);
                }
                searchItemState = 0;
            }
        } else {
            searchItem.setVisibility(INVISIBLE);
            searchItem.setAlpha(0.0f);
        }

        getParent().requestDisallowInterceptTouchEvent(true);
        hideFloatingDateView(true);
        maybeStartTracking = false;
        startedTracking = true;
        startedTrackingX = (int) ev.getX();
        actionBar.setEnabled(false);
        scrollSlidingTextTabStrip.setEnabled(false);
        mediaPages[1].selectedType = id;
        mediaPages[1].setVisibility(View.VISIBLE);
        animatingForward = forward;
        switchToCurrentSelectedMode(true);
        if (forward) {
            mediaPages[1].setTranslationX(mediaPages[0].getMeasuredWidth());
        } else {
            mediaPages[1].setTranslationX(-mediaPages[0].getMeasuredWidth());
        }
        return true;
    }

    @Override
    public void forceHasOverlappingRendering(boolean hasOverlappingRendering) {
        super.forceHasOverlappingRendering(hasOverlappingRendering);
    }

    int topPadding;
    int lastMeasuredTopPadding;

    @Override
    public void setPadding(int left, int top, int right, int bottom) {
        topPadding = top;
        for (int a = 0; a < mediaPages.length; a++) {
            mediaPages[a].setTranslationY(topPadding - lastMeasuredTopPadding);
        }
        fragmentContextView.setTranslationY(AndroidUtilities.dp(48) + top);
        additionalFloatingTranslation = top;
        floatingDateView.setTranslationY((floatingDateView.getTag() == null ? -AndroidUtilities.dp(48) : 0) + additionalFloatingTranslation);
    }

    @Override
    protected void onMeasure(int widthMeasureSpec, int heightMeasureSpec) {
        int widthSize = MeasureSpec.getSize(widthMeasureSpec);
        int heightSize = delegate.getListView() != null ? delegate.getListView().getHeight() : 0;
        if (heightSize == 0) {
            heightSize = MeasureSpec.getSize(heightMeasureSpec);
        }

        setMeasuredDimension(widthSize, heightSize);

        int childCount = getChildCount();
        for (int i = 0; i < childCount; i++) {
            View child = getChildAt(i);
            if (child == null || child.getVisibility() == GONE) {
                continue;
            }
            if (child instanceof MediaPage) {
                measureChildWithMargins(child, widthMeasureSpec, 0, MeasureSpec.makeMeasureSpec(heightSize, MeasureSpec.EXACTLY), 0);
                ((MediaPage) child).listView.setPadding(0, 0, 0, topPadding);
            } else {
                measureChildWithMargins(child, widthMeasureSpec, 0, heightMeasureSpec, 0);
            }
        }
    }

    public boolean checkTabsAnimationInProgress() {
        if (tabsAnimationInProgress) {
            boolean cancel = false;
            if (backAnimation) {
                if (Math.abs(mediaPages[0].getTranslationX()) < 1) {
                    mediaPages[0].setTranslationX(0);
                    mediaPages[1].setTranslationX(mediaPages[0].getMeasuredWidth() * (animatingForward ? 1 : -1));
                    cancel = true;
                }
            } else if (Math.abs(mediaPages[1].getTranslationX()) < 1) {
                mediaPages[0].setTranslationX(mediaPages[0].getMeasuredWidth() * (animatingForward ? -1 : 1));
                mediaPages[1].setTranslationX(0);
                cancel = true;
            }
            if (cancel) {
                if (tabsAnimation != null) {
                    tabsAnimation.cancel();
                    tabsAnimation = null;
                }
                tabsAnimationInProgress = false;
            }
            return tabsAnimationInProgress;
        }
        return false;
    }

    @Override
    public boolean onInterceptTouchEvent(MotionEvent ev) {
        return checkTabsAnimationInProgress() || scrollSlidingTextTabStrip.isAnimatingIndicator() || onTouchEvent(ev);
    }

    public boolean isCurrentTabFirst() {
        return scrollSlidingTextTabStrip.getCurrentTabId() == scrollSlidingTextTabStrip.getFirstTabId();
    }

    public RecyclerListView getCurrentListView() {
        return mediaPages[0].listView;
    }

    @Override
    public boolean onTouchEvent(MotionEvent ev) {
        if (profileActivity.getParentLayout() != null && !profileActivity.getParentLayout().checkTransitionAnimation() && !checkTabsAnimationInProgress() && !isInPinchToZoomTouchMode) {
            if (ev != null) {
                if (velocityTracker == null) {
                    velocityTracker = VelocityTracker.obtain();
                }
                velocityTracker.addMovement(ev);

                if (fwdRestrictedHint != null) {
                    fwdRestrictedHint.hide();
                }
            }
            if (ev != null && ev.getAction() == MotionEvent.ACTION_DOWN && !startedTracking && !maybeStartTracking && ev.getY() >= AndroidUtilities.dp(48)) {
                startedTrackingPointerId = ev.getPointerId(0);
                maybeStartTracking = true;
                startedTrackingX = (int) ev.getX();
                startedTrackingY = (int) ev.getY();
                velocityTracker.clear();
            } else if (ev != null && ev.getAction() == MotionEvent.ACTION_MOVE && ev.getPointerId(0) == startedTrackingPointerId) {
                int dx = (int) (ev.getX() - startedTrackingX);
                int dy = Math.abs((int) ev.getY() - startedTrackingY);
                if (startedTracking && (animatingForward && dx > 0 || !animatingForward && dx < 0)) {
                    if (!prepareForMoving(ev, dx < 0)) {
                        maybeStartTracking = true;
                        startedTracking = false;
                        mediaPages[0].setTranslationX(0);
                        mediaPages[1].setTranslationX(animatingForward ? mediaPages[0].getMeasuredWidth() : -mediaPages[0].getMeasuredWidth());
                        scrollSlidingTextTabStrip.selectTabWithId(mediaPages[1].selectedType, 0);
                    }
                }
                if (maybeStartTracking && !startedTracking) {
                    float touchSlop = AndroidUtilities.getPixelsInCM(0.3f, true);
                    if (Math.abs(dx) >= touchSlop && Math.abs(dx) > dy) {
                        prepareForMoving(ev, dx < 0);
                    }
                } else if (startedTracking) {
                    mediaPages[0].setTranslationX(dx);
                    if (animatingForward) {
                        mediaPages[1].setTranslationX(mediaPages[0].getMeasuredWidth() + dx);
                    } else {
                        mediaPages[1].setTranslationX(dx - mediaPages[0].getMeasuredWidth());
                    }
                    float scrollProgress = Math.abs(dx) / (float) mediaPages[0].getMeasuredWidth();
                    if (canShowSearchItem()) {
                        if (searchItemState == 2) {
                            searchItem.setAlpha(1.0f - scrollProgress);
                        } else if (searchItemState == 1) {
                            searchItem.setAlpha(scrollProgress);
                        }

                        float photoVideoOptionsAlpha = 0f;
                        if (mediaPages[1] != null && mediaPages[1].selectedType == 0) {
                            photoVideoOptionsAlpha = scrollProgress;
                        }
                        if (mediaPages[0].selectedType == 0) {
                            photoVideoOptionsAlpha = 1f - scrollProgress;
                        }
                        photoVideoOptionsItem.setAlpha(photoVideoOptionsAlpha);
                        photoVideoOptionsItem.setVisibility((photoVideoOptionsAlpha == 0  || !canShowSearchItem()) ? INVISIBLE : View.VISIBLE);
                    } else {
                        searchItem.setAlpha(0.0f);
                    }
                    scrollSlidingTextTabStrip.selectTabWithId(mediaPages[1].selectedType, scrollProgress);
                    onSelectedTabChanged();
                }
            } else if (ev == null || ev.getPointerId(0) == startedTrackingPointerId && (ev.getAction() == MotionEvent.ACTION_CANCEL || ev.getAction() == MotionEvent.ACTION_UP || ev.getAction() == MotionEvent.ACTION_POINTER_UP)) {
                velocityTracker.computeCurrentVelocity(1000, maximumVelocity);
                float velX;
                float velY;
                if (ev != null && ev.getAction() != MotionEvent.ACTION_CANCEL) {
                    velX = velocityTracker.getXVelocity();
                    velY = velocityTracker.getYVelocity();
                    if (!startedTracking) {
                        if (Math.abs(velX) >= 3000 && Math.abs(velX) > Math.abs(velY)) {
                            prepareForMoving(ev, velX < 0);
                        }
                    }
                } else {
                    velX = 0;
                    velY = 0;
                }
                if (startedTracking) {
                    float x = mediaPages[0].getX();
                    tabsAnimation = new AnimatorSet();
                    backAnimation = Math.abs(x) < mediaPages[0].getMeasuredWidth() / 3.0f && (Math.abs(velX) < 3500 || Math.abs(velX) < Math.abs(velY));
                    float distToMove;
                    float dx;
                    if (backAnimation) {
                        dx = Math.abs(x);
                        if (animatingForward) {
                            tabsAnimation.playTogether(
                                    ObjectAnimator.ofFloat(mediaPages[0], View.TRANSLATION_X, 0),
                                    ObjectAnimator.ofFloat(mediaPages[1], View.TRANSLATION_X, mediaPages[1].getMeasuredWidth())
                            );
                        } else {
                            tabsAnimation.playTogether(
                                    ObjectAnimator.ofFloat(mediaPages[0], View.TRANSLATION_X, 0),
                                    ObjectAnimator.ofFloat(mediaPages[1], View.TRANSLATION_X, -mediaPages[1].getMeasuredWidth())
                            );
                        }
                    } else {
                        dx = mediaPages[0].getMeasuredWidth() - Math.abs(x);
                        if (animatingForward) {
                            tabsAnimation.playTogether(
                                    ObjectAnimator.ofFloat(mediaPages[0], View.TRANSLATION_X, -mediaPages[0].getMeasuredWidth()),
                                    ObjectAnimator.ofFloat(mediaPages[1], View.TRANSLATION_X, 0)
                            );
                        } else {
                            tabsAnimation.playTogether(
                                    ObjectAnimator.ofFloat(mediaPages[0], View.TRANSLATION_X, mediaPages[0].getMeasuredWidth()),
                                    ObjectAnimator.ofFloat(mediaPages[1], View.TRANSLATION_X, 0)
                            );
                        }
                    }
                    tabsAnimation.setInterpolator(interpolator);

                    int width = getMeasuredWidth();
                    int halfWidth = width / 2;
                    float distanceRatio = Math.min(1.0f, 1.0f * dx / (float) width);
                    float distance = (float) halfWidth + (float) halfWidth * AndroidUtilities.distanceInfluenceForSnapDuration(distanceRatio);
                    velX = Math.abs(velX);
                    int duration;
                    if (velX > 0) {
                        duration = 4 * Math.round(1000.0f * Math.abs(distance / velX));
                    } else {
                        float pageDelta = dx / getMeasuredWidth();
                        duration = (int) ((pageDelta + 1.0f) * 100.0f);
                    }
                    duration = Math.max(150, Math.min(duration, 600));

                    tabsAnimation.setDuration(duration);
                    tabsAnimation.addListener(new AnimatorListenerAdapter() {
                        @Override
                        public void onAnimationEnd(Animator animator) {
                            tabsAnimation = null;
                            if (backAnimation) {
                                mediaPages[1].setVisibility(View.GONE);
                                if (canShowSearchItem()) {
                                    if (searchItemState == 2) {
                                        searchItem.setAlpha(1.0f);
                                    } else if (searchItemState == 1) {
                                        searchItem.setAlpha(0.0f);
                                        searchItem.setVisibility(View.INVISIBLE);
                                    }
                                } else {
                                    searchItem.setVisibility(INVISIBLE);
                                    searchItem.setAlpha(0.0f);
                                }
                                searchItemState = 0;
                            } else {
                                MediaPage tempPage = mediaPages[0];
                                mediaPages[0] = mediaPages[1];
                                mediaPages[1] = tempPage;
                                mediaPages[1].setVisibility(View.GONE);
                                if (searchItemState == 2) {
                                    searchItem.setVisibility(View.INVISIBLE);
                                }
                                searchItemState = 0;
                                scrollSlidingTextTabStrip.selectTabWithId(mediaPages[0].selectedType, 1.0f);
                                onSelectedTabChanged();
                                startStopVisibleGifs();
                            }
                            tabsAnimationInProgress = false;
                            maybeStartTracking = false;
                            startedTracking = false;
                            actionBar.setEnabled(true);
                            scrollSlidingTextTabStrip.setEnabled(true);
                        }
                    });
                    tabsAnimation.start();
                    tabsAnimationInProgress = true;
                    startedTracking = false;
                    onSelectedTabChanged();
                } else {
                    maybeStartTracking = false;
                    actionBar.setEnabled(true);
                    scrollSlidingTextTabStrip.setEnabled(true);
                }
                if (velocityTracker != null) {
                    velocityTracker.recycle();
                    velocityTracker = null;
                }
            }
            return startedTracking;
        }
        return false;
    }

    public boolean closeActionMode() {
        if (isActionModeShowed) {
            for (int a = 1; a >= 0; a--) {
                selectedFiles[a].clear();
            }
            cantDeleteMessagesCount = 0;
            showActionMode(false);
            updateRowsSelection();
            return true;
        } else {
            return false;
        }
    }

    public void setVisibleHeight(int height) {
        height = Math.max(height, AndroidUtilities.dp(120));
        for (int a = 0; a < mediaPages.length; a++) {
            float t = -(getMeasuredHeight() - height) / 2f;
            mediaPages[a].emptyView.setTranslationY(t);
            mediaPages[a].progressView.setTranslationY(-t);
        }
    }

    private AnimatorSet actionModeAnimation;

    private void showActionMode(boolean show) {
        if (isActionModeShowed == show) {
            return;
        }
        isActionModeShowed = show;
        if (actionModeAnimation != null) {
            actionModeAnimation.cancel();
        }
        if (show) {
            actionModeLayout.setVisibility(VISIBLE);
        }
        actionModeAnimation = new AnimatorSet();
        actionModeAnimation.playTogether(ObjectAnimator.ofFloat(actionModeLayout, View.ALPHA, show ? 1.0f : 0.0f));
        actionModeAnimation.setDuration(180);
        actionModeAnimation.addListener(new AnimatorListenerAdapter() {
            @Override
            public void onAnimationCancel(Animator animation) {
                actionModeAnimation = null;
            }

            @Override
            public void onAnimationEnd(Animator animation) {
                if (actionModeAnimation == null) {
                    return;
                }
                actionModeAnimation = null;
                if (!show) {
                    actionModeLayout.setVisibility(INVISIBLE);
                }
            }
        });
        actionModeAnimation.start();
    }

    @Override
    public void didReceivedNotification(int id, int account, Object... args) {
        if (id == NotificationCenter.mediaDidLoad) {
            long uid = (Long) args[0];
            int guid = (Integer) args[3];
            int requestIndex = (Integer) args[7];
            int type = (Integer) args[4];
            boolean fromStart = (boolean) args[6];

            if (type == 6 || type == 7) {
                type = 0;
            }

            if (guid == profileActivity.getClassGuid() && requestIndex == sharedMediaData[type].requestIndex) {
                if (type != 0 && type != 1 && type != 2 && type != 4) {
                    sharedMediaData[type].totalCount = (Integer) args[1];
                }
                ArrayList<MessageObject> arr = (ArrayList<MessageObject>) args[2];

                boolean enc = DialogObject.isEncryptedDialog(dialog_id);
                int loadIndex = uid == dialog_id ? 0 : 1;

                RecyclerListView.Adapter adapter = null;
                if (type == 0) {
                    adapter = photoVideoAdapter;
                } else if (type == 1) {
                    adapter = documentsAdapter;
                } else if (type == 2) {
                    adapter = voiceAdapter;
                } else if (type == 3) {
                    adapter = linksAdapter;
                } else if (type == 4) {
                    adapter = audioAdapter;
                } else if (type == 5) {
                    adapter = gifAdapter;
                }
                int oldItemCount;
                int oldMessagesCount = sharedMediaData[type].messages.size();
                if (adapter != null) {
                    oldItemCount = adapter.getItemCount();
                    if (adapter instanceof RecyclerListView.SectionsAdapter) {
                        RecyclerListView.SectionsAdapter sectionsAdapter = (RecyclerListView.SectionsAdapter) adapter;
                        sectionsAdapter.notifySectionsChanged();
                    }
                } else {
                    oldItemCount = 0;
                }
                sharedMediaData[type].loading = false;

                SparseBooleanArray addedMesages = new SparseBooleanArray();

                if (fromStart) {
                    for (int a = arr.size() - 1; a >= 0; a--) {
                        MessageObject message = arr.get(a);
                        boolean added = sharedMediaData[type].addMessage(message, loadIndex, true, enc);
                        if (added) {
                            addedMesages.put(message.getId(), true);
                            sharedMediaData[type].startOffset--;
                            if (sharedMediaData[type].startOffset < 0) {
                                sharedMediaData[type].startOffset = 0;
                            }
                        }
                    }
                    sharedMediaData[type].startReached = (Boolean) args[5];
                    if (sharedMediaData[type].startReached) {
                        sharedMediaData[type].startOffset = 0;
                    }
                } else {
                    for (int a = 0; a < arr.size(); a++) {
                        MessageObject message = arr.get(a);
                        if (sharedMediaData[type].addMessage(message, loadIndex, false, enc)) {
                            addedMesages.put(message.getId(), true);
                            sharedMediaData[type].endLoadingStubs--;
                            if (sharedMediaData[type].endLoadingStubs < 0) {
                                sharedMediaData[type].endLoadingStubs = 0;
                            }
                        }
                    }
                    if (sharedMediaData[type].loadingAfterFastScroll && sharedMediaData[type].messages.size() > 0) {
                        sharedMediaData[type].min_id = sharedMediaData[type].messages.get(0).getId();
                    }
                    sharedMediaData[type].endReached[loadIndex] = (Boolean) args[5];
                    if (sharedMediaData[type].endReached[loadIndex]) {
                        sharedMediaData[type].totalCount = sharedMediaData[type].messages.size() + sharedMediaData[type].startOffset;
                    }
                }
                if (!fromStart && loadIndex == 0 && sharedMediaData[type].endReached[loadIndex] && mergeDialogId != 0) {
                    sharedMediaData[type].loading = true;
                    profileActivity.getMediaDataController().loadMedia(mergeDialogId, 50, sharedMediaData[type].max_id[1], 0, type, topicId, 1, profileActivity.getClassGuid(), sharedMediaData[type].requestIndex, skipPhotos);
                }
                if (adapter != null) {
                    RecyclerListView listView = null;
                    for (int a = 0; a < mediaPages.length; a++) {
                        if (mediaPages[a].listView.getAdapter() == adapter) {
                            listView = mediaPages[a].listView;
                            mediaPages[a].listView.stopScroll();
                        }
                    }
                    int newItemCount = adapter.getItemCount();
                    if (adapter == photoVideoAdapter) {
                        if (photoVideoAdapter.getItemCount() == oldItemCount) {
                            AndroidUtilities.updateVisibleRows(listView);
                        } else {
                            photoVideoAdapter.notifyDataSetChanged();
                        }
                    } else {
                        try {
                            adapter.notifyDataSetChanged();
                        } catch (Throwable e) {

                        }
                    }
                    if (sharedMediaData[type].messages.isEmpty() && !sharedMediaData[type].loading) {
                        if (listView != null) {
                            animateItemsEnter(listView, oldItemCount, addedMesages);
                        }
                    } else {
                        if (listView != null && (adapter == photoVideoAdapter || newItemCount >= oldItemCount)) {
                            animateItemsEnter(listView, oldItemCount, addedMesages);
                        }
                    }
                    if (listView != null && !sharedMediaData[type].loadingAfterFastScroll) {
                        if (oldMessagesCount == 0) {
                            for (int k = 0; k < 2; k++) {
                                if (mediaPages[k].selectedType == 0) {
                                    int position = photoVideoAdapter.getPositionForIndex(0);
                                    ((LinearLayoutManager) listView.getLayoutManager()).scrollToPositionWithOffset(position, 0);
                                }
                            }
                        } else {
                            saveScrollPosition();
                        }
                    }
                }
                if (sharedMediaData[type].loadingAfterFastScroll) {
                    if (sharedMediaData[type].messages.size() == 0) {
                        loadFromStart(type);
                    } else {
                        sharedMediaData[type].loadingAfterFastScroll = false;
                    }
                }
                scrolling = true;
            } else if (sharedMediaPreloader != null && sharedMediaData[type].messages.isEmpty() && !sharedMediaData[type].loadingAfterFastScroll) {
                if (fillMediaData(type)) {
                    RecyclerListView.Adapter adapter = null;
                    if (type == 0) {
                        adapter = photoVideoAdapter;
                    } else if (type == 1) {
                        adapter = documentsAdapter;
                    } else if (type == 2) {
                        adapter = voiceAdapter;
                    } else if (type == 3) {
                        adapter = linksAdapter;
                    } else if (type == 4) {
                        adapter = audioAdapter;
                    } else if (type == 5) {
                        adapter = gifAdapter;
                    }
                    if (adapter != null) {
                        for (int a = 0; a < mediaPages.length; a++) {
                            if (mediaPages[a].listView.getAdapter() == adapter) {
                                mediaPages[a].listView.stopScroll();
                            }
                        }
                        adapter.notifyDataSetChanged();
                    }
                    scrolling = true;
                }
            }
        } else if (id == NotificationCenter.messagesDeleted) {
            boolean scheduled = (Boolean) args[2];
            if (scheduled) {
                return;
            }
            TLRPC.Chat currentChat = null;
            if (DialogObject.isChatDialog(dialog_id)) {
                currentChat = profileActivity.getMessagesController().getChat(-dialog_id);
            }
            long channelId = (Long) args[1];
            int loadIndex = 0;
            if (ChatObject.isChannel(currentChat)) {
                if (channelId == 0 && mergeDialogId != 0) {
                    loadIndex = 1;
                } else if (channelId == currentChat.id) {
                    loadIndex = 0;
                } else {
                    return;
                }
            } else if (channelId != 0) {
                return;
            }
            ArrayList<Integer> markAsDeletedMessages = (ArrayList<Integer>) args[0];
            boolean updated = false;
            int type = -1;
            for (int a = 0, N = markAsDeletedMessages.size(); a < N; a++) {
                for (int b = 0; b < sharedMediaData.length; b++) {
                    if (sharedMediaData[b].deleteMessage(markAsDeletedMessages.get(a), loadIndex) != null) {
                        type = b;
                        updated = true;
                    }
                }
            }
            if (updated) {
                scrolling = true;
                if (photoVideoAdapter != null) {
                    photoVideoAdapter.notifyDataSetChanged();
                }
                if (documentsAdapter != null) {
                    documentsAdapter.notifyDataSetChanged();
                }
                if (voiceAdapter != null) {
                    voiceAdapter.notifyDataSetChanged();
                }
                if (linksAdapter != null) {
                    linksAdapter.notifyDataSetChanged();
                }
                if (audioAdapter != null) {
                    audioAdapter.notifyDataSetChanged();
                }
                if (gifAdapter != null) {
                    gifAdapter.notifyDataSetChanged();
                }

                if (type == 0 ||  type == 1 || type == 2 || type == 4) {
                    loadFastScrollData(true);
                }
            }
            MediaPage mediaPage = getMediaPage(type);
        } else if (id == NotificationCenter.didReceiveNewMessages) {
            boolean scheduled = (Boolean) args[2];
            if (scheduled) {
                return;
            }
            long uid = (Long) args[0];
            if (uid == dialog_id) {
                ArrayList<MessageObject> arr = (ArrayList<MessageObject>) args[1];
                boolean enc = DialogObject.isEncryptedDialog(dialog_id);
                boolean updated = false;
                for (int a = 0; a < arr.size(); a++) {
                    MessageObject obj = arr.get(a);
                    if (MessageObject.getMedia(obj.messageOwner) == null || obj.needDrawBluredPreview()) {
                        continue;
                    }
                    int type = MediaDataController.getMediaType(obj.messageOwner);
                    if (type == -1) {
                        return;
                    }
                    if (sharedMediaData[type].startReached && sharedMediaData[type].addMessage(obj, obj.getDialogId() == dialog_id ? 0 : 1, true, enc)) {
                        updated = true;
                        hasMedia[type] = 1;
                    }
                }
                if (updated) {
                    scrolling = true;
                    for (int a = 0; a < mediaPages.length; a++) {
                        RecyclerListView.Adapter adapter = null;
                        if (mediaPages[a].selectedType == 0) {
                            adapter = photoVideoAdapter;
                        } else if (mediaPages[a].selectedType == 1) {
                            adapter = documentsAdapter;
                        } else if (mediaPages[a].selectedType == 2) {
                            adapter = voiceAdapter;
                        } else if (mediaPages[a].selectedType == 3) {
                            adapter = linksAdapter;
                        } else if (mediaPages[a].selectedType == 4) {
                            adapter = audioAdapter;
                        } else if (mediaPages[a].selectedType == 5) {
                            adapter = gifAdapter;
                        }
                        if (adapter != null) {
                            int count = adapter.getItemCount();
                            photoVideoAdapter.notifyDataSetChanged();
                            documentsAdapter.notifyDataSetChanged();
                            voiceAdapter.notifyDataSetChanged();
                            linksAdapter.notifyDataSetChanged();
                            audioAdapter.notifyDataSetChanged();
                            gifAdapter.notifyDataSetChanged();
                        }
                    }
                    updateTabs(true);
                }
            }
        } else if (id == NotificationCenter.messageReceivedByServer) {
            Boolean scheduled = (Boolean) args[6];
            if (scheduled) {
                return;
            }
            Integer msgId = (Integer) args[0];
            Integer newMsgId = (Integer) args[1];
            for (int a = 0; a < sharedMediaData.length; a++) {
                sharedMediaData[a].replaceMid(msgId, newMsgId);
            }
        } else if (id == NotificationCenter.messagePlayingDidStart || id == NotificationCenter.messagePlayingPlayStateChanged || id == NotificationCenter.messagePlayingDidReset) {
            if (id == NotificationCenter.messagePlayingDidReset || id == NotificationCenter.messagePlayingPlayStateChanged) {
                for (int b = 0; b < mediaPages.length; b++) {
                    int count = mediaPages[b].listView.getChildCount();
                    for (int a = 0; a < count; a++) {
                        View view = mediaPages[b].listView.getChildAt(a);
                        if (view instanceof SharedAudioCell) {
                            SharedAudioCell cell = (SharedAudioCell) view;
                            MessageObject messageObject = cell.getMessage();
                            if (messageObject != null) {
                                cell.updateButtonState(false, true);
                            }
                        }
                    }
                }
            } else {
                MessageObject messageObject = (MessageObject) args[0];
                if (messageObject.eventId != 0) {
                    return;
                }
                for (int b = 0; b < mediaPages.length; b++) {
                    int count = mediaPages[b].listView.getChildCount();
                    for (int a = 0; a < count; a++) {
                        View view = mediaPages[b].listView.getChildAt(a);
                        if (view instanceof SharedAudioCell) {
                            SharedAudioCell cell = (SharedAudioCell) view;
                            MessageObject messageObject1 = cell.getMessage();
                            if (messageObject1 != null) {
                                cell.updateButtonState(false, true);
                            }
                        }
                    }
                }
            }
        }
    }

    private void saveScrollPosition() {
        for (int k = 0; k < mediaPages.length; k++) {
            RecyclerListView listView = mediaPages[k].listView;
            if (listView != null) {
                int messageId = 0;
                int offset = 0;
                for (int i = 0; i < listView.getChildCount(); i++) {
                    View child = listView.getChildAt(i);
                    if (child instanceof SharedPhotoVideoCell2) {
                        SharedPhotoVideoCell2 cell = (SharedPhotoVideoCell2) child;
                        messageId = cell.getMessageId();
                        offset = cell.getTop();
                    }
                    if (child instanceof SharedDocumentCell) {
                        SharedDocumentCell cell = (SharedDocumentCell) child;
                        messageId = cell.getMessage().getId();
                        offset = cell.getTop();
                    }
                    if (child instanceof SharedAudioCell) {
                        SharedAudioCell cell = (SharedAudioCell) child;
                        messageId = cell.getMessage().getId();
                        offset = cell.getTop();
                    }
                    if (messageId != 0) {
                        break;
                    }
                }
                if (messageId != 0) {
                    int index = -1;
                    if (mediaPages[k].selectedType < 0 || mediaPages[k].selectedType >= sharedMediaData.length) {
                        continue;
                    }
                    for (int i = 0; i < sharedMediaData[mediaPages[k].selectedType].messages.size(); i++) {
                        if (messageId == sharedMediaData[mediaPages[k].selectedType].messages.get(i).getId()) {
                            index = i;
                            break;
                        }
                    }

                    int position = sharedMediaData[mediaPages[k].selectedType].startOffset + index;
                    if (index >= 0) {
                        ((LinearLayoutManager) listView.getLayoutManager()).scrollToPositionWithOffset(position, -mediaPages[k].listView.getPaddingTop() + offset);
                        if (photoVideoChangeColumnsAnimation) {
                            mediaPages[k].animationSupportingLayoutManager.scrollToPositionWithOffset(position, -mediaPages[k].listView.getPaddingTop() + offset);
                        }
                    }
                }
            }
        }
    }

    SparseArray<Float> messageAlphaEnter = new SparseArray<>();

    private void animateItemsEnter(final RecyclerListView finalListView, int oldItemCount, SparseBooleanArray addedMesages) {
        int n = finalListView.getChildCount();
        View progressView = null;
        for (int i = 0; i < n; i++) {
            View child = finalListView.getChildAt(i);
            if (child instanceof FlickerLoadingView) {
                progressView = child;
            }
        }
        final View finalProgressView = progressView;
        if (progressView != null) {
            finalListView.removeView(progressView);
        }
        getViewTreeObserver().addOnPreDrawListener(new ViewTreeObserver.OnPreDrawListener() {
            @Override
            public boolean onPreDraw() {
                getViewTreeObserver().removeOnPreDrawListener(this);
                RecyclerView.Adapter adapter = finalListView.getAdapter();
                if (adapter == photoVideoAdapter || adapter == documentsAdapter || adapter == audioAdapter || adapter == voiceAdapter) {
                    if (addedMesages != null) {
                        int n = finalListView.getChildCount();
                        for (int i = 0; i < n; i++) {
                            View child = finalListView.getChildAt(i);
                            int messageId = getMessageId(child);
                            if (messageId != 0 && addedMesages.get(messageId, false)) {
                                messageAlphaEnter.put(messageId, 0f);
                                ValueAnimator valueAnimator = ValueAnimator.ofFloat(0f, 1f);
                                valueAnimator.addUpdateListener(valueAnimator1 -> {
                                    messageAlphaEnter.put(messageId, (Float) valueAnimator1.getAnimatedValue());
                                    finalListView.invalidate();
                                });
                                valueAnimator.addListener(new AnimatorListenerAdapter() {
                                    @Override
                                    public void onAnimationEnd(Animator animation) {
                                        messageAlphaEnter.remove(messageId);
                                        finalListView.invalidate();
                                    }
                                });
                                int s = Math.min(finalListView.getMeasuredHeight(), Math.max(0, child.getTop()));
                                int delay = (int) ((s / (float) finalListView.getMeasuredHeight()) * 100);
                                valueAnimator.setStartDelay(delay);
                                valueAnimator.setDuration(250);
                                valueAnimator.start();
                            }
                            finalListView.invalidate();
                        }
                    }
                } else {
                    int n = finalListView.getChildCount();
                    AnimatorSet animatorSet = new AnimatorSet();
                    for (int i = 0; i < n; i++) {
                        View child = finalListView.getChildAt(i);
                        if (child != finalProgressView && finalListView.getChildAdapterPosition(child) >= oldItemCount - 1) {
                            child.setAlpha(0);
                            int s = Math.min(finalListView.getMeasuredHeight(), Math.max(0, child.getTop()));
                            int delay = (int) ((s / (float) finalListView.getMeasuredHeight()) * 100);
                            ObjectAnimator a = ObjectAnimator.ofFloat(child, View.ALPHA, 0, 1f);
                            a.setStartDelay(delay);
                            a.setDuration(200);
                            animatorSet.playTogether(a);
                        }
                        if (finalProgressView != null && finalProgressView.getParent() == null) {
                            finalListView.addView(finalProgressView);
                            RecyclerView.LayoutManager layoutManager = finalListView.getLayoutManager();
                            if (layoutManager != null) {
                                layoutManager.ignoreView(finalProgressView);
                                Animator animator = ObjectAnimator.ofFloat(finalProgressView, ALPHA, finalProgressView.getAlpha(), 0);
                                animator.addListener(new AnimatorListenerAdapter() {
                                    @Override
                                    public void onAnimationEnd(Animator animation) {
                                        finalProgressView.setAlpha(1f);
                                        layoutManager.stopIgnoringView(finalProgressView);
                                        finalListView.removeView(finalProgressView);
                                    }
                                });
                                animator.start();
                            }
                        }
                    }
                    animatorSet.start();
                }
                return true;
            }
        });
    }

    public void onResume() {
        scrolling = true;
        if (photoVideoAdapter != null) {
            photoVideoAdapter.notifyDataSetChanged();
        }
        if (documentsAdapter != null) {
            documentsAdapter.notifyDataSetChanged();
        }
        if (linksAdapter != null) {
            linksAdapter.notifyDataSetChanged();
        }
        for (int a = 0; a < mediaPages.length; a++) {
            fixLayoutInternal(a);
        }
    }

    public void onConfigurationChanged(android.content.res.Configuration newConfig) {
        super.onConfigurationChanged(newConfig);
        for (int a = 0; a < mediaPages.length; a++) {
            if (mediaPages[a].listView != null) {
                final int num = a;
                ViewTreeObserver obs = mediaPages[a].listView.getViewTreeObserver();
                obs.addOnPreDrawListener(new ViewTreeObserver.OnPreDrawListener() {
                    @Override
                    public boolean onPreDraw() {
                        mediaPages[num].getViewTreeObserver().removeOnPreDrawListener(this);
                        fixLayoutInternal(num);
                        return true;
                    }
                });
            }
        }
    }

    public void setChatInfo(TLRPC.ChatFull chatInfo) {
        info = chatInfo;
        if (info != null && info.migrated_from_chat_id != 0 && mergeDialogId == 0) {
            mergeDialogId = -info.migrated_from_chat_id;
            for (int a = 0; a < sharedMediaData.length; a++) {
                sharedMediaData[a].max_id[1] = info.migrated_from_max_id;
                sharedMediaData[a].endReached[1] = false;
            }
        }
    }

    public void setChatUsers(ArrayList<Integer> sortedUsers, TLRPC.ChatFull chatInfo) {
        if (topicId == 0) {
            chatUsersAdapter.chatInfo = chatInfo;
            chatUsersAdapter.sortedUsers = sortedUsers;
        }
        updateTabs(true);
        for (int a = 0; a < mediaPages.length; a++) {
            if (mediaPages[a].selectedType == 7) {
                mediaPages[a].listView.getAdapter().notifyDataSetChanged();
            }
        }
    }

    public void updateAdapters() {
        if (photoVideoAdapter != null) {
            photoVideoAdapter.notifyDataSetChanged();
        }
        if (documentsAdapter != null) {
            documentsAdapter.notifyDataSetChanged();
        }
        if (voiceAdapter != null) {
            voiceAdapter.notifyDataSetChanged();
        }
        if (linksAdapter != null) {
            linksAdapter.notifyDataSetChanged();
        }
        if (audioAdapter != null) {
            audioAdapter.notifyDataSetChanged();
        }
        if (gifAdapter != null) {
            gifAdapter.notifyDataSetChanged();
        }
    }

    private void updateRowsSelection() {
        for (int i = 0; i < mediaPages.length; i++) {
            int count = mediaPages[i].listView.getChildCount();
            for (int a = 0; a < count; a++) {
                View child = mediaPages[i].listView.getChildAt(a);
                if (child instanceof SharedDocumentCell) {
                    ((SharedDocumentCell) child).setChecked(false, true);
                } else if (child instanceof SharedPhotoVideoCell2) {
                    ((SharedPhotoVideoCell2) child).setChecked(false, true);
                } else if (child instanceof SharedLinkCell) {
                    ((SharedLinkCell) child).setChecked(false, true);
                } else if (child instanceof SharedAudioCell) {
                    ((SharedAudioCell) child).setChecked(false, true);
                } else if (child instanceof ContextLinkCell) {
                    ((ContextLinkCell) child).setChecked(false, true);
                }
            }
        }
    }

    public void setMergeDialogId(long did) {
        mergeDialogId = did;
    }

    private void updateTabs(boolean animated) {
        if (scrollSlidingTextTabStrip == null) {
            return;
        }
        if (!delegate.isFragmentOpened()) {
            animated = false;
        }
        int changed = 0;
        if ((chatUsersAdapter.chatInfo == null) == scrollSlidingTextTabStrip.hasTab(7)) {
            changed++;
        }
        if ((hasMedia[0] <= 0) == scrollSlidingTextTabStrip.hasTab(0)) {
            changed++;
        }
        if ((hasMedia[1] <= 0) == scrollSlidingTextTabStrip.hasTab(1)) {
            changed++;
        }
        if (!DialogObject.isEncryptedDialog(dialog_id)) {
            if ((hasMedia[3] <= 0) == scrollSlidingTextTabStrip.hasTab(3)) {
                changed++;
            }
            if ((hasMedia[4] <= 0) == scrollSlidingTextTabStrip.hasTab(4)) {
                changed++;
            }
        } else {
            if ((hasMedia[4] <= 0) == scrollSlidingTextTabStrip.hasTab(4)) {
                changed++;
            }
        }
        if ((hasMedia[2] <= 0) == scrollSlidingTextTabStrip.hasTab(2)) {
            changed++;
        }
        if ((hasMedia[5] <= 0) == scrollSlidingTextTabStrip.hasTab(5)) {
            changed++;
        }
        if ((hasMedia[6] <= 0) == scrollSlidingTextTabStrip.hasTab(6)) {
            changed++;
        }
        if (changed > 0) {
            if (animated && Build.VERSION.SDK_INT >= Build.VERSION_CODES.KITKAT) {
                final TransitionSet transitionSet = new TransitionSet();
                transitionSet.setOrdering(TransitionSet.ORDERING_TOGETHER);
                transitionSet.addTransition(new ChangeBounds());
                transitionSet.addTransition(new Visibility() {
                    @Override
                    public Animator onAppear(ViewGroup sceneRoot, View view, TransitionValues startValues, TransitionValues endValues) {
                        AnimatorSet set = new AnimatorSet();
                        set.playTogether(
                                ObjectAnimator.ofFloat(view, View.ALPHA, 0, 1f),
                                ObjectAnimator.ofFloat(view, View.SCALE_X, 0.5f, 1f),
                                ObjectAnimator.ofFloat(view, View.SCALE_Y, 0.5f, 1f)
                        );
                        set.setInterpolator(CubicBezierInterpolator.DEFAULT);
                        return set;
                    }

                    @Override
                    public Animator onDisappear(ViewGroup sceneRoot, View view, TransitionValues startValues, TransitionValues endValues) {
                        AnimatorSet set = new AnimatorSet();
                        set.playTogether(
                                ObjectAnimator.ofFloat(view, View.ALPHA, view.getAlpha(), 0f),
                                ObjectAnimator.ofFloat(view, View.SCALE_X, view.getScaleX(), 0.5f),
                                ObjectAnimator.ofFloat(view, View.SCALE_Y, view.getScaleX(), 0.5f)
                        );
                        set.setInterpolator(CubicBezierInterpolator.DEFAULT);
                        return set;
                    }
                });
                transitionSet.setDuration(200);
                TransitionManager.beginDelayedTransition(scrollSlidingTextTabStrip.getTabsContainer(), transitionSet);

                scrollSlidingTextTabStrip.recordIndicatorParams();
            }
            SparseArray<View> idToView = scrollSlidingTextTabStrip.removeTabs();
            if (changed > 3) {
                idToView = null;
            }
            if (chatUsersAdapter.chatInfo != null) {
                if (!scrollSlidingTextTabStrip.hasTab(7)) {
                    scrollSlidingTextTabStrip.addTextTab(7, LocaleController.getString("GroupMembers", R.string.GroupMembers), idToView);
                }
            }
            if (hasMedia[0] > 0) {
                if (!scrollSlidingTextTabStrip.hasTab(0)) {
                    OnLongClickListener longClickListener = view -> {
                        ArrayList<String> entries = new ArrayList<>();
                        entries.add(LocaleController.getString("SharedPhotosAndVideos", R.string.SharedPhotosAndVideos));
                        entries.add(LocaleController.getString("AllVideos", R.string.AllVideos));
                        AlertDialog.Builder builder = new AlertDialog.Builder(getContext());
                        builder.setTitle(LocaleController.getString("SharedMediaTabFull2", R.string.SharedMediaTabFull2));
                        final LinearLayout linearLayout = new LinearLayout(getContext());
                        linearLayout.setOrientation(LinearLayout.VERTICAL);
                        builder.setView(linearLayout);

                        for (int a = 0; a < entries.size(); a++) {
                            RadioColorCell cell = new RadioColorCell(getContext());
                            cell.setPadding(AndroidUtilities.dp(4), 0, AndroidUtilities.dp(4), 0);
                            cell.setTag(a);
                            cell.setCheckColor(Theme.getColor(Theme.key_radioBackground), Theme.getColor(Theme.key_dialogRadioBackgroundChecked));
                            cell.setTextAndValue(entries.get(a), (a == 0) != skipPhotos);
                            linearLayout.addView(cell);
                            cell.setOnClickListener(v -> {
                                Integer which = (Integer) v.getTag();
                                skipPhotos = which == 1;
                                sharedMediaData[0] = new SharedMediaData();
                                sharedMediaData[0].max_id[0] = ((int) dialog_id) == 0 ? Integer.MIN_VALUE : Integer.MAX_VALUE;
                                switchToCurrentSelectedMode(false);
                                builder.getDismissRunnable().run();
                            });
                        }
                        builder.setNegativeButton(LocaleController.getString("Cancel", R.string.Cancel), null);
                        builder.show();
                        return true;
                    };
                    if (hasMedia[1] == 0 && hasMedia[2] == 0 && hasMedia[3] == 0 && hasMedia[4] == 0 && hasMedia[5] == 0 && hasMedia[6] == 0 && chatUsersAdapter.chatInfo == null) {
                        scrollSlidingTextTabStrip.addTextTab(0, LocaleController.getString("SharedMediaTabFull2", R.string.SharedMediaTabFull2), idToView, longClickListener);
                    } else {
                        scrollSlidingTextTabStrip.addTextTab(0, LocaleController.getString("SharedMediaTab2", R.string.SharedMediaTab2), idToView, longClickListener);
                    }
                }
            }
            if (hasMedia[1] > 0) {
                if (!scrollSlidingTextTabStrip.hasTab(1)) {
                    scrollSlidingTextTabStrip.addTextTab(1, LocaleController.getString("SharedFilesTab2", R.string.SharedFilesTab2), idToView);
                }
            }
            if (!DialogObject.isEncryptedDialog(dialog_id)) {
                if (hasMedia[3] > 0) {
                    if (!scrollSlidingTextTabStrip.hasTab(3)) {
                        scrollSlidingTextTabStrip.addTextTab(3, LocaleController.getString("SharedLinksTab2", R.string.SharedLinksTab2), idToView);
                    }
                }
                if (hasMedia[4] > 0) {
                    if (!scrollSlidingTextTabStrip.hasTab(4)) {
                        scrollSlidingTextTabStrip.addTextTab(4, LocaleController.getString("SharedMusicTab2", R.string.SharedMusicTab2), idToView);
                    }
                }
            } else {
                if (hasMedia[4] > 0) {
                    if (!scrollSlidingTextTabStrip.hasTab(4)) {
                        scrollSlidingTextTabStrip.addTextTab(4, LocaleController.getString("SharedMusicTab2", R.string.SharedMusicTab2), idToView);
                    }
                }
            }
            if (hasMedia[2] > 0) {
                if (!scrollSlidingTextTabStrip.hasTab(2)) {
                    scrollSlidingTextTabStrip.addTextTab(2, LocaleController.getString("SharedVoiceTab2", R.string.SharedVoiceTab2), idToView);
                }
            }
            if (hasMedia[5] > 0) {
                if (!scrollSlidingTextTabStrip.hasTab(5)) {
                    scrollSlidingTextTabStrip.addTextTab(5, LocaleController.getString("SharedGIFsTab2", R.string.SharedGIFsTab2), idToView);
                }
            }
            if (hasMedia[6] > 0) {
                if (!scrollSlidingTextTabStrip.hasTab(6)) {
                    scrollSlidingTextTabStrip.addTextTab(6, LocaleController.getString("SharedGroupsTab2", R.string.SharedGroupsTab2), idToView);
                }
            }
        }
        int id = scrollSlidingTextTabStrip.getCurrentTabId();
        if (id >= 0) {
            mediaPages[0].selectedType = id;
        }
        scrollSlidingTextTabStrip.finishAddingTabs();
    }

    private void startStopVisibleGifs() {
        for (int b = 0; b < mediaPages.length; b++) {
            int count = mediaPages[b].listView.getChildCount();
            for (int a = 0; a < count; a++) {
                View child = mediaPages[b].listView.getChildAt(a);
                if (child instanceof ContextLinkCell) {
                    ContextLinkCell cell = (ContextLinkCell) child;
                    ImageReceiver imageReceiver = cell.getPhotoImage();
                    if (b == 0) {
                        imageReceiver.setAllowStartAnimation(true);
                        imageReceiver.startAnimation();
                    } else {
                        imageReceiver.setAllowStartAnimation(false);
                        imageReceiver.stopAnimation();
                    }
                }
            }
        }
    }

    private void switchToCurrentSelectedMode(boolean animated) {
        for (int a = 0; a < mediaPages.length; a++) {
            mediaPages[a].listView.stopScroll();
        }
        int a = animated ? 1 : 0;
        FrameLayout.LayoutParams layoutParams = (LayoutParams) mediaPages[a].getLayoutParams();
        // layoutParams.leftMargin = layoutParams.rightMargin = 0;
        boolean fastScrollVisible = false;
        int spanCount = 100;
        RecyclerView.Adapter currentAdapter = mediaPages[a].listView.getAdapter();
        RecyclerView.RecycledViewPool viewPool = null;
        if (searching && searchWas) {
            if (animated) {
                if (mediaPages[a].selectedType == 0 || mediaPages[a].selectedType == 2 || mediaPages[a].selectedType == 5 || mediaPages[a].selectedType == 6 || mediaPages[a].selectedType == 7 && !delegate.canSearchMembers()) {
                    searching = false;
                    searchWas = false;
                    switchToCurrentSelectedMode(true);
                    return;
                } else {
                    String text = searchItem.getSearchField().getText().toString();
                    if (mediaPages[a].selectedType == 1) {
                        if (documentsSearchAdapter != null) {
                            documentsSearchAdapter.search(text, false);
                            if (currentAdapter != documentsSearchAdapter) {
                                recycleAdapter(currentAdapter);
                                mediaPages[a].listView.setAdapter(documentsSearchAdapter);
                            }
                        }
                    } else if (mediaPages[a].selectedType == 3) {
                        if (linksSearchAdapter != null) {
                            linksSearchAdapter.search(text, false);
                            if (currentAdapter != linksSearchAdapter) {
                                recycleAdapter(currentAdapter);
                                mediaPages[a].listView.setAdapter(linksSearchAdapter);
                            }
                        }
                    } else if (mediaPages[a].selectedType == 4) {
                        if (audioSearchAdapter != null) {
                            audioSearchAdapter.search(text, false);
                            if (currentAdapter != audioSearchAdapter) {
                                recycleAdapter(currentAdapter);
                                mediaPages[a].listView.setAdapter(audioSearchAdapter);
                            }
                        }
                    } else if (mediaPages[a].selectedType == 7) {
                        if (groupUsersSearchAdapter != null) {
                            groupUsersSearchAdapter.search(text, false);
                            if (currentAdapter != groupUsersSearchAdapter) {
                                recycleAdapter(currentAdapter);
                                mediaPages[a].listView.setAdapter(groupUsersSearchAdapter);
                            }
                        }
                    }
                }
            } else {
                if (mediaPages[a].listView != null) {
                    if (mediaPages[a].selectedType == 1) {
                        if (currentAdapter != documentsSearchAdapter) {
                            recycleAdapter(currentAdapter);
                            mediaPages[a].listView.setAdapter(documentsSearchAdapter);
                        }
                        documentsSearchAdapter.notifyDataSetChanged();
                    } else if (mediaPages[a].selectedType == 3) {
                        if (currentAdapter != linksSearchAdapter) {
                            recycleAdapter(currentAdapter);
                            mediaPages[a].listView.setAdapter(linksSearchAdapter);
                        }
                        linksSearchAdapter.notifyDataSetChanged();
                    } else if (mediaPages[a].selectedType == 4) {
                        if (currentAdapter != audioSearchAdapter) {
                            recycleAdapter(currentAdapter);
                            mediaPages[a].listView.setAdapter(audioSearchAdapter);
                        }
                        audioSearchAdapter.notifyDataSetChanged();
                    } else if (mediaPages[a].selectedType == 7) {
                        if (currentAdapter != groupUsersSearchAdapter) {
                            recycleAdapter(currentAdapter);
                            mediaPages[a].listView.setAdapter(groupUsersSearchAdapter);
                        }
                        groupUsersSearchAdapter.notifyDataSetChanged();
                    }
                }
            }
        } else {
            mediaPages[a].listView.setPinnedHeaderShadowDrawable(null);

            if (mediaPages[a].selectedType == 0) {
                if (currentAdapter != photoVideoAdapter) {
                    recycleAdapter(currentAdapter);
                    mediaPages[a].listView.setAdapter(photoVideoAdapter);
                }
                layoutParams.leftMargin = layoutParams.rightMargin = -AndroidUtilities.dp(1);
                if (sharedMediaData[0].fastScrollDataLoaded && !sharedMediaData[0].fastScrollPeriods.isEmpty()) {
                    fastScrollVisible = true;
                }
                spanCount = mediaColumnsCount;
                mediaPages[a].listView.setPinnedHeaderShadowDrawable(pinnedHeaderShadowDrawable);
                if (sharedMediaData[0].recycledViewPool == null) {
                    sharedMediaData[0].recycledViewPool = new RecyclerView.RecycledViewPool();
                }
                viewPool = sharedMediaData[0].recycledViewPool;
            } else if (mediaPages[a].selectedType == 1) {
                if (sharedMediaData[1].fastScrollDataLoaded && !sharedMediaData[1].fastScrollPeriods.isEmpty()) {
                    fastScrollVisible = true;
                }
                if (currentAdapter != documentsAdapter) {
                    recycleAdapter(currentAdapter);
                    mediaPages[a].listView.setAdapter(documentsAdapter);
                }
            } else if (mediaPages[a].selectedType == 2) {
                if (sharedMediaData[2].fastScrollDataLoaded && !sharedMediaData[2].fastScrollPeriods.isEmpty()) {
                    fastScrollVisible = true;
                }
                if (currentAdapter != voiceAdapter) {
                    recycleAdapter(currentAdapter);
                    mediaPages[a].listView.setAdapter(voiceAdapter);
                }
            } else if (mediaPages[a].selectedType == 3) {
                if (currentAdapter != linksAdapter) {
                    recycleAdapter(currentAdapter);
                    mediaPages[a].listView.setAdapter(linksAdapter);
                }
            } else if (mediaPages[a].selectedType == 4) {
                if (sharedMediaData[4].fastScrollDataLoaded && !sharedMediaData[4].fastScrollPeriods.isEmpty()) {
                    fastScrollVisible = true;
                }
                if (currentAdapter != audioAdapter) {
                    recycleAdapter(currentAdapter);
                    mediaPages[a].listView.setAdapter(audioAdapter);
                }
            } else if (mediaPages[a].selectedType == 5) {
                if (currentAdapter != gifAdapter) {
                    recycleAdapter(currentAdapter);
                    mediaPages[a].listView.setAdapter(gifAdapter);
                }
            } else if (mediaPages[a].selectedType == 6) {
                if (currentAdapter != commonGroupsAdapter) {
                    recycleAdapter(currentAdapter);
                    mediaPages[a].listView.setAdapter(commonGroupsAdapter);
                }
            } else if (mediaPages[a].selectedType == 7) {
                if (currentAdapter != chatUsersAdapter) {
                    recycleAdapter(currentAdapter);
                    mediaPages[a].listView.setAdapter(chatUsersAdapter);
                }
            }
            if (mediaPages[a].selectedType == 0 || mediaPages[a].selectedType == 2 || mediaPages[a].selectedType == 5 || mediaPages[a].selectedType == 6 || mediaPages[a].selectedType == 7 && !delegate.canSearchMembers()) {
                if (animated) {
                    searchItemState = 2;
                } else {
                    searchItemState = 0;
                    searchItem.setVisibility(View.INVISIBLE);
                }
            } else {
                if (animated) {
                    if (searchItem.getVisibility() == View.INVISIBLE && !actionBar.isSearchFieldVisible()) {
                        if (canShowSearchItem()) {
                            searchItemState = 1;
                            searchItem.setVisibility(View.VISIBLE);
                        } else {
                            searchItem.setVisibility(INVISIBLE);
                        }
                        searchItem.setAlpha(0.0f);
                    } else {
                        searchItemState = 0;
                    }
                } else if (searchItem.getVisibility() == View.INVISIBLE) {
                    if (canShowSearchItem()) {
                        searchItemState = 0;
                        searchItem.setAlpha(1.0f);
                        searchItem.setVisibility(View.VISIBLE);
                    } else {
                        searchItem.setVisibility(INVISIBLE);
                        searchItem.setAlpha(0.0f);
                    }
                }
            }
            if (mediaPages[a].selectedType == 6) {
                if (!commonGroupsAdapter.loading && !commonGroupsAdapter.endReached && commonGroupsAdapter.chats.isEmpty()) {
                    commonGroupsAdapter.getChats(0, 100);
                }
            } else if (mediaPages[a].selectedType == 7) {

            } else {
                if (!sharedMediaData[mediaPages[a].selectedType].loading && !sharedMediaData[mediaPages[a].selectedType].endReached[0] && sharedMediaData[mediaPages[a].selectedType].messages.isEmpty()) {
                    sharedMediaData[mediaPages[a].selectedType].loading = true;
                    documentsAdapter.notifyDataSetChanged();
                    int type = mediaPages[a].selectedType;
                    if (type == 0) {
                        if (sharedMediaData[0].filterType == FILTER_PHOTOS_ONLY) {
                            type = MediaDataController.MEDIA_PHOTOS_ONLY;
                        } else if (sharedMediaData[0].filterType == FILTER_VIDEOS_ONLY) {
                            type = MediaDataController.MEDIA_VIDEOS_ONLY;
                        }
                    }
                    profileActivity.getMediaDataController().loadMedia(dialog_id, 50, 0, 0, type, topicId, 1, profileActivity.getClassGuid(), sharedMediaData[mediaPages[a].selectedType].requestIndex, skipPhotos);
                }
            }
            mediaPages[a].listView.setVisibility(View.VISIBLE);
        }
        mediaPages[a].fastScrollEnabled = fastScrollVisible;
        updateFastScrollVisibility(mediaPages[a], false);
        mediaPages[a].layoutManager.setSpanCount(spanCount);
        mediaPages[a].listView.setRecycledViewPool(viewPool);
        mediaPages[a].animationSupportingListView.setRecycledViewPool(viewPool);

        if (searchItemState == 2 && actionBar.isSearchFieldVisible()) {
            ignoreSearchCollapse = true;
            actionBar.closeSearchField();
            searchItemState = 0;
            searchItem.setAlpha(0.0f);
            searchItem.setVisibility(View.INVISIBLE);
        }
    }

    private boolean onItemLongClick(MessageObject item, View view, int a) {
        if (isActionModeShowed || profileActivity.getParentActivity() == null || item == null) {
            return false;
        }
        AndroidUtilities.hideKeyboard(profileActivity.getParentActivity().getCurrentFocus());
        selectedFiles[item.getDialogId() == dialog_id ? 0 : 1].put(item.getId(), item);
        if (!item.canDeleteMessage(false, null)) {
            cantDeleteMessagesCount++;
        }
        deleteItem.setVisibility(cantDeleteMessagesCount == 0 ? View.VISIBLE : View.GONE);
        if (gotoItem != null) {
            gotoItem.setVisibility(View.VISIBLE);
        }
        selectedMessagesCountTextView.setNumber(1, false);
        AnimatorSet animatorSet = new AnimatorSet();
        ArrayList<Animator> animators = new ArrayList<>();
        for (int i = 0; i < actionModeViews.size(); i++) {
            View view2 = actionModeViews.get(i);
            AndroidUtilities.clearDrawableAnimation(view2);
            animators.add(ObjectAnimator.ofFloat(view2, View.SCALE_Y, 0.1f, 1.0f));
        }
        animatorSet.playTogether(animators);
        animatorSet.setDuration(250);
        animatorSet.start();
        scrolling = false;
        if (view instanceof SharedDocumentCell) {
            ((SharedDocumentCell) view).setChecked(true, true);
        } else if (view instanceof SharedPhotoVideoCell) {
            ((SharedPhotoVideoCell) view).setChecked(a, true, true);
        } else if (view instanceof SharedLinkCell) {
            ((SharedLinkCell) view).setChecked(true, true);
        } else if (view instanceof SharedAudioCell) {
            ((SharedAudioCell) view).setChecked(true, true);
        } else if (view instanceof ContextLinkCell) {
            ((ContextLinkCell) view).setChecked(true, true);
        } else if (view instanceof SharedPhotoVideoCell2) {
            ((SharedPhotoVideoCell2) view).setChecked(true, true);
        }
        if (!isActionModeShowed) {
            showActionMode(true);
        }
        updateForwardItem();
        return true;
    }

    private void onItemClick(int index, View view, MessageObject message, int a, int selectedMode) {
        if (message == null || photoVideoChangeColumnsAnimation) {
            return;
        }
        if (isActionModeShowed) {
            int loadIndex = message.getDialogId() == dialog_id ? 0 : 1;
            if (selectedFiles[loadIndex].indexOfKey(message.getId()) >= 0) {
                selectedFiles[loadIndex].remove(message.getId());
                if (!message.canDeleteMessage(false, null)) {
                    cantDeleteMessagesCount--;
                }
            } else {
                if (selectedFiles[0].size() + selectedFiles[1].size() >= 1024) {
                    return;
                }
                selectedFiles[loadIndex].put(message.getId(), message);
                if (!message.canDeleteMessage(false, null)) {
                    cantDeleteMessagesCount++;
                }
            }
            if (selectedFiles[0].size() == 0 && selectedFiles[1].size() == 0) {
                showActionMode(false);
            } else {
                selectedMessagesCountTextView.setNumber(selectedFiles[0].size() + selectedFiles[1].size(), true);
                deleteItem.setVisibility(cantDeleteMessagesCount == 0 ? View.VISIBLE : View.GONE);
                if (gotoItem != null) {
                    gotoItem.setVisibility(selectedFiles[0].size() == 1 ? View.VISIBLE : View.GONE);
                }
            }
            scrolling = false;
            if (view instanceof SharedDocumentCell) {
                ((SharedDocumentCell) view).setChecked(selectedFiles[loadIndex].indexOfKey(message.getId()) >= 0, true);
            } else if (view instanceof SharedPhotoVideoCell) {
                ((SharedPhotoVideoCell) view).setChecked(a, selectedFiles[loadIndex].indexOfKey(message.getId()) >= 0, true);
            } else if (view instanceof SharedLinkCell) {
                ((SharedLinkCell) view).setChecked(selectedFiles[loadIndex].indexOfKey(message.getId()) >= 0, true);
            } else if (view instanceof SharedAudioCell) {
                ((SharedAudioCell) view).setChecked(selectedFiles[loadIndex].indexOfKey(message.getId()) >= 0, true);
            } else if (view instanceof ContextLinkCell) {
                ((ContextLinkCell) view).setChecked(selectedFiles[loadIndex].indexOfKey(message.getId()) >= 0, true);
            } else if (view instanceof SharedPhotoVideoCell2) {
                ((SharedPhotoVideoCell2) view).setChecked(selectedFiles[loadIndex].indexOfKey(message.getId()) >= 0, true);
            }
        } else {
            if (selectedMode == 0) {
                int i = index - sharedMediaData[selectedMode].startOffset;
                if (i >= 0 && i < sharedMediaData[selectedMode].messages.size()) {
                    PhotoViewer.getInstance().setParentActivity(profileActivity);
                    PhotoViewer.getInstance().openPhoto(sharedMediaData[selectedMode].messages, i, dialog_id, mergeDialogId, topicId, provider);
                }
            } else if (selectedMode == 2 || selectedMode == 4) {
                if (view instanceof SharedAudioCell) {
                    ((SharedAudioCell) view).didPressedButton();
                }
            } else if (selectedMode == 5) {
                PhotoViewer.getInstance().setParentActivity(profileActivity);
                index = sharedMediaData[selectedMode].messages.indexOf(message);
                if (index < 0) {
                    ArrayList<MessageObject> documents = new ArrayList<>();
                    documents.add(message);
                    PhotoViewer.getInstance().openPhoto(documents, 0, 0, 0, 0, provider);
                } else {
                    PhotoViewer.getInstance().openPhoto(sharedMediaData[selectedMode].messages, index, dialog_id, mergeDialogId, topicId, provider);
                }
            } else if (selectedMode == 1) {
                if (view instanceof SharedDocumentCell) {
                    SharedDocumentCell cell = (SharedDocumentCell) view;
                    TLRPC.Document document = message.getDocument();
                    if (cell.isLoaded()) {
                        if (message.canPreviewDocument()) {
                            PhotoViewer.getInstance().setParentActivity(profileActivity);
                            index = sharedMediaData[selectedMode].messages.indexOf(message);
                            if (index < 0) {
                                ArrayList<MessageObject> documents = new ArrayList<>();
                                documents.add(message);
                                PhotoViewer.getInstance().openPhoto(documents, 0, 0, 0, 0, provider);
                            } else {
                                PhotoViewer.getInstance().openPhoto(sharedMediaData[selectedMode].messages, index, dialog_id, mergeDialogId, topicId, provider);
                            }
                            return;
                        }
                        AndroidUtilities.openDocument(message, profileActivity.getParentActivity(), profileActivity);
                    } else if (!cell.isLoading()) {
                        MessageObject messageObject = cell.getMessage();
                        messageObject.putInDownloadsStore = true;
                        profileActivity.getFileLoader().loadFile(document, messageObject, FileLoader.PRIORITY_LOW, 0);
                        cell.updateFileExistIcon(true);
                    } else {
                        profileActivity.getFileLoader().cancelLoadFile(document);
                        cell.updateFileExistIcon(true);
                    }
                }
            } else if (selectedMode == 3) {
                try {
                    TLRPC.WebPage webPage = MessageObject.getMedia(message.messageOwner) != null ? MessageObject.getMedia(message.messageOwner).webpage : null;
                    String link = null;
                    if (webPage != null && !(webPage instanceof TLRPC.TL_webPageEmpty)) {
                        if (webPage.cached_page != null) {
                            ArticleViewer.getInstance().setParentActivity(profileActivity.getParentActivity(), profileActivity);
                            ArticleViewer.getInstance().open(message);
                            return;
                        } else if (webPage.embed_url != null && webPage.embed_url.length() != 0) {
                            openWebView(webPage, message);
                            return;
                        } else {
                            link = webPage.url;
                        }
                    }
                    if (link == null) {
                        link = ((SharedLinkCell) view).getLink(0);
                    }
                    if (link != null) {
                        openUrl(link);
                    }
                } catch (Exception e) {
                    FileLog.e(e);
                }
            }
        }
        updateForwardItem();
    }

    private void openUrl(String link) {
        if (AndroidUtilities.shouldShowUrlInAlert(link)) {
            AlertsCreator.showOpenUrlAlert(profileActivity, link, true, true);
        } else {
            Browser.openUrl(profileActivity.getParentActivity(), link);
        }
    }

    private void openWebView(TLRPC.WebPage webPage, MessageObject message) {
        EmbedBottomSheet.show(profileActivity, message, provider, webPage.site_name, webPage.description, webPage.url, webPage.embed_url, webPage.embed_width, webPage.embed_height, false);
    }

    private void recycleAdapter(RecyclerView.Adapter adapter) {
        if (adapter instanceof SharedPhotoVideoAdapter) {
            cellCache.addAll(cache);
            cache.clear();
        } else if (adapter == audioAdapter) {
            audioCellCache.addAll(audioCache);
            audioCache.clear();
        }
    }

    private void fixLayoutInternal(int num) {
        WindowManager manager = (WindowManager) ApplicationLoader.applicationContext.getSystemService(Activity.WINDOW_SERVICE);
        int rotation = manager.getDefaultDisplay().getRotation();
        if (num == 0) {
            if (!AndroidUtilities.isTablet() && ApplicationLoader.applicationContext.getResources().getConfiguration().orientation == Configuration.ORIENTATION_LANDSCAPE) {
                selectedMessagesCountTextView.setTextSize(18);
            } else {
                selectedMessagesCountTextView.setTextSize(20);
            }
        }
        if (num == 0) {
            photoVideoAdapter.notifyDataSetChanged();
        }
    }

    SharedLinkCell.SharedLinkCellDelegate sharedLinkCellDelegate = new SharedLinkCell.SharedLinkCellDelegate() {
        @Override
        public void needOpenWebView(TLRPC.WebPage webPage, MessageObject message) {
            openWebView(webPage, message);
        }

        @Override
        public boolean canPerformActions() {
            return !isActionModeShowed;
        }

        @Override
        public void onLinkPress(String urlFinal, boolean longPress) {
            if (longPress) {
                BottomBuilder builder = new BottomBuilder(profileActivity.getParentActivity());
                builder.addTitle(urlFinal);
                builder.addItems(
                        new String[]{LocaleController.getString("Open", R.string.Open), LocaleController.getString("Copy", R.string.Copy), LocaleController.getString("ShareQRCode", R.string.ShareQRCode)},
                        new int[]{R.drawable.msg_openin, R.drawable.msg_copy, R.drawable.msg_qrcode}, (which, text, __) -> {
                            if (which == 0 || which == 2) {
                                if (which == 0) {
                                    openUrl(urlFinal);
                                } else {
                                    ProxyUtil.showQrDialog(profileActivity.getParentActivity(), urlFinal);
                                }
                            } else if (which == 1) {
                                String url1 = urlFinal;
                                if (url1.startsWith("mailto:")) {
                                    url1 = url1.substring(7);
                                } else if (url1.startsWith("tel:")) {
                                    url1 = url1.substring(4);
                                }
                                AndroidUtilities.addToClipboard(url1);
                                AlertUtil.showToast(LocaleController.getString("LinkCopied", R.string.LinkCopied));
                            }
                            return Unit.INSTANCE;
                        });
                profileActivity.showDialog(builder.create());
            } else {
                openUrl(urlFinal);
            }
        }
    };

    private class SharedLinksAdapter extends RecyclerListView.SectionsAdapter {

        private Context mContext;

        public SharedLinksAdapter(Context context) {
            mContext = context;
        }

        @Override
        public Object getItem(int section, int position) {
            return null;
        }

        @Override
        public boolean isEnabled(RecyclerView.ViewHolder holder, int section, int row) {
            if (sharedMediaData[3].sections.size() == 0 && !sharedMediaData[3].loading) {
                return false;
            }
            return section == 0 || row != 0;
        }

        @Override
        public int getSectionCount() {
            if (sharedMediaData[3].sections.size() == 0 && !sharedMediaData[3].loading) {
                return 1;
            }
            return sharedMediaData[3].sections.size() + (sharedMediaData[3].sections.isEmpty() || sharedMediaData[3].endReached[0] && sharedMediaData[3].endReached[1] ? 0 : 1);
        }

        @Override
        public int getCountForSection(int section) {
            if (sharedMediaData[3].sections.size() == 0 && !sharedMediaData[3].loading) {
                return 1;
            }
            if (section < sharedMediaData[3].sections.size()) {
                return sharedMediaData[3].sectionArrays.get(sharedMediaData[3].sections.get(section)).size() + (section != 0 ? 1 : 0);
            }
            return 1;
        }

        @Override
        public View getSectionHeaderView(int section, View view) {
            if (view == null) {
                view = new GraySectionCell(mContext);
                view.setBackgroundColor(getThemedColor(Theme.key_graySection) & 0xf2ffffff);
            }
            if (section == 0) {
                view.setAlpha(0.0f);
            } else if (section < sharedMediaData[3].sections.size()) {
                view.setAlpha(1.0f);
                String name = sharedMediaData[3].sections.get(section);
                ArrayList<MessageObject> messageObjects = sharedMediaData[3].sectionArrays.get(name);
                MessageObject messageObject = messageObjects.get(0);
                ((GraySectionCell) view).setText(LocaleController.formatSectionDate(messageObject.messageOwner.date));
            }
            return view;
        }

        @Override
        public RecyclerView.ViewHolder onCreateViewHolder(ViewGroup parent, int viewType) {
            View view;
            switch (viewType) {
                case 0:
                    view = new GraySectionCell(mContext, resourcesProvider);
                    break;
                case 1:
                    view = new SharedLinkCell(mContext, SharedLinkCell.VIEW_TYPE_DEFAULT, resourcesProvider);
                    ((SharedLinkCell) view).setDelegate(sharedLinkCellDelegate);
                    break;
                case 3:
                    View emptyStubView = createEmptyStubView(mContext, 3, dialog_id, resourcesProvider);
                    emptyStubView.setLayoutParams(new RecyclerView.LayoutParams(ViewGroup.LayoutParams.MATCH_PARENT, ViewGroup.LayoutParams.MATCH_PARENT));
                    return new RecyclerListView.Holder(emptyStubView);
                case 2:
                default:
                    FlickerLoadingView flickerLoadingView = new FlickerLoadingView(mContext, resourcesProvider);
                    flickerLoadingView.setIsSingleCell(true);
                    flickerLoadingView.showDate(false);
                    flickerLoadingView.setViewType(FlickerLoadingView.LINKS_TYPE);
                    view = flickerLoadingView;
                    break;
            }
            view.setLayoutParams(new RecyclerView.LayoutParams(ViewGroup.LayoutParams.MATCH_PARENT, ViewGroup.LayoutParams.WRAP_CONTENT));
            return new RecyclerListView.Holder(view);
        }

        @Override
        public void onBindViewHolder(int section, int position, RecyclerView.ViewHolder holder) {
            if (holder.getItemViewType() != 2 && holder.getItemViewType() != 3) {
                String name = sharedMediaData[3].sections.get(section);
                ArrayList<MessageObject> messageObjects = sharedMediaData[3].sectionArrays.get(name);
                switch (holder.getItemViewType()) {
                    case 0: {
                        MessageObject messageObject = messageObjects.get(0);
                        ((GraySectionCell) holder.itemView).setText(LocaleController.formatSectionDate(messageObject.messageOwner.date));
                        break;
                    }
                    case 1: {
                        if (section != 0) {
                            position--;
                        }
                        SharedLinkCell sharedLinkCell = (SharedLinkCell) holder.itemView;
                        MessageObject messageObject = messageObjects.get(position);
                        sharedLinkCell.setLink(messageObject, position != messageObjects.size() - 1 || section == sharedMediaData[3].sections.size() - 1 && sharedMediaData[3].loading);
                        if (isActionModeShowed) {
                            sharedLinkCell.setChecked(selectedFiles[messageObject.getDialogId() == dialog_id ? 0 : 1].indexOfKey(messageObject.getId()) >= 0, !scrolling);
                        } else {
                            sharedLinkCell.setChecked(false, !scrolling);
                        }
                        break;
                    }
                }
            }
        }

        @Override
        public int getItemViewType(int section, int position) {
            if (sharedMediaData[3].sections.size() == 0 && !sharedMediaData[3].loading) {
                return 3;
            }
            if (section < sharedMediaData[3].sections.size()) {
                if (section != 0 && position == 0) {
                    return 0;
                } else {
                    return 1;
                }
            }
            return 2;
        }

        @Override
        public String getLetter(int position) {
            return null;
        }

        @Override
        public void getPositionForScrollProgress(RecyclerListView listView, float progress, int[] position) {
            position[0] = 0;
            position[1] = 0;
        }
    }

    private class SharedDocumentsAdapter extends RecyclerListView.FastScrollAdapter {

        private Context mContext;
        private int currentType;
        private boolean inFastScrollMode;

        public SharedDocumentsAdapter(Context context, int type) {
            mContext = context;
            currentType = type;
        }

        @Override
        public boolean isEnabled(RecyclerView.ViewHolder holder) {
            return true;
        }

        @Override
        public int getItemCount() {
            if (sharedMediaData[currentType].loadingAfterFastScroll) {
                return sharedMediaData[currentType].totalCount;
            }
            if (sharedMediaData[currentType].messages.size() == 0 && !sharedMediaData[currentType].loading) {
                return 1;
            }
            if (sharedMediaData[currentType].messages.size() == 0 && (!sharedMediaData[currentType].endReached[0] || !sharedMediaData[currentType].endReached[1]) && sharedMediaData[currentType].startReached) {
                return 0;
            }
            if (sharedMediaData[currentType].totalCount == 0) {
                int count = sharedMediaData[currentType].getStartOffset() + sharedMediaData[currentType].getMessages().size();
                if (count != 0 && (!sharedMediaData[currentType].endReached[0] || !sharedMediaData[currentType].endReached[1])) {
                    if (sharedMediaData[currentType].getEndLoadingStubs() != 0) {
                        count += sharedMediaData[currentType].getEndLoadingStubs();
                    } else {
                        count++;
                    }
                }
                return count;
            } else {
                return sharedMediaData[currentType].totalCount;
            }
        }

        @Override
        public RecyclerView.ViewHolder onCreateViewHolder(ViewGroup parent, int viewType) {
            View view;
            switch (viewType) {
                case 1:
                    SharedDocumentCell cell = new SharedDocumentCell(mContext, SharedDocumentCell.VIEW_TYPE_DEFAULT, resourcesProvider);
                    cell.setGlobalGradientView(globalGradientView);
                    view = cell;
                    break;
                case 2:
                    FlickerLoadingView flickerLoadingView = new FlickerLoadingView(mContext, resourcesProvider);
                    view = flickerLoadingView;
                    if (currentType == 2) {
                        flickerLoadingView.setViewType(FlickerLoadingView.AUDIO_TYPE);
                    } else {
                        flickerLoadingView.setViewType(FlickerLoadingView.FILES_TYPE);
                    }
                    flickerLoadingView.showDate(false);
                    flickerLoadingView.setIsSingleCell(true);
                    flickerLoadingView.setGlobalGradientView(globalGradientView);
                    break;
                case 4:
                    View emptyStubView = createEmptyStubView(mContext, currentType, dialog_id, resourcesProvider);
                    emptyStubView.setLayoutParams(new RecyclerView.LayoutParams(ViewGroup.LayoutParams.MATCH_PARENT, ViewGroup.LayoutParams.MATCH_PARENT));
                    return new RecyclerListView.Holder(emptyStubView);
                case 3:
                default:
                    if (currentType == MediaDataController.MEDIA_MUSIC && !audioCellCache.isEmpty()) {
                        view = audioCellCache.get(0);
                        audioCellCache.remove(0);
                        ViewGroup p = (ViewGroup) view.getParent();
                        if (p != null) {
                            p.removeView(view);
                        }
                    } else {
                        view = new SharedAudioCell(mContext, SharedAudioCell.VIEW_TYPE_DEFAULT, resourcesProvider) {
                            @Override
                            public boolean needPlayMessage(MessageObject messageObject) {
                                if (messageObject.isVoice() || messageObject.isRoundVideo()) {
                                    boolean result = MediaController.getInstance().playMessage(messageObject);
                                    MediaController.getInstance().setVoiceMessagesPlaylist(result ? sharedMediaData[currentType].messages : null, false);
                                    return result;
                                } else if (messageObject.isMusic()) {
                                    return MediaController.getInstance().setPlaylist(sharedMediaData[currentType].messages, messageObject, mergeDialogId);
                                }
                                return false;
                            }
                        };
                    }
                    SharedAudioCell audioCell = (SharedAudioCell) view;
                    audioCell.setGlobalGradientView(globalGradientView);
                    if (currentType == MediaDataController.MEDIA_MUSIC) {
                        audioCache.add((SharedAudioCell) view);
                    }
                    break;
            }
            view.setLayoutParams(new RecyclerView.LayoutParams(ViewGroup.LayoutParams.MATCH_PARENT, ViewGroup.LayoutParams.WRAP_CONTENT));
            return new RecyclerListView.Holder(view);
        }

        @Override
        public void onBindViewHolder(@NonNull RecyclerView.ViewHolder holder, int position) {
            ArrayList<MessageObject> messageObjects = sharedMediaData[currentType].messages;
            switch (holder.getItemViewType()) {
                case 1: {
                    SharedDocumentCell sharedDocumentCell = (SharedDocumentCell) holder.itemView;
                    MessageObject messageObject = messageObjects.get(position - sharedMediaData[currentType].startOffset);
                    sharedDocumentCell.setDocument(messageObject, position != messageObjects.size() - 1);
                    if (isActionModeShowed) {
                        sharedDocumentCell.setChecked(selectedFiles[messageObject.getDialogId() == dialog_id ? 0 : 1].indexOfKey(messageObject.getId()) >= 0, !scrolling);
                    } else {
                        sharedDocumentCell.setChecked(false, !scrolling);
                    }
                    break;
                }
                case 3: {
                    SharedAudioCell sharedAudioCell = (SharedAudioCell) holder.itemView;
                    MessageObject messageObject = messageObjects.get(position - sharedMediaData[currentType].startOffset);
                    sharedAudioCell.setMessageObject(messageObject, position != messageObjects.size() - 1);
                    if (isActionModeShowed) {
                        sharedAudioCell.setChecked(selectedFiles[messageObject.getDialogId() == dialog_id ? 0 : 1].indexOfKey(messageObject.getId()) >= 0, !scrolling);
                    } else {
                        sharedAudioCell.setChecked(false, !scrolling);
                    }
                    break;
                }
            }
        }


        @Override
        public int getItemViewType(int position) {
            if (sharedMediaData[currentType].sections.size() == 0 && !sharedMediaData[currentType].loading) {
                return 4;
            }
            if (position >= sharedMediaData[currentType].startOffset && position < sharedMediaData[currentType].startOffset + sharedMediaData[currentType].messages.size()) {
                if (currentType == 2 || currentType == 4) {
                    return 3;
                } else {
                    return 1;
                }
            }
            return 2;
        }

        @Override
        public String getLetter(int position) {
            if (sharedMediaData[currentType].fastScrollPeriods == null) {
                return "";
            }
            int index = position;
            ArrayList<Period> periods = sharedMediaData[currentType].fastScrollPeriods;
            if (!periods.isEmpty()) {
                for (int i = 0; i < periods.size(); i++) {
                    if (index <= periods.get(i).startOffset) {
                        return periods.get(i).formatedDate;
                    }
                }
                return periods.get(periods.size() - 1).formatedDate;
            }
            return "";
        }

        @Override
        public void getPositionForScrollProgress(RecyclerListView listView, float progress, int[] position) {
            int viewHeight = listView.getChildAt(0).getMeasuredHeight();
            int totalHeight = (int) getTotalItemsCount() * viewHeight;
            int listViewHeight = listView.getMeasuredHeight() - listView.getPaddingTop();
            position[0] = (int) ((progress * (totalHeight - listViewHeight)) / viewHeight);
            position[1] = (int) (progress * (totalHeight - listViewHeight)) % viewHeight;
        }

        @Override
        public void onStartFastScroll() {
            inFastScrollMode = true;
            MediaPage mediaPage = getMediaPage(currentType);
            if (mediaPage != null) {
                showFastScrollHint(mediaPage, null, false);
            }
        }

        @Override
        public void onFinishFastScroll(RecyclerListView listView) {
            if (inFastScrollMode) {
                inFastScrollMode = false;
                if (listView != null) {
                    int messageId = 0;
                    for (int i = 0; i < listView.getChildCount(); i++) {
                        View child = listView.getChildAt(i);
                        messageId = getMessageId(child);
                        if (messageId != 0) {
                            break;
                        }
                    }
                    if (messageId == 0) {
                        findPeriodAndJumpToDate(currentType, listView, true);
                    }
                }
            }
        }

        @Override
        public int getTotalItemsCount() {
            return sharedMediaData[currentType].totalCount;
        }
    }

    public static View createEmptyStubView(Context context, int currentType, long dialog_id, Theme.ResourcesProvider resourcesProvider) {
        EmptyStubView emptyStubView = new EmptyStubView(context, resourcesProvider);
        if (currentType == 0) {
            if (DialogObject.isEncryptedDialog(dialog_id)) {
                emptyStubView.emptyTextView.setText(LocaleController.getString("NoMediaSecret", R.string.NoMediaSecret));
            } else {
                emptyStubView.emptyTextView.setText(LocaleController.getString("NoMedia", R.string.NoMedia));
            }
        } else if (currentType == 1) {
            if (DialogObject.isEncryptedDialog(dialog_id)) {
                emptyStubView.emptyTextView.setText(LocaleController.getString("NoSharedFilesSecret", R.string.NoSharedFilesSecret));
            } else {
                emptyStubView.emptyTextView.setText(LocaleController.getString("NoSharedFiles", R.string.NoSharedFiles));
            }
        } else if (currentType == 2) {
            if (DialogObject.isEncryptedDialog(dialog_id)) {
                emptyStubView.emptyTextView.setText(LocaleController.getString("NoSharedVoiceSecret", R.string.NoSharedVoiceSecret));
            } else {
                emptyStubView.emptyTextView.setText(LocaleController.getString("NoSharedVoice", R.string.NoSharedVoice));
            }
        } else if (currentType == 3) {
            if (DialogObject.isEncryptedDialog(dialog_id)) {
                emptyStubView.emptyTextView.setText(LocaleController.getString("NoSharedLinksSecret", R.string.NoSharedLinksSecret));
            } else {
                emptyStubView.emptyTextView.setText(LocaleController.getString("NoSharedLinks", R.string.NoSharedLinks));
            }
        } else if (currentType == 4) {
            if (DialogObject.isEncryptedDialog(dialog_id)) {
                emptyStubView.emptyTextView.setText(LocaleController.getString("NoSharedAudioSecret", R.string.NoSharedAudioSecret));
            } else {
                emptyStubView.emptyTextView.setText(LocaleController.getString("NoSharedAudio", R.string.NoSharedAudio));
            }
        } else if (currentType == 5) {
            if (DialogObject.isEncryptedDialog(dialog_id)) {
                emptyStubView.emptyTextView.setText(LocaleController.getString("NoSharedGifSecret", R.string.NoSharedGifSecret));
            } else {
                emptyStubView.emptyTextView.setText(LocaleController.getString("NoGIFs", R.string.NoGIFs));
            }
        } else if (currentType == 6) {
            emptyStubView.emptyImageView.setImageDrawable(null);
            emptyStubView.emptyTextView.setText(LocaleController.getString("NoGroupsInCommon", R.string.NoGroupsInCommon));
        } else if (currentType == 7) {
            emptyStubView.emptyImageView.setImageDrawable(null);
            emptyStubView.emptyTextView.setText("");
        }
        return emptyStubView;
    }

    private static class EmptyStubView extends LinearLayout {

        final TextView emptyTextView;
        final ImageView emptyImageView;

        boolean ignoreRequestLayout;

        public EmptyStubView(Context context, Theme.ResourcesProvider resourcesProvider) {
            super(context);
            emptyTextView = new TextView(context);
            emptyImageView = new ImageView(context);

            setOrientation(LinearLayout.VERTICAL);
            setGravity(Gravity.CENTER);

            addView(emptyImageView, LayoutHelper.createLinear(LayoutHelper.WRAP_CONTENT, LayoutHelper.WRAP_CONTENT));

            emptyTextView.setTextColor(Theme.getColor(Theme.key_windowBackgroundWhiteGrayText2, resourcesProvider));
            emptyTextView.setGravity(Gravity.CENTER);
            emptyTextView.setTextSize(TypedValue.COMPLEX_UNIT_DIP, 17);
            emptyTextView.setPadding(AndroidUtilities.dp(40), 0, AndroidUtilities.dp(40), AndroidUtilities.dp(128));
            addView(emptyTextView, LayoutHelper.createLinear(LayoutHelper.WRAP_CONTENT, LayoutHelper.WRAP_CONTENT, Gravity.CENTER, 0, 24, 0, 0));
        }

        @Override
        protected void onMeasure(int widthMeasureSpec, int heightMeasureSpec) {
            WindowManager manager = (WindowManager) ApplicationLoader.applicationContext.getSystemService(Activity.WINDOW_SERVICE);
            int rotation = manager.getDefaultDisplay().getRotation();
            ignoreRequestLayout = true;
            if (AndroidUtilities.isTablet()) {
                emptyTextView.setPadding(AndroidUtilities.dp(40), 0, AndroidUtilities.dp(40), AndroidUtilities.dp(128));
            } else {
                if (rotation == Surface.ROTATION_270 || rotation == Surface.ROTATION_90) {
                    emptyTextView.setPadding(AndroidUtilities.dp(40), 0, AndroidUtilities.dp(40), 0);
                } else {
                    emptyTextView.setPadding(AndroidUtilities.dp(40), 0, AndroidUtilities.dp(40), AndroidUtilities.dp(128));
                }
            }
            ignoreRequestLayout = false;
            super.onMeasure(widthMeasureSpec, heightMeasureSpec);
        }

        @Override
        public void requestLayout() {
            if (ignoreRequestLayout) {
                return;
            }
            super.requestLayout();
        }
    }

    private class SharedPhotoVideoAdapter extends RecyclerListView.FastScrollAdapter {

        private Context mContext;
        private boolean inFastScrollMode;
        SharedPhotoVideoCell2.SharedResources sharedResources;

        public SharedPhotoVideoAdapter(Context context) {
            mContext = context;
        }

        public int getPositionForIndex(int i) {
            return sharedMediaData[0].startOffset + i;
        }

        @Override
        public int getItemCount() {
            if (DialogObject.isEncryptedDialog(dialog_id)) {
                if (sharedMediaData[0].messages.size() == 0 && !sharedMediaData[0].loading) {
                    return 1;
                }
                if (sharedMediaData[0].messages.size() == 0 && (!sharedMediaData[0].endReached[0] || !sharedMediaData[0].endReached[1])) {
                    return 0;
                }
                int count = sharedMediaData[0].getStartOffset() + sharedMediaData[0].getMessages().size();
                if (count != 0 && (!sharedMediaData[0].endReached[0] || !sharedMediaData[0].endReached[1])) {
                    count++;
                }
                return count;
            }
            if (sharedMediaData[0].loadingAfterFastScroll) {
                return sharedMediaData[0].totalCount;
            }
            if (sharedMediaData[0].messages.size() == 0 && !sharedMediaData[0].loading) {
                return 1;
            }
            if (sharedMediaData[0].messages.size() == 0 && (!sharedMediaData[0].endReached[0] || !sharedMediaData[0].endReached[1]) && sharedMediaData[0].startReached) {
                return 0;
            }
            if (sharedMediaData[0].totalCount == 0) {
                int count = sharedMediaData[0].getStartOffset() + sharedMediaData[0].getMessages().size();
                if (count != 0 && (!sharedMediaData[0].endReached[0] || !sharedMediaData[0].endReached[1])) {
                    if (sharedMediaData[0].getEndLoadingStubs() != 0) {
                        count += sharedMediaData[0].getEndLoadingStubs();
                    } else {
                        count++;
                    }
                }
                return count;
            } else {
                return sharedMediaData[0].totalCount;
            }
        }

        @Override
        public boolean isEnabled(RecyclerView.ViewHolder holder) {
            return false;
        }

        @Override
        public RecyclerView.ViewHolder onCreateViewHolder(ViewGroup parent, int viewType) {
            View view;
            switch (viewType) {
                case 0:
                    if (sharedResources == null) {
                        sharedResources = new SharedPhotoVideoCell2.SharedResources(parent.getContext(), resourcesProvider);
                    }
                    view = new SharedPhotoVideoCell2(mContext, sharedResources, profileActivity.getCurrentAccount());
                    SharedPhotoVideoCell2 cell = (SharedPhotoVideoCell2) view;
                    cell.setGradientView(globalGradientView);
                    break;
                default:
                case 2:
                    View emptyStubView = createEmptyStubView(mContext, 0, dialog_id, resourcesProvider);
                    emptyStubView.setLayoutParams(new RecyclerView.LayoutParams(ViewGroup.LayoutParams.MATCH_PARENT, ViewGroup.LayoutParams.MATCH_PARENT));
                    return new RecyclerListView.Holder(emptyStubView);
            }
            view.setLayoutParams(new RecyclerView.LayoutParams(ViewGroup.LayoutParams.MATCH_PARENT, ViewGroup.LayoutParams.WRAP_CONTENT));
            return new RecyclerListView.Holder(view);
        }

        @Override
        public void onBindViewHolder(RecyclerView.ViewHolder holder, int position) {
            if (holder.getItemViewType() == 0) {
                ArrayList<MessageObject> messageObjects = sharedMediaData[0].getMessages();
                int index = position - sharedMediaData[0].getStartOffset();
                SharedPhotoVideoCell2 cell = (SharedPhotoVideoCell2) holder.itemView;
                int oldMessageId = cell.getMessageId();

                int parentCount = this == photoVideoAdapter ? mediaColumnsCount : animateToColumnsCount;
                if (index >= 0 && index < messageObjects.size()) {
                    MessageObject messageObject = messageObjects.get(index);
                    boolean animated = messageObject.getId() == oldMessageId;

                    if (isActionModeShowed) {
                        cell.setChecked(selectedFiles[messageObject.getDialogId() == dialog_id ? 0 : 1].indexOfKey(messageObject.getId()) >= 0, animated);
                    } else {
                        cell.setChecked(false, animated);
                    }
                    cell.setMessageObject(messageObject, parentCount);
                } else {
                    cell.setMessageObject(null, parentCount);
                    cell.setChecked(false, false);
                }
            }
        }

        @Override
        public int getItemViewType(int position) {
            if (!inFastScrollMode && sharedMediaData[0].getMessages().size() == 0 && !sharedMediaData[0].loading && sharedMediaData[0].startReached) {
                return 2;
            }
            int count = sharedMediaData[0].getStartOffset() + sharedMediaData[0].getMessages().size();
            if (position - sharedMediaData[0].getStartOffset() >= 0 && position < count) {
                return 0;
            }
            return 0;
        }

        @Override
        public String getLetter(int position) {
            if (sharedMediaData[0].fastScrollPeriods == null) {
                return "";
            }
            int index = position;
            ArrayList<Period> periods = sharedMediaData[0].fastScrollPeriods;
            if (!periods.isEmpty()) {
                for (int i = 0; i < periods.size(); i++) {
                    if (index <= periods.get(i).startOffset) {
                        return periods.get(i).formatedDate;
                    }
                }
                return periods.get(periods.size() - 1).formatedDate;
            }
            return "";
        }

        @Override
        public void getPositionForScrollProgress(RecyclerListView listView, float progress, int[] position) {
            int viewHeight = listView.getChildAt(0).getMeasuredHeight();
            int totalHeight = (int) (Math.ceil(getTotalItemsCount() / (float) mediaColumnsCount) * viewHeight);
            int listHeight =  listView.getMeasuredHeight() - listView.getPaddingTop();
            position[0] = (int) ((progress * (totalHeight -listHeight)) / viewHeight) * mediaColumnsCount;
            position[1] = (int) (progress * (totalHeight - listHeight)) % viewHeight;
        }

        @Override
        public void onStartFastScroll() {
            inFastScrollMode = true;
            MediaPage mediaPage = getMediaPage(0);
            if (mediaPage != null) {
                showFastScrollHint(mediaPage, null, false);
            }
        }

        @Override
        public void onFinishFastScroll(RecyclerListView listView) {
            if (inFastScrollMode) {
                inFastScrollMode = false;
                if (listView != null) {
                    int messageId = 0;
                    for (int i = 0; i < listView.getChildCount(); i++) {
                        View child = listView.getChildAt(i);
                        if (child instanceof SharedPhotoVideoCell2) {
                            SharedPhotoVideoCell2 cell = (SharedPhotoVideoCell2) child;
                            messageId = cell.getMessageId();
                        }
                        if (messageId != 0) {
                            break;
                        }
                    }
                    if (messageId == 0) {
                        findPeriodAndJumpToDate(0, listView, true);
                    }
                }
            }
        }

        @Override
        public int getTotalItemsCount() {
            return sharedMediaData[0].totalCount;
        }

        @Override
        public float getScrollProgress(RecyclerListView listView) {
            int parentCount = this == photoVideoAdapter ? mediaColumnsCount : animateToColumnsCount;
            int cellCount = (int) Math.ceil(getTotalItemsCount() / (float) parentCount);
            if (listView.getChildCount() == 0) {
                return 0;
            }
            int cellHeight = listView.getChildAt(0).getMeasuredHeight();
            View firstChild = listView.getChildAt(0);
            int firstPosition = listView.getChildAdapterPosition(firstChild);
            if (firstPosition < 0) {
                return 0;
            }
            float childTop = firstChild.getTop() - listView.getPaddingTop();
            float listH = listView.getMeasuredHeight() - listView.getPaddingTop();
            float scrollY = (firstPosition / parentCount) * cellHeight - childTop;
            return scrollY / (((float) cellCount) * cellHeight - listH);
        }

        public boolean fastScrollIsVisible(RecyclerListView listView) {
            int parentCount = this == photoVideoAdapter ? mediaColumnsCount : animateToColumnsCount;
            int cellCount = (int) Math.ceil(getTotalItemsCount() / (float) parentCount);
            if (listView.getChildCount() == 0) {
                return false;
            }
            int cellHeight = listView.getChildAt(0).getMeasuredHeight();
            return cellCount * cellHeight > listView.getMeasuredHeight();
        }

        @Override
        public void onFastScrollSingleTap() {
            showMediaCalendar(true);
        }
    }

    private void findPeriodAndJumpToDate(int type, RecyclerListView listView, boolean scrollToPosition) {
        ArrayList<Period> periods = sharedMediaData[type].fastScrollPeriods;
        Period period = null;
        int position = ((LinearLayoutManager) listView.getLayoutManager()).findFirstVisibleItemPosition();
        if (position >= 0) {
            if (periods != null) {
                for (int i = 0; i < periods.size(); i++) {
                    if (position <= periods.get(i).startOffset) {
                        period = periods.get(i);
                        break;
                    }
                }
                if (period == null) {
                    period = periods.get(periods.size() - 1);
                }
            }
            if (period != null) {
                jumpToDate(type, period.maxId, period.startOffset + 1, scrollToPosition);
                return;
            }
        }
    }

    private void jumpToDate(int type, int messageId, int startOffset, boolean scrollToPosition) {
        sharedMediaData[type].messages.clear();
        sharedMediaData[type].messagesDict[0].clear();
        sharedMediaData[type].messagesDict[1].clear();
        sharedMediaData[type].setMaxId(0, messageId);
        sharedMediaData[type].setEndReached(0, false);
        sharedMediaData[type].startReached = false;
        sharedMediaData[type].startOffset = startOffset;
        sharedMediaData[type].endLoadingStubs = sharedMediaData[type].totalCount - startOffset - 1;
        if (sharedMediaData[type].endLoadingStubs < 0) {
            sharedMediaData[type].endLoadingStubs = 0;
        }
        sharedMediaData[type].min_id = messageId;
        sharedMediaData[type].loadingAfterFastScroll = true;
        sharedMediaData[type].loading = false;
        sharedMediaData[type].requestIndex++;
        MediaPage mediaPage = getMediaPage(type);
        if (mediaPage != null && mediaPage.listView.getAdapter() != null) {
            mediaPage.listView.getAdapter().notifyDataSetChanged();
        }
        if (scrollToPosition) {
            for (int i = 0; i < mediaPages.length; i++) {
                if (mediaPages[i].selectedType == type) {
                    mediaPages[i].layoutManager.scrollToPositionWithOffset(Math.min(sharedMediaData[type].totalCount - 1, sharedMediaData[type].startOffset), 0);
                }
            }
        }
    }

    public class MediaSearchAdapter extends RecyclerListView.SelectionAdapter {

        private Context mContext;
        private ArrayList<MessageObject> searchResult = new ArrayList<>();
        private Runnable searchRunnable;
        protected ArrayList<MessageObject> globalSearch = new ArrayList<>();
        private int reqId = 0;
        private int lastReqId;
        private int currentType;
        private int searchesInProgress;

        public MediaSearchAdapter(Context context, int type) {
            mContext = context;
            currentType = type;
        }

        public void queryServerSearch(final String query, final int max_id, long did) {
            if (DialogObject.isEncryptedDialog(did)) {
                return;
            }
            if (reqId != 0) {
                profileActivity.getConnectionsManager().cancelRequest(reqId, true);
                reqId = 0;
                searchesInProgress--;
            }
            if (query == null || query.length() == 0) {
                globalSearch.clear();
                lastReqId = 0;
                notifyDataSetChanged();
                return;
            }
            TLRPC.TL_messages_search req = new TLRPC.TL_messages_search();
            req.limit = 50;
            req.offset_id = max_id;
            if (currentType == 1) {
                req.filter = new TLRPC.TL_inputMessagesFilterDocument();
            } else if (currentType == 3) {
                req.filter = new TLRPC.TL_inputMessagesFilterUrl();
            } else if (currentType == 4) {
                req.filter = new TLRPC.TL_inputMessagesFilterMusic();
            }
            req.q = query;
            req.peer = profileActivity.getMessagesController().getInputPeer(did);
            if (req.peer == null) {
                return;
            }
            final int currentReqId = ++lastReqId;
            searchesInProgress++;
            reqId = profileActivity.getConnectionsManager().sendRequest(req, (response, error) -> {
                final ArrayList<MessageObject> messageObjects = new ArrayList<>();
                if (error == null) {
                    TLRPC.messages_Messages res = (TLRPC.messages_Messages) response;
                    for (int a = 0; a < res.messages.size(); a++) {
                        TLRPC.Message message = res.messages.get(a);
                        if (max_id != 0 && message.id > max_id) {
                            continue;
                        }
                        messageObjects.add(new MessageObject(profileActivity.getCurrentAccount(), message, false, true));
                    }
                }
                AndroidUtilities.runOnUIThread(() -> {
                    if (reqId != 0) {
                        if (currentReqId == lastReqId) {
                            int oldItemCounts = getItemCount();
                            globalSearch = messageObjects;
                            searchesInProgress--;
                            int count = getItemCount();
                            if (searchesInProgress == 0 || count != 0) {
                                switchToCurrentSelectedMode(false);
                            }

                            for (int a = 0; a < mediaPages.length; a++) {
                                if (mediaPages[a].selectedType == currentType) {
                                    if (searchesInProgress == 0 && count == 0) {
                                        mediaPages[a].emptyView.title.setText(LocaleController.formatString("NoResultFoundFor", R.string.NoResultFoundFor, query));
                                        mediaPages[a].emptyView.showProgress(false, true);
                                    } else if (oldItemCounts == 0) {
                                        animateItemsEnter(mediaPages[a].listView, 0, null);
                                    }
                                }
                            }
                            notifyDataSetChanged();

                        }
                        reqId = 0;
                    }
                });
            }, ConnectionsManager.RequestFlagFailOnServerErrors);
            profileActivity.getConnectionsManager().bindRequestToGuid(reqId, profileActivity.getClassGuid());
        }

        public void search(final String query, boolean animated) {
            if (searchRunnable != null) {
                AndroidUtilities.cancelRunOnUIThread(searchRunnable);
                searchRunnable = null;
            }

            if (!searchResult.isEmpty() || !globalSearch.isEmpty()) {
                searchResult.clear();
                globalSearch.clear();
                notifyDataSetChanged();
            }

            if (TextUtils.isEmpty(query)) {
                if (!searchResult.isEmpty() || !globalSearch.isEmpty() || searchesInProgress != 0) {
                    searchResult.clear();
                    globalSearch.clear();
                    if (reqId != 0) {
                        profileActivity.getConnectionsManager().cancelRequest(reqId, true);
                        reqId = 0;
                        searchesInProgress--;
                    }
                }
            } else {
                for (int a = 0; a < mediaPages.length; a++) {
                    if (mediaPages[a].selectedType == currentType) {
                        mediaPages[a].emptyView.showProgress(true, animated);
                    }
                }


                AndroidUtilities.runOnUIThread(searchRunnable = () -> {
                    if (!sharedMediaData[currentType].messages.isEmpty() && (currentType == 1 || currentType == 4)) {
                        MessageObject messageObject = sharedMediaData[currentType].messages.get(sharedMediaData[currentType].messages.size() - 1);
                        queryServerSearch(query, messageObject.getId(), messageObject.getDialogId());
                    } else if (currentType == 3) {
                        queryServerSearch(query, 0, dialog_id);
                    }
                    if (currentType == 1 || currentType == 4) {
                        final ArrayList<MessageObject> copy = new ArrayList<>(sharedMediaData[currentType].messages);
                        searchesInProgress++;
                        Utilities.searchQueue.postRunnable(() -> {
                            String search1 = query.trim().toLowerCase();
                            if (search1.length() == 0) {
                                updateSearchResults(new ArrayList<>());
                                return;
                            }
                            String search2 = LocaleController.getInstance().getTranslitString(search1);
                            if (search1.equals(search2) || search2.length() == 0) {
                                search2 = null;
                            }
                            String[] search = new String[1 + (search2 != null ? 1 : 0)];
                            search[0] = search1;
                            if (search2 != null) {
                                search[1] = search2;
                            }

                            ArrayList<MessageObject> resultArray = new ArrayList<>();

                            for (int a = 0; a < copy.size(); a++) {
                                MessageObject messageObject = copy.get(a);
                                for (int b = 0; b < search.length; b++) {
                                    String q = search[b];
                                    String name = messageObject.getDocumentName();
                                    if (name == null || name.length() == 0) {
                                        continue;
                                    }
                                    name = name.toLowerCase();
                                    if (name.contains(q)) {
                                        resultArray.add(messageObject);
                                        break;
                                    }
                                    if (currentType == 4) {
                                        TLRPC.Document document;
                                        if (messageObject.type == MessageObject.TYPE_TEXT) {
                                            document = MessageObject.getMedia(messageObject.messageOwner).webpage.document;
                                        } else {
                                            document = MessageObject.getMedia(messageObject.messageOwner).document;
                                        }
                                        boolean ok = false;
                                        for (int c = 0; c < document.attributes.size(); c++) {
                                            TLRPC.DocumentAttribute attribute = document.attributes.get(c);
                                            if (attribute instanceof TLRPC.TL_documentAttributeAudio) {
                                                if (attribute.performer != null) {
                                                    ok = attribute.performer.toLowerCase().contains(q);
                                                }
                                                if (!ok && attribute.title != null) {
                                                    ok = attribute.title.toLowerCase().contains(q);
                                                }
                                                break;
                                            }
                                        }
                                        if (ok) {
                                            resultArray.add(messageObject);
                                            break;
                                        }
                                    }
                                }
                            }

                            updateSearchResults(resultArray);
                        });
                    }
                }, 300);
            }
        }

        private void updateSearchResults(final ArrayList<MessageObject> documents) {
            AndroidUtilities.runOnUIThread(() -> {
                if (!searching) {
                    return;
                }
                searchesInProgress--;
                int oldItemCount = getItemCount();
                searchResult = documents;
                int count = getItemCount();
                if (searchesInProgress == 0 || count != 0) {
                    switchToCurrentSelectedMode(false);
                }

                for (int a = 0; a < mediaPages.length; a++) {
                    if (mediaPages[a].selectedType == currentType) {
                        if (searchesInProgress == 0 && count == 0) {
                            mediaPages[a].emptyView.title.setText(LocaleController.getString("NoResult", R.string.NoResult));
                            mediaPages[a].emptyView.showProgress(false, true);
                        } else if (oldItemCount == 0) {
                            animateItemsEnter(mediaPages[a].listView, 0, null);
                        }
                    }
                }

                notifyDataSetChanged();

            });
        }

        @Override
        public boolean isEnabled(RecyclerView.ViewHolder holder) {
            return holder.getItemViewType() != searchResult.size() + globalSearch.size();
        }

        @Override
        public int getItemCount() {
            int count = searchResult.size();
            int globalCount = globalSearch.size();
            if (globalCount != 0) {
                count += globalCount;
            }
            return count;
        }

        public boolean isGlobalSearch(int i) {
            int localCount = searchResult.size();
            int globalCount = globalSearch.size();
            if (i >= 0 && i < localCount) {
                return false;
            } else if (i > localCount && i <= globalCount + localCount) {
                return true;
            }
            return false;
        }

        public MessageObject getItem(int i) {
            if (i < searchResult.size()) {
                return searchResult.get(i);
            } else {
                return globalSearch.get(i - searchResult.size());
            }
        }

        @Override
        public RecyclerView.ViewHolder onCreateViewHolder(ViewGroup parent, int viewType) {
            View view;
            if (currentType == 1) {
                view = new SharedDocumentCell(mContext, SharedDocumentCell.VIEW_TYPE_DEFAULT, resourcesProvider);
            } else if (currentType == 4) {
                view = new SharedAudioCell(mContext, SharedAudioCell.VIEW_TYPE_DEFAULT, resourcesProvider) {
                    @Override
                    public boolean needPlayMessage(MessageObject messageObject) {
                        if (messageObject.isVoice() || messageObject.isRoundVideo()) {
                            boolean result = MediaController.getInstance().playMessage(messageObject);
                            MediaController.getInstance().setVoiceMessagesPlaylist(result ? searchResult : null, false);
                            if (messageObject.isRoundVideo()) {
                                MediaController.getInstance().setCurrentVideoVisible(false);
                            }
                            return result;
                        } else if (messageObject.isMusic()) {
                            return MediaController.getInstance().setPlaylist(searchResult, messageObject, mergeDialogId);
                        }
                        return false;
                    }
                };
            } else {
                view = new SharedLinkCell(mContext, SharedLinkCell.VIEW_TYPE_DEFAULT, resourcesProvider);
                ((SharedLinkCell) view).setDelegate(sharedLinkCellDelegate);
            }
            view.setLayoutParams(new RecyclerView.LayoutParams(ViewGroup.LayoutParams.MATCH_PARENT, ViewGroup.LayoutParams.WRAP_CONTENT));
            return new RecyclerListView.Holder(view);
        }

        @Override
        public void onBindViewHolder(RecyclerView.ViewHolder holder, int position) {
            if (currentType == 1) {
                SharedDocumentCell sharedDocumentCell = (SharedDocumentCell) holder.itemView;
                MessageObject messageObject = getItem(position);
                sharedDocumentCell.setDocument(messageObject, position != getItemCount() - 1);
                if (isActionModeShowed) {
                    sharedDocumentCell.setChecked(selectedFiles[messageObject.getDialogId() == dialog_id ? 0 : 1].indexOfKey(messageObject.getId()) >= 0, !scrolling);
                } else {
                    sharedDocumentCell.setChecked(false, !scrolling);
                }
            } else if (currentType == 3) {
                SharedLinkCell sharedLinkCell = (SharedLinkCell) holder.itemView;
                MessageObject messageObject = getItem(position);
                sharedLinkCell.setLink(messageObject, position != getItemCount() - 1);
                if (isActionModeShowed) {
                    sharedLinkCell.setChecked(selectedFiles[messageObject.getDialogId() == dialog_id ? 0 : 1].indexOfKey(messageObject.getId()) >= 0, !scrolling);
                } else {
                    sharedLinkCell.setChecked(false, !scrolling);
                }
            } else if (currentType == 4) {
                SharedAudioCell sharedAudioCell = (SharedAudioCell) holder.itemView;
                MessageObject messageObject = getItem(position);
                sharedAudioCell.setMessageObject(messageObject, position != getItemCount() - 1);
                if (isActionModeShowed) {
                    sharedAudioCell.setChecked(selectedFiles[messageObject.getDialogId() == dialog_id ? 0 : 1].indexOfKey(messageObject.getId()) >= 0, !scrolling);
                } else {
                    sharedAudioCell.setChecked(false, !scrolling);
                }
            }
        }

        @Override
        public int getItemViewType(int i) {
            return 0;
        }
    }

    private class GifAdapter extends RecyclerListView.SelectionAdapter {

        private Context mContext;

        public GifAdapter(Context context) {
            mContext = context;
        }

        @Override
        public boolean isEnabled(RecyclerView.ViewHolder holder) {
            if (sharedMediaData[5].messages.size() == 0 && !sharedMediaData[5].loading) {
                return false;
            }
            return true;
        }

        @Override
        public int getItemCount() {
            if (sharedMediaData[5].messages.size() == 0 && !sharedMediaData[5].loading) {
                return 1;
            }
            return sharedMediaData[5].messages.size();
        }

        @Override
        public long getItemId(int i) {
            return i;
        }

        @Override
        public int getItemViewType(int position) {
            if (sharedMediaData[5].messages.size() == 0 && !sharedMediaData[5].loading) {
                return 1;
            }
            return 0;
        }

        @Override
        public RecyclerView.ViewHolder onCreateViewHolder(ViewGroup parent, int viewType) {
            if (viewType == 1) {
                View emptyStubView = createEmptyStubView(mContext, 5, dialog_id, resourcesProvider);
                emptyStubView.setLayoutParams(new RecyclerView.LayoutParams(ViewGroup.LayoutParams.MATCH_PARENT, ViewGroup.LayoutParams.MATCH_PARENT));
                return new RecyclerListView.Holder(emptyStubView);
            }
            ContextLinkCell cell = new ContextLinkCell(mContext, true, resourcesProvider);
            cell.setCanPreviewGif(true);
            return new RecyclerListView.Holder(cell);
        }

        @Override
        public void onBindViewHolder(RecyclerView.ViewHolder holder, int position) {
            if (holder.getItemViewType() != 1) {
                MessageObject messageObject = sharedMediaData[5].messages.get(position);
                TLRPC.Document document = messageObject.getDocument();
                if (document != null) {
                    ContextLinkCell cell = (ContextLinkCell) holder.itemView;
                    cell.setGif(document, messageObject, messageObject.messageOwner.date, false);
                    if (isActionModeShowed) {
                        cell.setChecked(selectedFiles[messageObject.getDialogId() == dialog_id ? 0 : 1].indexOfKey(messageObject.getId()) >= 0, !scrolling);
                    } else {
                        cell.setChecked(false, !scrolling);
                    }
                }
            }
        }

        @Override
        public void onViewAttachedToWindow(RecyclerView.ViewHolder holder) {
            if (holder.itemView instanceof ContextLinkCell) {
                ContextLinkCell cell = (ContextLinkCell) holder.itemView;
                ImageReceiver imageReceiver = cell.getPhotoImage();
                if (mediaPages[0].selectedType == 5) {
                    imageReceiver.setAllowStartAnimation(true);
                    imageReceiver.startAnimation();
                } else {
                    imageReceiver.setAllowStartAnimation(false);
                    imageReceiver.stopAnimation();
                }
            }
        }
    }

    private class CommonGroupsAdapter extends RecyclerListView.SelectionAdapter {

        private Context mContext;
        private ArrayList<TLRPC.Chat> chats = new ArrayList<>();
        private boolean loading;
        private boolean firstLoaded;
        private boolean endReached;

        public CommonGroupsAdapter(Context context) {
            mContext = context;
        }

        private void getChats(long max_id, final int count) {
            if (loading) {
                return;
            }
            TLRPC.TL_messages_getCommonChats req = new TLRPC.TL_messages_getCommonChats();
            long uid;
            if (DialogObject.isEncryptedDialog(dialog_id)) {
                TLRPC.EncryptedChat encryptedChat = profileActivity.getMessagesController().getEncryptedChat(DialogObject.getEncryptedChatId(dialog_id));
                uid = encryptedChat.user_id;
            } else {
                uid = dialog_id;
            }
            req.user_id = profileActivity.getMessagesController().getInputUser(uid);
            if (req.user_id instanceof TLRPC.TL_inputUserEmpty) {
                return;
            }
            req.limit = count;
            req.max_id = max_id;
            loading = true;
            notifyDataSetChanged();
            int reqId = profileActivity.getConnectionsManager().sendRequest(req, (response, error) -> AndroidUtilities.runOnUIThread(() -> {
                int oldCount = getItemCount();
                if (error == null) {
                    TLRPC.messages_Chats res = (TLRPC.messages_Chats) response;
                    profileActivity.getMessagesController().putChats(res.chats, false);
                    endReached = res.chats.isEmpty() || res.chats.size() != count;
                    chats.addAll(res.chats);
                } else {
                    endReached = true;
                }

                for (int a = 0; a < mediaPages.length; a++) {
                    if (mediaPages[a].selectedType == 6) {
                        if (mediaPages[a].listView != null) {
                            final RecyclerListView listView = mediaPages[a].listView;
                            if (firstLoaded || oldCount == 0) {
                                animateItemsEnter(listView, 0, null);
                            }
                        }
                    }
                }
                loading = false;
                firstLoaded = true;
                notifyDataSetChanged();
            }));
            profileActivity.getConnectionsManager().bindRequestToGuid(reqId, profileActivity.getClassGuid());
        }

        @Override
        public boolean isEnabled(RecyclerView.ViewHolder holder) {
            return holder.getAdapterPosition() != chats.size();
        }

        @Override
        public int getItemCount() {
            if (chats.isEmpty() && !loading) {
                return 1;
            }
            int count = chats.size();
            if (!chats.isEmpty()) {
                if (!endReached) {
                    count++;
                }
            }
            return count;
        }

        @Override
        public RecyclerView.ViewHolder onCreateViewHolder(ViewGroup parent, int viewType) {
            View view;
            switch (viewType) {
                case 0:
                    view = new ProfileSearchCell(mContext, resourcesProvider);
                    break;
                case 2:
                    View emptyStubView = createEmptyStubView(mContext, 6, dialog_id, resourcesProvider);
                    emptyStubView.setLayoutParams(new RecyclerView.LayoutParams(ViewGroup.LayoutParams.MATCH_PARENT, ViewGroup.LayoutParams.MATCH_PARENT));
                    return new RecyclerListView.Holder(emptyStubView);
                case 1:
                default:
                    FlickerLoadingView flickerLoadingView = new FlickerLoadingView(mContext, resourcesProvider);
                    flickerLoadingView.setIsSingleCell(true);
                    flickerLoadingView.showDate(false);
                    flickerLoadingView.setViewType(FlickerLoadingView.DIALOG_TYPE);
                    view = flickerLoadingView;
                    break;
            }
            view.setLayoutParams(new RecyclerView.LayoutParams(ViewGroup.LayoutParams.MATCH_PARENT, ViewGroup.LayoutParams.WRAP_CONTENT));
            return new RecyclerListView.Holder(view);
        }

        @Override
        public void onBindViewHolder(RecyclerView.ViewHolder holder, int position) {
            if (holder.getItemViewType() == 0) {
                ProfileSearchCell cell = (ProfileSearchCell) holder.itemView;
                TLRPC.Chat chat = chats.get(position);
                cell.setData(chat, null, null, null, false, false);
                cell.useSeparator = position != chats.size() - 1 || !endReached;
            }
        }

        @Override
        public int getItemViewType(int i) {
            if (chats.isEmpty() && !loading) {
                return 2;
            }
            if (i < chats.size()) {
                return 0;
            } else {
                return 1;
            }
        }
    }

    private class ChatUsersAdapter extends RecyclerListView.SelectionAdapter {

        private Context mContext;
        private TLRPC.ChatFull chatInfo;
        private ArrayList<Integer> sortedUsers;

        public ChatUsersAdapter(Context context) {
            mContext = context;
        }

        @Override
        public boolean isEnabled(RecyclerView.ViewHolder holder) {
            return true;
        }

        @Override
        public int getItemCount() {
            if (chatInfo != null && chatInfo.participants.participants.isEmpty()) {
                return 1;
            }
            return chatInfo != null ? chatInfo.participants.participants.size() : 0;
        }

        @Override
        public RecyclerView.ViewHolder onCreateViewHolder(ViewGroup parent, int viewType) {
            if (viewType == 1) {
                View emptyStubView = createEmptyStubView(mContext, 7, dialog_id, resourcesProvider);
                emptyStubView.setLayoutParams(new RecyclerView.LayoutParams(ViewGroup.LayoutParams.MATCH_PARENT, ViewGroup.LayoutParams.MATCH_PARENT));
                return new RecyclerListView.Holder(emptyStubView);
            }
            View view = new UserCell(mContext, 9, 0, true, false, resourcesProvider);
            view.setLayoutParams(new RecyclerView.LayoutParams(ViewGroup.LayoutParams.MATCH_PARENT, ViewGroup.LayoutParams.WRAP_CONTENT));
            return new RecyclerListView.Holder(view);
        }

        @Override
        public void onBindViewHolder(RecyclerView.ViewHolder holder, int position) {
            if (!(holder.itemView instanceof UserCell)) {
                return;
            }
            UserCell userCell = (UserCell) holder.itemView;
            TLRPC.ChatParticipant part;
            if (!sortedUsers.isEmpty()) {
                part = chatInfo.participants.participants.get(sortedUsers.get(position));
            } else {
                part = chatInfo.participants.participants.get(position);
            }
            if (part != null) {
                String role;
                if (part instanceof TLRPC.TL_chatChannelParticipant) {
                    TLRPC.ChannelParticipant channelParticipant = ((TLRPC.TL_chatChannelParticipant) part).channelParticipant;
                    if (!TextUtils.isEmpty(channelParticipant.rank)) {
                        role = channelParticipant.rank;
                    } else {
                        if (channelParticipant instanceof TLRPC.TL_channelParticipantCreator) {
                            role = LocaleController.getString("ChannelCreator", R.string.ChannelCreator);
                        } else if (channelParticipant instanceof TLRPC.TL_channelParticipantAdmin) {
                            role = LocaleController.getString("ChannelAdmin", R.string.ChannelAdmin);
                        } else {
                            role = null;
                        }
                    }
                } else {
                    if (part instanceof TLRPC.TL_chatParticipantCreator) {
                        role = LocaleController.getString("ChannelCreator", R.string.ChannelCreator);
                    } else if (part instanceof TLRPC.TL_chatParticipantAdmin) {
                        role = LocaleController.getString("ChannelAdmin", R.string.ChannelAdmin);
                    } else {
                        role = null;
                    }
                }
                userCell.setAdminRole(role);
                userCell.setData(profileActivity.getMessagesController().getUser(part.user_id), null, null, 0, position != chatInfo.participants.participants.size() - 1);
            }
        }

        @Override
        public int getItemViewType(int i) {
            if (chatInfo != null && chatInfo.participants.participants.isEmpty()) {
                return 1;
            }
            return 0;
        }
    }

    private class GroupUsersSearchAdapter extends RecyclerListView.SelectionAdapter {

        private Context mContext;
        private ArrayList<CharSequence> searchResultNames = new ArrayList<>();
        private SearchAdapterHelper searchAdapterHelper;
        private Runnable searchRunnable;
        private int totalCount = 0;
        private TLRPC.Chat currentChat;
        int searchCount = 0;

        public GroupUsersSearchAdapter(Context context) {
            mContext = context;
            searchAdapterHelper = new SearchAdapterHelper(true);
            searchAdapterHelper.setDelegate(searchId -> {
                notifyDataSetChanged();
                if (searchId == 1) {
                    searchCount--;
                    if (searchCount == 0) {
                        for (int a = 0; a < mediaPages.length; a++) {
                            if (mediaPages[a].selectedType == 7) {
                                if (getItemCount() == 0) {
                                    mediaPages[a].emptyView.showProgress(false, true);
                                } else {
                                    animateItemsEnter(mediaPages[a].listView, 0, null);
                                }
                            }
                        }
                    }
                }
            });
            currentChat = delegate.getCurrentChat();
        }

        private boolean createMenuForParticipant(TLObject participant, boolean resultOnly) {
            if (participant instanceof TLRPC.ChannelParticipant) {
                TLRPC.ChannelParticipant channelParticipant = (TLRPC.ChannelParticipant) participant;
                TLRPC.TL_chatChannelParticipant p = new TLRPC.TL_chatChannelParticipant();
                p.channelParticipant = channelParticipant;
                p.user_id = MessageObject.getPeerId(channelParticipant.peer);
                p.inviter_id = channelParticipant.inviter_id;
                p.date = channelParticipant.date;
                participant = p;
            }
            return delegate.onMemberClick((TLRPC.ChatParticipant) participant, true, resultOnly);
        }

        public void search(final String query, boolean animated) {
            if (searchRunnable != null) {
                Utilities.searchQueue.cancelRunnable(searchRunnable);
                searchRunnable = null;
            }
            searchResultNames.clear();
            searchAdapterHelper.mergeResults(null);
            searchAdapterHelper.queryServerSearch(null, true, false, true, false, false, ChatObject.isChannel(currentChat) ? currentChat.id : 0, false, 2, 0);
            notifyDataSetChanged();

            for (int a = 0; a < mediaPages.length; a++) {
                if (mediaPages[a].selectedType == 7) {
                    if (!TextUtils.isEmpty(query)) {
                        mediaPages[a].emptyView.showProgress(true, animated);
                    }
                }
            }

            if (!TextUtils.isEmpty(query)) {
                Utilities.searchQueue.postRunnable(searchRunnable = () -> processSearch(query), 300);
            }
        }

        private void processSearch(final String query) {
            AndroidUtilities.runOnUIThread(() -> {
                searchRunnable = null;

                final ArrayList<TLObject> participantsCopy = !ChatObject.isChannel(currentChat) && info != null ? new ArrayList<>(info.participants.participants) : null;

                searchCount = 2;
                if (participantsCopy != null) {
                    Utilities.searchQueue.postRunnable(() -> {
                        String search1 = query.trim().toLowerCase();
                        if (search1.length() == 0) {
                            updateSearchResults(new ArrayList<>(), new ArrayList<>());
                            return;
                        }
                        String search2 = LocaleController.getInstance().getTranslitString(search1);
                        if (search1.equals(search2) || search2.length() == 0) {
                            search2 = null;
                        }
                        String[] search = new String[1 + (search2 != null ? 1 : 0)];
                        search[0] = search1;
                        if (search2 != null) {
                            search[1] = search2;
                        }
                        ArrayList<CharSequence> resultArrayNames = new ArrayList<>();
                        ArrayList<TLObject> resultArray2 = new ArrayList<>();

                        for (int a = 0, N = participantsCopy.size(); a < N; a++) {
                            long userId;
                            TLObject o = participantsCopy.get(a);
                            if (o instanceof TLRPC.ChatParticipant) {
                                userId = ((TLRPC.ChatParticipant) o).user_id;
                            } else if (o instanceof TLRPC.ChannelParticipant) {
                                userId = MessageObject.getPeerId(((TLRPC.ChannelParticipant) o).peer);
                            } else {
                                continue;
                            }
                            TLRPC.User user = profileActivity.getMessagesController().getUser(userId);
                            if (user.id == profileActivity.getUserConfig().getClientUserId()) {
                                continue;
                            }

                            String name = UserObject.getUserName(user).toLowerCase();
                            String tName = LocaleController.getInstance().getTranslitString(name);
                            if (name.equals(tName)) {
                                tName = null;
                            }

                            int found = 0;
                            String username;
                            for (String q : search) {
                                if (name.startsWith(q) || name.contains(" " + q) || tName != null && (tName.startsWith(q) || tName.contains(" " + q))) {
                                    found = 1;
                                } else if ((username = UserObject.getPublicUsername(user)) != null && username.startsWith(q)) {
                                    found = 2;
                                }

                                if (found != 0) {
                                    if (found == 1) {
                                        resultArrayNames.add(AndroidUtilities.generateSearchName(user.first_name, user.last_name, q));
                                    } else {
                                        resultArrayNames.add(AndroidUtilities.generateSearchName("@" + UserObject.getPublicUsername(user), null, "@" + q));
                                    }
                                    resultArray2.add(o);
                                    break;
                                }
                            }
                        }
                        updateSearchResults(resultArrayNames, resultArray2);
                    });
                } else {
                    searchCount--;
                }
                searchAdapterHelper.queryServerSearch(query, false, false, true, false, false, ChatObject.isChannel(currentChat) ? currentChat.id : 0, false, 2, 1);
            });
        }

        private void updateSearchResults(final ArrayList<CharSequence> names, final ArrayList<TLObject> participants) {
            AndroidUtilities.runOnUIThread(() -> {
                if (!searching) {
                    return;
                }
                searchResultNames = names;
                searchCount--;
                if (!ChatObject.isChannel(currentChat)) {
                    ArrayList<TLObject> search = searchAdapterHelper.getGroupSearch();
                    search.clear();
                    search.addAll(participants);
                }

                if (searchCount == 0) {
                    for (int a = 0; a < mediaPages.length; a++) {
                        if (mediaPages[a].selectedType == 7) {
                            if (getItemCount() == 0) {
                                mediaPages[a].emptyView.showProgress(false, true);
                            } else {
                                animateItemsEnter(mediaPages[a].listView, 0, null);
                            }
                        }
                    }
                }

                notifyDataSetChanged();
            });
        }

        @Override
        public boolean isEnabled(RecyclerView.ViewHolder holder) {
            return holder.getItemViewType() != 1;
        }

        @Override
        public int getItemCount() {
            return totalCount;
        }

        @Override
        public void notifyDataSetChanged() {
            totalCount = searchAdapterHelper.getGroupSearch().size();
            if (totalCount > 0 && searching && mediaPages[0].selectedType == 7 && mediaPages[0].listView.getAdapter() != this) {
                switchToCurrentSelectedMode(false);
            }
            super.notifyDataSetChanged();
        }

        public void removeUserId(long userId) {
            searchAdapterHelper.removeUserId(userId);
            notifyDataSetChanged();
        }

        public TLObject getItem(int i) {
            int count = searchAdapterHelper.getGroupSearch().size();
            if (i < 0 || i >= count) {
                return null;
            }
            return searchAdapterHelper.getGroupSearch().get(i);
        }

        @Override
        public RecyclerView.ViewHolder onCreateViewHolder(ViewGroup parent, int viewType) {
            ManageChatUserCell view = new ManageChatUserCell(mContext, 9, 5, true, resourcesProvider);
            view.setBackgroundColor(getThemedColor(Theme.key_windowBackgroundWhite));
            view.setDelegate((cell, click) -> {
                TLObject object = getItem((Integer) cell.getTag());
                if (object instanceof TLRPC.ChannelParticipant) {
                    TLRPC.ChannelParticipant participant = (TLRPC.ChannelParticipant) object;
                    return createMenuForParticipant(participant, !click);
                } else {
                    return false;
                }
            });
            return new RecyclerListView.Holder(view);
        }

        @Override
        public void onBindViewHolder(RecyclerView.ViewHolder holder, int position) {
            TLObject object = getItem(position);
            TLRPC.User user;
            if (object instanceof TLRPC.ChannelParticipant) {
                user = profileActivity.getMessagesController().getUser(MessageObject.getPeerId(((TLRPC.ChannelParticipant) object).peer));
            } else if (object instanceof TLRPC.ChatParticipant) {
                user = profileActivity.getMessagesController().getUser(((TLRPC.ChatParticipant) object).user_id);
            } else {
                return;
            }

            String un = UserObject.getPublicUsername(user);
            SpannableStringBuilder name = null;

            int count = searchAdapterHelper.getGroupSearch().size();
            String nameSearch = searchAdapterHelper.getLastFoundChannel();

            if (nameSearch != null) {
                String u = UserObject.getUserName(user);
                name = new SpannableStringBuilder(u);
                int idx = AndroidUtilities.indexOfIgnoreCase(u, nameSearch);
                if (idx != -1) {
                    name.setSpan(new ForegroundColorSpan(getThemedColor(Theme.key_windowBackgroundWhiteBlueText4)), idx, idx + nameSearch.length(), Spanned.SPAN_EXCLUSIVE_EXCLUSIVE);
                }
            }

            ManageChatUserCell userCell = (ManageChatUserCell) holder.itemView;
            userCell.setTag(position);
            userCell.setData(user, name, null, false);
        }

        @Override
        public void onViewRecycled(RecyclerView.ViewHolder holder) {
            if (holder.itemView instanceof ManageChatUserCell) {
                ((ManageChatUserCell) holder.itemView).recycle();
            }
        }

        @Override
        public int getItemViewType(int i) {
            return 0;
        }
    }

    public ArrayList<ThemeDescription> getThemeDescriptions() {
        ArrayList<ThemeDescription> arrayList = new ArrayList<>();

        arrayList.add(new ThemeDescription(selectedMessagesCountTextView, ThemeDescription.FLAG_TEXTCOLOR, null, null, null, null, Theme.key_windowBackgroundWhiteGrayText2));

        arrayList.add(new ThemeDescription(shadowLine, ThemeDescription.FLAG_BACKGROUND, null, null, null, null, Theme.key_divider));

        arrayList.add(new ThemeDescription(deleteItem.getIconView(), ThemeDescription.FLAG_IMAGECOLOR, null, null, null, null, Theme.key_actionBarActionModeDefaultIcon));
        arrayList.add(new ThemeDescription(deleteItem, ThemeDescription.FLAG_BACKGROUNDFILTER, null, null, null, null, Theme.key_actionBarActionModeDefaultSelector));
        if (gotoItem != null) {
            arrayList.add(new ThemeDescription(gotoItem.getIconView(), ThemeDescription.FLAG_IMAGECOLOR, null, null, null, null, Theme.key_actionBarActionModeDefaultIcon));
            arrayList.add(new ThemeDescription(gotoItem, ThemeDescription.FLAG_BACKGROUNDFILTER, null, null, null, null, Theme.key_actionBarActionModeDefaultSelector));
        }
        if (forwardNoQuoteItem != null) {
            arrayList.add(new ThemeDescription(forwardNoQuoteItem.getIconView(), ThemeDescription.FLAG_IMAGECOLOR, null, null, null, null, Theme.key_actionBarActionModeDefaultIcon));
            arrayList.add(new ThemeDescription(forwardNoQuoteItem, ThemeDescription.FLAG_BACKGROUNDFILTER, null, null, null, null, Theme.key_actionBarActionModeDefaultSelector));
        }
        if (forwardItem != null) {
            arrayList.add(new ThemeDescription(forwardItem.getIconView(), ThemeDescription.FLAG_IMAGECOLOR, null, null, null, null, Theme.key_actionBarActionModeDefaultIcon));
            arrayList.add(new ThemeDescription(forwardItem, ThemeDescription.FLAG_BACKGROUNDFILTER, null, null, null, null, Theme.key_actionBarActionModeDefaultSelector));
        }
        arrayList.add(new ThemeDescription(closeButton, ThemeDescription.FLAG_IMAGECOLOR, null, null, new Drawable[]{backDrawable}, null, Theme.key_actionBarActionModeDefaultIcon));
        arrayList.add(new ThemeDescription(closeButton, ThemeDescription.FLAG_BACKGROUNDFILTER, null, null, null, null, Theme.key_actionBarActionModeDefaultSelector));

        arrayList.add(new ThemeDescription(actionModeLayout, ThemeDescription.FLAG_BACKGROUND, null, null, null, null, Theme.key_windowBackgroundWhite));
        arrayList.add(new ThemeDescription(scrollSlidingTextTabStrip, ThemeDescription.FLAG_BACKGROUND, null, null, null, null, Theme.key_windowBackgroundWhite));

        arrayList.add(new ThemeDescription(floatingDateView, 0, null, null, null, null, Theme.key_chat_mediaTimeBackground));
        arrayList.add(new ThemeDescription(floatingDateView, 0, null, null, null, null, Theme.key_chat_mediaTimeText));

        arrayList.add(new ThemeDescription(scrollSlidingTextTabStrip, 0, new Class[]{ScrollSlidingTextTabStrip.class}, new String[]{"selectorDrawable"}, null, null, null, Theme.key_profile_tabSelectedLine));
        arrayList.add(new ThemeDescription(scrollSlidingTextTabStrip.getTabsContainer(), ThemeDescription.FLAG_TEXTCOLOR | ThemeDescription.FLAG_CHECKTAG, new Class[]{TextView.class}, null, null, null, Theme.key_profile_tabSelectedText));
        arrayList.add(new ThemeDescription(scrollSlidingTextTabStrip.getTabsContainer(), ThemeDescription.FLAG_TEXTCOLOR | ThemeDescription.FLAG_CHECKTAG, new Class[]{TextView.class}, null, null, null, Theme.key_profile_tabText));
        arrayList.add(new ThemeDescription(scrollSlidingTextTabStrip.getTabsContainer(), ThemeDescription.FLAG_BACKGROUNDFILTER | ThemeDescription.FLAG_DRAWABLESELECTEDSTATE, new Class[]{TextView.class}, null, null, null, Theme.key_profile_tabSelector));

        arrayList.add(new ThemeDescription(fragmentContextView, ThemeDescription.FLAG_BACKGROUND | ThemeDescription.FLAG_CHECKTAG, new Class[]{FragmentContextView.class}, new String[]{"frameLayout"}, null, null, null, Theme.key_inappPlayerBackground));
        arrayList.add(new ThemeDescription(fragmentContextView, ThemeDescription.FLAG_IMAGECOLOR, new Class[]{FragmentContextView.class}, new String[]{"playButton"}, null, null, null, Theme.key_inappPlayerPlayPause));
        arrayList.add(new ThemeDescription(fragmentContextView, ThemeDescription.FLAG_TEXTCOLOR | ThemeDescription.FLAG_CHECKTAG, new Class[]{FragmentContextView.class}, new String[]{"titleTextView"}, null, null, null, Theme.key_inappPlayerTitle));
        arrayList.add(new ThemeDescription(fragmentContextView, ThemeDescription.FLAG_TEXTCOLOR | ThemeDescription.FLAG_FASTSCROLL, new Class[]{FragmentContextView.class}, new String[]{"titleTextView"}, null, null, null, Theme.key_inappPlayerPerformer));
        arrayList.add(new ThemeDescription(fragmentContextView, ThemeDescription.FLAG_IMAGECOLOR, new Class[]{FragmentContextView.class}, new String[]{"closeButton"}, null, null, null, Theme.key_inappPlayerClose));

        arrayList.add(new ThemeDescription(fragmentContextView, ThemeDescription.FLAG_BACKGROUND | ThemeDescription.FLAG_CHECKTAG, new Class[]{FragmentContextView.class}, new String[]{"frameLayout"}, null, null, null, Theme.key_returnToCallBackground));
        arrayList.add(new ThemeDescription(fragmentContextView, ThemeDescription.FLAG_TEXTCOLOR | ThemeDescription.FLAG_CHECKTAG, new Class[]{FragmentContextView.class}, new String[]{"titleTextView"}, null, null, null, Theme.key_returnToCallText));

        for (int a = 0; a < mediaPages.length; a++) {
            final int num = a;
            ThemeDescription.ThemeDescriptionDelegate cellDelegate = () -> {
                if (mediaPages[num].listView != null) {
                    int count = mediaPages[num].listView.getChildCount();
                    for (int a1 = 0; a1 < count; a1++) {
                        View child = mediaPages[num].listView.getChildAt(a1);
                        if (child instanceof SharedPhotoVideoCell) {
                            ((SharedPhotoVideoCell) child).updateCheckboxColor();
                        } else if (child instanceof ProfileSearchCell) {
                            ((ProfileSearchCell) child).update(0);
                        } else if (child instanceof UserCell) {
                            ((UserCell) child).update(0);
                        }
                    }
                }
            };

            arrayList.add(new ThemeDescription(mediaPages[a].listView, 0, new Class[]{View.class}, Theme.dividerPaint, null, null, Theme.key_divider));

            arrayList.add(new ThemeDescription(mediaPages[a].progressView, 0, null, null, null, null, Theme.key_windowBackgroundWhite));
            arrayList.add(new ThemeDescription(mediaPages[a].listView, ThemeDescription.FLAG_LISTGLOWCOLOR, null, null, null, null, Theme.key_actionBarDefault));
            arrayList.add(new ThemeDescription(mediaPages[a].listView, ThemeDescription.FLAG_SELECTOR, null, null, null, null, Theme.key_listSelector));
            arrayList.add(new ThemeDescription(mediaPages[a].emptyView, ThemeDescription.FLAG_TEXTCOLOR, null, null, null, null, Theme.key_emptyListPlaceholder));

            arrayList.add(new ThemeDescription(mediaPages[a].listView, ThemeDescription.FLAG_SECTIONS, new Class[]{GraySectionCell.class}, new String[]{"textView"}, null, null, null, Theme.key_graySectionText));
            arrayList.add(new ThemeDescription(mediaPages[a].listView, ThemeDescription.FLAG_CELLBACKGROUNDCOLOR | ThemeDescription.FLAG_SECTIONS, new Class[]{GraySectionCell.class}, null, null, null, Theme.key_graySection));

            arrayList.add(new ThemeDescription(mediaPages[a].listView, 0, new Class[]{LoadingCell.class}, new String[]{"progressBar"}, null, null, null, Theme.key_progressCircle));

            arrayList.add(new ThemeDescription(mediaPages[a].listView, ThemeDescription.FLAG_TEXTCOLOR, new Class[]{UserCell.class}, new String[]{"adminTextView"}, null, null, null, Theme.key_profile_creatorIcon));
            arrayList.add(new ThemeDescription(mediaPages[a].listView, 0, new Class[]{UserCell.class}, new String[]{"imageView"}, null, null, null, Theme.key_windowBackgroundWhiteGrayIcon));
            arrayList.add(new ThemeDescription(mediaPages[a].listView, 0, new Class[]{UserCell.class}, new String[]{"nameTextView"}, null, null, null, Theme.key_windowBackgroundWhiteBlackText));
            arrayList.add(new ThemeDescription(mediaPages[a].listView, 0, new Class[]{UserCell.class}, new String[]{"statusColor"}, null, null, cellDelegate, Theme.key_windowBackgroundWhiteGrayText));
            arrayList.add(new ThemeDescription(mediaPages[a].listView, 0, new Class[]{UserCell.class}, new String[]{"statusOnlineColor"}, null, null, cellDelegate, Theme.key_windowBackgroundWhiteBlueText));
            arrayList.add(new ThemeDescription(mediaPages[a].listView, 0, new Class[]{UserCell.class}, null, Theme.avatarDrawables, null, Theme.key_avatar_text));

            arrayList.add(new ThemeDescription(mediaPages[a].listView, 0, new Class[]{ProfileSearchCell.class}, null, new Paint[]{Theme.dialogs_namePaint[0], Theme.dialogs_namePaint[1], Theme.dialogs_searchNamePaint}, null, null, Theme.key_chats_name));
            arrayList.add(new ThemeDescription(mediaPages[a].listView, 0, new Class[]{ProfileSearchCell.class}, null, new Paint[]{Theme.dialogs_nameEncryptedPaint[0], Theme.dialogs_nameEncryptedPaint[1], Theme.dialogs_searchNameEncryptedPaint}, null, null, Theme.key_chats_secretName));
            arrayList.add(new ThemeDescription(mediaPages[a].listView, 0, new Class[]{ProfileSearchCell.class}, null, Theme.avatarDrawables, null, Theme.key_avatar_text));
            arrayList.add(new ThemeDescription(null, 0, null, null, null, cellDelegate, Theme.key_avatar_backgroundRed));
            arrayList.add(new ThemeDescription(null, 0, null, null, null, cellDelegate, Theme.key_avatar_backgroundOrange));
            arrayList.add(new ThemeDescription(null, 0, null, null, null, cellDelegate, Theme.key_avatar_backgroundViolet));
            arrayList.add(new ThemeDescription(null, 0, null, null, null, cellDelegate, Theme.key_avatar_backgroundGreen));
            arrayList.add(new ThemeDescription(null, 0, null, null, null, cellDelegate, Theme.key_avatar_backgroundCyan));
            arrayList.add(new ThemeDescription(null, 0, null, null, null, cellDelegate, Theme.key_avatar_backgroundBlue));
            arrayList.add(new ThemeDescription(null, 0, null, null, null, cellDelegate, Theme.key_avatar_backgroundPink));

            arrayList.add(new ThemeDescription(mediaPages[a].listView, ThemeDescription.FLAG_TEXTCOLOR, new Class[]{EmptyStubView.class}, new String[]{"emptyTextView"}, null, null, null, Theme.key_windowBackgroundWhiteGrayText2));
            arrayList.add(new ThemeDescription(mediaPages[a].listView, ThemeDescription.FLAG_TEXTCOLOR, new Class[]{SharedDocumentCell.class}, new String[]{"nameTextView"}, null, null, null, Theme.key_windowBackgroundWhiteBlackText));
            arrayList.add(new ThemeDescription(mediaPages[a].listView, ThemeDescription.FLAG_TEXTCOLOR, new Class[]{SharedDocumentCell.class}, new String[]{"dateTextView"}, null, null, null, Theme.key_windowBackgroundWhiteGrayText3));
            arrayList.add(new ThemeDescription(mediaPages[a].listView, ThemeDescription.FLAG_PROGRESSBAR, new Class[]{SharedDocumentCell.class}, new String[]{"progressView"}, null, null, null, Theme.key_sharedMedia_startStopLoadIcon));
            arrayList.add(new ThemeDescription(mediaPages[a].listView, ThemeDescription.FLAG_IMAGECOLOR, new Class[]{SharedDocumentCell.class}, new String[]{"statusImageView"}, null, null, null, Theme.key_sharedMedia_startStopLoadIcon));
            arrayList.add(new ThemeDescription(mediaPages[a].listView, ThemeDescription.FLAG_CHECKBOX, new Class[]{SharedDocumentCell.class}, new String[]{"checkBox"}, null, null, null, Theme.key_checkbox));
            arrayList.add(new ThemeDescription(mediaPages[a].listView, ThemeDescription.FLAG_CHECKBOXCHECK, new Class[]{SharedDocumentCell.class}, new String[]{"checkBox"}, null, null, null, Theme.key_checkboxCheck));
            arrayList.add(new ThemeDescription(mediaPages[a].listView, ThemeDescription.FLAG_IMAGECOLOR, new Class[]{SharedDocumentCell.class}, new String[]{"thumbImageView"}, null, null, null, Theme.key_files_folderIcon));
            arrayList.add(new ThemeDescription(mediaPages[a].listView, ThemeDescription.FLAG_TEXTCOLOR, new Class[]{SharedDocumentCell.class}, new String[]{"extTextView"}, null, null, null, Theme.key_files_iconText));

            arrayList.add(new ThemeDescription(mediaPages[a].listView, 0, new Class[]{LoadingCell.class}, new String[]{"progressBar"}, null, null, null, Theme.key_progressCircle));

            arrayList.add(new ThemeDescription(mediaPages[a].listView, ThemeDescription.FLAG_CHECKBOX, new Class[]{SharedAudioCell.class}, new String[]{"checkBox"}, null, null, null, Theme.key_checkbox));
            arrayList.add(new ThemeDescription(mediaPages[a].listView, ThemeDescription.FLAG_CHECKBOXCHECK, new Class[]{SharedAudioCell.class}, new String[]{"checkBox"}, null, null, null, Theme.key_checkboxCheck));
            arrayList.add(new ThemeDescription(mediaPages[a].listView, ThemeDescription.FLAG_TEXTCOLOR, new Class[]{SharedAudioCell.class}, Theme.chat_contextResult_titleTextPaint, null, null, Theme.key_windowBackgroundWhiteBlackText));
            arrayList.add(new ThemeDescription(mediaPages[a].listView, ThemeDescription.FLAG_TEXTCOLOR, new Class[]{SharedAudioCell.class}, Theme.chat_contextResult_descriptionTextPaint, null, null, Theme.key_windowBackgroundWhiteGrayText2));

            arrayList.add(new ThemeDescription(mediaPages[a].listView, ThemeDescription.FLAG_CHECKBOX, new Class[]{SharedLinkCell.class}, new String[]{"checkBox"}, null, null, null, Theme.key_checkbox));
            arrayList.add(new ThemeDescription(mediaPages[a].listView, ThemeDescription.FLAG_CHECKBOXCHECK, new Class[]{SharedLinkCell.class}, new String[]{"checkBox"}, null, null, null, Theme.key_checkboxCheck));
            arrayList.add(new ThemeDescription(mediaPages[a].listView, 0, new Class[]{SharedLinkCell.class}, new String[]{"titleTextPaint"}, null, null, null, Theme.key_windowBackgroundWhiteBlackText));
            arrayList.add(new ThemeDescription(mediaPages[a].listView, 0, new Class[]{SharedLinkCell.class}, null, null, null, Theme.key_windowBackgroundWhiteLinkText));
            arrayList.add(new ThemeDescription(mediaPages[a].listView, 0, new Class[]{SharedLinkCell.class}, Theme.linkSelectionPaint, null, null, Theme.key_windowBackgroundWhiteLinkSelection));
            arrayList.add(new ThemeDescription(mediaPages[a].listView, 0, new Class[]{SharedLinkCell.class}, new String[]{"letterDrawable"}, null, null, null, Theme.key_sharedMedia_linkPlaceholderText));
            arrayList.add(new ThemeDescription(mediaPages[a].listView, ThemeDescription.FLAG_BACKGROUNDFILTER, new Class[]{SharedLinkCell.class}, new String[]{"letterDrawable"}, null, null, null, Theme.key_sharedMedia_linkPlaceholder));

            arrayList.add(new ThemeDescription(mediaPages[a].listView, ThemeDescription.FLAG_CELLBACKGROUNDCOLOR | ThemeDescription.FLAG_SECTIONS, new Class[]{SharedMediaSectionCell.class}, null, null, null, Theme.key_windowBackgroundWhite));
            arrayList.add(new ThemeDescription(mediaPages[a].listView, ThemeDescription.FLAG_SECTIONS, new Class[]{SharedMediaSectionCell.class}, new String[]{"textView"}, null, null, null, Theme.key_windowBackgroundWhiteBlackText));
            arrayList.add(new ThemeDescription(mediaPages[a].listView, 0, new Class[]{SharedMediaSectionCell.class}, new String[]{"textView"}, null, null, null, Theme.key_windowBackgroundWhiteBlackText));

            arrayList.add(new ThemeDescription(mediaPages[a].listView, 0, new Class[]{SharedPhotoVideoCell.class}, new String[]{"backgroundPaint"}, null, null, null, Theme.key_sharedMedia_photoPlaceholder));
            arrayList.add(new ThemeDescription(mediaPages[a].listView, ThemeDescription.FLAG_CHECKBOX, new Class[]{SharedPhotoVideoCell.class}, null, null, cellDelegate, Theme.key_checkbox));
            arrayList.add(new ThemeDescription(mediaPages[a].listView, ThemeDescription.FLAG_CHECKBOXCHECK, new Class[]{SharedPhotoVideoCell.class}, null, null, cellDelegate, Theme.key_checkboxCheck));

            arrayList.add(new ThemeDescription(mediaPages[a].listView, 0, new Class[]{ContextLinkCell.class}, new String[]{"backgroundPaint"}, null, null, null, Theme.key_sharedMedia_photoPlaceholder));
            arrayList.add(new ThemeDescription(mediaPages[a].listView, ThemeDescription.FLAG_CHECKBOX, new Class[]{ContextLinkCell.class}, null, null, cellDelegate, Theme.key_checkbox));
            arrayList.add(new ThemeDescription(mediaPages[a].listView, ThemeDescription.FLAG_CHECKBOXCHECK, new Class[]{ContextLinkCell.class}, null, null, cellDelegate, Theme.key_checkboxCheck));

            arrayList.add(new ThemeDescription(mediaPages[a].listView, 0, null, null, new Drawable[]{pinnedHeaderShadowDrawable}, null, Theme.key_windowBackgroundGrayShadow));

            arrayList.add(new ThemeDescription(mediaPages[a].emptyView.title, ThemeDescription.FLAG_TEXTCOLOR, null, null, null, null, Theme.key_windowBackgroundWhiteBlackText));
            arrayList.add(new ThemeDescription(mediaPages[a].emptyView.subtitle, ThemeDescription.FLAG_TEXTCOLOR, null, null, null, null, Theme.key_windowBackgroundWhiteGrayText));
        }

        return arrayList;
    }

    public int getNextMediaColumnsCount(int mediaColumnsCount, boolean up) {
        int newColumnsCount = mediaColumnsCount;
        if (!up) {
            if (mediaColumnsCount == 2) {
                newColumnsCount = 3;
            } else if (mediaColumnsCount == 3) {
                newColumnsCount = 4;
            } else if (mediaColumnsCount == 4) {
                newColumnsCount = 5;
            } else if (mediaColumnsCount == 5) {
                newColumnsCount = 6;
            } else if (mediaColumnsCount == 6) {
                newColumnsCount = 9;
            }
        } else {
            if (mediaColumnsCount == 9) {
                newColumnsCount = 6;
            } else if (mediaColumnsCount == 6) {
                newColumnsCount = 5;
            } else if (mediaColumnsCount == 5) {
                newColumnsCount = 4;
            } else if (mediaColumnsCount == 4) {
                newColumnsCount = 3;
            } else if (mediaColumnsCount == 3) {
                newColumnsCount = 2;
            }
        }

        return newColumnsCount;
    }

    @Override
    protected boolean drawChild(Canvas canvas, View child, long drawingTime) {
        if (child == fragmentContextView) {
            canvas.save();
            canvas.clipRect(0, mediaPages[0].getTop(), child.getMeasuredWidth(),mediaPages[0].getTop() + child.getMeasuredHeight() + AndroidUtilities.dp(12));
            boolean b = super.drawChild(canvas, child, drawingTime);
            canvas.restore();
            return b;
        }
        return super.drawChild(canvas, child, drawingTime);
    }

    private class ScrollSlidingTextTabStripInner extends ScrollSlidingTextTabStrip {

        protected Paint backgroundPaint;
        public int backgroundColor = Color.TRANSPARENT;


        public ScrollSlidingTextTabStripInner(Context context, Theme.ResourcesProvider resourcesProvider) {
            super(context, resourcesProvider);
        }

        protected void drawBackground(Canvas canvas) {
            if (SharedConfig.chatBlurEnabled() && backgroundColor != Color.TRANSPARENT) {
                if (backgroundPaint == null) {
                    backgroundPaint = new Paint();
                }
                backgroundPaint.setColor(backgroundColor);
                AndroidUtilities.rectTmp2.set(0, 0, getMeasuredWidth(), getMeasuredHeight());
                drawBackgroundWithBlur(canvas, getY(), AndroidUtilities.rectTmp2, backgroundPaint);
            }
        }

        @Override
        public void setBackgroundColor(int color) {
            backgroundColor = color;
            invalidate();
        }
    }

    private int getThemedColor(String key) {
        Integer color = resourcesProvider != null ? resourcesProvider.getColor(key) : null;
        return color != null ? color : Theme.getColor(key);
    }

    public interface Delegate {
        void scrollToSharedMedia();

        boolean onMemberClick(TLRPC.ChatParticipant participant, boolean b, boolean resultOnly);

        TLRPC.Chat getCurrentChat();

        boolean isFragmentOpened();

        RecyclerListView getListView();

        boolean canSearchMembers();

        void updateSelectedMediaTabText();
    }
}<|MERGE_RESOLUTION|>--- conflicted
+++ resolved
@@ -1561,13 +1561,8 @@
             actionModeViews.add(gotoItem);
             gotoItem.setOnClickListener(v -> onActionBarItemClick(v, gotochat));
 
-<<<<<<< HEAD
             forwardNoQuoteItem = new ActionBarMenuItem(context, null, Theme.getColor(Theme.key_actionBarActionModeDefaultSelector), Theme.getColor(Theme.key_windowBackgroundWhiteGrayText2), false);
             forwardNoQuoteItem.setIcon(R.drawable.msg_forward_noquote);
-=======
-            forwardNoQuoteItem = new ActionBarMenuItem(context, null, Theme.getColor(Theme.key_actionBarActionModeDefaultSelector), Theme.getColor(Theme.key_actionBarActionModeDefaultIcon), false);
-            forwardNoQuoteItem.setIcon(R.drawable.baseline_fast_forward_24);
->>>>>>> d00e4efb
             forwardNoQuoteItem.setContentDescription(LocaleController.getString("NoQuoteForward", R.string.NoQuoteForward));
             forwardNoQuoteItem.setDuplicateParentStateEnabled(false);
             actionModeLayout.addView(forwardNoQuoteItem, new LinearLayout.LayoutParams(AndroidUtilities.dp(54), ViewGroup.LayoutParams.MATCH_PARENT));
