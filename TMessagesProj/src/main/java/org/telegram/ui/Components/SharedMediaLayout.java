package org.telegram.ui.Components;

import static org.telegram.messenger.MediaDataController.MEDIA_PHOTOVIDEO;

import android.animation.Animator;
import android.animation.AnimatorListenerAdapter;
import android.animation.AnimatorSet;
import android.animation.ObjectAnimator;
import android.animation.ValueAnimator;
import android.app.Activity;
import android.content.Context;
import android.content.res.Configuration;
import android.graphics.Bitmap;
import android.graphics.Canvas;
import android.graphics.Color;
import android.graphics.Paint;
import android.graphics.PorterDuff;
import android.graphics.PorterDuffColorFilter;
import android.graphics.Rect;
import android.graphics.drawable.BitmapDrawable;
import android.graphics.drawable.Drawable;
import android.os.Build;
import android.os.Bundle;
import android.text.SpannableStringBuilder;
import android.text.Spanned;
import android.text.TextUtils;
import android.text.style.ForegroundColorSpan;
import android.transition.ChangeBounds;
import android.transition.TransitionManager;
import android.transition.TransitionSet;
import android.transition.TransitionValues;
import android.transition.Visibility;
import android.util.SparseArray;
import android.util.SparseBooleanArray;
import android.util.TypedValue;
import android.view.Gravity;
import android.view.MotionEvent;
import android.view.Surface;
import android.view.VelocityTracker;
import android.view.View;
import android.view.ViewConfiguration;
import android.view.ViewGroup;
import android.view.ViewTreeObserver;
import android.view.WindowManager;
import android.view.animation.Interpolator;
import android.widget.EditText;
import android.widget.FrameLayout;
import android.widget.ImageView;
import android.widget.LinearLayout;
import android.widget.TextView;

import androidx.annotation.NonNull;
import androidx.core.content.ContextCompat;
import androidx.core.view.accessibility.AccessibilityNodeInfoCompat;
import androidx.recyclerview.widget.GridLayoutManager;
import androidx.recyclerview.widget.LinearLayoutManager;
import androidx.recyclerview.widget.RecyclerView;

import org.telegram.messenger.AndroidUtilities;
import org.telegram.messenger.ApplicationLoader;
import org.telegram.messenger.ChatObject;
import org.telegram.messenger.DialogObject;
import org.telegram.messenger.FileLoader;
import org.telegram.messenger.FileLog;
import org.telegram.messenger.ImageReceiver;
import org.telegram.messenger.LocaleController;
import org.telegram.messenger.MediaController;
import org.telegram.messenger.MediaDataController;
import org.telegram.messenger.MessageObject;
import org.telegram.messenger.MessagesController;
import org.telegram.messenger.NotificationCenter;
import org.telegram.messenger.R;
import org.telegram.messenger.SharedConfig;
import org.telegram.messenger.UserObject;
import org.telegram.messenger.Utilities;
import org.telegram.messenger.browser.Browser;
import org.telegram.tgnet.ConnectionsManager;
import org.telegram.tgnet.TLObject;
import org.telegram.tgnet.TLRPC;
import org.telegram.ui.ActionBar.ActionBar;
import org.telegram.ui.ActionBar.ActionBarMenu;
import org.telegram.ui.ActionBar.ActionBarMenuItem;
import org.telegram.ui.ActionBar.AlertDialog;
import org.telegram.ui.ActionBar.ActionBarMenuSubItem;
import org.telegram.ui.ActionBar.ActionBarPopupWindow;
import org.telegram.ui.ActionBar.BackDrawable;
import org.telegram.ui.ActionBar.BaseFragment;
import org.telegram.ui.ActionBar.Theme;
import org.telegram.ui.ActionBar.ThemeDescription;
import org.telegram.ui.Adapters.SearchAdapterHelper;
import org.telegram.ui.ArticleViewer;
import org.telegram.ui.CalendarActivity;
import org.telegram.ui.Cells.ChatActionCell;
import org.telegram.ui.Cells.ContextLinkCell;
import org.telegram.ui.Cells.DividerCell;
import org.telegram.ui.Cells.GraySectionCell;
import org.telegram.ui.Cells.LoadingCell;
import org.telegram.ui.Cells.ManageChatUserCell;
import org.telegram.ui.Cells.ProfileSearchCell;
import org.telegram.ui.Cells.RadioColorCell;
import org.telegram.ui.Cells.SharedAudioCell;
import org.telegram.ui.Cells.SharedDocumentCell;
import org.telegram.ui.Cells.SharedLinkCell;
import org.telegram.ui.Cells.SharedMediaSectionCell;
import org.telegram.ui.Cells.SharedPhotoVideoCell;
import org.telegram.ui.Cells.SharedPhotoVideoCell2;
import org.telegram.ui.Cells.UserCell;
import org.telegram.ui.ChatActivity;
import org.telegram.ui.DialogsActivity;
import org.telegram.ui.PhotoViewer;
import org.telegram.ui.ProfileActivity;

import java.util.ArrayList;
import java.util.Collections;
import java.util.HashMap;
import java.util.HashSet;

import kotlin.Unit;
import tw.nekomimi.nekogram.NekoXConfig;
import tw.nekomimi.nekogram.ui.BottomBuilder;
import tw.nekomimi.nekogram.utils.AlertUtil;
import tw.nekomimi.nekogram.utils.ProxyUtil;

@SuppressWarnings("unchecked")
public class SharedMediaLayout extends FrameLayout implements NotificationCenter.NotificationCenterDelegate {

    public static final int FILTER_PHOTOS_AND_VIDEOS = 0;
    public static final int FILTER_PHOTOS_ONLY = 1;
    public static final int FILTER_VIDEOS_ONLY = 2;

    public static final int VIEW_TYPE_MEDIA_ACTIVITY = 0;
    public static final int VIEW_TYPE_PROFILE_ACTIVITY = 1;

    private static final int[] supportedFastScrollTypes = new int[] {
            MediaDataController.MEDIA_PHOTOVIDEO,
            MediaDataController.MEDIA_FILE,
            MediaDataController.MEDIA_AUDIO,
            MediaDataController.MEDIA_MUSIC
    };

    public boolean isInFastScroll() {
        return mediaPages[0] != null && mediaPages[0].listView.getFastScroll() != null && mediaPages[0].listView.getFastScroll().isPressed();
    }

    public boolean dispatchFastScrollEvent(MotionEvent ev) {
        View view = (View) getParent();
        ev.offsetLocation(-view.getX() - getX() - mediaPages[0].listView.getFastScroll().getX(), -view.getY() - getY() - mediaPages[0].getY() - mediaPages[0].listView.getFastScroll().getY());
        return mediaPages[0].listView.getFastScroll().dispatchTouchEvent(ev);
    }

    boolean isInPinchToZoomTouchMode;
    boolean maybePinchToZoomTouchMode;
    boolean maybePinchToZoomTouchMode2;
    boolean isPinnedToTop;

    private int pointerId1, pointerId2;

    float pinchStartDistance;
    float pinchScale;
    boolean pinchScaleUp;
    int pinchCenterPosition;
    int pinchCenterOffset;
    int pinchCenterX;
    int pinchCenterY;
    Rect rect = new Rect();
    ActionBarPopupWindow optionsWindow;
    FlickerLoadingView globalGradientView;
    private final int viewType;

    private UndoView undoView;

    public boolean checkPinchToZoom(MotionEvent ev) {
        if (mediaPages[0].selectedType != 0 || getParent() == null) {
            return false;
        }
        if (photoVideoChangeColumnsAnimation && !isInPinchToZoomTouchMode) {
            return true;
        }

        if (ev.getActionMasked() == MotionEvent.ACTION_DOWN || ev.getActionMasked() == MotionEvent.ACTION_POINTER_DOWN) {
            if (maybePinchToZoomTouchMode && !isInPinchToZoomTouchMode && ev.getPointerCount() == 2 /*&& finishZoomTransition == null*/) {
                pinchStartDistance = (float) Math.hypot(ev.getX(1) - ev.getX(0), ev.getY(1) - ev.getY(0));

                pinchScale = 1f;

                pointerId1 = ev.getPointerId(0);
                pointerId2 = ev.getPointerId(1);

                mediaPages[0].listView.cancelClickRunnables(false);
                mediaPages[0].listView.cancelLongPress();
                mediaPages[0].listView.dispatchTouchEvent(MotionEvent.obtain(0, 0, MotionEvent.ACTION_CANCEL, 0, 0, 0));

                View view = (View) getParent();
                pinchCenterX = (int) ((int) ((ev.getX(0) + ev.getX(1)) / 2.0f) - view.getX() - getX() - mediaPages[0].getX());
                pinchCenterY = (int) ((int) ((ev.getY(0) + ev.getY(1)) / 2.0f) - view.getY() - getY() - mediaPages[0].getY());

                selectPinchPosition(pinchCenterX, pinchCenterY);
                maybePinchToZoomTouchMode2 = true;
            }
            if (ev.getActionMasked() == MotionEvent.ACTION_DOWN) {
                View view = (View) getParent();
               // float x = ev.getX() - view.getX() - getX() - mediaPages[0].getX();
                float y = ev.getY() - view.getY() - getY() - mediaPages[0].getY();
                if (y > 0) {
                    maybePinchToZoomTouchMode = true;
                }
            }

        } else if (ev.getActionMasked() == MotionEvent.ACTION_MOVE && (isInPinchToZoomTouchMode || maybePinchToZoomTouchMode2)) {
            int index1 = -1;
            int index2 = -1;
            for (int i = 0; i < ev.getPointerCount(); i++) {
                if (pointerId1 == ev.getPointerId(i)) {
                    index1 = i;
                }
                if (pointerId2 == ev.getPointerId(i)) {
                    index2 = i;
                }
            }
            if (index1 == -1 || index2 == -1) {
                maybePinchToZoomTouchMode = false;
                maybePinchToZoomTouchMode2 = false;
                isInPinchToZoomTouchMode = false;
                finishPinchToMediaColumnsCount();
                return false;
            }
            pinchScale = (float) Math.hypot(ev.getX(index2) - ev.getX(index1), ev.getY(index2) - ev.getY(index1)) / pinchStartDistance;
            if (!isInPinchToZoomTouchMode && (pinchScale > 1.01f || pinchScale < 0.99f)) {
                isInPinchToZoomTouchMode = true;
                pinchScaleUp = pinchScale > 1f;

                startPinchToMediaColumnsCount(pinchScaleUp);
            }
            if (isInPinchToZoomTouchMode) {
                if ((pinchScaleUp && pinchScale < 1f) || (!pinchScaleUp && pinchScale > 1f)) {
                    photoVideoChangeColumnsProgress = 0;
                } else {
                    photoVideoChangeColumnsProgress = Math.max(0, Math.min(1, pinchScaleUp ? (1f - (2f - pinchScale) / 1f) : ((1f - pinchScale) / 0.5f)));
                }
                if (photoVideoChangeColumnsProgress == 1f || photoVideoChangeColumnsProgress == 0f) {

                    if (photoVideoChangeColumnsProgress == 1f) {
                        int newRow = (int) Math.ceil(pinchCenterPosition / (float) animateToColumnsCount);
                        int columnWidth = (int) (mediaPages[0].listView.getMeasuredWidth() / (float) animateToColumnsCount);
                        int newColumn = (int) ((startedTrackingX / (float) (mediaPages[0].listView.getMeasuredWidth() - columnWidth)) * (animateToColumnsCount - 1));
                        int newPosition = newRow * animateToColumnsCount + newColumn;
                        if (newPosition >= photoVideoAdapter.getItemCount()) {
                            newPosition = photoVideoAdapter.getItemCount() - 1;
                        }
                        pinchCenterPosition = newPosition;
                    }

                    finishPinchToMediaColumnsCount();
                    if (photoVideoChangeColumnsProgress == 0) {
                        pinchScaleUp = !pinchScaleUp;
                    }

                    startPinchToMediaColumnsCount(pinchScaleUp);
                    pinchStartDistance = (float) Math.hypot(ev.getX(1) - ev.getX(0), ev.getY(1) - ev.getY(0));
                }

                mediaPages[0].listView.invalidate();
                if (mediaPages[0].fastScrollHintView != null) {
                    mediaPages[0].invalidate();
                }
            }
        } else if ((ev.getActionMasked() == MotionEvent.ACTION_UP || (ev.getActionMasked() == MotionEvent.ACTION_POINTER_UP && checkPointerIds(ev)) || ev.getActionMasked() == MotionEvent.ACTION_CANCEL) && isInPinchToZoomTouchMode) {
            maybePinchToZoomTouchMode2 = false;
            maybePinchToZoomTouchMode = false;
            isInPinchToZoomTouchMode = false;
            finishPinchToMediaColumnsCount();
        }

        return isInPinchToZoomTouchMode;
    }

    private void selectPinchPosition(int pinchCenterX, int pinchCenterY) {
        pinchCenterPosition = -1;
        int y = pinchCenterY + mediaPages[0].listView.blurTopPadding;
        if (getY() != 0 && viewType == VIEW_TYPE_PROFILE_ACTIVITY) {
            y = 0;
        }
        for (int i = 0; i < mediaPages[0].listView.getChildCount(); i++) {
            View child = mediaPages[0].listView.getChildAt(i);
            child.getHitRect(rect);
            if (rect.contains(pinchCenterX, y)) {
                pinchCenterPosition = mediaPages[0].listView.getChildLayoutPosition(child);
                pinchCenterOffset = child.getTop();
            }
        }
        if (delegate.canSearchMembers()) {
            if (pinchCenterPosition == -1) {
                float x = Math.min(1, Math.max(pinchCenterX / (float) mediaPages[0].listView.getMeasuredWidth(), 0));
                pinchCenterPosition = (int) (mediaPages[0].layoutManager.findFirstVisibleItemPosition() + (mediaColumnsCount - 1) * x);
                pinchCenterOffset = 0;
            }
        }
    }

    private boolean checkPointerIds(MotionEvent ev) {
        if (ev.getPointerCount() < 2) {
            return false;
        }
        if (pointerId1 == ev.getPointerId(0) && pointerId2 == ev.getPointerId(1)) {
            return true;
        }
        if (pointerId1 == ev.getPointerId(1) && pointerId2 == ev.getPointerId(0)) {
            return true;
        }
        return false;
    }

    public boolean isSwipeBackEnabled() {
        return !photoVideoChangeColumnsAnimation && !tabsAnimationInProgress;
    }

    public int getPhotosVideosTypeFilter() {
        return sharedMediaData[0].filterType;
    }

    public boolean isPinnedToTop() {
        return isPinnedToTop;
    }

    public void setPinnedToTop(boolean pinnedToTop) {
        if (isPinnedToTop != pinnedToTop) {
            isPinnedToTop = pinnedToTop;
            for (int i = 0; i < mediaPages.length; i++) {
                updateFastScrollVisibility(mediaPages[i], true);
            }
        }
    }

    public void drawListForBlur(Canvas blurCanvas) {
        for (int i = 0; i < mediaPages.length; i++) {
            if (mediaPages[i] != null && mediaPages[i].getVisibility() == View.VISIBLE) {
                for (int j = 0; j < mediaPages[i].listView.getChildCount(); j++) {
                    View child = mediaPages[i].listView.getChildAt(j);
                    if (child.getY() < mediaPages[i].listView.blurTopPadding + AndroidUtilities.dp(100)) {
                        int restore = blurCanvas.save();
                        blurCanvas.translate(mediaPages[i].getX() + child.getX(), getY() + mediaPages[i].getY() + mediaPages[i].listView.getY() + child.getY());
                        child.draw(blurCanvas);
                        blurCanvas.restoreToCount(restore);
                    }
                }
            }
        }
    }

    private static class MediaPage extends FrameLayout {
        public long lastCheckScrollTime;
        public boolean fastScrollEnabled;
        public ObjectAnimator fastScrollAnimator;
        private BlurredRecyclerView listView;
        private BlurredRecyclerView animationSupportingListView;
        private GridLayoutManager animationSupportingLayoutManager;
        private FlickerLoadingView progressView;
        private StickerEmptyView emptyView;
        private ExtendedGridLayoutManager layoutManager;
        private ClippingImageView animatingImageView;
        private RecyclerAnimationScrollHelper scrollHelper;
        private int selectedType;

        public SharedMediaFastScrollTooltip fastScrollHintView;
        public Runnable fastScrollHideHintRunnable;
        public boolean fastScrollHinWasShown;

        public int highlightMessageId;
        public boolean highlightAnimation;
        public float highlightProgress;


        public MediaPage(Context context) {
            super(context);
        }

        @Override
        protected boolean drawChild(Canvas canvas, View child, long drawingTime) {
            if (child == animationSupportingListView) {
                return true;
            }
            return super.drawChild(canvas, child, drawingTime);
        }

        @Override
        protected void dispatchDraw(Canvas canvas) {
            super.dispatchDraw(canvas);
            if (fastScrollHintView != null && fastScrollHintView.getVisibility() == View.VISIBLE) {
                boolean isVisible = false;
                RecyclerListView.FastScroll fastScroll = listView.getFastScroll();
                if (fastScroll != null) {
                    float y = fastScroll.getScrollBarY() + AndroidUtilities.dp(36);
                    float x = (getMeasuredWidth() - fastScrollHintView.getMeasuredWidth() - AndroidUtilities.dp(16));
                    fastScrollHintView.setPivotX(fastScrollHintView.getMeasuredWidth());
                    fastScrollHintView.setPivotY(0);
                    fastScrollHintView.setTranslationX(x);
                    fastScrollHintView.setTranslationY(y);
                }

                if (fastScroll.getProgress() > 0.85f) {
                    showFastScrollHint(this, null, false);
                }
            }
        }

    }

    public void updateFastScrollVisibility(MediaPage mediaPage, boolean animated) {
        boolean show = mediaPage.fastScrollEnabled && isPinnedToTop;
        View view = mediaPage.listView.getFastScroll();
        if (mediaPage.fastScrollAnimator != null) {
            mediaPage.fastScrollAnimator.removeAllListeners();
            mediaPage.fastScrollAnimator.cancel();
        }
        if (!animated) {
            view.animate().setListener(null).cancel();
            view.setVisibility(show ? View.VISIBLE : View.GONE);
            view.setTag(show ? 1 : null);
            view.setAlpha(1f);
            view.setScaleX(1f);
            view.setScaleY(1f);
        } else if (show && view.getTag() == null) {
            view.animate().setListener(null).cancel();
            if (view.getVisibility() != View.VISIBLE) {
                view.setVisibility(View.VISIBLE);
                view.setAlpha(0f);
            }
            ObjectAnimator objectAnimator = ObjectAnimator.ofFloat(view, View.ALPHA, view.getAlpha(), 1f);
            mediaPage.fastScrollAnimator = objectAnimator;
            objectAnimator.setDuration(150).start();
            view.setTag(1);
        } else if (!show && view.getTag() != null) {

            ObjectAnimator objectAnimator = ObjectAnimator.ofFloat(view, View.ALPHA, view.getAlpha(), 0f);
            objectAnimator.addListener(new HideViewAfterAnimation(view));
            mediaPage.fastScrollAnimator = objectAnimator;
            objectAnimator.setDuration(150).start();
            view.animate().setListener(null).cancel();

            view.setTag(null);
        }
    }

    private ActionBar actionBar;

    private SharedPhotoVideoAdapter photoVideoAdapter;
    private SharedPhotoVideoAdapter animationSupportingPhotoVideoAdapter;
    private SharedLinksAdapter linksAdapter;
    private SharedDocumentsAdapter documentsAdapter;
    private SharedDocumentsAdapter voiceAdapter;
    private SharedDocumentsAdapter audioAdapter;
    private GifAdapter gifAdapter;
    private CommonGroupsAdapter commonGroupsAdapter;
    private ChatUsersAdapter chatUsersAdapter;
    private MediaSearchAdapter documentsSearchAdapter;
    private MediaSearchAdapter audioSearchAdapter;
    private MediaSearchAdapter linksSearchAdapter;
    private GroupUsersSearchAdapter groupUsersSearchAdapter;
    private MediaPage[] mediaPages = new MediaPage[2];
    private ActionBarMenuItem deleteItem;
    private ActionBarMenuItem searchItem;
    private ActionBarMenuItem forwardNoQuoteItem;
    public ImageView photoVideoOptionsItem;
    private ActionBarMenuItem forwardItem;
    private ActionBarMenuItem gotoItem;
    private int searchItemState;
    private Drawable pinnedHeaderShadowDrawable;
    private boolean ignoreSearchCollapse;
    private NumberTextView selectedMessagesCountTextView;
    private LinearLayout actionModeLayout;
    private ImageView closeButton;
    private BackDrawable backDrawable;
    private ArrayList<SharedPhotoVideoCell> cellCache = new ArrayList<>(10);
    private ArrayList<SharedPhotoVideoCell> cache = new ArrayList<>(10);
    private ArrayList<SharedAudioCell> audioCellCache = new ArrayList<>(10);
    private ArrayList<SharedAudioCell> audioCache = new ArrayList<>(10);
    private ScrollSlidingTextTabStripInner scrollSlidingTextTabStrip;
    private View shadowLine;
    private ChatActionCell floatingDateView;
    private AnimatorSet floatingDateAnimation;
    private Runnable hideFloatingDateRunnable = () -> hideFloatingDateView(true);
    private ArrayList<View> actionModeViews = new ArrayList<>();

    private float additionalFloatingTranslation;

    private FragmentContextView fragmentContextView;

    private int maximumVelocity;

    private Paint backgroundPaint = new Paint();

    private boolean searchWas;
    private boolean searching;

    private int[] hasMedia;
    private int initialTab;

    private SparseArray<MessageObject>[] selectedFiles = new SparseArray[]{new SparseArray<>(), new SparseArray<>()};
    private int cantDeleteMessagesCount;
    private boolean scrolling;
    private long mergeDialogId;
    private TLRPC.ChatFull info;

    private AnimatorSet tabsAnimation;
    private boolean tabsAnimationInProgress;
    private boolean animatingForward;
    private boolean backAnimation;

    private long dialog_id;
    public boolean scrollingByUser;
    private int mediaColumnsCount = 3;
    private float photoVideoChangeColumnsProgress;
    private boolean photoVideoChangeColumnsAnimation;
    private ArrayList<SharedPhotoVideoCell2> animationSupportingSortedCells = new ArrayList<>();
    private int animateToColumnsCount;

    private static final Interpolator interpolator = t -> {
        --t;
        return t * t * t * t * t + 1.0F;
    };

    public interface SharedMediaPreloaderDelegate {
        void mediaCountUpdated();
    }

    public static class SharedMediaPreloader implements NotificationCenter.NotificationCenterDelegate {

        private int[] mediaCount = new int[]{-1, -1, -1, -1, -1, -1, -1, -1};
        private int[] mediaMergeCount = new int[]{-1, -1, -1, -1, -1, -1, -1, -1};
        private int[] lastMediaCount = new int[]{-1, -1, -1, -1, -1, -1, -1, -1};
        private int[] lastLoadMediaCount = new int[]{-1, -1, -1, -1, -1, -1, -1, -1};
        private SharedMediaData[] sharedMediaData;
        private long dialogId;
        private long mergeDialogId;
        private BaseFragment parentFragment;
        private ArrayList<SharedMediaPreloaderDelegate> delegates = new ArrayList<>();
        private boolean mediaWasLoaded;

        public SharedMediaPreloader(BaseFragment fragment) {
            parentFragment = fragment;
            if (fragment instanceof ChatActivity) {
                ChatActivity chatActivity = (ChatActivity) fragment;
                dialogId = chatActivity.getDialogId();
                mergeDialogId = chatActivity.getMergeDialogId();
            } else if (fragment instanceof ProfileActivity) {
                ProfileActivity profileActivity = (ProfileActivity) fragment;
                dialogId = profileActivity.getDialogId();
            } else if (fragment instanceof MediaActivity) {
                MediaActivity mediaActivity = (MediaActivity) fragment;
                dialogId = mediaActivity.getDialogId();
            }

            sharedMediaData = new SharedMediaData[6];
            for (int a = 0; a < sharedMediaData.length; a++) {
                sharedMediaData[a] = new SharedMediaData();
                sharedMediaData[a].setMaxId(0, DialogObject.isEncryptedDialog(dialogId) ? Integer.MIN_VALUE : Integer.MAX_VALUE);
            }
            loadMediaCounts();

            NotificationCenter notificationCenter = parentFragment.getNotificationCenter();
            notificationCenter.addObserver(this, NotificationCenter.mediaCountsDidLoad);
            notificationCenter.addObserver(this, NotificationCenter.mediaCountDidLoad);
            notificationCenter.addObserver(this, NotificationCenter.didReceiveNewMessages);
            notificationCenter.addObserver(this, NotificationCenter.messageReceivedByServer);
            notificationCenter.addObserver(this, NotificationCenter.mediaDidLoad);
            notificationCenter.addObserver(this, NotificationCenter.messagesDeleted);
            notificationCenter.addObserver(this, NotificationCenter.replaceMessagesObjects);
            notificationCenter.addObserver(this, NotificationCenter.chatInfoDidLoad);
        }

        public void addDelegate(SharedMediaPreloaderDelegate delegate) {
            delegates.add(delegate);
        }

        public void removeDelegate(SharedMediaPreloaderDelegate delegate) {
            delegates.remove(delegate);
        }

        public void onDestroy(BaseFragment fragment) {
            if (fragment != parentFragment) {
                return;
            }
            delegates.clear();
            NotificationCenter notificationCenter = parentFragment.getNotificationCenter();
            notificationCenter.removeObserver(this, NotificationCenter.mediaCountsDidLoad);
            notificationCenter.removeObserver(this, NotificationCenter.mediaCountDidLoad);
            notificationCenter.removeObserver(this, NotificationCenter.didReceiveNewMessages);
            notificationCenter.removeObserver(this, NotificationCenter.messageReceivedByServer);
            notificationCenter.removeObserver(this, NotificationCenter.mediaDidLoad);
            notificationCenter.removeObserver(this, NotificationCenter.messagesDeleted);
            notificationCenter.removeObserver(this, NotificationCenter.replaceMessagesObjects);
            notificationCenter.removeObserver(this, NotificationCenter.chatInfoDidLoad);
        }

        public int[] getLastMediaCount() {
            return lastMediaCount;
        }

        public SharedMediaData[] getSharedMediaData() {
            return sharedMediaData;
        }

        @Override
        public void didReceivedNotification(int id, int account, Object... args) {
            if (id == NotificationCenter.mediaCountsDidLoad) {
                long did = (Long) args[0];
                if (did == dialogId || did == mergeDialogId) {
                    int[] counts = (int[]) args[1];
                    if (did == dialogId) {
                        mediaCount = counts;
                    } else {
                        mediaMergeCount = counts;
                    }
                    for (int a = 0; a < counts.length; a++) {
                        if (mediaCount[a] >= 0 && mediaMergeCount[a] >= 0) {
                            lastMediaCount[a] = mediaCount[a] + mediaMergeCount[a];
                        } else if (mediaCount[a] >= 0) {
                            lastMediaCount[a] = mediaCount[a];
                        } else {
                            lastMediaCount[a] = Math.max(mediaMergeCount[a], 0);
                        }
                        if (did == dialogId && lastMediaCount[a] != 0 && lastLoadMediaCount[a] != mediaCount[a]) {
                            int type = a;
                            if (type == 0) {
                                if (sharedMediaData[0].filterType == FILTER_PHOTOS_ONLY) {
                                    type = MediaDataController.MEDIA_PHOTOS_ONLY;
                                } else if (sharedMediaData[0].filterType == FILTER_VIDEOS_ONLY) {
                                    type = MediaDataController.MEDIA_VIDEOS_ONLY;
                                }
                            }
                            parentFragment.getMediaDataController().loadMedia(did, lastLoadMediaCount[a] == -1 ? 30 : 20, 0, 0, type, 2, parentFragment.getClassGuid(), 0, skipPhotos);
                            lastLoadMediaCount[a] = mediaCount[a];
                        }
                    }
                    mediaWasLoaded = true;
                    for (int a = 0, N = delegates.size(); a < N; a++) {
                        delegates.get(a).mediaCountUpdated();
                    }
                }
            } else if (id == NotificationCenter.mediaCountDidLoad) {
                long did = (Long) args[0];
                if (did == dialogId || did == mergeDialogId) {
                    int type = (Integer) args[3];
                    int mCount = (Integer) args[1];
                    if (did == dialogId) {
                        mediaCount[type] = mCount;
                    } else {
                        mediaMergeCount[type] = mCount;
                    }
                    if (mediaCount[type] >= 0 && mediaMergeCount[type] >= 0) {
                        lastMediaCount[type] = mediaCount[type] + mediaMergeCount[type];
                    } else if (mediaCount[type] >= 0) {
                        lastMediaCount[type] = mediaCount[type];
                    } else {
                        lastMediaCount[type] = Math.max(mediaMergeCount[type], 0);
                    }
                    for (int a = 0, N = delegates.size(); a < N; a++) {
                        delegates.get(a).mediaCountUpdated();
                    }
                }
            } else if (id == NotificationCenter.didReceiveNewMessages) {
                boolean scheduled = (Boolean) args[2];
                if (scheduled) {
                    return;
                }
                if (dialogId == (Long) args[0]) {
                    boolean enc = DialogObject.isEncryptedDialog(dialogId);
                    ArrayList<MessageObject> arr = (ArrayList<MessageObject>) args[1];
                    for (int a = 0; a < arr.size(); a++) {
                        MessageObject obj = arr.get(a);
                        if (obj.messageOwner.media == null || obj.needDrawBluredPreview()) {
                            continue;
                        }
                        int type = MediaDataController.getMediaType(obj.messageOwner);
                        if (type == -1) {
                            continue;
                        }
                        if (type == 0 && sharedMediaData[0].filterType == FILTER_VIDEOS_ONLY && !obj.isVideo()) {
                            continue;
                        }
                        if (type == 0 && sharedMediaData[0].filterType == FILTER_PHOTOS_ONLY && obj.isVideo()) {
                            continue;
                        }
                        if (sharedMediaData[type].startReached) {
                            sharedMediaData[type].addMessage(obj, 0, true, enc);
                        }
                        sharedMediaData[type].totalCount++;
                        for (int i = 0; i < sharedMediaData[type].fastScrollPeriods.size(); i++) {
                            sharedMediaData[type].fastScrollPeriods.get(i).startOffset++;
                        }
                    }
                    loadMediaCounts();
                }
            } else if (id == NotificationCenter.messageReceivedByServer) {
                Boolean scheduled = (Boolean) args[6];
                if (scheduled) {
                    return;
                }
                Integer msgId = (Integer) args[0];
                Integer newMsgId = (Integer) args[1];
                for (int a = 0; a < sharedMediaData.length; a++) {
                    sharedMediaData[a].replaceMid(msgId, newMsgId);
                }
            } else if (id == NotificationCenter.mediaDidLoad) {
                long did = (Long) args[0];
                int guid = (Integer) args[3];
                if (guid == parentFragment.getClassGuid()) {
                    int type = (Integer) args[4];
                    if (type != 0 && type != 6 && type != 7 && type != 1 && type != 2 && type != 4) {
                        sharedMediaData[type].setTotalCount((Integer) args[1]);
                    }
                    ArrayList<MessageObject> arr = (ArrayList<MessageObject>) args[2];
                    boolean enc = DialogObject.isEncryptedDialog(did);
                    int loadIndex = did == dialogId ? 0 : 1;
                    if (type == 0 || type == 6 || type == 7) {
                        if (type != sharedMediaData[0].filterType) {
                            return;
                        }
                        type = 0;
                    }
                    if (!arr.isEmpty()) {
                        sharedMediaData[type].setEndReached(loadIndex, (Boolean) args[5]);
                    }
                    for (int a = 0; a < arr.size(); a++) {
                        MessageObject message = arr.get(a);
                        sharedMediaData[type].addMessage(message, loadIndex, false, enc);
                    }
                }
            } else if (id == NotificationCenter.messagesDeleted) {
                boolean scheduled = (Boolean) args[2];
                if (scheduled) {
                    return;
                }
                long channelId = (Long) args[1];
                TLRPC.Chat currentChat;
                if (DialogObject.isChatDialog(dialogId)) {
                    currentChat = parentFragment.getMessagesController().getChat(-dialogId);
                } else {
                    currentChat = null;
                }
                if (ChatObject.isChannel(currentChat)) {
                    if (!(channelId == 0 && mergeDialogId != 0 || channelId == currentChat.id)) {
                        return;
                    }
                } else if (channelId != 0) {
                    return;
                }

                boolean changed = false;
                int type;
                ArrayList<Integer> markAsDeletedMessages = (ArrayList<Integer>) args[0];
                for (int a = 0, N = markAsDeletedMessages.size(); a < N; a++) {
                    for (int b = 0; b < sharedMediaData.length; b++) {
                        MessageObject messageObject = sharedMediaData[b].deleteMessage(markAsDeletedMessages.get(a), 0);
                        if (messageObject != null) {
                            if (messageObject.getDialogId() == dialogId) {
                                if (mediaCount[b] > 0) {
                                    mediaCount[b]--;
                                }
                            } else {
                                if (mediaMergeCount[b] > 0) {
                                    mediaMergeCount[b]--;
                                }
                            }
                            changed = true;
                        }
                    }
                }
                if (changed) {
                    for (int a = 0; a < mediaCount.length; a++) {
                        if (mediaCount[a] >= 0 && mediaMergeCount[a] >= 0) {
                            lastMediaCount[a] = mediaCount[a] + mediaMergeCount[a];
                        } else if (mediaCount[a] >= 0) {
                            lastMediaCount[a] = mediaCount[a];
                        } else {
                            lastMediaCount[a] = Math.max(mediaMergeCount[a], 0);
                        }
                    }
                    for (int a = 0, N = delegates.size(); a < N; a++) {
                        delegates.get(a).mediaCountUpdated();
                    }
                }
                loadMediaCounts();
            } else if (id == NotificationCenter.replaceMessagesObjects) {
                long did = (long) args[0];
                if (did != dialogId && did != mergeDialogId) {
                    return;
                }
                int loadIndex = did == dialogId ? 0 : 1;
                ArrayList<MessageObject> messageObjects = (ArrayList<MessageObject>) args[1];
                for (int b = 0, N = messageObjects.size(); b < N; b++) {
                    MessageObject messageObject = messageObjects.get(b);
                    int mid = messageObject.getId();
                    int type = MediaDataController.getMediaType(messageObject.messageOwner);
                    for (int a = 0; a < sharedMediaData.length; a++) {
                        MessageObject old = sharedMediaData[a].messagesDict[loadIndex].get(mid);
                        if (old != null) {
                            int oldType = MediaDataController.getMediaType(messageObject.messageOwner);
                            if (type == -1 || oldType != type) {
                                sharedMediaData[a].deleteMessage(mid, loadIndex);
                                if (loadIndex == 0) {
                                    if (mediaCount[a] > 0) {
                                        mediaCount[a]--;
                                    }
                                } else {
                                    if (mediaMergeCount[a] > 0) {
                                        mediaMergeCount[a]--;
                                    }
                                }
                            } else {
                                int idx = sharedMediaData[a].messages.indexOf(old);
                                if (idx >= 0) {
                                    sharedMediaData[a].messagesDict[loadIndex].put(mid, messageObject);
                                    sharedMediaData[a].messages.set(idx, messageObject);
                                }
                            }
                            break;
                        }
                    }
                }
            } else if (id == NotificationCenter.chatInfoDidLoad) {
                TLRPC.ChatFull chatFull = (TLRPC.ChatFull) args[0];
                if (dialogId < 0 && chatFull.id == -dialogId) {
                    setChatInfo(chatFull);
                }
            }
        }

        private void loadMediaCounts() {
            parentFragment.getMediaDataController().getMediaCounts(dialogId, parentFragment.getClassGuid());
            if (mergeDialogId != 0) {
                parentFragment.getMediaDataController().getMediaCounts(mergeDialogId, parentFragment.getClassGuid());
            }
        }

        private void setChatInfo(TLRPC.ChatFull chatInfo) {
            if (chatInfo != null && chatInfo.migrated_from_chat_id != 0 && mergeDialogId == 0) {
                mergeDialogId = -chatInfo.migrated_from_chat_id;
                parentFragment.getMediaDataController().getMediaCounts(mergeDialogId, parentFragment.getClassGuid());
            }
        }

        public boolean isMediaWasLoaded() {
            return mediaWasLoaded;
        }
    }

    private PhotoViewer.PhotoViewerProvider provider = new PhotoViewer.EmptyPhotoViewerProvider() {

        @Override
        public PhotoViewer.PlaceProviderObject getPlaceForPhoto(MessageObject messageObject, TLRPC.FileLocation fileLocation, int index, boolean needPreview) {
            if (messageObject == null || mediaPages[0].selectedType != 0 && mediaPages[0].selectedType != 1 && mediaPages[0].selectedType != 3 && mediaPages[0].selectedType != 5) {
                return null;
            }
            final RecyclerListView listView = mediaPages[0].listView;
            int firstVisiblePosition = -1;
            int lastVisiblePosition = -1;
            for (int a = 0, count = listView.getChildCount(); a < count; a++) {
                View view = listView.getChildAt(a);
                int visibleHeight = mediaPages[0].listView.getMeasuredHeight();
                View parent = (View) getParent();
                if (parent != null) {
                    if (getY() + getMeasuredHeight() > parent.getMeasuredHeight()) {
                        visibleHeight -= getBottom() - parent.getMeasuredHeight();
                    }
                }

                if (view.getTop() >= visibleHeight) {
                    continue;
                }
                int adapterPosition = listView.getChildAdapterPosition(view);
                if (adapterPosition < firstVisiblePosition || firstVisiblePosition == -1) {
                    firstVisiblePosition = adapterPosition;
                }
                if (adapterPosition > lastVisiblePosition || lastVisiblePosition == -1) {
                    lastVisiblePosition = adapterPosition;
                }
                int[] coords = new int[2];
                ImageReceiver imageReceiver = null;
                if (view instanceof SharedPhotoVideoCell2) {
                    SharedPhotoVideoCell2 cell = (SharedPhotoVideoCell2) view;
                    MessageObject message = cell.getMessageObject();
                    if (message == null) {
                        continue;
                    }
                    if (message.getId() == messageObject.getId()) {
                        imageReceiver = cell.imageReceiver;
                        cell.getLocationInWindow(coords);
                        coords[0] += Math.round(cell.imageReceiver.getImageX());
                        coords[1] += Math.round(cell.imageReceiver.getImageY());
                    }
                } else if (view instanceof SharedDocumentCell) {
                    SharedDocumentCell cell = (SharedDocumentCell) view;
                    MessageObject message = cell.getMessage();
                    if (message.getId() == messageObject.getId()) {
                        BackupImageView imageView = cell.getImageView();
                        imageReceiver = imageView.getImageReceiver();
                        imageView.getLocationInWindow(coords);
                    }
                } else if (view instanceof ContextLinkCell) {
                    ContextLinkCell cell = (ContextLinkCell) view;
                    MessageObject message = (MessageObject) cell.getParentObject();
                    if (message != null && message.getId() == messageObject.getId()) {
                        imageReceiver = cell.getPhotoImage();
                        cell.getLocationInWindow(coords);
                    }
                } else if (view instanceof SharedLinkCell) {
                    SharedLinkCell cell = (SharedLinkCell) view;
                    MessageObject message = cell.getMessage();
                    if (message != null && message.getId() == messageObject.getId()) {
                        imageReceiver = cell.getLinkImageView();
                        cell.getLocationInWindow(coords);
                    }
                }
                if (imageReceiver != null) {
                    PhotoViewer.PlaceProviderObject object = new PhotoViewer.PlaceProviderObject();
                    object.viewX = coords[0];
                    object.viewY = coords[1] - (Build.VERSION.SDK_INT >= 21 ? 0 : AndroidUtilities.statusBarHeight);
                    object.parentView = listView;
                    object.animatingImageView = mediaPages[0].animatingImageView;
                    mediaPages[0].listView.getLocationInWindow(coords);
                    object.animatingImageViewYOffset = -coords[1];
                    object.imageReceiver = imageReceiver;
                    object.allowTakeAnimation = false;
                    object.radius = object.imageReceiver.getRoundRadius();
                    object.thumb = object.imageReceiver.getBitmapSafe();
                    object.parentView.getLocationInWindow(coords);
                    object.clipTopAddition = 0;
                    object.starOffset = sharedMediaData[0].startOffset;
                    if (fragmentContextView != null && fragmentContextView.getVisibility() == View.VISIBLE) {
                        object.clipTopAddition += AndroidUtilities.dp(36);
                    }

                    if (PhotoViewer.isShowingImage(messageObject)) {
                        final View pinnedHeader = listView.getPinnedHeader();
                        if (pinnedHeader != null) {
                            int top = 0;
                            if (fragmentContextView != null && fragmentContextView.getVisibility() == View.VISIBLE) {
                                top += fragmentContextView.getHeight() - AndroidUtilities.dp(2.5f);
                            }
                            if (view instanceof SharedDocumentCell) {
                                top += AndroidUtilities.dp(8f);
                            }
                            final int topOffset = top - object.viewY;
                            if (topOffset > view.getHeight()) {
                                listView.scrollBy(0, -(topOffset + pinnedHeader.getHeight()));
                            } else {
                                int bottomOffset = object.viewY - listView.getHeight();
                                if (view instanceof SharedDocumentCell) {
                                    bottomOffset -= AndroidUtilities.dp(8f);
                                }
                                if (bottomOffset >= 0) {
                                    listView.scrollBy(0, bottomOffset + view.getHeight());
                                }
                            }
                        }
                    }

                    return object;
                }
            }
            if (mediaPages[0].selectedType == 0 && firstVisiblePosition >= 0 && lastVisiblePosition >= 0) {
                int position = photoVideoAdapter.getPositionForIndex(index);

                if (position <= firstVisiblePosition) {
                    mediaPages[0].layoutManager.scrollToPositionWithOffset(position, 0);
                    delegate.scrollToSharedMedia();
                } else if (position >= lastVisiblePosition && lastVisiblePosition >= 0) {
                    mediaPages[0].layoutManager.scrollToPositionWithOffset(position, 0, true);
                    delegate.scrollToSharedMedia();
                }
            }

            return null;
        }
    };

    public static class SharedMediaData {
        public ArrayList<MessageObject> messages = new ArrayList<>();
        public SparseArray<MessageObject>[] messagesDict = new SparseArray[]{new SparseArray<>(), new SparseArray<>()};
        public ArrayList<String> sections = new ArrayList<>();
        public HashMap<String, ArrayList<MessageObject>> sectionArrays = new HashMap<>();
        public ArrayList<Period> fastScrollPeriods = new ArrayList<>();
        public int totalCount;
        public boolean loading;
        public boolean fastScrollDataLoaded;
        public boolean[] endReached = new boolean[]{false, true};
        public int[] max_id = new int[]{0, 0};
        public int min_id;
        public boolean startReached = true;
        private int startOffset;
        private int endLoadingStubs;
        public boolean loadingAfterFastScroll;
        public int requestIndex;

        public int filterType = FILTER_PHOTOS_AND_VIDEOS;
        public boolean isFrozen;
        public ArrayList<MessageObject> frozenMessages = new ArrayList<>();
        public int frozenStartOffset;
        public int frozenEndLoadingStubs;
        private boolean hasVideos;
        private boolean hasPhotos;

        RecyclerView.RecycledViewPool recycledViewPool = new RecyclerView.RecycledViewPool();

        public void setTotalCount(int count) {
            totalCount = count;
        }

        public void setMaxId(int num, int value) {
            max_id[num] = value;
        }

        public void setEndReached(int num, boolean value) {
            endReached[num] = value;
        }

        public boolean addMessage(MessageObject messageObject, int loadIndex, boolean isNew, boolean enc) {
            if (messagesDict[loadIndex].indexOfKey(messageObject.getId()) >= 0) {
                return false;
            }
            ArrayList<MessageObject> messageObjects = sectionArrays.get(messageObject.monthKey);
            if (messageObjects == null) {
                messageObjects = new ArrayList<>();
                sectionArrays.put(messageObject.monthKey, messageObjects);
                if (isNew) {
                    sections.add(0, messageObject.monthKey);
                } else {
                    sections.add(messageObject.monthKey);
                }
            }
            if (isNew) {
                messageObjects.add(0, messageObject);
                messages.add(0, messageObject);
            } else {
                messageObjects.add(messageObject);
                messages.add(messageObject);
            }
            messagesDict[loadIndex].put(messageObject.getId(), messageObject);
            if (!enc) {
                if (messageObject.getId() > 0) {
                    max_id[loadIndex] = Math.min(messageObject.getId(), max_id[loadIndex]);
                    min_id = Math.max(messageObject.getId(), min_id);
                }
            } else {
                max_id[loadIndex] = Math.max(messageObject.getId(), max_id[loadIndex]);
                min_id = Math.min(messageObject.getId(), min_id);
            }
            if (!hasVideos && messageObject.isVideo()) {
                hasVideos = true;
            }
            if (!hasPhotos && messageObject.isPhoto()) {
                hasPhotos = true;
            }
            return true;
        }

        public MessageObject deleteMessage(int mid, int loadIndex) {
            MessageObject messageObject = messagesDict[loadIndex].get(mid);
            if (messageObject == null) {
                return null;
            }
            ArrayList<MessageObject> messageObjects = sectionArrays.get(messageObject.monthKey);
            if (messageObjects == null) {
                return null;
            }
            messageObjects.remove(messageObject);
            messages.remove(messageObject);
            messagesDict[loadIndex].remove(messageObject.getId());
            if (messageObjects.isEmpty()) {
                sectionArrays.remove(messageObject.monthKey);
                sections.remove(messageObject.monthKey);
            }
            totalCount--;
            return messageObject;
        }

        public void replaceMid(int oldMid, int newMid) {
            MessageObject obj = messagesDict[0].get(oldMid);
            if (obj != null) {
                messagesDict[0].remove(oldMid);
                messagesDict[0].put(newMid, obj);
                obj.messageOwner.id = newMid;
                max_id[0] = Math.min(newMid, max_id[0]);
            }
        }

        public ArrayList<MessageObject> getMessages() {
            return isFrozen ? frozenMessages : messages;
        }

        public int getStartOffset() {
            return isFrozen ? frozenStartOffset : startOffset;
        }

        public void setListFrozen(boolean frozen) {
            if (isFrozen == frozen) {
                return;
            }
            isFrozen = frozen;
            if (frozen) {
                frozenStartOffset = startOffset;
                frozenEndLoadingStubs = endLoadingStubs;
                frozenMessages.clear();
                frozenMessages.addAll(messages);
            }
        }

        public int getEndLoadingStubs() {
            return isFrozen ? frozenEndLoadingStubs : endLoadingStubs;
        }
    }

    public static class Period {
        public String formatedDate;
        public int startOffset;
        int date;
        //int messagesCount;
        int maxId;

        public Period(TLRPC.TL_searchResultPosition calendarPeriod) {
            this.date = calendarPeriod.date;
            this.maxId = calendarPeriod.msg_id;
            this.startOffset = calendarPeriod.offset;
            formatedDate = LocaleController.formatYearMont(this.date, true);
        }
    }

    private SharedMediaData[] sharedMediaData = new SharedMediaData[6];
    private SharedMediaPreloader sharedMediaPreloader;

    private final static int forward = 100;
    private final static int forward_noquote = 1001;
    private final static int delete = 101;
    private final static int gotochat = 102;

    private BaseFragment profileActivity;

    private int startedTrackingPointerId;
    private boolean startedTracking;
    private boolean maybeStartTracking;
    private int startedTrackingX;
    private int startedTrackingY;
    private VelocityTracker velocityTracker;

    private boolean isActionModeShowed;
    private static boolean skipPhotos = false;

    final Delegate delegate;
    private HintView fwdRestrictedHint;
    private Theme.ResourcesProvider resourcesProvider;

    public SharedMediaLayout(Context context, long did, SharedMediaPreloader preloader, int commonGroupsCount, ArrayList<Integer> sortedUsers, TLRPC.ChatFull chatInfo, boolean membersFirst, BaseFragment parent, Delegate delegate, int viewType, Theme.ResourcesProvider resourcesProvider) {
        super(context);
        this.viewType = viewType;
        this.resourcesProvider = resourcesProvider;

        globalGradientView = new FlickerLoadingView(context);
        globalGradientView.setIsSingleCell(true);

        sharedMediaPreloader = preloader;
        this.delegate = delegate;
        int[] mediaCount = preloader.getLastMediaCount();
        hasMedia = new int[]{mediaCount[0], mediaCount[1], mediaCount[2], mediaCount[3], mediaCount[4], mediaCount[5], commonGroupsCount};
        if (membersFirst) {
            initialTab = 7;
        } else {
            for (int a = 0; a < hasMedia.length; a++) {
                if (hasMedia[a] == -1 || hasMedia[a] > 0) {
                    initialTab = a;
                    break;
                }
            }
        }
        info = chatInfo;
        if (info != null) {
            mergeDialogId = -info.migrated_from_chat_id;
        }
        dialog_id = did;
        for (int a = 0; a < sharedMediaData.length; a++) {
            sharedMediaData[a] = new SharedMediaData();
            sharedMediaData[a].max_id[0] = DialogObject.isEncryptedDialog(dialog_id) ? Integer.MIN_VALUE : Integer.MAX_VALUE;
            fillMediaData(a);
            if (mergeDialogId != 0 && info != null) {
                sharedMediaData[a].max_id[1] = info.migrated_from_max_id;
                sharedMediaData[a].endReached[1] = false;
            }
        }

        profileActivity = parent;
        actionBar = profileActivity.getActionBar();
        mediaColumnsCount = SharedConfig.mediaColumnsCount;

        profileActivity.getNotificationCenter().addObserver(this, NotificationCenter.mediaDidLoad);
        profileActivity.getNotificationCenter().addObserver(this, NotificationCenter.messagesDeleted);
        profileActivity.getNotificationCenter().addObserver(this, NotificationCenter.didReceiveNewMessages);
        profileActivity.getNotificationCenter().addObserver(this, NotificationCenter.messageReceivedByServer);
        profileActivity.getNotificationCenter().addObserver(this, NotificationCenter.messagePlayingDidReset);
        profileActivity.getNotificationCenter().addObserver(this, NotificationCenter.messagePlayingPlayStateChanged);
        profileActivity.getNotificationCenter().addObserver(this, NotificationCenter.messagePlayingDidStart);

        for (int a = 0; a < 10; a++) {
            //cellCache.add(new SharedPhotoVideoCell(context));
            if (initialTab == MediaDataController.MEDIA_MUSIC) {
                SharedAudioCell cell = new SharedAudioCell(context) {
                    @Override
                    public boolean needPlayMessage(MessageObject messageObject) {
                        if (messageObject.isVoice() || messageObject.isRoundVideo()) {
                            boolean result = MediaController.getInstance().playMessage(messageObject);
                            MediaController.getInstance().setVoiceMessagesPlaylist(result ? sharedMediaData[MediaDataController.MEDIA_MUSIC].messages : null, false);
                            return result;
                        } else if (messageObject.isMusic()) {
                            return MediaController.getInstance().setPlaylist(sharedMediaData[MediaDataController.MEDIA_MUSIC].messages, messageObject, mergeDialogId);
                        }
                        return false;
                    }
                };
                cell.initStreamingIcons();
                audioCellCache.add(cell);
            }
        }

        ViewConfiguration configuration = ViewConfiguration.get(context);
        maximumVelocity = configuration.getScaledMaximumFlingVelocity();

        searching = false;
        searchWas = false;

        pinnedHeaderShadowDrawable = context.getResources().getDrawable(R.drawable.photos_header_shadow);
        pinnedHeaderShadowDrawable.setColorFilter(new PorterDuffColorFilter(getThemedColor(Theme.key_windowBackgroundGrayShadow), PorterDuff.Mode.MULTIPLY));

        if (scrollSlidingTextTabStrip != null) {
            initialTab = scrollSlidingTextTabStrip.getCurrentTabId();
        }
        scrollSlidingTextTabStrip = createScrollingTextTabStrip(context);

        for (int a = 1; a >= 0; a--) {
            selectedFiles[a].clear();
        }
        cantDeleteMessagesCount = 0;
        actionModeViews.clear();

        final ActionBarMenu menu = actionBar.createMenu();
        menu.addOnLayoutChangeListener(new OnLayoutChangeListener() {
            @Override
            public void onLayoutChange(View view, int i, int i1, int i2, int i3, int i4, int i5, int i6, int i7) {
                if (searchItem == null) {
                    return;
                }
                View parent = (View) searchItem.getParent();
                searchItem.setTranslationX(parent.getMeasuredWidth() - searchItem.getRight());
            }
        });
        searchItem = menu.addItem(0, R.drawable.ic_ab_search).setIsSearchField(true).setActionBarMenuItemSearchListener(new ActionBarMenuItem.ActionBarMenuItemSearchListener() {
            @Override
            public void onSearchExpand() {
                searching = true;
                onSearchStateChanged(true);
            }

            @Override
            public void onSearchCollapse() {
                searching = false;
                searchWas = false;
                documentsSearchAdapter.search(null, true);
                linksSearchAdapter.search(null, true);
                audioSearchAdapter.search(null, true);
                groupUsersSearchAdapter.search(null, true);
                onSearchStateChanged(false);
                if (ignoreSearchCollapse) {
                    ignoreSearchCollapse = false;
                    return;
                }
                switchToCurrentSelectedMode(false);
            }

            @Override
            public void onTextChanged(EditText editText) {
                String text = editText.getText().toString();
                if (text.length() != 0) {
                    searchWas = true;
                } else {
                    searchWas = false;
                }
                switchToCurrentSelectedMode(false);
                if (mediaPages[0].selectedType == 1) {
                    if (documentsSearchAdapter == null) {
                        return;
                    }
                    documentsSearchAdapter.search(text, true);
                } else if (mediaPages[0].selectedType == 3) {
                    if (linksSearchAdapter == null) {
                        return;
                    }
                    linksSearchAdapter.search(text, true);
                } else if (mediaPages[0].selectedType == 4) {
                    if (audioSearchAdapter == null) {
                        return;
                    }
                    audioSearchAdapter.search(text, true);
                } else if (mediaPages[0].selectedType == 7) {
                    if (groupUsersSearchAdapter == null) {
                        return;
                    }
                    groupUsersSearchAdapter.search(text, true);
                }
            }

            @Override
            public void onLayout(int l, int t, int r, int b) {
                View parent = (View) searchItem.getParent();
                searchItem.setTranslationX(parent.getMeasuredWidth() - searchItem.getRight());
            }
        });
        searchItem.setTranslationY(AndroidUtilities.dp(10));
        searchItem.setSearchFieldHint(LocaleController.getString("Search", R.string.Search));
        searchItem.setContentDescription(LocaleController.getString("Search", R.string.Search));
        searchItem.setVisibility(View.INVISIBLE);

        photoVideoOptionsItem = new ImageView(context);
        photoVideoOptionsItem.setContentDescription(LocaleController.getString("AccDescrMoreOptions", R.string.AccDescrMoreOptions));
        photoVideoOptionsItem.setTranslationY(AndroidUtilities.dp(10));
        photoVideoOptionsItem.setVisibility(View.INVISIBLE);

        Drawable calendarDrawable = ContextCompat.getDrawable(context, R.drawable.ic_ab_other).mutate();
        calendarDrawable.setColorFilter(new PorterDuffColorFilter(getThemedColor(Theme.key_windowBackgroundWhiteGrayText2), PorterDuff.Mode.MULTIPLY));
        photoVideoOptionsItem.setImageDrawable(calendarDrawable);
        photoVideoOptionsItem.setScaleType(ImageView.ScaleType.CENTER_INSIDE);
        actionBar.addView(photoVideoOptionsItem, LayoutHelper.createFrame(48, 56, Gravity.RIGHT | Gravity.BOTTOM));
        photoVideoOptionsItem.setOnClickListener(new OnClickListener() {
            @Override
            public void onClick(View view) {
                View dividerView = new DividerCell(context);
                ActionBarPopupWindow.ActionBarPopupWindowLayout popupLayout = new ActionBarPopupWindow.ActionBarPopupWindowLayout(context) {
                    @Override
                    protected void onMeasure(int widthMeasureSpec, int heightMeasureSpec) {
                        if (dividerView.getParent() != null) {
                            dividerView.setVisibility(View.GONE);
                            super.onMeasure(widthMeasureSpec, heightMeasureSpec);
                            dividerView.getLayoutParams().width = getMeasuredWidth() - AndroidUtilities.dp(16);
                            dividerView.setVisibility(View.VISIBLE);
                            super.onMeasure(widthMeasureSpec, heightMeasureSpec);
                        } else {
                            super.onMeasure(widthMeasureSpec, heightMeasureSpec);
                        }
                    }
                };

                ActionBarMenuSubItem mediaZoomInItem = new ActionBarMenuSubItem(context, true, false);
                ActionBarMenuSubItem mediaZoomOutItem = new ActionBarMenuSubItem(context, false, false);

                mediaZoomInItem.setTextAndIcon(LocaleController.getString("MediaZoomIn", R.string.MediaZoomIn), R.drawable.msg_zoomin);
                mediaZoomInItem.setOnClickListener(view1 -> {
                    if (photoVideoChangeColumnsAnimation) {
                        return;
                    }
                    int newColumnsCount = getNextMediaColumnsCount(mediaColumnsCount, true);
                    if (newColumnsCount == getNextMediaColumnsCount(newColumnsCount, true)) {
                        mediaZoomInItem.setEnabled(false);
                        mediaZoomInItem.animate().alpha(0.5f).start();
                    }
                    if (mediaColumnsCount != newColumnsCount) {
                        if (!mediaZoomOutItem.isEnabled()) {
                            mediaZoomOutItem.setEnabled(true);
                            mediaZoomOutItem.animate().alpha(1f).start();
                        }
                        SharedConfig.setMediaColumnsCount(newColumnsCount);
                        animateToMediaColumnsCount(newColumnsCount);
                    }
                });
                popupLayout.addView(mediaZoomInItem);

                mediaZoomOutItem.setTextAndIcon(LocaleController.getString("MediaZoomOut", R.string.MediaZoomOut), R.drawable.msg_zoomout);
                mediaZoomOutItem.setOnClickListener(new OnClickListener() {
                    @Override
                    public void onClick(View view) {
                        if (photoVideoChangeColumnsAnimation) {
                            return;
                        }
                        int newColumnsCount = getNextMediaColumnsCount(mediaColumnsCount, false);
                        if (newColumnsCount == getNextMediaColumnsCount(newColumnsCount, false)) {
                            mediaZoomOutItem.setEnabled(false);
                            mediaZoomOutItem.animate().alpha(0.5f).start();
                        }
                        if (mediaColumnsCount != newColumnsCount) {
                            if (!mediaZoomInItem.isEnabled()) {
                                mediaZoomInItem.setEnabled(true);
                                mediaZoomInItem.animate().alpha(1f).start();
                            }
                            SharedConfig.setMediaColumnsCount(newColumnsCount);
                            animateToMediaColumnsCount(newColumnsCount);
                        }
                    }
                });

                if (mediaColumnsCount == 2) {
                    mediaZoomInItem.setEnabled(false);
                    mediaZoomInItem.setAlpha(0.5f);
                } else if (mediaColumnsCount == 9) {
                    mediaZoomOutItem.setEnabled(false);
                    mediaZoomOutItem.setAlpha(0.5f);
                }

                popupLayout.addView(mediaZoomOutItem);
                boolean hasDifferentTypes = (sharedMediaData[0].hasPhotos && sharedMediaData[0].hasVideos) || !sharedMediaData[0].endReached[0] || !sharedMediaData[0].endReached[1] || !sharedMediaData[0].startReached;
                if (!DialogObject.isEncryptedDialog(dialog_id)) {
                    ActionBarMenuSubItem calendarItem = new ActionBarMenuSubItem(context, false, false);
                    calendarItem.setTextAndIcon(LocaleController.getString("Calendar", R.string.Calendar), R.drawable.msg_calendar2);
                    popupLayout.addView(calendarItem);
                    calendarItem.setOnClickListener(new OnClickListener() {
                        @Override
                        public void onClick(View view) {
                            showMediaCalendar(false);
                            if (optionsWindow != null) {
                                optionsWindow.dismiss();
                            }
                        }
                    });

                    if (hasDifferentTypes) {
                        popupLayout.addView(dividerView);
                        ActionBarMenuSubItem showPhotosItem = new ActionBarMenuSubItem(context, true, false, false);
                        ActionBarMenuSubItem showVideosItem = new ActionBarMenuSubItem(context, true, false, true);

                        showPhotosItem.setTextAndIcon(LocaleController.getString("MediaShowPhotos", R.string.MediaShowPhotos), 0);
                        showPhotosItem.setChecked(sharedMediaData[0].filterType == FILTER_PHOTOS_AND_VIDEOS || sharedMediaData[0].filterType == FILTER_PHOTOS_ONLY);
                        showPhotosItem.setOnClickListener(new OnClickListener() {
                            @Override
                            public void onClick(View view) {
                                if (changeTypeAnimation) {
                                    return;
                                }
                                if (!showVideosItem.getCheckView().isChecked() && showPhotosItem.getCheckView().isChecked()) {
                                    return;
                                }
                                showPhotosItem.setChecked(!showPhotosItem.getCheckView().isChecked());
                                if (showPhotosItem.getCheckView().isChecked() && showVideosItem.getCheckView().isChecked()) {
                                    sharedMediaData[0].filterType = FILTER_PHOTOS_AND_VIDEOS;
                                } else {
                                    sharedMediaData[0].filterType = FILTER_VIDEOS_ONLY;
                                }
                                changeMediaFilterType();
                            }
                        });
                        popupLayout.addView(showPhotosItem);


                        showVideosItem.setTextAndIcon(LocaleController.getString("MediaShowVideos", R.string.MediaShowVideos), 0);
                        showVideosItem.setChecked(sharedMediaData[0].filterType == FILTER_PHOTOS_AND_VIDEOS || sharedMediaData[0].filterType == FILTER_VIDEOS_ONLY);
                        showVideosItem.setOnClickListener(new OnClickListener() {
                            @Override
                            public void onClick(View view) {
                                if (changeTypeAnimation) {
                                    return;
                                }
                                if (!showPhotosItem.getCheckView().isChecked() && showVideosItem.getCheckView().isChecked()) {
                                    return;
                                }
                                showVideosItem.setChecked(!showVideosItem.getCheckView().isChecked());
                                if (showPhotosItem.getCheckView().isChecked() && showVideosItem.getCheckView().isChecked()) {
                                    sharedMediaData[0].filterType = FILTER_PHOTOS_AND_VIDEOS;
                                } else {
                                    sharedMediaData[0].filterType = FILTER_PHOTOS_ONLY;
                                }
                                changeMediaFilterType();
                            }
                        });
                        popupLayout.addView(showVideosItem);
                    }
                }

                optionsWindow = AlertsCreator.showPopupMenu(popupLayout, photoVideoOptionsItem, 0, -AndroidUtilities.dp(56));
            }
        });

        EditTextBoldCursor editText = searchItem.getSearchField();
        editText.setTextColor(getThemedColor(Theme.key_windowBackgroundWhiteBlackText));
        editText.setHintTextColor(getThemedColor(Theme.key_player_time));
        editText.setCursorColor(getThemedColor(Theme.key_windowBackgroundWhiteBlackText));
        searchItemState = 0;

        SizeNotifierFrameLayout sizeNotifierFrameLayout = null;
        if (profileActivity != null && profileActivity.getFragmentView() instanceof SizeNotifierFrameLayout) {
            sizeNotifierFrameLayout = (SizeNotifierFrameLayout) profileActivity.getFragmentView();
        }
        actionModeLayout = new BlurredLinearLayout(context, sizeNotifierFrameLayout);
        actionModeLayout.setBackgroundColor(getThemedColor(Theme.key_windowBackgroundWhite));
        actionModeLayout.setAlpha(0.0f);
        actionModeLayout.setClickable(true);
        actionModeLayout.setVisibility(INVISIBLE);

        closeButton = new ImageView(context);
        closeButton.setScaleType(ImageView.ScaleType.CENTER);
        closeButton.setImageDrawable(backDrawable = new BackDrawable(true));
        backDrawable.setColor(getThemedColor(Theme.key_windowBackgroundWhiteGrayText2));
        closeButton.setBackground(Theme.createSelectorDrawable(getThemedColor(Theme.key_actionBarActionModeDefaultSelector), 1));
        closeButton.setContentDescription(LocaleController.getString("Close", R.string.Close));
        actionModeLayout.addView(closeButton, new LinearLayout.LayoutParams(AndroidUtilities.dp(54), ViewGroup.LayoutParams.MATCH_PARENT));
        actionModeViews.add(closeButton);
        closeButton.setOnClickListener(v -> closeActionMode());

        selectedMessagesCountTextView = new NumberTextView(context);
        selectedMessagesCountTextView.setTextSize(18);
        selectedMessagesCountTextView.setTypeface(AndroidUtilities.getTypeface("fonts/rmedium.ttf"));
        selectedMessagesCountTextView.setTextColor(getThemedColor(Theme.key_windowBackgroundWhiteGrayText2));
        actionModeLayout.addView(selectedMessagesCountTextView, LayoutHelper.createLinear(0, LayoutHelper.MATCH_PARENT, 1.0f, 18, 0, 0, 0));
        actionModeViews.add(selectedMessagesCountTextView);

        if (!DialogObject.isEncryptedDialog(dialog_id)) {
            gotoItem = new ActionBarMenuItem(context, null, getThemedColor(Theme.key_actionBarActionModeDefaultSelector), getThemedColor(Theme.key_windowBackgroundWhiteGrayText2), false);
            gotoItem.setIcon(R.drawable.msg_message);
            gotoItem.setContentDescription(LocaleController.getString("AccDescrGoToMessage", R.string.AccDescrGoToMessage));
            gotoItem.setDuplicateParentStateEnabled(false);
            actionModeLayout.addView(gotoItem, new LinearLayout.LayoutParams(AndroidUtilities.dp(54), ViewGroup.LayoutParams.MATCH_PARENT));
            actionModeViews.add(gotoItem);
            gotoItem.setOnClickListener(v -> onActionBarItemClick(v, gotochat));

<<<<<<< HEAD
            forwardNoQuoteItem = new ActionBarMenuItem(context, null, Theme.getColor(Theme.key_actionBarActionModeDefaultSelector), Theme.getColor(Theme.key_windowBackgroundWhiteGrayText2), false);
            forwardNoQuoteItem.setIcon(R.drawable.baseline_fast_forward_24);
            forwardNoQuoteItem.setContentDescription(LocaleController.getString("NoQuoteForward", R.string.NoQuoteForward));
            forwardNoQuoteItem.setDuplicateParentStateEnabled(false);
            actionModeLayout.addView(forwardNoQuoteItem, new LinearLayout.LayoutParams(AndroidUtilities.dp(54), ViewGroup.LayoutParams.MATCH_PARENT));
            actionModeViews.add(forwardNoQuoteItem);
            forwardNoQuoteItem.setOnClickListener(v -> onActionBarItemClick(v, forward_noquote));

            forwardItem = new ActionBarMenuItem(context, null, Theme.getColor(Theme.key_actionBarActionModeDefaultSelector), Theme.getColor(Theme.key_windowBackgroundWhiteGrayText2), false);
            forwardItem.setIcon(R.drawable.baseline_forward_24);
=======
            forwardItem = new ActionBarMenuItem(context, null, getThemedColor(Theme.key_actionBarActionModeDefaultSelector), getThemedColor(Theme.key_windowBackgroundWhiteGrayText2), false);
            forwardItem.setIcon(R.drawable.msg_forward);
>>>>>>> 4a95c2fc
            forwardItem.setContentDescription(LocaleController.getString("Forward", R.string.Forward));
            forwardItem.setDuplicateParentStateEnabled(false);
            actionModeLayout.addView(forwardItem, new LinearLayout.LayoutParams(AndroidUtilities.dp(54), ViewGroup.LayoutParams.MATCH_PARENT));
            actionModeViews.add(forwardItem);
            forwardItem.setOnClickListener(v -> onActionBarItemClick(v, forward));

            updateForwardItem();
        }
<<<<<<< HEAD
        deleteItem = new ActionBarMenuItem(context, null, Theme.getColor(Theme.key_actionBarActionModeDefaultSelector), Theme.getColor(Theme.key_windowBackgroundWhiteGrayText2), false);
        deleteItem.setIcon(R.drawable.baseline_delete_24);
=======
        deleteItem = new ActionBarMenuItem(context, null, getThemedColor(Theme.key_actionBarActionModeDefaultSelector), getThemedColor(Theme.key_windowBackgroundWhiteGrayText2), false);
        deleteItem.setIcon(R.drawable.msg_delete);
>>>>>>> 4a95c2fc
        deleteItem.setContentDescription(LocaleController.getString("Delete", R.string.Delete));
        deleteItem.setDuplicateParentStateEnabled(false);
        actionModeLayout.addView(deleteItem, new LinearLayout.LayoutParams(AndroidUtilities.dp(54), ViewGroup.LayoutParams.MATCH_PARENT));
        actionModeViews.add(deleteItem);
        deleteItem.setOnClickListener(v -> onActionBarItemClick(v, delete));

        photoVideoAdapter = new SharedPhotoVideoAdapter(context) {
            @Override
            public void notifyDataSetChanged() {
                super.notifyDataSetChanged();
                MediaPage mediaPage = getMediaPage(0);
                if (mediaPage != null && mediaPage.animationSupportingListView.getVisibility() == View.VISIBLE) {
                    animationSupportingPhotoVideoAdapter.notifyDataSetChanged();
                }
            }
        };
        animationSupportingPhotoVideoAdapter = new SharedPhotoVideoAdapter(context);
        documentsAdapter = new SharedDocumentsAdapter(context, 1);
        voiceAdapter = new SharedDocumentsAdapter(context, 2);
        audioAdapter = new SharedDocumentsAdapter(context, 4);
        gifAdapter = new GifAdapter(context);
        documentsSearchAdapter = new MediaSearchAdapter(context, 1);
        audioSearchAdapter = new MediaSearchAdapter(context, 4);
        linksSearchAdapter = new MediaSearchAdapter(context, 3);
        groupUsersSearchAdapter = new GroupUsersSearchAdapter(context);
        commonGroupsAdapter = new CommonGroupsAdapter(context);
        chatUsersAdapter = new ChatUsersAdapter(context);
        chatUsersAdapter.sortedUsers = sortedUsers;
        chatUsersAdapter.chatInfo = membersFirst ? chatInfo : null;
        linksAdapter = new SharedLinksAdapter(context);

        setWillNotDraw(false);

        int scrollToPositionOnRecreate = -1;
        int scrollToOffsetOnRecreate = 0;

        for (int a = 0; a < mediaPages.length; a++) {
            if (a == 0) {
                if (mediaPages[a] != null && mediaPages[a].layoutManager != null) {
                    scrollToPositionOnRecreate = mediaPages[a].layoutManager.findFirstVisibleItemPosition();
                    if (scrollToPositionOnRecreate != mediaPages[a].layoutManager.getItemCount() - 1) {
                        RecyclerListView.Holder holder = (RecyclerListView.Holder) mediaPages[a].listView.findViewHolderForAdapterPosition(scrollToPositionOnRecreate);
                        if (holder != null) {
                            scrollToOffsetOnRecreate = holder.itemView.getTop();
                        } else {
                            scrollToPositionOnRecreate = -1;
                        }
                    } else {
                        scrollToPositionOnRecreate = -1;
                    }
                }
            }
            final MediaPage mediaPage = new MediaPage(context) {
                @Override
                public void setTranslationX(float translationX) {
                    super.setTranslationX(translationX);
                    if (tabsAnimationInProgress) {
                        if (mediaPages[0] == this) {
                            float scrollProgress = Math.abs(mediaPages[0].getTranslationX()) / (float) mediaPages[0].getMeasuredWidth();
                            scrollSlidingTextTabStrip.selectTabWithId(mediaPages[1].selectedType, scrollProgress);
                            if (canShowSearchItem()) {
                                if (searchItemState == 2) {
                                    searchItem.setAlpha(1.0f - scrollProgress);
                                } else if (searchItemState == 1) {
                                    searchItem.setAlpha(scrollProgress);
                                }

                                float photoVideoOptionsAlpha = 0f;
                                if (mediaPages[1] != null && mediaPages[1].selectedType == 0) {
                                    photoVideoOptionsAlpha = scrollProgress;
                                }
                                if (mediaPages[0].selectedType == 0) {
                                    photoVideoOptionsAlpha = 1f - scrollProgress;
                                }
                                photoVideoOptionsItem.setAlpha(photoVideoOptionsAlpha);
                                photoVideoOptionsItem.setVisibility((photoVideoOptionsAlpha == 0  || !canShowSearchItem()) ? INVISIBLE : View.VISIBLE);
                            } else {
                                searchItem.setAlpha(0.0f);
                            }

                        }
                    }
                    invalidateBlur();
                }
            };
            addView(mediaPage, LayoutHelper.createFrame(LayoutHelper.MATCH_PARENT, LayoutHelper.MATCH_PARENT, Gravity.LEFT | Gravity.TOP, 0, 48, 0, 0));
            mediaPages[a] = mediaPage;

            final ExtendedGridLayoutManager layoutManager = mediaPages[a].layoutManager = new ExtendedGridLayoutManager(context, 100) {

                private Size size = new Size();

                @Override
                public boolean supportsPredictiveItemAnimations() {
                    return false;
                }

                @Override
                protected void calculateExtraLayoutSpace(RecyclerView.State state, int[] extraLayoutSpace) {
                    super.calculateExtraLayoutSpace(state, extraLayoutSpace);
                    if (mediaPage.selectedType == 0) {
                        extraLayoutSpace[1] = Math.max(extraLayoutSpace[1], SharedPhotoVideoCell.getItemSize(1) * 2);
                    } else if (mediaPage.selectedType == 1) {
                        extraLayoutSpace[1] = Math.max(extraLayoutSpace[1], AndroidUtilities.dp(56f) * 2);
                    }
                }

                @Override
                protected Size getSizeForItem(int i) {
                    TLRPC.Document document;

                    if (mediaPage.listView.getAdapter() == gifAdapter && !sharedMediaData[5].messages.isEmpty()) {
                        document = sharedMediaData[5].messages.get(i).getDocument();
                    } else {
                        document = null;
                    }
                    size.width = size.height = 100;
                    if (document != null) {
                        TLRPC.PhotoSize thumb = FileLoader.getClosestPhotoSizeWithSize(document.thumbs, 90);
                        if (thumb != null && thumb.w != 0 && thumb.h != 0) {
                            size.width = thumb.w;
                            size.height = thumb.h;
                        }
                        ArrayList<TLRPC.DocumentAttribute> attributes = document.attributes;
                        for (int b = 0; b < attributes.size(); b++) {
                            TLRPC.DocumentAttribute attribute = attributes.get(b);
                            if (attribute instanceof TLRPC.TL_documentAttributeImageSize || attribute instanceof TLRPC.TL_documentAttributeVideo) {
                                size.width = attribute.w;
                                size.height = attribute.h;
                                break;
                            }
                        }
                    }
                    return size;
                }

                @Override
                protected int getFlowItemCount() {
                    if (mediaPage.listView.getAdapter() != gifAdapter) {
                        return 0;
                    }
                    return getItemCount();
                }

                @Override
                public void onInitializeAccessibilityNodeInfoForItem(RecyclerView.Recycler recycler, RecyclerView.State state, View host, AccessibilityNodeInfoCompat info) {
                    super.onInitializeAccessibilityNodeInfoForItem(recycler, state, host, info);
                    final AccessibilityNodeInfoCompat.CollectionItemInfoCompat itemInfo = info.getCollectionItemInfo();
                    if (itemInfo != null && itemInfo.isHeading()) {
                        info.setCollectionItemInfo(AccessibilityNodeInfoCompat.CollectionItemInfoCompat.obtain(itemInfo.getRowIndex(), itemInfo.getRowSpan(), itemInfo.getColumnIndex(), itemInfo.getColumnSpan(), false));
                    }
                }
            };
            layoutManager.setSpanSizeLookup(new GridLayoutManager.SpanSizeLookup() {
                @Override
                public int getSpanSize(int position) {
                    if (mediaPage.listView.getAdapter() == photoVideoAdapter) {
                        if (photoVideoAdapter.getItemViewType(position) == 2) {
                            return mediaColumnsCount;
                        }
                        return 1;
                    }
                    if (mediaPage.listView.getAdapter() != gifAdapter) {
                        return mediaPage.layoutManager.getSpanCount();
                    }
                    if (mediaPage.listView.getAdapter() == gifAdapter && sharedMediaData[5].messages.isEmpty()) {
                        return mediaPage.layoutManager.getSpanCount();
                    }
                    return mediaPage.layoutManager.getSpanSizeForItem(position);
                }
            });
            mediaPages[a].listView = new BlurredRecyclerView(context) {

                HashSet<SharedPhotoVideoCell2> excludeDrawViews = new HashSet<>();
                ArrayList<SharedPhotoVideoCell2> drawingViews = new ArrayList<>();
                ArrayList<SharedPhotoVideoCell2> drawingViews2 = new ArrayList<>();
                ArrayList<SharedPhotoVideoCell2> drawingViews3 = new ArrayList<>();

                @Override
                protected void onLayout(boolean changed, int l, int t, int r, int b) {
                    super.onLayout(changed, l, t, r, b);
                    checkLoadMoreScroll(mediaPage, mediaPage.listView, layoutManager);
                    if (mediaPage.selectedType == 0) {
                        PhotoViewer.getInstance().checkCurrentImageVisibility();
                    }
                }

                @Override
                protected void dispatchDraw(Canvas canvas) {
                    if (getAdapter() == photoVideoAdapter) {
                        int firstVisibleItemPosition = 0;
                        int firstVisibleItemPosition2 = 0;
                        int lastVisibleItemPosition = 0;
                        int lastVisibleItemPosition2 = 0;

                        int rowsOffset = 0;
                        int columnsOffset = 0;
                        float minY = getMeasuredHeight();
                        if (photoVideoChangeColumnsAnimation) {
                            int max = -1;
                            int min = -1;
                            for (int i = 0; i < mediaPage.listView.getChildCount(); i++) {
                                int p = mediaPage.listView.getChildAdapterPosition(mediaPage.listView.getChildAt(i));
                                if (p >= 0 && (p > max || max == -1)) {
                                    max = p;
                                }
                                if (p >= 0 && (p < min || min == -1)) {
                                    min = p;
                                }
                            }
                            firstVisibleItemPosition = min;
                            lastVisibleItemPosition = max;

                            max = -1;
                            min = -1;
                            for (int i = 0; i < mediaPage.animationSupportingListView.getChildCount(); i++) {
                                int p = mediaPage.animationSupportingListView.getChildAdapterPosition(mediaPage.animationSupportingListView.getChildAt(i));
                                if (p >= 0 && (p > max || max == -1)) {
                                    max = p;
                                }
                                if (p >= 0 && (p < min || min == -1)) {
                                    min = p;
                                }
                            }

                            firstVisibleItemPosition2 = min;
                            lastVisibleItemPosition2 = max;

                            if (firstVisibleItemPosition >= 0 && firstVisibleItemPosition2 >= 0 && pinchCenterPosition >= 0) {
                                int rowsCount1 = (int) Math.ceil(photoVideoAdapter.getItemCount() / (float) mediaColumnsCount);
                                int rowsCount2 = (int) Math.ceil(photoVideoAdapter.getItemCount() / (float) animateToColumnsCount);
                                rowsOffset = (pinchCenterPosition / animateToColumnsCount - firstVisibleItemPosition2 / animateToColumnsCount) - (pinchCenterPosition / mediaColumnsCount - firstVisibleItemPosition / mediaColumnsCount);
                                if ((firstVisibleItemPosition / mediaColumnsCount - rowsOffset < 0  && animateToColumnsCount < mediaColumnsCount) || (firstVisibleItemPosition2 / animateToColumnsCount + rowsOffset < 0 && animateToColumnsCount > mediaColumnsCount)) {
                                    rowsOffset = 0;
                                }
                                if ((lastVisibleItemPosition2 / mediaColumnsCount + rowsOffset >= rowsCount1 && animateToColumnsCount > mediaColumnsCount) || (lastVisibleItemPosition / animateToColumnsCount - rowsOffset >= rowsCount2 && animateToColumnsCount < mediaColumnsCount)) {
                                    rowsOffset = 0;
                                }

                                float k = (pinchCenterPosition % mediaColumnsCount) / (float) (mediaColumnsCount - 1);
                                columnsOffset = (int) ((animateToColumnsCount - mediaColumnsCount) * k);
                            }
                            animationSupportingSortedCells.clear();
                            excludeDrawViews.clear();
                            drawingViews.clear();
                            drawingViews2.clear();
                            drawingViews3.clear();
                            for (int i = 0; i < mediaPage.animationSupportingListView.getChildCount(); i++) {
                                View child = mediaPage.animationSupportingListView.getChildAt(i);
                                if (child.getTop() > getMeasuredHeight() || child.getBottom() < 0) {
                                    continue;
                                }
                                if (child instanceof SharedPhotoVideoCell2) {
                                    animationSupportingSortedCells.add((SharedPhotoVideoCell2) child);
                                }
                            }
                            drawingViews.addAll(animationSupportingSortedCells);
                            FastScroll fastScroll = getFastScroll();
                            if (fastScroll != null && fastScroll.getTag() != null) {
                                float p1 = photoVideoAdapter.getScrollProgress(mediaPage.listView);
                                float p2 = animationSupportingPhotoVideoAdapter.getScrollProgress(mediaPage.animationSupportingListView);
                                float a1 = photoVideoAdapter.fastScrollIsVisible(mediaPage.listView) ? 1f : 0f;
                                float a2 = animationSupportingPhotoVideoAdapter.fastScrollIsVisible(mediaPage.animationSupportingListView) ? 1f : 0f;
                                fastScroll.setProgress(p1 * (1f - photoVideoChangeColumnsProgress) + p2 * photoVideoChangeColumnsProgress);
                                fastScroll.setVisibilityAlpha(a1 * (1f - photoVideoChangeColumnsProgress) + a2 * photoVideoChangeColumnsProgress);
                            }
                        }

                        for (int i = 0; i < getChildCount(); i++) {
                            View child = getChildAt(i);
                            if (child.getTop() > getMeasuredHeight() || child.getBottom() < 0) {
                                if (child instanceof SharedPhotoVideoCell2) {
                                    SharedPhotoVideoCell2 cell = (SharedPhotoVideoCell2) getChildAt(i);
                                    cell.setCrossfadeView(null, 0, 0);
                                    cell.setTranslationX(0);
                                    cell.setTranslationY(0);
                                    cell.setImageScale(1f, !photoVideoChangeColumnsAnimation);
                                }
                                continue;
                            }
                            if (child instanceof SharedPhotoVideoCell2) {
                                SharedPhotoVideoCell2 cell = (SharedPhotoVideoCell2) getChildAt(i);

                                if (cell.getMessageId() == mediaPage.highlightMessageId && cell.imageReceiver.hasBitmapImage()) {
                                    if (!mediaPage.highlightAnimation) {
                                        mediaPage.highlightProgress = 0;
                                        mediaPage.highlightAnimation = true;
                                    }
                                    float p = 1f;
                                    if (mediaPage.highlightProgress < 0.3f) {
                                        p = mediaPage.highlightProgress / 0.3f;
                                    } else if (mediaPage.highlightProgress > 0.7f) {
                                        p = (1f - mediaPage.highlightProgress) / 0.3f;
                                    }
                                    cell.setHighlightProgress(p);
                                } else {
                                    cell.setHighlightProgress(0);
                                }

                                MessageObject messageObject = cell.getMessageObject();
                                float alpha = 1f;
                                if (messageObject != null && messageAlphaEnter.get(messageObject.getId(), null) != null) {
                                    alpha = messageAlphaEnter.get(messageObject.getId(), 1f);
                                }
                                cell.setImageAlpha(alpha, !photoVideoChangeColumnsAnimation);

                                boolean inAnimation = false;
                                if (photoVideoChangeColumnsAnimation) {
                                    float fromScale = 1f;

                                    int currentColumn = ((GridLayoutManager.LayoutParams) cell.getLayoutParams()).getViewAdapterPosition() % mediaColumnsCount + columnsOffset;
                                    int currentRow = (((GridLayoutManager.LayoutParams) cell.getLayoutParams()).getViewAdapterPosition() - firstVisibleItemPosition) / mediaColumnsCount + rowsOffset;
                                    int toIndex = currentRow * animateToColumnsCount + currentColumn;
                                    if (currentColumn >= 0 && currentColumn < animateToColumnsCount && toIndex >= 0 && toIndex < animationSupportingSortedCells.size()) {
                                        inAnimation = true;
                                        float toScale = (animationSupportingSortedCells.get(toIndex).getMeasuredWidth() - AndroidUtilities.dpf2(2)) / (float) (cell.getMeasuredWidth() - AndroidUtilities.dpf2(2));
                                        float scale = fromScale * (1f - photoVideoChangeColumnsProgress) + toScale * photoVideoChangeColumnsProgress;
                                        float fromX = cell.getLeft();
                                        float fromY = cell.getTop();
                                        float toX = animationSupportingSortedCells.get(toIndex).getLeft();
                                        float toY = animationSupportingSortedCells.get(toIndex).getTop();

                                        cell.setPivotX(0);
                                        cell.setPivotY(0);
                                        cell.setImageScale(scale, !photoVideoChangeColumnsAnimation);
                                        cell.setTranslationX((toX - fromX) * photoVideoChangeColumnsProgress);
                                        cell.setTranslationY((toY - fromY) * photoVideoChangeColumnsProgress);
                                        cell.setCrossfadeView(animationSupportingSortedCells.get(toIndex), photoVideoChangeColumnsProgress, animateToColumnsCount);
                                        excludeDrawViews.add(animationSupportingSortedCells.get(toIndex));
                                        drawingViews3.add(cell);
                                        canvas.save();
                                        canvas.translate(cell.getX(), cell.getY());
                                        cell.draw(canvas);
                                        canvas.restore();

                                        if (cell.getY() < minY) {
                                            minY = cell.getY();
                                        }
                                    }
                                }

                                if (!inAnimation) {
                                    if (photoVideoChangeColumnsAnimation) {
                                        drawingViews2.add(cell);
                                    }
                                    cell.setCrossfadeView(null, 0, 0);
                                    cell.setTranslationX(0);
                                    cell.setTranslationY(0);
                                    cell.setImageScale(1f, !photoVideoChangeColumnsAnimation);
                                }
                            }
                        }

                        if (photoVideoChangeColumnsAnimation && !drawingViews.isEmpty()) {
                            float toScale = animateToColumnsCount / (float) mediaColumnsCount;
                            float scale = toScale * (1f - photoVideoChangeColumnsProgress) + photoVideoChangeColumnsProgress;

                            float sizeToScale = ((getMeasuredWidth() / (float) mediaColumnsCount) - AndroidUtilities.dpf2(2)) / ((getMeasuredWidth() / (float) animateToColumnsCount) - AndroidUtilities.dpf2(2));
                            float scaleSize = sizeToScale * (1f - photoVideoChangeColumnsProgress) + photoVideoChangeColumnsProgress;

                            float fromSize = getMeasuredWidth() / (float) mediaColumnsCount;
                            float toSize = (getMeasuredWidth() / (float) animateToColumnsCount);
                            float size1 = (float) ((Math.ceil((getMeasuredWidth() / (float) animateToColumnsCount)) - AndroidUtilities.dpf2(2)) * scaleSize + AndroidUtilities.dpf2(2));

                            for (int i = 0; i < drawingViews.size(); i++) {
                                SharedPhotoVideoCell2 view = drawingViews.get(i);
                                if (excludeDrawViews.contains(view)) {
                                    continue;
                                }
                                view.setCrossfadeView(null, 0, 0);
                                int fromColumn = ((GridLayoutManager.LayoutParams) view.getLayoutParams()).getViewAdapterPosition() % animateToColumnsCount;
                                int toColumn = fromColumn - columnsOffset;
                                int currentRow = (((GridLayoutManager.LayoutParams) view.getLayoutParams()).getViewAdapterPosition() - firstVisibleItemPosition2) / animateToColumnsCount;
                                currentRow -= rowsOffset;

                                canvas.save();
                                canvas.translate(toColumn * fromSize * (1f - photoVideoChangeColumnsProgress) + toSize * fromColumn * photoVideoChangeColumnsProgress, minY + size1 * currentRow);
                                view.setImageScale(scaleSize, !photoVideoChangeColumnsAnimation);
                                if (toColumn < mediaColumnsCount) {
                                    canvas.saveLayerAlpha(0, 0, view.getMeasuredWidth() * scale, view.getMeasuredWidth() * scale, (int) (photoVideoChangeColumnsProgress * 255), Canvas.ALL_SAVE_FLAG);
                                    view.draw(canvas);
                                    canvas.restore();
                                } else {
                                    view.draw(canvas);
                                }
                                canvas.restore();
                            }
                        }

                        super.dispatchDraw(canvas);

                        if (photoVideoChangeColumnsAnimation) {
                            float toScale = mediaColumnsCount / (float) animateToColumnsCount;
                            float scale = toScale * photoVideoChangeColumnsProgress + (1f - photoVideoChangeColumnsProgress);

                            float sizeToScale = ((getMeasuredWidth() / (float) animateToColumnsCount) - AndroidUtilities.dpf2(2)) / ((getMeasuredWidth() / (float) mediaColumnsCount) - AndroidUtilities.dpf2(2));
                            float scaleSize = sizeToScale * photoVideoChangeColumnsProgress + (1f - photoVideoChangeColumnsProgress);

                            float size1 = (float) ((Math.ceil((getMeasuredWidth() / (float) mediaColumnsCount)) - AndroidUtilities.dpf2(2)) * scaleSize + AndroidUtilities.dpf2(2));
                            float fromSize = getMeasuredWidth() / (float) mediaColumnsCount;
                            float toSize = getMeasuredWidth() / (float) animateToColumnsCount;

                            for (int i = 0; i < drawingViews2.size(); i++) {
                                SharedPhotoVideoCell2 view = drawingViews2.get(i);
                                int fromColumn = ((GridLayoutManager.LayoutParams) view.getLayoutParams()).getViewAdapterPosition() % mediaColumnsCount;
                                int currentRow = (((GridLayoutManager.LayoutParams) view.getLayoutParams()).getViewAdapterPosition() - firstVisibleItemPosition) / mediaColumnsCount;

                                currentRow += rowsOffset;
                                int toColumn = fromColumn + columnsOffset;

                                canvas.save();
                                view.setImageScale(scaleSize, !photoVideoChangeColumnsAnimation);
                                canvas.translate(fromColumn * fromSize * (1f - photoVideoChangeColumnsProgress) + toSize * toColumn * photoVideoChangeColumnsProgress, minY + size1 * currentRow);
                                if (toColumn < animateToColumnsCount) {
                                    canvas.saveLayerAlpha(0, 0, view.getMeasuredWidth() * scale, view.getMeasuredWidth() * scale, (int) ((1f - photoVideoChangeColumnsProgress) * 255), Canvas.ALL_SAVE_FLAG);
                                    view.draw(canvas);
                                    canvas.restore();
                                } else {
                                    view.draw(canvas);
                                }
                                canvas.restore();
                            }

                            if (!drawingViews3.isEmpty()) {
                                canvas.saveLayerAlpha(0, 0, getMeasuredWidth(), getMeasuredHeight(), (int) (255 * photoVideoChangeColumnsProgress), Canvas.ALL_SAVE_FLAG);
                                for (int i = 0; i < drawingViews3.size(); i++) {
                                    drawingViews3.get(i).drawCrossafadeImage(canvas);
                                }
                                canvas.restore();
                            }
                        }
                    } else {
                        for (int i = 0; i < getChildCount(); i++) {
                            View child = getChildAt(i);
                            int messageId = getMessageId(child);
                            float alpha = 1;
                            if (messageId != 0 && messageAlphaEnter.get(messageId, null) != null) {
                                alpha = messageAlphaEnter.get(messageId, 1f);
                            }
                            if (child instanceof SharedDocumentCell) {
                                SharedDocumentCell cell = (SharedDocumentCell) child;
                                cell.setEnterAnimationAlpha(alpha);
                            } else if (child instanceof SharedAudioCell) {
                                SharedAudioCell cell = (SharedAudioCell) child;
                                cell.setEnterAnimationAlpha(alpha);
                            }
                        }
                        super.dispatchDraw(canvas);
                    }


                    if (mediaPage.highlightAnimation) {
                        mediaPage.highlightProgress += 16f / 1500f;
                        if (mediaPage.highlightProgress >= 1) {
                            mediaPage.highlightProgress = 0;
                            mediaPage.highlightAnimation = false;
                            mediaPage.highlightMessageId = 0;
                        }
                        invalidate();
                    }

                }

                @Override
                public boolean drawChild(Canvas canvas, View child, long drawingTime) {
                    if (getAdapter() == photoVideoAdapter) {
                        if (photoVideoChangeColumnsAnimation && child instanceof SharedPhotoVideoCell2) {
                            return true;
                        }
                    }
                    return super.drawChild(canvas, child, drawingTime);
                }

            };

            mediaPages[a].listView.setFastScrollEnabled(RecyclerListView.FastScroll.DATE_TYPE);
            mediaPages[a].listView.setScrollingTouchSlop(RecyclerView.TOUCH_SLOP_PAGING);
            mediaPages[a].listView.setPinnedSectionOffsetY(-AndroidUtilities.dp(2));
            mediaPages[a].listView.setPadding(0, AndroidUtilities.dp(2), 0, 0);
            mediaPages[a].listView.setItemAnimator(null);
            mediaPages[a].listView.setClipToPadding(false);
            mediaPages[a].listView.setSectionsType(RecyclerListView.SECTIONS_TYPE_DATE);
            mediaPages[a].listView.setLayoutManager(layoutManager);
            mediaPages[a].addView(mediaPages[a].listView, LayoutHelper.createFrame(LayoutHelper.MATCH_PARENT, LayoutHelper.MATCH_PARENT));
            mediaPages[a].animationSupportingListView = new BlurredRecyclerView(context);
            mediaPages[a].animationSupportingListView.setLayoutManager(mediaPages[a].animationSupportingLayoutManager = new GridLayoutManager(context, 3) {

                @Override
                public boolean supportsPredictiveItemAnimations() {
                    return false;
                }

                @Override
                public int scrollVerticallyBy(int dy, RecyclerView.Recycler recycler, RecyclerView.State state) {
                    if (photoVideoChangeColumnsAnimation) {
                        dy = 0;
                    }
                    return super.scrollVerticallyBy(dy, recycler, state);
                }
            });
            mediaPages[a].addView(mediaPages[a].animationSupportingListView, LayoutHelper.createFrame(LayoutHelper.MATCH_PARENT, LayoutHelper.MATCH_PARENT));
            mediaPages[a].animationSupportingListView.setVisibility(View.GONE);


            mediaPages[a].listView.addItemDecoration(new RecyclerView.ItemDecoration() {
                @Override
                public void getItemOffsets(android.graphics.Rect outRect, View view, RecyclerView parent, RecyclerView.State state) {
                    if (mediaPage.listView.getAdapter() == gifAdapter) {
                        int position = parent.getChildAdapterPosition(view);
                        outRect.left = 0;
                        outRect.bottom = 0;
                        if (!mediaPage.layoutManager.isFirstRow(position)) {
                            outRect.top = AndroidUtilities.dp(2);
                        } else {
                            outRect.top = 0;
                        }
                        outRect.right = mediaPage.layoutManager.isLastInRow(position) ? 0 : AndroidUtilities.dp(2);
                    } else {
                        outRect.left = 0;
                        outRect.top = 0;
                        outRect.bottom = 0;
                        outRect.right = 0;
                    }
                }
            });
            mediaPages[a].listView.setOnItemClickListener((view, position) -> {
                if (mediaPage.selectedType == 7) {
                    if (view instanceof UserCell) {
                        TLRPC.ChatParticipant participant;
                        if (!chatUsersAdapter.sortedUsers.isEmpty()) {
                            participant = chatUsersAdapter.chatInfo.participants.participants.get(chatUsersAdapter.sortedUsers.get(position));
                        } else {
                            participant = chatUsersAdapter.chatInfo.participants.participants.get(position);
                        }
                        onMemberClick(participant, false);
                    } else if (mediaPage.listView.getAdapter() == groupUsersSearchAdapter) {
                        long user_id;
                        TLObject object = groupUsersSearchAdapter.getItem(position);
                        if (object instanceof TLRPC.ChannelParticipant) {
                            TLRPC.ChannelParticipant channelParticipant = (TLRPC.ChannelParticipant) object;
                            user_id = MessageObject.getPeerId(channelParticipant.peer);
                        } else if (object instanceof TLRPC.ChatParticipant) {
                            TLRPC.ChatParticipant chatParticipant = (TLRPC.ChatParticipant) object;
                            user_id = chatParticipant.user_id;
                        } else {
                            return;
                        }

                        if (user_id == 0 || user_id == profileActivity.getUserConfig().getClientUserId()) {
                            return;
                        }
                        Bundle args = new Bundle();
                        args.putLong("user_id", user_id);
                        profileActivity.presentFragment(new ProfileActivity(args));
                    }
                } else if (mediaPage.selectedType == 6 && view instanceof ProfileSearchCell) {
                    TLRPC.Chat chat = ((ProfileSearchCell) view).getChat();
                    Bundle args = new Bundle();
                    args.putLong("chat_id", chat.id);
                    if (!profileActivity.getMessagesController().checkCanOpenChat(args, profileActivity)) {
                        return;
                    }
                    profileActivity.presentFragment(new ChatActivity(args));
                } else if (mediaPage.selectedType == 1 && view instanceof SharedDocumentCell) {
                    onItemClick(position, view, ((SharedDocumentCell) view).getMessage(), 0, mediaPage.selectedType);
                } else if (mediaPage.selectedType == 3 && view instanceof SharedLinkCell) {
                    onItemClick(position, view, ((SharedLinkCell) view).getMessage(), 0, mediaPage.selectedType);
                } else if ((mediaPage.selectedType == 2 || mediaPage.selectedType == 4) && view instanceof SharedAudioCell) {
                    onItemClick(position, view, ((SharedAudioCell) view).getMessage(), 0, mediaPage.selectedType);
                } else if (mediaPage.selectedType == 5 && view instanceof ContextLinkCell) {
                    onItemClick(position, view, (MessageObject) ((ContextLinkCell) view).getParentObject(), 0, mediaPage.selectedType);
                } else if (mediaPage.selectedType == 0 && view instanceof SharedPhotoVideoCell2) {
                    MessageObject messageObject = ((SharedPhotoVideoCell2) view).getMessageObject();
                    if (messageObject != null) {
                        onItemClick(position, view, messageObject, 0, mediaPage.selectedType);
                    }
                }
            });
            mediaPages[a].listView.setOnScrollListener(new RecyclerView.OnScrollListener() {
                @Override
                public void onScrollStateChanged(RecyclerView recyclerView, int newState) {
                    scrolling = newState != RecyclerView.SCROLL_STATE_IDLE;
                }

                @Override
                public void onScrolled(RecyclerView recyclerView, int dx, int dy) {
                    checkLoadMoreScroll(mediaPage, (RecyclerListView) recyclerView, layoutManager);
                    if (dy != 0 && (mediaPages[0].selectedType == 0 || mediaPages[0].selectedType == 5) && !sharedMediaData[0].messages.isEmpty()) {
                        showFloatingDateView();
                    }
                    if (dy != 0 && mediaPage.selectedType == 0) {
                        showFastScrollHint(mediaPage, sharedMediaData, true);
                    }
                    mediaPage.listView.checkSection(true);
                    if (mediaPage.fastScrollHintView != null) {
                        mediaPage.invalidate();
                    }
                    invalidateBlur();
                }
            });
            mediaPages[a].listView.setOnItemLongClickListener((view, position) -> {
                if (photoVideoChangeColumnsAnimation) {
                    return false;
                }
                if (isActionModeShowed) {
                    mediaPage.listView.getOnItemClickListener().onItemClick(view, position);
                    return true;
                }
                if (mediaPage.selectedType == 7 && view instanceof UserCell) {
                    final TLRPC.ChatParticipant participant;
                    if (!chatUsersAdapter.sortedUsers.isEmpty()) {
                        participant = chatUsersAdapter.chatInfo.participants.participants.get(chatUsersAdapter.sortedUsers.get(position));
                    } else {
                        participant = chatUsersAdapter.chatInfo.participants.participants.get(position);
                    }
                    return onMemberClick(participant, true);
                } else if (mediaPage.selectedType == 1 && view instanceof SharedDocumentCell) {
                    return onItemLongClick(((SharedDocumentCell) view).getMessage(), view, 0);
                } else if (mediaPage.selectedType == 3 && view instanceof SharedLinkCell) {
                    return onItemLongClick(((SharedLinkCell) view).getMessage(), view, 0);
                } else if ((mediaPage.selectedType == 2 || mediaPage.selectedType == 4) && view instanceof SharedAudioCell) {
                    return onItemLongClick(((SharedAudioCell) view).getMessage(), view, 0);
                } else if (mediaPage.selectedType == 5 && view instanceof ContextLinkCell) {
                    return onItemLongClick((MessageObject) ((ContextLinkCell) view).getParentObject(), view, 0);
                } else if (mediaPage.selectedType == 0 && view instanceof SharedPhotoVideoCell2) {
                    MessageObject messageObject = ((SharedPhotoVideoCell2) view).getMessageObject();
                    if (messageObject != null) {
                        return onItemLongClick(messageObject, view, 0);
                    }
                }
                return false;
            });
            if (a == 0 && scrollToPositionOnRecreate != -1) {
                layoutManager.scrollToPositionWithOffset(scrollToPositionOnRecreate, scrollToOffsetOnRecreate);
            }

            final RecyclerListView listView = mediaPages[a].listView;

            mediaPages[a].animatingImageView = new ClippingImageView(context) {
                @Override
                public void invalidate() {
                    super.invalidate();
                    listView.invalidate();
                }
            };
            mediaPages[a].animatingImageView.setVisibility(View.GONE);
            mediaPages[a].listView.addOverlayView(mediaPages[a].animatingImageView, LayoutHelper.createFrame(LayoutHelper.MATCH_PARENT, LayoutHelper.MATCH_PARENT));

            mediaPages[a].progressView = new FlickerLoadingView(context) {

                @Override
                public int getColumnsCount() {
                    return mediaColumnsCount;
                }

                @Override
                public int getViewType() {
                    setIsSingleCell(false);
                    if (mediaPage.selectedType == 0 || mediaPage.selectedType == 5) {
                        return 2;
                    } else if (mediaPage.selectedType == 1) {
                        return 3;
                    } else if (mediaPage.selectedType == 2 || mediaPage.selectedType == 4) {
                        return 4;
                    } else if (mediaPage.selectedType == 3) {
                        return 5;
                    } else if (mediaPage.selectedType == 7) {
                        return FlickerLoadingView.USERS_TYPE;
                    } else if (mediaPage.selectedType == 6) {
                        if (scrollSlidingTextTabStrip.getTabsCount() == 1) {
                            setIsSingleCell(true);
                        }
                        return 1;
                    }
                    return 1;
                }

                @Override
                protected void onDraw(Canvas canvas) {
                    backgroundPaint.setColor(getThemedColor(Theme.key_windowBackgroundWhite));
                    canvas.drawRect(0, 0, getMeasuredWidth(), getMeasuredHeight(), backgroundPaint);
                    super.onDraw(canvas);
                }
            };
            mediaPages[a].progressView.showDate(false);
            if (a != 0) {
                mediaPages[a].setVisibility(View.GONE);
            }

            mediaPages[a].emptyView = new StickerEmptyView(context, mediaPages[a].progressView, StickerEmptyView.STICKER_TYPE_SEARCH);
            mediaPages[a].emptyView.setVisibility(View.GONE);
            mediaPages[a].emptyView.setAnimateLayoutChange(true);
            mediaPages[a].addView(mediaPages[a].emptyView, LayoutHelper.createFrame(LayoutHelper.MATCH_PARENT, LayoutHelper.MATCH_PARENT));
            mediaPages[a].emptyView.setOnTouchListener((v, event) -> true);
            mediaPages[a].emptyView.showProgress(true, false);
            mediaPages[a].emptyView.title.setText(LocaleController.getString("NoResult", R.string.NoResult));
            mediaPages[a].emptyView.subtitle.setText(LocaleController.getString("SearchEmptyViewFilteredSubtitle2", R.string.SearchEmptyViewFilteredSubtitle2));
            mediaPages[a].emptyView.addView(mediaPages[a].progressView, LayoutHelper.createFrame(LayoutHelper.MATCH_PARENT, LayoutHelper.MATCH_PARENT));

            mediaPages[a].listView.setEmptyView(mediaPages[a].emptyView);
            mediaPages[a].listView.setAnimateEmptyView(true, 0);

            mediaPages[a].scrollHelper = new RecyclerAnimationScrollHelper(mediaPages[a].listView, mediaPages[a].layoutManager);
        }

        floatingDateView = new ChatActionCell(context);
        floatingDateView.setCustomDate((int) (System.currentTimeMillis() / 1000), false, false);
        floatingDateView.setAlpha(0.0f);
        floatingDateView.setOverrideColor(Theme.key_chat_mediaTimeBackground, Theme.key_chat_mediaTimeText);
        floatingDateView.setTranslationY(-AndroidUtilities.dp(48));
        addView(floatingDateView, LayoutHelper.createFrame(LayoutHelper.WRAP_CONTENT, LayoutHelper.WRAP_CONTENT, Gravity.TOP | Gravity.CENTER_HORIZONTAL, 0, 48 + 4, 0, 0));

        addView(fragmentContextView = new FragmentContextView(context, parent, this, false, resourcesProvider), LayoutHelper.createFrame(LayoutHelper.MATCH_PARENT, 38, Gravity.TOP | Gravity.LEFT, 0, 48, 0, 0));
        fragmentContextView.setDelegate((start, show) -> {
            if (!start) {
                requestLayout();
            }
        });

        addView(scrollSlidingTextTabStrip, LayoutHelper.createFrame(LayoutHelper.MATCH_PARENT, 48, Gravity.LEFT | Gravity.TOP));
        addView(actionModeLayout, LayoutHelper.createFrame(LayoutHelper.MATCH_PARENT, 48, Gravity.LEFT | Gravity.TOP));

        shadowLine = new View(context);
        shadowLine.setBackgroundColor(getThemedColor(Theme.key_divider));
        FrameLayout.LayoutParams layoutParams = new FrameLayout.LayoutParams(ViewGroup.LayoutParams.MATCH_PARENT, 1);
        layoutParams.topMargin = AndroidUtilities.dp(48) - 1;
        addView(shadowLine, layoutParams);

        updateTabs(false);
        switchToCurrentSelectedMode(false);
        if (hasMedia[0] >= 0) {
            loadFastScrollData(false);
        }
    }

    protected void invalidateBlur() {

    }

    public void setForwardRestrictedHint(HintView hintView) {
        fwdRestrictedHint = hintView;
    }

    private int getMessageId(View child) {
        if (child instanceof SharedPhotoVideoCell2) {
            return ((SharedPhotoVideoCell2) child).getMessageId();
        }
        if (child instanceof SharedDocumentCell) {
            SharedDocumentCell cell = (SharedDocumentCell) child;
            return cell.getMessage().getId();
        }
        if (child instanceof SharedAudioCell) {
            SharedAudioCell cell = (SharedAudioCell) child;
            return cell.getMessage().getId();
        }
        return 0;
    }

    private void updateForwardItem() {
        if (forwardItem == null) {
            return;
        }
        boolean noforwards = profileActivity.getMessagesController().isChatNoForwards(-dialog_id);
        forwardItem.setAlpha(noforwards ? 0.5f : 1f);
<<<<<<< HEAD
        forwardNoQuoteItem.setAlpha(noforwards ? 0.5f : 1f);
        if (noforwards) {
            if (forwardItem.getBackground() != null) forwardItem.setBackground(null);
            if (forwardNoQuoteItem.getBackground() != null) forwardNoQuoteItem.setBackground(null);
        } else if (forwardItem.getBackground() == null) {
            forwardItem.setBackground(Theme.createSelectorDrawable(Theme.getColor(Theme.key_actionBarActionModeDefaultSelector), 5));
            forwardNoQuoteItem.setBackground(Theme.createSelectorDrawable(Theme.getColor(Theme.key_actionBarActionModeDefaultSelector), 5));
=======
        if (noforwards && forwardItem.getBackground() != null) {
            forwardItem.setBackground(null);
        } else if (!noforwards && forwardItem.getBackground() == null) {
            forwardItem.setBackground(Theme.createSelectorDrawable(getThemedColor(Theme.key_actionBarActionModeDefaultSelector), 5));
>>>>>>> 4a95c2fc
        }
    }
    private boolean hasNoforwardsMessage() {
        if (NekoXConfig.disableFlagSecure) return false;
        boolean hasNoforwardsMessage = false;
        for (int a = 1; a >= 0; a--) {
            ArrayList<Integer> ids = new ArrayList<>();
            for (int b = 0; b < selectedFiles[a].size(); b++) {
                ids.add(selectedFiles[a].keyAt(b));
            }
            for (Integer id1 : ids) {
                if (id1 > 0) {
                    MessageObject msg = selectedFiles[a].get(id1);
                    if (msg != null && msg.messageOwner != null && msg.messageOwner.noforwards) {
                        hasNoforwardsMessage = true;
                        break;
                    }
                }
            }
            if (hasNoforwardsMessage)
                break;
        }
        return hasNoforwardsMessage;
    }

    private boolean changeTypeAnimation;

    private void changeMediaFilterType() {
        MediaPage mediaPage = getMediaPage(0);
        if (mediaPage != null && mediaPage.getMeasuredHeight() > 0 && mediaPage.getMeasuredWidth() > 0) {
            Bitmap bitmap = null;
            try {
                bitmap = Bitmap.createBitmap(mediaPage.getMeasuredWidth(), mediaPage.getMeasuredHeight(), Bitmap.Config.ARGB_8888);
            } catch (Exception e) {
                FileLog.e(e);
            }
            if (bitmap != null) {
                changeTypeAnimation = true;
                Canvas canvas = new Canvas(bitmap);
                mediaPage.listView.draw(canvas);
                View view = new View(mediaPage.getContext());
                view.setBackground(new BitmapDrawable(bitmap));
                mediaPage.addView(view);
                Bitmap finalBitmap = bitmap;
                view.animate().alpha(0f).setDuration(200).setListener(new AnimatorListenerAdapter() {
                    @Override
                    public void onAnimationEnd(Animator animation) {
                        changeTypeAnimation = false;
                        if (view.getParent() != null) {
                            mediaPage.removeView(view);
                            finalBitmap.recycle();
                        }
                    }
                }).start();
                mediaPage.listView.setAlpha(0);
                mediaPage.listView.animate().alpha(1f).setDuration(200).start();
            }
        }

        int[] counts = sharedMediaPreloader.getLastMediaCount();
        ArrayList<MessageObject> messages = sharedMediaPreloader.getSharedMediaData()[0].messages;
        if (sharedMediaData[0].filterType == FILTER_PHOTOS_AND_VIDEOS) {
            sharedMediaData[0].setTotalCount(counts[0]);
        } else if (sharedMediaData[0].filterType == FILTER_PHOTOS_ONLY) {
            sharedMediaData[0].setTotalCount(counts[6]);
        } else {
            sharedMediaData[0].setTotalCount(counts[7]);
        }
        sharedMediaData[0].fastScrollDataLoaded = false;
        jumpToDate(0, DialogObject.isEncryptedDialog(dialog_id) ? Integer.MIN_VALUE : Integer.MAX_VALUE, 0, true);
        loadFastScrollData(false);
        delegate.updateSelectedMediaTabText();
        boolean enc = DialogObject.isEncryptedDialog(dialog_id);
        for (int i = 0; i < messages.size(); i++) {
            MessageObject messageObject = messages.get(i);
            if (sharedMediaData[0].filterType == FILTER_PHOTOS_AND_VIDEOS) {
                sharedMediaData[0].addMessage(messageObject, 0, false, enc);
            } else if (sharedMediaData[0].filterType == FILTER_PHOTOS_ONLY) {
                if (messageObject.isPhoto()) {
                    sharedMediaData[0].addMessage(messageObject, 0, false, enc);
                }
            } else {
                if (!messageObject.isPhoto()) {
                    sharedMediaData[0].addMessage(messageObject, 0, false, enc);
                }
            }
        }
    }

    private MediaPage getMediaPage(int type) {
        for (int i = 0; i < mediaPages.length; i++) {
            if (mediaPages[i].selectedType == 0) {
                return mediaPages[i];
            }
        }
        return null;
    }

    private void showMediaCalendar(boolean fromFastScroll) {
        if (fromFastScroll && SharedMediaLayout.this.getY() != 0 && viewType == VIEW_TYPE_PROFILE_ACTIVITY) {
            return;
        }
        Bundle bundle = new Bundle();
        bundle.putLong("dialog_id", dialog_id);
        int date = 0;
        if (fromFastScroll) {
            MediaPage mediaPage = getMediaPage(0);
            if (mediaPage != null) {
                ArrayList<Period> periods = sharedMediaData[0].fastScrollPeriods;
                Period period = null;
                int position = mediaPage.layoutManager.findFirstVisibleItemPosition();
                if (position >= 0) {
                    if (periods != null) {
                        for (int i = 0; i < periods.size(); i++) {
                            if (position <= periods.get(i).startOffset) {
                                period = periods.get(i);
                                break;
                            }
                        }
                        if (period == null) {
                            period = periods.get(periods.size() - 1);
                        }
                    }
                    if (period != null) {
                        date = period.date;
                    }
                }
            }
        }
        bundle.putInt("type", CalendarActivity.TYPE_MEDIA_CALENDAR);
        CalendarActivity calendarActivity = new CalendarActivity(bundle, sharedMediaData[0].filterType, date);
        calendarActivity.setCallback(new CalendarActivity.Callback() {
            @Override
            public void onDateSelected(int messageId, int startOffset) {
                int index = -1;
                for (int i = 0; i < sharedMediaData[0].messages.size(); i++) {
                    if (sharedMediaData[0].messages.get(i).getId() == messageId) {
                        index = i;
                    }
                }
                MediaPage mediaPage = getMediaPage(0);
                if (index >= 0 && mediaPage != null) {
                    mediaPage.layoutManager.scrollToPositionWithOffset(index, 0);
                } else {
                    jumpToDate(0, messageId, startOffset, true);
                }
                if (mediaPage != null) {
                    mediaPage.highlightMessageId = messageId;
                    mediaPage.highlightAnimation = false;
                }
            }
        });
        profileActivity.presentFragment(calendarActivity);
    }

    private void startPinchToMediaColumnsCount(boolean pinchScaleUp) {
        if (photoVideoChangeColumnsAnimation) {
            return;
        }
        MediaPage mediaPage = null;
        for (int i = 0; i < mediaPages.length; i++) {
            if (mediaPages[i].selectedType == 0) {
                mediaPage = mediaPages[i];
                break;
            }
        }
        if (mediaPage != null) {
            int newColumnsCount = getNextMediaColumnsCount(mediaColumnsCount, pinchScaleUp);
            animateToColumnsCount = newColumnsCount;
            if (animateToColumnsCount == mediaColumnsCount) {
                return;
            }
            mediaPage.animationSupportingListView.setVisibility(View.VISIBLE);
            mediaPage.animationSupportingListView.setAdapter(animationSupportingPhotoVideoAdapter);
            mediaPage.animationSupportingLayoutManager.setSpanCount(newColumnsCount);
            AndroidUtilities.updateVisibleRows(mediaPage.listView);

            photoVideoChangeColumnsAnimation = true;
            sharedMediaData[0].setListFrozen(true);
            photoVideoChangeColumnsProgress = 0;
            if (pinchCenterPosition >= 0) {
                for (int k = 0; k < mediaPages.length; k++) {
                    if (mediaPages[k].selectedType == 0) {
                        mediaPages[k].animationSupportingLayoutManager.scrollToPositionWithOffset(pinchCenterPosition, pinchCenterOffset - mediaPages[k].animationSupportingListView.getPaddingTop());
                    }
                }
            } else {
                saveScrollPosition();
            }
        }
    }

    private void finishPinchToMediaColumnsCount() {
        if (photoVideoChangeColumnsAnimation) {
            MediaPage mediaPage = null;
            for (int i = 0; i < mediaPages.length; i++) {
                if (mediaPages[i].selectedType == 0) {
                    mediaPage = mediaPages[i];
                    break;
                }
            }
            if (mediaPage != null) {
                if (photoVideoChangeColumnsProgress == 1f) {
                    int oldItemCount = photoVideoAdapter.getItemCount();
                    photoVideoChangeColumnsAnimation = false;
                    sharedMediaData[0].setListFrozen(false);
                    mediaPage.animationSupportingListView.setVisibility(View.GONE);
                    mediaColumnsCount = animateToColumnsCount;
                    SharedConfig.setMediaColumnsCount(animateToColumnsCount);
                    mediaPage.layoutManager.setSpanCount(mediaColumnsCount);
                    mediaPage.listView.invalidate();
                    if (photoVideoAdapter.getItemCount() == oldItemCount) {
                        AndroidUtilities.updateVisibleRows(mediaPage.listView);
                    } else {
                        photoVideoAdapter.notifyDataSetChanged();
                    }

                    if (pinchCenterPosition >= 0) {
                        for (int k = 0; k < mediaPages.length; k++) {
                            if (mediaPages[k].selectedType == 0) {
                                View view = mediaPages[k].animationSupportingLayoutManager.findViewByPosition(pinchCenterPosition);
                                if (view != null) {
                                    pinchCenterOffset = view.getTop();
                                }
                                mediaPages[k].layoutManager.scrollToPositionWithOffset(pinchCenterPosition,  -mediaPages[k].listView.getPaddingTop() + pinchCenterOffset);
                            }
                        }
                    } else {
                        saveScrollPosition();
                    }
                    return;
                }
                if (photoVideoChangeColumnsProgress == 0) {
                    photoVideoChangeColumnsAnimation = false;
                    sharedMediaData[0].setListFrozen(false);
                    mediaPage.animationSupportingListView.setVisibility(View.GONE);
                    mediaPage.listView.invalidate();
                    return;
                }
                boolean forward = photoVideoChangeColumnsProgress > 0.2f;
                ValueAnimator animator = ValueAnimator.ofFloat(photoVideoChangeColumnsProgress, forward ? 1f : 0);
                MediaPage finalMediaPage = mediaPage;
                animator.addUpdateListener(new ValueAnimator.AnimatorUpdateListener() {
                    @Override
                    public void onAnimationUpdate(ValueAnimator valueAnimator) {
                        photoVideoChangeColumnsProgress = (float) valueAnimator.getAnimatedValue();
                        finalMediaPage.listView.invalidate();
                    }
                });
                animator.addListener(new AnimatorListenerAdapter() {
                    @Override
                    public void onAnimationEnd(Animator animation) {
                        int oldItemCount = photoVideoAdapter.getItemCount();
                        photoVideoChangeColumnsAnimation = false;
                        sharedMediaData[0].setListFrozen(false);
                        if (forward) {
                            mediaColumnsCount = animateToColumnsCount;
                            SharedConfig.setMediaColumnsCount(animateToColumnsCount);
                            finalMediaPage.layoutManager.setSpanCount(mediaColumnsCount);
                        }
                        if (forward) {
                            if (photoVideoAdapter.getItemCount() == oldItemCount) {
                                AndroidUtilities.updateVisibleRows(finalMediaPage.listView);
                            } else {
                                photoVideoAdapter.notifyDataSetChanged();
                            }
                        }
                        finalMediaPage.animationSupportingListView.setVisibility(View.GONE);
                        if (pinchCenterPosition >= 0) {
                            for (int k = 0; k < mediaPages.length; k++) {
                                if (mediaPages[k].selectedType == 0) {
                                    if (forward) {
                                        View view = mediaPages[k].animationSupportingLayoutManager.findViewByPosition(pinchCenterPosition);
                                        if (view != null) {
                                            pinchCenterOffset = view.getTop();
                                        }
                                    }
                                    mediaPages[k].layoutManager.scrollToPositionWithOffset(pinchCenterPosition, -mediaPages[k].listView.getPaddingTop() + pinchCenterOffset);
                                }
                            }
                        } else {
                            saveScrollPosition();
                        }
                        super.onAnimationEnd(animation);
                    }
                });
                animator.setInterpolator(CubicBezierInterpolator.DEFAULT);
                animator.setDuration(200);
                animator.start();
            }
        }
    }

    int animationIndex;

    private void animateToMediaColumnsCount(int newColumnsCount) {
        MediaPage mediaPage = getMediaPage(0);
        pinchCenterPosition = -1;

        if (mediaPage != null) {
            mediaPage.listView.stopScroll();
            animateToColumnsCount = newColumnsCount;
            mediaPage.animationSupportingListView.setVisibility(View.VISIBLE);
            mediaPage.animationSupportingListView.setAdapter(animationSupportingPhotoVideoAdapter);
            mediaPage.animationSupportingLayoutManager.setSpanCount(newColumnsCount);
            AndroidUtilities.updateVisibleRows(mediaPage.listView);

            photoVideoChangeColumnsAnimation = true;
            sharedMediaData[0].setListFrozen(true);
            photoVideoChangeColumnsProgress = 0;
            saveScrollPosition();
            ValueAnimator animator = ValueAnimator.ofFloat(0, 1f);
            MediaPage finalMediaPage = mediaPage;
            animationIndex = NotificationCenter.getInstance(profileActivity.getCurrentAccount()).setAnimationInProgress(animationIndex, null);
            animator.addUpdateListener(new ValueAnimator.AnimatorUpdateListener() {
                @Override
                public void onAnimationUpdate(ValueAnimator valueAnimator) {
                    photoVideoChangeColumnsProgress = (float) valueAnimator.getAnimatedValue();
                    finalMediaPage.listView.invalidate();
                }
            });
            animator.addListener(new AnimatorListenerAdapter() {
                @Override
                public void onAnimationEnd(Animator animation) {
                    NotificationCenter.getInstance(profileActivity.getCurrentAccount()).onAnimationFinish(animationIndex);
                    int oldItemCount = photoVideoAdapter.getItemCount();
                    photoVideoChangeColumnsAnimation = false;
                    sharedMediaData[0].setListFrozen(false);
                    mediaColumnsCount = newColumnsCount;
                    finalMediaPage.layoutManager.setSpanCount(mediaColumnsCount);
                    if (photoVideoAdapter.getItemCount() == oldItemCount) {
                        AndroidUtilities.updateVisibleRows(finalMediaPage.listView);
                    } else {
                        photoVideoAdapter.notifyDataSetChanged();
                    }
                    finalMediaPage.animationSupportingListView.setVisibility(View.GONE);
                    saveScrollPosition();
                }
            });
            animator.setInterpolator(CubicBezierInterpolator.DEFAULT);
            animator.setStartDelay(100);
            animator.setDuration(350);
            animator.start();
        }
    }

    @Override
    protected void dispatchDraw(Canvas canvas) {
        if (scrollSlidingTextTabStrip != null) {
            canvas.save();
            canvas.translate(scrollSlidingTextTabStrip.getX(), scrollSlidingTextTabStrip.getY());
            scrollSlidingTextTabStrip.drawBackground(canvas);
            canvas.restore();
        }
        super.dispatchDraw(canvas);
        if (fragmentContextView != null && fragmentContextView.isCallStyle()) {
            canvas.save();
            canvas.translate(fragmentContextView.getX(), fragmentContextView.getY());
            fragmentContextView.setDrawOverlay(true);
            fragmentContextView.draw(canvas);
            fragmentContextView.setDrawOverlay(false);
            canvas.restore();
        }
    }

    private ScrollSlidingTextTabStripInner createScrollingTextTabStrip(Context context) {
        ScrollSlidingTextTabStripInner scrollSlidingTextTabStrip = new ScrollSlidingTextTabStripInner(context, resourcesProvider);
        if (initialTab != -1) {
            scrollSlidingTextTabStrip.setInitialTabId(initialTab);
            initialTab = -1;
        }
        scrollSlidingTextTabStrip.setBackgroundColor(getThemedColor(Theme.key_windowBackgroundWhite));
        scrollSlidingTextTabStrip.setColors(Theme.key_profile_tabSelectedLine, Theme.key_profile_tabSelectedText, Theme.key_profile_tabText, Theme.key_profile_tabSelector);
        scrollSlidingTextTabStrip.setDelegate(new ScrollSlidingTextTabStrip.ScrollSlidingTabStripDelegate() {
            @Override
            public void onPageSelected(int id, boolean forward) {
                if (mediaPages[0].selectedType == id) {
                    return;
                }
                mediaPages[1].selectedType = id;
                mediaPages[1].setVisibility(View.VISIBLE);
                hideFloatingDateView(true);
                switchToCurrentSelectedMode(true);
                animatingForward = forward;
                onSelectedTabChanged();
            }

            @Override
            public void onSamePageSelected() {
                scrollToTop();
            }

            @Override
            public void onPageScrolled(float progress) {
                if (progress == 1 && mediaPages[1].getVisibility() != View.VISIBLE) {
                    return;
                }
                if (animatingForward) {
                    mediaPages[0].setTranslationX(-progress * mediaPages[0].getMeasuredWidth());
                    mediaPages[1].setTranslationX(mediaPages[0].getMeasuredWidth() - progress * mediaPages[0].getMeasuredWidth());
                } else {
                    mediaPages[0].setTranslationX(progress * mediaPages[0].getMeasuredWidth());
                    mediaPages[1].setTranslationX(progress * mediaPages[0].getMeasuredWidth() - mediaPages[0].getMeasuredWidth());
                }

                float photoVideoOptionsAlpha = 0f;
                if (mediaPages[0].selectedType == 0) {
                    photoVideoOptionsAlpha = 1f - progress;
                }
                if (mediaPages[1].selectedType == 0) {
                    photoVideoOptionsAlpha = progress;
                }
                photoVideoOptionsItem.setAlpha(photoVideoOptionsAlpha);
                photoVideoOptionsItem.setVisibility((photoVideoOptionsAlpha == 0  || !canShowSearchItem()) ? INVISIBLE : View.VISIBLE);
                if (canShowSearchItem()) {
                    if (searchItemState == 1) {
                        searchItem.setAlpha(progress);
                    } else if (searchItemState == 2) {
                        searchItem.setAlpha(1.0f - progress);
                    }
                } else {
                    searchItem.setVisibility(INVISIBLE);
                    searchItem.setAlpha(0.0f);
                }
                if (progress == 1) {
                    MediaPage tempPage = mediaPages[0];
                    mediaPages[0] = mediaPages[1];
                    mediaPages[1] = tempPage;
                    mediaPages[1].setVisibility(View.GONE);
                    if (searchItemState == 2) {
                        searchItem.setVisibility(View.INVISIBLE);
                    }
                    searchItemState = 0;
                    startStopVisibleGifs();
                }
            }
        });
        return scrollSlidingTextTabStrip;
    }

    protected void drawBackgroundWithBlur(Canvas canvas, float y, Rect rectTmp2, Paint backgroundPaint) {
        canvas.drawRect(rectTmp2, backgroundPaint);
    }

    private boolean fillMediaData(int type) {
        SharedMediaData[] mediaData = sharedMediaPreloader.getSharedMediaData();
        if (mediaData == null) {
            return false;
        }
        if (type == 0) {
            if (!sharedMediaData[type].fastScrollDataLoaded) {
                sharedMediaData[type].totalCount = mediaData[type].totalCount;
            }
        } else {
            sharedMediaData[type].totalCount = mediaData[type].totalCount;
        }
        sharedMediaData[type].messages.addAll(mediaData[type].messages);
        sharedMediaData[type].sections.addAll(mediaData[type].sections);
        for (HashMap.Entry<String, ArrayList<MessageObject>> entry : mediaData[type].sectionArrays.entrySet()) {
            sharedMediaData[type].sectionArrays.put(entry.getKey(), new ArrayList<>(entry.getValue()));
        }
        for (int i = 0; i < 2; i++) {
            sharedMediaData[type].messagesDict[i] = mediaData[type].messagesDict[i].clone();
            sharedMediaData[type].max_id[i] = mediaData[type].max_id[i];
            sharedMediaData[type].endReached[i] = mediaData[type].endReached[i];
        }
        sharedMediaData[type].fastScrollPeriods.addAll(mediaData[type].fastScrollPeriods);
        return !mediaData[type].messages.isEmpty();
    }

    private void showFloatingDateView() {

    }

    private void hideFloatingDateView(boolean animated) {
        AndroidUtilities.cancelRunOnUIThread(hideFloatingDateRunnable);
        if (floatingDateView.getTag() == null) {
            return;
        }
        floatingDateView.setTag(null);
        if (floatingDateAnimation != null) {
            floatingDateAnimation.cancel();
            floatingDateAnimation = null;
        }
        if (animated) {
            floatingDateAnimation = new AnimatorSet();
            floatingDateAnimation.setDuration(180);
            floatingDateAnimation.playTogether(
                    ObjectAnimator.ofFloat(floatingDateView, View.ALPHA, 0.0f),
                    ObjectAnimator.ofFloat(floatingDateView, View.TRANSLATION_Y, -AndroidUtilities.dp(48) + additionalFloatingTranslation));
            floatingDateAnimation.setInterpolator(CubicBezierInterpolator.EASE_OUT);
            floatingDateAnimation.addListener(new AnimatorListenerAdapter() {
                @Override
                public void onAnimationEnd(Animator animation) {
                    floatingDateAnimation = null;
                }
            });
            floatingDateAnimation.start();
        } else {
            floatingDateView.setAlpha(0.0f);
        }
    }

    private void scrollToTop() {
        int height;
        switch (mediaPages[0].selectedType) {
            case 0:
                height = SharedPhotoVideoCell.getItemSize(1);
                break;
            case 1:
            case 2:
            case 4:
                height = AndroidUtilities.dp(56);
                break;
            case 3:
                height = AndroidUtilities.dp(100);
                break;
            case 5:
                height = AndroidUtilities.dp(60);
                break;
            case 6:
            default:
                height = AndroidUtilities.dp(58);
                break;
        }
        int scrollDistance;
        if (mediaPages[0].selectedType == 0) {
            scrollDistance = mediaPages[0].layoutManager.findFirstVisibleItemPosition() / mediaColumnsCount * height;
        } else {
            scrollDistance = mediaPages[0].layoutManager.findFirstVisibleItemPosition() * height;
        }
        if (scrollDistance >= mediaPages[0].listView.getMeasuredHeight() * 1.2f) {
            mediaPages[0].scrollHelper.setScrollDirection(RecyclerAnimationScrollHelper.SCROLL_DIRECTION_UP);
            mediaPages[0].scrollHelper.scrollToPosition(0, 0, false, true);
        } else {
            mediaPages[0].listView.smoothScrollToPosition(0);
        }
    }

    Runnable jumpToRunnable;

    private void checkLoadMoreScroll(MediaPage mediaPage, RecyclerListView recyclerView, LinearLayoutManager layoutManager) {
        if (photoVideoChangeColumnsAnimation || jumpToRunnable != null) {
            return;
        }
        long currentTime = System.currentTimeMillis();
        if ((recyclerView.getFastScroll() != null && recyclerView.getFastScroll().isPressed()) && (currentTime - mediaPage.lastCheckScrollTime) < 300) {
            return;
        }
        mediaPage.lastCheckScrollTime = currentTime;
        if (searching && searchWas || mediaPage.selectedType == 7) {
            return;
        }
        int firstVisibleItem = layoutManager.findFirstVisibleItemPosition();
        int visibleItemCount = firstVisibleItem == RecyclerView.NO_POSITION ? 0 : Math.abs(layoutManager.findLastVisibleItemPosition() - firstVisibleItem) + 1;
        int totalItemCount = recyclerView.getAdapter().getItemCount();
        if (mediaPage.selectedType == 0 || mediaPage.selectedType == 1 || mediaPage.selectedType == 2 || mediaPage.selectedType == 4) {
            int type = mediaPage.selectedType;
            totalItemCount = sharedMediaData[type].getStartOffset() + sharedMediaData[type].messages.size();
            if (sharedMediaData[type].fastScrollDataLoaded && sharedMediaData[type].fastScrollPeriods.size() > 2 && mediaPage.selectedType == 0 && sharedMediaData[type].messages.size() != 0) {
                int columnsCount = 1;
                if (type == 0) {
                    columnsCount = mediaColumnsCount;
                }
                int jumpToTreshold = (int) ((recyclerView.getMeasuredHeight() / ((float) (recyclerView.getMeasuredWidth() / (float) columnsCount))) * columnsCount * 1.5f);
                if (jumpToTreshold < 100) {
                    jumpToTreshold = 100;
                }
                if (jumpToTreshold < sharedMediaData[type].fastScrollPeriods.get(1).startOffset) {
                    jumpToTreshold = sharedMediaData[type].fastScrollPeriods.get(1).startOffset;
                }
                if ((firstVisibleItem > totalItemCount && firstVisibleItem - totalItemCount > jumpToTreshold) || ((firstVisibleItem + visibleItemCount) < sharedMediaData[type].startOffset && sharedMediaData[0].startOffset - (firstVisibleItem + visibleItemCount) > jumpToTreshold)) {
                    AndroidUtilities.runOnUIThread(jumpToRunnable = () -> {
                        findPeriodAndJumpToDate(type, recyclerView, false);
                        jumpToRunnable = null;
                    });
                    return;
                }
            }
        }

        if (mediaPage.selectedType == 7) {

        } else if (mediaPage.selectedType == 6) {
            if (visibleItemCount > 0) {
                if (!commonGroupsAdapter.endReached && !commonGroupsAdapter.loading && !commonGroupsAdapter.chats.isEmpty() && firstVisibleItem + visibleItemCount >= totalItemCount - 5) {
                    commonGroupsAdapter.getChats(commonGroupsAdapter.chats.get(commonGroupsAdapter.chats.size() - 1).id, 100);
                }
            }
        } else {
            final int threshold;
            if (mediaPage.selectedType == 0) {
                threshold = 3;
            } else if (mediaPage.selectedType == 5) {
                threshold = 10;
            } else {
                threshold = 6;
            }

            if ((firstVisibleItem + visibleItemCount > totalItemCount - threshold || sharedMediaData[mediaPage.selectedType].loadingAfterFastScroll) && !sharedMediaData[mediaPage.selectedType].loading) {
                int type;
                if (mediaPage.selectedType == 0) {
                    type = MEDIA_PHOTOVIDEO;
                    if (sharedMediaData[0].filterType == FILTER_PHOTOS_ONLY) {
                        type = MediaDataController.MEDIA_PHOTOS_ONLY;
                    } else if (sharedMediaData[0].filterType == FILTER_VIDEOS_ONLY) {
                        type = MediaDataController.MEDIA_VIDEOS_ONLY;
                    }
                } else if (mediaPage.selectedType == 1) {
                    type = MediaDataController.MEDIA_FILE;
                } else if (mediaPage.selectedType == 2) {
                    type = MediaDataController.MEDIA_AUDIO;
                } else if (mediaPage.selectedType == 4) {
                    type = MediaDataController.MEDIA_MUSIC;
                } else if (mediaPage.selectedType == 5) {
                    type = MediaDataController.MEDIA_GIF;
                } else {
                    type = MediaDataController.MEDIA_URL;
                }
                if (!sharedMediaData[mediaPage.selectedType].endReached[0]) {
                    sharedMediaData[mediaPage.selectedType].loading = true;
                    profileActivity.getMediaDataController().loadMedia(dialog_id, 50, sharedMediaData[mediaPage.selectedType].max_id[0], 0, type, 1, profileActivity.getClassGuid(), sharedMediaData[mediaPage.selectedType].requestIndex, skipPhotos);
                } else if (mergeDialogId != 0 && !sharedMediaData[mediaPage.selectedType].endReached[1]) {
                    sharedMediaData[mediaPage.selectedType].loading = true;
                    profileActivity.getMediaDataController().loadMedia(mergeDialogId, 50, sharedMediaData[mediaPage.selectedType].max_id[1], 0, type, 1, profileActivity.getClassGuid(), sharedMediaData[mediaPage.selectedType].requestIndex, skipPhotos);
                }
            }

            int startOffset = sharedMediaData[mediaPage.selectedType].startOffset;
            if (mediaPage.selectedType == 0) {
                startOffset = photoVideoAdapter.getPositionForIndex(0);
            }
            if (firstVisibleItem - startOffset < threshold + 1 && !sharedMediaData[mediaPage.selectedType].loading && !sharedMediaData[mediaPage.selectedType].startReached && !sharedMediaData[mediaPage.selectedType].loadingAfterFastScroll) {
                loadFromStart(mediaPage.selectedType);
            }
            if (mediaPages[0].listView == recyclerView && (mediaPages[0].selectedType == 0 || mediaPages[0].selectedType == 5) && firstVisibleItem != RecyclerView.NO_POSITION) {
                RecyclerListView.ViewHolder holder = recyclerView.findViewHolderForAdapterPosition(firstVisibleItem);
                if (holder != null && holder.getItemViewType() == 0) {
                    if (holder.itemView instanceof SharedPhotoVideoCell) {
                        SharedPhotoVideoCell cell = (SharedPhotoVideoCell) holder.itemView;
                        MessageObject messageObject = cell.getMessageObject(0);
                        if (messageObject != null) {
                            floatingDateView.setCustomDate(messageObject.messageOwner.date, false, true);
                        }
                    } else if (holder.itemView instanceof ContextLinkCell) {
                        ContextLinkCell cell = (ContextLinkCell) holder.itemView;
                        floatingDateView.setCustomDate(cell.getDate(), false, true);
                    }
                }
            }
        }
    }

    private void loadFromStart(int selectedType) {
        int type;
        if (selectedType == 0) {
            type = MEDIA_PHOTOVIDEO;
            if (sharedMediaData[0].filterType == FILTER_PHOTOS_ONLY) {
                type = MediaDataController.MEDIA_PHOTOS_ONLY;
            } else if (sharedMediaData[0].filterType == FILTER_VIDEOS_ONLY) {
                type = MediaDataController.MEDIA_VIDEOS_ONLY;
            }
        } else if (selectedType == 1) {
            type = MediaDataController.MEDIA_FILE;
        } else if (selectedType == 2) {
            type = MediaDataController.MEDIA_AUDIO;
        } else if (selectedType == 4) {
            type = MediaDataController.MEDIA_MUSIC;
        } else if (selectedType == 5) {
            type = MediaDataController.MEDIA_GIF;
        } else {
            type = MediaDataController.MEDIA_URL;
        }
        sharedMediaData[selectedType].loading = true;
        profileActivity.getMediaDataController().loadMedia(dialog_id, 50, 0, sharedMediaData[selectedType].min_id, type, 1, profileActivity.getClassGuid(), sharedMediaData[selectedType].requestIndex);
    }

    public ActionBarMenuItem getSearchItem() {
        return searchItem;
    }

    public boolean isSearchItemVisible() {
        if (mediaPages[0].selectedType == 7) {
            return delegate.canSearchMembers();
        }
        return mediaPages[0].selectedType != 0 && mediaPages[0].selectedType != 2 && mediaPages[0].selectedType != 5 && mediaPages[0].selectedType != 6;
    }

    public boolean isCalendarItemVisible() {
        return mediaPages[0].selectedType == 0;
    }

    public int getSelectedTab() {
        return scrollSlidingTextTabStrip.getCurrentTabId();
    }

    public int getClosestTab() {
        if (mediaPages[1] != null && mediaPages[1].getVisibility() == View.VISIBLE) {
            if (tabsAnimationInProgress && !backAnimation) {
                return mediaPages[1].selectedType;
            } else if (Math.abs(mediaPages[1].getTranslationX()) < mediaPages[1].getMeasuredWidth() / 2f) {
                return mediaPages[1].selectedType;
            }
        }
        return scrollSlidingTextTabStrip.getCurrentTabId();
    }

    protected void onSelectedTabChanged() {

    }

    protected boolean canShowSearchItem() {
        return true;
    }

    protected void onSearchStateChanged(boolean expanded) {

    }

    protected boolean onMemberClick(TLRPC.ChatParticipant participant, boolean isLong) {
        return false;
    }

    public void onDestroy() {
        profileActivity.getNotificationCenter().removeObserver(this, NotificationCenter.mediaDidLoad);
        profileActivity.getNotificationCenter().removeObserver(this, NotificationCenter.didReceiveNewMessages);
        profileActivity.getNotificationCenter().removeObserver(this, NotificationCenter.messagesDeleted);
        profileActivity.getNotificationCenter().removeObserver(this, NotificationCenter.messageReceivedByServer);
        profileActivity.getNotificationCenter().removeObserver(this, NotificationCenter.messagePlayingDidReset);
        profileActivity.getNotificationCenter().removeObserver(this, NotificationCenter.messagePlayingPlayStateChanged);
        profileActivity.getNotificationCenter().removeObserver(this, NotificationCenter.messagePlayingDidStart);
    }

    private void checkCurrentTabValid() {
        int id = scrollSlidingTextTabStrip.getCurrentTabId();
        if (!scrollSlidingTextTabStrip.hasTab(id)) {
            id = scrollSlidingTextTabStrip.getFirstTabId();
            scrollSlidingTextTabStrip.setInitialTabId(id);
            mediaPages[0].selectedType = id;
            switchToCurrentSelectedMode(false);
        }
    }

    public void setNewMediaCounts(int[] mediaCounts) {
        boolean hadMedia = false;
        for (int a = 0; a < 6; a++) {
            if (hasMedia[a] >= 0) {
                hadMedia = true;
                break;
            }
        }
        System.arraycopy(mediaCounts, 0, hasMedia, 0, 6);
        updateTabs(true);
        if (!hadMedia && scrollSlidingTextTabStrip.getCurrentTabId() == 6) {
            scrollSlidingTextTabStrip.resetTab();
        }
        checkCurrentTabValid();
        if (hasMedia[0] >= 0) {
            loadFastScrollData(false);
        }
    }

    private void loadFastScrollData(boolean force) {
        for (int k = 0; k < supportedFastScrollTypes.length; k++) {
            int type = supportedFastScrollTypes[k];
            if ((sharedMediaData[type].fastScrollDataLoaded && !force) || DialogObject.isEncryptedDialog(dialog_id)) {
                return;
            }
            sharedMediaData[type].fastScrollDataLoaded = false;
            TLRPC.TL_messages_getSearchResultsPositions req = new TLRPC.TL_messages_getSearchResultsPositions();
            if (type == 0) {
                if (sharedMediaData[type].filterType == FILTER_PHOTOS_ONLY) {
                    req.filter = new TLRPC.TL_inputMessagesFilterPhotos();
                } else if (sharedMediaData[type].filterType == FILTER_VIDEOS_ONLY) {
                    req.filter = new TLRPC.TL_inputMessagesFilterVideo();
                } else {
                    req.filter = new TLRPC.TL_inputMessagesFilterPhotoVideo();
                }
            } else if (type == MediaDataController.MEDIA_FILE) {
                req.filter = new TLRPC.TL_inputMessagesFilterDocument();
            } else if (type == MediaDataController.MEDIA_AUDIO) {
                req.filter = new TLRPC.TL_inputMessagesFilterRoundVoice();
            } else {
                req.filter = new TLRPC.TL_inputMessagesFilterMusic();
            }
            req.limit = 100;
            req.peer = MessagesController.getInstance(profileActivity.getCurrentAccount()).getInputPeer(dialog_id);
            int reqIndex = sharedMediaData[type].requestIndex;
            int reqId = ConnectionsManager.getInstance(profileActivity.getCurrentAccount()).sendRequest(req, (response, error) -> AndroidUtilities.runOnUIThread(() -> {
                if (error != null) {
                    return;
                }
                if (reqIndex != sharedMediaData[type].requestIndex) {
                    return;
                }
                TLRPC.TL_messages_searchResultsPositions res = (TLRPC.TL_messages_searchResultsPositions) response;
                sharedMediaData[type].fastScrollPeriods.clear();
                for (int i = 0, n = res.positions.size(); i < n; i++) {
                    TLRPC.TL_searchResultPosition serverPeriod = res.positions.get(i);
                    if (serverPeriod.date != 0) {
                        Period period = new Period(serverPeriod);
                        sharedMediaData[type].fastScrollPeriods.add(period);
                    }
                }
                Collections.sort(sharedMediaData[type].fastScrollPeriods, (period, period2) -> period2.date - period.date);
                sharedMediaData[type].setTotalCount(res.count);
                sharedMediaData[type].fastScrollDataLoaded = true;
                if (!sharedMediaData[type].fastScrollPeriods.isEmpty()) {
                    for (int i = 0; i < mediaPages.length; i++) {
                        if (mediaPages[i].selectedType == type) {
                            mediaPages[i].fastScrollEnabled = true;
                            updateFastScrollVisibility(mediaPages[i], true);
                        }
                    }
                }
                photoVideoAdapter.notifyDataSetChanged();
            }));
            ConnectionsManager.getInstance(profileActivity.getCurrentAccount()).bindRequestToGuid(reqId, profileActivity.getClassGuid());
        }
    }


    private static void showFastScrollHint(MediaPage mediaPage, SharedMediaData[] sharedMediaData, boolean show) {
        if (show) {
            if (SharedConfig.fastScrollHintCount <= 0 || mediaPage.fastScrollHintView != null || mediaPage.fastScrollHinWasShown || mediaPage.listView.getFastScroll() == null || !mediaPage.listView.getFastScroll().isVisible || mediaPage.listView.getFastScroll().getVisibility() != View.VISIBLE || sharedMediaData[0].totalCount < 50) {
                return;
            }
            SharedConfig.setFastScrollHintCount(SharedConfig.fastScrollHintCount - 1);
            mediaPage.fastScrollHinWasShown = true;
            SharedMediaFastScrollTooltip tooltip = new SharedMediaFastScrollTooltip(mediaPage.getContext());
            mediaPage.fastScrollHintView = tooltip;
            mediaPage.addView(mediaPage.fastScrollHintView, LayoutHelper.createFrame(LayoutHelper.WRAP_CONTENT, LayoutHelper.WRAP_CONTENT));
            mediaPage.fastScrollHintView.setAlpha(0);
            mediaPage.fastScrollHintView.setScaleX(0.8f);
            mediaPage.fastScrollHintView.setScaleY(0.8f);
            mediaPage.fastScrollHintView.animate().alpha(1f).scaleX(1f).scaleY(1f).setDuration(150).start();
            mediaPage.invalidate();

            AndroidUtilities.runOnUIThread(mediaPage.fastScrollHideHintRunnable = () -> {
                mediaPage.fastScrollHintView = null;
                mediaPage.fastScrollHideHintRunnable = null;
                tooltip.animate().alpha(0f).scaleX(0.5f).scaleY(0.5f).setDuration(220).setListener(new AnimatorListenerAdapter() {
                    @Override
                    public void onAnimationEnd(Animator animation) {
                        if (tooltip.getParent() != null) {
                            ((ViewGroup) tooltip.getParent()).removeView(tooltip);
                        }
                    }
                }).start();
            }, 4000);
        } else {
            if (mediaPage.fastScrollHintView == null || mediaPage.fastScrollHideHintRunnable == null) {
                return;
            }
            AndroidUtilities.cancelRunOnUIThread(mediaPage.fastScrollHideHintRunnable);
            mediaPage.fastScrollHideHintRunnable.run();
            mediaPage.fastScrollHideHintRunnable = null;
            mediaPage.fastScrollHintView = null;
        }
    }

    public void setCommonGroupsCount(int count) {
        hasMedia[6] = count;
        updateTabs(true);
        checkCurrentTabValid();
    }

    public void onActionBarItemClick(View v, int id) {
        if (id == delete) {
            TLRPC.Chat currentChat = null;
            TLRPC.User currentUser = null;
            TLRPC.EncryptedChat currentEncryptedChat = null;
            if (DialogObject.isEncryptedDialog(dialog_id)) {
                currentEncryptedChat = profileActivity.getMessagesController().getEncryptedChat(DialogObject.getEncryptedChatId(dialog_id));
            } else if (DialogObject.isUserDialog(dialog_id)) {
                currentUser = profileActivity.getMessagesController().getUser(dialog_id);
            } else {
                currentChat = profileActivity.getMessagesController().getChat(-dialog_id);
            }
            AlertsCreator.createDeleteMessagesAlert(profileActivity, currentUser, currentChat, currentEncryptedChat, null, mergeDialogId, null, selectedFiles, null, false, 1, () -> {
                showActionMode(false);
                actionBar.closeSearchField();
                cantDeleteMessagesCount = 0;
<<<<<<< HEAD
            }, null, null);
        } else if (id == forward || id == forward_noquote) {
=======
            }, null, resourcesProvider);
        } else if (id == forward) {
>>>>>>> 4a95c2fc
            if (info != null) {
                TLRPC.Chat chat = profileActivity.getMessagesController().getChat(info.id);
                if (profileActivity.getMessagesController().isChatNoForwards(chat)) {
                    if (fwdRestrictedHint != null) {
                        fwdRestrictedHint.setText(ChatObject.isChannel(chat) && !chat.megagroup ? LocaleController.getString("ForwardsRestrictedInfoChannel", R.string.ForwardsRestrictedInfoChannel) :
                                LocaleController.getString("ForwardsRestrictedInfoGroup", R.string.ForwardsRestrictedInfoGroup));
                        fwdRestrictedHint.showForView(v, true);
                    }
                    return;
                }
            }
            if (hasNoforwardsMessage()) {
                if (fwdRestrictedHint != null) {
                    fwdRestrictedHint.setText(LocaleController.getString("ForwardsRestrictedInfoBot", R.string.ForwardsRestrictedInfoBot));
                    fwdRestrictedHint.showForView(v, true);
                }
                return;
            }

            Bundle args = new Bundle();
            args.putBoolean("onlySelect", true);
            args.putInt("dialogsType", 3);
            DialogsActivity fragment = new DialogsActivity(args);
            fragment.setDelegate((fragment1, dids, message, param) -> {
                ArrayList<MessageObject> fmessages = new ArrayList<>();
                for (int a = 1; a >= 0; a--) {
                    ArrayList<Integer> ids = new ArrayList<>();
                    for (int b = 0; b < selectedFiles[a].size(); b++) {
                        ids.add(selectedFiles[a].keyAt(b));
                    }
                    Collections.sort(ids);
                    for (Integer id1 : ids) {
                        if (id1 > 0) {
                            fmessages.add(selectedFiles[a].get(id1));
                        }
                    }
                    selectedFiles[a].clear();
                }
                cantDeleteMessagesCount = 0;
                showActionMode(false);

                if (dids.size() > 1 || dids.get(0) == profileActivity.getUserConfig().getClientUserId() || message != null) {
                    updateRowsSelection();
                    for (int a = 0; a < dids.size(); a++) {
                        long did = dids.get(a);
                        if (message != null) {
                            profileActivity.getSendMessagesHelper().sendMessage(message.toString(), did, null, null, null, true, null, null, null, true, 0, null);
                        }
                        if (id == forward_noquote) {
                            //profileActivity.getMessageHelper().processForwardFromMyName(fmessages, did, true, 0);
                            profileActivity.getSendMessagesHelper().sendMessage(fmessages, did, true,false, true, 0);
                        } else {
                            profileActivity.getSendMessagesHelper().sendMessage(fmessages, did, false,false, true, 0);
                        }
                    }
                    fragment1.finishFragment();
                    UndoView undoView = null;
                    if (profileActivity instanceof ProfileActivity) {
                        undoView = ((ProfileActivity) profileActivity).getUndoView();
                    }
                    if (undoView != null) {
                        if (dids.size() == 1) {
                            undoView.showWithAction(dids.get(0), UndoView.ACTION_FWD_MESSAGES, fmessages.size());
                        } else {
                            undoView.showWithAction(0, UndoView.ACTION_FWD_MESSAGES, fmessages.size(), dids.size(), null, null);
                        }
                    }
                } else {
                    long did = dids.get(0);
                    Bundle args1 = new Bundle();
                    if (id == forward_noquote) {
                        args1.putBoolean("forward_noquote", true);
                    }
                    args1.putBoolean("scrollToTopOnResume", true);
                    if (DialogObject.isEncryptedDialog(did)) {
                        args1.putInt("enc_id", DialogObject.getEncryptedChatId(did));
                    } else {
                        if (DialogObject.isUserDialog(did)) {
                            args1.putLong("user_id", did);
                        } else {
                            args1.putLong("chat_id", -did);
                        }
                        if (!profileActivity.getMessagesController().checkCanOpenChat(args1, fragment1)) {
                            return;
                        }
                    }

                    profileActivity.getNotificationCenter().postNotificationName(NotificationCenter.closeChats);

                    ChatActivity chatActivity = new ChatActivity(args1);
                    fragment1.presentFragment(chatActivity, true);
                    chatActivity.showFieldPanelForForward(true, fmessages);
                }
            });
            profileActivity.presentFragment(fragment);
        } else if (id == gotochat) {
            if (selectedFiles[0].size() + selectedFiles[1].size() != 1) {
                return;
            }
            MessageObject messageObject = selectedFiles[selectedFiles[0].size() == 1 ? 0 : 1].valueAt(0);
            Bundle args = new Bundle();
            long dialogId = messageObject.getDialogId();
            if (DialogObject.isEncryptedDialog(dialogId)) {
                args.putInt("enc_id", DialogObject.getEncryptedChatId(dialogId));
            } else if (DialogObject.isUserDialog(dialogId)) {
                args.putLong("user_id", dialogId);
            } else {
                TLRPC.Chat chat = profileActivity.getMessagesController().getChat(-dialogId);
                if (chat != null && chat.migrated_to != null) {
                    args.putLong("migrated_to", dialogId);
                    dialogId = -chat.migrated_to.channel_id;
                }
                args.putLong("chat_id", -dialogId);
            }
            args.putInt("message_id", messageObject.getId());
            args.putBoolean("need_remove_previous_same_chat_activity", false);
            profileActivity.presentFragment(new ChatActivity(args), false);
        }
    }

    private boolean prepareForMoving(MotionEvent ev, boolean forward) {
        int id = scrollSlidingTextTabStrip.getNextPageId(forward);
        if (id < 0) {
            return false;
        }
        if (canShowSearchItem()) {
            if (searchItemState != 0) {
                if (searchItemState == 2) {
                    searchItem.setAlpha(1.0f);
                } else if (searchItemState == 1) {
                    searchItem.setAlpha(0.0f);
                    searchItem.setVisibility(View.INVISIBLE);
                }
                searchItemState = 0;
            }
        } else {
            searchItem.setVisibility(INVISIBLE);
            searchItem.setAlpha(0.0f);
        }

        getParent().requestDisallowInterceptTouchEvent(true);
        hideFloatingDateView(true);
        maybeStartTracking = false;
        startedTracking = true;
        startedTrackingX = (int) ev.getX();
        actionBar.setEnabled(false);
        scrollSlidingTextTabStrip.setEnabled(false);
        mediaPages[1].selectedType = id;
        mediaPages[1].setVisibility(View.VISIBLE);
        animatingForward = forward;
        switchToCurrentSelectedMode(true);
        if (forward) {
            mediaPages[1].setTranslationX(mediaPages[0].getMeasuredWidth());
        } else {
            mediaPages[1].setTranslationX(-mediaPages[0].getMeasuredWidth());
        }
        return true;
    }

    @Override
    public void forceHasOverlappingRendering(boolean hasOverlappingRendering) {
        super.forceHasOverlappingRendering(hasOverlappingRendering);
    }

    int topPadding;
    int lastMeasuredTopPadding;

    @Override
    public void setPadding(int left, int top, int right, int bottom) {
        topPadding = top;
        for (int a = 0; a < mediaPages.length; a++) {
            mediaPages[a].setTranslationY(topPadding - lastMeasuredTopPadding);
        }
        fragmentContextView.setTranslationY(AndroidUtilities.dp(48) + top);
        additionalFloatingTranslation = top;
        floatingDateView.setTranslationY((floatingDateView.getTag() == null ? -AndroidUtilities.dp(48) : 0) + additionalFloatingTranslation);
    }

    @Override
    protected void onMeasure(int widthMeasureSpec, int heightMeasureSpec) {
        int widthSize = MeasureSpec.getSize(widthMeasureSpec);
        int heightSize = delegate.getListView() != null ? delegate.getListView().getHeight() : 0;
        if (heightSize == 0) {
            heightSize = MeasureSpec.getSize(heightMeasureSpec);
        }

        setMeasuredDimension(widthSize, heightSize);

        int childCount = getChildCount();
        for (int i = 0; i < childCount; i++) {
            View child = getChildAt(i);
            if (child == null || child.getVisibility() == GONE) {
                continue;
            }
            if (child instanceof MediaPage) {
                measureChildWithMargins(child, widthMeasureSpec, 0, MeasureSpec.makeMeasureSpec(heightSize, MeasureSpec.EXACTLY), 0);
                ((MediaPage) child).listView.setPadding(0, 0, 0, topPadding);
            } else {
                measureChildWithMargins(child, widthMeasureSpec, 0, heightMeasureSpec, 0);
            }
        }
    }

    public boolean checkTabsAnimationInProgress() {
        if (tabsAnimationInProgress) {
            boolean cancel = false;
            if (backAnimation) {
                if (Math.abs(mediaPages[0].getTranslationX()) < 1) {
                    mediaPages[0].setTranslationX(0);
                    mediaPages[1].setTranslationX(mediaPages[0].getMeasuredWidth() * (animatingForward ? 1 : -1));
                    cancel = true;
                }
            } else if (Math.abs(mediaPages[1].getTranslationX()) < 1) {
                mediaPages[0].setTranslationX(mediaPages[0].getMeasuredWidth() * (animatingForward ? -1 : 1));
                mediaPages[1].setTranslationX(0);
                cancel = true;
            }
            if (cancel) {
                if (tabsAnimation != null) {
                    tabsAnimation.cancel();
                    tabsAnimation = null;
                }
                tabsAnimationInProgress = false;
            }
            return tabsAnimationInProgress;
        }
        return false;
    }

    @Override
    public boolean onInterceptTouchEvent(MotionEvent ev) {
        return checkTabsAnimationInProgress() || scrollSlidingTextTabStrip.isAnimatingIndicator() || onTouchEvent(ev);
    }

    public boolean isCurrentTabFirst() {
        return scrollSlidingTextTabStrip.getCurrentTabId() == scrollSlidingTextTabStrip.getFirstTabId();
    }

    public RecyclerListView getCurrentListView() {
        return mediaPages[0].listView;
    }

    @Override
    public boolean onTouchEvent(MotionEvent ev) {
        if (profileActivity.getParentLayout() != null && !profileActivity.getParentLayout().checkTransitionAnimation() && !checkTabsAnimationInProgress() && !isInPinchToZoomTouchMode) {
            if (ev != null) {
                if (velocityTracker == null) {
                    velocityTracker = VelocityTracker.obtain();
                }
                velocityTracker.addMovement(ev);

                if (fwdRestrictedHint != null) {
                    fwdRestrictedHint.hide();
                }
            }
            if (ev != null && ev.getAction() == MotionEvent.ACTION_DOWN && !startedTracking && !maybeStartTracking && ev.getY() >= AndroidUtilities.dp(48)) {
                startedTrackingPointerId = ev.getPointerId(0);
                maybeStartTracking = true;
                startedTrackingX = (int) ev.getX();
                startedTrackingY = (int) ev.getY();
                velocityTracker.clear();
            } else if (ev != null && ev.getAction() == MotionEvent.ACTION_MOVE && ev.getPointerId(0) == startedTrackingPointerId) {
                int dx = (int) (ev.getX() - startedTrackingX);
                int dy = Math.abs((int) ev.getY() - startedTrackingY);
                if (startedTracking && (animatingForward && dx > 0 || !animatingForward && dx < 0)) {
                    if (!prepareForMoving(ev, dx < 0)) {
                        maybeStartTracking = true;
                        startedTracking = false;
                        mediaPages[0].setTranslationX(0);
                        mediaPages[1].setTranslationX(animatingForward ? mediaPages[0].getMeasuredWidth() : -mediaPages[0].getMeasuredWidth());
                        scrollSlidingTextTabStrip.selectTabWithId(mediaPages[1].selectedType, 0);
                    }
                }
                if (maybeStartTracking && !startedTracking) {
                    float touchSlop = AndroidUtilities.getPixelsInCM(0.3f, true);
                    if (Math.abs(dx) >= touchSlop && Math.abs(dx) > dy) {
                        prepareForMoving(ev, dx < 0);
                    }
                } else if (startedTracking) {
                    mediaPages[0].setTranslationX(dx);
                    if (animatingForward) {
                        mediaPages[1].setTranslationX(mediaPages[0].getMeasuredWidth() + dx);
                    } else {
                        mediaPages[1].setTranslationX(dx - mediaPages[0].getMeasuredWidth());
                    }
                    float scrollProgress = Math.abs(dx) / (float) mediaPages[0].getMeasuredWidth();
                    if (canShowSearchItem()) {
                        if (searchItemState == 2) {
                            searchItem.setAlpha(1.0f - scrollProgress);
                        } else if (searchItemState == 1) {
                            searchItem.setAlpha(scrollProgress);
                        }

                        float photoVideoOptionsAlpha = 0f;
                        if (mediaPages[1] != null && mediaPages[1].selectedType == 0) {
                            photoVideoOptionsAlpha = scrollProgress;
                        }
                        if (mediaPages[0].selectedType == 0) {
                            photoVideoOptionsAlpha = 1f - scrollProgress;
                        }
                        photoVideoOptionsItem.setAlpha(photoVideoOptionsAlpha);
                        photoVideoOptionsItem.setVisibility((photoVideoOptionsAlpha == 0  || !canShowSearchItem()) ? INVISIBLE : View.VISIBLE);
                    } else {
                        searchItem.setAlpha(0.0f);
                    }
                    scrollSlidingTextTabStrip.selectTabWithId(mediaPages[1].selectedType, scrollProgress);
                    onSelectedTabChanged();
                }
            } else if (ev == null || ev.getPointerId(0) == startedTrackingPointerId && (ev.getAction() == MotionEvent.ACTION_CANCEL || ev.getAction() == MotionEvent.ACTION_UP || ev.getAction() == MotionEvent.ACTION_POINTER_UP)) {
                velocityTracker.computeCurrentVelocity(1000, maximumVelocity);
                float velX;
                float velY;
                if (ev != null && ev.getAction() != MotionEvent.ACTION_CANCEL) {
                    velX = velocityTracker.getXVelocity();
                    velY = velocityTracker.getYVelocity();
                    if (!startedTracking) {
                        if (Math.abs(velX) >= 3000 && Math.abs(velX) > Math.abs(velY)) {
                            prepareForMoving(ev, velX < 0);
                        }
                    }
                } else {
                    velX = 0;
                    velY = 0;
                }
                if (startedTracking) {
                    float x = mediaPages[0].getX();
                    tabsAnimation = new AnimatorSet();
                    backAnimation = Math.abs(x) < mediaPages[0].getMeasuredWidth() / 3.0f && (Math.abs(velX) < 3500 || Math.abs(velX) < Math.abs(velY));
                    float distToMove;
                    float dx;
                    if (backAnimation) {
                        dx = Math.abs(x);
                        if (animatingForward) {
                            tabsAnimation.playTogether(
                                    ObjectAnimator.ofFloat(mediaPages[0], View.TRANSLATION_X, 0),
                                    ObjectAnimator.ofFloat(mediaPages[1], View.TRANSLATION_X, mediaPages[1].getMeasuredWidth())
                            );
                        } else {
                            tabsAnimation.playTogether(
                                    ObjectAnimator.ofFloat(mediaPages[0], View.TRANSLATION_X, 0),
                                    ObjectAnimator.ofFloat(mediaPages[1], View.TRANSLATION_X, -mediaPages[1].getMeasuredWidth())
                            );
                        }
                    } else {
                        dx = mediaPages[0].getMeasuredWidth() - Math.abs(x);
                        if (animatingForward) {
                            tabsAnimation.playTogether(
                                    ObjectAnimator.ofFloat(mediaPages[0], View.TRANSLATION_X, -mediaPages[0].getMeasuredWidth()),
                                    ObjectAnimator.ofFloat(mediaPages[1], View.TRANSLATION_X, 0)
                            );
                        } else {
                            tabsAnimation.playTogether(
                                    ObjectAnimator.ofFloat(mediaPages[0], View.TRANSLATION_X, mediaPages[0].getMeasuredWidth()),
                                    ObjectAnimator.ofFloat(mediaPages[1], View.TRANSLATION_X, 0)
                            );
                        }
                    }
                    tabsAnimation.setInterpolator(interpolator);

                    int width = getMeasuredWidth();
                    int halfWidth = width / 2;
                    float distanceRatio = Math.min(1.0f, 1.0f * dx / (float) width);
                    float distance = (float) halfWidth + (float) halfWidth * AndroidUtilities.distanceInfluenceForSnapDuration(distanceRatio);
                    velX = Math.abs(velX);
                    int duration;
                    if (velX > 0) {
                        duration = 4 * Math.round(1000.0f * Math.abs(distance / velX));
                    } else {
                        float pageDelta = dx / getMeasuredWidth();
                        duration = (int) ((pageDelta + 1.0f) * 100.0f);
                    }
                    duration = Math.max(150, Math.min(duration, 600));

                    tabsAnimation.setDuration(duration);
                    tabsAnimation.addListener(new AnimatorListenerAdapter() {
                        @Override
                        public void onAnimationEnd(Animator animator) {
                            tabsAnimation = null;
                            if (backAnimation) {
                                mediaPages[1].setVisibility(View.GONE);
                                if (canShowSearchItem()) {
                                    if (searchItemState == 2) {
                                        searchItem.setAlpha(1.0f);
                                    } else if (searchItemState == 1) {
                                        searchItem.setAlpha(0.0f);
                                        searchItem.setVisibility(View.INVISIBLE);
                                    }
                                } else {
                                    searchItem.setVisibility(INVISIBLE);
                                    searchItem.setAlpha(0.0f);
                                }
                                searchItemState = 0;
                            } else {
                                MediaPage tempPage = mediaPages[0];
                                mediaPages[0] = mediaPages[1];
                                mediaPages[1] = tempPage;
                                mediaPages[1].setVisibility(View.GONE);
                                if (searchItemState == 2) {
                                    searchItem.setVisibility(View.INVISIBLE);
                                }
                                searchItemState = 0;
                                scrollSlidingTextTabStrip.selectTabWithId(mediaPages[0].selectedType, 1.0f);
                                onSelectedTabChanged();
                                startStopVisibleGifs();
                            }
                            tabsAnimationInProgress = false;
                            maybeStartTracking = false;
                            startedTracking = false;
                            actionBar.setEnabled(true);
                            scrollSlidingTextTabStrip.setEnabled(true);
                        }
                    });
                    tabsAnimation.start();
                    tabsAnimationInProgress = true;
                    startedTracking = false;
                    onSelectedTabChanged();
                } else {
                    maybeStartTracking = false;
                    actionBar.setEnabled(true);
                    scrollSlidingTextTabStrip.setEnabled(true);
                }
                if (velocityTracker != null) {
                    velocityTracker.recycle();
                    velocityTracker = null;
                }
            }
            return startedTracking;
        }
        return false;
    }

    public boolean closeActionMode() {
        if (isActionModeShowed) {
            for (int a = 1; a >= 0; a--) {
                selectedFiles[a].clear();
            }
            cantDeleteMessagesCount = 0;
            showActionMode(false);
            updateRowsSelection();
            return true;
        } else {
            return false;
        }
    }

    public void setVisibleHeight(int height) {
        height = Math.max(height, AndroidUtilities.dp(120));
        for (int a = 0; a < mediaPages.length; a++) {
            float t = -(getMeasuredHeight() - height) / 2f;
            mediaPages[a].emptyView.setTranslationY(t);
            mediaPages[a].progressView.setTranslationY(-t);
        }
    }

    private AnimatorSet actionModeAnimation;

    private void showActionMode(boolean show) {
        if (isActionModeShowed == show) {
            return;
        }
        isActionModeShowed = show;
        if (actionModeAnimation != null) {
            actionModeAnimation.cancel();
        }
        if (show) {
            actionModeLayout.setVisibility(VISIBLE);
        }
        actionModeAnimation = new AnimatorSet();
        actionModeAnimation.playTogether(ObjectAnimator.ofFloat(actionModeLayout, View.ALPHA, show ? 1.0f : 0.0f));
        actionModeAnimation.setDuration(180);
        actionModeAnimation.addListener(new AnimatorListenerAdapter() {
            @Override
            public void onAnimationCancel(Animator animation) {
                actionModeAnimation = null;
            }

            @Override
            public void onAnimationEnd(Animator animation) {
                if (actionModeAnimation == null) {
                    return;
                }
                actionModeAnimation = null;
                if (!show) {
                    actionModeLayout.setVisibility(INVISIBLE);
                }
            }
        });
        actionModeAnimation.start();
    }

    @Override
    public void didReceivedNotification(int id, int account, Object... args) {
        if (id == NotificationCenter.mediaDidLoad) {
            long uid = (Long) args[0];
            int guid = (Integer) args[3];
            int requestIndex = (Integer) args[7];
            int type = (Integer) args[4];
            boolean fromStart = (boolean) args[6];

            if (type == 6 || type == 7) {
                type = 0;
            }

            if (guid == profileActivity.getClassGuid() && requestIndex == sharedMediaData[type].requestIndex) {
                if (type != 0 && type != 1 && type != 2 && type != 4) {
                    sharedMediaData[type].totalCount = (Integer) args[1];
                }
                ArrayList<MessageObject> arr = (ArrayList<MessageObject>) args[2];

                boolean enc = DialogObject.isEncryptedDialog(dialog_id);
                int loadIndex = uid == dialog_id ? 0 : 1;

                RecyclerListView.Adapter adapter = null;
                if (type == 0) {
                    adapter = photoVideoAdapter;
                } else if (type == 1) {
                    adapter = documentsAdapter;
                } else if (type == 2) {
                    adapter = voiceAdapter;
                } else if (type == 3) {
                    adapter = linksAdapter;
                } else if (type == 4) {
                    adapter = audioAdapter;
                } else if (type == 5) {
                    adapter = gifAdapter;
                }
                int oldItemCount;
                int oldMessagesCount = sharedMediaData[type].messages.size();
                if (adapter != null) {
                    oldItemCount = adapter.getItemCount();
                    if (adapter instanceof RecyclerListView.SectionsAdapter) {
                        RecyclerListView.SectionsAdapter sectionsAdapter = (RecyclerListView.SectionsAdapter) adapter;
                        sectionsAdapter.notifySectionsChanged();
                    }
                } else {
                    oldItemCount = 0;
                }
                sharedMediaData[type].loading = false;

                SparseBooleanArray addedMesages = new SparseBooleanArray();

                if (fromStart) {
                    for (int a = arr.size() - 1; a >= 0; a--) {
                        MessageObject message = arr.get(a);
                        boolean added = sharedMediaData[type].addMessage(message, loadIndex, true, enc);
                        if (added) {
                            addedMesages.put(message.getId(), true);
                            sharedMediaData[type].startOffset--;
                            if (sharedMediaData[type].startOffset < 0) {
                                sharedMediaData[type].startOffset = 0;
                            }
                        }
                    }
                    sharedMediaData[type].startReached = (Boolean) args[5];
                    if (sharedMediaData[type].startReached) {
                        sharedMediaData[type].startOffset = 0;
                    }
                } else {
                    for (int a = 0; a < arr.size(); a++) {
                        MessageObject message = arr.get(a);
                        if (sharedMediaData[type].addMessage(message, loadIndex, false, enc)) {
                            addedMesages.put(message.getId(), true);
                            sharedMediaData[type].endLoadingStubs--;
                            if (sharedMediaData[type].endLoadingStubs < 0) {
                                sharedMediaData[type].endLoadingStubs = 0;
                            }
                        }
                    }
                    if (sharedMediaData[type].loadingAfterFastScroll && sharedMediaData[type].messages.size() > 0) {
                        sharedMediaData[type].min_id = sharedMediaData[type].messages.get(0).getId();
                    }
                    sharedMediaData[type].endReached[loadIndex] = (Boolean) args[5];
                    if (sharedMediaData[type].endReached[loadIndex]) {
                        sharedMediaData[type].totalCount = sharedMediaData[type].messages.size() + sharedMediaData[type].startOffset;
                    }
                }
                if (!fromStart && loadIndex == 0 && sharedMediaData[type].endReached[loadIndex] && mergeDialogId != 0) {
                    sharedMediaData[type].loading = true;
                    profileActivity.getMediaDataController().loadMedia(mergeDialogId, 50, sharedMediaData[type].max_id[1], 0, type, 1, profileActivity.getClassGuid(), sharedMediaData[type].requestIndex, skipPhotos);
                }
                if (adapter != null) {
                    RecyclerListView listView = null;
                    for (int a = 0; a < mediaPages.length; a++) {
                        if (mediaPages[a].listView.getAdapter() == adapter) {
                            listView = mediaPages[a].listView;
                            mediaPages[a].listView.stopScroll();
                        }
                    }
                    int newItemCount = adapter.getItemCount();
                    if (adapter == photoVideoAdapter) {
                        if (photoVideoAdapter.getItemCount() == oldItemCount) {
                            AndroidUtilities.updateVisibleRows(listView);
                        } else {
                            photoVideoAdapter.notifyDataSetChanged();
                        }
                    } else {
                        adapter.notifyDataSetChanged();
                    }
                    if (sharedMediaData[type].messages.isEmpty() && !sharedMediaData[type].loading) {
                        if (listView != null) {
                            animateItemsEnter(listView, oldItemCount, addedMesages);
                        }
                    } else {
                        if (listView != null && (adapter == photoVideoAdapter || newItemCount >= oldItemCount)) {
                            animateItemsEnter(listView, oldItemCount, addedMesages);
                        }
                    }
                    if (listView != null && !sharedMediaData[type].loadingAfterFastScroll) {
                        if (oldMessagesCount == 0) {
                            for (int k = 0; k < 2; k++) {
                                if (mediaPages[k].selectedType == 0) {
                                    int position = photoVideoAdapter.getPositionForIndex(0);
                                    ((LinearLayoutManager) listView.getLayoutManager()).scrollToPositionWithOffset(position, 0);
                                }
                            }
                        } else {
                            saveScrollPosition();
                        }
                    }
                }
                if (sharedMediaData[type].loadingAfterFastScroll) {
                    if (sharedMediaData[type].messages.size() == 0) {
                        loadFromStart(type);
                    } else {
                        sharedMediaData[type].loadingAfterFastScroll = false;
                    }
                }
                scrolling = true;
            } else if (sharedMediaPreloader != null && sharedMediaData[type].messages.isEmpty() && !sharedMediaData[type].loadingAfterFastScroll) {
                if (fillMediaData(type)) {
                    RecyclerListView.Adapter adapter = null;
                    if (type == 0) {
                        adapter = photoVideoAdapter;
                    } else if (type == 1) {
                        adapter = documentsAdapter;
                    } else if (type == 2) {
                        adapter = voiceAdapter;
                    } else if (type == 3) {
                        adapter = linksAdapter;
                    } else if (type == 4) {
                        adapter = audioAdapter;
                    } else if (type == 5) {
                        adapter = gifAdapter;
                    }
                    if (adapter != null) {
                        for (int a = 0; a < mediaPages.length; a++) {
                            if (mediaPages[a].listView.getAdapter() == adapter) {
                                mediaPages[a].listView.stopScroll();
                            }
                        }
                        adapter.notifyDataSetChanged();
                    }
                    scrolling = true;
                }
            }
        } else if (id == NotificationCenter.messagesDeleted) {
            boolean scheduled = (Boolean) args[2];
            if (scheduled) {
                return;
            }
            TLRPC.Chat currentChat = null;
            if (DialogObject.isChatDialog(dialog_id)) {
                currentChat = profileActivity.getMessagesController().getChat(-dialog_id);
            }
            long channelId = (Long) args[1];
            int loadIndex = 0;
            if (ChatObject.isChannel(currentChat)) {
                if (channelId == 0 && mergeDialogId != 0) {
                    loadIndex = 1;
                } else if (channelId == currentChat.id) {
                    loadIndex = 0;
                } else {
                    return;
                }
            } else if (channelId != 0) {
                return;
            }
            ArrayList<Integer> markAsDeletedMessages = (ArrayList<Integer>) args[0];
            boolean updated = false;
            int type = -1;
            for (int a = 0, N = markAsDeletedMessages.size(); a < N; a++) {
                for (int b = 0; b < sharedMediaData.length; b++) {
                    if (sharedMediaData[b].deleteMessage(markAsDeletedMessages.get(a), loadIndex) != null) {
                        type = b;
                        updated = true;
                    }
                }
            }
            if (updated) {
                scrolling = true;
                if (photoVideoAdapter != null) {
                    photoVideoAdapter.notifyDataSetChanged();
                }
                if (documentsAdapter != null) {
                    documentsAdapter.notifyDataSetChanged();
                }
                if (voiceAdapter != null) {
                    voiceAdapter.notifyDataSetChanged();
                }
                if (linksAdapter != null) {
                    linksAdapter.notifyDataSetChanged();
                }
                if (audioAdapter != null) {
                    audioAdapter.notifyDataSetChanged();
                }
                if (gifAdapter != null) {
                    gifAdapter.notifyDataSetChanged();
                }

                if (type == 0 ||  type == 1 || type == 2 || type == 4) {
                    loadFastScrollData(true);
                }
            }
            MediaPage mediaPage = getMediaPage(type);
        } else if (id == NotificationCenter.didReceiveNewMessages) {
            boolean scheduled = (Boolean) args[2];
            if (scheduled) {
                return;
            }
            long uid = (Long) args[0];
            if (uid == dialog_id) {
                ArrayList<MessageObject> arr = (ArrayList<MessageObject>) args[1];
                boolean enc = DialogObject.isEncryptedDialog(dialog_id);
                boolean updated = false;
                for (int a = 0; a < arr.size(); a++) {
                    MessageObject obj = arr.get(a);
                    if (obj.messageOwner.media == null || obj.needDrawBluredPreview()) {
                        continue;
                    }
                    int type = MediaDataController.getMediaType(obj.messageOwner);
                    if (type == -1) {
                        return;
                    }
                    if (sharedMediaData[type].startReached && sharedMediaData[type].addMessage(obj, obj.getDialogId() == dialog_id ? 0 : 1, true, enc)) {
                        updated = true;
                        hasMedia[type] = 1;
                    }
                }
                if (updated) {
                    scrolling = true;
                    for (int a = 0; a < mediaPages.length; a++) {
                        RecyclerListView.Adapter adapter = null;
                        if (mediaPages[a].selectedType == 0) {
                            adapter = photoVideoAdapter;
                        } else if (mediaPages[a].selectedType == 1) {
                            adapter = documentsAdapter;
                        } else if (mediaPages[a].selectedType == 2) {
                            adapter = voiceAdapter;
                        } else if (mediaPages[a].selectedType == 3) {
                            adapter = linksAdapter;
                        } else if (mediaPages[a].selectedType == 4) {
                            adapter = audioAdapter;
                        } else if (mediaPages[a].selectedType == 5) {
                            adapter = gifAdapter;
                        }
                        if (adapter != null) {
                            int count = adapter.getItemCount();
                            photoVideoAdapter.notifyDataSetChanged();
                            documentsAdapter.notifyDataSetChanged();
                            voiceAdapter.notifyDataSetChanged();
                            linksAdapter.notifyDataSetChanged();
                            audioAdapter.notifyDataSetChanged();
                            gifAdapter.notifyDataSetChanged();
                        }
                    }
                    updateTabs(true);
                }
            }
        } else if (id == NotificationCenter.messageReceivedByServer) {
            Boolean scheduled = (Boolean) args[6];
            if (scheduled) {
                return;
            }
            Integer msgId = (Integer) args[0];
            Integer newMsgId = (Integer) args[1];
            for (int a = 0; a < sharedMediaData.length; a++) {
                sharedMediaData[a].replaceMid(msgId, newMsgId);
            }
        } else if (id == NotificationCenter.messagePlayingDidStart || id == NotificationCenter.messagePlayingPlayStateChanged || id == NotificationCenter.messagePlayingDidReset) {
            if (id == NotificationCenter.messagePlayingDidReset || id == NotificationCenter.messagePlayingPlayStateChanged) {
                for (int b = 0; b < mediaPages.length; b++) {
                    int count = mediaPages[b].listView.getChildCount();
                    for (int a = 0; a < count; a++) {
                        View view = mediaPages[b].listView.getChildAt(a);
                        if (view instanceof SharedAudioCell) {
                            SharedAudioCell cell = (SharedAudioCell) view;
                            MessageObject messageObject = cell.getMessage();
                            if (messageObject != null) {
                                cell.updateButtonState(false, true);
                            }
                        }
                    }
                }
            } else {
                MessageObject messageObject = (MessageObject) args[0];
                if (messageObject.eventId != 0) {
                    return;
                }
                for (int b = 0; b < mediaPages.length; b++) {
                    int count = mediaPages[b].listView.getChildCount();
                    for (int a = 0; a < count; a++) {
                        View view = mediaPages[b].listView.getChildAt(a);
                        if (view instanceof SharedAudioCell) {
                            SharedAudioCell cell = (SharedAudioCell) view;
                            MessageObject messageObject1 = cell.getMessage();
                            if (messageObject1 != null) {
                                cell.updateButtonState(false, true);
                            }
                        }
                    }
                }
            }
        }
    }

    private void saveScrollPosition() {
        for (int k = 0; k < mediaPages.length; k++) {
            RecyclerListView listView = mediaPages[k].listView;
            if (listView != null) {
                int messageId = 0;
                int offset = 0;
                for (int i = 0; i < listView.getChildCount(); i++) {
                    View child = listView.getChildAt(i);
                    if (child instanceof SharedPhotoVideoCell2) {
                        SharedPhotoVideoCell2 cell = (SharedPhotoVideoCell2) child;
                        messageId = cell.getMessageId();
                        offset = cell.getTop();
                    }
                    if (child instanceof SharedDocumentCell) {
                        SharedDocumentCell cell = (SharedDocumentCell) child;
                        messageId = cell.getMessage().getId();
                        offset = cell.getTop();
                    }
                    if (child instanceof SharedAudioCell) {
                        SharedAudioCell cell = (SharedAudioCell) child;
                        messageId = cell.getMessage().getId();
                        offset = cell.getTop();
                    }
                    if (messageId != 0) {
                        break;
                    }
                }
                if (messageId != 0) {
                    int index = -1;
                    if (mediaPages[k].selectedType < 0 || mediaPages[k].selectedType >= sharedMediaData.length) {
                        continue;
                    }
                    for (int i = 0; i < sharedMediaData[mediaPages[k].selectedType].messages.size(); i++) {
                        if (messageId == sharedMediaData[mediaPages[k].selectedType].messages.get(i).getId()) {
                            index = i;
                            break;
                        }
                    }

                    int position = sharedMediaData[mediaPages[k].selectedType].startOffset + index;
                    if (index >= 0) {
                        ((LinearLayoutManager) listView.getLayoutManager()).scrollToPositionWithOffset(position, -mediaPages[k].listView.getPaddingTop() + offset);
                        if (photoVideoChangeColumnsAnimation) {
                            mediaPages[k].animationSupportingLayoutManager.scrollToPositionWithOffset(position, -mediaPages[k].listView.getPaddingTop() + offset);
                        }
                    }
                }
            }
        }
    }

    SparseArray<Float> messageAlphaEnter = new SparseArray<>();

    private void animateItemsEnter(final RecyclerListView finalListView, int oldItemCount, SparseBooleanArray addedMesages) {
        int n = finalListView.getChildCount();
        View progressView = null;
        for (int i = 0; i < n; i++) {
            View child = finalListView.getChildAt(i);
            if (child instanceof FlickerLoadingView) {
                progressView = child;
            }
        }
        final View finalProgressView = progressView;
        if (progressView != null) {
            finalListView.removeView(progressView);
        }
        getViewTreeObserver().addOnPreDrawListener(new ViewTreeObserver.OnPreDrawListener() {
            @Override
            public boolean onPreDraw() {
                getViewTreeObserver().removeOnPreDrawListener(this);
                RecyclerView.Adapter adapter = finalListView.getAdapter();
                if (adapter == photoVideoAdapter || adapter == documentsAdapter || adapter == audioAdapter || adapter == voiceAdapter) {
                    if (addedMesages != null) {
                        int n = finalListView.getChildCount();
                        for (int i = 0; i < n; i++) {
                            View child = finalListView.getChildAt(i);
                            int messageId = getMessageId(child);
                            if (messageId != 0 && addedMesages.get(messageId, false)) {
                                messageAlphaEnter.put(messageId, 0f);
                                ValueAnimator valueAnimator = ValueAnimator.ofFloat(0f, 1f);
                                valueAnimator.addUpdateListener(valueAnimator1 -> {
                                    messageAlphaEnter.put(messageId, (Float) valueAnimator1.getAnimatedValue());
                                    finalListView.invalidate();
                                });
                                valueAnimator.addListener(new AnimatorListenerAdapter() {
                                    @Override
                                    public void onAnimationEnd(Animator animation) {
                                        messageAlphaEnter.remove(messageId);
                                        finalListView.invalidate();
                                    }
                                });
                                int s = Math.min(finalListView.getMeasuredHeight(), Math.max(0, child.getTop()));
                                int delay = (int) ((s / (float) finalListView.getMeasuredHeight()) * 100);
                                valueAnimator.setStartDelay(delay);
                                valueAnimator.setDuration(250);
                                valueAnimator.start();
                            }
                            finalListView.invalidate();
                        }
                    }
                } else {
                    int n = finalListView.getChildCount();
                    AnimatorSet animatorSet = new AnimatorSet();
                    for (int i = 0; i < n; i++) {
                        View child = finalListView.getChildAt(i);
                        if (child != finalProgressView && finalListView.getChildAdapterPosition(child) >= oldItemCount - 1) {
                            child.setAlpha(0);
                            int s = Math.min(finalListView.getMeasuredHeight(), Math.max(0, child.getTop()));
                            int delay = (int) ((s / (float) finalListView.getMeasuredHeight()) * 100);
                            ObjectAnimator a = ObjectAnimator.ofFloat(child, View.ALPHA, 0, 1f);
                            a.setStartDelay(delay);
                            a.setDuration(200);
                            animatorSet.playTogether(a);
                        }
                        if (finalProgressView != null && finalProgressView.getParent() == null) {
                            finalListView.addView(finalProgressView);
                            RecyclerView.LayoutManager layoutManager = finalListView.getLayoutManager();
                            if (layoutManager != null) {
                                layoutManager.ignoreView(finalProgressView);
                                Animator animator = ObjectAnimator.ofFloat(finalProgressView, ALPHA, finalProgressView.getAlpha(), 0);
                                animator.addListener(new AnimatorListenerAdapter() {
                                    @Override
                                    public void onAnimationEnd(Animator animation) {
                                        finalProgressView.setAlpha(1f);
                                        layoutManager.stopIgnoringView(finalProgressView);
                                        finalListView.removeView(finalProgressView);
                                    }
                                });
                                animator.start();
                            }
                        }
                    }
                    animatorSet.start();
                }
                return true;
            }
        });
    }

    public void onResume() {
        scrolling = true;
        if (photoVideoAdapter != null) {
            photoVideoAdapter.notifyDataSetChanged();
        }
        if (documentsAdapter != null) {
            documentsAdapter.notifyDataSetChanged();
        }
        if (linksAdapter != null) {
            linksAdapter.notifyDataSetChanged();
        }
        for (int a = 0; a < mediaPages.length; a++) {
            fixLayoutInternal(a);
        }
    }

    public void onConfigurationChanged(android.content.res.Configuration newConfig) {
        super.onConfigurationChanged(newConfig);
        for (int a = 0; a < mediaPages.length; a++) {
            if (mediaPages[a].listView != null) {
                final int num = a;
                ViewTreeObserver obs = mediaPages[a].listView.getViewTreeObserver();
                obs.addOnPreDrawListener(new ViewTreeObserver.OnPreDrawListener() {
                    @Override
                    public boolean onPreDraw() {
                        mediaPages[num].getViewTreeObserver().removeOnPreDrawListener(this);
                        fixLayoutInternal(num);
                        return true;
                    }
                });
            }
        }
    }

    public void setChatInfo(TLRPC.ChatFull chatInfo) {
        info = chatInfo;
        if (info != null && info.migrated_from_chat_id != 0 && mergeDialogId == 0) {
            mergeDialogId = -info.migrated_from_chat_id;
            for (int a = 0; a < sharedMediaData.length; a++) {
                sharedMediaData[a].max_id[1] = info.migrated_from_max_id;
                sharedMediaData[a].endReached[1] = false;
            }
        }
    }

    public void setChatUsers(ArrayList<Integer> sortedUsers, TLRPC.ChatFull chatInfo) {
        chatUsersAdapter.chatInfo = chatInfo;
        chatUsersAdapter.sortedUsers = sortedUsers;
        updateTabs(true);
        for (int a = 0; a < mediaPages.length; a++) {
            if (mediaPages[a].selectedType == 7) {
                mediaPages[a].listView.getAdapter().notifyDataSetChanged();
            }
        }
    }

    public void updateAdapters() {
        if (photoVideoAdapter != null) {
            photoVideoAdapter.notifyDataSetChanged();
        }
        if (documentsAdapter != null) {
            documentsAdapter.notifyDataSetChanged();
        }
        if (voiceAdapter != null) {
            voiceAdapter.notifyDataSetChanged();
        }
        if (linksAdapter != null) {
            linksAdapter.notifyDataSetChanged();
        }
        if (audioAdapter != null) {
            audioAdapter.notifyDataSetChanged();
        }
        if (gifAdapter != null) {
            gifAdapter.notifyDataSetChanged();
        }
    }

    private void updateRowsSelection() {
        for (int i = 0; i < mediaPages.length; i++) {
            int count = mediaPages[i].listView.getChildCount();
            for (int a = 0; a < count; a++) {
                View child = mediaPages[i].listView.getChildAt(a);
                if (child instanceof SharedDocumentCell) {
                    ((SharedDocumentCell) child).setChecked(false, true);
                } else if (child instanceof SharedPhotoVideoCell2) {
                    ((SharedPhotoVideoCell2) child).setChecked(false, true);
                } else if (child instanceof SharedLinkCell) {
                    ((SharedLinkCell) child).setChecked(false, true);
                } else if (child instanceof SharedAudioCell) {
                    ((SharedAudioCell) child).setChecked(false, true);
                } else if (child instanceof ContextLinkCell) {
                    ((ContextLinkCell) child).setChecked(false, true);
                }
            }
        }
    }

    public void setMergeDialogId(long did) {
        mergeDialogId = did;
    }

    private void updateTabs(boolean animated) {
        if (scrollSlidingTextTabStrip == null) {
            return;
        }
        if (!delegate.isFragmentOpened()) {
            animated = false;
        }
        int changed = 0;
        if ((chatUsersAdapter.chatInfo == null) == scrollSlidingTextTabStrip.hasTab(7)) {
            changed++;
        }
        if ((hasMedia[0] <= 0) == scrollSlidingTextTabStrip.hasTab(0)) {
            changed++;
        }
        if ((hasMedia[1] <= 0) == scrollSlidingTextTabStrip.hasTab(1)) {
            changed++;
        }
        if (!DialogObject.isEncryptedDialog(dialog_id)) {
            if ((hasMedia[3] <= 0) == scrollSlidingTextTabStrip.hasTab(3)) {
                changed++;
            }
            if ((hasMedia[4] <= 0) == scrollSlidingTextTabStrip.hasTab(4)) {
                changed++;
            }
        } else {
            if ((hasMedia[4] <= 0) == scrollSlidingTextTabStrip.hasTab(4)) {
                changed++;
            }
        }
        if ((hasMedia[2] <= 0) == scrollSlidingTextTabStrip.hasTab(2)) {
            changed++;
        }
        if ((hasMedia[5] <= 0) == scrollSlidingTextTabStrip.hasTab(5)) {
            changed++;
        }
        if ((hasMedia[6] <= 0) == scrollSlidingTextTabStrip.hasTab(6)) {
            changed++;
        }
        if (changed > 0) {
            if (animated && Build.VERSION.SDK_INT >= Build.VERSION_CODES.KITKAT) {
                final TransitionSet transitionSet = new TransitionSet();
                transitionSet.setOrdering(TransitionSet.ORDERING_TOGETHER);
                transitionSet.addTransition(new ChangeBounds());
                transitionSet.addTransition(new Visibility() {
                    @Override
                    public Animator onAppear(ViewGroup sceneRoot, View view, TransitionValues startValues, TransitionValues endValues) {
                        AnimatorSet set = new AnimatorSet();
                        set.playTogether(
                                ObjectAnimator.ofFloat(view, View.ALPHA, 0, 1f),
                                ObjectAnimator.ofFloat(view, View.SCALE_X, 0.5f, 1f),
                                ObjectAnimator.ofFloat(view, View.SCALE_Y, 0.5f, 1f)
                        );
                        set.setInterpolator(CubicBezierInterpolator.DEFAULT);
                        return set;
                    }

                    @Override
                    public Animator onDisappear(ViewGroup sceneRoot, View view, TransitionValues startValues, TransitionValues endValues) {
                        AnimatorSet set = new AnimatorSet();
                        set.playTogether(
                                ObjectAnimator.ofFloat(view, View.ALPHA, view.getAlpha(), 0f),
                                ObjectAnimator.ofFloat(view, View.SCALE_X, view.getScaleX(), 0.5f),
                                ObjectAnimator.ofFloat(view, View.SCALE_Y, view.getScaleX(), 0.5f)
                        );
                        set.setInterpolator(CubicBezierInterpolator.DEFAULT);
                        return set;
                    }
                });
                transitionSet.setDuration(200);
                TransitionManager.beginDelayedTransition(scrollSlidingTextTabStrip.getTabsContainer(), transitionSet);

                scrollSlidingTextTabStrip.recordIndicatorParams();
            }
            SparseArray<View> idToView = scrollSlidingTextTabStrip.removeTabs();
            if (changed > 3) {
                idToView = null;
            }
            if (chatUsersAdapter.chatInfo != null) {
                if (!scrollSlidingTextTabStrip.hasTab(7)) {
                    scrollSlidingTextTabStrip.addTextTab(7, LocaleController.getString("GroupMembers", R.string.GroupMembers), idToView);
                }
            }
            if (hasMedia[0] > 0) {
                if (!scrollSlidingTextTabStrip.hasTab(0)) {
                    OnLongClickListener longClickListener = view -> {
                        ArrayList<String> entries = new ArrayList<>();
                        entries.add(LocaleController.getString("SharedPhotosAndVideos", R.string.SharedPhotosAndVideos));
                        entries.add(LocaleController.getString("AllVideos", R.string.AllVideos));
                        AlertDialog.Builder builder = new AlertDialog.Builder(getContext());
                        builder.setTitle(LocaleController.getString("SharedMediaTabFull2", R.string.SharedMediaTabFull2));
                        final LinearLayout linearLayout = new LinearLayout(getContext());
                        linearLayout.setOrientation(LinearLayout.VERTICAL);
                        builder.setView(linearLayout);

                        for (int a = 0; a < entries.size(); a++) {
                            RadioColorCell cell = new RadioColorCell(getContext());
                            cell.setPadding(AndroidUtilities.dp(4), 0, AndroidUtilities.dp(4), 0);
                            cell.setTag(a);
                            cell.setCheckColor(Theme.getColor(Theme.key_radioBackground), Theme.getColor(Theme.key_dialogRadioBackgroundChecked));
                            cell.setTextAndValue(entries.get(a), (a == 0) != skipPhotos);
                            linearLayout.addView(cell);
                            cell.setOnClickListener(v -> {
                                Integer which = (Integer) v.getTag();
                                skipPhotos = which == 1;
                                sharedMediaData[0] = new SharedMediaData();
                                sharedMediaData[0].max_id[0] = ((int) dialog_id) == 0 ? Integer.MIN_VALUE : Integer.MAX_VALUE;
                                switchToCurrentSelectedMode(false);
                                builder.getDismissRunnable().run();
                            });
                        }
                        builder.setNegativeButton(LocaleController.getString("Cancel", R.string.Cancel), null);
                        builder.show();
                        return true;
                    };
                    if (hasMedia[1] == 0 && hasMedia[2] == 0 && hasMedia[3] == 0 && hasMedia[4] == 0 && hasMedia[5] == 0 && hasMedia[6] == 0 && chatUsersAdapter.chatInfo == null) {
                        scrollSlidingTextTabStrip.addTextTab(0, LocaleController.getString("SharedMediaTabFull2", R.string.SharedMediaTabFull2), idToView, longClickListener);
                    } else {
                        scrollSlidingTextTabStrip.addTextTab(0, LocaleController.getString("SharedMediaTab2", R.string.SharedMediaTab2), idToView, longClickListener);
                    }
                }
            }
            if (hasMedia[1] > 0) {
                if (!scrollSlidingTextTabStrip.hasTab(1)) {
                    scrollSlidingTextTabStrip.addTextTab(1, LocaleController.getString("SharedFilesTab2", R.string.SharedFilesTab2), idToView);
                }
            }
            if (!DialogObject.isEncryptedDialog(dialog_id)) {
                if (hasMedia[3] > 0) {
                    if (!scrollSlidingTextTabStrip.hasTab(3)) {
                        scrollSlidingTextTabStrip.addTextTab(3, LocaleController.getString("SharedLinksTab2", R.string.SharedLinksTab2), idToView);
                    }
                }
                if (hasMedia[4] > 0) {
                    if (!scrollSlidingTextTabStrip.hasTab(4)) {
                        scrollSlidingTextTabStrip.addTextTab(4, LocaleController.getString("SharedMusicTab2", R.string.SharedMusicTab2), idToView);
                    }
                }
            } else {
                if (hasMedia[4] > 0) {
                    if (!scrollSlidingTextTabStrip.hasTab(4)) {
                        scrollSlidingTextTabStrip.addTextTab(4, LocaleController.getString("SharedMusicTab2", R.string.SharedMusicTab2), idToView);
                    }
                }
            }
            if (hasMedia[2] > 0) {
                if (!scrollSlidingTextTabStrip.hasTab(2)) {
                    scrollSlidingTextTabStrip.addTextTab(2, LocaleController.getString("SharedVoiceTab2", R.string.SharedVoiceTab2), idToView);
                }
            }
            if (hasMedia[5] > 0) {
                if (!scrollSlidingTextTabStrip.hasTab(5)) {
                    scrollSlidingTextTabStrip.addTextTab(5, LocaleController.getString("SharedGIFsTab2", R.string.SharedGIFsTab2), idToView);
                }
            }
            if (hasMedia[6] > 0) {
                if (!scrollSlidingTextTabStrip.hasTab(6)) {
                    scrollSlidingTextTabStrip.addTextTab(6, LocaleController.getString("SharedGroupsTab2", R.string.SharedGroupsTab2), idToView);
                }
            }
        }
        int id = scrollSlidingTextTabStrip.getCurrentTabId();
        if (id >= 0) {
            mediaPages[0].selectedType = id;
        }
        scrollSlidingTextTabStrip.finishAddingTabs();
    }

    private void startStopVisibleGifs() {
        for (int b = 0; b < mediaPages.length; b++) {
            int count = mediaPages[b].listView.getChildCount();
            for (int a = 0; a < count; a++) {
                View child = mediaPages[b].listView.getChildAt(a);
                if (child instanceof ContextLinkCell) {
                    ContextLinkCell cell = (ContextLinkCell) child;
                    ImageReceiver imageReceiver = cell.getPhotoImage();
                    if (b == 0) {
                        imageReceiver.setAllowStartAnimation(true);
                        imageReceiver.startAnimation();
                    } else {
                        imageReceiver.setAllowStartAnimation(false);
                        imageReceiver.stopAnimation();
                    }
                }
            }
        }
    }

    private void switchToCurrentSelectedMode(boolean animated) {
        for (int a = 0; a < mediaPages.length; a++) {
            mediaPages[a].listView.stopScroll();
        }
        int a = animated ? 1 : 0;
        FrameLayout.LayoutParams layoutParams = (LayoutParams) mediaPages[a].getLayoutParams();
        // layoutParams.leftMargin = layoutParams.rightMargin = 0;
        boolean fastScrollVisible = false;
        int spanCount = 100;
        RecyclerView.Adapter currentAdapter = mediaPages[a].listView.getAdapter();
        RecyclerView.RecycledViewPool viewPool = null;
        if (searching && searchWas) {
            if (animated) {
                if (mediaPages[a].selectedType == 0 || mediaPages[a].selectedType == 2 || mediaPages[a].selectedType == 5 || mediaPages[a].selectedType == 6 || mediaPages[a].selectedType == 7 && !delegate.canSearchMembers()) {
                    searching = false;
                    searchWas = false;
                    switchToCurrentSelectedMode(true);
                    return;
                } else {
                    String text = searchItem.getSearchField().getText().toString();
                    if (mediaPages[a].selectedType == 1) {
                        if (documentsSearchAdapter != null) {
                            documentsSearchAdapter.search(text, false);
                            if (currentAdapter != documentsSearchAdapter) {
                                recycleAdapter(currentAdapter);
                                mediaPages[a].listView.setAdapter(documentsSearchAdapter);
                            }
                        }
                    } else if (mediaPages[a].selectedType == 3) {
                        if (linksSearchAdapter != null) {
                            linksSearchAdapter.search(text, false);
                            if (currentAdapter != linksSearchAdapter) {
                                recycleAdapter(currentAdapter);
                                mediaPages[a].listView.setAdapter(linksSearchAdapter);
                            }
                        }
                    } else if (mediaPages[a].selectedType == 4) {
                        if (audioSearchAdapter != null) {
                            audioSearchAdapter.search(text, false);
                            if (currentAdapter != audioSearchAdapter) {
                                recycleAdapter(currentAdapter);
                                mediaPages[a].listView.setAdapter(audioSearchAdapter);
                            }
                        }
                    } else if (mediaPages[a].selectedType == 7) {
                        if (groupUsersSearchAdapter != null) {
                            groupUsersSearchAdapter.search(text, false);
                            if (currentAdapter != groupUsersSearchAdapter) {
                                recycleAdapter(currentAdapter);
                                mediaPages[a].listView.setAdapter(groupUsersSearchAdapter);
                            }
                        }
                    }
                }
            } else {
                if (mediaPages[a].listView != null) {
                    if (mediaPages[a].selectedType == 1) {
                        if (currentAdapter != documentsSearchAdapter) {
                            recycleAdapter(currentAdapter);
                            mediaPages[a].listView.setAdapter(documentsSearchAdapter);
                        }
                        documentsSearchAdapter.notifyDataSetChanged();
                    } else if (mediaPages[a].selectedType == 3) {
                        if (currentAdapter != linksSearchAdapter) {
                            recycleAdapter(currentAdapter);
                            mediaPages[a].listView.setAdapter(linksSearchAdapter);
                        }
                        linksSearchAdapter.notifyDataSetChanged();
                    } else if (mediaPages[a].selectedType == 4) {
                        if (currentAdapter != audioSearchAdapter) {
                            recycleAdapter(currentAdapter);
                            mediaPages[a].listView.setAdapter(audioSearchAdapter);
                        }
                        audioSearchAdapter.notifyDataSetChanged();
                    } else if (mediaPages[a].selectedType == 7) {
                        if (currentAdapter != groupUsersSearchAdapter) {
                            recycleAdapter(currentAdapter);
                            mediaPages[a].listView.setAdapter(groupUsersSearchAdapter);
                        }
                        groupUsersSearchAdapter.notifyDataSetChanged();
                    }
                }
            }
        } else {
            mediaPages[a].listView.setPinnedHeaderShadowDrawable(null);

            if (mediaPages[a].selectedType == 0) {
                if (currentAdapter != photoVideoAdapter) {
                    recycleAdapter(currentAdapter);
                    mediaPages[a].listView.setAdapter(photoVideoAdapter);
                }
                layoutParams.leftMargin = layoutParams.rightMargin = -AndroidUtilities.dp(1);
                if (sharedMediaData[0].fastScrollDataLoaded && !sharedMediaData[0].fastScrollPeriods.isEmpty()) {
                    fastScrollVisible = true;
                }
                spanCount = mediaColumnsCount;
                mediaPages[a].listView.setPinnedHeaderShadowDrawable(pinnedHeaderShadowDrawable);
                if (sharedMediaData[0].recycledViewPool == null) {
                    sharedMediaData[0].recycledViewPool = new RecyclerView.RecycledViewPool();
                }
                viewPool = sharedMediaData[0].recycledViewPool;
            } else if (mediaPages[a].selectedType == 1) {
                if (sharedMediaData[1].fastScrollDataLoaded && !sharedMediaData[1].fastScrollPeriods.isEmpty()) {
                    fastScrollVisible = true;
                }
                if (currentAdapter != documentsAdapter) {
                    recycleAdapter(currentAdapter);
                    mediaPages[a].listView.setAdapter(documentsAdapter);
                }
            } else if (mediaPages[a].selectedType == 2) {
                if (sharedMediaData[2].fastScrollDataLoaded && !sharedMediaData[2].fastScrollPeriods.isEmpty()) {
                    fastScrollVisible = true;
                }
                if (currentAdapter != voiceAdapter) {
                    recycleAdapter(currentAdapter);
                    mediaPages[a].listView.setAdapter(voiceAdapter);
                }
            } else if (mediaPages[a].selectedType == 3) {
                if (currentAdapter != linksAdapter) {
                    recycleAdapter(currentAdapter);
                    mediaPages[a].listView.setAdapter(linksAdapter);
                }
            } else if (mediaPages[a].selectedType == 4) {
                if (sharedMediaData[4].fastScrollDataLoaded && !sharedMediaData[4].fastScrollPeriods.isEmpty()) {
                    fastScrollVisible = true;
                }
                if (currentAdapter != audioAdapter) {
                    recycleAdapter(currentAdapter);
                    mediaPages[a].listView.setAdapter(audioAdapter);
                }
            } else if (mediaPages[a].selectedType == 5) {
                if (currentAdapter != gifAdapter) {
                    recycleAdapter(currentAdapter);
                    mediaPages[a].listView.setAdapter(gifAdapter);
                }
            } else if (mediaPages[a].selectedType == 6) {
                if (currentAdapter != commonGroupsAdapter) {
                    recycleAdapter(currentAdapter);
                    mediaPages[a].listView.setAdapter(commonGroupsAdapter);
                }
            } else if (mediaPages[a].selectedType == 7) {
                if (currentAdapter != chatUsersAdapter) {
                    recycleAdapter(currentAdapter);
                    mediaPages[a].listView.setAdapter(chatUsersAdapter);
                }
            }
            if (mediaPages[a].selectedType == 0 || mediaPages[a].selectedType == 2 || mediaPages[a].selectedType == 5 || mediaPages[a].selectedType == 6 || mediaPages[a].selectedType == 7 && !delegate.canSearchMembers()) {
                if (animated) {
                    searchItemState = 2;
                } else {
                    searchItemState = 0;
                    searchItem.setVisibility(View.INVISIBLE);
                }
            } else {
                if (animated) {
                    if (searchItem.getVisibility() == View.INVISIBLE && !actionBar.isSearchFieldVisible()) {
                        if (canShowSearchItem()) {
                            searchItemState = 1;
                            searchItem.setVisibility(View.VISIBLE);
                        } else {
                            searchItem.setVisibility(INVISIBLE);
                        }
                        searchItem.setAlpha(0.0f);
                    } else {
                        searchItemState = 0;
                    }
                } else if (searchItem.getVisibility() == View.INVISIBLE) {
                    if (canShowSearchItem()) {
                        searchItemState = 0;
                        searchItem.setAlpha(1.0f);
                        searchItem.setVisibility(View.VISIBLE);
                    } else {
                        searchItem.setVisibility(INVISIBLE);
                        searchItem.setAlpha(0.0f);
                    }
                }
            }
            if (mediaPages[a].selectedType == 6) {
                if (!commonGroupsAdapter.loading && !commonGroupsAdapter.endReached && commonGroupsAdapter.chats.isEmpty()) {
                    commonGroupsAdapter.getChats(0, 100);
                }
            } else if (mediaPages[a].selectedType == 7) {

            } else {
                if (!sharedMediaData[mediaPages[a].selectedType].loading && !sharedMediaData[mediaPages[a].selectedType].endReached[0] && sharedMediaData[mediaPages[a].selectedType].messages.isEmpty()) {
                    sharedMediaData[mediaPages[a].selectedType].loading = true;
                    documentsAdapter.notifyDataSetChanged();
                    int type = mediaPages[a].selectedType;
                    if (type == 0) {
                        if (sharedMediaData[0].filterType == FILTER_PHOTOS_ONLY) {
                            type = MediaDataController.MEDIA_PHOTOS_ONLY;
                        } else if (sharedMediaData[0].filterType == FILTER_VIDEOS_ONLY) {
                            type = MediaDataController.MEDIA_VIDEOS_ONLY;
                        }
                    }
                    profileActivity.getMediaDataController().loadMedia(dialog_id, 50, 0, 0, type, 1, profileActivity.getClassGuid(), sharedMediaData[mediaPages[a].selectedType].requestIndex, skipPhotos);
                }
            }
            mediaPages[a].listView.setVisibility(View.VISIBLE);
        }
        mediaPages[a].fastScrollEnabled = fastScrollVisible;
        updateFastScrollVisibility(mediaPages[a], false);
        mediaPages[a].layoutManager.setSpanCount(spanCount);
        mediaPages[a].listView.setRecycledViewPool(viewPool);
        mediaPages[a].animationSupportingListView.setRecycledViewPool(viewPool);

        if (searchItemState == 2 && actionBar.isSearchFieldVisible()) {
            ignoreSearchCollapse = true;
            actionBar.closeSearchField();
            searchItemState = 0;
            searchItem.setAlpha(0.0f);
            searchItem.setVisibility(View.INVISIBLE);
        }
    }

    private boolean onItemLongClick(MessageObject item, View view, int a) {
        if (isActionModeShowed || profileActivity.getParentActivity() == null || item == null) {
            return false;
        }
        AndroidUtilities.hideKeyboard(profileActivity.getParentActivity().getCurrentFocus());
        selectedFiles[item.getDialogId() == dialog_id ? 0 : 1].put(item.getId(), item);
        if (!item.canDeleteMessage(false, null)) {
            cantDeleteMessagesCount++;
        }
        deleteItem.setVisibility(cantDeleteMessagesCount == 0 ? View.VISIBLE : View.GONE);
        if (gotoItem != null) {
            gotoItem.setVisibility(View.VISIBLE);
        }
        selectedMessagesCountTextView.setNumber(1, false);
        AnimatorSet animatorSet = new AnimatorSet();
        ArrayList<Animator> animators = new ArrayList<>();
        for (int i = 0; i < actionModeViews.size(); i++) {
            View view2 = actionModeViews.get(i);
            AndroidUtilities.clearDrawableAnimation(view2);
            animators.add(ObjectAnimator.ofFloat(view2, View.SCALE_Y, 0.1f, 1.0f));
        }
        animatorSet.playTogether(animators);
        animatorSet.setDuration(250);
        animatorSet.start();
        scrolling = false;
        if (view instanceof SharedDocumentCell) {
            ((SharedDocumentCell) view).setChecked(true, true);
        } else if (view instanceof SharedPhotoVideoCell) {
            ((SharedPhotoVideoCell) view).setChecked(a, true, true);
        } else if (view instanceof SharedLinkCell) {
            ((SharedLinkCell) view).setChecked(true, true);
        } else if (view instanceof SharedAudioCell) {
            ((SharedAudioCell) view).setChecked(true, true);
        } else if (view instanceof ContextLinkCell) {
            ((ContextLinkCell) view).setChecked(true, true);
        } else if (view instanceof SharedPhotoVideoCell2) {
            ((SharedPhotoVideoCell2) view).setChecked(true, true);
        }
        if (!isActionModeShowed) {
            showActionMode(true);
        }
        updateForwardItem();
        return true;
    }

    private void onItemClick(int index, View view, MessageObject message, int a, int selectedMode) {
        if (message == null || photoVideoChangeColumnsAnimation) {
            return;
        }
        if (isActionModeShowed) {
            int loadIndex = message.getDialogId() == dialog_id ? 0 : 1;
            if (selectedFiles[loadIndex].indexOfKey(message.getId()) >= 0) {
                selectedFiles[loadIndex].remove(message.getId());
                if (!message.canDeleteMessage(false, null)) {
                    cantDeleteMessagesCount--;
                }
            } else {
                if (selectedFiles[0].size() + selectedFiles[1].size() >= 100) {
                    return;
                }
                selectedFiles[loadIndex].put(message.getId(), message);
                if (!message.canDeleteMessage(false, null)) {
                    cantDeleteMessagesCount++;
                }
            }
            if (selectedFiles[0].size() == 0 && selectedFiles[1].size() == 0) {
                showActionMode(false);
            } else {
                selectedMessagesCountTextView.setNumber(selectedFiles[0].size() + selectedFiles[1].size(), true);
                deleteItem.setVisibility(cantDeleteMessagesCount == 0 ? View.VISIBLE : View.GONE);
                if (gotoItem != null) {
                    gotoItem.setVisibility(selectedFiles[0].size() == 1 ? View.VISIBLE : View.GONE);
                }
            }
            scrolling = false;
            if (view instanceof SharedDocumentCell) {
                ((SharedDocumentCell) view).setChecked(selectedFiles[loadIndex].indexOfKey(message.getId()) >= 0, true);
            } else if (view instanceof SharedPhotoVideoCell) {
                ((SharedPhotoVideoCell) view).setChecked(a, selectedFiles[loadIndex].indexOfKey(message.getId()) >= 0, true);
            } else if (view instanceof SharedLinkCell) {
                ((SharedLinkCell) view).setChecked(selectedFiles[loadIndex].indexOfKey(message.getId()) >= 0, true);
            } else if (view instanceof SharedAudioCell) {
                ((SharedAudioCell) view).setChecked(selectedFiles[loadIndex].indexOfKey(message.getId()) >= 0, true);
            } else if (view instanceof ContextLinkCell) {
                ((ContextLinkCell) view).setChecked(selectedFiles[loadIndex].indexOfKey(message.getId()) >= 0, true);
            } else if (view instanceof SharedPhotoVideoCell2) {
                ((SharedPhotoVideoCell2) view).setChecked(selectedFiles[loadIndex].indexOfKey(message.getId()) >= 0, true);
            }
        } else {
            if (selectedMode == 0) {
                int i = index - sharedMediaData[selectedMode].startOffset;
                if (i >= 0 && i < sharedMediaData[selectedMode].messages.size()) {
                    PhotoViewer.getInstance().setParentActivity(profileActivity.getParentActivity());
                    PhotoViewer.getInstance().openPhoto(sharedMediaData[selectedMode].messages, i, dialog_id, mergeDialogId, provider);
                }
            } else if (selectedMode == 2 || selectedMode == 4) {
                if (view instanceof SharedAudioCell) {
                    ((SharedAudioCell) view).didPressedButton();
                }
            } else if (selectedMode == 5) {
                PhotoViewer.getInstance().setParentActivity(profileActivity.getParentActivity());
                index = sharedMediaData[selectedMode].messages.indexOf(message);
                if (index < 0) {
                    ArrayList<MessageObject> documents = new ArrayList<>();
                    documents.add(message);
                    PhotoViewer.getInstance().openPhoto(documents, 0, 0, 0, provider);
                } else {
                    PhotoViewer.getInstance().openPhoto(sharedMediaData[selectedMode].messages, index, dialog_id, mergeDialogId, provider);
                }
            } else if (selectedMode == 1) {
                if (view instanceof SharedDocumentCell) {
                    SharedDocumentCell cell = (SharedDocumentCell) view;
                    TLRPC.Document document = message.getDocument();
                    if (cell.isLoaded()) {
                        if (message.canPreviewDocument()) {
                            PhotoViewer.getInstance().setParentActivity(profileActivity.getParentActivity());
                            index = sharedMediaData[selectedMode].messages.indexOf(message);
                            if (index < 0) {
                                ArrayList<MessageObject> documents = new ArrayList<>();
                                documents.add(message);
                                PhotoViewer.getInstance().openPhoto(documents, 0, 0, 0, provider);
                            } else {
                                PhotoViewer.getInstance().openPhoto(sharedMediaData[selectedMode].messages, index, dialog_id, mergeDialogId, provider);
                            }
                            return;
                        }
                        AndroidUtilities.openDocument(message, profileActivity.getParentActivity(), profileActivity);
                    } else if (!cell.isLoading()) {
                        MessageObject messageObject = cell.getMessage();
                        messageObject.putInDownloadsStore = true;
                        profileActivity.getFileLoader().loadFile(document, messageObject, 0, 0);
                        cell.updateFileExistIcon(true);
                    } else {
                        profileActivity.getFileLoader().cancelLoadFile(document);
                        cell.updateFileExistIcon(true);
                    }
                }
            } else if (selectedMode == 3) {
                try {
                    TLRPC.WebPage webPage = message.messageOwner.media != null ? message.messageOwner.media.webpage : null;
                    String link = null;
                    if (webPage != null && !(webPage instanceof TLRPC.TL_webPageEmpty)) {
                        if (webPage.cached_page != null) {
                            ArticleViewer.getInstance().setParentActivity(profileActivity.getParentActivity(), profileActivity);
                            ArticleViewer.getInstance().open(message);
                            return;
                        } else if (webPage.embed_url != null && webPage.embed_url.length() != 0) {
                            openWebView(webPage, message);
                            return;
                        } else {
                            link = webPage.url;
                        }
                    }
                    if (link == null) {
                        link = ((SharedLinkCell) view).getLink(0);
                    }
                    if (link != null) {
                        openUrl(link);
                    }
                } catch (Exception e) {
                    FileLog.e(e);
                }
            }
        }
        updateForwardItem();
    }

    private void openUrl(String link) {
        if (AndroidUtilities.shouldShowUrlInAlert(link)) {
            AlertsCreator.showOpenUrlAlert(profileActivity, link, true, true);
        } else {
            Browser.openUrl(profileActivity.getParentActivity(), link);
        }
    }

    private void openWebView(TLRPC.WebPage webPage, MessageObject message) {
        EmbedBottomSheet.show(profileActivity.getParentActivity(), message, provider, webPage.site_name, webPage.description, webPage.url, webPage.embed_url, webPage.embed_width, webPage.embed_height, false);
    }

    private void recycleAdapter(RecyclerView.Adapter adapter) {
        if (adapter instanceof SharedPhotoVideoAdapter) {
            cellCache.addAll(cache);
            cache.clear();
        } else if (adapter == audioAdapter) {
            audioCellCache.addAll(audioCache);
            audioCache.clear();
        }
    }

    private void fixLayoutInternal(int num) {
        WindowManager manager = (WindowManager) ApplicationLoader.applicationContext.getSystemService(Activity.WINDOW_SERVICE);
        int rotation = manager.getDefaultDisplay().getRotation();
        if (num == 0) {
            if (!AndroidUtilities.isTablet() && ApplicationLoader.applicationContext.getResources().getConfiguration().orientation == Configuration.ORIENTATION_LANDSCAPE) {
                selectedMessagesCountTextView.setTextSize(18);
            } else {
                selectedMessagesCountTextView.setTextSize(20);
            }
        }
        if (num == 0) {
            photoVideoAdapter.notifyDataSetChanged();
        }
    }

    SharedLinkCell.SharedLinkCellDelegate sharedLinkCellDelegate = new SharedLinkCell.SharedLinkCellDelegate() {
        @Override
        public void needOpenWebView(TLRPC.WebPage webPage, MessageObject message) {
            openWebView(webPage, message);
        }

        @Override
        public boolean canPerformActions() {
            return !isActionModeShowed;
        }

        @Override
        public void onLinkPress(String urlFinal, boolean longPress) {
            if (longPress) {
                BottomBuilder builder = new BottomBuilder(profileActivity.getParentActivity());
                builder.addTitle(urlFinal);
                builder.addItems(
                        new String[]{LocaleController.getString("Open", R.string.Open), LocaleController.getString("Copy", R.string.Copy), LocaleController.getString("ShareQRCode", R.string.ShareQRCode)},
                        new int[]{R.drawable.baseline_open_in_browser_24, R.drawable.baseline_content_copy_24, R.drawable.wallet_qr}, (which, text, __) -> {
                            if (which == 0 || which == 2) {
                                if (which == 0) {
                                    openUrl(urlFinal);
                                } else {
                                    ProxyUtil.showQrDialog(profileActivity.getParentActivity(), urlFinal);
                                }
                            } else if (which == 1) {
                                String url1 = urlFinal;
                                if (url1.startsWith("mailto:")) {
                                    url1 = url1.substring(7);
                                } else if (url1.startsWith("tel:")) {
                                    url1 = url1.substring(4);
                                }
                                AndroidUtilities.addToClipboard(url1);
                                AlertUtil.showToast(LocaleController.getString("LinkCopied", R.string.LinkCopied));
                            }
                            return Unit.INSTANCE;
                        });
                profileActivity.showDialog(builder.create());
            } else {
                openUrl(urlFinal);
            }
        }
    };

    private class SharedLinksAdapter extends RecyclerListView.SectionsAdapter {

        private Context mContext;

        public SharedLinksAdapter(Context context) {
            mContext = context;
        }

        @Override
        public Object getItem(int section, int position) {
            return null;
        }

        @Override
        public boolean isEnabled(RecyclerView.ViewHolder holder, int section, int row) {
            if (sharedMediaData[3].sections.size() == 0 && !sharedMediaData[3].loading) {
                return false;
            }
            return section == 0 || row != 0;
        }

        @Override
        public int getSectionCount() {
            if (sharedMediaData[3].sections.size() == 0 && !sharedMediaData[3].loading) {
                return 1;
            }
            return sharedMediaData[3].sections.size() + (sharedMediaData[3].sections.isEmpty() || sharedMediaData[3].endReached[0] && sharedMediaData[3].endReached[1] ? 0 : 1);
        }

        @Override
        public int getCountForSection(int section) {
            if (sharedMediaData[3].sections.size() == 0 && !sharedMediaData[3].loading) {
                return 1;
            }
            if (section < sharedMediaData[3].sections.size()) {
                return sharedMediaData[3].sectionArrays.get(sharedMediaData[3].sections.get(section)).size() + (section != 0 ? 1 : 0);
            }
            return 1;
        }

        @Override
        public View getSectionHeaderView(int section, View view) {
            if (view == null) {
                view = new GraySectionCell(mContext);
                view.setBackgroundColor(getThemedColor(Theme.key_graySection) & 0xf2ffffff);
            }
            if (section == 0) {
                view.setAlpha(0.0f);
            } else if (section < sharedMediaData[3].sections.size()) {
                view.setAlpha(1.0f);
                String name = sharedMediaData[3].sections.get(section);
                ArrayList<MessageObject> messageObjects = sharedMediaData[3].sectionArrays.get(name);
                MessageObject messageObject = messageObjects.get(0);
                ((GraySectionCell) view).setText(LocaleController.formatSectionDate(messageObject.messageOwner.date));
            }
            return view;
        }

        @Override
        public RecyclerView.ViewHolder onCreateViewHolder(ViewGroup parent, int viewType) {
            View view;
            switch (viewType) {
                case 0:
                    view = new GraySectionCell(mContext, resourcesProvider);
                    break;
                case 1:
                    view = new SharedLinkCell(mContext, SharedLinkCell.VIEW_TYPE_DEFAULT, resourcesProvider);
                    ((SharedLinkCell) view).setDelegate(sharedLinkCellDelegate);
                    break;
                case 3:
                    View emptyStubView = createEmptyStubView(mContext, 3, dialog_id, resourcesProvider);
                    emptyStubView.setLayoutParams(new RecyclerView.LayoutParams(ViewGroup.LayoutParams.MATCH_PARENT, ViewGroup.LayoutParams.MATCH_PARENT));
                    return new RecyclerListView.Holder(emptyStubView);
                case 2:
                default:
                    FlickerLoadingView flickerLoadingView = new FlickerLoadingView(mContext, resourcesProvider);
                    flickerLoadingView.setIsSingleCell(true);
                    flickerLoadingView.showDate(false);
                    flickerLoadingView.setViewType(FlickerLoadingView.LINKS_TYPE);
                    view = flickerLoadingView;
                    break;
            }
            view.setLayoutParams(new RecyclerView.LayoutParams(ViewGroup.LayoutParams.MATCH_PARENT, ViewGroup.LayoutParams.WRAP_CONTENT));
            return new RecyclerListView.Holder(view);
        }

        @Override
        public void onBindViewHolder(int section, int position, RecyclerView.ViewHolder holder) {
            if (holder.getItemViewType() != 2 && holder.getItemViewType() != 3) {
                String name = sharedMediaData[3].sections.get(section);
                ArrayList<MessageObject> messageObjects = sharedMediaData[3].sectionArrays.get(name);
                switch (holder.getItemViewType()) {
                    case 0: {
                        MessageObject messageObject = messageObjects.get(0);
                        ((GraySectionCell) holder.itemView).setText(LocaleController.formatSectionDate(messageObject.messageOwner.date));
                        break;
                    }
                    case 1: {
                        if (section != 0) {
                            position--;
                        }
                        SharedLinkCell sharedLinkCell = (SharedLinkCell) holder.itemView;
                        MessageObject messageObject = messageObjects.get(position);
                        sharedLinkCell.setLink(messageObject, position != messageObjects.size() - 1 || section == sharedMediaData[3].sections.size() - 1 && sharedMediaData[3].loading);
                        if (isActionModeShowed) {
                            sharedLinkCell.setChecked(selectedFiles[messageObject.getDialogId() == dialog_id ? 0 : 1].indexOfKey(messageObject.getId()) >= 0, !scrolling);
                        } else {
                            sharedLinkCell.setChecked(false, !scrolling);
                        }
                        break;
                    }
                }
            }
        }

        @Override
        public int getItemViewType(int section, int position) {
            if (sharedMediaData[3].sections.size() == 0 && !sharedMediaData[3].loading) {
                return 3;
            }
            if (section < sharedMediaData[3].sections.size()) {
                if (section != 0 && position == 0) {
                    return 0;
                } else {
                    return 1;
                }
            }
            return 2;
        }

        @Override
        public String getLetter(int position) {
            return null;
        }

        @Override
        public void getPositionForScrollProgress(RecyclerListView listView, float progress, int[] position) {
            position[0] = 0;
            position[1] = 0;
        }
    }

    private class SharedDocumentsAdapter extends RecyclerListView.FastScrollAdapter {

        private Context mContext;
        private int currentType;
        private boolean inFastScrollMode;

        public SharedDocumentsAdapter(Context context, int type) {
            mContext = context;
            currentType = type;
        }

        @Override
        public boolean isEnabled(RecyclerView.ViewHolder holder) {
            return true;
        }

        @Override
        public int getItemCount() {
            if (sharedMediaData[currentType].loadingAfterFastScroll) {
                return sharedMediaData[currentType].totalCount;
            }
            if (sharedMediaData[currentType].messages.size() == 0 && !sharedMediaData[currentType].loading) {
                return 1;
            }
            if (sharedMediaData[currentType].messages.size() == 0 && (!sharedMediaData[currentType].endReached[0] || !sharedMediaData[currentType].endReached[1]) && sharedMediaData[currentType].startReached) {
                return 0;
            }
            if (sharedMediaData[currentType].totalCount == 0) {
                int count = sharedMediaData[currentType].getStartOffset() + sharedMediaData[currentType].getMessages().size();
                if (count != 0 && (!sharedMediaData[currentType].endReached[0] || !sharedMediaData[currentType].endReached[1])) {
                    if (sharedMediaData[currentType].getEndLoadingStubs() != 0) {
                        count += sharedMediaData[currentType].getEndLoadingStubs();
                    } else {
                        count++;
                    }
                }
                return count;
            } else {
                return sharedMediaData[currentType].totalCount;
            }
        }

        @Override
        public RecyclerView.ViewHolder onCreateViewHolder(ViewGroup parent, int viewType) {
            View view;
            switch (viewType) {
                case 1:
                    SharedDocumentCell cell = new SharedDocumentCell(mContext, SharedDocumentCell.VIEW_TYPE_DEFAULT, resourcesProvider);
                    cell.setGlobalGradientView(globalGradientView);
                    view = cell;
                    break;
                case 2:
                    FlickerLoadingView flickerLoadingView = new FlickerLoadingView(mContext, resourcesProvider);
                    view = flickerLoadingView;
                    if (currentType == 2) {
                        flickerLoadingView.setViewType(FlickerLoadingView.AUDIO_TYPE);
                    } else {
                        flickerLoadingView.setViewType(FlickerLoadingView.FILES_TYPE);
                    }
                    flickerLoadingView.showDate(false);
                    flickerLoadingView.setIsSingleCell(true);
                    flickerLoadingView.setGlobalGradientView(globalGradientView);
                    break;
                case 4:
                    View emptyStubView = createEmptyStubView(mContext, currentType, dialog_id, resourcesProvider);
                    emptyStubView.setLayoutParams(new RecyclerView.LayoutParams(ViewGroup.LayoutParams.MATCH_PARENT, ViewGroup.LayoutParams.MATCH_PARENT));
                    return new RecyclerListView.Holder(emptyStubView);
                case 3:
                default:
                    if (currentType == MediaDataController.MEDIA_MUSIC && !audioCellCache.isEmpty()) {
                        view = audioCellCache.get(0);
                        audioCellCache.remove(0);
                        ViewGroup p = (ViewGroup) view.getParent();
                        if (p != null) {
                            p.removeView(view);
                        }
                    } else {
                        view = new SharedAudioCell(mContext, SharedAudioCell.VIEW_TYPE_DEFAULT, resourcesProvider) {
                            @Override
                            public boolean needPlayMessage(MessageObject messageObject) {
                                if (messageObject.isVoice() || messageObject.isRoundVideo()) {
                                    boolean result = MediaController.getInstance().playMessage(messageObject);
                                    MediaController.getInstance().setVoiceMessagesPlaylist(result ? sharedMediaData[currentType].messages : null, false);
                                    return result;
                                } else if (messageObject.isMusic()) {
                                    return MediaController.getInstance().setPlaylist(sharedMediaData[currentType].messages, messageObject, mergeDialogId);
                                }
                                return false;
                            }
                        };
                    }
                    SharedAudioCell audioCell = (SharedAudioCell) view;
                    audioCell.setGlobalGradientView(globalGradientView);
                    if (currentType == MediaDataController.MEDIA_MUSIC) {
                        audioCache.add((SharedAudioCell) view);
                    }
                    break;
            }
            view.setLayoutParams(new RecyclerView.LayoutParams(ViewGroup.LayoutParams.MATCH_PARENT, ViewGroup.LayoutParams.WRAP_CONTENT));
            return new RecyclerListView.Holder(view);
        }

        @Override
        public void onBindViewHolder(@NonNull RecyclerView.ViewHolder holder, int position) {
            ArrayList<MessageObject> messageObjects = sharedMediaData[currentType].messages;
            switch (holder.getItemViewType()) {
                case 1: {
                    SharedDocumentCell sharedDocumentCell = (SharedDocumentCell) holder.itemView;
                    MessageObject messageObject = messageObjects.get(position - sharedMediaData[currentType].startOffset);
                    sharedDocumentCell.setDocument(messageObject, position != messageObjects.size() - 1);
                    if (isActionModeShowed) {
                        sharedDocumentCell.setChecked(selectedFiles[messageObject.getDialogId() == dialog_id ? 0 : 1].indexOfKey(messageObject.getId()) >= 0, !scrolling);
                    } else {
                        sharedDocumentCell.setChecked(false, !scrolling);
                    }
                    break;
                }
                case 3: {
                    SharedAudioCell sharedAudioCell = (SharedAudioCell) holder.itemView;
                    MessageObject messageObject = messageObjects.get(position - sharedMediaData[currentType].startOffset);
                    sharedAudioCell.setMessageObject(messageObject, position != messageObjects.size() - 1);
                    if (isActionModeShowed) {
                        sharedAudioCell.setChecked(selectedFiles[messageObject.getDialogId() == dialog_id ? 0 : 1].indexOfKey(messageObject.getId()) >= 0, !scrolling);
                    } else {
                        sharedAudioCell.setChecked(false, !scrolling);
                    }
                    break;
                }
            }
        }


        @Override
        public int getItemViewType(int position) {
            if (sharedMediaData[currentType].sections.size() == 0 && !sharedMediaData[currentType].loading) {
                return 4;
            }
            if (position >= sharedMediaData[currentType].startOffset && position < sharedMediaData[currentType].startOffset + sharedMediaData[currentType].messages.size()) {
                if (currentType == 2 || currentType == 4) {
                    return 3;
                } else {
                    return 1;
                }
            }
            return 2;
        }

        @Override
        public String getLetter(int position) {
            if (sharedMediaData[currentType].fastScrollPeriods == null) {
                return "";
            }
            int index = position;
            ArrayList<Period> periods = sharedMediaData[currentType].fastScrollPeriods;
            if (!periods.isEmpty()) {
                for (int i = 0; i < periods.size(); i++) {
                    if (index <= periods.get(i).startOffset) {
                        return periods.get(i).formatedDate;
                    }
                }
                return periods.get(periods.size() - 1).formatedDate;
            }
            return "";
        }

        @Override
        public void getPositionForScrollProgress(RecyclerListView listView, float progress, int[] position) {
            int viewHeight = listView.getChildAt(0).getMeasuredHeight();
            int totalHeight = (int) getTotalItemsCount() * viewHeight;
            int listViewHeight = listView.getMeasuredHeight() - listView.getPaddingTop();
            position[0] = (int) ((progress * (totalHeight - listViewHeight)) / viewHeight);
            position[1] = (int) (progress * (totalHeight - listViewHeight)) % viewHeight;
        }

        @Override
        public void onStartFastScroll() {
            inFastScrollMode = true;
            MediaPage mediaPage = getMediaPage(currentType);
            if (mediaPage != null) {
                showFastScrollHint(mediaPage, null, false);
            }
        }

        @Override
        public void onFinishFastScroll(RecyclerListView listView) {
            if (inFastScrollMode) {
                inFastScrollMode = false;
                if (listView != null) {
                    int messageId = 0;
                    for (int i = 0; i < listView.getChildCount(); i++) {
                        View child = listView.getChildAt(i);
                        messageId = getMessageId(child);
                        if (messageId != 0) {
                            break;
                        }
                    }
                    if (messageId == 0) {
                        findPeriodAndJumpToDate(currentType, listView, true);
                    }
                }
            }
        }

        @Override
        public int getTotalItemsCount() {
            return sharedMediaData[currentType].totalCount;
        }
    }

    public static View createEmptyStubView(Context context, int currentType, long dialog_id, Theme.ResourcesProvider resourcesProvider) {
        EmptyStubView emptyStubView = new EmptyStubView(context, resourcesProvider);
        if (currentType == 0) {
            if (DialogObject.isEncryptedDialog(dialog_id)) {
                emptyStubView.emptyTextView.setText(LocaleController.getString("NoMediaSecret", R.string.NoMediaSecret));
            } else {
                emptyStubView.emptyTextView.setText(LocaleController.getString("NoMedia", R.string.NoMedia));
            }
        } else if (currentType == 1) {
            if (DialogObject.isEncryptedDialog(dialog_id)) {
                emptyStubView.emptyTextView.setText(LocaleController.getString("NoSharedFilesSecret", R.string.NoSharedFilesSecret));
            } else {
                emptyStubView.emptyTextView.setText(LocaleController.getString("NoSharedFiles", R.string.NoSharedFiles));
            }
        } else if (currentType == 2) {
            if (DialogObject.isEncryptedDialog(dialog_id)) {
                emptyStubView.emptyTextView.setText(LocaleController.getString("NoSharedVoiceSecret", R.string.NoSharedVoiceSecret));
            } else {
                emptyStubView.emptyTextView.setText(LocaleController.getString("NoSharedVoice", R.string.NoSharedVoice));
            }
        } else if (currentType == 3) {
            if (DialogObject.isEncryptedDialog(dialog_id)) {
                emptyStubView.emptyTextView.setText(LocaleController.getString("NoSharedLinksSecret", R.string.NoSharedLinksSecret));
            } else {
                emptyStubView.emptyTextView.setText(LocaleController.getString("NoSharedLinks", R.string.NoSharedLinks));
            }
        } else if (currentType == 4) {
            if (DialogObject.isEncryptedDialog(dialog_id)) {
                emptyStubView.emptyTextView.setText(LocaleController.getString("NoSharedAudioSecret", R.string.NoSharedAudioSecret));
            } else {
                emptyStubView.emptyTextView.setText(LocaleController.getString("NoSharedAudio", R.string.NoSharedAudio));
            }
        } else if (currentType == 5) {
            if (DialogObject.isEncryptedDialog(dialog_id)) {
                emptyStubView.emptyTextView.setText(LocaleController.getString("NoSharedGifSecret", R.string.NoSharedGifSecret));
            } else {
                emptyStubView.emptyTextView.setText(LocaleController.getString("NoGIFs", R.string.NoGIFs));
            }
        } else if (currentType == 6) {
            emptyStubView.emptyImageView.setImageDrawable(null);
            emptyStubView.emptyTextView.setText(LocaleController.getString("NoGroupsInCommon", R.string.NoGroupsInCommon));
        } else if (currentType == 7) {
            emptyStubView.emptyImageView.setImageDrawable(null);
            emptyStubView.emptyTextView.setText("");
        }
        return emptyStubView;
    }

    private static class EmptyStubView extends LinearLayout {

        final TextView emptyTextView;
        final ImageView emptyImageView;

        boolean ignoreRequestLayout;

        public EmptyStubView(Context context, Theme.ResourcesProvider resourcesProvider) {
            super(context);
            emptyTextView = new TextView(context);
            emptyImageView = new ImageView(context);

            setOrientation(LinearLayout.VERTICAL);
            setGravity(Gravity.CENTER);

            addView(emptyImageView, LayoutHelper.createLinear(LayoutHelper.WRAP_CONTENT, LayoutHelper.WRAP_CONTENT));

            emptyTextView.setTextColor(Theme.getColor(Theme.key_windowBackgroundWhiteGrayText2, resourcesProvider));
            emptyTextView.setGravity(Gravity.CENTER);
            emptyTextView.setTextSize(TypedValue.COMPLEX_UNIT_DIP, 17);
            emptyTextView.setPadding(AndroidUtilities.dp(40), 0, AndroidUtilities.dp(40), AndroidUtilities.dp(128));
            addView(emptyTextView, LayoutHelper.createLinear(LayoutHelper.WRAP_CONTENT, LayoutHelper.WRAP_CONTENT, Gravity.CENTER, 0, 24, 0, 0));
        }

        @Override
        protected void onMeasure(int widthMeasureSpec, int heightMeasureSpec) {
            WindowManager manager = (WindowManager) ApplicationLoader.applicationContext.getSystemService(Activity.WINDOW_SERVICE);
            int rotation = manager.getDefaultDisplay().getRotation();
            ignoreRequestLayout = true;
            if (AndroidUtilities.isTablet()) {
                emptyTextView.setPadding(AndroidUtilities.dp(40), 0, AndroidUtilities.dp(40), AndroidUtilities.dp(128));
            } else {
                if (rotation == Surface.ROTATION_270 || rotation == Surface.ROTATION_90) {
                    emptyTextView.setPadding(AndroidUtilities.dp(40), 0, AndroidUtilities.dp(40), 0);
                } else {
                    emptyTextView.setPadding(AndroidUtilities.dp(40), 0, AndroidUtilities.dp(40), AndroidUtilities.dp(128));
                }
            }
            ignoreRequestLayout = false;
            super.onMeasure(widthMeasureSpec, heightMeasureSpec);
        }

        @Override
        public void requestLayout() {
            if (ignoreRequestLayout) {
                return;
            }
            super.requestLayout();
        }
    }

    private class SharedPhotoVideoAdapter extends RecyclerListView.FastScrollAdapter {

        private Context mContext;
        private boolean inFastScrollMode;
        SharedPhotoVideoCell2.SharedResources sharedResources;

        public SharedPhotoVideoAdapter(Context context) {
            mContext = context;
        }

        public int getPositionForIndex(int i) {
            return sharedMediaData[0].startOffset + i;
        }

        @Override
        public int getItemCount() {
            if (DialogObject.isEncryptedDialog(dialog_id)) {
                if (sharedMediaData[0].messages.size() == 0 && !sharedMediaData[0].loading) {
                    return 1;
                }
                if (sharedMediaData[0].messages.size() == 0 && (!sharedMediaData[0].endReached[0] || !sharedMediaData[0].endReached[1])) {
                    return 0;
                }
                int count = sharedMediaData[0].getStartOffset() + sharedMediaData[0].getMessages().size();
                if (count != 0 && (!sharedMediaData[0].endReached[0] || !sharedMediaData[0].endReached[1])) {
                    count++;
                }
                return count;
            }
            if (sharedMediaData[0].loadingAfterFastScroll) {
                return sharedMediaData[0].totalCount;
            }
            if (sharedMediaData[0].messages.size() == 0 && !sharedMediaData[0].loading) {
                return 1;
            }
            if (sharedMediaData[0].messages.size() == 0 && (!sharedMediaData[0].endReached[0] || !sharedMediaData[0].endReached[1]) && sharedMediaData[0].startReached) {
                return 0;
            }
            if (sharedMediaData[0].totalCount == 0) {
                int count = sharedMediaData[0].getStartOffset() + sharedMediaData[0].getMessages().size();
                if (count != 0 && (!sharedMediaData[0].endReached[0] || !sharedMediaData[0].endReached[1])) {
                    if (sharedMediaData[0].getEndLoadingStubs() != 0) {
                        count += sharedMediaData[0].getEndLoadingStubs();
                    } else {
                        count++;
                    }
                }
                return count;
            } else {
                return sharedMediaData[0].totalCount;
            }
        }

        @Override
        public boolean isEnabled(RecyclerView.ViewHolder holder) {
            return false;
        }

        @Override
        public RecyclerView.ViewHolder onCreateViewHolder(ViewGroup parent, int viewType) {
            View view;
            switch (viewType) {
                case 0:
                    if (sharedResources == null) {
                        sharedResources = new SharedPhotoVideoCell2.SharedResources(parent.getContext(), resourcesProvider);
                    }
                    view = new SharedPhotoVideoCell2(mContext, sharedResources, profileActivity.getCurrentAccount());
                    SharedPhotoVideoCell2 cell = (SharedPhotoVideoCell2) view;
                    cell.setGradientView(globalGradientView);
                    break;
                default:
                case 2:
                    View emptyStubView = createEmptyStubView(mContext, 0, dialog_id, resourcesProvider);
                    emptyStubView.setLayoutParams(new RecyclerView.LayoutParams(ViewGroup.LayoutParams.MATCH_PARENT, ViewGroup.LayoutParams.MATCH_PARENT));
                    return new RecyclerListView.Holder(emptyStubView);
            }
            view.setLayoutParams(new RecyclerView.LayoutParams(ViewGroup.LayoutParams.MATCH_PARENT, ViewGroup.LayoutParams.WRAP_CONTENT));
            return new RecyclerListView.Holder(view);
        }

        @Override
        public void onBindViewHolder(RecyclerView.ViewHolder holder, int position) {
            if (holder.getItemViewType() == 0) {
                ArrayList<MessageObject> messageObjects = sharedMediaData[0].getMessages();
                int index = position - sharedMediaData[0].getStartOffset();
                SharedPhotoVideoCell2 cell = (SharedPhotoVideoCell2) holder.itemView;
                int oldMessageId = cell.getMessageId();

                int parentCount = this == photoVideoAdapter ? mediaColumnsCount : animateToColumnsCount;
                if (index >= 0 && index < messageObjects.size()) {
                    MessageObject messageObject = messageObjects.get(index);
                    boolean animated = messageObject.getId() == oldMessageId;

                    if (isActionModeShowed) {
                        cell.setChecked(selectedFiles[messageObject.getDialogId() == dialog_id ? 0 : 1].indexOfKey(messageObject.getId()) >= 0, animated);
                    } else {
                        cell.setChecked(false, animated);
                    }
                    cell.setMessageObject(messageObject, parentCount);
                } else {
                    cell.setMessageObject(null, parentCount);
                    cell.setChecked(false, false);
                }
            }
        }

        @Override
        public int getItemViewType(int position) {
            if (!inFastScrollMode && sharedMediaData[0].getMessages().size() == 0 && !sharedMediaData[0].loading && sharedMediaData[0].startReached) {
                return 2;
            }
            int count = sharedMediaData[0].getStartOffset() + sharedMediaData[0].getMessages().size();
            if (position - sharedMediaData[0].getStartOffset() >= 0 && position < count) {
                return 0;
            }
            return 0;
        }

        @Override
        public String getLetter(int position) {
            if (sharedMediaData[0].fastScrollPeriods == null) {
                return "";
            }
            int index = position;
            ArrayList<Period> periods = sharedMediaData[0].fastScrollPeriods;
            if (!periods.isEmpty()) {
                for (int i = 0; i < periods.size(); i++) {
                    if (index <= periods.get(i).startOffset) {
                        return periods.get(i).formatedDate;
                    }
                }
                return periods.get(periods.size() - 1).formatedDate;
            }
            return "";
        }

        @Override
        public void getPositionForScrollProgress(RecyclerListView listView, float progress, int[] position) {
            int viewHeight = listView.getChildAt(0).getMeasuredHeight();
            int totalHeight = (int) (Math.ceil(getTotalItemsCount() / (float) mediaColumnsCount) * viewHeight);
            int listHeight =  listView.getMeasuredHeight() - listView.getPaddingTop();
            position[0] = (int) ((progress * (totalHeight -listHeight)) / viewHeight) * mediaColumnsCount;
            position[1] = (int) (progress * (totalHeight - listHeight)) % viewHeight;
        }

        @Override
        public void onStartFastScroll() {
            inFastScrollMode = true;
            MediaPage mediaPage = getMediaPage(0);
            if (mediaPage != null) {
                showFastScrollHint(mediaPage, null, false);
            }
        }

        @Override
        public void onFinishFastScroll(RecyclerListView listView) {
            if (inFastScrollMode) {
                inFastScrollMode = false;
                if (listView != null) {
                    int messageId = 0;
                    for (int i = 0; i < listView.getChildCount(); i++) {
                        View child = listView.getChildAt(i);
                        if (child instanceof SharedPhotoVideoCell2) {
                            SharedPhotoVideoCell2 cell = (SharedPhotoVideoCell2) child;
                            messageId = cell.getMessageId();
                        }
                        if (messageId != 0) {
                            break;
                        }
                    }
                    if (messageId == 0) {
                        findPeriodAndJumpToDate(0, listView, true);
                    }
                }
            }
        }

        @Override
        public int getTotalItemsCount() {
            return sharedMediaData[0].totalCount;
        }

        @Override
        public float getScrollProgress(RecyclerListView listView) {
            int parentCount = this == photoVideoAdapter ? mediaColumnsCount : animateToColumnsCount;
            int cellCount = (int) Math.ceil(getTotalItemsCount() / (float) parentCount);
            if (listView.getChildCount() == 0) {
                return 0;
            }
            int cellHeight = listView.getChildAt(0).getMeasuredHeight();
            View firstChild = listView.getChildAt(0);
            int firstPosition = listView.getChildAdapterPosition(firstChild);
            if (firstPosition < 0) {
                return 0;
            }
            float childTop = firstChild.getTop() - listView.getPaddingTop();
            float listH = listView.getMeasuredHeight() - listView.getPaddingTop();
            float scrollY = (firstPosition / parentCount) * cellHeight - childTop;
            return scrollY / (((float) cellCount) * cellHeight - listH);
        }

        public boolean fastScrollIsVisible(RecyclerListView listView) {
            int parentCount = this == photoVideoAdapter ? mediaColumnsCount : animateToColumnsCount;
            int cellCount = (int) Math.ceil(getTotalItemsCount() / (float) parentCount);
            if (listView.getChildCount() == 0) {
                return false;
            }
            int cellHeight = listView.getChildAt(0).getMeasuredHeight();
            return cellCount * cellHeight > listView.getMeasuredHeight();
        }

        @Override
        public void onFastScrollSingleTap() {
            showMediaCalendar(true);
        }
    }

    private void findPeriodAndJumpToDate(int type, RecyclerListView listView, boolean scrollToPosition) {
        ArrayList<Period> periods = sharedMediaData[type].fastScrollPeriods;
        Period period = null;
        int position = ((LinearLayoutManager) listView.getLayoutManager()).findFirstVisibleItemPosition();
        if (position >= 0) {
            if (periods != null) {
                for (int i = 0; i < periods.size(); i++) {
                    if (position <= periods.get(i).startOffset) {
                        period = periods.get(i);
                        break;
                    }
                }
                if (period == null) {
                    period = periods.get(periods.size() - 1);
                }
            }
            if (period != null) {
                jumpToDate(type, period.maxId, period.startOffset + 1, scrollToPosition);
                return;
            }
        }
    }

    private void jumpToDate(int type, int messageId, int startOffset, boolean scrollToPosition) {
        sharedMediaData[type].messages.clear();
        sharedMediaData[type].messagesDict[0].clear();
        sharedMediaData[type].messagesDict[1].clear();
        sharedMediaData[type].setMaxId(0, messageId);
        sharedMediaData[type].setEndReached(0, false);
        sharedMediaData[type].startReached = false;
        sharedMediaData[type].startOffset = startOffset;
        sharedMediaData[type].endLoadingStubs = sharedMediaData[type].totalCount - startOffset - 1;
        if (sharedMediaData[type].endLoadingStubs < 0) {
            sharedMediaData[type].endLoadingStubs = 0;
        }
        sharedMediaData[type].min_id = messageId;
        sharedMediaData[type].loadingAfterFastScroll = true;
        sharedMediaData[type].loading = false;
        sharedMediaData[type].requestIndex++;
        MediaPage mediaPage = getMediaPage(type);
        if (mediaPage != null && mediaPage.listView.getAdapter() != null) {
            mediaPage.listView.getAdapter().notifyDataSetChanged();
        }
        if (scrollToPosition) {
            for (int i = 0; i < mediaPages.length; i++) {
                if (mediaPages[i].selectedType == type) {
                    mediaPages[i].layoutManager.scrollToPositionWithOffset(Math.min(sharedMediaData[type].totalCount - 1, sharedMediaData[type].startOffset), 0);
                }
            }
        }
    }

    public class MediaSearchAdapter extends RecyclerListView.SelectionAdapter {

        private Context mContext;
        private ArrayList<MessageObject> searchResult = new ArrayList<>();
        private Runnable searchRunnable;
        protected ArrayList<MessageObject> globalSearch = new ArrayList<>();
        private int reqId = 0;
        private int lastReqId;
        private int currentType;
        private int searchesInProgress;

        public MediaSearchAdapter(Context context, int type) {
            mContext = context;
            currentType = type;
        }

        public void queryServerSearch(final String query, final int max_id, long did) {
            if (DialogObject.isEncryptedDialog(did)) {
                return;
            }
            if (reqId != 0) {
                profileActivity.getConnectionsManager().cancelRequest(reqId, true);
                reqId = 0;
                searchesInProgress--;
            }
            if (query == null || query.length() == 0) {
                globalSearch.clear();
                lastReqId = 0;
                notifyDataSetChanged();
                return;
            }
            TLRPC.TL_messages_search req = new TLRPC.TL_messages_search();
            req.limit = 50;
            req.offset_id = max_id;
            if (currentType == 1) {
                req.filter = new TLRPC.TL_inputMessagesFilterDocument();
            } else if (currentType == 3) {
                req.filter = new TLRPC.TL_inputMessagesFilterUrl();
            } else if (currentType == 4) {
                req.filter = new TLRPC.TL_inputMessagesFilterMusic();
            }
            req.q = query;
            req.peer = profileActivity.getMessagesController().getInputPeer(did);
            if (req.peer == null) {
                return;
            }
            final int currentReqId = ++lastReqId;
            searchesInProgress++;
            reqId = profileActivity.getConnectionsManager().sendRequest(req, (response, error) -> {
                final ArrayList<MessageObject> messageObjects = new ArrayList<>();
                if (error == null) {
                    TLRPC.messages_Messages res = (TLRPC.messages_Messages) response;
                    for (int a = 0; a < res.messages.size(); a++) {
                        TLRPC.Message message = res.messages.get(a);
                        if (max_id != 0 && message.id > max_id) {
                            continue;
                        }
                        messageObjects.add(new MessageObject(profileActivity.getCurrentAccount(), message, false, true));
                    }
                }
                AndroidUtilities.runOnUIThread(() -> {
                    if (reqId != 0) {
                        if (currentReqId == lastReqId) {
                            int oldItemCounts = getItemCount();
                            globalSearch = messageObjects;
                            searchesInProgress--;
                            int count = getItemCount();
                            if (searchesInProgress == 0 || count != 0) {
                                switchToCurrentSelectedMode(false);
                            }

                            for (int a = 0; a < mediaPages.length; a++) {
                                if (mediaPages[a].selectedType == currentType) {
                                    if (searchesInProgress == 0 && count == 0) {
                                        mediaPages[a].emptyView.title.setText(LocaleController.formatString(R.string.NoResultFoundFor, "NoResultFoundFor", query));
                                        mediaPages[a].emptyView.showProgress(false, true);
                                    } else if (oldItemCounts == 0) {
                                        animateItemsEnter(mediaPages[a].listView, 0, null);
                                    }
                                }
                            }
                            notifyDataSetChanged();

                        }
                        reqId = 0;
                    }
                });
            }, ConnectionsManager.RequestFlagFailOnServerErrors);
            profileActivity.getConnectionsManager().bindRequestToGuid(reqId, profileActivity.getClassGuid());
        }

        public void search(final String query, boolean animated) {
            if (searchRunnable != null) {
                AndroidUtilities.cancelRunOnUIThread(searchRunnable);
                searchRunnable = null;
            }

            if (!searchResult.isEmpty() || !globalSearch.isEmpty()) {
                searchResult.clear();
                globalSearch.clear();
                notifyDataSetChanged();
            }

            if (TextUtils.isEmpty(query)) {
                if (!searchResult.isEmpty() || !globalSearch.isEmpty() || searchesInProgress != 0) {
                    searchResult.clear();
                    globalSearch.clear();
                    if (reqId != 0) {
                        profileActivity.getConnectionsManager().cancelRequest(reqId, true);
                        reqId = 0;
                        searchesInProgress--;
                    }
                }
            } else {
                for (int a = 0; a < mediaPages.length; a++) {
                    if (mediaPages[a].selectedType == currentType) {
                        mediaPages[a].emptyView.showProgress(true, animated);
                    }
                }


                AndroidUtilities.runOnUIThread(searchRunnable = () -> {
                    if (!sharedMediaData[currentType].messages.isEmpty() && (currentType == 1 || currentType == 4)) {
                        MessageObject messageObject = sharedMediaData[currentType].messages.get(sharedMediaData[currentType].messages.size() - 1);
                        queryServerSearch(query, messageObject.getId(), messageObject.getDialogId());
                    } else if (currentType == 3) {
                        queryServerSearch(query, 0, dialog_id);
                    }
                    if (currentType == 1 || currentType == 4) {
                        final ArrayList<MessageObject> copy = new ArrayList<>(sharedMediaData[currentType].messages);
                        searchesInProgress++;
                        Utilities.searchQueue.postRunnable(() -> {
                            String search1 = query.trim().toLowerCase();
                            if (search1.length() == 0) {
                                updateSearchResults(new ArrayList<>());
                                return;
                            }
                            String search2 = LocaleController.getInstance().getTranslitString(search1);
                            if (search1.equals(search2) || search2.length() == 0) {
                                search2 = null;
                            }
                            String[] search = new String[1 + (search2 != null ? 1 : 0)];
                            search[0] = search1;
                            if (search2 != null) {
                                search[1] = search2;
                            }

                            ArrayList<MessageObject> resultArray = new ArrayList<>();

                            for (int a = 0; a < copy.size(); a++) {
                                MessageObject messageObject = copy.get(a);
                                for (int b = 0; b < search.length; b++) {
                                    String q = search[b];
                                    String name = messageObject.getDocumentName();
                                    if (name == null || name.length() == 0) {
                                        continue;
                                    }
                                    name = name.toLowerCase();
                                    if (name.contains(q)) {
                                        resultArray.add(messageObject);
                                        break;
                                    }
                                    if (currentType == 4) {
                                        TLRPC.Document document;
                                        if (messageObject.type == 0) {
                                            document = messageObject.messageOwner.media.webpage.document;
                                        } else {
                                            document = messageObject.messageOwner.media.document;
                                        }
                                        boolean ok = false;
                                        for (int c = 0; c < document.attributes.size(); c++) {
                                            TLRPC.DocumentAttribute attribute = document.attributes.get(c);
                                            if (attribute instanceof TLRPC.TL_documentAttributeAudio) {
                                                if (attribute.performer != null) {
                                                    ok = attribute.performer.toLowerCase().contains(q);
                                                }
                                                if (!ok && attribute.title != null) {
                                                    ok = attribute.title.toLowerCase().contains(q);
                                                }
                                                break;
                                            }
                                        }
                                        if (ok) {
                                            resultArray.add(messageObject);
                                            break;
                                        }
                                    }
                                }
                            }

                            updateSearchResults(resultArray);
                        });
                    }
                }, 300);
            }
        }

        private void updateSearchResults(final ArrayList<MessageObject> documents) {
            AndroidUtilities.runOnUIThread(() -> {
                if (!searching) {
                    return;
                }
                searchesInProgress--;
                int oldItemCount = getItemCount();
                searchResult = documents;
                int count = getItemCount();
                if (searchesInProgress == 0 || count != 0) {
                    switchToCurrentSelectedMode(false);
                }

                for (int a = 0; a < mediaPages.length; a++) {
                    if (mediaPages[a].selectedType == currentType) {
                        if (searchesInProgress == 0 && count == 0) {
                            mediaPages[a].emptyView.title.setText(LocaleController.getString("NoResult", R.string.NoResult));
                            mediaPages[a].emptyView.showProgress(false, true);
                        } else if (oldItemCount == 0) {
                            animateItemsEnter(mediaPages[a].listView, 0, null);
                        }
                    }
                }

                notifyDataSetChanged();

            });
        }

        @Override
        public boolean isEnabled(RecyclerView.ViewHolder holder) {
            return holder.getItemViewType() != searchResult.size() + globalSearch.size();
        }

        @Override
        public int getItemCount() {
            int count = searchResult.size();
            int globalCount = globalSearch.size();
            if (globalCount != 0) {
                count += globalCount;
            }
            return count;
        }

        public boolean isGlobalSearch(int i) {
            int localCount = searchResult.size();
            int globalCount = globalSearch.size();
            if (i >= 0 && i < localCount) {
                return false;
            } else if (i > localCount && i <= globalCount + localCount) {
                return true;
            }
            return false;
        }

        public MessageObject getItem(int i) {
            if (i < searchResult.size()) {
                return searchResult.get(i);
            } else {
                return globalSearch.get(i - searchResult.size());
            }
        }

        @Override
        public RecyclerView.ViewHolder onCreateViewHolder(ViewGroup parent, int viewType) {
            View view;
            if (currentType == 1) {
                view = new SharedDocumentCell(mContext, SharedDocumentCell.VIEW_TYPE_DEFAULT, resourcesProvider);
            } else if (currentType == 4) {
                view = new SharedAudioCell(mContext, SharedAudioCell.VIEW_TYPE_DEFAULT, resourcesProvider) {
                    @Override
                    public boolean needPlayMessage(MessageObject messageObject) {
                        if (messageObject.isVoice() || messageObject.isRoundVideo()) {
                            boolean result = MediaController.getInstance().playMessage(messageObject);
                            MediaController.getInstance().setVoiceMessagesPlaylist(result ? searchResult : null, false);
                            if (messageObject.isRoundVideo()) {
                                MediaController.getInstance().setCurrentVideoVisible(false);
                            }
                            return result;
                        } else if (messageObject.isMusic()) {
                            return MediaController.getInstance().setPlaylist(searchResult, messageObject, mergeDialogId);
                        }
                        return false;
                    }
                };
            } else {
                view = new SharedLinkCell(mContext, SharedLinkCell.VIEW_TYPE_DEFAULT, resourcesProvider);
                ((SharedLinkCell) view).setDelegate(sharedLinkCellDelegate);
            }
            view.setLayoutParams(new RecyclerView.LayoutParams(ViewGroup.LayoutParams.MATCH_PARENT, ViewGroup.LayoutParams.WRAP_CONTENT));
            return new RecyclerListView.Holder(view);
        }

        @Override
        public void onBindViewHolder(RecyclerView.ViewHolder holder, int position) {
            if (currentType == 1) {
                SharedDocumentCell sharedDocumentCell = (SharedDocumentCell) holder.itemView;
                MessageObject messageObject = getItem(position);
                sharedDocumentCell.setDocument(messageObject, position != getItemCount() - 1);
                if (isActionModeShowed) {
                    sharedDocumentCell.setChecked(selectedFiles[messageObject.getDialogId() == dialog_id ? 0 : 1].indexOfKey(messageObject.getId()) >= 0, !scrolling);
                } else {
                    sharedDocumentCell.setChecked(false, !scrolling);
                }
            } else if (currentType == 3) {
                SharedLinkCell sharedLinkCell = (SharedLinkCell) holder.itemView;
                MessageObject messageObject = getItem(position);
                sharedLinkCell.setLink(messageObject, position != getItemCount() - 1);
                if (isActionModeShowed) {
                    sharedLinkCell.setChecked(selectedFiles[messageObject.getDialogId() == dialog_id ? 0 : 1].indexOfKey(messageObject.getId()) >= 0, !scrolling);
                } else {
                    sharedLinkCell.setChecked(false, !scrolling);
                }
            } else if (currentType == 4) {
                SharedAudioCell sharedAudioCell = (SharedAudioCell) holder.itemView;
                MessageObject messageObject = getItem(position);
                sharedAudioCell.setMessageObject(messageObject, position != getItemCount() - 1);
                if (isActionModeShowed) {
                    sharedAudioCell.setChecked(selectedFiles[messageObject.getDialogId() == dialog_id ? 0 : 1].indexOfKey(messageObject.getId()) >= 0, !scrolling);
                } else {
                    sharedAudioCell.setChecked(false, !scrolling);
                }
            }
        }

        @Override
        public int getItemViewType(int i) {
            return 0;
        }
    }

    private class GifAdapter extends RecyclerListView.SelectionAdapter {

        private Context mContext;

        public GifAdapter(Context context) {
            mContext = context;
        }

        @Override
        public boolean isEnabled(RecyclerView.ViewHolder holder) {
            if (sharedMediaData[5].messages.size() == 0 && !sharedMediaData[5].loading) {
                return false;
            }
            return true;
        }

        @Override
        public int getItemCount() {
            if (sharedMediaData[5].messages.size() == 0 && !sharedMediaData[5].loading) {
                return 1;
            }
            return sharedMediaData[5].messages.size();
        }

        @Override
        public long getItemId(int i) {
            return i;
        }

        @Override
        public int getItemViewType(int position) {
            if (sharedMediaData[5].messages.size() == 0 && !sharedMediaData[5].loading) {
                return 1;
            }
            return 0;
        }

        @Override
        public RecyclerView.ViewHolder onCreateViewHolder(ViewGroup parent, int viewType) {
            if (viewType == 1) {
                View emptyStubView = createEmptyStubView(mContext, 5, dialog_id, resourcesProvider);
                emptyStubView.setLayoutParams(new RecyclerView.LayoutParams(ViewGroup.LayoutParams.MATCH_PARENT, ViewGroup.LayoutParams.MATCH_PARENT));
                return new RecyclerListView.Holder(emptyStubView);
            }
            ContextLinkCell cell = new ContextLinkCell(mContext, true, resourcesProvider);
            cell.setCanPreviewGif(true);
            return new RecyclerListView.Holder(cell);
        }

        @Override
        public void onBindViewHolder(RecyclerView.ViewHolder holder, int position) {
            if (holder.getItemViewType() != 1) {
                MessageObject messageObject = sharedMediaData[5].messages.get(position);
                TLRPC.Document document = messageObject.getDocument();
                if (document != null) {
                    ContextLinkCell cell = (ContextLinkCell) holder.itemView;
                    cell.setGif(document, messageObject, messageObject.messageOwner.date, false);
                    if (isActionModeShowed) {
                        cell.setChecked(selectedFiles[messageObject.getDialogId() == dialog_id ? 0 : 1].indexOfKey(messageObject.getId()) >= 0, !scrolling);
                    } else {
                        cell.setChecked(false, !scrolling);
                    }
                }
            }
        }

        @Override
        public void onViewAttachedToWindow(RecyclerView.ViewHolder holder) {
            if (holder.itemView instanceof ContextLinkCell) {
                ContextLinkCell cell = (ContextLinkCell) holder.itemView;
                ImageReceiver imageReceiver = cell.getPhotoImage();
                if (mediaPages[0].selectedType == 5) {
                    imageReceiver.setAllowStartAnimation(true);
                    imageReceiver.startAnimation();
                } else {
                    imageReceiver.setAllowStartAnimation(false);
                    imageReceiver.stopAnimation();
                }
            }
        }
    }

    private class CommonGroupsAdapter extends RecyclerListView.SelectionAdapter {

        private Context mContext;
        private ArrayList<TLRPC.Chat> chats = new ArrayList<>();
        private boolean loading;
        private boolean firstLoaded;
        private boolean endReached;

        public CommonGroupsAdapter(Context context) {
            mContext = context;
        }

        private void getChats(long max_id, final int count) {
            if (loading) {
                return;
            }
            TLRPC.TL_messages_getCommonChats req = new TLRPC.TL_messages_getCommonChats();
            long uid;
            if (DialogObject.isEncryptedDialog(dialog_id)) {
                TLRPC.EncryptedChat encryptedChat = profileActivity.getMessagesController().getEncryptedChat(DialogObject.getEncryptedChatId(dialog_id));
                uid = encryptedChat.user_id;
            } else {
                uid = dialog_id;
            }
            req.user_id = profileActivity.getMessagesController().getInputUser(uid);
            if (req.user_id instanceof TLRPC.TL_inputUserEmpty) {
                return;
            }
            req.limit = count;
            req.max_id = max_id;
            loading = true;
            notifyDataSetChanged();
            int reqId = profileActivity.getConnectionsManager().sendRequest(req, (response, error) -> AndroidUtilities.runOnUIThread(() -> {
                int oldCount = getItemCount();
                if (error == null) {
                    TLRPC.messages_Chats res = (TLRPC.messages_Chats) response;
                    profileActivity.getMessagesController().putChats(res.chats, false);
                    endReached = res.chats.isEmpty() || res.chats.size() != count;
                    chats.addAll(res.chats);
                } else {
                    endReached = true;
                }

                for (int a = 0; a < mediaPages.length; a++) {
                    if (mediaPages[a].selectedType == 6) {
                        if (mediaPages[a].listView != null) {
                            final RecyclerListView listView = mediaPages[a].listView;
                            if (firstLoaded || oldCount == 0) {
                                animateItemsEnter(listView, 0, null);
                            }
                        }
                    }
                }
                loading = false;
                firstLoaded = true;
                notifyDataSetChanged();
            }));
            profileActivity.getConnectionsManager().bindRequestToGuid(reqId, profileActivity.getClassGuid());
        }

        @Override
        public boolean isEnabled(RecyclerView.ViewHolder holder) {
            return holder.getAdapterPosition() != chats.size();
        }

        @Override
        public int getItemCount() {
            if (chats.isEmpty() && !loading) {
                return 1;
            }
            int count = chats.size();
            if (!chats.isEmpty()) {
                if (!endReached) {
                    count++;
                }
            }
            return count;
        }

        @Override
        public RecyclerView.ViewHolder onCreateViewHolder(ViewGroup parent, int viewType) {
            View view;
            switch (viewType) {
                case 0:
                    view = new ProfileSearchCell(mContext, resourcesProvider);
                    break;
                case 2:
                    View emptyStubView = createEmptyStubView(mContext, 6, dialog_id, resourcesProvider);
                    emptyStubView.setLayoutParams(new RecyclerView.LayoutParams(ViewGroup.LayoutParams.MATCH_PARENT, ViewGroup.LayoutParams.MATCH_PARENT));
                    return new RecyclerListView.Holder(emptyStubView);
                case 1:
                default:
                    FlickerLoadingView flickerLoadingView = new FlickerLoadingView(mContext, resourcesProvider);
                    flickerLoadingView.setIsSingleCell(true);
                    flickerLoadingView.showDate(false);
                    flickerLoadingView.setViewType(FlickerLoadingView.DIALOG_TYPE);
                    view = flickerLoadingView;
                    break;
            }
            view.setLayoutParams(new RecyclerView.LayoutParams(ViewGroup.LayoutParams.MATCH_PARENT, ViewGroup.LayoutParams.WRAP_CONTENT));
            return new RecyclerListView.Holder(view);
        }

        @Override
        public void onBindViewHolder(RecyclerView.ViewHolder holder, int position) {
            if (holder.getItemViewType() == 0) {
                ProfileSearchCell cell = (ProfileSearchCell) holder.itemView;
                TLRPC.Chat chat = chats.get(position);
                cell.setData(chat, null, null, null, false, false);
                cell.useSeparator = position != chats.size() - 1 || !endReached;
            }
        }

        @Override
        public int getItemViewType(int i) {
            if (chats.isEmpty() && !loading) {
                return 2;
            }
            if (i < chats.size()) {
                return 0;
            } else {
                return 1;
            }
        }
    }

    private class ChatUsersAdapter extends RecyclerListView.SelectionAdapter {

        private Context mContext;
        private TLRPC.ChatFull chatInfo;
        private ArrayList<Integer> sortedUsers;

        public ChatUsersAdapter(Context context) {
            mContext = context;
        }

        @Override
        public boolean isEnabled(RecyclerView.ViewHolder holder) {
            return true;
        }

        @Override
        public int getItemCount() {
            if (chatInfo != null && chatInfo.participants.participants.isEmpty()) {
                return 1;
            }
            return chatInfo != null ? chatInfo.participants.participants.size() : 0;
        }

        @Override
        public RecyclerView.ViewHolder onCreateViewHolder(ViewGroup parent, int viewType) {
            if (viewType == 1) {
                View emptyStubView = createEmptyStubView(mContext, 7, dialog_id, resourcesProvider);
                emptyStubView.setLayoutParams(new RecyclerView.LayoutParams(ViewGroup.LayoutParams.MATCH_PARENT, ViewGroup.LayoutParams.MATCH_PARENT));
                return new RecyclerListView.Holder(emptyStubView);
            }
            View view = new UserCell(mContext, 9, 0, true, false, resourcesProvider);
            view.setLayoutParams(new RecyclerView.LayoutParams(ViewGroup.LayoutParams.MATCH_PARENT, ViewGroup.LayoutParams.WRAP_CONTENT));
            return new RecyclerListView.Holder(view);
        }

        @Override
        public void onBindViewHolder(RecyclerView.ViewHolder holder, int position) {
            UserCell userCell = (UserCell) holder.itemView;
            TLRPC.ChatParticipant part;
            if (!sortedUsers.isEmpty()) {
                part = chatInfo.participants.participants.get(sortedUsers.get(position));
            } else {
                part = chatInfo.participants.participants.get(position);
            }
            if (part != null) {
                String role;
                if (part instanceof TLRPC.TL_chatChannelParticipant) {
                    TLRPC.ChannelParticipant channelParticipant = ((TLRPC.TL_chatChannelParticipant) part).channelParticipant;
                    if (!TextUtils.isEmpty(channelParticipant.rank)) {
                        role = channelParticipant.rank;
                    } else {
                        if (channelParticipant instanceof TLRPC.TL_channelParticipantCreator) {
                            role = LocaleController.getString("ChannelCreator", R.string.ChannelCreator);
                        } else if (channelParticipant instanceof TLRPC.TL_channelParticipantAdmin) {
                            role = LocaleController.getString("ChannelAdmin", R.string.ChannelAdmin);
                        } else {
                            role = null;
                        }
                    }
                } else {
                    if (part instanceof TLRPC.TL_chatParticipantCreator) {
                        role = LocaleController.getString("ChannelCreator", R.string.ChannelCreator);
                    } else if (part instanceof TLRPC.TL_chatParticipantAdmin) {
                        role = LocaleController.getString("ChannelAdmin", R.string.ChannelAdmin);
                    } else {
                        role = null;
                    }
                }
                userCell.setAdminRole(role);
                userCell.setData(profileActivity.getMessagesController().getUser(part.user_id), null, null, 0, position != chatInfo.participants.participants.size() - 1);
            }
        }

        @Override
        public int getItemViewType(int i) {
            if (chatInfo != null && chatInfo.participants.participants.isEmpty()) {
                return 1;
            }
            return 0;
        }
    }

    private class GroupUsersSearchAdapter extends RecyclerListView.SelectionAdapter {

        private Context mContext;
        private ArrayList<CharSequence> searchResultNames = new ArrayList<>();
        private SearchAdapterHelper searchAdapterHelper;
        private Runnable searchRunnable;
        private int totalCount = 0;
        private TLRPC.Chat currentChat;
        int searchCount = 0;

        public GroupUsersSearchAdapter(Context context) {
            mContext = context;
            searchAdapterHelper = new SearchAdapterHelper(true);
            searchAdapterHelper.setDelegate(searchId -> {
                notifyDataSetChanged();
                if (searchId == 1) {
                    searchCount--;
                    if (searchCount == 0) {
                        for (int a = 0; a < mediaPages.length; a++) {
                            if (mediaPages[a].selectedType == 7) {
                                if (getItemCount() == 0) {
                                    mediaPages[a].emptyView.showProgress(false, true);
                                } else {
                                    animateItemsEnter(mediaPages[a].listView, 0, null);
                                }
                            }
                        }
                    }
                }
            });
            currentChat = delegate.getCurrentChat();
        }

        private boolean createMenuForParticipant(TLObject participant, boolean resultOnly) {
            if (participant instanceof TLRPC.ChannelParticipant) {
                TLRPC.ChannelParticipant channelParticipant = (TLRPC.ChannelParticipant) participant;
                TLRPC.TL_chatChannelParticipant p = new TLRPC.TL_chatChannelParticipant();
                p.channelParticipant = channelParticipant;
                p.user_id = MessageObject.getPeerId(channelParticipant.peer);
                p.inviter_id = channelParticipant.inviter_id;
                p.date = channelParticipant.date;
                participant = p;
            }
            return delegate.onMemberClick((TLRPC.ChatParticipant) participant, true, resultOnly);
        }

        public void search(final String query, boolean animated) {
            if (searchRunnable != null) {
                Utilities.searchQueue.cancelRunnable(searchRunnable);
                searchRunnable = null;
            }
            searchResultNames.clear();
            searchAdapterHelper.mergeResults(null);
            searchAdapterHelper.queryServerSearch(null, true, false, true, false, false, ChatObject.isChannel(currentChat) ? currentChat.id : 0, false, 2, 0);
            notifyDataSetChanged();

            for (int a = 0; a < mediaPages.length; a++) {
                if (mediaPages[a].selectedType == 7) {
                    if (!TextUtils.isEmpty(query)) {
                        mediaPages[a].emptyView.showProgress(true, animated);
                    }
                }
            }

            if (!TextUtils.isEmpty(query)) {
                Utilities.searchQueue.postRunnable(searchRunnable = () -> processSearch(query), 300);
            }
        }

        private void processSearch(final String query) {
            AndroidUtilities.runOnUIThread(() -> {
                searchRunnable = null;

                final ArrayList<TLObject> participantsCopy = !ChatObject.isChannel(currentChat) && info != null ? new ArrayList<>(info.participants.participants) : null;

                searchCount = 2;
                if (participantsCopy != null) {
                    Utilities.searchQueue.postRunnable(() -> {
                        String search1 = query.trim().toLowerCase();
                        if (search1.length() == 0) {
                            updateSearchResults(new ArrayList<>(), new ArrayList<>());
                            return;
                        }
                        String search2 = LocaleController.getInstance().getTranslitString(search1);
                        if (search1.equals(search2) || search2.length() == 0) {
                            search2 = null;
                        }
                        String[] search = new String[1 + (search2 != null ? 1 : 0)];
                        search[0] = search1;
                        if (search2 != null) {
                            search[1] = search2;
                        }
                        ArrayList<CharSequence> resultArrayNames = new ArrayList<>();
                        ArrayList<TLObject> resultArray2 = new ArrayList<>();

                        for (int a = 0, N = participantsCopy.size(); a < N; a++) {
                            long userId;
                            TLObject o = participantsCopy.get(a);
                            if (o instanceof TLRPC.ChatParticipant) {
                                userId = ((TLRPC.ChatParticipant) o).user_id;
                            } else if (o instanceof TLRPC.ChannelParticipant) {
                                userId = MessageObject.getPeerId(((TLRPC.ChannelParticipant) o).peer);
                            } else {
                                continue;
                            }
                            TLRPC.User user = profileActivity.getMessagesController().getUser(userId);
                            if (user.id == profileActivity.getUserConfig().getClientUserId()) {
                                continue;
                            }

                            String name = UserObject.getUserName(user).toLowerCase();
                            String tName = LocaleController.getInstance().getTranslitString(name);
                            if (name.equals(tName)) {
                                tName = null;
                            }

                            int found = 0;
                            for (String q : search) {
                                if (name.startsWith(q) || name.contains(" " + q) || tName != null && (tName.startsWith(q) || tName.contains(" " + q))) {
                                    found = 1;
                                } else if (user.username != null && user.username.startsWith(q)) {
                                    found = 2;
                                }

                                if (found != 0) {
                                    if (found == 1) {
                                        resultArrayNames.add(AndroidUtilities.generateSearchName(user.first_name, user.last_name, q));
                                    } else {
                                        resultArrayNames.add(AndroidUtilities.generateSearchName("@" + user.username, null, "@" + q));
                                    }
                                    resultArray2.add(o);
                                    break;
                                }
                            }
                        }
                        updateSearchResults(resultArrayNames, resultArray2);
                    });
                } else {
                    searchCount--;
                }
                searchAdapterHelper.queryServerSearch(query, false, false, true, false, false, ChatObject.isChannel(currentChat) ? currentChat.id : 0, false, 2, 1);
            });
        }

        private void updateSearchResults(final ArrayList<CharSequence> names, final ArrayList<TLObject> participants) {
            AndroidUtilities.runOnUIThread(() -> {
                if (!searching) {
                    return;
                }
                searchResultNames = names;
                searchCount--;
                if (!ChatObject.isChannel(currentChat)) {
                    ArrayList<TLObject> search = searchAdapterHelper.getGroupSearch();
                    search.clear();
                    search.addAll(participants);
                }

                if (searchCount == 0) {
                    for (int a = 0; a < mediaPages.length; a++) {
                        if (mediaPages[a].selectedType == 7) {
                            if (getItemCount() == 0) {
                                mediaPages[a].emptyView.showProgress(false, true);
                            } else {
                                animateItemsEnter(mediaPages[a].listView, 0, null);
                            }
                        }
                    }
                }

                notifyDataSetChanged();
            });
        }

        @Override
        public boolean isEnabled(RecyclerView.ViewHolder holder) {
            return holder.getItemViewType() != 1;
        }

        @Override
        public int getItemCount() {
            return totalCount;
        }

        @Override
        public void notifyDataSetChanged() {
            totalCount = searchAdapterHelper.getGroupSearch().size();
            if (totalCount > 0 && searching && mediaPages[0].selectedType == 7 && mediaPages[0].listView.getAdapter() != this) {
                switchToCurrentSelectedMode(false);
            }
            super.notifyDataSetChanged();
        }

        public void removeUserId(long userId) {
            searchAdapterHelper.removeUserId(userId);
            notifyDataSetChanged();
        }

        public TLObject getItem(int i) {
            int count = searchAdapterHelper.getGroupSearch().size();
            if (i < 0 || i >= count) {
                return null;
            }
            return searchAdapterHelper.getGroupSearch().get(i);
        }

        @Override
        public RecyclerView.ViewHolder onCreateViewHolder(ViewGroup parent, int viewType) {
            ManageChatUserCell view = new ManageChatUserCell(mContext, 9, 5, true, resourcesProvider);
            view.setBackgroundColor(getThemedColor(Theme.key_windowBackgroundWhite));
            view.setDelegate((cell, click) -> {
                TLObject object = getItem((Integer) cell.getTag());
                if (object instanceof TLRPC.ChannelParticipant) {
                    TLRPC.ChannelParticipant participant = (TLRPC.ChannelParticipant) object;
                    return createMenuForParticipant(participant, !click);
                } else {
                    return false;
                }
            });
            return new RecyclerListView.Holder(view);
        }

        @Override
        public void onBindViewHolder(RecyclerView.ViewHolder holder, int position) {
            TLObject object = getItem(position);
            TLRPC.User user;
            if (object instanceof TLRPC.ChannelParticipant) {
                user = profileActivity.getMessagesController().getUser(MessageObject.getPeerId(((TLRPC.ChannelParticipant) object).peer));
            } else if (object instanceof TLRPC.ChatParticipant) {
                user = profileActivity.getMessagesController().getUser(((TLRPC.ChatParticipant) object).user_id);
            } else {
                return;
            }

            String un = user.username;
            SpannableStringBuilder name = null;

            int count = searchAdapterHelper.getGroupSearch().size();
            String nameSearch = searchAdapterHelper.getLastFoundChannel();

            if (nameSearch != null) {
                String u = UserObject.getUserName(user);
                name = new SpannableStringBuilder(u);
                int idx = AndroidUtilities.indexOfIgnoreCase(u, nameSearch);
                if (idx != -1) {
                    name.setSpan(new ForegroundColorSpan(getThemedColor(Theme.key_windowBackgroundWhiteBlueText4)), idx, idx + nameSearch.length(), Spanned.SPAN_EXCLUSIVE_EXCLUSIVE);
                }
            }

            ManageChatUserCell userCell = (ManageChatUserCell) holder.itemView;
            userCell.setTag(position);
            userCell.setData(user, name, null, false);
        }

        @Override
        public void onViewRecycled(RecyclerView.ViewHolder holder) {
            if (holder.itemView instanceof ManageChatUserCell) {
                ((ManageChatUserCell) holder.itemView).recycle();
            }
        }

        @Override
        public int getItemViewType(int i) {
            return 0;
        }
    }

    public ArrayList<ThemeDescription> getThemeDescriptions() {
        ArrayList<ThemeDescription> arrayList = new ArrayList<>();

        arrayList.add(new ThemeDescription(selectedMessagesCountTextView, ThemeDescription.FLAG_TEXTCOLOR, null, null, null, null, Theme.key_windowBackgroundWhiteGrayText2));

        arrayList.add(new ThemeDescription(shadowLine, ThemeDescription.FLAG_BACKGROUND, null, null, null, null, Theme.key_divider));

        arrayList.add(new ThemeDescription(deleteItem.getIconView(), ThemeDescription.FLAG_IMAGECOLOR, null, null, null, null, Theme.key_windowBackgroundWhiteGrayText2));
        arrayList.add(new ThemeDescription(deleteItem, ThemeDescription.FLAG_BACKGROUNDFILTER, null, null, null, null, Theme.key_actionBarActionModeDefaultSelector));
        if (gotoItem != null) {
            arrayList.add(new ThemeDescription(gotoItem.getIconView(), ThemeDescription.FLAG_IMAGECOLOR, null, null, null, null, Theme.key_windowBackgroundWhiteGrayText2));
            arrayList.add(new ThemeDescription(gotoItem, ThemeDescription.FLAG_BACKGROUNDFILTER, null, null, null, null, Theme.key_actionBarActionModeDefaultSelector));
        }
        if (forwardNoQuoteItem != null) {
            arrayList.add(new ThemeDescription(forwardNoQuoteItem.getIconView(), ThemeDescription.FLAG_IMAGECOLOR, null, null, null, null, Theme.key_windowBackgroundWhiteGrayText2));
            arrayList.add(new ThemeDescription(forwardNoQuoteItem, ThemeDescription.FLAG_BACKGROUNDFILTER, null, null, null, null, Theme.key_actionBarActionModeDefaultSelector));
        }
        if (forwardItem != null) {
            arrayList.add(new ThemeDescription(forwardItem.getIconView(), ThemeDescription.FLAG_IMAGECOLOR, null, null, null, null, Theme.key_windowBackgroundWhiteGrayText2));
            arrayList.add(new ThemeDescription(forwardItem, ThemeDescription.FLAG_BACKGROUNDFILTER, null, null, null, null, Theme.key_actionBarActionModeDefaultSelector));
        }
        arrayList.add(new ThemeDescription(closeButton, ThemeDescription.FLAG_IMAGECOLOR, null, null, new Drawable[]{backDrawable}, null, Theme.key_windowBackgroundWhiteGrayText2));
        arrayList.add(new ThemeDescription(closeButton, ThemeDescription.FLAG_BACKGROUNDFILTER, null, null, null, null, Theme.key_actionBarActionModeDefaultSelector));

        arrayList.add(new ThemeDescription(actionModeLayout, ThemeDescription.FLAG_BACKGROUND, null, null, null, null, Theme.key_windowBackgroundWhite));
        arrayList.add(new ThemeDescription(scrollSlidingTextTabStrip, ThemeDescription.FLAG_BACKGROUND, null, null, null, null, Theme.key_windowBackgroundWhite));

        arrayList.add(new ThemeDescription(floatingDateView, 0, null, null, null, null, Theme.key_chat_mediaTimeBackground));
        arrayList.add(new ThemeDescription(floatingDateView, 0, null, null, null, null, Theme.key_chat_mediaTimeText));

        arrayList.add(new ThemeDescription(scrollSlidingTextTabStrip, 0, new Class[]{ScrollSlidingTextTabStrip.class}, new String[]{"selectorDrawable"}, null, null, null, Theme.key_profile_tabSelectedLine));
        arrayList.add(new ThemeDescription(scrollSlidingTextTabStrip.getTabsContainer(), ThemeDescription.FLAG_TEXTCOLOR | ThemeDescription.FLAG_CHECKTAG, new Class[]{TextView.class}, null, null, null, Theme.key_profile_tabSelectedText));
        arrayList.add(new ThemeDescription(scrollSlidingTextTabStrip.getTabsContainer(), ThemeDescription.FLAG_TEXTCOLOR | ThemeDescription.FLAG_CHECKTAG, new Class[]{TextView.class}, null, null, null, Theme.key_profile_tabText));
        arrayList.add(new ThemeDescription(scrollSlidingTextTabStrip.getTabsContainer(), ThemeDescription.FLAG_BACKGROUNDFILTER | ThemeDescription.FLAG_DRAWABLESELECTEDSTATE, new Class[]{TextView.class}, null, null, null, Theme.key_profile_tabSelector));

        arrayList.add(new ThemeDescription(fragmentContextView, ThemeDescription.FLAG_BACKGROUND | ThemeDescription.FLAG_CHECKTAG, new Class[]{FragmentContextView.class}, new String[]{"frameLayout"}, null, null, null, Theme.key_inappPlayerBackground));
        arrayList.add(new ThemeDescription(fragmentContextView, ThemeDescription.FLAG_IMAGECOLOR, new Class[]{FragmentContextView.class}, new String[]{"playButton"}, null, null, null, Theme.key_inappPlayerPlayPause));
        arrayList.add(new ThemeDescription(fragmentContextView, ThemeDescription.FLAG_TEXTCOLOR | ThemeDescription.FLAG_CHECKTAG, new Class[]{FragmentContextView.class}, new String[]{"titleTextView"}, null, null, null, Theme.key_inappPlayerTitle));
        arrayList.add(new ThemeDescription(fragmentContextView, ThemeDescription.FLAG_TEXTCOLOR | ThemeDescription.FLAG_FASTSCROLL, new Class[]{FragmentContextView.class}, new String[]{"titleTextView"}, null, null, null, Theme.key_inappPlayerPerformer));
        arrayList.add(new ThemeDescription(fragmentContextView, ThemeDescription.FLAG_IMAGECOLOR, new Class[]{FragmentContextView.class}, new String[]{"closeButton"}, null, null, null, Theme.key_inappPlayerClose));

        arrayList.add(new ThemeDescription(fragmentContextView, ThemeDescription.FLAG_BACKGROUND | ThemeDescription.FLAG_CHECKTAG, new Class[]{FragmentContextView.class}, new String[]{"frameLayout"}, null, null, null, Theme.key_returnToCallBackground));
        arrayList.add(new ThemeDescription(fragmentContextView, ThemeDescription.FLAG_TEXTCOLOR | ThemeDescription.FLAG_CHECKTAG, new Class[]{FragmentContextView.class}, new String[]{"titleTextView"}, null, null, null, Theme.key_returnToCallText));

        for (int a = 0; a < mediaPages.length; a++) {
            final int num = a;
            ThemeDescription.ThemeDescriptionDelegate cellDelegate = () -> {
                if (mediaPages[num].listView != null) {
                    int count = mediaPages[num].listView.getChildCount();
                    for (int a1 = 0; a1 < count; a1++) {
                        View child = mediaPages[num].listView.getChildAt(a1);
                        if (child instanceof SharedPhotoVideoCell) {
                            ((SharedPhotoVideoCell) child).updateCheckboxColor();
                        } else if (child instanceof ProfileSearchCell) {
                            ((ProfileSearchCell) child).update(0);
                        } else if (child instanceof UserCell) {
                            ((UserCell) child).update(0);
                        }
                    }
                }
            };

            arrayList.add(new ThemeDescription(mediaPages[a].listView, 0, new Class[]{View.class}, Theme.dividerPaint, null, null, Theme.key_divider));

            arrayList.add(new ThemeDescription(mediaPages[a].progressView, 0, null, null, null, null, Theme.key_windowBackgroundWhite));
            arrayList.add(new ThemeDescription(mediaPages[a].listView, ThemeDescription.FLAG_LISTGLOWCOLOR, null, null, null, null, Theme.key_actionBarDefault));
            arrayList.add(new ThemeDescription(mediaPages[a].listView, ThemeDescription.FLAG_SELECTOR, null, null, null, null, Theme.key_listSelector));
            arrayList.add(new ThemeDescription(mediaPages[a].emptyView, ThemeDescription.FLAG_TEXTCOLOR, null, null, null, null, Theme.key_emptyListPlaceholder));

            arrayList.add(new ThemeDescription(mediaPages[a].listView, ThemeDescription.FLAG_SECTIONS, new Class[]{GraySectionCell.class}, new String[]{"textView"}, null, null, null, Theme.key_graySectionText));
            arrayList.add(new ThemeDescription(mediaPages[a].listView, ThemeDescription.FLAG_CELLBACKGROUNDCOLOR | ThemeDescription.FLAG_SECTIONS, new Class[]{GraySectionCell.class}, null, null, null, Theme.key_graySection));

            arrayList.add(new ThemeDescription(mediaPages[a].listView, 0, new Class[]{LoadingCell.class}, new String[]{"progressBar"}, null, null, null, Theme.key_progressCircle));

            arrayList.add(new ThemeDescription(mediaPages[a].listView, ThemeDescription.FLAG_TEXTCOLOR, new Class[]{UserCell.class}, new String[]{"adminTextView"}, null, null, null, Theme.key_profile_creatorIcon));
            arrayList.add(new ThemeDescription(mediaPages[a].listView, 0, new Class[]{UserCell.class}, new String[]{"imageView"}, null, null, null, Theme.key_windowBackgroundWhiteGrayIcon));
            arrayList.add(new ThemeDescription(mediaPages[a].listView, 0, new Class[]{UserCell.class}, new String[]{"nameTextView"}, null, null, null, Theme.key_windowBackgroundWhiteBlackText));
            arrayList.add(new ThemeDescription(mediaPages[a].listView, 0, new Class[]{UserCell.class}, new String[]{"statusColor"}, null, null, cellDelegate, Theme.key_windowBackgroundWhiteGrayText));
            arrayList.add(new ThemeDescription(mediaPages[a].listView, 0, new Class[]{UserCell.class}, new String[]{"statusOnlineColor"}, null, null, cellDelegate, Theme.key_windowBackgroundWhiteBlueText));
            arrayList.add(new ThemeDescription(mediaPages[a].listView, 0, new Class[]{UserCell.class}, null, Theme.avatarDrawables, null, Theme.key_avatar_text));

            arrayList.add(new ThemeDescription(mediaPages[a].listView, 0, new Class[]{ProfileSearchCell.class}, null, new Paint[]{Theme.dialogs_namePaint[0], Theme.dialogs_namePaint[1], Theme.dialogs_searchNamePaint}, null, null, Theme.key_chats_name));
            arrayList.add(new ThemeDescription(mediaPages[a].listView, 0, new Class[]{ProfileSearchCell.class}, null, new Paint[]{Theme.dialogs_nameEncryptedPaint[0], Theme.dialogs_nameEncryptedPaint[1], Theme.dialogs_searchNameEncryptedPaint}, null, null, Theme.key_chats_secretName));
            arrayList.add(new ThemeDescription(mediaPages[a].listView, 0, new Class[]{ProfileSearchCell.class}, null, Theme.avatarDrawables, null, Theme.key_avatar_text));
            arrayList.add(new ThemeDescription(null, 0, null, null, null, cellDelegate, Theme.key_avatar_backgroundRed));
            arrayList.add(new ThemeDescription(null, 0, null, null, null, cellDelegate, Theme.key_avatar_backgroundOrange));
            arrayList.add(new ThemeDescription(null, 0, null, null, null, cellDelegate, Theme.key_avatar_backgroundViolet));
            arrayList.add(new ThemeDescription(null, 0, null, null, null, cellDelegate, Theme.key_avatar_backgroundGreen));
            arrayList.add(new ThemeDescription(null, 0, null, null, null, cellDelegate, Theme.key_avatar_backgroundCyan));
            arrayList.add(new ThemeDescription(null, 0, null, null, null, cellDelegate, Theme.key_avatar_backgroundBlue));
            arrayList.add(new ThemeDescription(null, 0, null, null, null, cellDelegate, Theme.key_avatar_backgroundPink));

            arrayList.add(new ThemeDescription(mediaPages[a].listView, ThemeDescription.FLAG_TEXTCOLOR, new Class[]{EmptyStubView.class}, new String[]{"emptyTextView"}, null, null, null, Theme.key_windowBackgroundWhiteGrayText2));
            arrayList.add(new ThemeDescription(mediaPages[a].listView, ThemeDescription.FLAG_TEXTCOLOR, new Class[]{SharedDocumentCell.class}, new String[]{"nameTextView"}, null, null, null, Theme.key_windowBackgroundWhiteBlackText));
            arrayList.add(new ThemeDescription(mediaPages[a].listView, ThemeDescription.FLAG_TEXTCOLOR, new Class[]{SharedDocumentCell.class}, new String[]{"dateTextView"}, null, null, null, Theme.key_windowBackgroundWhiteGrayText3));
            arrayList.add(new ThemeDescription(mediaPages[a].listView, ThemeDescription.FLAG_PROGRESSBAR, new Class[]{SharedDocumentCell.class}, new String[]{"progressView"}, null, null, null, Theme.key_sharedMedia_startStopLoadIcon));
            arrayList.add(new ThemeDescription(mediaPages[a].listView, ThemeDescription.FLAG_IMAGECOLOR, new Class[]{SharedDocumentCell.class}, new String[]{"statusImageView"}, null, null, null, Theme.key_sharedMedia_startStopLoadIcon));
            arrayList.add(new ThemeDescription(mediaPages[a].listView, ThemeDescription.FLAG_CHECKBOX, new Class[]{SharedDocumentCell.class}, new String[]{"checkBox"}, null, null, null, Theme.key_checkbox));
            arrayList.add(new ThemeDescription(mediaPages[a].listView, ThemeDescription.FLAG_CHECKBOXCHECK, new Class[]{SharedDocumentCell.class}, new String[]{"checkBox"}, null, null, null, Theme.key_checkboxCheck));
            arrayList.add(new ThemeDescription(mediaPages[a].listView, ThemeDescription.FLAG_IMAGECOLOR, new Class[]{SharedDocumentCell.class}, new String[]{"thumbImageView"}, null, null, null, Theme.key_files_folderIcon));
            arrayList.add(new ThemeDescription(mediaPages[a].listView, ThemeDescription.FLAG_TEXTCOLOR, new Class[]{SharedDocumentCell.class}, new String[]{"extTextView"}, null, null, null, Theme.key_files_iconText));

            arrayList.add(new ThemeDescription(mediaPages[a].listView, 0, new Class[]{LoadingCell.class}, new String[]{"progressBar"}, null, null, null, Theme.key_progressCircle));

            arrayList.add(new ThemeDescription(mediaPages[a].listView, ThemeDescription.FLAG_CHECKBOX, new Class[]{SharedAudioCell.class}, new String[]{"checkBox"}, null, null, null, Theme.key_checkbox));
            arrayList.add(new ThemeDescription(mediaPages[a].listView, ThemeDescription.FLAG_CHECKBOXCHECK, new Class[]{SharedAudioCell.class}, new String[]{"checkBox"}, null, null, null, Theme.key_checkboxCheck));
            arrayList.add(new ThemeDescription(mediaPages[a].listView, ThemeDescription.FLAG_TEXTCOLOR, new Class[]{SharedAudioCell.class}, Theme.chat_contextResult_titleTextPaint, null, null, Theme.key_windowBackgroundWhiteBlackText));
            arrayList.add(new ThemeDescription(mediaPages[a].listView, ThemeDescription.FLAG_TEXTCOLOR, new Class[]{SharedAudioCell.class}, Theme.chat_contextResult_descriptionTextPaint, null, null, Theme.key_windowBackgroundWhiteGrayText2));

            arrayList.add(new ThemeDescription(mediaPages[a].listView, ThemeDescription.FLAG_CHECKBOX, new Class[]{SharedLinkCell.class}, new String[]{"checkBox"}, null, null, null, Theme.key_checkbox));
            arrayList.add(new ThemeDescription(mediaPages[a].listView, ThemeDescription.FLAG_CHECKBOXCHECK, new Class[]{SharedLinkCell.class}, new String[]{"checkBox"}, null, null, null, Theme.key_checkboxCheck));
            arrayList.add(new ThemeDescription(mediaPages[a].listView, 0, new Class[]{SharedLinkCell.class}, new String[]{"titleTextPaint"}, null, null, null, Theme.key_windowBackgroundWhiteBlackText));
            arrayList.add(new ThemeDescription(mediaPages[a].listView, 0, new Class[]{SharedLinkCell.class}, null, null, null, Theme.key_windowBackgroundWhiteLinkText));
            arrayList.add(new ThemeDescription(mediaPages[a].listView, 0, new Class[]{SharedLinkCell.class}, Theme.linkSelectionPaint, null, null, Theme.key_windowBackgroundWhiteLinkSelection));
            arrayList.add(new ThemeDescription(mediaPages[a].listView, 0, new Class[]{SharedLinkCell.class}, new String[]{"letterDrawable"}, null, null, null, Theme.key_sharedMedia_linkPlaceholderText));
            arrayList.add(new ThemeDescription(mediaPages[a].listView, ThemeDescription.FLAG_BACKGROUNDFILTER, new Class[]{SharedLinkCell.class}, new String[]{"letterDrawable"}, null, null, null, Theme.key_sharedMedia_linkPlaceholder));

            arrayList.add(new ThemeDescription(mediaPages[a].listView, ThemeDescription.FLAG_CELLBACKGROUNDCOLOR | ThemeDescription.FLAG_SECTIONS, new Class[]{SharedMediaSectionCell.class}, null, null, null, Theme.key_windowBackgroundWhite));
            arrayList.add(new ThemeDescription(mediaPages[a].listView, ThemeDescription.FLAG_SECTIONS, new Class[]{SharedMediaSectionCell.class}, new String[]{"textView"}, null, null, null, Theme.key_windowBackgroundWhiteBlackText));
            arrayList.add(new ThemeDescription(mediaPages[a].listView, 0, new Class[]{SharedMediaSectionCell.class}, new String[]{"textView"}, null, null, null, Theme.key_windowBackgroundWhiteBlackText));

            arrayList.add(new ThemeDescription(mediaPages[a].listView, 0, new Class[]{SharedPhotoVideoCell.class}, new String[]{"backgroundPaint"}, null, null, null, Theme.key_sharedMedia_photoPlaceholder));
            arrayList.add(new ThemeDescription(mediaPages[a].listView, ThemeDescription.FLAG_CHECKBOX, new Class[]{SharedPhotoVideoCell.class}, null, null, cellDelegate, Theme.key_checkbox));
            arrayList.add(new ThemeDescription(mediaPages[a].listView, ThemeDescription.FLAG_CHECKBOXCHECK, new Class[]{SharedPhotoVideoCell.class}, null, null, cellDelegate, Theme.key_checkboxCheck));

            arrayList.add(new ThemeDescription(mediaPages[a].listView, 0, new Class[]{ContextLinkCell.class}, new String[]{"backgroundPaint"}, null, null, null, Theme.key_sharedMedia_photoPlaceholder));
            arrayList.add(new ThemeDescription(mediaPages[a].listView, ThemeDescription.FLAG_CHECKBOX, new Class[]{ContextLinkCell.class}, null, null, cellDelegate, Theme.key_checkbox));
            arrayList.add(new ThemeDescription(mediaPages[a].listView, ThemeDescription.FLAG_CHECKBOXCHECK, new Class[]{ContextLinkCell.class}, null, null, cellDelegate, Theme.key_checkboxCheck));

            arrayList.add(new ThemeDescription(mediaPages[a].listView, 0, null, null, new Drawable[]{pinnedHeaderShadowDrawable}, null, Theme.key_windowBackgroundGrayShadow));

            arrayList.add(new ThemeDescription(mediaPages[a].emptyView.title, ThemeDescription.FLAG_TEXTCOLOR, null, null, null, null, Theme.key_windowBackgroundWhiteBlackText));
            arrayList.add(new ThemeDescription(mediaPages[a].emptyView.subtitle, ThemeDescription.FLAG_TEXTCOLOR, null, null, null, null, Theme.key_windowBackgroundWhiteGrayText));
        }

        return arrayList;
    }

    public int getNextMediaColumnsCount(int mediaColumnsCount, boolean up) {
        int newColumnsCount = mediaColumnsCount;
        if (!up) {
            if (mediaColumnsCount == 2) {
                newColumnsCount = 3;
            } else if (mediaColumnsCount == 3) {
                newColumnsCount = 4;
            } else if (mediaColumnsCount == 4) {
                newColumnsCount = 5;
            } else if (mediaColumnsCount == 5) {
                newColumnsCount = 6;
            } else if (mediaColumnsCount == 6) {
                newColumnsCount = 9;
            }
        } else {
            if (mediaColumnsCount == 9) {
                newColumnsCount = 6;
            } else if (mediaColumnsCount == 6) {
                newColumnsCount = 5;
            } else if (mediaColumnsCount == 5) {
                newColumnsCount = 4;
            } else if (mediaColumnsCount == 4) {
                newColumnsCount = 3;
            } else if (mediaColumnsCount == 3) {
                newColumnsCount = 2;
            }
        }

        return newColumnsCount;
    }

    @Override
    protected boolean drawChild(Canvas canvas, View child, long drawingTime) {
        if (child == fragmentContextView) {
            canvas.save();
            canvas.clipRect(0, mediaPages[0].getTop(), child.getMeasuredWidth(),mediaPages[0].getTop() + child.getMeasuredHeight() + AndroidUtilities.dp(12));
            boolean b = super.drawChild(canvas, child, drawingTime);
            canvas.restore();
            return b;
        }
        return super.drawChild(canvas, child, drawingTime);
    }

    private class ScrollSlidingTextTabStripInner extends ScrollSlidingTextTabStrip {

        protected Paint backgroundPaint;
        public int backgroundColor = Color.TRANSPARENT;


        public ScrollSlidingTextTabStripInner(Context context, Theme.ResourcesProvider resourcesProvider) {
            super(context, resourcesProvider);
        }

        protected void drawBackground(Canvas canvas) {
            if (SharedConfig.chatBlurEnabled() && backgroundColor != Color.TRANSPARENT) {
                if (backgroundPaint == null) {
                    backgroundPaint = new Paint();
                }
                backgroundPaint.setColor(backgroundColor);
                AndroidUtilities.rectTmp2.set(0, 0, getMeasuredWidth(), getMeasuredHeight());
                drawBackgroundWithBlur(canvas, getY(), AndroidUtilities.rectTmp2, backgroundPaint);
            }
        }

        @Override
        public void setBackgroundColor(int color) {
            backgroundColor = color;
            invalidate();
        }
    }

    private int getThemedColor(String key) {
        Integer color = resourcesProvider != null ? resourcesProvider.getColor(key) : null;
        return color != null ? color : Theme.getColor(key);
    }

    public interface Delegate {
        void scrollToSharedMedia();

        boolean onMemberClick(TLRPC.ChatParticipant participant, boolean b, boolean resultOnly);

        TLRPC.Chat getCurrentChat();

        boolean isFragmentOpened();

        RecyclerListView getListView();

        boolean canSearchMembers();

        void updateSelectedMediaTabText();
    }
}<|MERGE_RESOLUTION|>--- conflicted
+++ resolved
@@ -1515,7 +1515,6 @@
             actionModeViews.add(gotoItem);
             gotoItem.setOnClickListener(v -> onActionBarItemClick(v, gotochat));
 
-<<<<<<< HEAD
             forwardNoQuoteItem = new ActionBarMenuItem(context, null, Theme.getColor(Theme.key_actionBarActionModeDefaultSelector), Theme.getColor(Theme.key_windowBackgroundWhiteGrayText2), false);
             forwardNoQuoteItem.setIcon(R.drawable.baseline_fast_forward_24);
             forwardNoQuoteItem.setContentDescription(LocaleController.getString("NoQuoteForward", R.string.NoQuoteForward));
@@ -1524,12 +1523,8 @@
             actionModeViews.add(forwardNoQuoteItem);
             forwardNoQuoteItem.setOnClickListener(v -> onActionBarItemClick(v, forward_noquote));
 
-            forwardItem = new ActionBarMenuItem(context, null, Theme.getColor(Theme.key_actionBarActionModeDefaultSelector), Theme.getColor(Theme.key_windowBackgroundWhiteGrayText2), false);
+            forwardItem = new ActionBarMenuItem(context, null, getThemedColor(Theme.key_actionBarActionModeDefaultSelector), getThemedColor(Theme.key_windowBackgroundWhiteGrayText2), false);
             forwardItem.setIcon(R.drawable.baseline_forward_24);
-=======
-            forwardItem = new ActionBarMenuItem(context, null, getThemedColor(Theme.key_actionBarActionModeDefaultSelector), getThemedColor(Theme.key_windowBackgroundWhiteGrayText2), false);
-            forwardItem.setIcon(R.drawable.msg_forward);
->>>>>>> 4a95c2fc
             forwardItem.setContentDescription(LocaleController.getString("Forward", R.string.Forward));
             forwardItem.setDuplicateParentStateEnabled(false);
             actionModeLayout.addView(forwardItem, new LinearLayout.LayoutParams(AndroidUtilities.dp(54), ViewGroup.LayoutParams.MATCH_PARENT));
@@ -1538,13 +1533,8 @@
 
             updateForwardItem();
         }
-<<<<<<< HEAD
-        deleteItem = new ActionBarMenuItem(context, null, Theme.getColor(Theme.key_actionBarActionModeDefaultSelector), Theme.getColor(Theme.key_windowBackgroundWhiteGrayText2), false);
+        deleteItem = new ActionBarMenuItem(context, null, getThemedColor(Theme.key_actionBarActionModeDefaultSelector), getThemedColor(Theme.key_windowBackgroundWhiteGrayText2), false);
         deleteItem.setIcon(R.drawable.baseline_delete_24);
-=======
-        deleteItem = new ActionBarMenuItem(context, null, getThemedColor(Theme.key_actionBarActionModeDefaultSelector), getThemedColor(Theme.key_windowBackgroundWhiteGrayText2), false);
-        deleteItem.setIcon(R.drawable.msg_delete);
->>>>>>> 4a95c2fc
         deleteItem.setContentDescription(LocaleController.getString("Delete", R.string.Delete));
         deleteItem.setDuplicateParentStateEnabled(false);
         actionModeLayout.addView(deleteItem, new LinearLayout.LayoutParams(AndroidUtilities.dp(54), ViewGroup.LayoutParams.MATCH_PARENT));
@@ -2309,20 +2299,13 @@
         }
         boolean noforwards = profileActivity.getMessagesController().isChatNoForwards(-dialog_id);
         forwardItem.setAlpha(noforwards ? 0.5f : 1f);
-<<<<<<< HEAD
         forwardNoQuoteItem.setAlpha(noforwards ? 0.5f : 1f);
         if (noforwards) {
             if (forwardItem.getBackground() != null) forwardItem.setBackground(null);
             if (forwardNoQuoteItem.getBackground() != null) forwardNoQuoteItem.setBackground(null);
         } else if (forwardItem.getBackground() == null) {
-            forwardItem.setBackground(Theme.createSelectorDrawable(Theme.getColor(Theme.key_actionBarActionModeDefaultSelector), 5));
+            forwardItem.setBackground(Theme.createSelectorDrawable(getThemedColor(Theme.key_actionBarActionModeDefaultSelector), 5));
             forwardNoQuoteItem.setBackground(Theme.createSelectorDrawable(Theme.getColor(Theme.key_actionBarActionModeDefaultSelector), 5));
-=======
-        if (noforwards && forwardItem.getBackground() != null) {
-            forwardItem.setBackground(null);
-        } else if (!noforwards && forwardItem.getBackground() == null) {
-            forwardItem.setBackground(Theme.createSelectorDrawable(getThemedColor(Theme.key_actionBarActionModeDefaultSelector), 5));
->>>>>>> 4a95c2fc
         }
     }
     private boolean hasNoforwardsMessage() {
@@ -3206,13 +3189,8 @@
                 showActionMode(false);
                 actionBar.closeSearchField();
                 cantDeleteMessagesCount = 0;
-<<<<<<< HEAD
-            }, null, null);
+            }, null, resourcesProvider);
         } else if (id == forward || id == forward_noquote) {
-=======
-            }, null, resourcesProvider);
-        } else if (id == forward) {
->>>>>>> 4a95c2fc
             if (info != null) {
                 TLRPC.Chat chat = profileActivity.getMessagesController().getChat(info.id);
                 if (profileActivity.getMessagesController().isChatNoForwards(chat)) {
