--- conflicted
+++ resolved
@@ -1536,13 +1536,8 @@
             actionModeViews.add(forwardNoQuoteItem);
             forwardNoQuoteItem.setOnClickListener(v -> onActionBarItemClick(v, forward_noquote));
 
-<<<<<<< HEAD
-            forwardItem = new ActionBarMenuItem(context, null, Theme.getColor(Theme.key_actionBarActionModeDefaultSelector), Theme.getColor(Theme.key_windowBackgroundWhiteGrayText2), false);
+            forwardItem = new ActionBarMenuItem(context, null, getThemedColor(Theme.key_actionBarActionModeDefaultSelector), getThemedColor(Theme.key_windowBackgroundWhiteGrayText2), false);
             forwardItem.setIcon(R.drawable.msg_forward);
-=======
-            forwardItem = new ActionBarMenuItem(context, null, getThemedColor(Theme.key_actionBarActionModeDefaultSelector), getThemedColor(Theme.key_windowBackgroundWhiteGrayText2), false);
-            forwardItem.setIcon(R.drawable.baseline_forward_24);
->>>>>>> d0e1ebd0
             forwardItem.setContentDescription(LocaleController.getString("Forward", R.string.Forward));
             forwardItem.setDuplicateParentStateEnabled(false);
             actionModeLayout.addView(forwardItem, new LinearLayout.LayoutParams(AndroidUtilities.dp(54), ViewGroup.LayoutParams.MATCH_PARENT));
@@ -1551,13 +1546,8 @@
 
             updateForwardItem();
         }
-<<<<<<< HEAD
-        deleteItem = new ActionBarMenuItem(context, null, Theme.getColor(Theme.key_actionBarActionModeDefaultSelector), Theme.getColor(Theme.key_windowBackgroundWhiteGrayText2), false);
+        deleteItem = new ActionBarMenuItem(context, null, getThemedColor(Theme.key_actionBarActionModeDefaultSelector), getThemedColor(Theme.key_windowBackgroundWhiteGrayText2), false);
         deleteItem.setIcon(R.drawable.msg_delete);
-=======
-        deleteItem = new ActionBarMenuItem(context, null, getThemedColor(Theme.key_actionBarActionModeDefaultSelector), getThemedColor(Theme.key_windowBackgroundWhiteGrayText2), false);
-        deleteItem.setIcon(R.drawable.baseline_delete_24);
->>>>>>> d0e1ebd0
         deleteItem.setContentDescription(LocaleController.getString("Delete", R.string.Delete));
         deleteItem.setDuplicateParentStateEnabled(false);
         actionModeLayout.addView(deleteItem, new LinearLayout.LayoutParams(AndroidUtilities.dp(54), ViewGroup.LayoutParams.MATCH_PARENT));
