package org.telegram.ui.Components;

import static org.telegram.messenger.MediaDataController.MEDIA_PHOTOVIDEO;

import android.animation.Animator;
import android.animation.AnimatorListenerAdapter;
import android.animation.AnimatorSet;
import android.animation.ObjectAnimator;
import android.animation.ValueAnimator;
import android.app.Activity;
import android.content.Context;
import android.content.res.Configuration;
import android.graphics.Bitmap;
import android.graphics.Canvas;
import android.graphics.Color;
import android.graphics.Paint;
import android.graphics.PorterDuff;
import android.graphics.PorterDuffColorFilter;
import android.graphics.Rect;
import android.graphics.drawable.BitmapDrawable;
import android.graphics.drawable.Drawable;
import android.os.Build;
import android.os.Bundle;
import android.text.SpannableStringBuilder;
import android.text.Spanned;
import android.text.TextUtils;
import android.text.style.ForegroundColorSpan;
import android.transition.ChangeBounds;
import android.transition.TransitionManager;
import android.transition.TransitionSet;
import android.transition.TransitionValues;
import android.transition.Visibility;
import android.util.SparseArray;
import android.util.SparseBooleanArray;
import android.util.TypedValue;
import android.view.Gravity;
import android.view.MotionEvent;
import android.view.Surface;
import android.view.VelocityTracker;
import android.view.View;
import android.view.ViewConfiguration;
import android.view.ViewGroup;
import android.view.ViewTreeObserver;
import android.view.WindowManager;
import android.view.animation.Interpolator;
import android.widget.EditText;
import android.widget.FrameLayout;
import android.widget.ImageView;
import android.widget.LinearLayout;
import android.widget.TextView;

import androidx.annotation.NonNull;
import androidx.core.content.ContextCompat;
import androidx.core.view.accessibility.AccessibilityNodeInfoCompat;
import androidx.recyclerview.widget.GridLayoutManager;
import androidx.recyclerview.widget.LinearLayoutManager;
import androidx.recyclerview.widget.RecyclerView;

import org.telegram.messenger.AndroidUtilities;
import org.telegram.messenger.ApplicationLoader;
import org.telegram.messenger.ChatObject;
import org.telegram.messenger.DialogObject;
import org.telegram.messenger.FileLoader;
import org.telegram.messenger.FileLog;
import org.telegram.messenger.ImageReceiver;
import org.telegram.messenger.LocaleController;
import org.telegram.messenger.MediaController;
import org.telegram.messenger.MediaDataController;
import org.telegram.messenger.MessageObject;
import org.telegram.messenger.MessagesController;
import org.telegram.messenger.MessagesStorage;
import org.telegram.messenger.NotificationCenter;
import org.telegram.messenger.R;
import org.telegram.messenger.SharedConfig;
import org.telegram.messenger.UserObject;
import org.telegram.messenger.Utilities;
import org.telegram.messenger.browser.Browser;
import org.telegram.tgnet.ConnectionsManager;
import org.telegram.tgnet.TLObject;
import org.telegram.tgnet.TLRPC;
import org.telegram.ui.ActionBar.ActionBar;
import org.telegram.ui.ActionBar.ActionBarMenu;
import org.telegram.ui.ActionBar.ActionBarMenuItem;
import org.telegram.ui.ActionBar.AlertDialog;
import org.telegram.ui.ActionBar.ActionBarMenuSubItem;
import org.telegram.ui.ActionBar.ActionBarPopupWindow;
import org.telegram.ui.ActionBar.BackDrawable;
import org.telegram.ui.ActionBar.BaseFragment;
import org.telegram.ui.ActionBar.Theme;
import org.telegram.ui.ActionBar.ThemeDescription;
import org.telegram.ui.Adapters.SearchAdapterHelper;
import org.telegram.ui.ArticleViewer;
import org.telegram.ui.CalendarActivity;
import org.telegram.ui.Cells.ChatActionCell;
import org.telegram.ui.Cells.ContextLinkCell;
import org.telegram.ui.Cells.DividerCell;
import org.telegram.ui.Cells.GraySectionCell;
import org.telegram.ui.Cells.LoadingCell;
import org.telegram.ui.Cells.ManageChatUserCell;
import org.telegram.ui.Cells.ProfileSearchCell;
import org.telegram.ui.Cells.RadioColorCell;
import org.telegram.ui.Cells.SharedAudioCell;
import org.telegram.ui.Cells.SharedDocumentCell;
import org.telegram.ui.Cells.SharedLinkCell;
import org.telegram.ui.Cells.SharedMediaSectionCell;
import org.telegram.ui.Cells.SharedPhotoVideoCell;
import org.telegram.ui.Cells.SharedPhotoVideoCell2;
import org.telegram.ui.Cells.UserCell;
import org.telegram.ui.ChatActivity;
import org.telegram.ui.Components.Forum.ForumUtilities;
import org.telegram.ui.DialogsActivity;
import org.telegram.ui.PhotoViewer;
import org.telegram.ui.ProfileActivity;

import java.util.ArrayList;
import java.util.Collections;
import java.util.HashMap;
import java.util.HashSet;

import kotlin.Unit;
import tw.nekomimi.nekogram.NekoXConfig;
import tw.nekomimi.nekogram.ui.BottomBuilder;
import tw.nekomimi.nekogram.utils.AlertUtil;
import tw.nekomimi.nekogram.utils.ProxyUtil;

@SuppressWarnings("unchecked")
public class SharedMediaLayout extends FrameLayout implements NotificationCenter.NotificationCenterDelegate {

    public static final int FILTER_PHOTOS_AND_VIDEOS = 0;
    public static final int FILTER_PHOTOS_ONLY = 1;
    public static final int FILTER_VIDEOS_ONLY = 2;

    public static final int VIEW_TYPE_MEDIA_ACTIVITY = 0;
    public static final int VIEW_TYPE_PROFILE_ACTIVITY = 1;

    private static final int[] supportedFastScrollTypes = new int[] {
            MediaDataController.MEDIA_PHOTOVIDEO,
            MediaDataController.MEDIA_FILE,
            MediaDataController.MEDIA_AUDIO,
            MediaDataController.MEDIA_MUSIC
    };

    public boolean isInFastScroll() {
        return mediaPages[0] != null && mediaPages[0].listView.getFastScroll() != null && mediaPages[0].listView.getFastScroll().isPressed();
    }

    public boolean dispatchFastScrollEvent(MotionEvent ev) {
        View view = (View) getParent();
        ev.offsetLocation(-view.getX() - getX() - mediaPages[0].listView.getFastScroll().getX(), -view.getY() - getY() - mediaPages[0].getY() - mediaPages[0].listView.getFastScroll().getY());
        return mediaPages[0].listView.getFastScroll().dispatchTouchEvent(ev);
    }

    boolean isInPinchToZoomTouchMode;
    boolean maybePinchToZoomTouchMode;
    boolean maybePinchToZoomTouchMode2;
    boolean isPinnedToTop;

    private int pointerId1, pointerId2;

    float pinchStartDistance;
    float pinchScale;
    boolean pinchScaleUp;
    int pinchCenterPosition;
    int pinchCenterOffset;
    int pinchCenterX;
    int pinchCenterY;
    Rect rect = new Rect();
    ActionBarPopupWindow optionsWindow;
    FlickerLoadingView globalGradientView;
    private final int viewType;
    private int topicId;

    private UndoView undoView;

    public boolean checkPinchToZoom(MotionEvent ev) {
        if (mediaPages[0].selectedType != 0 || getParent() == null) {
            return false;
        }
        if (photoVideoChangeColumnsAnimation && !isInPinchToZoomTouchMode) {
            return true;
        }

        if (ev.getActionMasked() == MotionEvent.ACTION_DOWN || ev.getActionMasked() == MotionEvent.ACTION_POINTER_DOWN) {
            if (maybePinchToZoomTouchMode && !isInPinchToZoomTouchMode && ev.getPointerCount() == 2 /*&& finishZoomTransition == null*/) {
                pinchStartDistance = (float) Math.hypot(ev.getX(1) - ev.getX(0), ev.getY(1) - ev.getY(0));

                pinchScale = 1f;

                pointerId1 = ev.getPointerId(0);
                pointerId2 = ev.getPointerId(1);

                mediaPages[0].listView.cancelClickRunnables(false);
                mediaPages[0].listView.cancelLongPress();
                mediaPages[0].listView.dispatchTouchEvent(MotionEvent.obtain(0, 0, MotionEvent.ACTION_CANCEL, 0, 0, 0));

                View view = (View) getParent();
                pinchCenterX = (int) ((int) ((ev.getX(0) + ev.getX(1)) / 2.0f) - view.getX() - getX() - mediaPages[0].getX());
                pinchCenterY = (int) ((int) ((ev.getY(0) + ev.getY(1)) / 2.0f) - view.getY() - getY() - mediaPages[0].getY());

                selectPinchPosition(pinchCenterX, pinchCenterY);
                maybePinchToZoomTouchMode2 = true;
            }
            if (ev.getActionMasked() == MotionEvent.ACTION_DOWN) {
                View view = (View) getParent();
               // float x = ev.getX() - view.getX() - getX() - mediaPages[0].getX();
                float y = ev.getY() - view.getY() - getY() - mediaPages[0].getY();
                if (y > 0) {
                    maybePinchToZoomTouchMode = true;
                }
            }

        } else if (ev.getActionMasked() == MotionEvent.ACTION_MOVE && (isInPinchToZoomTouchMode || maybePinchToZoomTouchMode2)) {
            int index1 = -1;
            int index2 = -1;
            for (int i = 0; i < ev.getPointerCount(); i++) {
                if (pointerId1 == ev.getPointerId(i)) {
                    index1 = i;
                }
                if (pointerId2 == ev.getPointerId(i)) {
                    index2 = i;
                }
            }
            if (index1 == -1 || index2 == -1) {
                maybePinchToZoomTouchMode = false;
                maybePinchToZoomTouchMode2 = false;
                isInPinchToZoomTouchMode = false;
                finishPinchToMediaColumnsCount();
                return false;
            }
            pinchScale = (float) Math.hypot(ev.getX(index2) - ev.getX(index1), ev.getY(index2) - ev.getY(index1)) / pinchStartDistance;
            if (!isInPinchToZoomTouchMode && (pinchScale > 1.01f || pinchScale < 0.99f)) {
                isInPinchToZoomTouchMode = true;
                pinchScaleUp = pinchScale > 1f;

                startPinchToMediaColumnsCount(pinchScaleUp);
            }
            if (isInPinchToZoomTouchMode) {
                if ((pinchScaleUp && pinchScale < 1f) || (!pinchScaleUp && pinchScale > 1f)) {
                    photoVideoChangeColumnsProgress = 0;
                } else {
                    photoVideoChangeColumnsProgress = Math.max(0, Math.min(1, pinchScaleUp ? (1f - (2f - pinchScale) / 1f) : ((1f - pinchScale) / 0.5f)));
                }
                if (photoVideoChangeColumnsProgress == 1f || photoVideoChangeColumnsProgress == 0f) {

                    if (photoVideoChangeColumnsProgress == 1f) {
                        int newRow = (int) Math.ceil(pinchCenterPosition / (float) animateToColumnsCount);
                        int columnWidth = (int) (mediaPages[0].listView.getMeasuredWidth() / (float) animateToColumnsCount);
                        int newColumn = (int) ((startedTrackingX / (float) (mediaPages[0].listView.getMeasuredWidth() - columnWidth)) * (animateToColumnsCount - 1));
                        int newPosition = newRow * animateToColumnsCount + newColumn;
                        if (newPosition >= photoVideoAdapter.getItemCount()) {
                            newPosition = photoVideoAdapter.getItemCount() - 1;
                        }
                        pinchCenterPosition = newPosition;
                    }

                    finishPinchToMediaColumnsCount();
                    if (photoVideoChangeColumnsProgress == 0) {
                        pinchScaleUp = !pinchScaleUp;
                    }

                    startPinchToMediaColumnsCount(pinchScaleUp);
                    pinchStartDistance = (float) Math.hypot(ev.getX(1) - ev.getX(0), ev.getY(1) - ev.getY(0));
                }

                mediaPages[0].listView.invalidate();
                if (mediaPages[0].fastScrollHintView != null) {
                    mediaPages[0].invalidate();
                }
            }
        } else if ((ev.getActionMasked() == MotionEvent.ACTION_UP || (ev.getActionMasked() == MotionEvent.ACTION_POINTER_UP && checkPointerIds(ev)) || ev.getActionMasked() == MotionEvent.ACTION_CANCEL) && isInPinchToZoomTouchMode) {
            maybePinchToZoomTouchMode2 = false;
            maybePinchToZoomTouchMode = false;
            isInPinchToZoomTouchMode = false;
            finishPinchToMediaColumnsCount();
        }

        return isInPinchToZoomTouchMode;
    }

    private void selectPinchPosition(int pinchCenterX, int pinchCenterY) {
        pinchCenterPosition = -1;
        int y = pinchCenterY + mediaPages[0].listView.blurTopPadding;
        if (getY() != 0 && viewType == VIEW_TYPE_PROFILE_ACTIVITY) {
            y = 0;
        }
        for (int i = 0; i < mediaPages[0].listView.getChildCount(); i++) {
            View child = mediaPages[0].listView.getChildAt(i);
            child.getHitRect(rect);
            if (rect.contains(pinchCenterX, y)) {
                pinchCenterPosition = mediaPages[0].listView.getChildLayoutPosition(child);
                pinchCenterOffset = child.getTop();
            }
        }
        if (delegate.canSearchMembers()) {
            if (pinchCenterPosition == -1) {
                float x = Math.min(1, Math.max(pinchCenterX / (float) mediaPages[0].listView.getMeasuredWidth(), 0));
                pinchCenterPosition = (int) (mediaPages[0].layoutManager.findFirstVisibleItemPosition() + (mediaColumnsCount - 1) * x);
                pinchCenterOffset = 0;
            }
        }
    }

    private boolean checkPointerIds(MotionEvent ev) {
        if (ev.getPointerCount() < 2) {
            return false;
        }
        if (pointerId1 == ev.getPointerId(0) && pointerId2 == ev.getPointerId(1)) {
            return true;
        }
        if (pointerId1 == ev.getPointerId(1) && pointerId2 == ev.getPointerId(0)) {
            return true;
        }
        return false;
    }

    public boolean isSwipeBackEnabled() {
        return !photoVideoChangeColumnsAnimation && !tabsAnimationInProgress;
    }

    public int getPhotosVideosTypeFilter() {
        return sharedMediaData[0].filterType;
    }

    public boolean isPinnedToTop() {
        return isPinnedToTop;
    }

    public void setPinnedToTop(boolean pinnedToTop) {
        if (isPinnedToTop != pinnedToTop) {
            isPinnedToTop = pinnedToTop;
            for (int i = 0; i < mediaPages.length; i++) {
                updateFastScrollVisibility(mediaPages[i], true);
            }
        }
    }

    public void drawListForBlur(Canvas blurCanvas) {
        for (int i = 0; i < mediaPages.length; i++) {
            if (mediaPages[i] != null && mediaPages[i].getVisibility() == View.VISIBLE) {
                for (int j = 0; j < mediaPages[i].listView.getChildCount(); j++) {
                    View child = mediaPages[i].listView.getChildAt(j);
                    if (child.getY() < mediaPages[i].listView.blurTopPadding + AndroidUtilities.dp(100)) {
                        int restore = blurCanvas.save();
                        blurCanvas.translate(mediaPages[i].getX() + child.getX(), getY() + mediaPages[i].getY() + mediaPages[i].listView.getY() + child.getY());
                        child.draw(blurCanvas);
                        blurCanvas.restoreToCount(restore);
                    }
                }
            }
        }
    }

    private static class MediaPage extends FrameLayout {
        public long lastCheckScrollTime;
        public boolean fastScrollEnabled;
        public ObjectAnimator fastScrollAnimator;
        private BlurredRecyclerView listView;
        private BlurredRecyclerView animationSupportingListView;
        private GridLayoutManager animationSupportingLayoutManager;
        private FlickerLoadingView progressView;
        private StickerEmptyView emptyView;
        private ExtendedGridLayoutManager layoutManager;
        private ClippingImageView animatingImageView;
        private RecyclerAnimationScrollHelper scrollHelper;
        private int selectedType;

        public SharedMediaFastScrollTooltip fastScrollHintView;
        public Runnable fastScrollHideHintRunnable;
        public boolean fastScrollHinWasShown;

        public int highlightMessageId;
        public boolean highlightAnimation;
        public float highlightProgress;


        public MediaPage(Context context) {
            super(context);
        }

        @Override
        protected boolean drawChild(Canvas canvas, View child, long drawingTime) {
            if (child == animationSupportingListView) {
                return true;
            }
            return super.drawChild(canvas, child, drawingTime);
        }

        @Override
        protected void dispatchDraw(Canvas canvas) {
            super.dispatchDraw(canvas);
            if (fastScrollHintView != null && fastScrollHintView.getVisibility() == View.VISIBLE) {
                boolean isVisible = false;
                RecyclerListView.FastScroll fastScroll = listView.getFastScroll();
                if (fastScroll != null) {
                    float y = fastScroll.getScrollBarY() + AndroidUtilities.dp(36);
                    float x = (getMeasuredWidth() - fastScrollHintView.getMeasuredWidth() - AndroidUtilities.dp(16));
                    fastScrollHintView.setPivotX(fastScrollHintView.getMeasuredWidth());
                    fastScrollHintView.setPivotY(0);
                    fastScrollHintView.setTranslationX(x);
                    fastScrollHintView.setTranslationY(y);
                }

                if (fastScroll.getProgress() > 0.85f) {
                    showFastScrollHint(this, null, false);
                }
            }
        }

    }

    public void updateFastScrollVisibility(MediaPage mediaPage, boolean animated) {
        boolean show = mediaPage.fastScrollEnabled && isPinnedToTop;
        View view = mediaPage.listView.getFastScroll();
        if (mediaPage.fastScrollAnimator != null) {
            mediaPage.fastScrollAnimator.removeAllListeners();
            mediaPage.fastScrollAnimator.cancel();
        }
        if (!animated) {
            view.animate().setListener(null).cancel();
            view.setVisibility(show ? View.VISIBLE : View.GONE);
            view.setTag(show ? 1 : null);
            view.setAlpha(1f);
            view.setScaleX(1f);
            view.setScaleY(1f);
        } else if (show && view.getTag() == null) {
            view.animate().setListener(null).cancel();
            if (view.getVisibility() != View.VISIBLE) {
                view.setVisibility(View.VISIBLE);
                view.setAlpha(0f);
            }
            ObjectAnimator objectAnimator = ObjectAnimator.ofFloat(view, View.ALPHA, view.getAlpha(), 1f);
            mediaPage.fastScrollAnimator = objectAnimator;
            objectAnimator.setDuration(150).start();
            view.setTag(1);
        } else if (!show && view.getTag() != null) {

            ObjectAnimator objectAnimator = ObjectAnimator.ofFloat(view, View.ALPHA, view.getAlpha(), 0f);
            objectAnimator.addListener(new HideViewAfterAnimation(view));
            mediaPage.fastScrollAnimator = objectAnimator;
            objectAnimator.setDuration(150).start();
            view.animate().setListener(null).cancel();

            view.setTag(null);
        }
    }

    private ActionBar actionBar;

    private SharedPhotoVideoAdapter photoVideoAdapter;
    private SharedPhotoVideoAdapter animationSupportingPhotoVideoAdapter;
    private SharedLinksAdapter linksAdapter;
    private SharedDocumentsAdapter documentsAdapter;
    private SharedDocumentsAdapter voiceAdapter;
    private SharedDocumentsAdapter audioAdapter;
    private GifAdapter gifAdapter;
    private CommonGroupsAdapter commonGroupsAdapter;
    private ChatUsersAdapter chatUsersAdapter;
    private MediaSearchAdapter documentsSearchAdapter;
    private MediaSearchAdapter audioSearchAdapter;
    private MediaSearchAdapter linksSearchAdapter;
    private GroupUsersSearchAdapter groupUsersSearchAdapter;
    private MediaPage[] mediaPages = new MediaPage[2];
    private ActionBarMenuItem deleteItem;
    private ActionBarMenuItem searchItem;
    private ActionBarMenuItem forwardNoQuoteItem;
    public ImageView photoVideoOptionsItem;
    private ActionBarMenuItem forwardItem;
    private ActionBarMenuItem gotoItem;
    private int searchItemState;
    private Drawable pinnedHeaderShadowDrawable;
    private boolean ignoreSearchCollapse;
    private NumberTextView selectedMessagesCountTextView;
    private LinearLayout actionModeLayout;
    private ImageView closeButton;
    private BackDrawable backDrawable;
    private ArrayList<SharedPhotoVideoCell> cellCache = new ArrayList<>(10);
    private ArrayList<SharedPhotoVideoCell> cache = new ArrayList<>(10);
    private ArrayList<SharedAudioCell> audioCellCache = new ArrayList<>(10);
    private ArrayList<SharedAudioCell> audioCache = new ArrayList<>(10);
    private ScrollSlidingTextTabStripInner scrollSlidingTextTabStrip;
    private View shadowLine;
    private ChatActionCell floatingDateView;
    private AnimatorSet floatingDateAnimation;
    private Runnable hideFloatingDateRunnable = () -> hideFloatingDateView(true);
    private ArrayList<View> actionModeViews = new ArrayList<>();

    private float additionalFloatingTranslation;

    private FragmentContextView fragmentContextView;

    private int maximumVelocity;

    private Paint backgroundPaint = new Paint();

    private boolean searchWas;
    private boolean searching;

    private int[] hasMedia;
    private int initialTab;

    private SparseArray<MessageObject>[] selectedFiles = new SparseArray[]{new SparseArray<>(), new SparseArray<>()};
    private int cantDeleteMessagesCount;
    private boolean scrolling;
    private long mergeDialogId;
    private TLRPC.ChatFull info;

    private AnimatorSet tabsAnimation;
    private boolean tabsAnimationInProgress;
    private boolean animatingForward;
    private boolean backAnimation;

    private long dialog_id;
    public boolean scrollingByUser;
    private int mediaColumnsCount = 3;
    private float photoVideoChangeColumnsProgress;
    private boolean photoVideoChangeColumnsAnimation;
    private ArrayList<SharedPhotoVideoCell2> animationSupportingSortedCells = new ArrayList<>();
    private int animateToColumnsCount;

    private static final Interpolator interpolator = t -> {
        --t;
        return t * t * t * t * t + 1.0F;
    };

    public interface SharedMediaPreloaderDelegate {
        void mediaCountUpdated();
    }

    public static class SharedMediaPreloader implements NotificationCenter.NotificationCenterDelegate {

        private int[] mediaCount = new int[]{-1, -1, -1, -1, -1, -1, -1, -1};
        private int[] mediaMergeCount = new int[]{-1, -1, -1, -1, -1, -1, -1, -1};
        private int[] lastMediaCount = new int[]{-1, -1, -1, -1, -1, -1, -1, -1};
        private int[] lastLoadMediaCount = new int[]{-1, -1, -1, -1, -1, -1, -1, -1};
        private SharedMediaData[] sharedMediaData;
        private long dialogId;
        private int topicId;
        private long mergeDialogId;
        private BaseFragment parentFragment;
        private ArrayList<SharedMediaPreloaderDelegate> delegates = new ArrayList<>();
        private boolean mediaWasLoaded;

        public SharedMediaPreloader(BaseFragment fragment) {
            parentFragment = fragment;
            if (fragment instanceof ChatActivityInterface) {
                ChatActivityInterface chatActivity = (ChatActivityInterface) fragment;
                dialogId = chatActivity.getDialogId();
                mergeDialogId = chatActivity.getMergeDialogId();
                topicId = chatActivity.getTopicId();
            } else if (fragment instanceof ProfileActivity) {
                ProfileActivity profileActivity = (ProfileActivity) fragment;
                dialogId = profileActivity.getDialogId();
                topicId = profileActivity.getTopicId();
            } else if (fragment instanceof MediaActivity) {
                MediaActivity mediaActivity = (MediaActivity) fragment;
                dialogId = mediaActivity.getDialogId();
            }

            sharedMediaData = new SharedMediaData[6];
            for (int a = 0; a < sharedMediaData.length; a++) {
                sharedMediaData[a] = new SharedMediaData();
                sharedMediaData[a].setMaxId(0, DialogObject.isEncryptedDialog(dialogId) ? Integer.MIN_VALUE : Integer.MAX_VALUE);
            }
            loadMediaCounts();

            NotificationCenter notificationCenter = parentFragment.getNotificationCenter();
            notificationCenter.addObserver(this, NotificationCenter.mediaCountsDidLoad);
            notificationCenter.addObserver(this, NotificationCenter.mediaCountDidLoad);
            notificationCenter.addObserver(this, NotificationCenter.didReceiveNewMessages);
            notificationCenter.addObserver(this, NotificationCenter.messageReceivedByServer);
            notificationCenter.addObserver(this, NotificationCenter.mediaDidLoad);
            notificationCenter.addObserver(this, NotificationCenter.messagesDeleted);
            notificationCenter.addObserver(this, NotificationCenter.replaceMessagesObjects);
            notificationCenter.addObserver(this, NotificationCenter.chatInfoDidLoad);
            notificationCenter.addObserver(this, NotificationCenter.fileLoaded);
        }

        public void addDelegate(SharedMediaPreloaderDelegate delegate) {
            delegates.add(delegate);
        }

        public void removeDelegate(SharedMediaPreloaderDelegate delegate) {
            delegates.remove(delegate);
        }

        public void onDestroy(BaseFragment fragment) {
            if (fragment != parentFragment) {
                return;
            }
            delegates.clear();
            NotificationCenter notificationCenter = parentFragment.getNotificationCenter();
            notificationCenter.removeObserver(this, NotificationCenter.mediaCountsDidLoad);
            notificationCenter.removeObserver(this, NotificationCenter.mediaCountDidLoad);
            notificationCenter.removeObserver(this, NotificationCenter.didReceiveNewMessages);
            notificationCenter.removeObserver(this, NotificationCenter.messageReceivedByServer);
            notificationCenter.removeObserver(this, NotificationCenter.mediaDidLoad);
            notificationCenter.removeObserver(this, NotificationCenter.messagesDeleted);
            notificationCenter.removeObserver(this, NotificationCenter.replaceMessagesObjects);
            notificationCenter.removeObserver(this, NotificationCenter.chatInfoDidLoad);
            notificationCenter.removeObserver(this, NotificationCenter.fileLoaded);
        }

        public int[] getLastMediaCount() {
            return lastMediaCount;
        }

        public SharedMediaData[] getSharedMediaData() {
            return sharedMediaData;
        }

        @Override
        public void didReceivedNotification(int id, int account, Object... args) {
            if (id == NotificationCenter.mediaCountsDidLoad) {
                long did = (Long) args[0];
                int topicId = (int) args[1];
                if (this.topicId == topicId && (did == dialogId || did == mergeDialogId)) {
                    int[] counts = (int[]) args[2];
                    if (did == dialogId) {
                        mediaCount = counts;
                    } else {
                        mediaMergeCount = counts;
                    }
                    for (int a = 0; a < counts.length; a++) {
                        if (mediaCount[a] >= 0 && mediaMergeCount[a] >= 0) {
                            lastMediaCount[a] = mediaCount[a] + mediaMergeCount[a];
                        } else if (mediaCount[a] >= 0) {
                            lastMediaCount[a] = mediaCount[a];
                        } else {
                            lastMediaCount[a] = Math.max(mediaMergeCount[a], 0);
                        }
                        if (did == dialogId && lastMediaCount[a] != 0 && lastLoadMediaCount[a] != mediaCount[a]) {
                            int type = a;
                            if (type == 0) {
                                if (sharedMediaData[0].filterType == FILTER_PHOTOS_ONLY) {
                                    type = MediaDataController.MEDIA_PHOTOS_ONLY;
                                } else if (sharedMediaData[0].filterType == FILTER_VIDEOS_ONLY) {
                                    type = MediaDataController.MEDIA_VIDEOS_ONLY;
                                }
                            }
                            parentFragment.getMediaDataController().loadMedia(did, lastLoadMediaCount[a] == -1 ? 30 : 20, 0, 0, type, topicId,2, parentFragment.getClassGuid(), 0, skipPhotos);
                            lastLoadMediaCount[a] = mediaCount[a];
                        }
                    }
                    mediaWasLoaded = true;
                    for (int a = 0, N = delegates.size(); a < N; a++) {
                        delegates.get(a).mediaCountUpdated();
                    }
                }
            } else if (id == NotificationCenter.mediaCountDidLoad) {
                long did = (Long) args[0];
                long topicId = (Integer) args[1];
                if ((did == dialogId || did == mergeDialogId) && this.topicId == topicId) {
                    int type = (Integer) args[4];
                    int mCount = (Integer) args[2];
                    if (did == dialogId) {
                        mediaCount[type] = mCount;
                    } else {
                        mediaMergeCount[type] = mCount;
                    }
                    if (mediaCount[type] >= 0 && mediaMergeCount[type] >= 0) {
                        lastMediaCount[type] = mediaCount[type] + mediaMergeCount[type];
                    } else if (mediaCount[type] >= 0) {
                        lastMediaCount[type] = mediaCount[type];
                    } else {
                        lastMediaCount[type] = Math.max(mediaMergeCount[type], 0);
                    }
                    for (int a = 0, N = delegates.size(); a < N; a++) {
                        delegates.get(a).mediaCountUpdated();
                    }
                }
            } else if (id == NotificationCenter.didReceiveNewMessages) {
                boolean scheduled = (Boolean) args[2];
                if (scheduled) {
                    return;
                }
                if (dialogId == (Long) args[0]) {
                    boolean enc = DialogObject.isEncryptedDialog(dialogId);
                    ArrayList<MessageObject> arr = (ArrayList<MessageObject>) args[1];
                    for (int a = 0; a < arr.size(); a++) {
                        MessageObject obj = arr.get(a);
                        if (topicId != 0 && topicId != MessageObject.getTopicId(obj.messageOwner, true)) {
                            continue;
                        }
                        if (MessageObject.getMedia(obj.messageOwner) == null || obj.needDrawBluredPreview()) {
                            continue;
                        }
                        int type = MediaDataController.getMediaType(obj.messageOwner);
                        if (type == -1) {
                            continue;
                        }
                        if (type == 0 && sharedMediaData[0].filterType == FILTER_VIDEOS_ONLY && !obj.isVideo()) {
                            continue;
                        }
                        if (type == 0 && sharedMediaData[0].filterType == FILTER_PHOTOS_ONLY && obj.isVideo()) {
                            continue;
                        }
                        if (sharedMediaData[type].startReached) {
                            sharedMediaData[type].addMessage(obj, 0, true, enc);
                        }
                        if (topicId == 0) {
                            sharedMediaData[type].totalCount++;
                        }
                        for (int i = 0; i < sharedMediaData[type].fastScrollPeriods.size(); i++) {
                            sharedMediaData[type].fastScrollPeriods.get(i).startOffset++;
                        }
                    }
                    loadMediaCounts();
                }
            } else if (id == NotificationCenter.messageReceivedByServer) {
                Boolean scheduled = (Boolean) args[6];
                if (scheduled) {
                    return;
                }
                Integer msgId = (Integer) args[0];
                Integer newMsgId = (Integer) args[1];
                for (int a = 0; a < sharedMediaData.length; a++) {
                    sharedMediaData[a].replaceMid(msgId, newMsgId);
                }
            } else if (id == NotificationCenter.mediaDidLoad) {
                long did = (Long) args[0];
                int guid = (Integer) args[3];
                if (guid == parentFragment.getClassGuid()) {
                    int type = (Integer) args[4];
                    if (type != 0 && type != 6 && type != 7 && type != 1 && type != 2 && type != 4) {
                        sharedMediaData[type].setTotalCount((Integer) args[1]);
                    }
                    ArrayList<MessageObject> arr = (ArrayList<MessageObject>) args[2];
                    boolean enc = DialogObject.isEncryptedDialog(did);
                    int loadIndex = did == dialogId ? 0 : 1;
                    if (type == 0 || type == 6 || type == 7) {
                        if (type != sharedMediaData[0].filterType) {
                            return;
                        }
                        type = 0;
                    }
                    if (!arr.isEmpty()) {
                        sharedMediaData[type].setEndReached(loadIndex, (Boolean) args[5]);
                    }
                    for (int a = 0; a < arr.size(); a++) {
                        MessageObject message = arr.get(a);
                        sharedMediaData[type].addMessage(message, loadIndex, false, enc);
                    }
                }
            } else if (id == NotificationCenter.messagesDeleted) {
                boolean scheduled = (Boolean) args[2];
                if (scheduled) {
                    return;
                }
                long channelId = (Long) args[1];
                TLRPC.Chat currentChat;
                if (DialogObject.isChatDialog(dialogId)) {
                    currentChat = parentFragment.getMessagesController().getChat(-dialogId);
                } else {
                    currentChat = null;
                }
                if (ChatObject.isChannel(currentChat)) {
                    if (!(channelId == 0 && mergeDialogId != 0 || channelId == currentChat.id)) {
                        return;
                    }
                } else if (channelId != 0) {
                    return;
                }

                boolean changed = false;
                int type;
                ArrayList<Integer> markAsDeletedMessages = (ArrayList<Integer>) args[0];
                for (int a = 0, N = markAsDeletedMessages.size(); a < N; a++) {
                    for (int b = 0; b < sharedMediaData.length; b++) {
                        MessageObject messageObject = sharedMediaData[b].deleteMessage(markAsDeletedMessages.get(a), 0);
                        if (messageObject != null) {
                            if (messageObject.getDialogId() == dialogId && (topicId == 0 || MessageObject.getTopicId(messageObject.messageOwner, true) == topicId)) {
                                if (mediaCount[b] > 0) {
                                    mediaCount[b]--;
                                }
                            } else {
                                if (mediaMergeCount[b] > 0) {
                                    mediaMergeCount[b]--;
                                }
                            }
                            changed = true;
                        }
                    }
                }
                if (changed) {
                    for (int a = 0; a < mediaCount.length; a++) {
                        if (mediaCount[a] >= 0 && mediaMergeCount[a] >= 0) {
                            lastMediaCount[a] = mediaCount[a] + mediaMergeCount[a];
                        } else if (mediaCount[a] >= 0) {
                            lastMediaCount[a] = mediaCount[a];
                        } else {
                            lastMediaCount[a] = Math.max(mediaMergeCount[a], 0);
                        }
                    }
                    for (int a = 0, N = delegates.size(); a < N; a++) {
                        delegates.get(a).mediaCountUpdated();
                    }
                }
                loadMediaCounts();
            } else if (id == NotificationCenter.replaceMessagesObjects) {
                long did = (long) args[0];
                if (did != dialogId && did != mergeDialogId) {
                    return;
                }
                int loadIndex = did == dialogId ? 0 : 1;
                ArrayList<MessageObject> messageObjects = (ArrayList<MessageObject>) args[1];
                for (int b = 0, N = messageObjects.size(); b < N; b++) {
                    MessageObject messageObject = messageObjects.get(b);
                    int mid = messageObject.getId();
                    int topicId = MessageObject.getTopicId(messageObject.messageOwner, true);
                    int type = MediaDataController.getMediaType(messageObject.messageOwner);
                    if (this.topicId != 0 && topicId != this.topicId) {
                        continue;
                    }
                    for (int a = 0; a < sharedMediaData.length; a++) {
                        MessageObject old = sharedMediaData[a].messagesDict[loadIndex].get(mid);
                        if (old != null) {
                            int oldType = MediaDataController.getMediaType(messageObject.messageOwner);
                            if (type == -1 || oldType != type) {
                                sharedMediaData[a].deleteMessage(mid, loadIndex);
                                if (loadIndex == 0) {
                                    if (mediaCount[a] > 0) {
                                        mediaCount[a]--;
                                    }
                                } else {
                                    if (mediaMergeCount[a] > 0) {
                                        mediaMergeCount[a]--;
                                    }
                                }
                            } else {
                                int idx = sharedMediaData[a].messages.indexOf(old);
                                if (idx >= 0) {
                                    sharedMediaData[a].messagesDict[loadIndex].put(mid, messageObject);
                                    sharedMediaData[a].messages.set(idx, messageObject);
                                }
                            }
                            break;
                        }
                    }
                }
            } else if (id == NotificationCenter.chatInfoDidLoad) {
                TLRPC.ChatFull chatFull = (TLRPC.ChatFull) args[0];
                if (dialogId < 0 && chatFull.id == -dialogId) {
                    setChatInfo(chatFull);
                }
            } else if (id == NotificationCenter.fileLoaded) {
                ArrayList<MessageObject> allMessages = new ArrayList<>();
                for (int i = 0 ; i < sharedMediaData.length; i++) {
                    allMessages.addAll(sharedMediaData[i].messages);
                }
                String fileName = (String) args[0];
                if (fileName != null) {
                    Utilities.globalQueue.postRunnable(new Runnable() {
                        @Override
                        public void run() {
                            for (int i = 0; i < allMessages.size(); i++) {
                                if (!fileName.equals(allMessages.get(i).getFileName())) {
                                    allMessages.remove(i);
                                    i--;
                                }
                            }
                            if (allMessages.size() > 0) {
                                FileLoader.getInstance(account).checkMediaExistance(allMessages);
                            }
                        }
                    });
                }
            }
        }

        private void loadMediaCounts() {
            parentFragment.getMediaDataController().getMediaCounts(dialogId, topicId, parentFragment.getClassGuid());
            if (mergeDialogId != 0) {
                parentFragment.getMediaDataController().getMediaCounts(mergeDialogId, topicId, parentFragment.getClassGuid());
            }
        }

        private void setChatInfo(TLRPC.ChatFull chatInfo) {
            if (chatInfo != null && chatInfo.migrated_from_chat_id != 0 && mergeDialogId == 0) {
                mergeDialogId = -chatInfo.migrated_from_chat_id;
                parentFragment.getMediaDataController().getMediaCounts(mergeDialogId, topicId, parentFragment.getClassGuid());
            }
        }

        public boolean isMediaWasLoaded() {
            return mediaWasLoaded;
        }
    }

    private PhotoViewer.PhotoViewerProvider provider = new PhotoViewer.EmptyPhotoViewerProvider() {

        @Override
        public PhotoViewer.PlaceProviderObject getPlaceForPhoto(MessageObject messageObject, TLRPC.FileLocation fileLocation, int index, boolean needPreview) {
            if (messageObject == null || mediaPages[0].selectedType != 0 && mediaPages[0].selectedType != 1 && mediaPages[0].selectedType != 3 && mediaPages[0].selectedType != 5) {
                return null;
            }
            final RecyclerListView listView = mediaPages[0].listView;
            int firstVisiblePosition = -1;
            int lastVisiblePosition = -1;
            for (int a = 0, count = listView.getChildCount(); a < count; a++) {
                View view = listView.getChildAt(a);
                int visibleHeight = mediaPages[0].listView.getMeasuredHeight();
                View parent = (View) getParent();
                if (parent != null) {
                    if (getY() + getMeasuredHeight() > parent.getMeasuredHeight()) {
                        visibleHeight -= getBottom() - parent.getMeasuredHeight();
                    }
                }

                if (view.getTop() >= visibleHeight) {
                    continue;
                }
                int adapterPosition = listView.getChildAdapterPosition(view);
                if (adapterPosition < firstVisiblePosition || firstVisiblePosition == -1) {
                    firstVisiblePosition = adapterPosition;
                }
                if (adapterPosition > lastVisiblePosition || lastVisiblePosition == -1) {
                    lastVisiblePosition = adapterPosition;
                }
                int[] coords = new int[2];
                ImageReceiver imageReceiver = null;
                if (view instanceof SharedPhotoVideoCell2) {
                    SharedPhotoVideoCell2 cell = (SharedPhotoVideoCell2) view;
                    MessageObject message = cell.getMessageObject();
                    if (message == null) {
                        continue;
                    }
                    if (message.getId() == messageObject.getId()) {
                        imageReceiver = cell.imageReceiver;
                        cell.getLocationInWindow(coords);
                        coords[0] += Math.round(cell.imageReceiver.getImageX());
                        coords[1] += Math.round(cell.imageReceiver.getImageY());
                    }
                } else if (view instanceof SharedDocumentCell) {
                    SharedDocumentCell cell = (SharedDocumentCell) view;
                    MessageObject message = cell.getMessage();
                    if (message.getId() == messageObject.getId()) {
                        BackupImageView imageView = cell.getImageView();
                        imageReceiver = imageView.getImageReceiver();
                        imageView.getLocationInWindow(coords);
                    }
                } else if (view instanceof ContextLinkCell) {
                    ContextLinkCell cell = (ContextLinkCell) view;
                    MessageObject message = (MessageObject) cell.getParentObject();
                    if (message != null && message.getId() == messageObject.getId()) {
                        imageReceiver = cell.getPhotoImage();
                        cell.getLocationInWindow(coords);
                    }
                } else if (view instanceof SharedLinkCell) {
                    SharedLinkCell cell = (SharedLinkCell) view;
                    MessageObject message = cell.getMessage();
                    if (message != null && message.getId() == messageObject.getId()) {
                        imageReceiver = cell.getLinkImageView();
                        cell.getLocationInWindow(coords);
                    }
                }
                if (imageReceiver != null) {
                    PhotoViewer.PlaceProviderObject object = new PhotoViewer.PlaceProviderObject();
                    object.viewX = coords[0];
                    object.viewY = coords[1] - (Build.VERSION.SDK_INT >= 21 ? 0 : AndroidUtilities.statusBarHeight);
                    object.parentView = listView;
                    object.animatingImageView = mediaPages[0].animatingImageView;
                    mediaPages[0].listView.getLocationInWindow(coords);
                    object.animatingImageViewYOffset = -coords[1];
                    object.imageReceiver = imageReceiver;
                    object.allowTakeAnimation = false;
                    object.radius = object.imageReceiver.getRoundRadius();
                    object.thumb = object.imageReceiver.getBitmapSafe();
                    object.parentView.getLocationInWindow(coords);
                    object.clipTopAddition = 0;
                    object.starOffset = sharedMediaData[0].startOffset;
                    if (fragmentContextView != null && fragmentContextView.getVisibility() == View.VISIBLE) {
                        object.clipTopAddition += AndroidUtilities.dp(36);
                    }

                    if (PhotoViewer.isShowingImage(messageObject)) {
                        final View pinnedHeader = listView.getPinnedHeader();
                        if (pinnedHeader != null) {
                            int top = 0;
                            if (fragmentContextView != null && fragmentContextView.getVisibility() == View.VISIBLE) {
                                top += fragmentContextView.getHeight() - AndroidUtilities.dp(2.5f);
                            }
                            if (view instanceof SharedDocumentCell) {
                                top += AndroidUtilities.dp(8f);
                            }
                            final int topOffset = top - object.viewY;
                            if (topOffset > view.getHeight()) {
                                listView.scrollBy(0, -(topOffset + pinnedHeader.getHeight()));
                            } else {
                                int bottomOffset = object.viewY - listView.getHeight();
                                if (view instanceof SharedDocumentCell) {
                                    bottomOffset -= AndroidUtilities.dp(8f);
                                }
                                if (bottomOffset >= 0) {
                                    listView.scrollBy(0, bottomOffset + view.getHeight());
                                }
                            }
                        }
                    }

                    return object;
                }
            }
            if (mediaPages[0].selectedType == 0 && firstVisiblePosition >= 0 && lastVisiblePosition >= 0) {
                int position = photoVideoAdapter.getPositionForIndex(index);

                if (position <= firstVisiblePosition) {
                    mediaPages[0].layoutManager.scrollToPositionWithOffset(position, 0);
                    delegate.scrollToSharedMedia();
                } else if (position >= lastVisiblePosition && lastVisiblePosition >= 0) {
                    mediaPages[0].layoutManager.scrollToPositionWithOffset(position, 0, true);
                    delegate.scrollToSharedMedia();
                }
            }

            return null;
        }
    };

    public static class SharedMediaData {
        public ArrayList<MessageObject> messages = new ArrayList<>();
        public SparseArray<MessageObject>[] messagesDict = new SparseArray[]{new SparseArray<>(), new SparseArray<>()};
        public ArrayList<String> sections = new ArrayList<>();
        public HashMap<String, ArrayList<MessageObject>> sectionArrays = new HashMap<>();
        public ArrayList<Period> fastScrollPeriods = new ArrayList<>();
        public int totalCount;
        public boolean loading;
        public boolean fastScrollDataLoaded;
        public boolean[] endReached = new boolean[]{false, true};
        public int[] max_id = new int[]{0, 0};
        public int min_id;
        public boolean startReached = true;
        private int startOffset;
        private int endLoadingStubs;
        public boolean loadingAfterFastScroll;
        public int requestIndex;

        public int filterType = FILTER_PHOTOS_AND_VIDEOS;
        public boolean isFrozen;
        public ArrayList<MessageObject> frozenMessages = new ArrayList<>();
        public int frozenStartOffset;
        public int frozenEndLoadingStubs;
        private boolean hasVideos;
        private boolean hasPhotos;

        RecyclerView.RecycledViewPool recycledViewPool = new RecyclerView.RecycledViewPool();

        public void setTotalCount(int count) {
            totalCount = count;
        }

        public void setMaxId(int num, int value) {
            max_id[num] = value;
        }

        public void setEndReached(int num, boolean value) {
            endReached[num] = value;
        }

        public boolean addMessage(MessageObject messageObject, int loadIndex, boolean isNew, boolean enc) {
            if (messagesDict[loadIndex].indexOfKey(messageObject.getId()) >= 0) {
                return false;
            }
            ArrayList<MessageObject> messageObjects = sectionArrays.get(messageObject.monthKey);
            if (messageObjects == null) {
                messageObjects = new ArrayList<>();
                sectionArrays.put(messageObject.monthKey, messageObjects);
                if (isNew) {
                    sections.add(0, messageObject.monthKey);
                } else {
                    sections.add(messageObject.monthKey);
                }
            }
            if (isNew) {
                messageObjects.add(0, messageObject);
                messages.add(0, messageObject);
            } else {
                messageObjects.add(messageObject);
                messages.add(messageObject);
            }
            messagesDict[loadIndex].put(messageObject.getId(), messageObject);
            if (!enc) {
                if (messageObject.getId() > 0) {
                    max_id[loadIndex] = Math.min(messageObject.getId(), max_id[loadIndex]);
                    min_id = Math.max(messageObject.getId(), min_id);
                }
            } else {
                max_id[loadIndex] = Math.max(messageObject.getId(), max_id[loadIndex]);
                min_id = Math.min(messageObject.getId(), min_id);
            }
            if (!hasVideos && messageObject.isVideo()) {
                hasVideos = true;
            }
            if (!hasPhotos && messageObject.isPhoto()) {
                hasPhotos = true;
            }
            return true;
        }

        public MessageObject deleteMessage(int mid, int loadIndex) {
            MessageObject messageObject = messagesDict[loadIndex].get(mid);
            if (messageObject == null) {
                return null;
            }
            ArrayList<MessageObject> messageObjects = sectionArrays.get(messageObject.monthKey);
            if (messageObjects == null) {
                return null;
            }
            messageObjects.remove(messageObject);
            messages.remove(messageObject);
            messagesDict[loadIndex].remove(messageObject.getId());
            if (messageObjects.isEmpty()) {
                sectionArrays.remove(messageObject.monthKey);
                sections.remove(messageObject.monthKey);
            }
            totalCount--;
            if (totalCount < 0) {
                totalCount = 0;
            }
            return messageObject;
        }

        public void replaceMid(int oldMid, int newMid) {
            MessageObject obj = messagesDict[0].get(oldMid);
            if (obj != null) {
                messagesDict[0].remove(oldMid);
                messagesDict[0].put(newMid, obj);
                obj.messageOwner.id = newMid;
                max_id[0] = Math.min(newMid, max_id[0]);
            }
        }

        public ArrayList<MessageObject> getMessages() {
            return isFrozen ? frozenMessages : messages;
        }

        public int getStartOffset() {
            return isFrozen ? frozenStartOffset : startOffset;
        }

        public void setListFrozen(boolean frozen) {
            if (isFrozen == frozen) {
                return;
            }
            isFrozen = frozen;
            if (frozen) {
                frozenStartOffset = startOffset;
                frozenEndLoadingStubs = endLoadingStubs;
                frozenMessages.clear();
                frozenMessages.addAll(messages);
            }
        }

        public int getEndLoadingStubs() {
            return isFrozen ? frozenEndLoadingStubs : endLoadingStubs;
        }
    }

    public static class Period {
        public String formatedDate;
        public int startOffset;
        int date;
        //int messagesCount;
        int maxId;

        public Period(TLRPC.TL_searchResultPosition calendarPeriod) {
            this.date = calendarPeriod.date;
            this.maxId = calendarPeriod.msg_id;
            this.startOffset = calendarPeriod.offset;
            formatedDate = LocaleController.formatYearMont(this.date, true);
        }
    }

    private SharedMediaData[] sharedMediaData = new SharedMediaData[6];
    private SharedMediaPreloader sharedMediaPreloader;

    private final static int forward = 100;
    private final static int forward_noquote = 1001;
    private final static int delete = 101;
    private final static int gotochat = 102;

    private BaseFragment profileActivity;

    private int startedTrackingPointerId;
    private boolean startedTracking;
    private boolean maybeStartTracking;
    private int startedTrackingX;
    private int startedTrackingY;
    private VelocityTracker velocityTracker;

    private boolean isActionModeShowed;
    private static boolean skipPhotos = false;

    final Delegate delegate;
    private HintView fwdRestrictedHint;
    private Theme.ResourcesProvider resourcesProvider;

    public SharedMediaLayout(Context context, long did, SharedMediaPreloader preloader, int commonGroupsCount, ArrayList<Integer> sortedUsers, TLRPC.ChatFull chatInfo, boolean membersFirst, BaseFragment parent, Delegate delegate, int viewType, Theme.ResourcesProvider resourcesProvider) {
        super(context);
        this.viewType = viewType;
        this.resourcesProvider = resourcesProvider;

        globalGradientView = new FlickerLoadingView(context);
        globalGradientView.setIsSingleCell(true);

        sharedMediaPreloader = preloader;
        this.delegate = delegate;
        int[] mediaCount = preloader.getLastMediaCount();
        topicId = sharedMediaPreloader.topicId;
        hasMedia = new int[]{mediaCount[0], mediaCount[1], mediaCount[2], mediaCount[3], mediaCount[4], mediaCount[5], topicId == 0 ? commonGroupsCount : 0};
        if (membersFirst && topicId == 0) {
            initialTab = 7;
        } else {
            for (int a = 0; a < hasMedia.length; a++) {
                if (hasMedia[a] == -1 || hasMedia[a] > 0) {
                    initialTab = a;
                    break;
                }
            }
        }
        info = chatInfo;
        if (info != null) {
            mergeDialogId = -info.migrated_from_chat_id;
        }
        dialog_id = did;

        for (int a = 0; a < sharedMediaData.length; a++) {
            sharedMediaData[a] = new SharedMediaData();
            sharedMediaData[a].max_id[0] = DialogObject.isEncryptedDialog(dialog_id) ? Integer.MIN_VALUE : Integer.MAX_VALUE;
            fillMediaData(a);
            if (mergeDialogId != 0 && info != null) {
                sharedMediaData[a].max_id[1] = info.migrated_from_max_id;
                sharedMediaData[a].endReached[1] = false;
            }
        }

        profileActivity = parent;
        actionBar = profileActivity.getActionBar();
        mediaColumnsCount = SharedConfig.mediaColumnsCount;

        profileActivity.getNotificationCenter().addObserver(this, NotificationCenter.mediaDidLoad);
        profileActivity.getNotificationCenter().addObserver(this, NotificationCenter.messagesDeleted);
        profileActivity.getNotificationCenter().addObserver(this, NotificationCenter.didReceiveNewMessages);
        profileActivity.getNotificationCenter().addObserver(this, NotificationCenter.messageReceivedByServer);
        profileActivity.getNotificationCenter().addObserver(this, NotificationCenter.messagePlayingDidReset);
        profileActivity.getNotificationCenter().addObserver(this, NotificationCenter.messagePlayingPlayStateChanged);
        profileActivity.getNotificationCenter().addObserver(this, NotificationCenter.messagePlayingDidStart);

        for (int a = 0; a < 10; a++) {
            //cellCache.add(new SharedPhotoVideoCell(context));
            if (initialTab == MediaDataController.MEDIA_MUSIC) {
                SharedAudioCell cell = new SharedAudioCell(context) {
                    @Override
                    public boolean needPlayMessage(MessageObject messageObject) {
                        if (messageObject.isVoice() || messageObject.isRoundVideo()) {
                            boolean result = MediaController.getInstance().playMessage(messageObject);
                            MediaController.getInstance().setVoiceMessagesPlaylist(result ? sharedMediaData[MediaDataController.MEDIA_MUSIC].messages : null, false);
                            return result;
                        } else if (messageObject.isMusic()) {
                            return MediaController.getInstance().setPlaylist(sharedMediaData[MediaDataController.MEDIA_MUSIC].messages, messageObject, mergeDialogId);
                        }
                        return false;
                    }
                };
                cell.initStreamingIcons();
                audioCellCache.add(cell);
            }
        }

        ViewConfiguration configuration = ViewConfiguration.get(context);
        maximumVelocity = configuration.getScaledMaximumFlingVelocity();

        searching = false;
        searchWas = false;

        pinnedHeaderShadowDrawable = context.getResources().getDrawable(R.drawable.photos_header_shadow);
        pinnedHeaderShadowDrawable.setColorFilter(new PorterDuffColorFilter(getThemedColor(Theme.key_windowBackgroundGrayShadow), PorterDuff.Mode.MULTIPLY));

        if (scrollSlidingTextTabStrip != null) {
            initialTab = scrollSlidingTextTabStrip.getCurrentTabId();
        }
        scrollSlidingTextTabStrip = createScrollingTextTabStrip(context);

        for (int a = 1; a >= 0; a--) {
            selectedFiles[a].clear();
        }
        cantDeleteMessagesCount = 0;
        actionModeViews.clear();

        final ActionBarMenu menu = actionBar.createMenu();
        menu.addOnLayoutChangeListener(new OnLayoutChangeListener() {
            @Override
            public void onLayoutChange(View view, int i, int i1, int i2, int i3, int i4, int i5, int i6, int i7) {
                if (searchItem == null) {
                    return;
                }
                View parent = (View) searchItem.getParent();
                searchItem.setTranslationX(parent.getMeasuredWidth() - searchItem.getRight());
            }
        });
        searchItem = menu.addItem(0, R.drawable.ic_ab_search).setIsSearchField(true).setActionBarMenuItemSearchListener(new ActionBarMenuItem.ActionBarMenuItemSearchListener() {
            @Override
            public void onSearchExpand() {
                searching = true;
                onSearchStateChanged(true);
            }

            @Override
            public void onSearchCollapse() {
                searching = false;
                searchWas = false;
                documentsSearchAdapter.search(null, true);
                linksSearchAdapter.search(null, true);
                audioSearchAdapter.search(null, true);
                groupUsersSearchAdapter.search(null, true);
                onSearchStateChanged(false);
                if (ignoreSearchCollapse) {
                    ignoreSearchCollapse = false;
                    return;
                }
                switchToCurrentSelectedMode(false);
            }

            @Override
            public void onTextChanged(EditText editText) {
                String text = editText.getText().toString();
                if (text.length() != 0) {
                    searchWas = true;
                } else {
                    searchWas = false;
                }
                switchToCurrentSelectedMode(false);
                if (mediaPages[0].selectedType == 1) {
                    if (documentsSearchAdapter == null) {
                        return;
                    }
                    documentsSearchAdapter.search(text, true);
                } else if (mediaPages[0].selectedType == 3) {
                    if (linksSearchAdapter == null) {
                        return;
                    }
                    linksSearchAdapter.search(text, true);
                } else if (mediaPages[0].selectedType == 4) {
                    if (audioSearchAdapter == null) {
                        return;
                    }
                    audioSearchAdapter.search(text, true);
                } else if (mediaPages[0].selectedType == 7) {
                    if (groupUsersSearchAdapter == null) {
                        return;
                    }
                    groupUsersSearchAdapter.search(text, true);
                }
            }

            @Override
            public void onLayout(int l, int t, int r, int b) {
                View parent = (View) searchItem.getParent();
                searchItem.setTranslationX(parent.getMeasuredWidth() - searchItem.getRight());
            }
        });
        searchItem.setTranslationY(AndroidUtilities.dp(10));
        searchItem.setSearchFieldHint(LocaleController.getString("Search", R.string.Search));
        searchItem.setContentDescription(LocaleController.getString("Search", R.string.Search));
        searchItem.setVisibility(View.INVISIBLE);

        photoVideoOptionsItem = new ImageView(context);
        photoVideoOptionsItem.setContentDescription(LocaleController.getString("AccDescrMoreOptions", R.string.AccDescrMoreOptions));
        photoVideoOptionsItem.setTranslationY(AndroidUtilities.dp(10));
        photoVideoOptionsItem.setVisibility(View.INVISIBLE);

        Drawable calendarDrawable = ContextCompat.getDrawable(context, R.drawable.ic_ab_other).mutate();
        calendarDrawable.setColorFilter(new PorterDuffColorFilter(getThemedColor(Theme.key_actionBarActionModeDefaultIcon), PorterDuff.Mode.MULTIPLY));
        photoVideoOptionsItem.setImageDrawable(calendarDrawable);
        photoVideoOptionsItem.setScaleType(ImageView.ScaleType.CENTER_INSIDE);
        actionBar.addView(photoVideoOptionsItem, LayoutHelper.createFrame(48, 56, Gravity.RIGHT | Gravity.BOTTOM));
        photoVideoOptionsItem.setOnClickListener(new OnClickListener() {
            @Override
            public void onClick(View view) {
                View dividerView = new DividerCell(context);
                ActionBarPopupWindow.ActionBarPopupWindowLayout popupLayout = new ActionBarPopupWindow.ActionBarPopupWindowLayout(context) {
                    @Override
                    protected void onMeasure(int widthMeasureSpec, int heightMeasureSpec) {
                        if (dividerView.getParent() != null) {
                            dividerView.setVisibility(View.GONE);
                            super.onMeasure(widthMeasureSpec, heightMeasureSpec);
                            dividerView.getLayoutParams().width = getMeasuredWidth() - AndroidUtilities.dp(16);
                            dividerView.setVisibility(View.VISIBLE);
                            super.onMeasure(widthMeasureSpec, heightMeasureSpec);
                        } else {
                            super.onMeasure(widthMeasureSpec, heightMeasureSpec);
                        }
                    }
                };

                ActionBarMenuSubItem mediaZoomInItem = new ActionBarMenuSubItem(context, true, false);
                ActionBarMenuSubItem mediaZoomOutItem = new ActionBarMenuSubItem(context, false, false);

                mediaZoomInItem.setTextAndIcon(LocaleController.getString("MediaZoomIn", R.string.MediaZoomIn), R.drawable.msg_zoomin);
                mediaZoomInItem.setOnClickListener(view1 -> {
                    if (photoVideoChangeColumnsAnimation) {
                        return;
                    }
                    int newColumnsCount = getNextMediaColumnsCount(mediaColumnsCount, true);
                    if (newColumnsCount == getNextMediaColumnsCount(newColumnsCount, true)) {
                        mediaZoomInItem.setEnabled(false);
                        mediaZoomInItem.animate().alpha(0.5f).start();
                    }
                    if (mediaColumnsCount != newColumnsCount) {
                        if (!mediaZoomOutItem.isEnabled()) {
                            mediaZoomOutItem.setEnabled(true);
                            mediaZoomOutItem.animate().alpha(1f).start();
                        }
                        SharedConfig.setMediaColumnsCount(newColumnsCount);
                        animateToMediaColumnsCount(newColumnsCount);
                    }
                });
                popupLayout.addView(mediaZoomInItem);

                mediaZoomOutItem.setTextAndIcon(LocaleController.getString("MediaZoomOut", R.string.MediaZoomOut), R.drawable.msg_zoomout);
                mediaZoomOutItem.setOnClickListener(new OnClickListener() {
                    @Override
                    public void onClick(View view) {
                        if (photoVideoChangeColumnsAnimation) {
                            return;
                        }
                        int newColumnsCount = getNextMediaColumnsCount(mediaColumnsCount, false);
                        if (newColumnsCount == getNextMediaColumnsCount(newColumnsCount, false)) {
                            mediaZoomOutItem.setEnabled(false);
                            mediaZoomOutItem.animate().alpha(0.5f).start();
                        }
                        if (mediaColumnsCount != newColumnsCount) {
                            if (!mediaZoomInItem.isEnabled()) {
                                mediaZoomInItem.setEnabled(true);
                                mediaZoomInItem.animate().alpha(1f).start();
                            }
                            SharedConfig.setMediaColumnsCount(newColumnsCount);
                            animateToMediaColumnsCount(newColumnsCount);
                        }
                    }
                });

                if (mediaColumnsCount == 2) {
                    mediaZoomInItem.setEnabled(false);
                    mediaZoomInItem.setAlpha(0.5f);
                } else if (mediaColumnsCount == 9) {
                    mediaZoomOutItem.setEnabled(false);
                    mediaZoomOutItem.setAlpha(0.5f);
                }

                popupLayout.addView(mediaZoomOutItem);
                boolean hasDifferentTypes = (sharedMediaData[0].hasPhotos && sharedMediaData[0].hasVideos) || !sharedMediaData[0].endReached[0] || !sharedMediaData[0].endReached[1] || !sharedMediaData[0].startReached;
                if (!DialogObject.isEncryptedDialog(dialog_id)) {
                    ActionBarMenuSubItem calendarItem = new ActionBarMenuSubItem(context, false, false);
                    calendarItem.setTextAndIcon(LocaleController.getString("Calendar", R.string.Calendar), R.drawable.msg_calendar2);
                    popupLayout.addView(calendarItem);
                    calendarItem.setOnClickListener(new OnClickListener() {
                        @Override
                        public void onClick(View view) {
                            showMediaCalendar(false);
                            if (optionsWindow != null) {
                                optionsWindow.dismiss();
                            }
                        }
                    });

                    if (hasDifferentTypes) {
                        popupLayout.addView(dividerView);
                        ActionBarMenuSubItem showPhotosItem = new ActionBarMenuSubItem(context, true, false, false);
                        ActionBarMenuSubItem showVideosItem = new ActionBarMenuSubItem(context, true, false, true);

                        showPhotosItem.setTextAndIcon(LocaleController.getString("MediaShowPhotos", R.string.MediaShowPhotos), 0);
                        showPhotosItem.setChecked(sharedMediaData[0].filterType == FILTER_PHOTOS_AND_VIDEOS || sharedMediaData[0].filterType == FILTER_PHOTOS_ONLY);
                        showPhotosItem.setOnClickListener(new OnClickListener() {
                            @Override
                            public void onClick(View view) {
                                if (changeTypeAnimation) {
                                    return;
                                }
                                if (!showVideosItem.getCheckView().isChecked() && showPhotosItem.getCheckView().isChecked()) {
                                    return;
                                }
                                showPhotosItem.setChecked(!showPhotosItem.getCheckView().isChecked());
                                if (showPhotosItem.getCheckView().isChecked() && showVideosItem.getCheckView().isChecked()) {
                                    sharedMediaData[0].filterType = FILTER_PHOTOS_AND_VIDEOS;
                                } else {
                                    sharedMediaData[0].filterType = FILTER_VIDEOS_ONLY;
                                }
                                changeMediaFilterType();
                            }
                        });
                        popupLayout.addView(showPhotosItem);


                        showVideosItem.setTextAndIcon(LocaleController.getString("MediaShowVideos", R.string.MediaShowVideos), 0);
                        showVideosItem.setChecked(sharedMediaData[0].filterType == FILTER_PHOTOS_AND_VIDEOS || sharedMediaData[0].filterType == FILTER_VIDEOS_ONLY);
                        showVideosItem.setOnClickListener(new OnClickListener() {
                            @Override
                            public void onClick(View view) {
                                if (changeTypeAnimation) {
                                    return;
                                }
                                if (!showPhotosItem.getCheckView().isChecked() && showVideosItem.getCheckView().isChecked()) {
                                    return;
                                }
                                showVideosItem.setChecked(!showVideosItem.getCheckView().isChecked());
                                if (showPhotosItem.getCheckView().isChecked() && showVideosItem.getCheckView().isChecked()) {
                                    sharedMediaData[0].filterType = FILTER_PHOTOS_AND_VIDEOS;
                                } else {
                                    sharedMediaData[0].filterType = FILTER_PHOTOS_ONLY;
                                }
                                changeMediaFilterType();
                            }
                        });
                        popupLayout.addView(showVideosItem);
                    }
                }

                optionsWindow = AlertsCreator.showPopupMenu(popupLayout, photoVideoOptionsItem, 0, -AndroidUtilities.dp(56));
            }
        });

        EditTextBoldCursor editText = searchItem.getSearchField();
        editText.setTextColor(getThemedColor(Theme.key_windowBackgroundWhiteBlackText));
        editText.setHintTextColor(getThemedColor(Theme.key_player_time));
        editText.setCursorColor(getThemedColor(Theme.key_windowBackgroundWhiteBlackText));
        searchItemState = 0;

        SizeNotifierFrameLayout sizeNotifierFrameLayout = null;
        if (profileActivity != null && profileActivity.getFragmentView() instanceof SizeNotifierFrameLayout) {
            sizeNotifierFrameLayout = (SizeNotifierFrameLayout) profileActivity.getFragmentView();
        }
        actionModeLayout = new BlurredLinearLayout(context, sizeNotifierFrameLayout);
        actionModeLayout.setBackgroundColor(getThemedColor(Theme.key_windowBackgroundWhite));
        actionModeLayout.setAlpha(0.0f);
        actionModeLayout.setClickable(true);
        actionModeLayout.setVisibility(INVISIBLE);

        closeButton = new ImageView(context);
        closeButton.setScaleType(ImageView.ScaleType.CENTER);
        closeButton.setImageDrawable(backDrawable = new BackDrawable(true));
        backDrawable.setColor(getThemedColor(Theme.key_actionBarActionModeDefaultIcon));
        closeButton.setBackground(Theme.createSelectorDrawable(getThemedColor(Theme.key_actionBarActionModeDefaultSelector), 1));
        closeButton.setContentDescription(LocaleController.getString("Close", R.string.Close));
        actionModeLayout.addView(closeButton, new LinearLayout.LayoutParams(AndroidUtilities.dp(54), ViewGroup.LayoutParams.MATCH_PARENT));
        actionModeViews.add(closeButton);
        closeButton.setOnClickListener(v -> closeActionMode());

        selectedMessagesCountTextView = new NumberTextView(context);
        selectedMessagesCountTextView.setTextSize(18);
        selectedMessagesCountTextView.setTypeface(AndroidUtilities.getTypeface("fonts/rmedium.ttf"));
        selectedMessagesCountTextView.setTextColor(getThemedColor(Theme.key_windowBackgroundWhiteGrayText2));
        actionModeLayout.addView(selectedMessagesCountTextView, LayoutHelper.createLinear(0, LayoutHelper.MATCH_PARENT, 1.0f, 18, 0, 0, 0));
        actionModeViews.add(selectedMessagesCountTextView);

        if (!DialogObject.isEncryptedDialog(dialog_id)) {
            gotoItem = new ActionBarMenuItem(context, null, getThemedColor(Theme.key_actionBarActionModeDefaultSelector), getThemedColor(Theme.key_actionBarActionModeDefaultIcon), false);
            gotoItem.setIcon(R.drawable.msg_message);
            gotoItem.setContentDescription(LocaleController.getString("AccDescrGoToMessage", R.string.AccDescrGoToMessage));
            gotoItem.setDuplicateParentStateEnabled(false);
            actionModeLayout.addView(gotoItem, new LinearLayout.LayoutParams(AndroidUtilities.dp(54), ViewGroup.LayoutParams.MATCH_PARENT));
            actionModeViews.add(gotoItem);
            gotoItem.setOnClickListener(v -> onActionBarItemClick(v, gotochat));

<<<<<<< HEAD
            forwardNoQuoteItem = new ActionBarMenuItem(context, null, Theme.getColor(Theme.key_actionBarActionModeDefaultSelector), Theme.getColor(Theme.key_windowBackgroundWhiteGrayText2), false);
            forwardNoQuoteItem.setIcon(R.drawable.msg_forward_noquote);
            forwardNoQuoteItem.setContentDescription(LocaleController.getString("NoQuoteForward", R.string.NoQuoteForward));
            forwardNoQuoteItem.setDuplicateParentStateEnabled(false);
            actionModeLayout.addView(forwardNoQuoteItem, new LinearLayout.LayoutParams(AndroidUtilities.dp(54), ViewGroup.LayoutParams.MATCH_PARENT));
            actionModeViews.add(forwardNoQuoteItem);
            forwardNoQuoteItem.setOnClickListener(v -> onActionBarItemClick(v, forward_noquote));

            forwardItem = new ActionBarMenuItem(context, null, getThemedColor(Theme.key_actionBarActionModeDefaultSelector), getThemedColor(Theme.key_windowBackgroundWhiteGrayText2), false);
=======
            forwardItem = new ActionBarMenuItem(context, null, getThemedColor(Theme.key_actionBarActionModeDefaultSelector), getThemedColor(Theme.key_actionBarActionModeDefaultIcon), false);
>>>>>>> 2c71f6c9
            forwardItem.setIcon(R.drawable.msg_forward);
            forwardItem.setContentDescription(LocaleController.getString("Forward", R.string.Forward));
            forwardItem.setDuplicateParentStateEnabled(false);
            actionModeLayout.addView(forwardItem, new LinearLayout.LayoutParams(AndroidUtilities.dp(54), ViewGroup.LayoutParams.MATCH_PARENT));
            actionModeViews.add(forwardItem);
            forwardItem.setOnClickListener(v -> onActionBarItemClick(v, forward));

            updateForwardItem();
        }
        deleteItem = new ActionBarMenuItem(context, null, getThemedColor(Theme.key_actionBarActionModeDefaultSelector), getThemedColor(Theme.key_actionBarActionModeDefaultIcon), false);
        deleteItem.setIcon(R.drawable.msg_delete);
        deleteItem.setContentDescription(LocaleController.getString("Delete", R.string.Delete));
        deleteItem.setDuplicateParentStateEnabled(false);
        actionModeLayout.addView(deleteItem, new LinearLayout.LayoutParams(AndroidUtilities.dp(54), ViewGroup.LayoutParams.MATCH_PARENT));
        actionModeViews.add(deleteItem);
        deleteItem.setOnClickListener(v -> onActionBarItemClick(v, delete));

        photoVideoAdapter = new SharedPhotoVideoAdapter(context) {
            @Override
            public void notifyDataSetChanged() {
                super.notifyDataSetChanged();
                MediaPage mediaPage = getMediaPage(0);
                if (mediaPage != null && mediaPage.animationSupportingListView.getVisibility() == View.VISIBLE) {
                    animationSupportingPhotoVideoAdapter.notifyDataSetChanged();
                }
            }
        };
        animationSupportingPhotoVideoAdapter = new SharedPhotoVideoAdapter(context);
        documentsAdapter = new SharedDocumentsAdapter(context, 1);
        voiceAdapter = new SharedDocumentsAdapter(context, 2);
        audioAdapter = new SharedDocumentsAdapter(context, 4);
        gifAdapter = new GifAdapter(context);
        documentsSearchAdapter = new MediaSearchAdapter(context, 1);
        audioSearchAdapter = new MediaSearchAdapter(context, 4);
        linksSearchAdapter = new MediaSearchAdapter(context, 3);
        groupUsersSearchAdapter = new GroupUsersSearchAdapter(context);
        commonGroupsAdapter = new CommonGroupsAdapter(context);
        chatUsersAdapter = new ChatUsersAdapter(context);
        if (topicId == 0) {
            chatUsersAdapter.sortedUsers = sortedUsers;
            chatUsersAdapter.chatInfo = membersFirst ? chatInfo : null;
        }
        linksAdapter = new SharedLinksAdapter(context);

        setWillNotDraw(false);

        int scrollToPositionOnRecreate = -1;
        int scrollToOffsetOnRecreate = 0;

        for (int a = 0; a < mediaPages.length; a++) {
            if (a == 0) {
                if (mediaPages[a] != null && mediaPages[a].layoutManager != null) {
                    scrollToPositionOnRecreate = mediaPages[a].layoutManager.findFirstVisibleItemPosition();
                    if (scrollToPositionOnRecreate != mediaPages[a].layoutManager.getItemCount() - 1) {
                        RecyclerListView.Holder holder = (RecyclerListView.Holder) mediaPages[a].listView.findViewHolderForAdapterPosition(scrollToPositionOnRecreate);
                        if (holder != null) {
                            scrollToOffsetOnRecreate = holder.itemView.getTop();
                        } else {
                            scrollToPositionOnRecreate = -1;
                        }
                    } else {
                        scrollToPositionOnRecreate = -1;
                    }
                }
            }
            final MediaPage mediaPage = new MediaPage(context) {
                @Override
                public void setTranslationX(float translationX) {
                    super.setTranslationX(translationX);
                    if (tabsAnimationInProgress) {
                        if (mediaPages[0] == this) {
                            float scrollProgress = Math.abs(mediaPages[0].getTranslationX()) / (float) mediaPages[0].getMeasuredWidth();
                            scrollSlidingTextTabStrip.selectTabWithId(mediaPages[1].selectedType, scrollProgress);
                            if (canShowSearchItem()) {
                                if (searchItemState == 2) {
                                    searchItem.setAlpha(1.0f - scrollProgress);
                                } else if (searchItemState == 1) {
                                    searchItem.setAlpha(scrollProgress);
                                }

                                float photoVideoOptionsAlpha = 0f;
                                if (mediaPages[1] != null && mediaPages[1].selectedType == 0) {
                                    photoVideoOptionsAlpha = scrollProgress;
                                }
                                if (mediaPages[0].selectedType == 0) {
                                    photoVideoOptionsAlpha = 1f - scrollProgress;
                                }
                                photoVideoOptionsItem.setAlpha(photoVideoOptionsAlpha);
                                photoVideoOptionsItem.setVisibility((photoVideoOptionsAlpha == 0  || !canShowSearchItem()) ? INVISIBLE : View.VISIBLE);
                            } else {
                                searchItem.setAlpha(0.0f);
                            }

                        }
                    }
                    invalidateBlur();
                }
            };
            addView(mediaPage, LayoutHelper.createFrame(LayoutHelper.MATCH_PARENT, LayoutHelper.MATCH_PARENT, Gravity.LEFT | Gravity.TOP, 0, 48, 0, 0));
            mediaPages[a] = mediaPage;

            final ExtendedGridLayoutManager layoutManager = mediaPages[a].layoutManager = new ExtendedGridLayoutManager(context, 100) {

                private Size size = new Size();

                @Override
                public boolean supportsPredictiveItemAnimations() {
                    return false;
                }

                @Override
                protected void calculateExtraLayoutSpace(RecyclerView.State state, int[] extraLayoutSpace) {
                    super.calculateExtraLayoutSpace(state, extraLayoutSpace);
                    if (mediaPage.selectedType == 0) {
                        extraLayoutSpace[1] = Math.max(extraLayoutSpace[1], SharedPhotoVideoCell.getItemSize(1) * 2);
                    } else if (mediaPage.selectedType == 1) {
                        extraLayoutSpace[1] = Math.max(extraLayoutSpace[1], AndroidUtilities.dp(56f) * 2);
                    }
                }

                @Override
                protected Size getSizeForItem(int i) {
                    TLRPC.Document document;

                    if (mediaPage.listView.getAdapter() == gifAdapter && !sharedMediaData[5].messages.isEmpty()) {
                        document = sharedMediaData[5].messages.get(i).getDocument();
                    } else {
                        document = null;
                    }
                    size.width = size.height = 100;
                    if (document != null) {
                        TLRPC.PhotoSize thumb = FileLoader.getClosestPhotoSizeWithSize(document.thumbs, 90);
                        if (thumb != null && thumb.w != 0 && thumb.h != 0) {
                            size.width = thumb.w;
                            size.height = thumb.h;
                        }
                        ArrayList<TLRPC.DocumentAttribute> attributes = document.attributes;
                        for (int b = 0; b < attributes.size(); b++) {
                            TLRPC.DocumentAttribute attribute = attributes.get(b);
                            if (attribute instanceof TLRPC.TL_documentAttributeImageSize || attribute instanceof TLRPC.TL_documentAttributeVideo) {
                                size.width = attribute.w;
                                size.height = attribute.h;
                                break;
                            }
                        }
                    }
                    return size;
                }

                @Override
                protected int getFlowItemCount() {
                    if (mediaPage.listView.getAdapter() != gifAdapter) {
                        return 0;
                    }
                    return getItemCount();
                }

                @Override
                public void onInitializeAccessibilityNodeInfoForItem(RecyclerView.Recycler recycler, RecyclerView.State state, View host, AccessibilityNodeInfoCompat info) {
                    super.onInitializeAccessibilityNodeInfoForItem(recycler, state, host, info);
                    final AccessibilityNodeInfoCompat.CollectionItemInfoCompat itemInfo = info.getCollectionItemInfo();
                    if (itemInfo != null && itemInfo.isHeading()) {
                        info.setCollectionItemInfo(AccessibilityNodeInfoCompat.CollectionItemInfoCompat.obtain(itemInfo.getRowIndex(), itemInfo.getRowSpan(), itemInfo.getColumnIndex(), itemInfo.getColumnSpan(), false));
                    }
                }
            };
            layoutManager.setSpanSizeLookup(new GridLayoutManager.SpanSizeLookup() {
                @Override
                public int getSpanSize(int position) {
                    if (mediaPage.listView.getAdapter() == photoVideoAdapter) {
                        if (photoVideoAdapter.getItemViewType(position) == 2) {
                            return mediaColumnsCount;
                        }
                        return 1;
                    }
                    if (mediaPage.listView.getAdapter() != gifAdapter) {
                        return mediaPage.layoutManager.getSpanCount();
                    }
                    if (mediaPage.listView.getAdapter() == gifAdapter && sharedMediaData[5].messages.isEmpty()) {
                        return mediaPage.layoutManager.getSpanCount();
                    }
                    return mediaPage.layoutManager.getSpanSizeForItem(position);
                }
            });
            mediaPages[a].listView = new BlurredRecyclerView(context) {

                HashSet<SharedPhotoVideoCell2> excludeDrawViews = new HashSet<>();
                ArrayList<SharedPhotoVideoCell2> drawingViews = new ArrayList<>();
                ArrayList<SharedPhotoVideoCell2> drawingViews2 = new ArrayList<>();
                ArrayList<SharedPhotoVideoCell2> drawingViews3 = new ArrayList<>();

                @Override
                protected void onLayout(boolean changed, int l, int t, int r, int b) {
                    super.onLayout(changed, l, t, r, b);
                    checkLoadMoreScroll(mediaPage, mediaPage.listView, layoutManager);
                    if (mediaPage.selectedType == 0) {
                        PhotoViewer.getInstance().checkCurrentImageVisibility();
                    }
                }

                @Override
                protected void dispatchDraw(Canvas canvas) {
                    if (getAdapter() == photoVideoAdapter) {
                        int firstVisibleItemPosition = 0;
                        int firstVisibleItemPosition2 = 0;
                        int lastVisibleItemPosition = 0;
                        int lastVisibleItemPosition2 = 0;

                        int rowsOffset = 0;
                        int columnsOffset = 0;
                        float minY = getMeasuredHeight();
                        if (photoVideoChangeColumnsAnimation) {
                            int max = -1;
                            int min = -1;
                            for (int i = 0; i < mediaPage.listView.getChildCount(); i++) {
                                int p = mediaPage.listView.getChildAdapterPosition(mediaPage.listView.getChildAt(i));
                                if (p >= 0 && (p > max || max == -1)) {
                                    max = p;
                                }
                                if (p >= 0 && (p < min || min == -1)) {
                                    min = p;
                                }
                            }
                            firstVisibleItemPosition = min;
                            lastVisibleItemPosition = max;

                            max = -1;
                            min = -1;
                            for (int i = 0; i < mediaPage.animationSupportingListView.getChildCount(); i++) {
                                int p = mediaPage.animationSupportingListView.getChildAdapterPosition(mediaPage.animationSupportingListView.getChildAt(i));
                                if (p >= 0 && (p > max || max == -1)) {
                                    max = p;
                                }
                                if (p >= 0 && (p < min || min == -1)) {
                                    min = p;
                                }
                            }

                            firstVisibleItemPosition2 = min;
                            lastVisibleItemPosition2 = max;

                            if (firstVisibleItemPosition >= 0 && firstVisibleItemPosition2 >= 0 && pinchCenterPosition >= 0) {
                                int rowsCount1 = (int) Math.ceil(photoVideoAdapter.getItemCount() / (float) mediaColumnsCount);
                                int rowsCount2 = (int) Math.ceil(photoVideoAdapter.getItemCount() / (float) animateToColumnsCount);
                                rowsOffset = (pinchCenterPosition / animateToColumnsCount - firstVisibleItemPosition2 / animateToColumnsCount) - (pinchCenterPosition / mediaColumnsCount - firstVisibleItemPosition / mediaColumnsCount);
                                if ((firstVisibleItemPosition / mediaColumnsCount - rowsOffset < 0  && animateToColumnsCount < mediaColumnsCount) || (firstVisibleItemPosition2 / animateToColumnsCount + rowsOffset < 0 && animateToColumnsCount > mediaColumnsCount)) {
                                    rowsOffset = 0;
                                }
                                if ((lastVisibleItemPosition2 / mediaColumnsCount + rowsOffset >= rowsCount1 && animateToColumnsCount > mediaColumnsCount) || (lastVisibleItemPosition / animateToColumnsCount - rowsOffset >= rowsCount2 && animateToColumnsCount < mediaColumnsCount)) {
                                    rowsOffset = 0;
                                }

                                float k = (pinchCenterPosition % mediaColumnsCount) / (float) (mediaColumnsCount - 1);
                                columnsOffset = (int) ((animateToColumnsCount - mediaColumnsCount) * k);
                            }
                            animationSupportingSortedCells.clear();
                            excludeDrawViews.clear();
                            drawingViews.clear();
                            drawingViews2.clear();
                            drawingViews3.clear();
                            for (int i = 0; i < mediaPage.animationSupportingListView.getChildCount(); i++) {
                                View child = mediaPage.animationSupportingListView.getChildAt(i);
                                if (child.getTop() > getMeasuredHeight() || child.getBottom() < 0) {
                                    continue;
                                }
                                if (child instanceof SharedPhotoVideoCell2) {
                                    animationSupportingSortedCells.add((SharedPhotoVideoCell2) child);
                                }
                            }
                            drawingViews.addAll(animationSupportingSortedCells);
                            FastScroll fastScroll = getFastScroll();
                            if (fastScroll != null && fastScroll.getTag() != null) {
                                float p1 = photoVideoAdapter.getScrollProgress(mediaPage.listView);
                                float p2 = animationSupportingPhotoVideoAdapter.getScrollProgress(mediaPage.animationSupportingListView);
                                float a1 = photoVideoAdapter.fastScrollIsVisible(mediaPage.listView) ? 1f : 0f;
                                float a2 = animationSupportingPhotoVideoAdapter.fastScrollIsVisible(mediaPage.animationSupportingListView) ? 1f : 0f;
                                fastScroll.setProgress(p1 * (1f - photoVideoChangeColumnsProgress) + p2 * photoVideoChangeColumnsProgress);
                                fastScroll.setVisibilityAlpha(a1 * (1f - photoVideoChangeColumnsProgress) + a2 * photoVideoChangeColumnsProgress);
                            }
                        }

                        for (int i = 0; i < getChildCount(); i++) {
                            View child = getChildAt(i);
                            if (child.getTop() > getMeasuredHeight() || child.getBottom() < 0) {
                                if (child instanceof SharedPhotoVideoCell2) {
                                    SharedPhotoVideoCell2 cell = (SharedPhotoVideoCell2) getChildAt(i);
                                    cell.setCrossfadeView(null, 0, 0);
                                    cell.setTranslationX(0);
                                    cell.setTranslationY(0);
                                    cell.setImageScale(1f, !photoVideoChangeColumnsAnimation);
                                }
                                continue;
                            }
                            if (child instanceof SharedPhotoVideoCell2) {
                                SharedPhotoVideoCell2 cell = (SharedPhotoVideoCell2) getChildAt(i);

                                if (cell.getMessageId() == mediaPage.highlightMessageId && cell.imageReceiver.hasBitmapImage()) {
                                    if (!mediaPage.highlightAnimation) {
                                        mediaPage.highlightProgress = 0;
                                        mediaPage.highlightAnimation = true;
                                    }
                                    float p = 1f;
                                    if (mediaPage.highlightProgress < 0.3f) {
                                        p = mediaPage.highlightProgress / 0.3f;
                                    } else if (mediaPage.highlightProgress > 0.7f) {
                                        p = (1f - mediaPage.highlightProgress) / 0.3f;
                                    }
                                    cell.setHighlightProgress(p);
                                } else {
                                    cell.setHighlightProgress(0);
                                }

                                MessageObject messageObject = cell.getMessageObject();
                                float alpha = 1f;
                                if (messageObject != null && messageAlphaEnter.get(messageObject.getId(), null) != null) {
                                    alpha = messageAlphaEnter.get(messageObject.getId(), 1f);
                                }
                                cell.setImageAlpha(alpha, !photoVideoChangeColumnsAnimation);

                                boolean inAnimation = false;
                                if (photoVideoChangeColumnsAnimation) {
                                    float fromScale = 1f;

                                    int currentColumn = ((GridLayoutManager.LayoutParams) cell.getLayoutParams()).getViewAdapterPosition() % mediaColumnsCount + columnsOffset;
                                    int currentRow = (((GridLayoutManager.LayoutParams) cell.getLayoutParams()).getViewAdapterPosition() - firstVisibleItemPosition) / mediaColumnsCount + rowsOffset;
                                    int toIndex = currentRow * animateToColumnsCount + currentColumn;
                                    if (currentColumn >= 0 && currentColumn < animateToColumnsCount && toIndex >= 0 && toIndex < animationSupportingSortedCells.size()) {
                                        inAnimation = true;
                                        float toScale = (animationSupportingSortedCells.get(toIndex).getMeasuredWidth() - AndroidUtilities.dpf2(2)) / (float) (cell.getMeasuredWidth() - AndroidUtilities.dpf2(2));
                                        float scale = fromScale * (1f - photoVideoChangeColumnsProgress) + toScale * photoVideoChangeColumnsProgress;
                                        float fromX = cell.getLeft();
                                        float fromY = cell.getTop();
                                        float toX = animationSupportingSortedCells.get(toIndex).getLeft();
                                        float toY = animationSupportingSortedCells.get(toIndex).getTop();

                                        cell.setPivotX(0);
                                        cell.setPivotY(0);
                                        cell.setImageScale(scale, !photoVideoChangeColumnsAnimation);
                                        cell.setTranslationX((toX - fromX) * photoVideoChangeColumnsProgress);
                                        cell.setTranslationY((toY - fromY) * photoVideoChangeColumnsProgress);
                                        cell.setCrossfadeView(animationSupportingSortedCells.get(toIndex), photoVideoChangeColumnsProgress, animateToColumnsCount);
                                        excludeDrawViews.add(animationSupportingSortedCells.get(toIndex));
                                        drawingViews3.add(cell);
                                        canvas.save();
                                        canvas.translate(cell.getX(), cell.getY());
                                        cell.draw(canvas);
                                        canvas.restore();

                                        if (cell.getY() < minY) {
                                            minY = cell.getY();
                                        }
                                    }
                                }

                                if (!inAnimation) {
                                    if (photoVideoChangeColumnsAnimation) {
                                        drawingViews2.add(cell);
                                    }
                                    cell.setCrossfadeView(null, 0, 0);
                                    cell.setTranslationX(0);
                                    cell.setTranslationY(0);
                                    cell.setImageScale(1f, !photoVideoChangeColumnsAnimation);
                                }
                            }
                        }

                        if (photoVideoChangeColumnsAnimation && !drawingViews.isEmpty()) {
                            float toScale = animateToColumnsCount / (float) mediaColumnsCount;
                            float scale = toScale * (1f - photoVideoChangeColumnsProgress) + photoVideoChangeColumnsProgress;

                            float sizeToScale = ((getMeasuredWidth() / (float) mediaColumnsCount) - AndroidUtilities.dpf2(2)) / ((getMeasuredWidth() / (float) animateToColumnsCount) - AndroidUtilities.dpf2(2));
                            float scaleSize = sizeToScale * (1f - photoVideoChangeColumnsProgress) + photoVideoChangeColumnsProgress;

                            float fromSize = getMeasuredWidth() / (float) mediaColumnsCount;
                            float toSize = (getMeasuredWidth() / (float) animateToColumnsCount);
                            float size1 = (float) ((Math.ceil((getMeasuredWidth() / (float) animateToColumnsCount)) - AndroidUtilities.dpf2(2)) * scaleSize + AndroidUtilities.dpf2(2));

                            for (int i = 0; i < drawingViews.size(); i++) {
                                SharedPhotoVideoCell2 view = drawingViews.get(i);
                                if (excludeDrawViews.contains(view)) {
                                    continue;
                                }
                                view.setCrossfadeView(null, 0, 0);
                                int fromColumn = ((GridLayoutManager.LayoutParams) view.getLayoutParams()).getViewAdapterPosition() % animateToColumnsCount;
                                int toColumn = fromColumn - columnsOffset;
                                int currentRow = (((GridLayoutManager.LayoutParams) view.getLayoutParams()).getViewAdapterPosition() - firstVisibleItemPosition2) / animateToColumnsCount;
                                currentRow -= rowsOffset;

                                canvas.save();
                                canvas.translate(toColumn * fromSize * (1f - photoVideoChangeColumnsProgress) + toSize * fromColumn * photoVideoChangeColumnsProgress, minY + size1 * currentRow);
                                view.setImageScale(scaleSize, !photoVideoChangeColumnsAnimation);
                                if (toColumn < mediaColumnsCount) {
                                    canvas.saveLayerAlpha(0, 0, view.getMeasuredWidth() * scale, view.getMeasuredWidth() * scale, (int) (photoVideoChangeColumnsProgress * 255), Canvas.ALL_SAVE_FLAG);
                                    view.draw(canvas);
                                    canvas.restore();
                                } else {
                                    view.draw(canvas);
                                }
                                canvas.restore();
                            }
                        }

                        super.dispatchDraw(canvas);

                        if (photoVideoChangeColumnsAnimation) {
                            float toScale = mediaColumnsCount / (float) animateToColumnsCount;
                            float scale = toScale * photoVideoChangeColumnsProgress + (1f - photoVideoChangeColumnsProgress);

                            float sizeToScale = ((getMeasuredWidth() / (float) animateToColumnsCount) - AndroidUtilities.dpf2(2)) / ((getMeasuredWidth() / (float) mediaColumnsCount) - AndroidUtilities.dpf2(2));
                            float scaleSize = sizeToScale * photoVideoChangeColumnsProgress + (1f - photoVideoChangeColumnsProgress);

                            float size1 = (float) ((Math.ceil((getMeasuredWidth() / (float) mediaColumnsCount)) - AndroidUtilities.dpf2(2)) * scaleSize + AndroidUtilities.dpf2(2));
                            float fromSize = getMeasuredWidth() / (float) mediaColumnsCount;
                            float toSize = getMeasuredWidth() / (float) animateToColumnsCount;

                            for (int i = 0; i < drawingViews2.size(); i++) {
                                SharedPhotoVideoCell2 view = drawingViews2.get(i);
                                int fromColumn = ((GridLayoutManager.LayoutParams) view.getLayoutParams()).getViewAdapterPosition() % mediaColumnsCount;
                                int currentRow = (((GridLayoutManager.LayoutParams) view.getLayoutParams()).getViewAdapterPosition() - firstVisibleItemPosition) / mediaColumnsCount;

                                currentRow += rowsOffset;
                                int toColumn = fromColumn + columnsOffset;

                                canvas.save();
                                view.setImageScale(scaleSize, !photoVideoChangeColumnsAnimation);
                                canvas.translate(fromColumn * fromSize * (1f - photoVideoChangeColumnsProgress) + toSize * toColumn * photoVideoChangeColumnsProgress, minY + size1 * currentRow);
                                if (toColumn < animateToColumnsCount) {
                                    canvas.saveLayerAlpha(0, 0, view.getMeasuredWidth() * scale, view.getMeasuredWidth() * scale, (int) ((1f - photoVideoChangeColumnsProgress) * 255), Canvas.ALL_SAVE_FLAG);
                                    view.draw(canvas);
                                    canvas.restore();
                                } else {
                                    view.draw(canvas);
                                }
                                canvas.restore();
                            }

                            if (!drawingViews3.isEmpty()) {
                                canvas.saveLayerAlpha(0, 0, getMeasuredWidth(), getMeasuredHeight(), (int) (255 * photoVideoChangeColumnsProgress), Canvas.ALL_SAVE_FLAG);
                                for (int i = 0; i < drawingViews3.size(); i++) {
                                    drawingViews3.get(i).drawCrossafadeImage(canvas);
                                }
                                canvas.restore();
                            }
                        }
                    } else {
                        for (int i = 0; i < getChildCount(); i++) {
                            View child = getChildAt(i);
                            int messageId = getMessageId(child);
                            float alpha = 1;
                            if (messageId != 0 && messageAlphaEnter.get(messageId, null) != null) {
                                alpha = messageAlphaEnter.get(messageId, 1f);
                            }
                            if (child instanceof SharedDocumentCell) {
                                SharedDocumentCell cell = (SharedDocumentCell) child;
                                cell.setEnterAnimationAlpha(alpha);
                            } else if (child instanceof SharedAudioCell) {
                                SharedAudioCell cell = (SharedAudioCell) child;
                                cell.setEnterAnimationAlpha(alpha);
                            }
                        }
                        super.dispatchDraw(canvas);
                    }


                    if (mediaPage.highlightAnimation) {
                        mediaPage.highlightProgress += 16f / 1500f;
                        if (mediaPage.highlightProgress >= 1) {
                            mediaPage.highlightProgress = 0;
                            mediaPage.highlightAnimation = false;
                            mediaPage.highlightMessageId = 0;
                        }
                        invalidate();
                    }

                }

                @Override
                public boolean drawChild(Canvas canvas, View child, long drawingTime) {
                    if (getAdapter() == photoVideoAdapter) {
                        if (photoVideoChangeColumnsAnimation && child instanceof SharedPhotoVideoCell2) {
                            return true;
                        }
                    }
                    return super.drawChild(canvas, child, drawingTime);
                }

            };

            mediaPages[a].listView.setFastScrollEnabled(RecyclerListView.FastScroll.DATE_TYPE);
            mediaPages[a].listView.setScrollingTouchSlop(RecyclerView.TOUCH_SLOP_PAGING);
            mediaPages[a].listView.setPinnedSectionOffsetY(-AndroidUtilities.dp(2));
            mediaPages[a].listView.setPadding(0, AndroidUtilities.dp(2), 0, 0);
            mediaPages[a].listView.setItemAnimator(null);
            mediaPages[a].listView.setClipToPadding(false);
            mediaPages[a].listView.setSectionsType(RecyclerListView.SECTIONS_TYPE_DATE);
            mediaPages[a].listView.setLayoutManager(layoutManager);
            mediaPages[a].addView(mediaPages[a].listView, LayoutHelper.createFrame(LayoutHelper.MATCH_PARENT, LayoutHelper.MATCH_PARENT));
            mediaPages[a].animationSupportingListView = new BlurredRecyclerView(context);
            mediaPages[a].animationSupportingListView.setLayoutManager(mediaPages[a].animationSupportingLayoutManager = new GridLayoutManager(context, 3) {

                @Override
                public boolean supportsPredictiveItemAnimations() {
                    return false;
                }

                @Override
                public int scrollVerticallyBy(int dy, RecyclerView.Recycler recycler, RecyclerView.State state) {
                    if (photoVideoChangeColumnsAnimation) {
                        dy = 0;
                    }
                    return super.scrollVerticallyBy(dy, recycler, state);
                }
            });
            mediaPages[a].addView(mediaPages[a].animationSupportingListView, LayoutHelper.createFrame(LayoutHelper.MATCH_PARENT, LayoutHelper.MATCH_PARENT));
            mediaPages[a].animationSupportingListView.setVisibility(View.GONE);


            mediaPages[a].listView.addItemDecoration(new RecyclerView.ItemDecoration() {
                @Override
                public void getItemOffsets(android.graphics.Rect outRect, View view, RecyclerView parent, RecyclerView.State state) {
                    if (mediaPage.listView.getAdapter() == gifAdapter) {
                        int position = parent.getChildAdapterPosition(view);
                        outRect.left = 0;
                        outRect.bottom = 0;
                        if (!mediaPage.layoutManager.isFirstRow(position)) {
                            outRect.top = AndroidUtilities.dp(2);
                        } else {
                            outRect.top = 0;
                        }
                        outRect.right = mediaPage.layoutManager.isLastInRow(position) ? 0 : AndroidUtilities.dp(2);
                    } else {
                        outRect.left = 0;
                        outRect.top = 0;
                        outRect.bottom = 0;
                        outRect.right = 0;
                    }
                }
            });
            mediaPages[a].listView.setOnItemClickListener((view, position) -> {
                if (mediaPage.selectedType == 7) {
                    if (view instanceof UserCell) {
                        TLRPC.ChatParticipant participant;
                        if (!chatUsersAdapter.sortedUsers.isEmpty()) {
                            participant = chatUsersAdapter.chatInfo.participants.participants.get(chatUsersAdapter.sortedUsers.get(position));
                        } else {
                            participant = chatUsersAdapter.chatInfo.participants.participants.get(position);
                        }
                        onMemberClick(participant, false);
                    } else if (mediaPage.listView.getAdapter() == groupUsersSearchAdapter) {
                        long user_id;
                        TLObject object = groupUsersSearchAdapter.getItem(position);
                        if (object instanceof TLRPC.ChannelParticipant) {
                            TLRPC.ChannelParticipant channelParticipant = (TLRPC.ChannelParticipant) object;
                            user_id = MessageObject.getPeerId(channelParticipant.peer);
                        } else if (object instanceof TLRPC.ChatParticipant) {
                            TLRPC.ChatParticipant chatParticipant = (TLRPC.ChatParticipant) object;
                            user_id = chatParticipant.user_id;
                        } else {
                            return;
                        }

                        if (user_id == 0 || user_id == profileActivity.getUserConfig().getClientUserId()) {
                            return;
                        }
                        Bundle args = new Bundle();
                        args.putLong("user_id", user_id);
                        profileActivity.presentFragment(new ProfileActivity(args));
                    }
                } else if (mediaPage.selectedType == 6 && view instanceof ProfileSearchCell) {
                    TLRPC.Chat chat = ((ProfileSearchCell) view).getChat();
                    Bundle args = new Bundle();
                    args.putLong("chat_id", chat.id);
                    if (!profileActivity.getMessagesController().checkCanOpenChat(args, profileActivity)) {
                        return;
                    }
                    profileActivity.presentFragment(new ChatActivity(args));
                } else if (mediaPage.selectedType == 1 && view instanceof SharedDocumentCell) {
                    onItemClick(position, view, ((SharedDocumentCell) view).getMessage(), 0, mediaPage.selectedType);
                } else if (mediaPage.selectedType == 3 && view instanceof SharedLinkCell) {
                    onItemClick(position, view, ((SharedLinkCell) view).getMessage(), 0, mediaPage.selectedType);
                } else if ((mediaPage.selectedType == 2 || mediaPage.selectedType == 4) && view instanceof SharedAudioCell) {
                    onItemClick(position, view, ((SharedAudioCell) view).getMessage(), 0, mediaPage.selectedType);
                } else if (mediaPage.selectedType == 5 && view instanceof ContextLinkCell) {
                    onItemClick(position, view, (MessageObject) ((ContextLinkCell) view).getParentObject(), 0, mediaPage.selectedType);
                } else if (mediaPage.selectedType == 0 && view instanceof SharedPhotoVideoCell2) {
                    MessageObject messageObject = ((SharedPhotoVideoCell2) view).getMessageObject();
                    if (messageObject != null) {
                        onItemClick(position, view, messageObject, 0, mediaPage.selectedType);
                    }
                }
            });
            mediaPages[a].listView.setOnScrollListener(new RecyclerView.OnScrollListener() {
                @Override
                public void onScrollStateChanged(RecyclerView recyclerView, int newState) {
                    scrolling = newState != RecyclerView.SCROLL_STATE_IDLE;
                }

                @Override
                public void onScrolled(RecyclerView recyclerView, int dx, int dy) {
                    checkLoadMoreScroll(mediaPage, (RecyclerListView) recyclerView, layoutManager);
                    if (dy != 0 && (mediaPages[0].selectedType == 0 || mediaPages[0].selectedType == 5) && !sharedMediaData[0].messages.isEmpty()) {
                        showFloatingDateView();
                    }
                    if (dy != 0 && mediaPage.selectedType == 0) {
                        showFastScrollHint(mediaPage, sharedMediaData, true);
                    }
                    mediaPage.listView.checkSection(true);
                    if (mediaPage.fastScrollHintView != null) {
                        mediaPage.invalidate();
                    }
                    invalidateBlur();
                }
            });
            mediaPages[a].listView.setOnItemLongClickListener((view, position) -> {
                if (photoVideoChangeColumnsAnimation) {
                    return false;
                }
                if (isActionModeShowed) {
                    mediaPage.listView.getOnItemClickListener().onItemClick(view, position);
                    return true;
                }
                if (mediaPage.selectedType == 7 && view instanceof UserCell) {
                    final TLRPC.ChatParticipant participant;
                    if (!chatUsersAdapter.sortedUsers.isEmpty()) {
                        participant = chatUsersAdapter.chatInfo.participants.participants.get(chatUsersAdapter.sortedUsers.get(position));
                    } else {
                        participant = chatUsersAdapter.chatInfo.participants.participants.get(position);
                    }
                    return onMemberClick(participant, true);
                } else if (mediaPage.selectedType == 1 && view instanceof SharedDocumentCell) {
                    return onItemLongClick(((SharedDocumentCell) view).getMessage(), view, 0);
                } else if (mediaPage.selectedType == 3 && view instanceof SharedLinkCell) {
                    return onItemLongClick(((SharedLinkCell) view).getMessage(), view, 0);
                } else if ((mediaPage.selectedType == 2 || mediaPage.selectedType == 4) && view instanceof SharedAudioCell) {
                    return onItemLongClick(((SharedAudioCell) view).getMessage(), view, 0);
                } else if (mediaPage.selectedType == 5 && view instanceof ContextLinkCell) {
                    return onItemLongClick((MessageObject) ((ContextLinkCell) view).getParentObject(), view, 0);
                } else if (mediaPage.selectedType == 0 && view instanceof SharedPhotoVideoCell2) {
                    MessageObject messageObject = ((SharedPhotoVideoCell2) view).getMessageObject();
                    if (messageObject != null) {
                        return onItemLongClick(messageObject, view, 0);
                    }
                }
                return false;
            });
            if (a == 0 && scrollToPositionOnRecreate != -1) {
                layoutManager.scrollToPositionWithOffset(scrollToPositionOnRecreate, scrollToOffsetOnRecreate);
            }

            final RecyclerListView listView = mediaPages[a].listView;

            mediaPages[a].animatingImageView = new ClippingImageView(context) {
                @Override
                public void invalidate() {
                    super.invalidate();
                    listView.invalidate();
                }
            };
            mediaPages[a].animatingImageView.setVisibility(View.GONE);
            mediaPages[a].listView.addOverlayView(mediaPages[a].animatingImageView, LayoutHelper.createFrame(LayoutHelper.MATCH_PARENT, LayoutHelper.MATCH_PARENT));

            mediaPages[a].progressView = new FlickerLoadingView(context) {

                @Override
                public int getColumnsCount() {
                    return mediaColumnsCount;
                }

                @Override
                public int getViewType() {
                    setIsSingleCell(false);
                    if (mediaPage.selectedType == 0 || mediaPage.selectedType == 5) {
                        return 2;
                    } else if (mediaPage.selectedType == 1) {
                        return 3;
                    } else if (mediaPage.selectedType == 2 || mediaPage.selectedType == 4) {
                        return 4;
                    } else if (mediaPage.selectedType == 3) {
                        return 5;
                    } else if (mediaPage.selectedType == 7) {
                        return FlickerLoadingView.USERS_TYPE;
                    } else if (mediaPage.selectedType == 6) {
                        if (scrollSlidingTextTabStrip.getTabsCount() == 1) {
                            setIsSingleCell(true);
                        }
                        return 1;
                    }
                    return 1;
                }

                @Override
                protected void onDraw(Canvas canvas) {
                    backgroundPaint.setColor(getThemedColor(Theme.key_windowBackgroundWhite));
                    canvas.drawRect(0, 0, getMeasuredWidth(), getMeasuredHeight(), backgroundPaint);
                    super.onDraw(canvas);
                }
            };
            mediaPages[a].progressView.showDate(false);
            if (a != 0) {
                mediaPages[a].setVisibility(View.GONE);
            }

            mediaPages[a].emptyView = new StickerEmptyView(context, mediaPages[a].progressView, StickerEmptyView.STICKER_TYPE_SEARCH);
            mediaPages[a].emptyView.setVisibility(View.GONE);
            mediaPages[a].emptyView.setAnimateLayoutChange(true);
            mediaPages[a].addView(mediaPages[a].emptyView, LayoutHelper.createFrame(LayoutHelper.MATCH_PARENT, LayoutHelper.MATCH_PARENT));
            mediaPages[a].emptyView.setOnTouchListener((v, event) -> true);
            mediaPages[a].emptyView.showProgress(true, false);
            mediaPages[a].emptyView.title.setText(LocaleController.getString("NoResult", R.string.NoResult));
            mediaPages[a].emptyView.subtitle.setText(LocaleController.getString("SearchEmptyViewFilteredSubtitle2", R.string.SearchEmptyViewFilteredSubtitle2));
            mediaPages[a].emptyView.addView(mediaPages[a].progressView, LayoutHelper.createFrame(LayoutHelper.MATCH_PARENT, LayoutHelper.MATCH_PARENT));

            mediaPages[a].listView.setEmptyView(mediaPages[a].emptyView);
            mediaPages[a].listView.setAnimateEmptyView(true, RecyclerListView.EMPTY_VIEW_ANIMATION_TYPE_ALPHA);

            mediaPages[a].scrollHelper = new RecyclerAnimationScrollHelper(mediaPages[a].listView, mediaPages[a].layoutManager);
        }

        floatingDateView = new ChatActionCell(context);
        floatingDateView.setCustomDate((int) (System.currentTimeMillis() / 1000), false, false);
        floatingDateView.setAlpha(0.0f);
        floatingDateView.setOverrideColor(Theme.key_chat_mediaTimeBackground, Theme.key_chat_mediaTimeText);
        floatingDateView.setTranslationY(-AndroidUtilities.dp(48));
        addView(floatingDateView, LayoutHelper.createFrame(LayoutHelper.WRAP_CONTENT, LayoutHelper.WRAP_CONTENT, Gravity.TOP | Gravity.CENTER_HORIZONTAL, 0, 48 + 4, 0, 0));

        addView(fragmentContextView = new FragmentContextView(context, parent, this, false, resourcesProvider), LayoutHelper.createFrame(LayoutHelper.MATCH_PARENT, 38, Gravity.TOP | Gravity.LEFT, 0, 48, 0, 0));
        fragmentContextView.setDelegate((start, show) -> {
            if (!start) {
                requestLayout();
            }
        });

        addView(scrollSlidingTextTabStrip, LayoutHelper.createFrame(LayoutHelper.MATCH_PARENT, 48, Gravity.LEFT | Gravity.TOP));
        addView(actionModeLayout, LayoutHelper.createFrame(LayoutHelper.MATCH_PARENT, 48, Gravity.LEFT | Gravity.TOP));

        shadowLine = new View(context);
        shadowLine.setBackgroundColor(getThemedColor(Theme.key_divider));
        FrameLayout.LayoutParams layoutParams = new FrameLayout.LayoutParams(ViewGroup.LayoutParams.MATCH_PARENT, 1);
        layoutParams.topMargin = AndroidUtilities.dp(48) - 1;
        addView(shadowLine, layoutParams);

        updateTabs(false);
        switchToCurrentSelectedMode(false);
        if (hasMedia[0] >= 0) {
            loadFastScrollData(false);
        }
    }

    protected void invalidateBlur() {

    }

    public void setForwardRestrictedHint(HintView hintView) {
        fwdRestrictedHint = hintView;
    }

    private int getMessageId(View child) {
        if (child instanceof SharedPhotoVideoCell2) {
            return ((SharedPhotoVideoCell2) child).getMessageId();
        }
        if (child instanceof SharedDocumentCell) {
            SharedDocumentCell cell = (SharedDocumentCell) child;
            return cell.getMessage().getId();
        }
        if (child instanceof SharedAudioCell) {
            SharedAudioCell cell = (SharedAudioCell) child;
            return cell.getMessage().getId();
        }
        return 0;
    }

    private void updateForwardItem() {
        if (forwardItem == null) {
            return;
        }
        boolean noforwards = profileActivity.getMessagesController().isChatNoForwards(-dialog_id);
        forwardItem.setAlpha(noforwards ? 0.5f : 1f);
        forwardNoQuoteItem.setAlpha(noforwards ? 0.5f : 1f);
        if (noforwards) {
            if (forwardItem.getBackground() != null) forwardItem.setBackground(null);
            if (forwardNoQuoteItem.getBackground() != null) forwardNoQuoteItem.setBackground(null);
        } else if (forwardItem.getBackground() == null) {
            forwardItem.setBackground(Theme.createSelectorDrawable(getThemedColor(Theme.key_actionBarActionModeDefaultSelector), 5));
            forwardNoQuoteItem.setBackground(Theme.createSelectorDrawable(Theme.getColor(Theme.key_actionBarActionModeDefaultSelector), 5));
        }
    }
    private boolean hasNoforwardsMessage() {
        if (NekoXConfig.disableFlagSecure) return false;
        boolean hasNoforwardsMessage = false;
        for (int a = 1; a >= 0; a--) {
            ArrayList<Integer> ids = new ArrayList<>();
            for (int b = 0; b < selectedFiles[a].size(); b++) {
                ids.add(selectedFiles[a].keyAt(b));
            }
            for (Integer id1 : ids) {
                if (id1 > 0) {
                    MessageObject msg = selectedFiles[a].get(id1);
                    if (msg != null && msg.messageOwner != null && msg.messageOwner.noforwards) {
                        hasNoforwardsMessage = true;
                        break;
                    }
                }
            }
            if (hasNoforwardsMessage)
                break;
        }
        return hasNoforwardsMessage;
    }

    private boolean changeTypeAnimation;

    private void changeMediaFilterType() {
        MediaPage mediaPage = getMediaPage(0);
        if (mediaPage != null && mediaPage.getMeasuredHeight() > 0 && mediaPage.getMeasuredWidth() > 0) {
            Bitmap bitmap = null;
            try {
                bitmap = Bitmap.createBitmap(mediaPage.getMeasuredWidth(), mediaPage.getMeasuredHeight(), Bitmap.Config.ARGB_8888);
            } catch (Exception e) {
                FileLog.e(e);
            }
            if (bitmap != null) {
                changeTypeAnimation = true;
                Canvas canvas = new Canvas(bitmap);
                mediaPage.listView.draw(canvas);
                View view = new View(mediaPage.getContext());
                view.setBackground(new BitmapDrawable(bitmap));
                mediaPage.addView(view);
                Bitmap finalBitmap = bitmap;
                view.animate().alpha(0f).setDuration(200).setListener(new AnimatorListenerAdapter() {
                    @Override
                    public void onAnimationEnd(Animator animation) {
                        changeTypeAnimation = false;
                        if (view.getParent() != null) {
                            mediaPage.removeView(view);
                            finalBitmap.recycle();
                        }
                    }
                }).start();
                mediaPage.listView.setAlpha(0);
                mediaPage.listView.animate().alpha(1f).setDuration(200).start();
            }
        }

        int[] counts = sharedMediaPreloader.getLastMediaCount();
        ArrayList<MessageObject> messages = sharedMediaPreloader.getSharedMediaData()[0].messages;
        if (sharedMediaData[0].filterType == FILTER_PHOTOS_AND_VIDEOS) {
            sharedMediaData[0].setTotalCount(counts[0]);
        } else if (sharedMediaData[0].filterType == FILTER_PHOTOS_ONLY) {
            sharedMediaData[0].setTotalCount(counts[6]);
        } else {
            sharedMediaData[0].setTotalCount(counts[7]);
        }
        sharedMediaData[0].fastScrollDataLoaded = false;
        jumpToDate(0, DialogObject.isEncryptedDialog(dialog_id) ? Integer.MIN_VALUE : Integer.MAX_VALUE, 0, true);
        loadFastScrollData(false);
        delegate.updateSelectedMediaTabText();
        boolean enc = DialogObject.isEncryptedDialog(dialog_id);
        for (int i = 0; i < messages.size(); i++) {
            MessageObject messageObject = messages.get(i);
            if (sharedMediaData[0].filterType == FILTER_PHOTOS_AND_VIDEOS) {
                sharedMediaData[0].addMessage(messageObject, 0, false, enc);
            } else if (sharedMediaData[0].filterType == FILTER_PHOTOS_ONLY) {
                if (messageObject.isPhoto()) {
                    sharedMediaData[0].addMessage(messageObject, 0, false, enc);
                }
            } else {
                if (!messageObject.isPhoto()) {
                    sharedMediaData[0].addMessage(messageObject, 0, false, enc);
                }
            }
        }
    }

    private MediaPage getMediaPage(int type) {
        for (int i = 0; i < mediaPages.length; i++) {
            if (mediaPages[i].selectedType == 0) {
                return mediaPages[i];
            }
        }
        return null;
    }

    private void showMediaCalendar(boolean fromFastScroll) {
        if (fromFastScroll && SharedMediaLayout.this.getY() != 0 && viewType == VIEW_TYPE_PROFILE_ACTIVITY) {
            return;
        }
        Bundle bundle = new Bundle();
        bundle.putLong("dialog_id", dialog_id);
        bundle.putInt("topic_id", topicId);
        int date = 0;
        if (fromFastScroll) {
            MediaPage mediaPage = getMediaPage(0);
            if (mediaPage != null) {
                ArrayList<Period> periods = sharedMediaData[0].fastScrollPeriods;
                Period period = null;
                int position = mediaPage.layoutManager.findFirstVisibleItemPosition();
                if (position >= 0) {
                    if (periods != null) {
                        for (int i = 0; i < periods.size(); i++) {
                            if (position <= periods.get(i).startOffset) {
                                period = periods.get(i);
                                break;
                            }
                        }
                        if (period == null) {
                            period = periods.get(periods.size() - 1);
                        }
                    }
                    if (period != null) {
                        date = period.date;
                    }
                }
            }
        }
        bundle.putInt("type", CalendarActivity.TYPE_MEDIA_CALENDAR);
        CalendarActivity calendarActivity = new CalendarActivity(bundle, sharedMediaData[0].filterType, date);
        calendarActivity.setCallback(new CalendarActivity.Callback() {
            @Override
            public void onDateSelected(int messageId, int startOffset) {
                int index = -1;
                for (int i = 0; i < sharedMediaData[0].messages.size(); i++) {
                    if (sharedMediaData[0].messages.get(i).getId() == messageId) {
                        index = i;
                    }
                }
                MediaPage mediaPage = getMediaPage(0);
                if (index >= 0 && mediaPage != null) {
                    mediaPage.layoutManager.scrollToPositionWithOffset(index, 0);
                } else {
                    jumpToDate(0, messageId, startOffset, true);
                }
                if (mediaPage != null) {
                    mediaPage.highlightMessageId = messageId;
                    mediaPage.highlightAnimation = false;
                }
            }
        });
        profileActivity.presentFragment(calendarActivity);
    }

    private void startPinchToMediaColumnsCount(boolean pinchScaleUp) {
        if (photoVideoChangeColumnsAnimation) {
            return;
        }
        MediaPage mediaPage = null;
        for (int i = 0; i < mediaPages.length; i++) {
            if (mediaPages[i].selectedType == 0) {
                mediaPage = mediaPages[i];
                break;
            }
        }
        if (mediaPage != null) {
            int newColumnsCount = getNextMediaColumnsCount(mediaColumnsCount, pinchScaleUp);
            animateToColumnsCount = newColumnsCount;
            if (animateToColumnsCount == mediaColumnsCount) {
                return;
            }
            mediaPage.animationSupportingListView.setVisibility(View.VISIBLE);
            mediaPage.animationSupportingListView.setAdapter(animationSupportingPhotoVideoAdapter);
            mediaPage.animationSupportingLayoutManager.setSpanCount(newColumnsCount);
            AndroidUtilities.updateVisibleRows(mediaPage.listView);

            photoVideoChangeColumnsAnimation = true;
            sharedMediaData[0].setListFrozen(true);
            photoVideoChangeColumnsProgress = 0;
            if (pinchCenterPosition >= 0) {
                for (int k = 0; k < mediaPages.length; k++) {
                    if (mediaPages[k].selectedType == 0) {
                        mediaPages[k].animationSupportingLayoutManager.scrollToPositionWithOffset(pinchCenterPosition, pinchCenterOffset - mediaPages[k].animationSupportingListView.getPaddingTop());
                    }
                }
            } else {
                saveScrollPosition();
            }
        }
    }

    private void finishPinchToMediaColumnsCount() {
        if (photoVideoChangeColumnsAnimation) {
            MediaPage mediaPage = null;
            for (int i = 0; i < mediaPages.length; i++) {
                if (mediaPages[i].selectedType == 0) {
                    mediaPage = mediaPages[i];
                    break;
                }
            }
            if (mediaPage != null) {
                if (photoVideoChangeColumnsProgress == 1f) {
                    int oldItemCount = photoVideoAdapter.getItemCount();
                    photoVideoChangeColumnsAnimation = false;
                    sharedMediaData[0].setListFrozen(false);
                    mediaPage.animationSupportingListView.setVisibility(View.GONE);
                    mediaColumnsCount = animateToColumnsCount;
                    SharedConfig.setMediaColumnsCount(animateToColumnsCount);
                    mediaPage.layoutManager.setSpanCount(mediaColumnsCount);
                    mediaPage.listView.invalidate();
                    if (photoVideoAdapter.getItemCount() == oldItemCount) {
                        AndroidUtilities.updateVisibleRows(mediaPage.listView);
                    } else {
                        photoVideoAdapter.notifyDataSetChanged();
                    }

                    if (pinchCenterPosition >= 0) {
                        for (int k = 0; k < mediaPages.length; k++) {
                            if (mediaPages[k].selectedType == 0) {
                                View view = mediaPages[k].animationSupportingLayoutManager.findViewByPosition(pinchCenterPosition);
                                if (view != null) {
                                    pinchCenterOffset = view.getTop();
                                }
                                mediaPages[k].layoutManager.scrollToPositionWithOffset(pinchCenterPosition,  -mediaPages[k].listView.getPaddingTop() + pinchCenterOffset);
                            }
                        }
                    } else {
                        saveScrollPosition();
                    }
                    return;
                }
                if (photoVideoChangeColumnsProgress == 0) {
                    photoVideoChangeColumnsAnimation = false;
                    sharedMediaData[0].setListFrozen(false);
                    mediaPage.animationSupportingListView.setVisibility(View.GONE);
                    mediaPage.listView.invalidate();
                    return;
                }
                boolean forward = photoVideoChangeColumnsProgress > 0.2f;
                ValueAnimator animator = ValueAnimator.ofFloat(photoVideoChangeColumnsProgress, forward ? 1f : 0);
                MediaPage finalMediaPage = mediaPage;
                animator.addUpdateListener(new ValueAnimator.AnimatorUpdateListener() {
                    @Override
                    public void onAnimationUpdate(ValueAnimator valueAnimator) {
                        photoVideoChangeColumnsProgress = (float) valueAnimator.getAnimatedValue();
                        finalMediaPage.listView.invalidate();
                    }
                });
                animator.addListener(new AnimatorListenerAdapter() {
                    @Override
                    public void onAnimationEnd(Animator animation) {
                        int oldItemCount = photoVideoAdapter.getItemCount();
                        photoVideoChangeColumnsAnimation = false;
                        sharedMediaData[0].setListFrozen(false);
                        if (forward) {
                            mediaColumnsCount = animateToColumnsCount;
                            SharedConfig.setMediaColumnsCount(animateToColumnsCount);
                            finalMediaPage.layoutManager.setSpanCount(mediaColumnsCount);
                        }
                        if (forward) {
                            if (photoVideoAdapter.getItemCount() == oldItemCount) {
                                AndroidUtilities.updateVisibleRows(finalMediaPage.listView);
                            } else {
                                photoVideoAdapter.notifyDataSetChanged();
                            }
                        }
                        finalMediaPage.animationSupportingListView.setVisibility(View.GONE);
                        if (pinchCenterPosition >= 0) {
                            for (int k = 0; k < mediaPages.length; k++) {
                                if (mediaPages[k].selectedType == 0) {
                                    if (forward) {
                                        View view = mediaPages[k].animationSupportingLayoutManager.findViewByPosition(pinchCenterPosition);
                                        if (view != null) {
                                            pinchCenterOffset = view.getTop();
                                        }
                                    }
                                    mediaPages[k].layoutManager.scrollToPositionWithOffset(pinchCenterPosition, -mediaPages[k].listView.getPaddingTop() + pinchCenterOffset);
                                }
                            }
                        } else {
                            saveScrollPosition();
                        }
                        super.onAnimationEnd(animation);
                    }
                });
                animator.setInterpolator(CubicBezierInterpolator.DEFAULT);
                animator.setDuration(200);
                animator.start();
            }
        }
    }

    int animationIndex;

    private void animateToMediaColumnsCount(int newColumnsCount) {
        MediaPage mediaPage = getMediaPage(0);
        pinchCenterPosition = -1;

        if (mediaPage != null) {
            mediaPage.listView.stopScroll();
            animateToColumnsCount = newColumnsCount;
            mediaPage.animationSupportingListView.setVisibility(View.VISIBLE);
            mediaPage.animationSupportingListView.setAdapter(animationSupportingPhotoVideoAdapter);
            mediaPage.animationSupportingLayoutManager.setSpanCount(newColumnsCount);
            AndroidUtilities.updateVisibleRows(mediaPage.listView);

            photoVideoChangeColumnsAnimation = true;
            sharedMediaData[0].setListFrozen(true);
            photoVideoChangeColumnsProgress = 0;
            saveScrollPosition();
            ValueAnimator animator = ValueAnimator.ofFloat(0, 1f);
            MediaPage finalMediaPage = mediaPage;
            animationIndex = NotificationCenter.getInstance(profileActivity.getCurrentAccount()).setAnimationInProgress(animationIndex, null);
            animator.addUpdateListener(new ValueAnimator.AnimatorUpdateListener() {
                @Override
                public void onAnimationUpdate(ValueAnimator valueAnimator) {
                    photoVideoChangeColumnsProgress = (float) valueAnimator.getAnimatedValue();
                    finalMediaPage.listView.invalidate();
                }
            });
            animator.addListener(new AnimatorListenerAdapter() {
                @Override
                public void onAnimationEnd(Animator animation) {
                    NotificationCenter.getInstance(profileActivity.getCurrentAccount()).onAnimationFinish(animationIndex);
                    int oldItemCount = photoVideoAdapter.getItemCount();
                    photoVideoChangeColumnsAnimation = false;
                    sharedMediaData[0].setListFrozen(false);
                    mediaColumnsCount = newColumnsCount;
                    finalMediaPage.layoutManager.setSpanCount(mediaColumnsCount);
                    if (photoVideoAdapter.getItemCount() == oldItemCount) {
                        AndroidUtilities.updateVisibleRows(finalMediaPage.listView);
                    } else {
                        photoVideoAdapter.notifyDataSetChanged();
                    }
                    finalMediaPage.animationSupportingListView.setVisibility(View.GONE);
                    saveScrollPosition();
                }
            });
            animator.setInterpolator(CubicBezierInterpolator.DEFAULT);
            animator.setStartDelay(100);
            animator.setDuration(350);
            animator.start();
        }
    }

    @Override
    protected void dispatchDraw(Canvas canvas) {
        if (scrollSlidingTextTabStrip != null) {
            canvas.save();
            canvas.translate(scrollSlidingTextTabStrip.getX(), scrollSlidingTextTabStrip.getY());
            scrollSlidingTextTabStrip.drawBackground(canvas);
            canvas.restore();
        }
        super.dispatchDraw(canvas);
        if (fragmentContextView != null && fragmentContextView.isCallStyle()) {
            canvas.save();
            canvas.translate(fragmentContextView.getX(), fragmentContextView.getY());
            fragmentContextView.setDrawOverlay(true);
            fragmentContextView.draw(canvas);
            fragmentContextView.setDrawOverlay(false);
            canvas.restore();
        }
    }

    private ScrollSlidingTextTabStripInner createScrollingTextTabStrip(Context context) {
        ScrollSlidingTextTabStripInner scrollSlidingTextTabStrip = new ScrollSlidingTextTabStripInner(context, resourcesProvider);
        if (initialTab != -1) {
            scrollSlidingTextTabStrip.setInitialTabId(initialTab);
            initialTab = -1;
        }
        scrollSlidingTextTabStrip.setBackgroundColor(getThemedColor(Theme.key_windowBackgroundWhite));
        scrollSlidingTextTabStrip.setColors(Theme.key_profile_tabSelectedLine, Theme.key_profile_tabSelectedText, Theme.key_profile_tabText, Theme.key_profile_tabSelector);
        scrollSlidingTextTabStrip.setDelegate(new ScrollSlidingTextTabStrip.ScrollSlidingTabStripDelegate() {
            @Override
            public void onPageSelected(int id, boolean forward) {
                if (mediaPages[0].selectedType == id) {
                    return;
                }
                mediaPages[1].selectedType = id;
                mediaPages[1].setVisibility(View.VISIBLE);
                hideFloatingDateView(true);
                switchToCurrentSelectedMode(true);
                animatingForward = forward;
                onSelectedTabChanged();
            }

            @Override
            public void onSamePageSelected() {
                scrollToTop();
            }

            @Override
            public void onPageScrolled(float progress) {
                if (progress == 1 && mediaPages[1].getVisibility() != View.VISIBLE) {
                    return;
                }
                if (animatingForward) {
                    mediaPages[0].setTranslationX(-progress * mediaPages[0].getMeasuredWidth());
                    mediaPages[1].setTranslationX(mediaPages[0].getMeasuredWidth() - progress * mediaPages[0].getMeasuredWidth());
                } else {
                    mediaPages[0].setTranslationX(progress * mediaPages[0].getMeasuredWidth());
                    mediaPages[1].setTranslationX(progress * mediaPages[0].getMeasuredWidth() - mediaPages[0].getMeasuredWidth());
                }

                float photoVideoOptionsAlpha = 0f;
                if (mediaPages[0].selectedType == 0) {
                    photoVideoOptionsAlpha = 1f - progress;
                }
                if (mediaPages[1].selectedType == 0) {
                    photoVideoOptionsAlpha = progress;
                }
                photoVideoOptionsItem.setAlpha(photoVideoOptionsAlpha);
                photoVideoOptionsItem.setVisibility((photoVideoOptionsAlpha == 0  || !canShowSearchItem()) ? INVISIBLE : View.VISIBLE);
                if (canShowSearchItem()) {
                    if (searchItemState == 1) {
                        searchItem.setAlpha(progress);
                    } else if (searchItemState == 2) {
                        searchItem.setAlpha(1.0f - progress);
                    }
                } else {
                    searchItem.setVisibility(INVISIBLE);
                    searchItem.setAlpha(0.0f);
                }
                if (progress == 1) {
                    MediaPage tempPage = mediaPages[0];
                    mediaPages[0] = mediaPages[1];
                    mediaPages[1] = tempPage;
                    mediaPages[1].setVisibility(View.GONE);
                    if (searchItemState == 2) {
                        searchItem.setVisibility(View.INVISIBLE);
                    }
                    searchItemState = 0;
                    startStopVisibleGifs();
                }
            }
        });
        return scrollSlidingTextTabStrip;
    }

    protected void drawBackgroundWithBlur(Canvas canvas, float y, Rect rectTmp2, Paint backgroundPaint) {
        canvas.drawRect(rectTmp2, backgroundPaint);
    }

    private boolean fillMediaData(int type) {
        SharedMediaData[] mediaData = sharedMediaPreloader.getSharedMediaData();
        if (mediaData == null) {
            return false;
        }
        if (type == 0) {
            if (!sharedMediaData[type].fastScrollDataLoaded) {
                sharedMediaData[type].totalCount = mediaData[type].totalCount;
            }
        } else {
            sharedMediaData[type].totalCount = mediaData[type].totalCount;
        }
        sharedMediaData[type].messages.addAll(mediaData[type].messages);

        sharedMediaData[type].sections.addAll(mediaData[type].sections);
        for (HashMap.Entry<String, ArrayList<MessageObject>> entry : mediaData[type].sectionArrays.entrySet()) {
            sharedMediaData[type].sectionArrays.put(entry.getKey(), new ArrayList<>(entry.getValue()));
        }
        for (int i = 0; i < 2; i++) {
            sharedMediaData[type].messagesDict[i] = mediaData[type].messagesDict[i].clone();
            sharedMediaData[type].max_id[i] = mediaData[type].max_id[i];
            sharedMediaData[type].endReached[i] = mediaData[type].endReached[i];
        }
        sharedMediaData[type].fastScrollPeriods.addAll(mediaData[type].fastScrollPeriods);
        return !mediaData[type].messages.isEmpty();
    }

    private void showFloatingDateView() {

    }

    private void hideFloatingDateView(boolean animated) {
        AndroidUtilities.cancelRunOnUIThread(hideFloatingDateRunnable);
        if (floatingDateView.getTag() == null) {
            return;
        }
        floatingDateView.setTag(null);
        if (floatingDateAnimation != null) {
            floatingDateAnimation.cancel();
            floatingDateAnimation = null;
        }
        if (animated) {
            floatingDateAnimation = new AnimatorSet();
            floatingDateAnimation.setDuration(180);
            floatingDateAnimation.playTogether(
                    ObjectAnimator.ofFloat(floatingDateView, View.ALPHA, 0.0f),
                    ObjectAnimator.ofFloat(floatingDateView, View.TRANSLATION_Y, -AndroidUtilities.dp(48) + additionalFloatingTranslation));
            floatingDateAnimation.setInterpolator(CubicBezierInterpolator.EASE_OUT);
            floatingDateAnimation.addListener(new AnimatorListenerAdapter() {
                @Override
                public void onAnimationEnd(Animator animation) {
                    floatingDateAnimation = null;
                }
            });
            floatingDateAnimation.start();
        } else {
            floatingDateView.setAlpha(0.0f);
        }
    }

    private void scrollToTop() {
        int height;
        switch (mediaPages[0].selectedType) {
            case 0:
                height = SharedPhotoVideoCell.getItemSize(1);
                break;
            case 1:
            case 2:
            case 4:
                height = AndroidUtilities.dp(56);
                break;
            case 3:
                height = AndroidUtilities.dp(100);
                break;
            case 5:
                height = AndroidUtilities.dp(60);
                break;
            case 6:
            default:
                height = AndroidUtilities.dp(58);
                break;
        }
        int scrollDistance;
        if (mediaPages[0].selectedType == 0) {
            scrollDistance = mediaPages[0].layoutManager.findFirstVisibleItemPosition() / mediaColumnsCount * height;
        } else {
            scrollDistance = mediaPages[0].layoutManager.findFirstVisibleItemPosition() * height;
        }
        if (scrollDistance >= mediaPages[0].listView.getMeasuredHeight() * 1.2f) {
            mediaPages[0].scrollHelper.setScrollDirection(RecyclerAnimationScrollHelper.SCROLL_DIRECTION_UP);
            mediaPages[0].scrollHelper.scrollToPosition(0, 0, false, true);
        } else {
            mediaPages[0].listView.smoothScrollToPosition(0);
        }
    }

    Runnable jumpToRunnable;

    private void checkLoadMoreScroll(MediaPage mediaPage, RecyclerListView recyclerView, LinearLayoutManager layoutManager) {
        if (photoVideoChangeColumnsAnimation || jumpToRunnable != null) {
            return;
        }
        long currentTime = System.currentTimeMillis();
        if ((recyclerView.getFastScroll() != null && recyclerView.getFastScroll().isPressed()) && (currentTime - mediaPage.lastCheckScrollTime) < 300) {
            return;
        }
        mediaPage.lastCheckScrollTime = currentTime;
        if (searching && searchWas || mediaPage.selectedType == 7) {
            return;
        }
        int firstVisibleItem = layoutManager.findFirstVisibleItemPosition();
        int visibleItemCount = firstVisibleItem == RecyclerView.NO_POSITION ? 0 : Math.abs(layoutManager.findLastVisibleItemPosition() - firstVisibleItem) + 1;
        int totalItemCount = recyclerView.getAdapter().getItemCount();
        if (mediaPage.selectedType == 0 || mediaPage.selectedType == 1 || mediaPage.selectedType == 2 || mediaPage.selectedType == 4) {
            int type = mediaPage.selectedType;
            totalItemCount = sharedMediaData[type].getStartOffset() + sharedMediaData[type].messages.size();
            if (sharedMediaData[type].fastScrollDataLoaded && sharedMediaData[type].fastScrollPeriods.size() > 2 && mediaPage.selectedType == 0 && sharedMediaData[type].messages.size() != 0) {
                int columnsCount = 1;
                if (type == 0) {
                    columnsCount = mediaColumnsCount;
                }
                int jumpToTreshold = (int) ((recyclerView.getMeasuredHeight() / ((float) (recyclerView.getMeasuredWidth() / (float) columnsCount))) * columnsCount * 1.5f);
                if (jumpToTreshold < 100) {
                    jumpToTreshold = 100;
                }
                if (jumpToTreshold < sharedMediaData[type].fastScrollPeriods.get(1).startOffset) {
                    jumpToTreshold = sharedMediaData[type].fastScrollPeriods.get(1).startOffset;
                }
                if ((firstVisibleItem > totalItemCount && firstVisibleItem - totalItemCount > jumpToTreshold) || ((firstVisibleItem + visibleItemCount) < sharedMediaData[type].startOffset && sharedMediaData[0].startOffset - (firstVisibleItem + visibleItemCount) > jumpToTreshold)) {
                    AndroidUtilities.runOnUIThread(jumpToRunnable = () -> {
                        findPeriodAndJumpToDate(type, recyclerView, false);
                        jumpToRunnable = null;
                    });
                    return;
                }
            }
        }

        if (mediaPage.selectedType == 7) {

        } else if (mediaPage.selectedType == 6) {
            if (visibleItemCount > 0) {
                if (!commonGroupsAdapter.endReached && !commonGroupsAdapter.loading && !commonGroupsAdapter.chats.isEmpty() && firstVisibleItem + visibleItemCount >= totalItemCount - 5) {
                    commonGroupsAdapter.getChats(commonGroupsAdapter.chats.get(commonGroupsAdapter.chats.size() - 1).id, 100);
                }
            }
        } else {
            final int threshold;
            if (mediaPage.selectedType == 0) {
                threshold = 3;
            } else if (mediaPage.selectedType == 5) {
                threshold = 10;
            } else {
                threshold = 6;
            }

            if ((firstVisibleItem + visibleItemCount > totalItemCount - threshold || sharedMediaData[mediaPage.selectedType].loadingAfterFastScroll) && !sharedMediaData[mediaPage.selectedType].loading) {
                int type;
                if (mediaPage.selectedType == 0) {
                    type = MEDIA_PHOTOVIDEO;
                    if (sharedMediaData[0].filterType == FILTER_PHOTOS_ONLY) {
                        type = MediaDataController.MEDIA_PHOTOS_ONLY;
                    } else if (sharedMediaData[0].filterType == FILTER_VIDEOS_ONLY) {
                        type = MediaDataController.MEDIA_VIDEOS_ONLY;
                    }
                } else if (mediaPage.selectedType == 1) {
                    type = MediaDataController.MEDIA_FILE;
                } else if (mediaPage.selectedType == 2) {
                    type = MediaDataController.MEDIA_AUDIO;
                } else if (mediaPage.selectedType == 4) {
                    type = MediaDataController.MEDIA_MUSIC;
                } else if (mediaPage.selectedType == 5) {
                    type = MediaDataController.MEDIA_GIF;
                } else {
                    type = MediaDataController.MEDIA_URL;
                }
                if (!sharedMediaData[mediaPage.selectedType].endReached[0]) {
                    sharedMediaData[mediaPage.selectedType].loading = true;
                    profileActivity.getMediaDataController().loadMedia(dialog_id, 50, sharedMediaData[mediaPage.selectedType].max_id[0], 0, type, topicId, 1, profileActivity.getClassGuid(), sharedMediaData[mediaPage.selectedType].requestIndex, skipPhotos);
                } else if (mergeDialogId != 0 && !sharedMediaData[mediaPage.selectedType].endReached[1]) {
                    sharedMediaData[mediaPage.selectedType].loading = true;
                    profileActivity.getMediaDataController().loadMedia(mergeDialogId, 50, sharedMediaData[mediaPage.selectedType].max_id[1], 0, type, topicId, 1, profileActivity.getClassGuid(), sharedMediaData[mediaPage.selectedType].requestIndex, skipPhotos);
                }
            }

            int startOffset = sharedMediaData[mediaPage.selectedType].startOffset;
            if (mediaPage.selectedType == 0) {
                startOffset = photoVideoAdapter.getPositionForIndex(0);
            }
            if (firstVisibleItem - startOffset < threshold + 1 && !sharedMediaData[mediaPage.selectedType].loading && !sharedMediaData[mediaPage.selectedType].startReached && !sharedMediaData[mediaPage.selectedType].loadingAfterFastScroll) {
                loadFromStart(mediaPage.selectedType);
            }
            if (mediaPages[0].listView == recyclerView && (mediaPages[0].selectedType == 0 || mediaPages[0].selectedType == 5) && firstVisibleItem != RecyclerView.NO_POSITION) {
                RecyclerListView.ViewHolder holder = recyclerView.findViewHolderForAdapterPosition(firstVisibleItem);
                if (holder != null && holder.getItemViewType() == 0) {
                    if (holder.itemView instanceof SharedPhotoVideoCell) {
                        SharedPhotoVideoCell cell = (SharedPhotoVideoCell) holder.itemView;
                        MessageObject messageObject = cell.getMessageObject(0);
                        if (messageObject != null) {
                            floatingDateView.setCustomDate(messageObject.messageOwner.date, false, true);
                        }
                    } else if (holder.itemView instanceof ContextLinkCell) {
                        ContextLinkCell cell = (ContextLinkCell) holder.itemView;
                        floatingDateView.setCustomDate(cell.getDate(), false, true);
                    }
                }
            }
        }
    }

    private void loadFromStart(int selectedType) {
        int type;
        if (selectedType == 0) {
            type = MEDIA_PHOTOVIDEO;
            if (sharedMediaData[0].filterType == FILTER_PHOTOS_ONLY) {
                type = MediaDataController.MEDIA_PHOTOS_ONLY;
            } else if (sharedMediaData[0].filterType == FILTER_VIDEOS_ONLY) {
                type = MediaDataController.MEDIA_VIDEOS_ONLY;
            }
        } else if (selectedType == 1) {
            type = MediaDataController.MEDIA_FILE;
        } else if (selectedType == 2) {
            type = MediaDataController.MEDIA_AUDIO;
        } else if (selectedType == 4) {
            type = MediaDataController.MEDIA_MUSIC;
        } else if (selectedType == 5) {
            type = MediaDataController.MEDIA_GIF;
        } else {
            type = MediaDataController.MEDIA_URL;
        }
        sharedMediaData[selectedType].loading = true;
        profileActivity.getMediaDataController().loadMedia(dialog_id, 50, 0, sharedMediaData[selectedType].min_id, type, topicId, 1, profileActivity.getClassGuid(), sharedMediaData[selectedType].requestIndex);
    }

    public ActionBarMenuItem getSearchItem() {
        return searchItem;
    }

    public boolean isSearchItemVisible() {
        if (mediaPages[0].selectedType == 7) {
            return delegate.canSearchMembers();
        }
        return mediaPages[0].selectedType != 0 && mediaPages[0].selectedType != 2 && mediaPages[0].selectedType != 5 && mediaPages[0].selectedType != 6;
    }

    public boolean isCalendarItemVisible() {
        return mediaPages[0].selectedType == 0;
    }

    public int getSelectedTab() {
        return scrollSlidingTextTabStrip.getCurrentTabId();
    }

    public int getClosestTab() {
        if (mediaPages[1] != null && mediaPages[1].getVisibility() == View.VISIBLE) {
            if (tabsAnimationInProgress && !backAnimation) {
                return mediaPages[1].selectedType;
            } else if (Math.abs(mediaPages[1].getTranslationX()) < mediaPages[1].getMeasuredWidth() / 2f) {
                return mediaPages[1].selectedType;
            }
        }
        return scrollSlidingTextTabStrip.getCurrentTabId();
    }

    protected void onSelectedTabChanged() {

    }

    protected boolean canShowSearchItem() {
        return true;
    }

    protected void onSearchStateChanged(boolean expanded) {

    }

    protected boolean onMemberClick(TLRPC.ChatParticipant participant, boolean isLong) {
        return false;
    }

    public void onDestroy() {
        profileActivity.getNotificationCenter().removeObserver(this, NotificationCenter.mediaDidLoad);
        profileActivity.getNotificationCenter().removeObserver(this, NotificationCenter.didReceiveNewMessages);
        profileActivity.getNotificationCenter().removeObserver(this, NotificationCenter.messagesDeleted);
        profileActivity.getNotificationCenter().removeObserver(this, NotificationCenter.messageReceivedByServer);
        profileActivity.getNotificationCenter().removeObserver(this, NotificationCenter.messagePlayingDidReset);
        profileActivity.getNotificationCenter().removeObserver(this, NotificationCenter.messagePlayingPlayStateChanged);
        profileActivity.getNotificationCenter().removeObserver(this, NotificationCenter.messagePlayingDidStart);
    }

    private void checkCurrentTabValid() {
        int id = scrollSlidingTextTabStrip.getCurrentTabId();
        if (!scrollSlidingTextTabStrip.hasTab(id)) {
            id = scrollSlidingTextTabStrip.getFirstTabId();
            scrollSlidingTextTabStrip.setInitialTabId(id);
            mediaPages[0].selectedType = id;
            switchToCurrentSelectedMode(false);
        }
    }

    public void setNewMediaCounts(int[] mediaCounts) {
        boolean hadMedia = false;
        for (int a = 0; a < 6; a++) {
            if (hasMedia[a] >= 0) {
                hadMedia = true;
                break;
            }
        }
        System.arraycopy(mediaCounts, 0, hasMedia, 0, 6);
        updateTabs(true);
        if (!hadMedia && scrollSlidingTextTabStrip.getCurrentTabId() == 6) {
            scrollSlidingTextTabStrip.resetTab();
        }
        checkCurrentTabValid();
        if (hasMedia[0] >= 0) {
            loadFastScrollData(false);
        }
    }

    private void loadFastScrollData(boolean force) {
        if (topicId != 0) {
            return;
        }
        for (int k = 0; k < supportedFastScrollTypes.length; k++) {
            int type = supportedFastScrollTypes[k];
            if ((sharedMediaData[type].fastScrollDataLoaded && !force) || DialogObject.isEncryptedDialog(dialog_id)) {
                return;
            }
            sharedMediaData[type].fastScrollDataLoaded = false;
            TLRPC.TL_messages_getSearchResultsPositions req = new TLRPC.TL_messages_getSearchResultsPositions();
            if (type == 0) {
                if (sharedMediaData[type].filterType == FILTER_PHOTOS_ONLY) {
                    req.filter = new TLRPC.TL_inputMessagesFilterPhotos();
                } else if (sharedMediaData[type].filterType == FILTER_VIDEOS_ONLY) {
                    req.filter = new TLRPC.TL_inputMessagesFilterVideo();
                } else {
                    req.filter = new TLRPC.TL_inputMessagesFilterPhotoVideo();
                }
            } else if (type == MediaDataController.MEDIA_FILE) {
                req.filter = new TLRPC.TL_inputMessagesFilterDocument();
            } else if (type == MediaDataController.MEDIA_AUDIO) {
                req.filter = new TLRPC.TL_inputMessagesFilterRoundVoice();
            } else {
                req.filter = new TLRPC.TL_inputMessagesFilterMusic();
            }
            req.limit = 100;
            req.peer = MessagesController.getInstance(profileActivity.getCurrentAccount()).getInputPeer(dialog_id);
            int reqIndex = sharedMediaData[type].requestIndex;
            int reqId = ConnectionsManager.getInstance(profileActivity.getCurrentAccount()).sendRequest(req, (response, error) -> AndroidUtilities.runOnUIThread(() -> {
                if (error != null) {
                    return;
                }
                if (reqIndex != sharedMediaData[type].requestIndex) {
                    return;
                }
                TLRPC.TL_messages_searchResultsPositions res = (TLRPC.TL_messages_searchResultsPositions) response;
                sharedMediaData[type].fastScrollPeriods.clear();
                for (int i = 0, n = res.positions.size(); i < n; i++) {
                    TLRPC.TL_searchResultPosition serverPeriod = res.positions.get(i);
                    if (serverPeriod.date != 0) {
                        Period period = new Period(serverPeriod);
                        sharedMediaData[type].fastScrollPeriods.add(period);
                    }
                }
                Collections.sort(sharedMediaData[type].fastScrollPeriods, (period, period2) -> period2.date - period.date);
                sharedMediaData[type].setTotalCount(res.count);
                sharedMediaData[type].fastScrollDataLoaded = true;
                if (!sharedMediaData[type].fastScrollPeriods.isEmpty()) {
                    for (int i = 0; i < mediaPages.length; i++) {
                        if (mediaPages[i].selectedType == type) {
                            mediaPages[i].fastScrollEnabled = true;
                            updateFastScrollVisibility(mediaPages[i], true);
                        }
                    }
                }
                photoVideoAdapter.notifyDataSetChanged();
            }));
            ConnectionsManager.getInstance(profileActivity.getCurrentAccount()).bindRequestToGuid(reqId, profileActivity.getClassGuid());
        }
    }


    private static void showFastScrollHint(MediaPage mediaPage, SharedMediaData[] sharedMediaData, boolean show) {
        if (show) {
            if (SharedConfig.fastScrollHintCount <= 0 || mediaPage.fastScrollHintView != null || mediaPage.fastScrollHinWasShown || mediaPage.listView.getFastScroll() == null || !mediaPage.listView.getFastScroll().isVisible || mediaPage.listView.getFastScroll().getVisibility() != View.VISIBLE || sharedMediaData[0].totalCount < 50) {
                return;
            }
            SharedConfig.setFastScrollHintCount(SharedConfig.fastScrollHintCount - 1);
            mediaPage.fastScrollHinWasShown = true;
            SharedMediaFastScrollTooltip tooltip = new SharedMediaFastScrollTooltip(mediaPage.getContext());
            mediaPage.fastScrollHintView = tooltip;
            mediaPage.addView(mediaPage.fastScrollHintView, LayoutHelper.createFrame(LayoutHelper.WRAP_CONTENT, LayoutHelper.WRAP_CONTENT));
            mediaPage.fastScrollHintView.setAlpha(0);
            mediaPage.fastScrollHintView.setScaleX(0.8f);
            mediaPage.fastScrollHintView.setScaleY(0.8f);
            mediaPage.fastScrollHintView.animate().alpha(1f).scaleX(1f).scaleY(1f).setDuration(150).start();
            mediaPage.invalidate();

            AndroidUtilities.runOnUIThread(mediaPage.fastScrollHideHintRunnable = () -> {
                mediaPage.fastScrollHintView = null;
                mediaPage.fastScrollHideHintRunnable = null;
                tooltip.animate().alpha(0f).scaleX(0.5f).scaleY(0.5f).setDuration(220).setListener(new AnimatorListenerAdapter() {
                    @Override
                    public void onAnimationEnd(Animator animation) {
                        if (tooltip.getParent() != null) {
                            ((ViewGroup) tooltip.getParent()).removeView(tooltip);
                        }
                    }
                }).start();
            }, 4000);
        } else {
            if (mediaPage.fastScrollHintView == null || mediaPage.fastScrollHideHintRunnable == null) {
                return;
            }
            AndroidUtilities.cancelRunOnUIThread(mediaPage.fastScrollHideHintRunnable);
            mediaPage.fastScrollHideHintRunnable.run();
            mediaPage.fastScrollHideHintRunnable = null;
            mediaPage.fastScrollHintView = null;
        }
    }

    public void setCommonGroupsCount(int count) {
        if (topicId == 0) {
            hasMedia[6] = count;
        }
        updateTabs(true);
        checkCurrentTabValid();
    }

    public void onActionBarItemClick(View v, int id) {
        if (id == delete) {
            TLRPC.Chat currentChat = null;
            TLRPC.User currentUser = null;
            TLRPC.EncryptedChat currentEncryptedChat = null;
            if (DialogObject.isEncryptedDialog(dialog_id)) {
                currentEncryptedChat = profileActivity.getMessagesController().getEncryptedChat(DialogObject.getEncryptedChatId(dialog_id));
            } else if (DialogObject.isUserDialog(dialog_id)) {
                currentUser = profileActivity.getMessagesController().getUser(dialog_id);
            } else {
                currentChat = profileActivity.getMessagesController().getChat(-dialog_id);
            }
            AlertsCreator.createDeleteMessagesAlert(profileActivity, currentUser, currentChat, currentEncryptedChat, null, mergeDialogId, null, selectedFiles, null, false, 1, () -> {
                showActionMode(false);
                actionBar.closeSearchField();
                cantDeleteMessagesCount = 0;
            }, null, resourcesProvider);
        } else if (id == forward || id == forward_noquote) {
            if (info != null) {
                TLRPC.Chat chat = profileActivity.getMessagesController().getChat(info.id);
                if (profileActivity.getMessagesController().isChatNoForwards(chat)) {
                    if (fwdRestrictedHint != null) {
                        fwdRestrictedHint.setText(ChatObject.isChannel(chat) && !chat.megagroup ? LocaleController.getString("ForwardsRestrictedInfoChannel", R.string.ForwardsRestrictedInfoChannel) :
                                LocaleController.getString("ForwardsRestrictedInfoGroup", R.string.ForwardsRestrictedInfoGroup));
                        fwdRestrictedHint.showForView(v, true);
                    }
                    return;
                }
            }
            if (hasNoforwardsMessage()) {
                if (fwdRestrictedHint != null) {
                    fwdRestrictedHint.setText(LocaleController.getString("ForwardsRestrictedInfoBot", R.string.ForwardsRestrictedInfoBot));
                    fwdRestrictedHint.showForView(v, true);
                }
                return;
            }

            Bundle args = new Bundle();
            args.putBoolean("onlySelect", true);
            args.putBoolean("canSelectTopics", true);
            args.putInt("dialogsType", 3);
            DialogsActivity fragment = new DialogsActivity(args);
            fragment.setDelegate((fragment1, dids, message, param) -> {
                ArrayList<MessageObject> fmessages = new ArrayList<>();
                for (int a = 1; a >= 0; a--) {
                    ArrayList<Integer> ids = new ArrayList<>();
                    for (int b = 0; b < selectedFiles[a].size(); b++) {
                        ids.add(selectedFiles[a].keyAt(b));
                    }
                    Collections.sort(ids);
                    for (Integer id1 : ids) {
                        if (id1 > 0) {
                            fmessages.add(selectedFiles[a].get(id1));
                        }
                    }
                    selectedFiles[a].clear();
                }
                cantDeleteMessagesCount = 0;
                showActionMode(false);

                if (dids.size() > 1 || dids.get(0).dialogId == profileActivity.getUserConfig().getClientUserId() || message != null) {
                    updateRowsSelection();
                    for (int a = 0; a < dids.size(); a++) {
                        long did = dids.get(a).dialogId;
                        if (message != null) {
                            profileActivity.getSendMessagesHelper().sendMessage(message.toString(), did, null, null, null, true, null, null, null, true, 0, null, false);
                        }
                        if (id == forward_noquote) {
                            //profileActivity.getMessageHelper().processForwardFromMyName(fmessages, did, true, 0);
                            profileActivity.getSendMessagesHelper().sendMessage(fmessages, did, true,false, true, 0);
                        } else {
                            profileActivity.getSendMessagesHelper().sendMessage(fmessages, did, false,false, true, 0);
                        }
                    }
                    fragment1.finishFragment();
                    UndoView undoView = null;
                    if (profileActivity instanceof ProfileActivity) {
                        undoView = ((ProfileActivity) profileActivity).getUndoView();
                    }
                    if (undoView != null) {
                        if (dids.size() == 1) {
                            undoView.showWithAction(dids.get(0).dialogId, UndoView.ACTION_FWD_MESSAGES, fmessages.size());
                        } else {
                            undoView.showWithAction(0, UndoView.ACTION_FWD_MESSAGES, fmessages.size(), dids.size(), null, null);
                        }
                    }
                } else {
                    long did = dids.get(0).dialogId;
                    Bundle args1 = new Bundle();
                    if (id == forward_noquote) {
                        args1.putBoolean("forward_noquote", true);
                    }
                    args1.putBoolean("scrollToTopOnResume", true);
                    if (DialogObject.isEncryptedDialog(did)) {
                        args1.putInt("enc_id", DialogObject.getEncryptedChatId(did));
                    } else {
                        if (DialogObject.isUserDialog(did)) {
                            args1.putLong("user_id", did);
                        } else {
                            args1.putLong("chat_id", -did);
                        }
                        if (!profileActivity.getMessagesController().checkCanOpenChat(args1, fragment1)) {
                            return;
                        }
                    }

                    profileActivity.getNotificationCenter().postNotificationName(NotificationCenter.closeChats);

                    ChatActivity chatActivity = new ChatActivity(args1);
                    ForumUtilities.applyTopic(chatActivity, dids.get(0));
                    fragment1.presentFragment(chatActivity, true);
                    chatActivity.showFieldPanelForForward(true, fmessages);
                }
            });
            profileActivity.presentFragment(fragment);
        } else if (id == gotochat) {
            if (selectedFiles[0].size() + selectedFiles[1].size() != 1) {
                return;
            }
            MessageObject messageObject = selectedFiles[selectedFiles[0].size() == 1 ? 0 : 1].valueAt(0);
            Bundle args = new Bundle();
            long dialogId = messageObject.getDialogId();
            if (DialogObject.isEncryptedDialog(dialogId)) {
                args.putInt("enc_id", DialogObject.getEncryptedChatId(dialogId));
            } else if (DialogObject.isUserDialog(dialogId)) {
                args.putLong("user_id", dialogId);
            } else {
                TLRPC.Chat chat = profileActivity.getMessagesController().getChat(-dialogId);
                if (chat != null && chat.migrated_to != null) {
                    args.putLong("migrated_to", dialogId);
                    dialogId = -chat.migrated_to.channel_id;
                }
                args.putLong("chat_id", -dialogId);
            }
            args.putInt("message_id", messageObject.getId());
            args.putBoolean("need_remove_previous_same_chat_activity", false);
            ChatActivity chatActivity = new ChatActivity(args);
            chatActivity.highlightMessageId = messageObject.getId();
            if (topicId != 0) {
                ForumUtilities.applyTopic(chatActivity, MessagesStorage.TopicKey.of(dialogId, topicId));
                args.putInt("message_id", messageObject.getId());
            }
            profileActivity.presentFragment(chatActivity, false);
        }
    }

    private boolean prepareForMoving(MotionEvent ev, boolean forward) {
        int id = scrollSlidingTextTabStrip.getNextPageId(forward);
        if (id < 0) {
            return false;
        }
        if (canShowSearchItem()) {
            if (searchItemState != 0) {
                if (searchItemState == 2) {
                    searchItem.setAlpha(1.0f);
                } else if (searchItemState == 1) {
                    searchItem.setAlpha(0.0f);
                    searchItem.setVisibility(View.INVISIBLE);
                }
                searchItemState = 0;
            }
        } else {
            searchItem.setVisibility(INVISIBLE);
            searchItem.setAlpha(0.0f);
        }

        getParent().requestDisallowInterceptTouchEvent(true);
        hideFloatingDateView(true);
        maybeStartTracking = false;
        startedTracking = true;
        startedTrackingX = (int) ev.getX();
        actionBar.setEnabled(false);
        scrollSlidingTextTabStrip.setEnabled(false);
        mediaPages[1].selectedType = id;
        mediaPages[1].setVisibility(View.VISIBLE);
        animatingForward = forward;
        switchToCurrentSelectedMode(true);
        if (forward) {
            mediaPages[1].setTranslationX(mediaPages[0].getMeasuredWidth());
        } else {
            mediaPages[1].setTranslationX(-mediaPages[0].getMeasuredWidth());
        }
        return true;
    }

    @Override
    public void forceHasOverlappingRendering(boolean hasOverlappingRendering) {
        super.forceHasOverlappingRendering(hasOverlappingRendering);
    }

    int topPadding;
    int lastMeasuredTopPadding;

    @Override
    public void setPadding(int left, int top, int right, int bottom) {
        topPadding = top;
        for (int a = 0; a < mediaPages.length; a++) {
            mediaPages[a].setTranslationY(topPadding - lastMeasuredTopPadding);
        }
        fragmentContextView.setTranslationY(AndroidUtilities.dp(48) + top);
        additionalFloatingTranslation = top;
        floatingDateView.setTranslationY((floatingDateView.getTag() == null ? -AndroidUtilities.dp(48) : 0) + additionalFloatingTranslation);
    }

    @Override
    protected void onMeasure(int widthMeasureSpec, int heightMeasureSpec) {
        int widthSize = MeasureSpec.getSize(widthMeasureSpec);
        int heightSize = delegate.getListView() != null ? delegate.getListView().getHeight() : 0;
        if (heightSize == 0) {
            heightSize = MeasureSpec.getSize(heightMeasureSpec);
        }

        setMeasuredDimension(widthSize, heightSize);

        int childCount = getChildCount();
        for (int i = 0; i < childCount; i++) {
            View child = getChildAt(i);
            if (child == null || child.getVisibility() == GONE) {
                continue;
            }
            if (child instanceof MediaPage) {
                measureChildWithMargins(child, widthMeasureSpec, 0, MeasureSpec.makeMeasureSpec(heightSize, MeasureSpec.EXACTLY), 0);
                ((MediaPage) child).listView.setPadding(0, 0, 0, topPadding);
            } else {
                measureChildWithMargins(child, widthMeasureSpec, 0, heightMeasureSpec, 0);
            }
        }
    }

    public boolean checkTabsAnimationInProgress() {
        if (tabsAnimationInProgress) {
            boolean cancel = false;
            if (backAnimation) {
                if (Math.abs(mediaPages[0].getTranslationX()) < 1) {
                    mediaPages[0].setTranslationX(0);
                    mediaPages[1].setTranslationX(mediaPages[0].getMeasuredWidth() * (animatingForward ? 1 : -1));
                    cancel = true;
                }
            } else if (Math.abs(mediaPages[1].getTranslationX()) < 1) {
                mediaPages[0].setTranslationX(mediaPages[0].getMeasuredWidth() * (animatingForward ? -1 : 1));
                mediaPages[1].setTranslationX(0);
                cancel = true;
            }
            if (cancel) {
                if (tabsAnimation != null) {
                    tabsAnimation.cancel();
                    tabsAnimation = null;
                }
                tabsAnimationInProgress = false;
            }
            return tabsAnimationInProgress;
        }
        return false;
    }

    @Override
    public boolean onInterceptTouchEvent(MotionEvent ev) {
        return checkTabsAnimationInProgress() || scrollSlidingTextTabStrip.isAnimatingIndicator() || onTouchEvent(ev);
    }

    public boolean isCurrentTabFirst() {
        return scrollSlidingTextTabStrip.getCurrentTabId() == scrollSlidingTextTabStrip.getFirstTabId();
    }

    public RecyclerListView getCurrentListView() {
        return mediaPages[0].listView;
    }

    @Override
    public boolean onTouchEvent(MotionEvent ev) {
        if (profileActivity.getParentLayout() != null && !profileActivity.getParentLayout().checkTransitionAnimation() && !checkTabsAnimationInProgress() && !isInPinchToZoomTouchMode) {
            if (ev != null) {
                if (velocityTracker == null) {
                    velocityTracker = VelocityTracker.obtain();
                }
                velocityTracker.addMovement(ev);

                if (fwdRestrictedHint != null) {
                    fwdRestrictedHint.hide();
                }
            }
            if (ev != null && ev.getAction() == MotionEvent.ACTION_DOWN && !startedTracking && !maybeStartTracking && ev.getY() >= AndroidUtilities.dp(48)) {
                startedTrackingPointerId = ev.getPointerId(0);
                maybeStartTracking = true;
                startedTrackingX = (int) ev.getX();
                startedTrackingY = (int) ev.getY();
                velocityTracker.clear();
            } else if (ev != null && ev.getAction() == MotionEvent.ACTION_MOVE && ev.getPointerId(0) == startedTrackingPointerId) {
                int dx = (int) (ev.getX() - startedTrackingX);
                int dy = Math.abs((int) ev.getY() - startedTrackingY);
                if (startedTracking && (animatingForward && dx > 0 || !animatingForward && dx < 0)) {
                    if (!prepareForMoving(ev, dx < 0)) {
                        maybeStartTracking = true;
                        startedTracking = false;
                        mediaPages[0].setTranslationX(0);
                        mediaPages[1].setTranslationX(animatingForward ? mediaPages[0].getMeasuredWidth() : -mediaPages[0].getMeasuredWidth());
                        scrollSlidingTextTabStrip.selectTabWithId(mediaPages[1].selectedType, 0);
                    }
                }
                if (maybeStartTracking && !startedTracking) {
                    float touchSlop = AndroidUtilities.getPixelsInCM(0.3f, true);
                    if (Math.abs(dx) >= touchSlop && Math.abs(dx) > dy) {
                        prepareForMoving(ev, dx < 0);
                    }
                } else if (startedTracking) {
                    mediaPages[0].setTranslationX(dx);
                    if (animatingForward) {
                        mediaPages[1].setTranslationX(mediaPages[0].getMeasuredWidth() + dx);
                    } else {
                        mediaPages[1].setTranslationX(dx - mediaPages[0].getMeasuredWidth());
                    }
                    float scrollProgress = Math.abs(dx) / (float) mediaPages[0].getMeasuredWidth();
                    if (canShowSearchItem()) {
                        if (searchItemState == 2) {
                            searchItem.setAlpha(1.0f - scrollProgress);
                        } else if (searchItemState == 1) {
                            searchItem.setAlpha(scrollProgress);
                        }

                        float photoVideoOptionsAlpha = 0f;
                        if (mediaPages[1] != null && mediaPages[1].selectedType == 0) {
                            photoVideoOptionsAlpha = scrollProgress;
                        }
                        if (mediaPages[0].selectedType == 0) {
                            photoVideoOptionsAlpha = 1f - scrollProgress;
                        }
                        photoVideoOptionsItem.setAlpha(photoVideoOptionsAlpha);
                        photoVideoOptionsItem.setVisibility((photoVideoOptionsAlpha == 0  || !canShowSearchItem()) ? INVISIBLE : View.VISIBLE);
                    } else {
                        searchItem.setAlpha(0.0f);
                    }
                    scrollSlidingTextTabStrip.selectTabWithId(mediaPages[1].selectedType, scrollProgress);
                    onSelectedTabChanged();
                }
            } else if (ev == null || ev.getPointerId(0) == startedTrackingPointerId && (ev.getAction() == MotionEvent.ACTION_CANCEL || ev.getAction() == MotionEvent.ACTION_UP || ev.getAction() == MotionEvent.ACTION_POINTER_UP)) {
                velocityTracker.computeCurrentVelocity(1000, maximumVelocity);
                float velX;
                float velY;
                if (ev != null && ev.getAction() != MotionEvent.ACTION_CANCEL) {
                    velX = velocityTracker.getXVelocity();
                    velY = velocityTracker.getYVelocity();
                    if (!startedTracking) {
                        if (Math.abs(velX) >= 3000 && Math.abs(velX) > Math.abs(velY)) {
                            prepareForMoving(ev, velX < 0);
                        }
                    }
                } else {
                    velX = 0;
                    velY = 0;
                }
                if (startedTracking) {
                    float x = mediaPages[0].getX();
                    tabsAnimation = new AnimatorSet();
                    backAnimation = Math.abs(x) < mediaPages[0].getMeasuredWidth() / 3.0f && (Math.abs(velX) < 3500 || Math.abs(velX) < Math.abs(velY));
                    float distToMove;
                    float dx;
                    if (backAnimation) {
                        dx = Math.abs(x);
                        if (animatingForward) {
                            tabsAnimation.playTogether(
                                    ObjectAnimator.ofFloat(mediaPages[0], View.TRANSLATION_X, 0),
                                    ObjectAnimator.ofFloat(mediaPages[1], View.TRANSLATION_X, mediaPages[1].getMeasuredWidth())
                            );
                        } else {
                            tabsAnimation.playTogether(
                                    ObjectAnimator.ofFloat(mediaPages[0], View.TRANSLATION_X, 0),
                                    ObjectAnimator.ofFloat(mediaPages[1], View.TRANSLATION_X, -mediaPages[1].getMeasuredWidth())
                            );
                        }
                    } else {
                        dx = mediaPages[0].getMeasuredWidth() - Math.abs(x);
                        if (animatingForward) {
                            tabsAnimation.playTogether(
                                    ObjectAnimator.ofFloat(mediaPages[0], View.TRANSLATION_X, -mediaPages[0].getMeasuredWidth()),
                                    ObjectAnimator.ofFloat(mediaPages[1], View.TRANSLATION_X, 0)
                            );
                        } else {
                            tabsAnimation.playTogether(
                                    ObjectAnimator.ofFloat(mediaPages[0], View.TRANSLATION_X, mediaPages[0].getMeasuredWidth()),
                                    ObjectAnimator.ofFloat(mediaPages[1], View.TRANSLATION_X, 0)
                            );
                        }
                    }
                    tabsAnimation.setInterpolator(interpolator);

                    int width = getMeasuredWidth();
                    int halfWidth = width / 2;
                    float distanceRatio = Math.min(1.0f, 1.0f * dx / (float) width);
                    float distance = (float) halfWidth + (float) halfWidth * AndroidUtilities.distanceInfluenceForSnapDuration(distanceRatio);
                    velX = Math.abs(velX);
                    int duration;
                    if (velX > 0) {
                        duration = 4 * Math.round(1000.0f * Math.abs(distance / velX));
                    } else {
                        float pageDelta = dx / getMeasuredWidth();
                        duration = (int) ((pageDelta + 1.0f) * 100.0f);
                    }
                    duration = Math.max(150, Math.min(duration, 600));

                    tabsAnimation.setDuration(duration);
                    tabsAnimation.addListener(new AnimatorListenerAdapter() {
                        @Override
                        public void onAnimationEnd(Animator animator) {
                            tabsAnimation = null;
                            if (backAnimation) {
                                mediaPages[1].setVisibility(View.GONE);
                                if (canShowSearchItem()) {
                                    if (searchItemState == 2) {
                                        searchItem.setAlpha(1.0f);
                                    } else if (searchItemState == 1) {
                                        searchItem.setAlpha(0.0f);
                                        searchItem.setVisibility(View.INVISIBLE);
                                    }
                                } else {
                                    searchItem.setVisibility(INVISIBLE);
                                    searchItem.setAlpha(0.0f);
                                }
                                searchItemState = 0;
                            } else {
                                MediaPage tempPage = mediaPages[0];
                                mediaPages[0] = mediaPages[1];
                                mediaPages[1] = tempPage;
                                mediaPages[1].setVisibility(View.GONE);
                                if (searchItemState == 2) {
                                    searchItem.setVisibility(View.INVISIBLE);
                                }
                                searchItemState = 0;
                                scrollSlidingTextTabStrip.selectTabWithId(mediaPages[0].selectedType, 1.0f);
                                onSelectedTabChanged();
                                startStopVisibleGifs();
                            }
                            tabsAnimationInProgress = false;
                            maybeStartTracking = false;
                            startedTracking = false;
                            actionBar.setEnabled(true);
                            scrollSlidingTextTabStrip.setEnabled(true);
                        }
                    });
                    tabsAnimation.start();
                    tabsAnimationInProgress = true;
                    startedTracking = false;
                    onSelectedTabChanged();
                } else {
                    maybeStartTracking = false;
                    actionBar.setEnabled(true);
                    scrollSlidingTextTabStrip.setEnabled(true);
                }
                if (velocityTracker != null) {
                    velocityTracker.recycle();
                    velocityTracker = null;
                }
            }
            return startedTracking;
        }
        return false;
    }

    public boolean closeActionMode() {
        if (isActionModeShowed) {
            for (int a = 1; a >= 0; a--) {
                selectedFiles[a].clear();
            }
            cantDeleteMessagesCount = 0;
            showActionMode(false);
            updateRowsSelection();
            return true;
        } else {
            return false;
        }
    }

    public void setVisibleHeight(int height) {
        height = Math.max(height, AndroidUtilities.dp(120));
        for (int a = 0; a < mediaPages.length; a++) {
            float t = -(getMeasuredHeight() - height) / 2f;
            mediaPages[a].emptyView.setTranslationY(t);
            mediaPages[a].progressView.setTranslationY(-t);
        }
    }

    private AnimatorSet actionModeAnimation;

    private void showActionMode(boolean show) {
        if (isActionModeShowed == show) {
            return;
        }
        isActionModeShowed = show;
        if (actionModeAnimation != null) {
            actionModeAnimation.cancel();
        }
        if (show) {
            actionModeLayout.setVisibility(VISIBLE);
        }
        actionModeAnimation = new AnimatorSet();
        actionModeAnimation.playTogether(ObjectAnimator.ofFloat(actionModeLayout, View.ALPHA, show ? 1.0f : 0.0f));
        actionModeAnimation.setDuration(180);
        actionModeAnimation.addListener(new AnimatorListenerAdapter() {
            @Override
            public void onAnimationCancel(Animator animation) {
                actionModeAnimation = null;
            }

            @Override
            public void onAnimationEnd(Animator animation) {
                if (actionModeAnimation == null) {
                    return;
                }
                actionModeAnimation = null;
                if (!show) {
                    actionModeLayout.setVisibility(INVISIBLE);
                }
            }
        });
        actionModeAnimation.start();
    }

    @Override
    public void didReceivedNotification(int id, int account, Object... args) {
        if (id == NotificationCenter.mediaDidLoad) {
            long uid = (Long) args[0];
            int guid = (Integer) args[3];
            int requestIndex = (Integer) args[7];
            int type = (Integer) args[4];
            boolean fromStart = (boolean) args[6];

            if (type == 6 || type == 7) {
                type = 0;
            }

            if (guid == profileActivity.getClassGuid() && requestIndex == sharedMediaData[type].requestIndex) {
                if (type != 0 && type != 1 && type != 2 && type != 4) {
                    sharedMediaData[type].totalCount = (Integer) args[1];
                }
                ArrayList<MessageObject> arr = (ArrayList<MessageObject>) args[2];

                boolean enc = DialogObject.isEncryptedDialog(dialog_id);
                int loadIndex = uid == dialog_id ? 0 : 1;

                RecyclerListView.Adapter adapter = null;
                if (type == 0) {
                    adapter = photoVideoAdapter;
                } else if (type == 1) {
                    adapter = documentsAdapter;
                } else if (type == 2) {
                    adapter = voiceAdapter;
                } else if (type == 3) {
                    adapter = linksAdapter;
                } else if (type == 4) {
                    adapter = audioAdapter;
                } else if (type == 5) {
                    adapter = gifAdapter;
                }
                int oldItemCount;
                int oldMessagesCount = sharedMediaData[type].messages.size();
                if (adapter != null) {
                    oldItemCount = adapter.getItemCount();
                    if (adapter instanceof RecyclerListView.SectionsAdapter) {
                        RecyclerListView.SectionsAdapter sectionsAdapter = (RecyclerListView.SectionsAdapter) adapter;
                        sectionsAdapter.notifySectionsChanged();
                    }
                } else {
                    oldItemCount = 0;
                }
                sharedMediaData[type].loading = false;

                SparseBooleanArray addedMesages = new SparseBooleanArray();

                if (fromStart) {
                    for (int a = arr.size() - 1; a >= 0; a--) {
                        MessageObject message = arr.get(a);
                        boolean added = sharedMediaData[type].addMessage(message, loadIndex, true, enc);
                        if (added) {
                            addedMesages.put(message.getId(), true);
                            sharedMediaData[type].startOffset--;
                            if (sharedMediaData[type].startOffset < 0) {
                                sharedMediaData[type].startOffset = 0;
                            }
                        }
                    }
                    sharedMediaData[type].startReached = (Boolean) args[5];
                    if (sharedMediaData[type].startReached) {
                        sharedMediaData[type].startOffset = 0;
                    }
                } else {
                    for (int a = 0; a < arr.size(); a++) {
                        MessageObject message = arr.get(a);
                        if (sharedMediaData[type].addMessage(message, loadIndex, false, enc)) {
                            addedMesages.put(message.getId(), true);
                            sharedMediaData[type].endLoadingStubs--;
                            if (sharedMediaData[type].endLoadingStubs < 0) {
                                sharedMediaData[type].endLoadingStubs = 0;
                            }
                        }
                    }
                    if (sharedMediaData[type].loadingAfterFastScroll && sharedMediaData[type].messages.size() > 0) {
                        sharedMediaData[type].min_id = sharedMediaData[type].messages.get(0).getId();
                    }
                    sharedMediaData[type].endReached[loadIndex] = (Boolean) args[5];
                    if (sharedMediaData[type].endReached[loadIndex]) {
                        sharedMediaData[type].totalCount = sharedMediaData[type].messages.size() + sharedMediaData[type].startOffset;
                    }
                }
                if (!fromStart && loadIndex == 0 && sharedMediaData[type].endReached[loadIndex] && mergeDialogId != 0) {
                    sharedMediaData[type].loading = true;
                    profileActivity.getMediaDataController().loadMedia(mergeDialogId, 50, sharedMediaData[type].max_id[1], 0, type, topicId, 1, profileActivity.getClassGuid(), sharedMediaData[type].requestIndex, skipPhotos);
                }
                if (adapter != null) {
                    RecyclerListView listView = null;
                    for (int a = 0; a < mediaPages.length; a++) {
                        if (mediaPages[a].listView.getAdapter() == adapter) {
                            listView = mediaPages[a].listView;
                            mediaPages[a].listView.stopScroll();
                        }
                    }
                    int newItemCount = adapter.getItemCount();
                    if (adapter == photoVideoAdapter) {
                        if (photoVideoAdapter.getItemCount() == oldItemCount) {
                            AndroidUtilities.updateVisibleRows(listView);
                        } else {
                            photoVideoAdapter.notifyDataSetChanged();
                        }
                    } else {
                        adapter.notifyDataSetChanged();
                    }
                    if (sharedMediaData[type].messages.isEmpty() && !sharedMediaData[type].loading) {
                        if (listView != null) {
                            animateItemsEnter(listView, oldItemCount, addedMesages);
                        }
                    } else {
                        if (listView != null && (adapter == photoVideoAdapter || newItemCount >= oldItemCount)) {
                            animateItemsEnter(listView, oldItemCount, addedMesages);
                        }
                    }
                    if (listView != null && !sharedMediaData[type].loadingAfterFastScroll) {
                        if (oldMessagesCount == 0) {
                            for (int k = 0; k < 2; k++) {
                                if (mediaPages[k].selectedType == 0) {
                                    int position = photoVideoAdapter.getPositionForIndex(0);
                                    ((LinearLayoutManager) listView.getLayoutManager()).scrollToPositionWithOffset(position, 0);
                                }
                            }
                        } else {
                            saveScrollPosition();
                        }
                    }
                }
                if (sharedMediaData[type].loadingAfterFastScroll) {
                    if (sharedMediaData[type].messages.size() == 0) {
                        loadFromStart(type);
                    } else {
                        sharedMediaData[type].loadingAfterFastScroll = false;
                    }
                }
                scrolling = true;
            } else if (sharedMediaPreloader != null && sharedMediaData[type].messages.isEmpty() && !sharedMediaData[type].loadingAfterFastScroll) {
                if (fillMediaData(type)) {
                    RecyclerListView.Adapter adapter = null;
                    if (type == 0) {
                        adapter = photoVideoAdapter;
                    } else if (type == 1) {
                        adapter = documentsAdapter;
                    } else if (type == 2) {
                        adapter = voiceAdapter;
                    } else if (type == 3) {
                        adapter = linksAdapter;
                    } else if (type == 4) {
                        adapter = audioAdapter;
                    } else if (type == 5) {
                        adapter = gifAdapter;
                    }
                    if (adapter != null) {
                        for (int a = 0; a < mediaPages.length; a++) {
                            if (mediaPages[a].listView.getAdapter() == adapter) {
                                mediaPages[a].listView.stopScroll();
                            }
                        }
                        adapter.notifyDataSetChanged();
                    }
                    scrolling = true;
                }
            }
        } else if (id == NotificationCenter.messagesDeleted) {
            boolean scheduled = (Boolean) args[2];
            if (scheduled) {
                return;
            }
            TLRPC.Chat currentChat = null;
            if (DialogObject.isChatDialog(dialog_id)) {
                currentChat = profileActivity.getMessagesController().getChat(-dialog_id);
            }
            long channelId = (Long) args[1];
            int loadIndex = 0;
            if (ChatObject.isChannel(currentChat)) {
                if (channelId == 0 && mergeDialogId != 0) {
                    loadIndex = 1;
                } else if (channelId == currentChat.id) {
                    loadIndex = 0;
                } else {
                    return;
                }
            } else if (channelId != 0) {
                return;
            }
            ArrayList<Integer> markAsDeletedMessages = (ArrayList<Integer>) args[0];
            boolean updated = false;
            int type = -1;
            for (int a = 0, N = markAsDeletedMessages.size(); a < N; a++) {
                for (int b = 0; b < sharedMediaData.length; b++) {
                    if (sharedMediaData[b].deleteMessage(markAsDeletedMessages.get(a), loadIndex) != null) {
                        type = b;
                        updated = true;
                    }
                }
            }
            if (updated) {
                scrolling = true;
                if (photoVideoAdapter != null) {
                    photoVideoAdapter.notifyDataSetChanged();
                }
                if (documentsAdapter != null) {
                    documentsAdapter.notifyDataSetChanged();
                }
                if (voiceAdapter != null) {
                    voiceAdapter.notifyDataSetChanged();
                }
                if (linksAdapter != null) {
                    linksAdapter.notifyDataSetChanged();
                }
                if (audioAdapter != null) {
                    audioAdapter.notifyDataSetChanged();
                }
                if (gifAdapter != null) {
                    gifAdapter.notifyDataSetChanged();
                }

                if (type == 0 ||  type == 1 || type == 2 || type == 4) {
                    loadFastScrollData(true);
                }
            }
            MediaPage mediaPage = getMediaPage(type);
        } else if (id == NotificationCenter.didReceiveNewMessages) {
            boolean scheduled = (Boolean) args[2];
            if (scheduled) {
                return;
            }
            long uid = (Long) args[0];
            if (uid == dialog_id) {
                ArrayList<MessageObject> arr = (ArrayList<MessageObject>) args[1];
                boolean enc = DialogObject.isEncryptedDialog(dialog_id);
                boolean updated = false;
                for (int a = 0; a < arr.size(); a++) {
                    MessageObject obj = arr.get(a);
                    if (MessageObject.getMedia(obj.messageOwner) == null || obj.needDrawBluredPreview()) {
                        continue;
                    }
                    int type = MediaDataController.getMediaType(obj.messageOwner);
                    if (type == -1) {
                        return;
                    }
                    if (sharedMediaData[type].startReached && sharedMediaData[type].addMessage(obj, obj.getDialogId() == dialog_id ? 0 : 1, true, enc)) {
                        updated = true;
                        hasMedia[type] = 1;
                    }
                }
                if (updated) {
                    scrolling = true;
                    for (int a = 0; a < mediaPages.length; a++) {
                        RecyclerListView.Adapter adapter = null;
                        if (mediaPages[a].selectedType == 0) {
                            adapter = photoVideoAdapter;
                        } else if (mediaPages[a].selectedType == 1) {
                            adapter = documentsAdapter;
                        } else if (mediaPages[a].selectedType == 2) {
                            adapter = voiceAdapter;
                        } else if (mediaPages[a].selectedType == 3) {
                            adapter = linksAdapter;
                        } else if (mediaPages[a].selectedType == 4) {
                            adapter = audioAdapter;
                        } else if (mediaPages[a].selectedType == 5) {
                            adapter = gifAdapter;
                        }
                        if (adapter != null) {
                            int count = adapter.getItemCount();
                            photoVideoAdapter.notifyDataSetChanged();
                            documentsAdapter.notifyDataSetChanged();
                            voiceAdapter.notifyDataSetChanged();
                            linksAdapter.notifyDataSetChanged();
                            audioAdapter.notifyDataSetChanged();
                            gifAdapter.notifyDataSetChanged();
                        }
                    }
                    updateTabs(true);
                }
            }
        } else if (id == NotificationCenter.messageReceivedByServer) {
            Boolean scheduled = (Boolean) args[6];
            if (scheduled) {
                return;
            }
            Integer msgId = (Integer) args[0];
            Integer newMsgId = (Integer) args[1];
            for (int a = 0; a < sharedMediaData.length; a++) {
                sharedMediaData[a].replaceMid(msgId, newMsgId);
            }
        } else if (id == NotificationCenter.messagePlayingDidStart || id == NotificationCenter.messagePlayingPlayStateChanged || id == NotificationCenter.messagePlayingDidReset) {
            if (id == NotificationCenter.messagePlayingDidReset || id == NotificationCenter.messagePlayingPlayStateChanged) {
                for (int b = 0; b < mediaPages.length; b++) {
                    int count = mediaPages[b].listView.getChildCount();
                    for (int a = 0; a < count; a++) {
                        View view = mediaPages[b].listView.getChildAt(a);
                        if (view instanceof SharedAudioCell) {
                            SharedAudioCell cell = (SharedAudioCell) view;
                            MessageObject messageObject = cell.getMessage();
                            if (messageObject != null) {
                                cell.updateButtonState(false, true);
                            }
                        }
                    }
                }
            } else {
                MessageObject messageObject = (MessageObject) args[0];
                if (messageObject.eventId != 0) {
                    return;
                }
                for (int b = 0; b < mediaPages.length; b++) {
                    int count = mediaPages[b].listView.getChildCount();
                    for (int a = 0; a < count; a++) {
                        View view = mediaPages[b].listView.getChildAt(a);
                        if (view instanceof SharedAudioCell) {
                            SharedAudioCell cell = (SharedAudioCell) view;
                            MessageObject messageObject1 = cell.getMessage();
                            if (messageObject1 != null) {
                                cell.updateButtonState(false, true);
                            }
                        }
                    }
                }
            }
        }
    }

    private void saveScrollPosition() {
        for (int k = 0; k < mediaPages.length; k++) {
            RecyclerListView listView = mediaPages[k].listView;
            if (listView != null) {
                int messageId = 0;
                int offset = 0;
                for (int i = 0; i < listView.getChildCount(); i++) {
                    View child = listView.getChildAt(i);
                    if (child instanceof SharedPhotoVideoCell2) {
                        SharedPhotoVideoCell2 cell = (SharedPhotoVideoCell2) child;
                        messageId = cell.getMessageId();
                        offset = cell.getTop();
                    }
                    if (child instanceof SharedDocumentCell) {
                        SharedDocumentCell cell = (SharedDocumentCell) child;
                        messageId = cell.getMessage().getId();
                        offset = cell.getTop();
                    }
                    if (child instanceof SharedAudioCell) {
                        SharedAudioCell cell = (SharedAudioCell) child;
                        messageId = cell.getMessage().getId();
                        offset = cell.getTop();
                    }
                    if (messageId != 0) {
                        break;
                    }
                }
                if (messageId != 0) {
                    int index = -1;
                    if (mediaPages[k].selectedType < 0 || mediaPages[k].selectedType >= sharedMediaData.length) {
                        continue;
                    }
                    for (int i = 0; i < sharedMediaData[mediaPages[k].selectedType].messages.size(); i++) {
                        if (messageId == sharedMediaData[mediaPages[k].selectedType].messages.get(i).getId()) {
                            index = i;
                            break;
                        }
                    }

                    int position = sharedMediaData[mediaPages[k].selectedType].startOffset + index;
                    if (index >= 0) {
                        ((LinearLayoutManager) listView.getLayoutManager()).scrollToPositionWithOffset(position, -mediaPages[k].listView.getPaddingTop() + offset);
                        if (photoVideoChangeColumnsAnimation) {
                            mediaPages[k].animationSupportingLayoutManager.scrollToPositionWithOffset(position, -mediaPages[k].listView.getPaddingTop() + offset);
                        }
                    }
                }
            }
        }
    }

    SparseArray<Float> messageAlphaEnter = new SparseArray<>();

    private void animateItemsEnter(final RecyclerListView finalListView, int oldItemCount, SparseBooleanArray addedMesages) {
        int n = finalListView.getChildCount();
        View progressView = null;
        for (int i = 0; i < n; i++) {
            View child = finalListView.getChildAt(i);
            if (child instanceof FlickerLoadingView) {
                progressView = child;
            }
        }
        final View finalProgressView = progressView;
        if (progressView != null) {
            finalListView.removeView(progressView);
        }
        getViewTreeObserver().addOnPreDrawListener(new ViewTreeObserver.OnPreDrawListener() {
            @Override
            public boolean onPreDraw() {
                getViewTreeObserver().removeOnPreDrawListener(this);
                RecyclerView.Adapter adapter = finalListView.getAdapter();
                if (adapter == photoVideoAdapter || adapter == documentsAdapter || adapter == audioAdapter || adapter == voiceAdapter) {
                    if (addedMesages != null) {
                        int n = finalListView.getChildCount();
                        for (int i = 0; i < n; i++) {
                            View child = finalListView.getChildAt(i);
                            int messageId = getMessageId(child);
                            if (messageId != 0 && addedMesages.get(messageId, false)) {
                                messageAlphaEnter.put(messageId, 0f);
                                ValueAnimator valueAnimator = ValueAnimator.ofFloat(0f, 1f);
                                valueAnimator.addUpdateListener(valueAnimator1 -> {
                                    messageAlphaEnter.put(messageId, (Float) valueAnimator1.getAnimatedValue());
                                    finalListView.invalidate();
                                });
                                valueAnimator.addListener(new AnimatorListenerAdapter() {
                                    @Override
                                    public void onAnimationEnd(Animator animation) {
                                        messageAlphaEnter.remove(messageId);
                                        finalListView.invalidate();
                                    }
                                });
                                int s = Math.min(finalListView.getMeasuredHeight(), Math.max(0, child.getTop()));
                                int delay = (int) ((s / (float) finalListView.getMeasuredHeight()) * 100);
                                valueAnimator.setStartDelay(delay);
                                valueAnimator.setDuration(250);
                                valueAnimator.start();
                            }
                            finalListView.invalidate();
                        }
                    }
                } else {
                    int n = finalListView.getChildCount();
                    AnimatorSet animatorSet = new AnimatorSet();
                    for (int i = 0; i < n; i++) {
                        View child = finalListView.getChildAt(i);
                        if (child != finalProgressView && finalListView.getChildAdapterPosition(child) >= oldItemCount - 1) {
                            child.setAlpha(0);
                            int s = Math.min(finalListView.getMeasuredHeight(), Math.max(0, child.getTop()));
                            int delay = (int) ((s / (float) finalListView.getMeasuredHeight()) * 100);
                            ObjectAnimator a = ObjectAnimator.ofFloat(child, View.ALPHA, 0, 1f);
                            a.setStartDelay(delay);
                            a.setDuration(200);
                            animatorSet.playTogether(a);
                        }
                        if (finalProgressView != null && finalProgressView.getParent() == null) {
                            finalListView.addView(finalProgressView);
                            RecyclerView.LayoutManager layoutManager = finalListView.getLayoutManager();
                            if (layoutManager != null) {
                                layoutManager.ignoreView(finalProgressView);
                                Animator animator = ObjectAnimator.ofFloat(finalProgressView, ALPHA, finalProgressView.getAlpha(), 0);
                                animator.addListener(new AnimatorListenerAdapter() {
                                    @Override
                                    public void onAnimationEnd(Animator animation) {
                                        finalProgressView.setAlpha(1f);
                                        layoutManager.stopIgnoringView(finalProgressView);
                                        finalListView.removeView(finalProgressView);
                                    }
                                });
                                animator.start();
                            }
                        }
                    }
                    animatorSet.start();
                }
                return true;
            }
        });
    }

    public void onResume() {
        scrolling = true;
        if (photoVideoAdapter != null) {
            photoVideoAdapter.notifyDataSetChanged();
        }
        if (documentsAdapter != null) {
            documentsAdapter.notifyDataSetChanged();
        }
        if (linksAdapter != null) {
            linksAdapter.notifyDataSetChanged();
        }
        for (int a = 0; a < mediaPages.length; a++) {
            fixLayoutInternal(a);
        }
    }

    public void onConfigurationChanged(android.content.res.Configuration newConfig) {
        super.onConfigurationChanged(newConfig);
        for (int a = 0; a < mediaPages.length; a++) {
            if (mediaPages[a].listView != null) {
                final int num = a;
                ViewTreeObserver obs = mediaPages[a].listView.getViewTreeObserver();
                obs.addOnPreDrawListener(new ViewTreeObserver.OnPreDrawListener() {
                    @Override
                    public boolean onPreDraw() {
                        mediaPages[num].getViewTreeObserver().removeOnPreDrawListener(this);
                        fixLayoutInternal(num);
                        return true;
                    }
                });
            }
        }
    }

    public void setChatInfo(TLRPC.ChatFull chatInfo) {
        info = chatInfo;
        if (info != null && info.migrated_from_chat_id != 0 && mergeDialogId == 0) {
            mergeDialogId = -info.migrated_from_chat_id;
            for (int a = 0; a < sharedMediaData.length; a++) {
                sharedMediaData[a].max_id[1] = info.migrated_from_max_id;
                sharedMediaData[a].endReached[1] = false;
            }
        }
    }

    public void setChatUsers(ArrayList<Integer> sortedUsers, TLRPC.ChatFull chatInfo) {
        if (topicId == 0) {
            chatUsersAdapter.chatInfo = chatInfo;
            chatUsersAdapter.sortedUsers = sortedUsers;
        }
        updateTabs(true);
        for (int a = 0; a < mediaPages.length; a++) {
            if (mediaPages[a].selectedType == 7) {
                mediaPages[a].listView.getAdapter().notifyDataSetChanged();
            }
        }
    }

    public void updateAdapters() {
        if (photoVideoAdapter != null) {
            photoVideoAdapter.notifyDataSetChanged();
        }
        if (documentsAdapter != null) {
            documentsAdapter.notifyDataSetChanged();
        }
        if (voiceAdapter != null) {
            voiceAdapter.notifyDataSetChanged();
        }
        if (linksAdapter != null) {
            linksAdapter.notifyDataSetChanged();
        }
        if (audioAdapter != null) {
            audioAdapter.notifyDataSetChanged();
        }
        if (gifAdapter != null) {
            gifAdapter.notifyDataSetChanged();
        }
    }

    private void updateRowsSelection() {
        for (int i = 0; i < mediaPages.length; i++) {
            int count = mediaPages[i].listView.getChildCount();
            for (int a = 0; a < count; a++) {
                View child = mediaPages[i].listView.getChildAt(a);
                if (child instanceof SharedDocumentCell) {
                    ((SharedDocumentCell) child).setChecked(false, true);
                } else if (child instanceof SharedPhotoVideoCell2) {
                    ((SharedPhotoVideoCell2) child).setChecked(false, true);
                } else if (child instanceof SharedLinkCell) {
                    ((SharedLinkCell) child).setChecked(false, true);
                } else if (child instanceof SharedAudioCell) {
                    ((SharedAudioCell) child).setChecked(false, true);
                } else if (child instanceof ContextLinkCell) {
                    ((ContextLinkCell) child).setChecked(false, true);
                }
            }
        }
    }

    public void setMergeDialogId(long did) {
        mergeDialogId = did;
    }

    private void updateTabs(boolean animated) {
        if (scrollSlidingTextTabStrip == null) {
            return;
        }
        if (!delegate.isFragmentOpened()) {
            animated = false;
        }
        int changed = 0;
        if ((chatUsersAdapter.chatInfo == null) == scrollSlidingTextTabStrip.hasTab(7)) {
            changed++;
        }
        if ((hasMedia[0] <= 0) == scrollSlidingTextTabStrip.hasTab(0)) {
            changed++;
        }
        if ((hasMedia[1] <= 0) == scrollSlidingTextTabStrip.hasTab(1)) {
            changed++;
        }
        if (!DialogObject.isEncryptedDialog(dialog_id)) {
            if ((hasMedia[3] <= 0) == scrollSlidingTextTabStrip.hasTab(3)) {
                changed++;
            }
            if ((hasMedia[4] <= 0) == scrollSlidingTextTabStrip.hasTab(4)) {
                changed++;
            }
        } else {
            if ((hasMedia[4] <= 0) == scrollSlidingTextTabStrip.hasTab(4)) {
                changed++;
            }
        }
        if ((hasMedia[2] <= 0) == scrollSlidingTextTabStrip.hasTab(2)) {
            changed++;
        }
        if ((hasMedia[5] <= 0) == scrollSlidingTextTabStrip.hasTab(5)) {
            changed++;
        }
        if ((hasMedia[6] <= 0) == scrollSlidingTextTabStrip.hasTab(6)) {
            changed++;
        }
        if (changed > 0) {
            if (animated && Build.VERSION.SDK_INT >= Build.VERSION_CODES.KITKAT) {
                final TransitionSet transitionSet = new TransitionSet();
                transitionSet.setOrdering(TransitionSet.ORDERING_TOGETHER);
                transitionSet.addTransition(new ChangeBounds());
                transitionSet.addTransition(new Visibility() {
                    @Override
                    public Animator onAppear(ViewGroup sceneRoot, View view, TransitionValues startValues, TransitionValues endValues) {
                        AnimatorSet set = new AnimatorSet();
                        set.playTogether(
                                ObjectAnimator.ofFloat(view, View.ALPHA, 0, 1f),
                                ObjectAnimator.ofFloat(view, View.SCALE_X, 0.5f, 1f),
                                ObjectAnimator.ofFloat(view, View.SCALE_Y, 0.5f, 1f)
                        );
                        set.setInterpolator(CubicBezierInterpolator.DEFAULT);
                        return set;
                    }

                    @Override
                    public Animator onDisappear(ViewGroup sceneRoot, View view, TransitionValues startValues, TransitionValues endValues) {
                        AnimatorSet set = new AnimatorSet();
                        set.playTogether(
                                ObjectAnimator.ofFloat(view, View.ALPHA, view.getAlpha(), 0f),
                                ObjectAnimator.ofFloat(view, View.SCALE_X, view.getScaleX(), 0.5f),
                                ObjectAnimator.ofFloat(view, View.SCALE_Y, view.getScaleX(), 0.5f)
                        );
                        set.setInterpolator(CubicBezierInterpolator.DEFAULT);
                        return set;
                    }
                });
                transitionSet.setDuration(200);
                TransitionManager.beginDelayedTransition(scrollSlidingTextTabStrip.getTabsContainer(), transitionSet);

                scrollSlidingTextTabStrip.recordIndicatorParams();
            }
            SparseArray<View> idToView = scrollSlidingTextTabStrip.removeTabs();
            if (changed > 3) {
                idToView = null;
            }
            if (chatUsersAdapter.chatInfo != null) {
                if (!scrollSlidingTextTabStrip.hasTab(7)) {
                    scrollSlidingTextTabStrip.addTextTab(7, LocaleController.getString("GroupMembers", R.string.GroupMembers), idToView);
                }
            }
            if (hasMedia[0] > 0) {
                if (!scrollSlidingTextTabStrip.hasTab(0)) {
                    OnLongClickListener longClickListener = view -> {
                        ArrayList<String> entries = new ArrayList<>();
                        entries.add(LocaleController.getString("SharedPhotosAndVideos", R.string.SharedPhotosAndVideos));
                        entries.add(LocaleController.getString("AllVideos", R.string.AllVideos));
                        AlertDialog.Builder builder = new AlertDialog.Builder(getContext());
                        builder.setTitle(LocaleController.getString("SharedMediaTabFull2", R.string.SharedMediaTabFull2));
                        final LinearLayout linearLayout = new LinearLayout(getContext());
                        linearLayout.setOrientation(LinearLayout.VERTICAL);
                        builder.setView(linearLayout);

                        for (int a = 0; a < entries.size(); a++) {
                            RadioColorCell cell = new RadioColorCell(getContext());
                            cell.setPadding(AndroidUtilities.dp(4), 0, AndroidUtilities.dp(4), 0);
                            cell.setTag(a);
                            cell.setCheckColor(Theme.getColor(Theme.key_radioBackground), Theme.getColor(Theme.key_dialogRadioBackgroundChecked));
                            cell.setTextAndValue(entries.get(a), (a == 0) != skipPhotos);
                            linearLayout.addView(cell);
                            cell.setOnClickListener(v -> {
                                Integer which = (Integer) v.getTag();
                                skipPhotos = which == 1;
                                sharedMediaData[0] = new SharedMediaData();
                                sharedMediaData[0].max_id[0] = ((int) dialog_id) == 0 ? Integer.MIN_VALUE : Integer.MAX_VALUE;
                                switchToCurrentSelectedMode(false);
                                builder.getDismissRunnable().run();
                            });
                        }
                        builder.setNegativeButton(LocaleController.getString("Cancel", R.string.Cancel), null);
                        builder.show();
                        return true;
                    };
                    if (hasMedia[1] == 0 && hasMedia[2] == 0 && hasMedia[3] == 0 && hasMedia[4] == 0 && hasMedia[5] == 0 && hasMedia[6] == 0 && chatUsersAdapter.chatInfo == null) {
                        scrollSlidingTextTabStrip.addTextTab(0, LocaleController.getString("SharedMediaTabFull2", R.string.SharedMediaTabFull2), idToView, longClickListener);
                    } else {
                        scrollSlidingTextTabStrip.addTextTab(0, LocaleController.getString("SharedMediaTab2", R.string.SharedMediaTab2), idToView, longClickListener);
                    }
                }
            }
            if (hasMedia[1] > 0) {
                if (!scrollSlidingTextTabStrip.hasTab(1)) {
                    scrollSlidingTextTabStrip.addTextTab(1, LocaleController.getString("SharedFilesTab2", R.string.SharedFilesTab2), idToView);
                }
            }
            if (!DialogObject.isEncryptedDialog(dialog_id)) {
                if (hasMedia[3] > 0) {
                    if (!scrollSlidingTextTabStrip.hasTab(3)) {
                        scrollSlidingTextTabStrip.addTextTab(3, LocaleController.getString("SharedLinksTab2", R.string.SharedLinksTab2), idToView);
                    }
                }
                if (hasMedia[4] > 0) {
                    if (!scrollSlidingTextTabStrip.hasTab(4)) {
                        scrollSlidingTextTabStrip.addTextTab(4, LocaleController.getString("SharedMusicTab2", R.string.SharedMusicTab2), idToView);
                    }
                }
            } else {
                if (hasMedia[4] > 0) {
                    if (!scrollSlidingTextTabStrip.hasTab(4)) {
                        scrollSlidingTextTabStrip.addTextTab(4, LocaleController.getString("SharedMusicTab2", R.string.SharedMusicTab2), idToView);
                    }
                }
            }
            if (hasMedia[2] > 0) {
                if (!scrollSlidingTextTabStrip.hasTab(2)) {
                    scrollSlidingTextTabStrip.addTextTab(2, LocaleController.getString("SharedVoiceTab2", R.string.SharedVoiceTab2), idToView);
                }
            }
            if (hasMedia[5] > 0) {
                if (!scrollSlidingTextTabStrip.hasTab(5)) {
                    scrollSlidingTextTabStrip.addTextTab(5, LocaleController.getString("SharedGIFsTab2", R.string.SharedGIFsTab2), idToView);
                }
            }
            if (hasMedia[6] > 0) {
                if (!scrollSlidingTextTabStrip.hasTab(6)) {
                    scrollSlidingTextTabStrip.addTextTab(6, LocaleController.getString("SharedGroupsTab2", R.string.SharedGroupsTab2), idToView);
                }
            }
        }
        int id = scrollSlidingTextTabStrip.getCurrentTabId();
        if (id >= 0) {
            mediaPages[0].selectedType = id;
        }
        scrollSlidingTextTabStrip.finishAddingTabs();
    }

    private void startStopVisibleGifs() {
        for (int b = 0; b < mediaPages.length; b++) {
            int count = mediaPages[b].listView.getChildCount();
            for (int a = 0; a < count; a++) {
                View child = mediaPages[b].listView.getChildAt(a);
                if (child instanceof ContextLinkCell) {
                    ContextLinkCell cell = (ContextLinkCell) child;
                    ImageReceiver imageReceiver = cell.getPhotoImage();
                    if (b == 0) {
                        imageReceiver.setAllowStartAnimation(true);
                        imageReceiver.startAnimation();
                    } else {
                        imageReceiver.setAllowStartAnimation(false);
                        imageReceiver.stopAnimation();
                    }
                }
            }
        }
    }

    private void switchToCurrentSelectedMode(boolean animated) {
        for (int a = 0; a < mediaPages.length; a++) {
            mediaPages[a].listView.stopScroll();
        }
        int a = animated ? 1 : 0;
        FrameLayout.LayoutParams layoutParams = (LayoutParams) mediaPages[a].getLayoutParams();
        // layoutParams.leftMargin = layoutParams.rightMargin = 0;
        boolean fastScrollVisible = false;
        int spanCount = 100;
        RecyclerView.Adapter currentAdapter = mediaPages[a].listView.getAdapter();
        RecyclerView.RecycledViewPool viewPool = null;
        if (searching && searchWas) {
            if (animated) {
                if (mediaPages[a].selectedType == 0 || mediaPages[a].selectedType == 2 || mediaPages[a].selectedType == 5 || mediaPages[a].selectedType == 6 || mediaPages[a].selectedType == 7 && !delegate.canSearchMembers()) {
                    searching = false;
                    searchWas = false;
                    switchToCurrentSelectedMode(true);
                    return;
                } else {
                    String text = searchItem.getSearchField().getText().toString();
                    if (mediaPages[a].selectedType == 1) {
                        if (documentsSearchAdapter != null) {
                            documentsSearchAdapter.search(text, false);
                            if (currentAdapter != documentsSearchAdapter) {
                                recycleAdapter(currentAdapter);
                                mediaPages[a].listView.setAdapter(documentsSearchAdapter);
                            }
                        }
                    } else if (mediaPages[a].selectedType == 3) {
                        if (linksSearchAdapter != null) {
                            linksSearchAdapter.search(text, false);
                            if (currentAdapter != linksSearchAdapter) {
                                recycleAdapter(currentAdapter);
                                mediaPages[a].listView.setAdapter(linksSearchAdapter);
                            }
                        }
                    } else if (mediaPages[a].selectedType == 4) {
                        if (audioSearchAdapter != null) {
                            audioSearchAdapter.search(text, false);
                            if (currentAdapter != audioSearchAdapter) {
                                recycleAdapter(currentAdapter);
                                mediaPages[a].listView.setAdapter(audioSearchAdapter);
                            }
                        }
                    } else if (mediaPages[a].selectedType == 7) {
                        if (groupUsersSearchAdapter != null) {
                            groupUsersSearchAdapter.search(text, false);
                            if (currentAdapter != groupUsersSearchAdapter) {
                                recycleAdapter(currentAdapter);
                                mediaPages[a].listView.setAdapter(groupUsersSearchAdapter);
                            }
                        }
                    }
                }
            } else {
                if (mediaPages[a].listView != null) {
                    if (mediaPages[a].selectedType == 1) {
                        if (currentAdapter != documentsSearchAdapter) {
                            recycleAdapter(currentAdapter);
                            mediaPages[a].listView.setAdapter(documentsSearchAdapter);
                        }
                        documentsSearchAdapter.notifyDataSetChanged();
                    } else if (mediaPages[a].selectedType == 3) {
                        if (currentAdapter != linksSearchAdapter) {
                            recycleAdapter(currentAdapter);
                            mediaPages[a].listView.setAdapter(linksSearchAdapter);
                        }
                        linksSearchAdapter.notifyDataSetChanged();
                    } else if (mediaPages[a].selectedType == 4) {
                        if (currentAdapter != audioSearchAdapter) {
                            recycleAdapter(currentAdapter);
                            mediaPages[a].listView.setAdapter(audioSearchAdapter);
                        }
                        audioSearchAdapter.notifyDataSetChanged();
                    } else if (mediaPages[a].selectedType == 7) {
                        if (currentAdapter != groupUsersSearchAdapter) {
                            recycleAdapter(currentAdapter);
                            mediaPages[a].listView.setAdapter(groupUsersSearchAdapter);
                        }
                        groupUsersSearchAdapter.notifyDataSetChanged();
                    }
                }
            }
        } else {
            mediaPages[a].listView.setPinnedHeaderShadowDrawable(null);

            if (mediaPages[a].selectedType == 0) {
                if (currentAdapter != photoVideoAdapter) {
                    recycleAdapter(currentAdapter);
                    mediaPages[a].listView.setAdapter(photoVideoAdapter);
                }
                layoutParams.leftMargin = layoutParams.rightMargin = -AndroidUtilities.dp(1);
                if (sharedMediaData[0].fastScrollDataLoaded && !sharedMediaData[0].fastScrollPeriods.isEmpty()) {
                    fastScrollVisible = true;
                }
                spanCount = mediaColumnsCount;
                mediaPages[a].listView.setPinnedHeaderShadowDrawable(pinnedHeaderShadowDrawable);
                if (sharedMediaData[0].recycledViewPool == null) {
                    sharedMediaData[0].recycledViewPool = new RecyclerView.RecycledViewPool();
                }
                viewPool = sharedMediaData[0].recycledViewPool;
            } else if (mediaPages[a].selectedType == 1) {
                if (sharedMediaData[1].fastScrollDataLoaded && !sharedMediaData[1].fastScrollPeriods.isEmpty()) {
                    fastScrollVisible = true;
                }
                if (currentAdapter != documentsAdapter) {
                    recycleAdapter(currentAdapter);
                    mediaPages[a].listView.setAdapter(documentsAdapter);
                }
            } else if (mediaPages[a].selectedType == 2) {
                if (sharedMediaData[2].fastScrollDataLoaded && !sharedMediaData[2].fastScrollPeriods.isEmpty()) {
                    fastScrollVisible = true;
                }
                if (currentAdapter != voiceAdapter) {
                    recycleAdapter(currentAdapter);
                    mediaPages[a].listView.setAdapter(voiceAdapter);
                }
            } else if (mediaPages[a].selectedType == 3) {
                if (currentAdapter != linksAdapter) {
                    recycleAdapter(currentAdapter);
                    mediaPages[a].listView.setAdapter(linksAdapter);
                }
            } else if (mediaPages[a].selectedType == 4) {
                if (sharedMediaData[4].fastScrollDataLoaded && !sharedMediaData[4].fastScrollPeriods.isEmpty()) {
                    fastScrollVisible = true;
                }
                if (currentAdapter != audioAdapter) {
                    recycleAdapter(currentAdapter);
                    mediaPages[a].listView.setAdapter(audioAdapter);
                }
            } else if (mediaPages[a].selectedType == 5) {
                if (currentAdapter != gifAdapter) {
                    recycleAdapter(currentAdapter);
                    mediaPages[a].listView.setAdapter(gifAdapter);
                }
            } else if (mediaPages[a].selectedType == 6) {
                if (currentAdapter != commonGroupsAdapter) {
                    recycleAdapter(currentAdapter);
                    mediaPages[a].listView.setAdapter(commonGroupsAdapter);
                }
            } else if (mediaPages[a].selectedType == 7) {
                if (currentAdapter != chatUsersAdapter) {
                    recycleAdapter(currentAdapter);
                    mediaPages[a].listView.setAdapter(chatUsersAdapter);
                }
            }
            if (mediaPages[a].selectedType == 0 || mediaPages[a].selectedType == 2 || mediaPages[a].selectedType == 5 || mediaPages[a].selectedType == 6 || mediaPages[a].selectedType == 7 && !delegate.canSearchMembers()) {
                if (animated) {
                    searchItemState = 2;
                } else {
                    searchItemState = 0;
                    searchItem.setVisibility(View.INVISIBLE);
                }
            } else {
                if (animated) {
                    if (searchItem.getVisibility() == View.INVISIBLE && !actionBar.isSearchFieldVisible()) {
                        if (canShowSearchItem()) {
                            searchItemState = 1;
                            searchItem.setVisibility(View.VISIBLE);
                        } else {
                            searchItem.setVisibility(INVISIBLE);
                        }
                        searchItem.setAlpha(0.0f);
                    } else {
                        searchItemState = 0;
                    }
                } else if (searchItem.getVisibility() == View.INVISIBLE) {
                    if (canShowSearchItem()) {
                        searchItemState = 0;
                        searchItem.setAlpha(1.0f);
                        searchItem.setVisibility(View.VISIBLE);
                    } else {
                        searchItem.setVisibility(INVISIBLE);
                        searchItem.setAlpha(0.0f);
                    }
                }
            }
            if (mediaPages[a].selectedType == 6) {
                if (!commonGroupsAdapter.loading && !commonGroupsAdapter.endReached && commonGroupsAdapter.chats.isEmpty()) {
                    commonGroupsAdapter.getChats(0, 100);
                }
            } else if (mediaPages[a].selectedType == 7) {

            } else {
                if (!sharedMediaData[mediaPages[a].selectedType].loading && !sharedMediaData[mediaPages[a].selectedType].endReached[0] && sharedMediaData[mediaPages[a].selectedType].messages.isEmpty()) {
                    sharedMediaData[mediaPages[a].selectedType].loading = true;
                    documentsAdapter.notifyDataSetChanged();
                    int type = mediaPages[a].selectedType;
                    if (type == 0) {
                        if (sharedMediaData[0].filterType == FILTER_PHOTOS_ONLY) {
                            type = MediaDataController.MEDIA_PHOTOS_ONLY;
                        } else if (sharedMediaData[0].filterType == FILTER_VIDEOS_ONLY) {
                            type = MediaDataController.MEDIA_VIDEOS_ONLY;
                        }
                    }
                    profileActivity.getMediaDataController().loadMedia(dialog_id, 50, 0, 0, type, topicId, 1, profileActivity.getClassGuid(), sharedMediaData[mediaPages[a].selectedType].requestIndex, skipPhotos);
                }
            }
            mediaPages[a].listView.setVisibility(View.VISIBLE);
        }
        mediaPages[a].fastScrollEnabled = fastScrollVisible;
        updateFastScrollVisibility(mediaPages[a], false);
        mediaPages[a].layoutManager.setSpanCount(spanCount);
        mediaPages[a].listView.setRecycledViewPool(viewPool);
        mediaPages[a].animationSupportingListView.setRecycledViewPool(viewPool);

        if (searchItemState == 2 && actionBar.isSearchFieldVisible()) {
            ignoreSearchCollapse = true;
            actionBar.closeSearchField();
            searchItemState = 0;
            searchItem.setAlpha(0.0f);
            searchItem.setVisibility(View.INVISIBLE);
        }
    }

    private boolean onItemLongClick(MessageObject item, View view, int a) {
        if (isActionModeShowed || profileActivity.getParentActivity() == null || item == null) {
            return false;
        }
        AndroidUtilities.hideKeyboard(profileActivity.getParentActivity().getCurrentFocus());
        selectedFiles[item.getDialogId() == dialog_id ? 0 : 1].put(item.getId(), item);
        if (!item.canDeleteMessage(false, null)) {
            cantDeleteMessagesCount++;
        }
        deleteItem.setVisibility(cantDeleteMessagesCount == 0 ? View.VISIBLE : View.GONE);
        if (gotoItem != null) {
            gotoItem.setVisibility(View.VISIBLE);
        }
        selectedMessagesCountTextView.setNumber(1, false);
        AnimatorSet animatorSet = new AnimatorSet();
        ArrayList<Animator> animators = new ArrayList<>();
        for (int i = 0; i < actionModeViews.size(); i++) {
            View view2 = actionModeViews.get(i);
            AndroidUtilities.clearDrawableAnimation(view2);
            animators.add(ObjectAnimator.ofFloat(view2, View.SCALE_Y, 0.1f, 1.0f));
        }
        animatorSet.playTogether(animators);
        animatorSet.setDuration(250);
        animatorSet.start();
        scrolling = false;
        if (view instanceof SharedDocumentCell) {
            ((SharedDocumentCell) view).setChecked(true, true);
        } else if (view instanceof SharedPhotoVideoCell) {
            ((SharedPhotoVideoCell) view).setChecked(a, true, true);
        } else if (view instanceof SharedLinkCell) {
            ((SharedLinkCell) view).setChecked(true, true);
        } else if (view instanceof SharedAudioCell) {
            ((SharedAudioCell) view).setChecked(true, true);
        } else if (view instanceof ContextLinkCell) {
            ((ContextLinkCell) view).setChecked(true, true);
        } else if (view instanceof SharedPhotoVideoCell2) {
            ((SharedPhotoVideoCell2) view).setChecked(true, true);
        }
        if (!isActionModeShowed) {
            showActionMode(true);
        }
        updateForwardItem();
        return true;
    }

    private void onItemClick(int index, View view, MessageObject message, int a, int selectedMode) {
        if (message == null || photoVideoChangeColumnsAnimation) {
            return;
        }
        if (isActionModeShowed) {
            int loadIndex = message.getDialogId() == dialog_id ? 0 : 1;
            if (selectedFiles[loadIndex].indexOfKey(message.getId()) >= 0) {
                selectedFiles[loadIndex].remove(message.getId());
                if (!message.canDeleteMessage(false, null)) {
                    cantDeleteMessagesCount--;
                }
            } else {
                if (selectedFiles[0].size() + selectedFiles[1].size() >= 1024) {
                    return;
                }
                selectedFiles[loadIndex].put(message.getId(), message);
                if (!message.canDeleteMessage(false, null)) {
                    cantDeleteMessagesCount++;
                }
            }
            if (selectedFiles[0].size() == 0 && selectedFiles[1].size() == 0) {
                showActionMode(false);
            } else {
                selectedMessagesCountTextView.setNumber(selectedFiles[0].size() + selectedFiles[1].size(), true);
                deleteItem.setVisibility(cantDeleteMessagesCount == 0 ? View.VISIBLE : View.GONE);
                if (gotoItem != null) {
                    gotoItem.setVisibility(selectedFiles[0].size() == 1 ? View.VISIBLE : View.GONE);
                }
            }
            scrolling = false;
            if (view instanceof SharedDocumentCell) {
                ((SharedDocumentCell) view).setChecked(selectedFiles[loadIndex].indexOfKey(message.getId()) >= 0, true);
            } else if (view instanceof SharedPhotoVideoCell) {
                ((SharedPhotoVideoCell) view).setChecked(a, selectedFiles[loadIndex].indexOfKey(message.getId()) >= 0, true);
            } else if (view instanceof SharedLinkCell) {
                ((SharedLinkCell) view).setChecked(selectedFiles[loadIndex].indexOfKey(message.getId()) >= 0, true);
            } else if (view instanceof SharedAudioCell) {
                ((SharedAudioCell) view).setChecked(selectedFiles[loadIndex].indexOfKey(message.getId()) >= 0, true);
            } else if (view instanceof ContextLinkCell) {
                ((ContextLinkCell) view).setChecked(selectedFiles[loadIndex].indexOfKey(message.getId()) >= 0, true);
            } else if (view instanceof SharedPhotoVideoCell2) {
                ((SharedPhotoVideoCell2) view).setChecked(selectedFiles[loadIndex].indexOfKey(message.getId()) >= 0, true);
            }
        } else {
            if (selectedMode == 0) {
                int i = index - sharedMediaData[selectedMode].startOffset;
                if (i >= 0 && i < sharedMediaData[selectedMode].messages.size()) {
                    PhotoViewer.getInstance().setParentActivity(profileActivity);
                    PhotoViewer.getInstance().openPhoto(sharedMediaData[selectedMode].messages, i, dialog_id, mergeDialogId, topicId, provider);
                }
            } else if (selectedMode == 2 || selectedMode == 4) {
                if (view instanceof SharedAudioCell) {
                    ((SharedAudioCell) view).didPressedButton();
                }
            } else if (selectedMode == 5) {
                PhotoViewer.getInstance().setParentActivity(profileActivity);
                index = sharedMediaData[selectedMode].messages.indexOf(message);
                if (index < 0) {
                    ArrayList<MessageObject> documents = new ArrayList<>();
                    documents.add(message);
                    PhotoViewer.getInstance().openPhoto(documents, 0, 0, 0, 0, provider);
                } else {
                    PhotoViewer.getInstance().openPhoto(sharedMediaData[selectedMode].messages, index, dialog_id, mergeDialogId, topicId, provider);
                }
            } else if (selectedMode == 1) {
                if (view instanceof SharedDocumentCell) {
                    SharedDocumentCell cell = (SharedDocumentCell) view;
                    TLRPC.Document document = message.getDocument();
                    if (cell.isLoaded()) {
                        if (message.canPreviewDocument()) {
                            PhotoViewer.getInstance().setParentActivity(profileActivity);
                            index = sharedMediaData[selectedMode].messages.indexOf(message);
                            if (index < 0) {
                                ArrayList<MessageObject> documents = new ArrayList<>();
                                documents.add(message);
                                PhotoViewer.getInstance().openPhoto(documents, 0, 0, 0, 0, provider);
                            } else {
                                PhotoViewer.getInstance().openPhoto(sharedMediaData[selectedMode].messages, index, dialog_id, mergeDialogId, topicId, provider);
                            }
                            return;
                        }
                        AndroidUtilities.openDocument(message, profileActivity.getParentActivity(), profileActivity);
                    } else if (!cell.isLoading()) {
                        MessageObject messageObject = cell.getMessage();
                        messageObject.putInDownloadsStore = true;
                        profileActivity.getFileLoader().loadFile(document, messageObject, FileLoader.PRIORITY_LOW, 0);
                        cell.updateFileExistIcon(true);
                    } else {
                        profileActivity.getFileLoader().cancelLoadFile(document);
                        cell.updateFileExistIcon(true);
                    }
                }
            } else if (selectedMode == 3) {
                try {
                    TLRPC.WebPage webPage = MessageObject.getMedia(message.messageOwner) != null ? MessageObject.getMedia(message.messageOwner).webpage : null;
                    String link = null;
                    if (webPage != null && !(webPage instanceof TLRPC.TL_webPageEmpty)) {
                        if (webPage.cached_page != null) {
                            ArticleViewer.getInstance().setParentActivity(profileActivity.getParentActivity(), profileActivity);
                            ArticleViewer.getInstance().open(message);
                            return;
                        } else if (webPage.embed_url != null && webPage.embed_url.length() != 0) {
                            openWebView(webPage, message);
                            return;
                        } else {
                            link = webPage.url;
                        }
                    }
                    if (link == null) {
                        link = ((SharedLinkCell) view).getLink(0);
                    }
                    if (link != null) {
                        openUrl(link);
                    }
                } catch (Exception e) {
                    FileLog.e(e);
                }
            }
        }
        updateForwardItem();
    }

    private void openUrl(String link) {
        if (AndroidUtilities.shouldShowUrlInAlert(link)) {
            AlertsCreator.showOpenUrlAlert(profileActivity, link, true, true);
        } else {
            Browser.openUrl(profileActivity.getParentActivity(), link);
        }
    }

    private void openWebView(TLRPC.WebPage webPage, MessageObject message) {
        EmbedBottomSheet.show(profileActivity, message, provider, webPage.site_name, webPage.description, webPage.url, webPage.embed_url, webPage.embed_width, webPage.embed_height, false);
    }

    private void recycleAdapter(RecyclerView.Adapter adapter) {
        if (adapter instanceof SharedPhotoVideoAdapter) {
            cellCache.addAll(cache);
            cache.clear();
        } else if (adapter == audioAdapter) {
            audioCellCache.addAll(audioCache);
            audioCache.clear();
        }
    }

    private void fixLayoutInternal(int num) {
        WindowManager manager = (WindowManager) ApplicationLoader.applicationContext.getSystemService(Activity.WINDOW_SERVICE);
        int rotation = manager.getDefaultDisplay().getRotation();
        if (num == 0) {
            if (!AndroidUtilities.isTablet() && ApplicationLoader.applicationContext.getResources().getConfiguration().orientation == Configuration.ORIENTATION_LANDSCAPE) {
                selectedMessagesCountTextView.setTextSize(18);
            } else {
                selectedMessagesCountTextView.setTextSize(20);
            }
        }
        if (num == 0) {
            photoVideoAdapter.notifyDataSetChanged();
        }
    }

    SharedLinkCell.SharedLinkCellDelegate sharedLinkCellDelegate = new SharedLinkCell.SharedLinkCellDelegate() {
        @Override
        public void needOpenWebView(TLRPC.WebPage webPage, MessageObject message) {
            openWebView(webPage, message);
        }

        @Override
        public boolean canPerformActions() {
            return !isActionModeShowed;
        }

        @Override
        public void onLinkPress(String urlFinal, boolean longPress) {
            if (longPress) {
                BottomBuilder builder = new BottomBuilder(profileActivity.getParentActivity());
                builder.addTitle(urlFinal);
                builder.addItems(
                        new String[]{LocaleController.getString("Open", R.string.Open), LocaleController.getString("Copy", R.string.Copy), LocaleController.getString("ShareQRCode", R.string.ShareQRCode)},
                        new int[]{R.drawable.msg_openin, R.drawable.msg_copy, R.drawable.msg_qrcode}, (which, text, __) -> {
                            if (which == 0 || which == 2) {
                                if (which == 0) {
                                    openUrl(urlFinal);
                                } else {
                                    ProxyUtil.showQrDialog(profileActivity.getParentActivity(), urlFinal);
                                }
                            } else if (which == 1) {
                                String url1 = urlFinal;
                                if (url1.startsWith("mailto:")) {
                                    url1 = url1.substring(7);
                                } else if (url1.startsWith("tel:")) {
                                    url1 = url1.substring(4);
                                }
                                AndroidUtilities.addToClipboard(url1);
                                AlertUtil.showToast(LocaleController.getString("LinkCopied", R.string.LinkCopied));
                            }
                            return Unit.INSTANCE;
                        });
                profileActivity.showDialog(builder.create());
            } else {
                openUrl(urlFinal);
            }
        }
    };

    private class SharedLinksAdapter extends RecyclerListView.SectionsAdapter {

        private Context mContext;

        public SharedLinksAdapter(Context context) {
            mContext = context;
        }

        @Override
        public Object getItem(int section, int position) {
            return null;
        }

        @Override
        public boolean isEnabled(RecyclerView.ViewHolder holder, int section, int row) {
            if (sharedMediaData[3].sections.size() == 0 && !sharedMediaData[3].loading) {
                return false;
            }
            return section == 0 || row != 0;
        }

        @Override
        public int getSectionCount() {
            if (sharedMediaData[3].sections.size() == 0 && !sharedMediaData[3].loading) {
                return 1;
            }
            return sharedMediaData[3].sections.size() + (sharedMediaData[3].sections.isEmpty() || sharedMediaData[3].endReached[0] && sharedMediaData[3].endReached[1] ? 0 : 1);
        }

        @Override
        public int getCountForSection(int section) {
            if (sharedMediaData[3].sections.size() == 0 && !sharedMediaData[3].loading) {
                return 1;
            }
            if (section < sharedMediaData[3].sections.size()) {
                return sharedMediaData[3].sectionArrays.get(sharedMediaData[3].sections.get(section)).size() + (section != 0 ? 1 : 0);
            }
            return 1;
        }

        @Override
        public View getSectionHeaderView(int section, View view) {
            if (view == null) {
                view = new GraySectionCell(mContext);
                view.setBackgroundColor(getThemedColor(Theme.key_graySection) & 0xf2ffffff);
            }
            if (section == 0) {
                view.setAlpha(0.0f);
            } else if (section < sharedMediaData[3].sections.size()) {
                view.setAlpha(1.0f);
                String name = sharedMediaData[3].sections.get(section);
                ArrayList<MessageObject> messageObjects = sharedMediaData[3].sectionArrays.get(name);
                MessageObject messageObject = messageObjects.get(0);
                ((GraySectionCell) view).setText(LocaleController.formatSectionDate(messageObject.messageOwner.date));
            }
            return view;
        }

        @Override
        public RecyclerView.ViewHolder onCreateViewHolder(ViewGroup parent, int viewType) {
            View view;
            switch (viewType) {
                case 0:
                    view = new GraySectionCell(mContext, resourcesProvider);
                    break;
                case 1:
                    view = new SharedLinkCell(mContext, SharedLinkCell.VIEW_TYPE_DEFAULT, resourcesProvider);
                    ((SharedLinkCell) view).setDelegate(sharedLinkCellDelegate);
                    break;
                case 3:
                    View emptyStubView = createEmptyStubView(mContext, 3, dialog_id, resourcesProvider);
                    emptyStubView.setLayoutParams(new RecyclerView.LayoutParams(ViewGroup.LayoutParams.MATCH_PARENT, ViewGroup.LayoutParams.MATCH_PARENT));
                    return new RecyclerListView.Holder(emptyStubView);
                case 2:
                default:
                    FlickerLoadingView flickerLoadingView = new FlickerLoadingView(mContext, resourcesProvider);
                    flickerLoadingView.setIsSingleCell(true);
                    flickerLoadingView.showDate(false);
                    flickerLoadingView.setViewType(FlickerLoadingView.LINKS_TYPE);
                    view = flickerLoadingView;
                    break;
            }
            view.setLayoutParams(new RecyclerView.LayoutParams(ViewGroup.LayoutParams.MATCH_PARENT, ViewGroup.LayoutParams.WRAP_CONTENT));
            return new RecyclerListView.Holder(view);
        }

        @Override
        public void onBindViewHolder(int section, int position, RecyclerView.ViewHolder holder) {
            if (holder.getItemViewType() != 2 && holder.getItemViewType() != 3) {
                String name = sharedMediaData[3].sections.get(section);
                ArrayList<MessageObject> messageObjects = sharedMediaData[3].sectionArrays.get(name);
                switch (holder.getItemViewType()) {
                    case 0: {
                        MessageObject messageObject = messageObjects.get(0);
                        ((GraySectionCell) holder.itemView).setText(LocaleController.formatSectionDate(messageObject.messageOwner.date));
                        break;
                    }
                    case 1: {
                        if (section != 0) {
                            position--;
                        }
                        SharedLinkCell sharedLinkCell = (SharedLinkCell) holder.itemView;
                        MessageObject messageObject = messageObjects.get(position);
                        sharedLinkCell.setLink(messageObject, position != messageObjects.size() - 1 || section == sharedMediaData[3].sections.size() - 1 && sharedMediaData[3].loading);
                        if (isActionModeShowed) {
                            sharedLinkCell.setChecked(selectedFiles[messageObject.getDialogId() == dialog_id ? 0 : 1].indexOfKey(messageObject.getId()) >= 0, !scrolling);
                        } else {
                            sharedLinkCell.setChecked(false, !scrolling);
                        }
                        break;
                    }
                }
            }
        }

        @Override
        public int getItemViewType(int section, int position) {
            if (sharedMediaData[3].sections.size() == 0 && !sharedMediaData[3].loading) {
                return 3;
            }
            if (section < sharedMediaData[3].sections.size()) {
                if (section != 0 && position == 0) {
                    return 0;
                } else {
                    return 1;
                }
            }
            return 2;
        }

        @Override
        public String getLetter(int position) {
            return null;
        }

        @Override
        public void getPositionForScrollProgress(RecyclerListView listView, float progress, int[] position) {
            position[0] = 0;
            position[1] = 0;
        }
    }

    private class SharedDocumentsAdapter extends RecyclerListView.FastScrollAdapter {

        private Context mContext;
        private int currentType;
        private boolean inFastScrollMode;

        public SharedDocumentsAdapter(Context context, int type) {
            mContext = context;
            currentType = type;
        }

        @Override
        public boolean isEnabled(RecyclerView.ViewHolder holder) {
            return true;
        }

        @Override
        public int getItemCount() {
            if (sharedMediaData[currentType].loadingAfterFastScroll) {
                return sharedMediaData[currentType].totalCount;
            }
            if (sharedMediaData[currentType].messages.size() == 0 && !sharedMediaData[currentType].loading) {
                return 1;
            }
            if (sharedMediaData[currentType].messages.size() == 0 && (!sharedMediaData[currentType].endReached[0] || !sharedMediaData[currentType].endReached[1]) && sharedMediaData[currentType].startReached) {
                return 0;
            }
            if (sharedMediaData[currentType].totalCount == 0) {
                int count = sharedMediaData[currentType].getStartOffset() + sharedMediaData[currentType].getMessages().size();
                if (count != 0 && (!sharedMediaData[currentType].endReached[0] || !sharedMediaData[currentType].endReached[1])) {
                    if (sharedMediaData[currentType].getEndLoadingStubs() != 0) {
                        count += sharedMediaData[currentType].getEndLoadingStubs();
                    } else {
                        count++;
                    }
                }
                return count;
            } else {
                return sharedMediaData[currentType].totalCount;
            }
        }

        @Override
        public RecyclerView.ViewHolder onCreateViewHolder(ViewGroup parent, int viewType) {
            View view;
            switch (viewType) {
                case 1:
                    SharedDocumentCell cell = new SharedDocumentCell(mContext, SharedDocumentCell.VIEW_TYPE_DEFAULT, resourcesProvider);
                    cell.setGlobalGradientView(globalGradientView);
                    view = cell;
                    break;
                case 2:
                    FlickerLoadingView flickerLoadingView = new FlickerLoadingView(mContext, resourcesProvider);
                    view = flickerLoadingView;
                    if (currentType == 2) {
                        flickerLoadingView.setViewType(FlickerLoadingView.AUDIO_TYPE);
                    } else {
                        flickerLoadingView.setViewType(FlickerLoadingView.FILES_TYPE);
                    }
                    flickerLoadingView.showDate(false);
                    flickerLoadingView.setIsSingleCell(true);
                    flickerLoadingView.setGlobalGradientView(globalGradientView);
                    break;
                case 4:
                    View emptyStubView = createEmptyStubView(mContext, currentType, dialog_id, resourcesProvider);
                    emptyStubView.setLayoutParams(new RecyclerView.LayoutParams(ViewGroup.LayoutParams.MATCH_PARENT, ViewGroup.LayoutParams.MATCH_PARENT));
                    return new RecyclerListView.Holder(emptyStubView);
                case 3:
                default:
                    if (currentType == MediaDataController.MEDIA_MUSIC && !audioCellCache.isEmpty()) {
                        view = audioCellCache.get(0);
                        audioCellCache.remove(0);
                        ViewGroup p = (ViewGroup) view.getParent();
                        if (p != null) {
                            p.removeView(view);
                        }
                    } else {
                        view = new SharedAudioCell(mContext, SharedAudioCell.VIEW_TYPE_DEFAULT, resourcesProvider) {
                            @Override
                            public boolean needPlayMessage(MessageObject messageObject) {
                                if (messageObject.isVoice() || messageObject.isRoundVideo()) {
                                    boolean result = MediaController.getInstance().playMessage(messageObject);
                                    MediaController.getInstance().setVoiceMessagesPlaylist(result ? sharedMediaData[currentType].messages : null, false);
                                    return result;
                                } else if (messageObject.isMusic()) {
                                    return MediaController.getInstance().setPlaylist(sharedMediaData[currentType].messages, messageObject, mergeDialogId);
                                }
                                return false;
                            }
                        };
                    }
                    SharedAudioCell audioCell = (SharedAudioCell) view;
                    audioCell.setGlobalGradientView(globalGradientView);
                    if (currentType == MediaDataController.MEDIA_MUSIC) {
                        audioCache.add((SharedAudioCell) view);
                    }
                    break;
            }
            view.setLayoutParams(new RecyclerView.LayoutParams(ViewGroup.LayoutParams.MATCH_PARENT, ViewGroup.LayoutParams.WRAP_CONTENT));
            return new RecyclerListView.Holder(view);
        }

        @Override
        public void onBindViewHolder(@NonNull RecyclerView.ViewHolder holder, int position) {
            ArrayList<MessageObject> messageObjects = sharedMediaData[currentType].messages;
            switch (holder.getItemViewType()) {
                case 1: {
                    SharedDocumentCell sharedDocumentCell = (SharedDocumentCell) holder.itemView;
                    MessageObject messageObject = messageObjects.get(position - sharedMediaData[currentType].startOffset);
                    sharedDocumentCell.setDocument(messageObject, position != messageObjects.size() - 1);
                    if (isActionModeShowed) {
                        sharedDocumentCell.setChecked(selectedFiles[messageObject.getDialogId() == dialog_id ? 0 : 1].indexOfKey(messageObject.getId()) >= 0, !scrolling);
                    } else {
                        sharedDocumentCell.setChecked(false, !scrolling);
                    }
                    break;
                }
                case 3: {
                    SharedAudioCell sharedAudioCell = (SharedAudioCell) holder.itemView;
                    MessageObject messageObject = messageObjects.get(position - sharedMediaData[currentType].startOffset);
                    sharedAudioCell.setMessageObject(messageObject, position != messageObjects.size() - 1);
                    if (isActionModeShowed) {
                        sharedAudioCell.setChecked(selectedFiles[messageObject.getDialogId() == dialog_id ? 0 : 1].indexOfKey(messageObject.getId()) >= 0, !scrolling);
                    } else {
                        sharedAudioCell.setChecked(false, !scrolling);
                    }
                    break;
                }
            }
        }


        @Override
        public int getItemViewType(int position) {
            if (sharedMediaData[currentType].sections.size() == 0 && !sharedMediaData[currentType].loading) {
                return 4;
            }
            if (position >= sharedMediaData[currentType].startOffset && position < sharedMediaData[currentType].startOffset + sharedMediaData[currentType].messages.size()) {
                if (currentType == 2 || currentType == 4) {
                    return 3;
                } else {
                    return 1;
                }
            }
            return 2;
        }

        @Override
        public String getLetter(int position) {
            if (sharedMediaData[currentType].fastScrollPeriods == null) {
                return "";
            }
            int index = position;
            ArrayList<Period> periods = sharedMediaData[currentType].fastScrollPeriods;
            if (!periods.isEmpty()) {
                for (int i = 0; i < periods.size(); i++) {
                    if (index <= periods.get(i).startOffset) {
                        return periods.get(i).formatedDate;
                    }
                }
                return periods.get(periods.size() - 1).formatedDate;
            }
            return "";
        }

        @Override
        public void getPositionForScrollProgress(RecyclerListView listView, float progress, int[] position) {
            int viewHeight = listView.getChildAt(0).getMeasuredHeight();
            int totalHeight = (int) getTotalItemsCount() * viewHeight;
            int listViewHeight = listView.getMeasuredHeight() - listView.getPaddingTop();
            position[0] = (int) ((progress * (totalHeight - listViewHeight)) / viewHeight);
            position[1] = (int) (progress * (totalHeight - listViewHeight)) % viewHeight;
        }

        @Override
        public void onStartFastScroll() {
            inFastScrollMode = true;
            MediaPage mediaPage = getMediaPage(currentType);
            if (mediaPage != null) {
                showFastScrollHint(mediaPage, null, false);
            }
        }

        @Override
        public void onFinishFastScroll(RecyclerListView listView) {
            if (inFastScrollMode) {
                inFastScrollMode = false;
                if (listView != null) {
                    int messageId = 0;
                    for (int i = 0; i < listView.getChildCount(); i++) {
                        View child = listView.getChildAt(i);
                        messageId = getMessageId(child);
                        if (messageId != 0) {
                            break;
                        }
                    }
                    if (messageId == 0) {
                        findPeriodAndJumpToDate(currentType, listView, true);
                    }
                }
            }
        }

        @Override
        public int getTotalItemsCount() {
            return sharedMediaData[currentType].totalCount;
        }
    }

    public static View createEmptyStubView(Context context, int currentType, long dialog_id, Theme.ResourcesProvider resourcesProvider) {
        EmptyStubView emptyStubView = new EmptyStubView(context, resourcesProvider);
        if (currentType == 0) {
            if (DialogObject.isEncryptedDialog(dialog_id)) {
                emptyStubView.emptyTextView.setText(LocaleController.getString("NoMediaSecret", R.string.NoMediaSecret));
            } else {
                emptyStubView.emptyTextView.setText(LocaleController.getString("NoMedia", R.string.NoMedia));
            }
        } else if (currentType == 1) {
            if (DialogObject.isEncryptedDialog(dialog_id)) {
                emptyStubView.emptyTextView.setText(LocaleController.getString("NoSharedFilesSecret", R.string.NoSharedFilesSecret));
            } else {
                emptyStubView.emptyTextView.setText(LocaleController.getString("NoSharedFiles", R.string.NoSharedFiles));
            }
        } else if (currentType == 2) {
            if (DialogObject.isEncryptedDialog(dialog_id)) {
                emptyStubView.emptyTextView.setText(LocaleController.getString("NoSharedVoiceSecret", R.string.NoSharedVoiceSecret));
            } else {
                emptyStubView.emptyTextView.setText(LocaleController.getString("NoSharedVoice", R.string.NoSharedVoice));
            }
        } else if (currentType == 3) {
            if (DialogObject.isEncryptedDialog(dialog_id)) {
                emptyStubView.emptyTextView.setText(LocaleController.getString("NoSharedLinksSecret", R.string.NoSharedLinksSecret));
            } else {
                emptyStubView.emptyTextView.setText(LocaleController.getString("NoSharedLinks", R.string.NoSharedLinks));
            }
        } else if (currentType == 4) {
            if (DialogObject.isEncryptedDialog(dialog_id)) {
                emptyStubView.emptyTextView.setText(LocaleController.getString("NoSharedAudioSecret", R.string.NoSharedAudioSecret));
            } else {
                emptyStubView.emptyTextView.setText(LocaleController.getString("NoSharedAudio", R.string.NoSharedAudio));
            }
        } else if (currentType == 5) {
            if (DialogObject.isEncryptedDialog(dialog_id)) {
                emptyStubView.emptyTextView.setText(LocaleController.getString("NoSharedGifSecret", R.string.NoSharedGifSecret));
            } else {
                emptyStubView.emptyTextView.setText(LocaleController.getString("NoGIFs", R.string.NoGIFs));
            }
        } else if (currentType == 6) {
            emptyStubView.emptyImageView.setImageDrawable(null);
            emptyStubView.emptyTextView.setText(LocaleController.getString("NoGroupsInCommon", R.string.NoGroupsInCommon));
        } else if (currentType == 7) {
            emptyStubView.emptyImageView.setImageDrawable(null);
            emptyStubView.emptyTextView.setText("");
        }
        return emptyStubView;
    }

    private static class EmptyStubView extends LinearLayout {

        final TextView emptyTextView;
        final ImageView emptyImageView;

        boolean ignoreRequestLayout;

        public EmptyStubView(Context context, Theme.ResourcesProvider resourcesProvider) {
            super(context);
            emptyTextView = new TextView(context);
            emptyImageView = new ImageView(context);

            setOrientation(LinearLayout.VERTICAL);
            setGravity(Gravity.CENTER);

            addView(emptyImageView, LayoutHelper.createLinear(LayoutHelper.WRAP_CONTENT, LayoutHelper.WRAP_CONTENT));

            emptyTextView.setTextColor(Theme.getColor(Theme.key_windowBackgroundWhiteGrayText2, resourcesProvider));
            emptyTextView.setGravity(Gravity.CENTER);
            emptyTextView.setTextSize(TypedValue.COMPLEX_UNIT_DIP, 17);
            emptyTextView.setPadding(AndroidUtilities.dp(40), 0, AndroidUtilities.dp(40), AndroidUtilities.dp(128));
            addView(emptyTextView, LayoutHelper.createLinear(LayoutHelper.WRAP_CONTENT, LayoutHelper.WRAP_CONTENT, Gravity.CENTER, 0, 24, 0, 0));
        }

        @Override
        protected void onMeasure(int widthMeasureSpec, int heightMeasureSpec) {
            WindowManager manager = (WindowManager) ApplicationLoader.applicationContext.getSystemService(Activity.WINDOW_SERVICE);
            int rotation = manager.getDefaultDisplay().getRotation();
            ignoreRequestLayout = true;
            if (AndroidUtilities.isTablet()) {
                emptyTextView.setPadding(AndroidUtilities.dp(40), 0, AndroidUtilities.dp(40), AndroidUtilities.dp(128));
            } else {
                if (rotation == Surface.ROTATION_270 || rotation == Surface.ROTATION_90) {
                    emptyTextView.setPadding(AndroidUtilities.dp(40), 0, AndroidUtilities.dp(40), 0);
                } else {
                    emptyTextView.setPadding(AndroidUtilities.dp(40), 0, AndroidUtilities.dp(40), AndroidUtilities.dp(128));
                }
            }
            ignoreRequestLayout = false;
            super.onMeasure(widthMeasureSpec, heightMeasureSpec);
        }

        @Override
        public void requestLayout() {
            if (ignoreRequestLayout) {
                return;
            }
            super.requestLayout();
        }
    }

    private class SharedPhotoVideoAdapter extends RecyclerListView.FastScrollAdapter {

        private Context mContext;
        private boolean inFastScrollMode;
        SharedPhotoVideoCell2.SharedResources sharedResources;

        public SharedPhotoVideoAdapter(Context context) {
            mContext = context;
        }

        public int getPositionForIndex(int i) {
            return sharedMediaData[0].startOffset + i;
        }

        @Override
        public int getItemCount() {
            if (DialogObject.isEncryptedDialog(dialog_id)) {
                if (sharedMediaData[0].messages.size() == 0 && !sharedMediaData[0].loading) {
                    return 1;
                }
                if (sharedMediaData[0].messages.size() == 0 && (!sharedMediaData[0].endReached[0] || !sharedMediaData[0].endReached[1])) {
                    return 0;
                }
                int count = sharedMediaData[0].getStartOffset() + sharedMediaData[0].getMessages().size();
                if (count != 0 && (!sharedMediaData[0].endReached[0] || !sharedMediaData[0].endReached[1])) {
                    count++;
                }
                return count;
            }
            if (sharedMediaData[0].loadingAfterFastScroll) {
                return sharedMediaData[0].totalCount;
            }
            if (sharedMediaData[0].messages.size() == 0 && !sharedMediaData[0].loading) {
                return 1;
            }
            if (sharedMediaData[0].messages.size() == 0 && (!sharedMediaData[0].endReached[0] || !sharedMediaData[0].endReached[1]) && sharedMediaData[0].startReached) {
                return 0;
            }
            if (sharedMediaData[0].totalCount == 0) {
                int count = sharedMediaData[0].getStartOffset() + sharedMediaData[0].getMessages().size();
                if (count != 0 && (!sharedMediaData[0].endReached[0] || !sharedMediaData[0].endReached[1])) {
                    if (sharedMediaData[0].getEndLoadingStubs() != 0) {
                        count += sharedMediaData[0].getEndLoadingStubs();
                    } else {
                        count++;
                    }
                }
                return count;
            } else {
                return sharedMediaData[0].totalCount;
            }
        }

        @Override
        public boolean isEnabled(RecyclerView.ViewHolder holder) {
            return false;
        }

        @Override
        public RecyclerView.ViewHolder onCreateViewHolder(ViewGroup parent, int viewType) {
            View view;
            switch (viewType) {
                case 0:
                    if (sharedResources == null) {
                        sharedResources = new SharedPhotoVideoCell2.SharedResources(parent.getContext(), resourcesProvider);
                    }
                    view = new SharedPhotoVideoCell2(mContext, sharedResources, profileActivity.getCurrentAccount());
                    SharedPhotoVideoCell2 cell = (SharedPhotoVideoCell2) view;
                    cell.setGradientView(globalGradientView);
                    break;
                default:
                case 2:
                    View emptyStubView = createEmptyStubView(mContext, 0, dialog_id, resourcesProvider);
                    emptyStubView.setLayoutParams(new RecyclerView.LayoutParams(ViewGroup.LayoutParams.MATCH_PARENT, ViewGroup.LayoutParams.MATCH_PARENT));
                    return new RecyclerListView.Holder(emptyStubView);
            }
            view.setLayoutParams(new RecyclerView.LayoutParams(ViewGroup.LayoutParams.MATCH_PARENT, ViewGroup.LayoutParams.WRAP_CONTENT));
            return new RecyclerListView.Holder(view);
        }

        @Override
        public void onBindViewHolder(RecyclerView.ViewHolder holder, int position) {
            if (holder.getItemViewType() == 0) {
                ArrayList<MessageObject> messageObjects = sharedMediaData[0].getMessages();
                int index = position - sharedMediaData[0].getStartOffset();
                SharedPhotoVideoCell2 cell = (SharedPhotoVideoCell2) holder.itemView;
                int oldMessageId = cell.getMessageId();

                int parentCount = this == photoVideoAdapter ? mediaColumnsCount : animateToColumnsCount;
                if (index >= 0 && index < messageObjects.size()) {
                    MessageObject messageObject = messageObjects.get(index);
                    boolean animated = messageObject.getId() == oldMessageId;

                    if (isActionModeShowed) {
                        cell.setChecked(selectedFiles[messageObject.getDialogId() == dialog_id ? 0 : 1].indexOfKey(messageObject.getId()) >= 0, animated);
                    } else {
                        cell.setChecked(false, animated);
                    }
                    cell.setMessageObject(messageObject, parentCount);
                } else {
                    cell.setMessageObject(null, parentCount);
                    cell.setChecked(false, false);
                }
            }
        }

        @Override
        public int getItemViewType(int position) {
            if (!inFastScrollMode && sharedMediaData[0].getMessages().size() == 0 && !sharedMediaData[0].loading && sharedMediaData[0].startReached) {
                return 2;
            }
            int count = sharedMediaData[0].getStartOffset() + sharedMediaData[0].getMessages().size();
            if (position - sharedMediaData[0].getStartOffset() >= 0 && position < count) {
                return 0;
            }
            return 0;
        }

        @Override
        public String getLetter(int position) {
            if (sharedMediaData[0].fastScrollPeriods == null) {
                return "";
            }
            int index = position;
            ArrayList<Period> periods = sharedMediaData[0].fastScrollPeriods;
            if (!periods.isEmpty()) {
                for (int i = 0; i < periods.size(); i++) {
                    if (index <= periods.get(i).startOffset) {
                        return periods.get(i).formatedDate;
                    }
                }
                return periods.get(periods.size() - 1).formatedDate;
            }
            return "";
        }

        @Override
        public void getPositionForScrollProgress(RecyclerListView listView, float progress, int[] position) {
            int viewHeight = listView.getChildAt(0).getMeasuredHeight();
            int totalHeight = (int) (Math.ceil(getTotalItemsCount() / (float) mediaColumnsCount) * viewHeight);
            int listHeight =  listView.getMeasuredHeight() - listView.getPaddingTop();
            position[0] = (int) ((progress * (totalHeight -listHeight)) / viewHeight) * mediaColumnsCount;
            position[1] = (int) (progress * (totalHeight - listHeight)) % viewHeight;
        }

        @Override
        public void onStartFastScroll() {
            inFastScrollMode = true;
            MediaPage mediaPage = getMediaPage(0);
            if (mediaPage != null) {
                showFastScrollHint(mediaPage, null, false);
            }
        }

        @Override
        public void onFinishFastScroll(RecyclerListView listView) {
            if (inFastScrollMode) {
                inFastScrollMode = false;
                if (listView != null) {
                    int messageId = 0;
                    for (int i = 0; i < listView.getChildCount(); i++) {
                        View child = listView.getChildAt(i);
                        if (child instanceof SharedPhotoVideoCell2) {
                            SharedPhotoVideoCell2 cell = (SharedPhotoVideoCell2) child;
                            messageId = cell.getMessageId();
                        }
                        if (messageId != 0) {
                            break;
                        }
                    }
                    if (messageId == 0) {
                        findPeriodAndJumpToDate(0, listView, true);
                    }
                }
            }
        }

        @Override
        public int getTotalItemsCount() {
            return sharedMediaData[0].totalCount;
        }

        @Override
        public float getScrollProgress(RecyclerListView listView) {
            int parentCount = this == photoVideoAdapter ? mediaColumnsCount : animateToColumnsCount;
            int cellCount = (int) Math.ceil(getTotalItemsCount() / (float) parentCount);
            if (listView.getChildCount() == 0) {
                return 0;
            }
            int cellHeight = listView.getChildAt(0).getMeasuredHeight();
            View firstChild = listView.getChildAt(0);
            int firstPosition = listView.getChildAdapterPosition(firstChild);
            if (firstPosition < 0) {
                return 0;
            }
            float childTop = firstChild.getTop() - listView.getPaddingTop();
            float listH = listView.getMeasuredHeight() - listView.getPaddingTop();
            float scrollY = (firstPosition / parentCount) * cellHeight - childTop;
            return scrollY / (((float) cellCount) * cellHeight - listH);
        }

        public boolean fastScrollIsVisible(RecyclerListView listView) {
            int parentCount = this == photoVideoAdapter ? mediaColumnsCount : animateToColumnsCount;
            int cellCount = (int) Math.ceil(getTotalItemsCount() / (float) parentCount);
            if (listView.getChildCount() == 0) {
                return false;
            }
            int cellHeight = listView.getChildAt(0).getMeasuredHeight();
            return cellCount * cellHeight > listView.getMeasuredHeight();
        }

        @Override
        public void onFastScrollSingleTap() {
            showMediaCalendar(true);
        }
    }

    private void findPeriodAndJumpToDate(int type, RecyclerListView listView, boolean scrollToPosition) {
        ArrayList<Period> periods = sharedMediaData[type].fastScrollPeriods;
        Period period = null;
        int position = ((LinearLayoutManager) listView.getLayoutManager()).findFirstVisibleItemPosition();
        if (position >= 0) {
            if (periods != null) {
                for (int i = 0; i < periods.size(); i++) {
                    if (position <= periods.get(i).startOffset) {
                        period = periods.get(i);
                        break;
                    }
                }
                if (period == null) {
                    period = periods.get(periods.size() - 1);
                }
            }
            if (period != null) {
                jumpToDate(type, period.maxId, period.startOffset + 1, scrollToPosition);
                return;
            }
        }
    }

    private void jumpToDate(int type, int messageId, int startOffset, boolean scrollToPosition) {
        sharedMediaData[type].messages.clear();
        sharedMediaData[type].messagesDict[0].clear();
        sharedMediaData[type].messagesDict[1].clear();
        sharedMediaData[type].setMaxId(0, messageId);
        sharedMediaData[type].setEndReached(0, false);
        sharedMediaData[type].startReached = false;
        sharedMediaData[type].startOffset = startOffset;
        sharedMediaData[type].endLoadingStubs = sharedMediaData[type].totalCount - startOffset - 1;
        if (sharedMediaData[type].endLoadingStubs < 0) {
            sharedMediaData[type].endLoadingStubs = 0;
        }
        sharedMediaData[type].min_id = messageId;
        sharedMediaData[type].loadingAfterFastScroll = true;
        sharedMediaData[type].loading = false;
        sharedMediaData[type].requestIndex++;
        MediaPage mediaPage = getMediaPage(type);
        if (mediaPage != null && mediaPage.listView.getAdapter() != null) {
            mediaPage.listView.getAdapter().notifyDataSetChanged();
        }
        if (scrollToPosition) {
            for (int i = 0; i < mediaPages.length; i++) {
                if (mediaPages[i].selectedType == type) {
                    mediaPages[i].layoutManager.scrollToPositionWithOffset(Math.min(sharedMediaData[type].totalCount - 1, sharedMediaData[type].startOffset), 0);
                }
            }
        }
    }

    public class MediaSearchAdapter extends RecyclerListView.SelectionAdapter {

        private Context mContext;
        private ArrayList<MessageObject> searchResult = new ArrayList<>();
        private Runnable searchRunnable;
        protected ArrayList<MessageObject> globalSearch = new ArrayList<>();
        private int reqId = 0;
        private int lastReqId;
        private int currentType;
        private int searchesInProgress;

        public MediaSearchAdapter(Context context, int type) {
            mContext = context;
            currentType = type;
        }

        public void queryServerSearch(final String query, final int max_id, long did) {
            if (DialogObject.isEncryptedDialog(did)) {
                return;
            }
            if (reqId != 0) {
                profileActivity.getConnectionsManager().cancelRequest(reqId, true);
                reqId = 0;
                searchesInProgress--;
            }
            if (query == null || query.length() == 0) {
                globalSearch.clear();
                lastReqId = 0;
                notifyDataSetChanged();
                return;
            }
            TLRPC.TL_messages_search req = new TLRPC.TL_messages_search();
            req.limit = 50;
            req.offset_id = max_id;
            if (currentType == 1) {
                req.filter = new TLRPC.TL_inputMessagesFilterDocument();
            } else if (currentType == 3) {
                req.filter = new TLRPC.TL_inputMessagesFilterUrl();
            } else if (currentType == 4) {
                req.filter = new TLRPC.TL_inputMessagesFilterMusic();
            }
            req.q = query;
            req.peer = profileActivity.getMessagesController().getInputPeer(did);
            if (req.peer == null) {
                return;
            }
            final int currentReqId = ++lastReqId;
            searchesInProgress++;
            reqId = profileActivity.getConnectionsManager().sendRequest(req, (response, error) -> {
                final ArrayList<MessageObject> messageObjects = new ArrayList<>();
                if (error == null) {
                    TLRPC.messages_Messages res = (TLRPC.messages_Messages) response;
                    for (int a = 0; a < res.messages.size(); a++) {
                        TLRPC.Message message = res.messages.get(a);
                        if (max_id != 0 && message.id > max_id) {
                            continue;
                        }
                        messageObjects.add(new MessageObject(profileActivity.getCurrentAccount(), message, false, true));
                    }
                }
                AndroidUtilities.runOnUIThread(() -> {
                    if (reqId != 0) {
                        if (currentReqId == lastReqId) {
                            int oldItemCounts = getItemCount();
                            globalSearch = messageObjects;
                            searchesInProgress--;
                            int count = getItemCount();
                            if (searchesInProgress == 0 || count != 0) {
                                switchToCurrentSelectedMode(false);
                            }

                            for (int a = 0; a < mediaPages.length; a++) {
                                if (mediaPages[a].selectedType == currentType) {
                                    if (searchesInProgress == 0 && count == 0) {
                                        mediaPages[a].emptyView.title.setText(LocaleController.formatString("NoResultFoundFor", R.string.NoResultFoundFor, query));
                                        mediaPages[a].emptyView.showProgress(false, true);
                                    } else if (oldItemCounts == 0) {
                                        animateItemsEnter(mediaPages[a].listView, 0, null);
                                    }
                                }
                            }
                            notifyDataSetChanged();

                        }
                        reqId = 0;
                    }
                });
            }, ConnectionsManager.RequestFlagFailOnServerErrors);
            profileActivity.getConnectionsManager().bindRequestToGuid(reqId, profileActivity.getClassGuid());
        }

        public void search(final String query, boolean animated) {
            if (searchRunnable != null) {
                AndroidUtilities.cancelRunOnUIThread(searchRunnable);
                searchRunnable = null;
            }

            if (!searchResult.isEmpty() || !globalSearch.isEmpty()) {
                searchResult.clear();
                globalSearch.clear();
                notifyDataSetChanged();
            }

            if (TextUtils.isEmpty(query)) {
                if (!searchResult.isEmpty() || !globalSearch.isEmpty() || searchesInProgress != 0) {
                    searchResult.clear();
                    globalSearch.clear();
                    if (reqId != 0) {
                        profileActivity.getConnectionsManager().cancelRequest(reqId, true);
                        reqId = 0;
                        searchesInProgress--;
                    }
                }
            } else {
                for (int a = 0; a < mediaPages.length; a++) {
                    if (mediaPages[a].selectedType == currentType) {
                        mediaPages[a].emptyView.showProgress(true, animated);
                    }
                }


                AndroidUtilities.runOnUIThread(searchRunnable = () -> {
                    if (!sharedMediaData[currentType].messages.isEmpty() && (currentType == 1 || currentType == 4)) {
                        MessageObject messageObject = sharedMediaData[currentType].messages.get(sharedMediaData[currentType].messages.size() - 1);
                        queryServerSearch(query, messageObject.getId(), messageObject.getDialogId());
                    } else if (currentType == 3) {
                        queryServerSearch(query, 0, dialog_id);
                    }
                    if (currentType == 1 || currentType == 4) {
                        final ArrayList<MessageObject> copy = new ArrayList<>(sharedMediaData[currentType].messages);
                        searchesInProgress++;
                        Utilities.searchQueue.postRunnable(() -> {
                            String search1 = query.trim().toLowerCase();
                            if (search1.length() == 0) {
                                updateSearchResults(new ArrayList<>());
                                return;
                            }
                            String search2 = LocaleController.getInstance().getTranslitString(search1);
                            if (search1.equals(search2) || search2.length() == 0) {
                                search2 = null;
                            }
                            String[] search = new String[1 + (search2 != null ? 1 : 0)];
                            search[0] = search1;
                            if (search2 != null) {
                                search[1] = search2;
                            }

                            ArrayList<MessageObject> resultArray = new ArrayList<>();

                            for (int a = 0; a < copy.size(); a++) {
                                MessageObject messageObject = copy.get(a);
                                for (int b = 0; b < search.length; b++) {
                                    String q = search[b];
                                    String name = messageObject.getDocumentName();
                                    if (name == null || name.length() == 0) {
                                        continue;
                                    }
                                    name = name.toLowerCase();
                                    if (name.contains(q)) {
                                        resultArray.add(messageObject);
                                        break;
                                    }
                                    if (currentType == 4) {
                                        TLRPC.Document document;
                                        if (messageObject.type == MessageObject.TYPE_TEXT) {
                                            document = MessageObject.getMedia(messageObject.messageOwner).webpage.document;
                                        } else {
                                            document = MessageObject.getMedia(messageObject.messageOwner).document;
                                        }
                                        boolean ok = false;
                                        for (int c = 0; c < document.attributes.size(); c++) {
                                            TLRPC.DocumentAttribute attribute = document.attributes.get(c);
                                            if (attribute instanceof TLRPC.TL_documentAttributeAudio) {
                                                if (attribute.performer != null) {
                                                    ok = attribute.performer.toLowerCase().contains(q);
                                                }
                                                if (!ok && attribute.title != null) {
                                                    ok = attribute.title.toLowerCase().contains(q);
                                                }
                                                break;
                                            }
                                        }
                                        if (ok) {
                                            resultArray.add(messageObject);
                                            break;
                                        }
                                    }
                                }
                            }

                            updateSearchResults(resultArray);
                        });
                    }
                }, 300);
            }
        }

        private void updateSearchResults(final ArrayList<MessageObject> documents) {
            AndroidUtilities.runOnUIThread(() -> {
                if (!searching) {
                    return;
                }
                searchesInProgress--;
                int oldItemCount = getItemCount();
                searchResult = documents;
                int count = getItemCount();
                if (searchesInProgress == 0 || count != 0) {
                    switchToCurrentSelectedMode(false);
                }

                for (int a = 0; a < mediaPages.length; a++) {
                    if (mediaPages[a].selectedType == currentType) {
                        if (searchesInProgress == 0 && count == 0) {
                            mediaPages[a].emptyView.title.setText(LocaleController.getString("NoResult", R.string.NoResult));
                            mediaPages[a].emptyView.showProgress(false, true);
                        } else if (oldItemCount == 0) {
                            animateItemsEnter(mediaPages[a].listView, 0, null);
                        }
                    }
                }

                notifyDataSetChanged();

            });
        }

        @Override
        public boolean isEnabled(RecyclerView.ViewHolder holder) {
            return holder.getItemViewType() != searchResult.size() + globalSearch.size();
        }

        @Override
        public int getItemCount() {
            int count = searchResult.size();
            int globalCount = globalSearch.size();
            if (globalCount != 0) {
                count += globalCount;
            }
            return count;
        }

        public boolean isGlobalSearch(int i) {
            int localCount = searchResult.size();
            int globalCount = globalSearch.size();
            if (i >= 0 && i < localCount) {
                return false;
            } else if (i > localCount && i <= globalCount + localCount) {
                return true;
            }
            return false;
        }

        public MessageObject getItem(int i) {
            if (i < searchResult.size()) {
                return searchResult.get(i);
            } else {
                return globalSearch.get(i - searchResult.size());
            }
        }

        @Override
        public RecyclerView.ViewHolder onCreateViewHolder(ViewGroup parent, int viewType) {
            View view;
            if (currentType == 1) {
                view = new SharedDocumentCell(mContext, SharedDocumentCell.VIEW_TYPE_DEFAULT, resourcesProvider);
            } else if (currentType == 4) {
                view = new SharedAudioCell(mContext, SharedAudioCell.VIEW_TYPE_DEFAULT, resourcesProvider) {
                    @Override
                    public boolean needPlayMessage(MessageObject messageObject) {
                        if (messageObject.isVoice() || messageObject.isRoundVideo()) {
                            boolean result = MediaController.getInstance().playMessage(messageObject);
                            MediaController.getInstance().setVoiceMessagesPlaylist(result ? searchResult : null, false);
                            if (messageObject.isRoundVideo()) {
                                MediaController.getInstance().setCurrentVideoVisible(false);
                            }
                            return result;
                        } else if (messageObject.isMusic()) {
                            return MediaController.getInstance().setPlaylist(searchResult, messageObject, mergeDialogId);
                        }
                        return false;
                    }
                };
            } else {
                view = new SharedLinkCell(mContext, SharedLinkCell.VIEW_TYPE_DEFAULT, resourcesProvider);
                ((SharedLinkCell) view).setDelegate(sharedLinkCellDelegate);
            }
            view.setLayoutParams(new RecyclerView.LayoutParams(ViewGroup.LayoutParams.MATCH_PARENT, ViewGroup.LayoutParams.WRAP_CONTENT));
            return new RecyclerListView.Holder(view);
        }

        @Override
        public void onBindViewHolder(RecyclerView.ViewHolder holder, int position) {
            if (currentType == 1) {
                SharedDocumentCell sharedDocumentCell = (SharedDocumentCell) holder.itemView;
                MessageObject messageObject = getItem(position);
                sharedDocumentCell.setDocument(messageObject, position != getItemCount() - 1);
                if (isActionModeShowed) {
                    sharedDocumentCell.setChecked(selectedFiles[messageObject.getDialogId() == dialog_id ? 0 : 1].indexOfKey(messageObject.getId()) >= 0, !scrolling);
                } else {
                    sharedDocumentCell.setChecked(false, !scrolling);
                }
            } else if (currentType == 3) {
                SharedLinkCell sharedLinkCell = (SharedLinkCell) holder.itemView;
                MessageObject messageObject = getItem(position);
                sharedLinkCell.setLink(messageObject, position != getItemCount() - 1);
                if (isActionModeShowed) {
                    sharedLinkCell.setChecked(selectedFiles[messageObject.getDialogId() == dialog_id ? 0 : 1].indexOfKey(messageObject.getId()) >= 0, !scrolling);
                } else {
                    sharedLinkCell.setChecked(false, !scrolling);
                }
            } else if (currentType == 4) {
                SharedAudioCell sharedAudioCell = (SharedAudioCell) holder.itemView;
                MessageObject messageObject = getItem(position);
                sharedAudioCell.setMessageObject(messageObject, position != getItemCount() - 1);
                if (isActionModeShowed) {
                    sharedAudioCell.setChecked(selectedFiles[messageObject.getDialogId() == dialog_id ? 0 : 1].indexOfKey(messageObject.getId()) >= 0, !scrolling);
                } else {
                    sharedAudioCell.setChecked(false, !scrolling);
                }
            }
        }

        @Override
        public int getItemViewType(int i) {
            return 0;
        }
    }

    private class GifAdapter extends RecyclerListView.SelectionAdapter {

        private Context mContext;

        public GifAdapter(Context context) {
            mContext = context;
        }

        @Override
        public boolean isEnabled(RecyclerView.ViewHolder holder) {
            if (sharedMediaData[5].messages.size() == 0 && !sharedMediaData[5].loading) {
                return false;
            }
            return true;
        }

        @Override
        public int getItemCount() {
            if (sharedMediaData[5].messages.size() == 0 && !sharedMediaData[5].loading) {
                return 1;
            }
            return sharedMediaData[5].messages.size();
        }

        @Override
        public long getItemId(int i) {
            return i;
        }

        @Override
        public int getItemViewType(int position) {
            if (sharedMediaData[5].messages.size() == 0 && !sharedMediaData[5].loading) {
                return 1;
            }
            return 0;
        }

        @Override
        public RecyclerView.ViewHolder onCreateViewHolder(ViewGroup parent, int viewType) {
            if (viewType == 1) {
                View emptyStubView = createEmptyStubView(mContext, 5, dialog_id, resourcesProvider);
                emptyStubView.setLayoutParams(new RecyclerView.LayoutParams(ViewGroup.LayoutParams.MATCH_PARENT, ViewGroup.LayoutParams.MATCH_PARENT));
                return new RecyclerListView.Holder(emptyStubView);
            }
            ContextLinkCell cell = new ContextLinkCell(mContext, true, resourcesProvider);
            cell.setCanPreviewGif(true);
            return new RecyclerListView.Holder(cell);
        }

        @Override
        public void onBindViewHolder(RecyclerView.ViewHolder holder, int position) {
            if (holder.getItemViewType() != 1) {
                MessageObject messageObject = sharedMediaData[5].messages.get(position);
                TLRPC.Document document = messageObject.getDocument();
                if (document != null) {
                    ContextLinkCell cell = (ContextLinkCell) holder.itemView;
                    cell.setGif(document, messageObject, messageObject.messageOwner.date, false);
                    if (isActionModeShowed) {
                        cell.setChecked(selectedFiles[messageObject.getDialogId() == dialog_id ? 0 : 1].indexOfKey(messageObject.getId()) >= 0, !scrolling);
                    } else {
                        cell.setChecked(false, !scrolling);
                    }
                }
            }
        }

        @Override
        public void onViewAttachedToWindow(RecyclerView.ViewHolder holder) {
            if (holder.itemView instanceof ContextLinkCell) {
                ContextLinkCell cell = (ContextLinkCell) holder.itemView;
                ImageReceiver imageReceiver = cell.getPhotoImage();
                if (mediaPages[0].selectedType == 5) {
                    imageReceiver.setAllowStartAnimation(true);
                    imageReceiver.startAnimation();
                } else {
                    imageReceiver.setAllowStartAnimation(false);
                    imageReceiver.stopAnimation();
                }
            }
        }
    }

    private class CommonGroupsAdapter extends RecyclerListView.SelectionAdapter {

        private Context mContext;
        private ArrayList<TLRPC.Chat> chats = new ArrayList<>();
        private boolean loading;
        private boolean firstLoaded;
        private boolean endReached;

        public CommonGroupsAdapter(Context context) {
            mContext = context;
        }

        private void getChats(long max_id, final int count) {
            if (loading) {
                return;
            }
            TLRPC.TL_messages_getCommonChats req = new TLRPC.TL_messages_getCommonChats();
            long uid;
            if (DialogObject.isEncryptedDialog(dialog_id)) {
                TLRPC.EncryptedChat encryptedChat = profileActivity.getMessagesController().getEncryptedChat(DialogObject.getEncryptedChatId(dialog_id));
                uid = encryptedChat.user_id;
            } else {
                uid = dialog_id;
            }
            req.user_id = profileActivity.getMessagesController().getInputUser(uid);
            if (req.user_id instanceof TLRPC.TL_inputUserEmpty) {
                return;
            }
            req.limit = count;
            req.max_id = max_id;
            loading = true;
            notifyDataSetChanged();
            int reqId = profileActivity.getConnectionsManager().sendRequest(req, (response, error) -> AndroidUtilities.runOnUIThread(() -> {
                int oldCount = getItemCount();
                if (error == null) {
                    TLRPC.messages_Chats res = (TLRPC.messages_Chats) response;
                    profileActivity.getMessagesController().putChats(res.chats, false);
                    endReached = res.chats.isEmpty() || res.chats.size() != count;
                    chats.addAll(res.chats);
                } else {
                    endReached = true;
                }

                for (int a = 0; a < mediaPages.length; a++) {
                    if (mediaPages[a].selectedType == 6) {
                        if (mediaPages[a].listView != null) {
                            final RecyclerListView listView = mediaPages[a].listView;
                            if (firstLoaded || oldCount == 0) {
                                animateItemsEnter(listView, 0, null);
                            }
                        }
                    }
                }
                loading = false;
                firstLoaded = true;
                notifyDataSetChanged();
            }));
            profileActivity.getConnectionsManager().bindRequestToGuid(reqId, profileActivity.getClassGuid());
        }

        @Override
        public boolean isEnabled(RecyclerView.ViewHolder holder) {
            return holder.getAdapterPosition() != chats.size();
        }

        @Override
        public int getItemCount() {
            if (chats.isEmpty() && !loading) {
                return 1;
            }
            int count = chats.size();
            if (!chats.isEmpty()) {
                if (!endReached) {
                    count++;
                }
            }
            return count;
        }

        @Override
        public RecyclerView.ViewHolder onCreateViewHolder(ViewGroup parent, int viewType) {
            View view;
            switch (viewType) {
                case 0:
                    view = new ProfileSearchCell(mContext, resourcesProvider);
                    break;
                case 2:
                    View emptyStubView = createEmptyStubView(mContext, 6, dialog_id, resourcesProvider);
                    emptyStubView.setLayoutParams(new RecyclerView.LayoutParams(ViewGroup.LayoutParams.MATCH_PARENT, ViewGroup.LayoutParams.MATCH_PARENT));
                    return new RecyclerListView.Holder(emptyStubView);
                case 1:
                default:
                    FlickerLoadingView flickerLoadingView = new FlickerLoadingView(mContext, resourcesProvider);
                    flickerLoadingView.setIsSingleCell(true);
                    flickerLoadingView.showDate(false);
                    flickerLoadingView.setViewType(FlickerLoadingView.DIALOG_TYPE);
                    view = flickerLoadingView;
                    break;
            }
            view.setLayoutParams(new RecyclerView.LayoutParams(ViewGroup.LayoutParams.MATCH_PARENT, ViewGroup.LayoutParams.WRAP_CONTENT));
            return new RecyclerListView.Holder(view);
        }

        @Override
        public void onBindViewHolder(RecyclerView.ViewHolder holder, int position) {
            if (holder.getItemViewType() == 0) {
                ProfileSearchCell cell = (ProfileSearchCell) holder.itemView;
                TLRPC.Chat chat = chats.get(position);
                cell.setData(chat, null, null, null, false, false);
                cell.useSeparator = position != chats.size() - 1 || !endReached;
            }
        }

        @Override
        public int getItemViewType(int i) {
            if (chats.isEmpty() && !loading) {
                return 2;
            }
            if (i < chats.size()) {
                return 0;
            } else {
                return 1;
            }
        }
    }

    private class ChatUsersAdapter extends RecyclerListView.SelectionAdapter {

        private Context mContext;
        private TLRPC.ChatFull chatInfo;
        private ArrayList<Integer> sortedUsers;

        public ChatUsersAdapter(Context context) {
            mContext = context;
        }

        @Override
        public boolean isEnabled(RecyclerView.ViewHolder holder) {
            return true;
        }

        @Override
        public int getItemCount() {
            if (chatInfo != null && chatInfo.participants.participants.isEmpty()) {
                return 1;
            }
            return chatInfo != null ? chatInfo.participants.participants.size() : 0;
        }

        @Override
        public RecyclerView.ViewHolder onCreateViewHolder(ViewGroup parent, int viewType) {
            if (viewType == 1) {
                View emptyStubView = createEmptyStubView(mContext, 7, dialog_id, resourcesProvider);
                emptyStubView.setLayoutParams(new RecyclerView.LayoutParams(ViewGroup.LayoutParams.MATCH_PARENT, ViewGroup.LayoutParams.MATCH_PARENT));
                return new RecyclerListView.Holder(emptyStubView);
            }
            View view = new UserCell(mContext, 9, 0, true, false, resourcesProvider);
            view.setLayoutParams(new RecyclerView.LayoutParams(ViewGroup.LayoutParams.MATCH_PARENT, ViewGroup.LayoutParams.WRAP_CONTENT));
            return new RecyclerListView.Holder(view);
        }

        @Override
        public void onBindViewHolder(RecyclerView.ViewHolder holder, int position) {
            UserCell userCell = (UserCell) holder.itemView;
            TLRPC.ChatParticipant part;
            if (!sortedUsers.isEmpty()) {
                part = chatInfo.participants.participants.get(sortedUsers.get(position));
            } else {
                part = chatInfo.participants.participants.get(position);
            }
            if (part != null) {
                String role;
                if (part instanceof TLRPC.TL_chatChannelParticipant) {
                    TLRPC.ChannelParticipant channelParticipant = ((TLRPC.TL_chatChannelParticipant) part).channelParticipant;
                    if (!TextUtils.isEmpty(channelParticipant.rank)) {
                        role = channelParticipant.rank;
                    } else {
                        if (channelParticipant instanceof TLRPC.TL_channelParticipantCreator) {
                            role = LocaleController.getString("ChannelCreator", R.string.ChannelCreator);
                        } else if (channelParticipant instanceof TLRPC.TL_channelParticipantAdmin) {
                            role = LocaleController.getString("ChannelAdmin", R.string.ChannelAdmin);
                        } else {
                            role = null;
                        }
                    }
                } else {
                    if (part instanceof TLRPC.TL_chatParticipantCreator) {
                        role = LocaleController.getString("ChannelCreator", R.string.ChannelCreator);
                    } else if (part instanceof TLRPC.TL_chatParticipantAdmin) {
                        role = LocaleController.getString("ChannelAdmin", R.string.ChannelAdmin);
                    } else {
                        role = null;
                    }
                }
                userCell.setAdminRole(role);
                userCell.setData(profileActivity.getMessagesController().getUser(part.user_id), null, null, 0, position != chatInfo.participants.participants.size() - 1);
            }
        }

        @Override
        public int getItemViewType(int i) {
            if (chatInfo != null && chatInfo.participants.participants.isEmpty()) {
                return 1;
            }
            return 0;
        }
    }

    private class GroupUsersSearchAdapter extends RecyclerListView.SelectionAdapter {

        private Context mContext;
        private ArrayList<CharSequence> searchResultNames = new ArrayList<>();
        private SearchAdapterHelper searchAdapterHelper;
        private Runnable searchRunnable;
        private int totalCount = 0;
        private TLRPC.Chat currentChat;
        int searchCount = 0;

        public GroupUsersSearchAdapter(Context context) {
            mContext = context;
            searchAdapterHelper = new SearchAdapterHelper(true);
            searchAdapterHelper.setDelegate(searchId -> {
                notifyDataSetChanged();
                if (searchId == 1) {
                    searchCount--;
                    if (searchCount == 0) {
                        for (int a = 0; a < mediaPages.length; a++) {
                            if (mediaPages[a].selectedType == 7) {
                                if (getItemCount() == 0) {
                                    mediaPages[a].emptyView.showProgress(false, true);
                                } else {
                                    animateItemsEnter(mediaPages[a].listView, 0, null);
                                }
                            }
                        }
                    }
                }
            });
            currentChat = delegate.getCurrentChat();
        }

        private boolean createMenuForParticipant(TLObject participant, boolean resultOnly) {
            if (participant instanceof TLRPC.ChannelParticipant) {
                TLRPC.ChannelParticipant channelParticipant = (TLRPC.ChannelParticipant) participant;
                TLRPC.TL_chatChannelParticipant p = new TLRPC.TL_chatChannelParticipant();
                p.channelParticipant = channelParticipant;
                p.user_id = MessageObject.getPeerId(channelParticipant.peer);
                p.inviter_id = channelParticipant.inviter_id;
                p.date = channelParticipant.date;
                participant = p;
            }
            return delegate.onMemberClick((TLRPC.ChatParticipant) participant, true, resultOnly);
        }

        public void search(final String query, boolean animated) {
            if (searchRunnable != null) {
                Utilities.searchQueue.cancelRunnable(searchRunnable);
                searchRunnable = null;
            }
            searchResultNames.clear();
            searchAdapterHelper.mergeResults(null);
            searchAdapterHelper.queryServerSearch(null, true, false, true, false, false, ChatObject.isChannel(currentChat) ? currentChat.id : 0, false, 2, 0);
            notifyDataSetChanged();

            for (int a = 0; a < mediaPages.length; a++) {
                if (mediaPages[a].selectedType == 7) {
                    if (!TextUtils.isEmpty(query)) {
                        mediaPages[a].emptyView.showProgress(true, animated);
                    }
                }
            }

            if (!TextUtils.isEmpty(query)) {
                Utilities.searchQueue.postRunnable(searchRunnable = () -> processSearch(query), 300);
            }
        }

        private void processSearch(final String query) {
            AndroidUtilities.runOnUIThread(() -> {
                searchRunnable = null;

                final ArrayList<TLObject> participantsCopy = !ChatObject.isChannel(currentChat) && info != null ? new ArrayList<>(info.participants.participants) : null;

                searchCount = 2;
                if (participantsCopy != null) {
                    Utilities.searchQueue.postRunnable(() -> {
                        String search1 = query.trim().toLowerCase();
                        if (search1.length() == 0) {
                            updateSearchResults(new ArrayList<>(), new ArrayList<>());
                            return;
                        }
                        String search2 = LocaleController.getInstance().getTranslitString(search1);
                        if (search1.equals(search2) || search2.length() == 0) {
                            search2 = null;
                        }
                        String[] search = new String[1 + (search2 != null ? 1 : 0)];
                        search[0] = search1;
                        if (search2 != null) {
                            search[1] = search2;
                        }
                        ArrayList<CharSequence> resultArrayNames = new ArrayList<>();
                        ArrayList<TLObject> resultArray2 = new ArrayList<>();

                        for (int a = 0, N = participantsCopy.size(); a < N; a++) {
                            long userId;
                            TLObject o = participantsCopy.get(a);
                            if (o instanceof TLRPC.ChatParticipant) {
                                userId = ((TLRPC.ChatParticipant) o).user_id;
                            } else if (o instanceof TLRPC.ChannelParticipant) {
                                userId = MessageObject.getPeerId(((TLRPC.ChannelParticipant) o).peer);
                            } else {
                                continue;
                            }
                            TLRPC.User user = profileActivity.getMessagesController().getUser(userId);
                            if (user.id == profileActivity.getUserConfig().getClientUserId()) {
                                continue;
                            }

                            String name = UserObject.getUserName(user).toLowerCase();
                            String tName = LocaleController.getInstance().getTranslitString(name);
                            if (name.equals(tName)) {
                                tName = null;
                            }

                            int found = 0;
                            String username;
                            for (String q : search) {
                                if (name.startsWith(q) || name.contains(" " + q) || tName != null && (tName.startsWith(q) || tName.contains(" " + q))) {
                                    found = 1;
                                } else if ((username = UserObject.getPublicUsername(user)) != null && username.startsWith(q)) {
                                    found = 2;
                                }

                                if (found != 0) {
                                    if (found == 1) {
                                        resultArrayNames.add(AndroidUtilities.generateSearchName(user.first_name, user.last_name, q));
                                    } else {
                                        resultArrayNames.add(AndroidUtilities.generateSearchName("@" + UserObject.getPublicUsername(user), null, "@" + q));
                                    }
                                    resultArray2.add(o);
                                    break;
                                }
                            }
                        }
                        updateSearchResults(resultArrayNames, resultArray2);
                    });
                } else {
                    searchCount--;
                }
                searchAdapterHelper.queryServerSearch(query, false, false, true, false, false, ChatObject.isChannel(currentChat) ? currentChat.id : 0, false, 2, 1);
            });
        }

        private void updateSearchResults(final ArrayList<CharSequence> names, final ArrayList<TLObject> participants) {
            AndroidUtilities.runOnUIThread(() -> {
                if (!searching) {
                    return;
                }
                searchResultNames = names;
                searchCount--;
                if (!ChatObject.isChannel(currentChat)) {
                    ArrayList<TLObject> search = searchAdapterHelper.getGroupSearch();
                    search.clear();
                    search.addAll(participants);
                }

                if (searchCount == 0) {
                    for (int a = 0; a < mediaPages.length; a++) {
                        if (mediaPages[a].selectedType == 7) {
                            if (getItemCount() == 0) {
                                mediaPages[a].emptyView.showProgress(false, true);
                            } else {
                                animateItemsEnter(mediaPages[a].listView, 0, null);
                            }
                        }
                    }
                }

                notifyDataSetChanged();
            });
        }

        @Override
        public boolean isEnabled(RecyclerView.ViewHolder holder) {
            return holder.getItemViewType() != 1;
        }

        @Override
        public int getItemCount() {
            return totalCount;
        }

        @Override
        public void notifyDataSetChanged() {
            totalCount = searchAdapterHelper.getGroupSearch().size();
            if (totalCount > 0 && searching && mediaPages[0].selectedType == 7 && mediaPages[0].listView.getAdapter() != this) {
                switchToCurrentSelectedMode(false);
            }
            super.notifyDataSetChanged();
        }

        public void removeUserId(long userId) {
            searchAdapterHelper.removeUserId(userId);
            notifyDataSetChanged();
        }

        public TLObject getItem(int i) {
            int count = searchAdapterHelper.getGroupSearch().size();
            if (i < 0 || i >= count) {
                return null;
            }
            return searchAdapterHelper.getGroupSearch().get(i);
        }

        @Override
        public RecyclerView.ViewHolder onCreateViewHolder(ViewGroup parent, int viewType) {
            ManageChatUserCell view = new ManageChatUserCell(mContext, 9, 5, true, resourcesProvider);
            view.setBackgroundColor(getThemedColor(Theme.key_windowBackgroundWhite));
            view.setDelegate((cell, click) -> {
                TLObject object = getItem((Integer) cell.getTag());
                if (object instanceof TLRPC.ChannelParticipant) {
                    TLRPC.ChannelParticipant participant = (TLRPC.ChannelParticipant) object;
                    return createMenuForParticipant(participant, !click);
                } else {
                    return false;
                }
            });
            return new RecyclerListView.Holder(view);
        }

        @Override
        public void onBindViewHolder(RecyclerView.ViewHolder holder, int position) {
            TLObject object = getItem(position);
            TLRPC.User user;
            if (object instanceof TLRPC.ChannelParticipant) {
                user = profileActivity.getMessagesController().getUser(MessageObject.getPeerId(((TLRPC.ChannelParticipant) object).peer));
            } else if (object instanceof TLRPC.ChatParticipant) {
                user = profileActivity.getMessagesController().getUser(((TLRPC.ChatParticipant) object).user_id);
            } else {
                return;
            }

            String un = UserObject.getPublicUsername(user);
            SpannableStringBuilder name = null;

            int count = searchAdapterHelper.getGroupSearch().size();
            String nameSearch = searchAdapterHelper.getLastFoundChannel();

            if (nameSearch != null) {
                String u = UserObject.getUserName(user);
                name = new SpannableStringBuilder(u);
                int idx = AndroidUtilities.indexOfIgnoreCase(u, nameSearch);
                if (idx != -1) {
                    name.setSpan(new ForegroundColorSpan(getThemedColor(Theme.key_windowBackgroundWhiteBlueText4)), idx, idx + nameSearch.length(), Spanned.SPAN_EXCLUSIVE_EXCLUSIVE);
                }
            }

            ManageChatUserCell userCell = (ManageChatUserCell) holder.itemView;
            userCell.setTag(position);
            userCell.setData(user, name, null, false);
        }

        @Override
        public void onViewRecycled(RecyclerView.ViewHolder holder) {
            if (holder.itemView instanceof ManageChatUserCell) {
                ((ManageChatUserCell) holder.itemView).recycle();
            }
        }

        @Override
        public int getItemViewType(int i) {
            return 0;
        }
    }

    public ArrayList<ThemeDescription> getThemeDescriptions() {
        ArrayList<ThemeDescription> arrayList = new ArrayList<>();

        arrayList.add(new ThemeDescription(selectedMessagesCountTextView, ThemeDescription.FLAG_TEXTCOLOR, null, null, null, null, Theme.key_windowBackgroundWhiteGrayText2));

        arrayList.add(new ThemeDescription(shadowLine, ThemeDescription.FLAG_BACKGROUND, null, null, null, null, Theme.key_divider));

        arrayList.add(new ThemeDescription(deleteItem.getIconView(), ThemeDescription.FLAG_IMAGECOLOR, null, null, null, null, Theme.key_actionBarActionModeDefaultIcon));
        arrayList.add(new ThemeDescription(deleteItem, ThemeDescription.FLAG_BACKGROUNDFILTER, null, null, null, null, Theme.key_actionBarActionModeDefaultSelector));
        if (gotoItem != null) {
            arrayList.add(new ThemeDescription(gotoItem.getIconView(), ThemeDescription.FLAG_IMAGECOLOR, null, null, null, null, Theme.key_actionBarActionModeDefaultIcon));
            arrayList.add(new ThemeDescription(gotoItem, ThemeDescription.FLAG_BACKGROUNDFILTER, null, null, null, null, Theme.key_actionBarActionModeDefaultSelector));
        }
        if (forwardNoQuoteItem != null) {
            arrayList.add(new ThemeDescription(forwardNoQuoteItem.getIconView(), ThemeDescription.FLAG_IMAGECOLOR, null, null, null, null, Theme.key_windowBackgroundWhiteGrayText2));
            arrayList.add(new ThemeDescription(forwardNoQuoteItem, ThemeDescription.FLAG_BACKGROUNDFILTER, null, null, null, null, Theme.key_actionBarActionModeDefaultSelector));
        }
        if (forwardItem != null) {
            arrayList.add(new ThemeDescription(forwardItem.getIconView(), ThemeDescription.FLAG_IMAGECOLOR, null, null, null, null, Theme.key_actionBarActionModeDefaultIcon));
            arrayList.add(new ThemeDescription(forwardItem, ThemeDescription.FLAG_BACKGROUNDFILTER, null, null, null, null, Theme.key_actionBarActionModeDefaultSelector));
        }
        arrayList.add(new ThemeDescription(closeButton, ThemeDescription.FLAG_IMAGECOLOR, null, null, new Drawable[]{backDrawable}, null, Theme.key_actionBarActionModeDefaultIcon));
        arrayList.add(new ThemeDescription(closeButton, ThemeDescription.FLAG_BACKGROUNDFILTER, null, null, null, null, Theme.key_actionBarActionModeDefaultSelector));

        arrayList.add(new ThemeDescription(actionModeLayout, ThemeDescription.FLAG_BACKGROUND, null, null, null, null, Theme.key_windowBackgroundWhite));
        arrayList.add(new ThemeDescription(scrollSlidingTextTabStrip, ThemeDescription.FLAG_BACKGROUND, null, null, null, null, Theme.key_windowBackgroundWhite));

        arrayList.add(new ThemeDescription(floatingDateView, 0, null, null, null, null, Theme.key_chat_mediaTimeBackground));
        arrayList.add(new ThemeDescription(floatingDateView, 0, null, null, null, null, Theme.key_chat_mediaTimeText));

        arrayList.add(new ThemeDescription(scrollSlidingTextTabStrip, 0, new Class[]{ScrollSlidingTextTabStrip.class}, new String[]{"selectorDrawable"}, null, null, null, Theme.key_profile_tabSelectedLine));
        arrayList.add(new ThemeDescription(scrollSlidingTextTabStrip.getTabsContainer(), ThemeDescription.FLAG_TEXTCOLOR | ThemeDescription.FLAG_CHECKTAG, new Class[]{TextView.class}, null, null, null, Theme.key_profile_tabSelectedText));
        arrayList.add(new ThemeDescription(scrollSlidingTextTabStrip.getTabsContainer(), ThemeDescription.FLAG_TEXTCOLOR | ThemeDescription.FLAG_CHECKTAG, new Class[]{TextView.class}, null, null, null, Theme.key_profile_tabText));
        arrayList.add(new ThemeDescription(scrollSlidingTextTabStrip.getTabsContainer(), ThemeDescription.FLAG_BACKGROUNDFILTER | ThemeDescription.FLAG_DRAWABLESELECTEDSTATE, new Class[]{TextView.class}, null, null, null, Theme.key_profile_tabSelector));

        arrayList.add(new ThemeDescription(fragmentContextView, ThemeDescription.FLAG_BACKGROUND | ThemeDescription.FLAG_CHECKTAG, new Class[]{FragmentContextView.class}, new String[]{"frameLayout"}, null, null, null, Theme.key_inappPlayerBackground));
        arrayList.add(new ThemeDescription(fragmentContextView, ThemeDescription.FLAG_IMAGECOLOR, new Class[]{FragmentContextView.class}, new String[]{"playButton"}, null, null, null, Theme.key_inappPlayerPlayPause));
        arrayList.add(new ThemeDescription(fragmentContextView, ThemeDescription.FLAG_TEXTCOLOR | ThemeDescription.FLAG_CHECKTAG, new Class[]{FragmentContextView.class}, new String[]{"titleTextView"}, null, null, null, Theme.key_inappPlayerTitle));
        arrayList.add(new ThemeDescription(fragmentContextView, ThemeDescription.FLAG_TEXTCOLOR | ThemeDescription.FLAG_FASTSCROLL, new Class[]{FragmentContextView.class}, new String[]{"titleTextView"}, null, null, null, Theme.key_inappPlayerPerformer));
        arrayList.add(new ThemeDescription(fragmentContextView, ThemeDescription.FLAG_IMAGECOLOR, new Class[]{FragmentContextView.class}, new String[]{"closeButton"}, null, null, null, Theme.key_inappPlayerClose));

        arrayList.add(new ThemeDescription(fragmentContextView, ThemeDescription.FLAG_BACKGROUND | ThemeDescription.FLAG_CHECKTAG, new Class[]{FragmentContextView.class}, new String[]{"frameLayout"}, null, null, null, Theme.key_returnToCallBackground));
        arrayList.add(new ThemeDescription(fragmentContextView, ThemeDescription.FLAG_TEXTCOLOR | ThemeDescription.FLAG_CHECKTAG, new Class[]{FragmentContextView.class}, new String[]{"titleTextView"}, null, null, null, Theme.key_returnToCallText));

        for (int a = 0; a < mediaPages.length; a++) {
            final int num = a;
            ThemeDescription.ThemeDescriptionDelegate cellDelegate = () -> {
                if (mediaPages[num].listView != null) {
                    int count = mediaPages[num].listView.getChildCount();
                    for (int a1 = 0; a1 < count; a1++) {
                        View child = mediaPages[num].listView.getChildAt(a1);
                        if (child instanceof SharedPhotoVideoCell) {
                            ((SharedPhotoVideoCell) child).updateCheckboxColor();
                        } else if (child instanceof ProfileSearchCell) {
                            ((ProfileSearchCell) child).update(0);
                        } else if (child instanceof UserCell) {
                            ((UserCell) child).update(0);
                        }
                    }
                }
            };

            arrayList.add(new ThemeDescription(mediaPages[a].listView, 0, new Class[]{View.class}, Theme.dividerPaint, null, null, Theme.key_divider));

            arrayList.add(new ThemeDescription(mediaPages[a].progressView, 0, null, null, null, null, Theme.key_windowBackgroundWhite));
            arrayList.add(new ThemeDescription(mediaPages[a].listView, ThemeDescription.FLAG_LISTGLOWCOLOR, null, null, null, null, Theme.key_actionBarDefault));
            arrayList.add(new ThemeDescription(mediaPages[a].listView, ThemeDescription.FLAG_SELECTOR, null, null, null, null, Theme.key_listSelector));
            arrayList.add(new ThemeDescription(mediaPages[a].emptyView, ThemeDescription.FLAG_TEXTCOLOR, null, null, null, null, Theme.key_emptyListPlaceholder));

            arrayList.add(new ThemeDescription(mediaPages[a].listView, ThemeDescription.FLAG_SECTIONS, new Class[]{GraySectionCell.class}, new String[]{"textView"}, null, null, null, Theme.key_graySectionText));
            arrayList.add(new ThemeDescription(mediaPages[a].listView, ThemeDescription.FLAG_CELLBACKGROUNDCOLOR | ThemeDescription.FLAG_SECTIONS, new Class[]{GraySectionCell.class}, null, null, null, Theme.key_graySection));

            arrayList.add(new ThemeDescription(mediaPages[a].listView, 0, new Class[]{LoadingCell.class}, new String[]{"progressBar"}, null, null, null, Theme.key_progressCircle));

            arrayList.add(new ThemeDescription(mediaPages[a].listView, ThemeDescription.FLAG_TEXTCOLOR, new Class[]{UserCell.class}, new String[]{"adminTextView"}, null, null, null, Theme.key_profile_creatorIcon));
            arrayList.add(new ThemeDescription(mediaPages[a].listView, 0, new Class[]{UserCell.class}, new String[]{"imageView"}, null, null, null, Theme.key_windowBackgroundWhiteGrayIcon));
            arrayList.add(new ThemeDescription(mediaPages[a].listView, 0, new Class[]{UserCell.class}, new String[]{"nameTextView"}, null, null, null, Theme.key_windowBackgroundWhiteBlackText));
            arrayList.add(new ThemeDescription(mediaPages[a].listView, 0, new Class[]{UserCell.class}, new String[]{"statusColor"}, null, null, cellDelegate, Theme.key_windowBackgroundWhiteGrayText));
            arrayList.add(new ThemeDescription(mediaPages[a].listView, 0, new Class[]{UserCell.class}, new String[]{"statusOnlineColor"}, null, null, cellDelegate, Theme.key_windowBackgroundWhiteBlueText));
            arrayList.add(new ThemeDescription(mediaPages[a].listView, 0, new Class[]{UserCell.class}, null, Theme.avatarDrawables, null, Theme.key_avatar_text));

            arrayList.add(new ThemeDescription(mediaPages[a].listView, 0, new Class[]{ProfileSearchCell.class}, null, new Paint[]{Theme.dialogs_namePaint[0], Theme.dialogs_namePaint[1], Theme.dialogs_searchNamePaint}, null, null, Theme.key_chats_name));
            arrayList.add(new ThemeDescription(mediaPages[a].listView, 0, new Class[]{ProfileSearchCell.class}, null, new Paint[]{Theme.dialogs_nameEncryptedPaint[0], Theme.dialogs_nameEncryptedPaint[1], Theme.dialogs_searchNameEncryptedPaint}, null, null, Theme.key_chats_secretName));
            arrayList.add(new ThemeDescription(mediaPages[a].listView, 0, new Class[]{ProfileSearchCell.class}, null, Theme.avatarDrawables, null, Theme.key_avatar_text));
            arrayList.add(new ThemeDescription(null, 0, null, null, null, cellDelegate, Theme.key_avatar_backgroundRed));
            arrayList.add(new ThemeDescription(null, 0, null, null, null, cellDelegate, Theme.key_avatar_backgroundOrange));
            arrayList.add(new ThemeDescription(null, 0, null, null, null, cellDelegate, Theme.key_avatar_backgroundViolet));
            arrayList.add(new ThemeDescription(null, 0, null, null, null, cellDelegate, Theme.key_avatar_backgroundGreen));
            arrayList.add(new ThemeDescription(null, 0, null, null, null, cellDelegate, Theme.key_avatar_backgroundCyan));
            arrayList.add(new ThemeDescription(null, 0, null, null, null, cellDelegate, Theme.key_avatar_backgroundBlue));
            arrayList.add(new ThemeDescription(null, 0, null, null, null, cellDelegate, Theme.key_avatar_backgroundPink));

            arrayList.add(new ThemeDescription(mediaPages[a].listView, ThemeDescription.FLAG_TEXTCOLOR, new Class[]{EmptyStubView.class}, new String[]{"emptyTextView"}, null, null, null, Theme.key_windowBackgroundWhiteGrayText2));
            arrayList.add(new ThemeDescription(mediaPages[a].listView, ThemeDescription.FLAG_TEXTCOLOR, new Class[]{SharedDocumentCell.class}, new String[]{"nameTextView"}, null, null, null, Theme.key_windowBackgroundWhiteBlackText));
            arrayList.add(new ThemeDescription(mediaPages[a].listView, ThemeDescription.FLAG_TEXTCOLOR, new Class[]{SharedDocumentCell.class}, new String[]{"dateTextView"}, null, null, null, Theme.key_windowBackgroundWhiteGrayText3));
            arrayList.add(new ThemeDescription(mediaPages[a].listView, ThemeDescription.FLAG_PROGRESSBAR, new Class[]{SharedDocumentCell.class}, new String[]{"progressView"}, null, null, null, Theme.key_sharedMedia_startStopLoadIcon));
            arrayList.add(new ThemeDescription(mediaPages[a].listView, ThemeDescription.FLAG_IMAGECOLOR, new Class[]{SharedDocumentCell.class}, new String[]{"statusImageView"}, null, null, null, Theme.key_sharedMedia_startStopLoadIcon));
            arrayList.add(new ThemeDescription(mediaPages[a].listView, ThemeDescription.FLAG_CHECKBOX, new Class[]{SharedDocumentCell.class}, new String[]{"checkBox"}, null, null, null, Theme.key_checkbox));
            arrayList.add(new ThemeDescription(mediaPages[a].listView, ThemeDescription.FLAG_CHECKBOXCHECK, new Class[]{SharedDocumentCell.class}, new String[]{"checkBox"}, null, null, null, Theme.key_checkboxCheck));
            arrayList.add(new ThemeDescription(mediaPages[a].listView, ThemeDescription.FLAG_IMAGECOLOR, new Class[]{SharedDocumentCell.class}, new String[]{"thumbImageView"}, null, null, null, Theme.key_files_folderIcon));
            arrayList.add(new ThemeDescription(mediaPages[a].listView, ThemeDescription.FLAG_TEXTCOLOR, new Class[]{SharedDocumentCell.class}, new String[]{"extTextView"}, null, null, null, Theme.key_files_iconText));

            arrayList.add(new ThemeDescription(mediaPages[a].listView, 0, new Class[]{LoadingCell.class}, new String[]{"progressBar"}, null, null, null, Theme.key_progressCircle));

            arrayList.add(new ThemeDescription(mediaPages[a].listView, ThemeDescription.FLAG_CHECKBOX, new Class[]{SharedAudioCell.class}, new String[]{"checkBox"}, null, null, null, Theme.key_checkbox));
            arrayList.add(new ThemeDescription(mediaPages[a].listView, ThemeDescription.FLAG_CHECKBOXCHECK, new Class[]{SharedAudioCell.class}, new String[]{"checkBox"}, null, null, null, Theme.key_checkboxCheck));
            arrayList.add(new ThemeDescription(mediaPages[a].listView, ThemeDescription.FLAG_TEXTCOLOR, new Class[]{SharedAudioCell.class}, Theme.chat_contextResult_titleTextPaint, null, null, Theme.key_windowBackgroundWhiteBlackText));
            arrayList.add(new ThemeDescription(mediaPages[a].listView, ThemeDescription.FLAG_TEXTCOLOR, new Class[]{SharedAudioCell.class}, Theme.chat_contextResult_descriptionTextPaint, null, null, Theme.key_windowBackgroundWhiteGrayText2));

            arrayList.add(new ThemeDescription(mediaPages[a].listView, ThemeDescription.FLAG_CHECKBOX, new Class[]{SharedLinkCell.class}, new String[]{"checkBox"}, null, null, null, Theme.key_checkbox));
            arrayList.add(new ThemeDescription(mediaPages[a].listView, ThemeDescription.FLAG_CHECKBOXCHECK, new Class[]{SharedLinkCell.class}, new String[]{"checkBox"}, null, null, null, Theme.key_checkboxCheck));
            arrayList.add(new ThemeDescription(mediaPages[a].listView, 0, new Class[]{SharedLinkCell.class}, new String[]{"titleTextPaint"}, null, null, null, Theme.key_windowBackgroundWhiteBlackText));
            arrayList.add(new ThemeDescription(mediaPages[a].listView, 0, new Class[]{SharedLinkCell.class}, null, null, null, Theme.key_windowBackgroundWhiteLinkText));
            arrayList.add(new ThemeDescription(mediaPages[a].listView, 0, new Class[]{SharedLinkCell.class}, Theme.linkSelectionPaint, null, null, Theme.key_windowBackgroundWhiteLinkSelection));
            arrayList.add(new ThemeDescription(mediaPages[a].listView, 0, new Class[]{SharedLinkCell.class}, new String[]{"letterDrawable"}, null, null, null, Theme.key_sharedMedia_linkPlaceholderText));
            arrayList.add(new ThemeDescription(mediaPages[a].listView, ThemeDescription.FLAG_BACKGROUNDFILTER, new Class[]{SharedLinkCell.class}, new String[]{"letterDrawable"}, null, null, null, Theme.key_sharedMedia_linkPlaceholder));

            arrayList.add(new ThemeDescription(mediaPages[a].listView, ThemeDescription.FLAG_CELLBACKGROUNDCOLOR | ThemeDescription.FLAG_SECTIONS, new Class[]{SharedMediaSectionCell.class}, null, null, null, Theme.key_windowBackgroundWhite));
            arrayList.add(new ThemeDescription(mediaPages[a].listView, ThemeDescription.FLAG_SECTIONS, new Class[]{SharedMediaSectionCell.class}, new String[]{"textView"}, null, null, null, Theme.key_windowBackgroundWhiteBlackText));
            arrayList.add(new ThemeDescription(mediaPages[a].listView, 0, new Class[]{SharedMediaSectionCell.class}, new String[]{"textView"}, null, null, null, Theme.key_windowBackgroundWhiteBlackText));

            arrayList.add(new ThemeDescription(mediaPages[a].listView, 0, new Class[]{SharedPhotoVideoCell.class}, new String[]{"backgroundPaint"}, null, null, null, Theme.key_sharedMedia_photoPlaceholder));
            arrayList.add(new ThemeDescription(mediaPages[a].listView, ThemeDescription.FLAG_CHECKBOX, new Class[]{SharedPhotoVideoCell.class}, null, null, cellDelegate, Theme.key_checkbox));
            arrayList.add(new ThemeDescription(mediaPages[a].listView, ThemeDescription.FLAG_CHECKBOXCHECK, new Class[]{SharedPhotoVideoCell.class}, null, null, cellDelegate, Theme.key_checkboxCheck));

            arrayList.add(new ThemeDescription(mediaPages[a].listView, 0, new Class[]{ContextLinkCell.class}, new String[]{"backgroundPaint"}, null, null, null, Theme.key_sharedMedia_photoPlaceholder));
            arrayList.add(new ThemeDescription(mediaPages[a].listView, ThemeDescription.FLAG_CHECKBOX, new Class[]{ContextLinkCell.class}, null, null, cellDelegate, Theme.key_checkbox));
            arrayList.add(new ThemeDescription(mediaPages[a].listView, ThemeDescription.FLAG_CHECKBOXCHECK, new Class[]{ContextLinkCell.class}, null, null, cellDelegate, Theme.key_checkboxCheck));

            arrayList.add(new ThemeDescription(mediaPages[a].listView, 0, null, null, new Drawable[]{pinnedHeaderShadowDrawable}, null, Theme.key_windowBackgroundGrayShadow));

            arrayList.add(new ThemeDescription(mediaPages[a].emptyView.title, ThemeDescription.FLAG_TEXTCOLOR, null, null, null, null, Theme.key_windowBackgroundWhiteBlackText));
            arrayList.add(new ThemeDescription(mediaPages[a].emptyView.subtitle, ThemeDescription.FLAG_TEXTCOLOR, null, null, null, null, Theme.key_windowBackgroundWhiteGrayText));
        }

        return arrayList;
    }

    public int getNextMediaColumnsCount(int mediaColumnsCount, boolean up) {
        int newColumnsCount = mediaColumnsCount;
        if (!up) {
            if (mediaColumnsCount == 2) {
                newColumnsCount = 3;
            } else if (mediaColumnsCount == 3) {
                newColumnsCount = 4;
            } else if (mediaColumnsCount == 4) {
                newColumnsCount = 5;
            } else if (mediaColumnsCount == 5) {
                newColumnsCount = 6;
            } else if (mediaColumnsCount == 6) {
                newColumnsCount = 9;
            }
        } else {
            if (mediaColumnsCount == 9) {
                newColumnsCount = 6;
            } else if (mediaColumnsCount == 6) {
                newColumnsCount = 5;
            } else if (mediaColumnsCount == 5) {
                newColumnsCount = 4;
            } else if (mediaColumnsCount == 4) {
                newColumnsCount = 3;
            } else if (mediaColumnsCount == 3) {
                newColumnsCount = 2;
            }
        }

        return newColumnsCount;
    }

    @Override
    protected boolean drawChild(Canvas canvas, View child, long drawingTime) {
        if (child == fragmentContextView) {
            canvas.save();
            canvas.clipRect(0, mediaPages[0].getTop(), child.getMeasuredWidth(),mediaPages[0].getTop() + child.getMeasuredHeight() + AndroidUtilities.dp(12));
            boolean b = super.drawChild(canvas, child, drawingTime);
            canvas.restore();
            return b;
        }
        return super.drawChild(canvas, child, drawingTime);
    }

    private class ScrollSlidingTextTabStripInner extends ScrollSlidingTextTabStrip {

        protected Paint backgroundPaint;
        public int backgroundColor = Color.TRANSPARENT;


        public ScrollSlidingTextTabStripInner(Context context, Theme.ResourcesProvider resourcesProvider) {
            super(context, resourcesProvider);
        }

        protected void drawBackground(Canvas canvas) {
            if (SharedConfig.chatBlurEnabled() && backgroundColor != Color.TRANSPARENT) {
                if (backgroundPaint == null) {
                    backgroundPaint = new Paint();
                }
                backgroundPaint.setColor(backgroundColor);
                AndroidUtilities.rectTmp2.set(0, 0, getMeasuredWidth(), getMeasuredHeight());
                drawBackgroundWithBlur(canvas, getY(), AndroidUtilities.rectTmp2, backgroundPaint);
            }
        }

        @Override
        public void setBackgroundColor(int color) {
            backgroundColor = color;
            invalidate();
        }
    }

    private int getThemedColor(String key) {
        Integer color = resourcesProvider != null ? resourcesProvider.getColor(key) : null;
        return color != null ? color : Theme.getColor(key);
    }

    public interface Delegate {
        void scrollToSharedMedia();

        boolean onMemberClick(TLRPC.ChatParticipant participant, boolean b, boolean resultOnly);

        TLRPC.Chat getCurrentChat();

        boolean isFragmentOpened();

        RecyclerListView getListView();

        boolean canSearchMembers();

        void updateSelectedMediaTabText();
    }
}<|MERGE_RESOLUTION|>--- conflicted
+++ resolved
@@ -1561,7 +1561,6 @@
             actionModeViews.add(gotoItem);
             gotoItem.setOnClickListener(v -> onActionBarItemClick(v, gotochat));
 
-<<<<<<< HEAD
             forwardNoQuoteItem = new ActionBarMenuItem(context, null, Theme.getColor(Theme.key_actionBarActionModeDefaultSelector), Theme.getColor(Theme.key_windowBackgroundWhiteGrayText2), false);
             forwardNoQuoteItem.setIcon(R.drawable.msg_forward_noquote);
             forwardNoQuoteItem.setContentDescription(LocaleController.getString("NoQuoteForward", R.string.NoQuoteForward));
@@ -1570,10 +1569,7 @@
             actionModeViews.add(forwardNoQuoteItem);
             forwardNoQuoteItem.setOnClickListener(v -> onActionBarItemClick(v, forward_noquote));
 
-            forwardItem = new ActionBarMenuItem(context, null, getThemedColor(Theme.key_actionBarActionModeDefaultSelector), getThemedColor(Theme.key_windowBackgroundWhiteGrayText2), false);
-=======
             forwardItem = new ActionBarMenuItem(context, null, getThemedColor(Theme.key_actionBarActionModeDefaultSelector), getThemedColor(Theme.key_actionBarActionModeDefaultIcon), false);
->>>>>>> 2c71f6c9
             forwardItem.setIcon(R.drawable.msg_forward);
             forwardItem.setContentDescription(LocaleController.getString("Forward", R.string.Forward));
             forwardItem.setDuplicateParentStateEnabled(false);
