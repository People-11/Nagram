--- conflicted
+++ resolved
@@ -1677,7 +1677,6 @@
         gotoItem.setOnClickListener(v -> onActionBarItemClick(v, gotochat));
 
         if (!DialogObject.isEncryptedDialog(dialog_id)) {
-<<<<<<< HEAD
             forwardNoQuoteItem = new ActionBarMenuItem(context, null, Theme.getColor(Theme.key_actionBarActionModeDefaultSelector), Theme.getColor(Theme.key_windowBackgroundWhiteGrayText2), false);
             forwardNoQuoteItem.setIcon(R.drawable.msg_forward_noquote);
             forwardNoQuoteItem.setContentDescription(LocaleController.getString("NoQuoteForward", R.string.NoQuoteForward));
@@ -1685,7 +1684,7 @@
             actionModeLayout.addView(forwardNoQuoteItem, new LinearLayout.LayoutParams(AndroidUtilities.dp(54), ViewGroup.LayoutParams.MATCH_PARENT));
             actionModeViews.add(forwardNoQuoteItem);
             forwardNoQuoteItem.setOnClickListener(v -> onActionBarItemClick(v, forward_noquote));
-=======
+
             gotoItem = new ActionBarMenuItem(context, null, getThemedColor(Theme.key_actionBarActionModeDefaultSelector), getThemedColor(Theme.key_actionBarActionModeDefaultIcon), false);
             gotoItem.setIcon(R.drawable.msg_message);
             gotoItem.setContentDescription(LocaleController.getString("AccDescrGoToMessage", R.string.AccDescrGoToMessage));
@@ -1693,7 +1692,6 @@
             actionModeLayout.addView(gotoItem, new LinearLayout.LayoutParams(dp(54), ViewGroup.LayoutParams.MATCH_PARENT));
             actionModeViews.add(gotoItem);
             gotoItem.setOnClickListener(v -> onActionBarItemClick(v, gotochat));
->>>>>>> 33a48d89
 
             forwardItem = new ActionBarMenuItem(context, null, getThemedColor(Theme.key_actionBarActionModeDefaultSelector), getThemedColor(Theme.key_actionBarActionModeDefaultIcon), false);
             forwardItem.setIcon(R.drawable.msg_forward);
@@ -5091,7 +5089,6 @@
                     }
                 }
                 if (hasMedia[0] > 0) {
-<<<<<<< HEAD
                     if (!scrollSlidingTextTabStrip.hasTab(0)) {
                         OnLongClickListener longClickListener = view -> {
                             ArrayList<String> entries = new ArrayList<>();
@@ -5127,13 +5124,13 @@
                             scrollSlidingTextTabStrip.addTextTab(0, LocaleController.getString("SharedMediaTabFull2", R.string.SharedMediaTabFull2), idToView, longClickListener);
                         } else {
                             scrollSlidingTextTabStrip.addTextTab(0, LocaleController.getString("SharedMediaTab2", R.string.SharedMediaTab2), idToView, longClickListener);
-=======
+                        }
+                    }
                     if (!scrollSlidingTextTabStrip.hasTab(TAB_PHOTOVIDEO)) {
                         if (hasMedia[1] == 0 && hasMedia[2] == 0 && hasMedia[3] == 0 && hasMedia[4] == 0 && hasMedia[5] == 0 && hasMedia[6] == 0 && chatUsersAdapter.chatInfo == null) {
                             scrollSlidingTextTabStrip.addTextTab(TAB_PHOTOVIDEO, LocaleController.getString("SharedMediaTabFull2", R.string.SharedMediaTabFull2), idToView);
                         } else {
                             scrollSlidingTextTabStrip.addTextTab(TAB_PHOTOVIDEO, LocaleController.getString("SharedMediaTab2", R.string.SharedMediaTab2), idToView);
->>>>>>> 33a48d89
                         }
                     }
                 }
