--- conflicted
+++ resolved
@@ -6653,8 +6653,6 @@
         return newColumnsCount;
     }
 
-<<<<<<< HEAD
-=======
     @Override
     protected boolean drawChild(Canvas canvas, View child, long drawingTime) {
         if (child == fragmentContextView) {
@@ -6667,7 +6665,6 @@
         return super.drawChild(canvas, child, drawingTime);
     }
 
->>>>>>> e3fcc75e
     private class ScrollSlidingTextTabStripInner extends ScrollSlidingTextTabStrip {
 
         protected Paint backgroundPaint;
