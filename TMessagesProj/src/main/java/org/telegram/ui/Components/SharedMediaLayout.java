package org.telegram.ui.Components;

import static org.telegram.messenger.MediaDataController.MEDIA_PHOTOVIDEO;

import android.animation.Animator;
import android.animation.AnimatorListenerAdapter;
import android.animation.AnimatorSet;
import android.animation.ObjectAnimator;
import android.animation.ValueAnimator;
import android.app.Activity;
import android.content.Context;
import android.content.res.Configuration;
import android.graphics.Bitmap;
import android.graphics.Canvas;
import android.graphics.Paint;
import android.graphics.PorterDuff;
import android.graphics.PorterDuffColorFilter;
import android.graphics.Rect;
import android.graphics.drawable.BitmapDrawable;
import android.graphics.drawable.Drawable;
import android.os.Build;
import android.os.Bundle;
import android.text.SpannableStringBuilder;
import android.text.Spanned;
import android.text.TextUtils;
import android.text.style.ForegroundColorSpan;
import android.transition.ChangeBounds;
import android.transition.TransitionManager;
import android.transition.TransitionSet;
import android.transition.TransitionValues;
import android.transition.Visibility;
import android.util.SparseArray;
import android.util.SparseBooleanArray;
import android.util.TypedValue;
import android.view.Gravity;
import android.view.MotionEvent;
import android.view.Surface;
import android.view.VelocityTracker;
import android.view.View;
import android.view.ViewConfiguration;
import android.view.ViewGroup;
import android.view.ViewTreeObserver;
import android.view.WindowManager;
import android.view.animation.Interpolator;
import android.widget.EditText;
import android.widget.FrameLayout;
import android.widget.ImageView;
import android.widget.LinearLayout;
import android.widget.TextView;

import androidx.annotation.NonNull;
import androidx.core.content.ContextCompat;
import androidx.core.view.accessibility.AccessibilityNodeInfoCompat;
import androidx.recyclerview.widget.GridLayoutManager;
import androidx.recyclerview.widget.LinearLayoutManager;
import androidx.recyclerview.widget.RecyclerView;

import com.google.android.exoplayer2.util.Log;

import org.telegram.messenger.AndroidUtilities;
import org.telegram.messenger.ApplicationLoader;
import org.telegram.messenger.ChatObject;
import org.telegram.messenger.DialogObject;
import org.telegram.messenger.FileLoader;
import org.telegram.messenger.FileLog;
import org.telegram.messenger.ImageReceiver;
import org.telegram.messenger.LocaleController;
import org.telegram.messenger.MediaController;
import org.telegram.messenger.MediaDataController;
import org.telegram.messenger.MessageObject;
import org.telegram.messenger.MessagesController;
import org.telegram.messenger.NotificationCenter;
import org.telegram.messenger.R;
import org.telegram.messenger.SharedConfig;
import org.telegram.messenger.UserConfig;
import org.telegram.messenger.UserObject;
import org.telegram.messenger.Utilities;
import org.telegram.messenger.browser.Browser;
import org.telegram.tgnet.ConnectionsManager;
import org.telegram.tgnet.TLObject;
import org.telegram.tgnet.TLRPC;
import org.telegram.ui.ActionBar.ActionBar;
import org.telegram.ui.ActionBar.ActionBarMenu;
import org.telegram.ui.ActionBar.ActionBarMenuItem;
import org.telegram.ui.ActionBar.AlertDialog;
import org.telegram.ui.ActionBar.ActionBarMenuSubItem;
import org.telegram.ui.ActionBar.ActionBarPopupWindow;
import org.telegram.ui.ActionBar.BackDrawable;
import org.telegram.ui.ActionBar.BaseFragment;
import org.telegram.ui.ActionBar.Theme;
import org.telegram.ui.ActionBar.ThemeDescription;
import org.telegram.ui.Adapters.SearchAdapterHelper;
import org.telegram.ui.ArticleViewer;
import org.telegram.ui.Cells.ChatActionCell;
import org.telegram.ui.Cells.ContextLinkCell;
import org.telegram.ui.Cells.DividerCell;
import org.telegram.ui.Cells.GraySectionCell;
import org.telegram.ui.Cells.LoadingCell;
import org.telegram.ui.Cells.ManageChatUserCell;
import org.telegram.ui.Cells.ProfileSearchCell;
import org.telegram.ui.Cells.RadioColorCell;
import org.telegram.ui.Cells.SharedAudioCell;
import org.telegram.ui.Cells.SharedDocumentCell;
import org.telegram.ui.Cells.SharedLinkCell;
import org.telegram.ui.Cells.SharedMediaSectionCell;
import org.telegram.ui.Cells.SharedPhotoVideoCell;
import org.telegram.ui.Cells.SharedPhotoVideoCell2;
import org.telegram.ui.Cells.UserCell;
import org.telegram.ui.ChatActivity;
import org.telegram.ui.DialogsActivity;
import org.telegram.ui.CalendarActivity;
import org.telegram.ui.PhotoViewer;
import org.telegram.ui.ProfileActivity;

import java.util.ArrayList;
import java.util.Collections;
import java.util.HashMap;
import java.util.HashSet;

import kotlin.Unit;
import tw.nekomimi.nekogram.BottomBuilder;
import tw.nekomimi.nekogram.utils.AlertUtil;
import tw.nekomimi.nekogram.utils.ProxyUtil;

@SuppressWarnings("unchecked")
public class SharedMediaLayout extends FrameLayout implements NotificationCenter.NotificationCenterDelegate {

    public static final int FILTER_PHOTOS_AND_VIDEOS = 0;
    public static final int FILTER_PHOTOS_ONLY = 1;
    public static final int FILTER_VIDEOS_ONLY = 2;

    public static final int VIEW_TYPE_MEDIA_ACTIVITY = 0;
    public static final int VIEW_TYPE_PROFILE_ACTIVITY = 1;

    private static final int[] supportedFastScrollTypes = new int[] {
            MediaDataController.MEDIA_PHOTOVIDEO,
            MediaDataController.MEDIA_FILE,
            MediaDataController.MEDIA_AUDIO,
            MediaDataController.MEDIA_MUSIC
    };

    public boolean isInFastScroll() {
        return mediaPages[0] != null && mediaPages[0].listView.getFastScroll() != null && mediaPages[0].listView.getFastScroll().isPressed();
    }

    public boolean dispatchFastScrollEvent(MotionEvent ev) {
        View view = (View) getParent();
        ev.offsetLocation(-view.getX() - getX() - mediaPages[0].listView.getFastScroll().getX(), -view.getY() - getY() - mediaPages[0].getY() - mediaPages[0].listView.getFastScroll().getY());
        return mediaPages[0].listView.getFastScroll().dispatchTouchEvent(ev);
    }

    boolean isInPinchToZoomTouchMode;
    boolean maybePinchToZoomTouchMode;
    boolean maybePinchToZoomTouchMode2;
    boolean isPinnedToTop;

    private int pointerId1, pointerId2;

    float pinchStartDistance;
    float pinchScale;
    boolean pinchScaleUp;
    int pinchCenterPosition;
    int pinchCenterOffset;
    int pinchCenterX;
    int pinchCenterY;
    Rect rect = new Rect();
    ActionBarPopupWindow optionsWindow;
    FlickerLoadingView globalGradientView;
    private final int viewType;

    public boolean checkPinchToZoom(MotionEvent ev) {
        if (mediaPages[0].selectedType != 0 || getParent() == null) {
            return false;
        }
        if (photoVideoChangeColumnsAnimation && !isInPinchToZoomTouchMode) {
            return true;
        }

        if (ev.getActionMasked() == MotionEvent.ACTION_DOWN || ev.getActionMasked() == MotionEvent.ACTION_POINTER_DOWN) {
            if (maybePinchToZoomTouchMode && !isInPinchToZoomTouchMode && ev.getPointerCount() == 2 /*&& finishZoomTransition == null*/) {
                pinchStartDistance = (float) Math.hypot(ev.getX(1) - ev.getX(0), ev.getY(1) - ev.getY(0));

                pinchScale = 1f;

                pointerId1 = ev.getPointerId(0);
                pointerId2 = ev.getPointerId(1);

                mediaPages[0].listView.cancelClickRunnables(false);
                mediaPages[0].listView.cancelLongPress();
                mediaPages[0].listView.dispatchTouchEvent(MotionEvent.obtain(0, 0, MotionEvent.ACTION_CANCEL, 0, 0, 0));

                View view = (View) getParent();
                pinchCenterX = (int) ((int) ((ev.getX(0) + ev.getX(1)) / 2.0f) - view.getX() - getX() - mediaPages[0].getX());
                pinchCenterY = (int) ((int) ((ev.getY(0) + ev.getY(1)) / 2.0f) - view.getY() - getY() - mediaPages[0].getY());

                selectPinchPosition(pinchCenterX, pinchCenterY);
                maybePinchToZoomTouchMode2 = true;
            }
            if (ev.getActionMasked() == MotionEvent.ACTION_DOWN) {
                View view = (View) getParent();
               // float x = ev.getX() - view.getX() - getX() - mediaPages[0].getX();
                float y = ev.getY() - view.getY() - getY() - mediaPages[0].getY();
                if (y > 0) {
                    maybePinchToZoomTouchMode = true;
                }
            }

        } else if (ev.getActionMasked() == MotionEvent.ACTION_MOVE && (isInPinchToZoomTouchMode || maybePinchToZoomTouchMode2)) {
            int index1 = -1;
            int index2 = -1;
            for (int i = 0; i < ev.getPointerCount(); i++) {
                if (pointerId1 == ev.getPointerId(i)) {
                    index1 = i;
                }
                if (pointerId2 == ev.getPointerId(i)) {
                    index2 = i;
                }
            }
            if (index1 == -1 || index2 == -1) {
                maybePinchToZoomTouchMode = false;
                maybePinchToZoomTouchMode2 = false;
                isInPinchToZoomTouchMode = false;
                finishPinchToMediaColumnsCount();
                return false;
            }
            pinchScale = (float) Math.hypot(ev.getX(index2) - ev.getX(index1), ev.getY(index2) - ev.getY(index1)) / pinchStartDistance;
            if (!isInPinchToZoomTouchMode && (pinchScale > 1.01f || pinchScale < 0.99f)) {
                isInPinchToZoomTouchMode = true;
                pinchScaleUp = pinchScale > 1f;

                startPinchToMediaColumnsCount(pinchScaleUp);
            }
            if (isInPinchToZoomTouchMode) {
                if ((pinchScaleUp && pinchScale < 1f) || (!pinchScaleUp && pinchScale > 1f)) {
                    photoVideoChangeColumnsProgress = 0;
                } else {
                    photoVideoChangeColumnsProgress = Math.max(0, Math.min(1, pinchScaleUp ? (1f - (2f - pinchScale) / 1f) : ((1f - pinchScale) / 0.5f)));
                }
                if (photoVideoChangeColumnsProgress == 1f || photoVideoChangeColumnsProgress == 0f) {

                    if (photoVideoChangeColumnsProgress == 1f) {
                        int newRow = (int) Math.ceil(pinchCenterPosition / (float) animateToColumnsCount);
                        int columnWidth = (int) (mediaPages[0].listView.getMeasuredWidth() / (float) animateToColumnsCount);
                        int newColumn = (int) ((startedTrackingX / (float) (mediaPages[0].listView.getMeasuredWidth() - columnWidth)) * (animateToColumnsCount - 1));
                        int newPosition = newRow * animateToColumnsCount + newColumn;
                        if (newPosition >= photoVideoAdapter.getItemCount()) {
                            newPosition = photoVideoAdapter.getItemCount() - 1;
                        }
                        pinchCenterPosition = newPosition;
                    }

                    finishPinchToMediaColumnsCount();
                    if (photoVideoChangeColumnsProgress == 0) {
                        pinchScaleUp = !pinchScaleUp;
                    }

                    startPinchToMediaColumnsCount(pinchScaleUp);
                    pinchStartDistance = (float) Math.hypot(ev.getX(1) - ev.getX(0), ev.getY(1) - ev.getY(0));
                }

                mediaPages[0].listView.invalidate();
                if (mediaPages[0].fastScrollHintView != null) {
                    mediaPages[0].invalidate();
                }
            }
        } else if ((ev.getActionMasked() == MotionEvent.ACTION_UP || (ev.getActionMasked() == MotionEvent.ACTION_POINTER_UP && checkPointerIds(ev)) || ev.getActionMasked() == MotionEvent.ACTION_CANCEL) && isInPinchToZoomTouchMode) {
            maybePinchToZoomTouchMode2 = false;
            maybePinchToZoomTouchMode = false;
            isInPinchToZoomTouchMode = false;
            finishPinchToMediaColumnsCount();
        }

        return isInPinchToZoomTouchMode;
    }

    private void selectPinchPosition(int pinchCenterX, int pinchCenterY) {
        pinchCenterPosition = -1;
        int y = pinchCenterY;
        if (getY() != 0 && viewType == VIEW_TYPE_PROFILE_ACTIVITY) {
            y = 0;
        }
        for (int i = 0; i < mediaPages[0].listView.getChildCount(); i++) {
            View child = mediaPages[0].listView.getChildAt(i);
            child.getHitRect(rect);
            if (rect.contains(pinchCenterX, y)) {
                pinchCenterPosition = mediaPages[0].listView.getChildLayoutPosition(child);
                pinchCenterOffset = child.getTop();
            }
        }
        if (delegate.canSearchMembers()) {
            if (pinchCenterPosition == -1) {
                float x = Math.min(1, Math.max(pinchCenterX / (float) mediaPages[0].listView.getMeasuredWidth(), 0));
                pinchCenterPosition = (int) (mediaPages[0].layoutManager.findFirstVisibleItemPosition() + (mediaColumnsCount - 1) * x);
                pinchCenterOffset = 0;
            }
        }
    }

    private boolean checkPointerIds(MotionEvent ev) {
        if (ev.getPointerCount() < 2) {
            return false;
        }
        if (pointerId1 == ev.getPointerId(0) && pointerId2 == ev.getPointerId(1)) {
            return true;
        }
        if (pointerId1 == ev.getPointerId(1) && pointerId2 == ev.getPointerId(0)) {
            return true;
        }
        return false;
    }

    public boolean isSwipeBackEnabled() {
        return !photoVideoChangeColumnsAnimation && !tabsAnimationInProgress;
    }

    public int getPhotosVideosTypeFilter() {
        return sharedMediaData[0].filterType;
    }

    public boolean isPinnedToTop() {
        return isPinnedToTop;
    }

    public void setPinnedToTop(boolean pinnedToTop) {
        if (isPinnedToTop != pinnedToTop) {
            isPinnedToTop = pinnedToTop;
            for (int i = 0; i < mediaPages.length; i++) {
                updateFastScrollVisibility(mediaPages[i], true);
            }
        }
    }

    private static class MediaPage extends FrameLayout {
        public long lastCheckScrollTime;
        public boolean fastScrollEnabled;
        public ObjectAnimator fastScrollAnimator;
        private RecyclerListView listView;
        private RecyclerListView animationSupportingListView;
        private GridLayoutManager animationSupportingLayoutManager;
        private FlickerLoadingView progressView;
        private StickerEmptyView emptyView;
        private ExtendedGridLayoutManager layoutManager;
        private ClippingImageView animatingImageView;
        private RecyclerAnimationScrollHelper scrollHelper;
        private int selectedType;

        public SharedMediaFastScrollTooltip fastScrollHintView;
        public Runnable fastScrollHideHintRunnable;
        public boolean fastScrollHinWasShown;

        public int highlightMessageId;
        public boolean highlightAnimation;
        public float highlightProgress;


        public MediaPage(Context context) {
            super(context);
        }

        @Override
        protected boolean drawChild(Canvas canvas, View child, long drawingTime) {
            if (child == animationSupportingListView) {
                return true;
            }
            return super.drawChild(canvas, child, drawingTime);
        }

        @Override
        protected void dispatchDraw(Canvas canvas) {
            super.dispatchDraw(canvas);
            if (fastScrollHintView != null && fastScrollHintView.getVisibility() == View.VISIBLE) {
                boolean isVisible = false;
                RecyclerListView.FastScroll fastScroll = listView.getFastScroll();
                if (fastScroll != null) {
                    float y = fastScroll.getScrollBarY() + AndroidUtilities.dp(36);
                    float x = (getMeasuredWidth() - fastScrollHintView.getMeasuredWidth() - AndroidUtilities.dp(16));
                    fastScrollHintView.setPivotX(fastScrollHintView.getMeasuredWidth());
                    fastScrollHintView.setPivotY(0);
                    fastScrollHintView.setTranslationX(x);
                    fastScrollHintView.setTranslationY(y);
                }

                if (fastScroll.getProgress() > 0.85f) {
                    showFastScrollHint(this, null, false);
                }
            }
        }

    }

    public void updateFastScrollVisibility(MediaPage mediaPage, boolean animated) {
        boolean show = mediaPage.fastScrollEnabled && isPinnedToTop;
        View view = mediaPage.listView.getFastScroll();
        if (mediaPage.fastScrollAnimator != null) {
            mediaPage.fastScrollAnimator.removeAllListeners();
            mediaPage.fastScrollAnimator.cancel();
        }
        if (!animated) {
            view.animate().setListener(null).cancel();
            view.setVisibility(show ? View.VISIBLE : View.GONE);
            view.setTag(show ? 1 : null);
            view.setAlpha(1f);
            view.setScaleX(1f);
            view.setScaleY(1f);
        } else if (show && view.getTag() == null) {
            view.animate().setListener(null).cancel();
            if (view.getVisibility() != View.VISIBLE) {
                view.setVisibility(View.VISIBLE);
                view.setAlpha(0f);
            }
            ObjectAnimator objectAnimator = ObjectAnimator.ofFloat(view, View.ALPHA, view.getAlpha(), 1f);
            mediaPage.fastScrollAnimator = objectAnimator;
            objectAnimator.setDuration(150).start();
            view.setTag(1);
        } else if (!show && view.getTag() != null) {

            ObjectAnimator objectAnimator = ObjectAnimator.ofFloat(view, View.ALPHA, view.getAlpha(), 0f);
            objectAnimator.addListener(new HideViewAfterAnimation(view));
            mediaPage.fastScrollAnimator = objectAnimator;
            objectAnimator.setDuration(150).start();
            view.animate().setListener(null).cancel();

            view.setTag(null);
        }
    }

    private ActionBar actionBar;

    private SharedPhotoVideoAdapter photoVideoAdapter;
    private SharedPhotoVideoAdapter animationSupportingPhotoVideoAdapter;
    private SharedLinksAdapter linksAdapter;
    private SharedDocumentsAdapter documentsAdapter;
    private SharedDocumentsAdapter voiceAdapter;
    private SharedDocumentsAdapter audioAdapter;
    private GifAdapter gifAdapter;
    private CommonGroupsAdapter commonGroupsAdapter;
    private ChatUsersAdapter chatUsersAdapter;
    private MediaSearchAdapter documentsSearchAdapter;
    private MediaSearchAdapter audioSearchAdapter;
    private MediaSearchAdapter linksSearchAdapter;
    private GroupUsersSearchAdapter groupUsersSearchAdapter;
    private MediaPage[] mediaPages = new MediaPage[2];
    private ActionBarMenuItem deleteItem;
    private ActionBarMenuItem searchItem;
    private ActionBarMenuItem forwardNoQuoteItem;
    public ImageView photoVideoOptionsItem;
    private ActionBarMenuItem forwardItem;
    private ActionBarMenuItem gotoItem;
    private int searchItemState;
    private Drawable pinnedHeaderShadowDrawable;
    private boolean ignoreSearchCollapse;
    private NumberTextView selectedMessagesCountTextView;
    private LinearLayout actionModeLayout;
    private ImageView closeButton;
    private BackDrawable backDrawable;
    private ArrayList<SharedPhotoVideoCell> cellCache = new ArrayList<>(10);
    private ArrayList<SharedPhotoVideoCell> cache = new ArrayList<>(10);
    private ArrayList<SharedAudioCell> audioCellCache = new ArrayList<>(10);
    private ArrayList<SharedAudioCell> audioCache = new ArrayList<>(10);
    private ScrollSlidingTextTabStrip scrollSlidingTextTabStrip;
    private View shadowLine;
    private ChatActionCell floatingDateView;
    private AnimatorSet floatingDateAnimation;
    private Runnable hideFloatingDateRunnable = () -> hideFloatingDateView(true);
    private ArrayList<View> actionModeViews = new ArrayList<>();

    private float additionalFloatingTranslation;

    private FragmentContextView fragmentContextView;

    private int maximumVelocity;

    private Paint backgroundPaint = new Paint();

    private boolean searchWas;
    private boolean searching;

    private int[] hasMedia;
    private int initialTab;

    private SparseArray<MessageObject>[] selectedFiles = new SparseArray[]{new SparseArray<>(), new SparseArray<>()};
    private int cantDeleteMessagesCount;
    private boolean scrolling;
    private long mergeDialogId;
    private TLRPC.ChatFull info;

    private AnimatorSet tabsAnimation;
    private boolean tabsAnimationInProgress;
    private boolean animatingForward;
    private boolean backAnimation;

    private long dialog_id;
    public boolean scrollingByUser;
    private int mediaColumnsCount = 3;
    private float photoVideoChangeColumnsProgress;
    private boolean photoVideoChangeColumnsAnimation;
    private ArrayList<SharedPhotoVideoCell2> animationSupportingSortedCells = new ArrayList<>();
    private int animateToColumnsCount;

    private static final Interpolator interpolator = t -> {
        --t;
        return t * t * t * t * t + 1.0F;
    };

    public interface SharedMediaPreloaderDelegate {
        void mediaCountUpdated();
    }

    public static class SharedMediaPreloader implements NotificationCenter.NotificationCenterDelegate {

        private int[] mediaCount = new int[]{-1, -1, -1, -1, -1, -1, -1, -1};
        private int[] mediaMergeCount = new int[]{-1, -1, -1, -1, -1, -1, -1, -1};
        private int[] lastMediaCount = new int[]{-1, -1, -1, -1, -1, -1, -1, -1};
        private int[] lastLoadMediaCount = new int[]{-1, -1, -1, -1, -1, -1, -1, -1};
        private SharedMediaData[] sharedMediaData;
        private long dialogId;
        private long mergeDialogId;
        private BaseFragment parentFragment;
        private ArrayList<SharedMediaPreloaderDelegate> delegates = new ArrayList<>();
        private boolean mediaWasLoaded;

        public SharedMediaPreloader(BaseFragment fragment) {
            parentFragment = fragment;
            if (fragment instanceof ChatActivity) {
                ChatActivity chatActivity = (ChatActivity) fragment;
                dialogId = chatActivity.getDialogId();
                mergeDialogId = chatActivity.getMergeDialogId();
            } else if (fragment instanceof ProfileActivity) {
                ProfileActivity profileActivity = (ProfileActivity) fragment;
                dialogId = profileActivity.getDialogId();
            } else if (fragment instanceof MediaActivity) {
                MediaActivity mediaActivity = (MediaActivity) fragment;
                dialogId = mediaActivity.getDialogId();
            }

            sharedMediaData = new SharedMediaData[6];
            for (int a = 0; a < sharedMediaData.length; a++) {
                sharedMediaData[a] = new SharedMediaData();
                sharedMediaData[a].setMaxId(0, DialogObject.isEncryptedDialog(dialogId) ? Integer.MIN_VALUE : Integer.MAX_VALUE);
            }
            loadMediaCounts();

            NotificationCenter notificationCenter = parentFragment.getNotificationCenter();
            notificationCenter.addObserver(this, NotificationCenter.mediaCountsDidLoad);
            notificationCenter.addObserver(this, NotificationCenter.mediaCountDidLoad);
            notificationCenter.addObserver(this, NotificationCenter.didReceiveNewMessages);
            notificationCenter.addObserver(this, NotificationCenter.messageReceivedByServer);
            notificationCenter.addObserver(this, NotificationCenter.mediaDidLoad);
            notificationCenter.addObserver(this, NotificationCenter.messagesDeleted);
            notificationCenter.addObserver(this, NotificationCenter.replaceMessagesObjects);
            notificationCenter.addObserver(this, NotificationCenter.chatInfoDidLoad);
        }

        public void addDelegate(SharedMediaPreloaderDelegate delegate) {
            delegates.add(delegate);
        }

        public void removeDelegate(SharedMediaPreloaderDelegate delegate) {
            delegates.remove(delegate);
        }

        public void onDestroy(BaseFragment fragment) {
            if (fragment != parentFragment) {
                return;
            }
            delegates.clear();
            NotificationCenter notificationCenter = parentFragment.getNotificationCenter();
            notificationCenter.removeObserver(this, NotificationCenter.mediaCountsDidLoad);
            notificationCenter.removeObserver(this, NotificationCenter.mediaCountDidLoad);
            notificationCenter.removeObserver(this, NotificationCenter.didReceiveNewMessages);
            notificationCenter.removeObserver(this, NotificationCenter.messageReceivedByServer);
            notificationCenter.removeObserver(this, NotificationCenter.mediaDidLoad);
            notificationCenter.removeObserver(this, NotificationCenter.messagesDeleted);
            notificationCenter.removeObserver(this, NotificationCenter.replaceMessagesObjects);
            notificationCenter.removeObserver(this, NotificationCenter.chatInfoDidLoad);
        }

        public int[] getLastMediaCount() {
            return lastMediaCount;
        }

        public SharedMediaData[] getSharedMediaData() {
            return sharedMediaData;
        }

        @Override
        public void didReceivedNotification(int id, int account, Object... args) {
            if (id == NotificationCenter.mediaCountsDidLoad) {
                long did = (Long) args[0];
                if (did == dialogId || did == mergeDialogId) {
                    int[] counts = (int[]) args[1];
                    if (did == dialogId) {
                        mediaCount = counts;
                    } else {
                        mediaMergeCount = counts;
                    }
                    for (int a = 0; a < counts.length; a++) {
                        if (mediaCount[a] >= 0 && mediaMergeCount[a] >= 0) {
                            lastMediaCount[a] = mediaCount[a] + mediaMergeCount[a];
                        } else if (mediaCount[a] >= 0) {
                            lastMediaCount[a] = mediaCount[a];
                        } else {
                            lastMediaCount[a] = Math.max(mediaMergeCount[a], 0);
                        }
                        if (did == dialogId && lastMediaCount[a] != 0 && lastLoadMediaCount[a] != mediaCount[a]) {
                            int type = a;
                            if (type == 0) {
                                if (sharedMediaData[0].filterType == FILTER_PHOTOS_ONLY) {
                                    type = MediaDataController.MEDIA_PHOTOS_ONLY;
                                } else if (sharedMediaData[0].filterType == FILTER_VIDEOS_ONLY) {
                                    type = MediaDataController.MEDIA_VIDEOS_ONLY;
                                }
                            }
                            parentFragment.getMediaDataController().loadMedia(did, lastLoadMediaCount[a] == -1 ? 30 : 20, 0, 0, type, 2, parentFragment.getClassGuid(), 0, skipPhotos);
                            lastLoadMediaCount[a] = mediaCount[a];
                        }
                    }
                    mediaWasLoaded = true;
                    for (int a = 0, N = delegates.size(); a < N; a++) {
                        delegates.get(a).mediaCountUpdated();
                    }
                }
            } else if (id == NotificationCenter.mediaCountDidLoad) {
                long did = (Long) args[0];
                if (did == dialogId || did == mergeDialogId) {
                    int type = (Integer) args[3];
                    int mCount = (Integer) args[1];
                    if (did == dialogId) {
                        mediaCount[type] = mCount;
                    } else {
                        mediaMergeCount[type] = mCount;
                    }
                    if (mediaCount[type] >= 0 && mediaMergeCount[type] >= 0) {
                        lastMediaCount[type] = mediaCount[type] + mediaMergeCount[type];
                    } else if (mediaCount[type] >= 0) {
                        lastMediaCount[type] = mediaCount[type];
                    } else {
                        lastMediaCount[type] = Math.max(mediaMergeCount[type], 0);
                    }
                    for (int a = 0, N = delegates.size(); a < N; a++) {
                        delegates.get(a).mediaCountUpdated();
                    }
                }
            } else if (id == NotificationCenter.didReceiveNewMessages) {
                boolean scheduled = (Boolean) args[2];
                if (scheduled) {
                    return;
                }
                if (dialogId == (Long) args[0]) {
                    boolean enc = DialogObject.isEncryptedDialog(dialogId);
                    ArrayList<MessageObject> arr = (ArrayList<MessageObject>) args[1];
                    for (int a = 0; a < arr.size(); a++) {
                        MessageObject obj = arr.get(a);
                        if (obj.messageOwner.media == null || obj.needDrawBluredPreview()) {
                            continue;
                        }
                        int type = MediaDataController.getMediaType(obj.messageOwner);
                        if (type == -1) {
                            continue;
                        }
                        if (type == 0 && sharedMediaData[0].filterType == FILTER_VIDEOS_ONLY && !obj.isVideo()) {
                            continue;
                        }
                        if (type == 0 && sharedMediaData[0].filterType == FILTER_PHOTOS_ONLY && obj.isVideo()) {
                            continue;
                        }
                        if (sharedMediaData[type].startReached) {
                            sharedMediaData[type].addMessage(obj, 0, true, enc);
                        }
                        sharedMediaData[type].totalCount++;
                        for (int i = 0; i < sharedMediaData[type].fastScrollPeriods.size(); i++) {
                            sharedMediaData[type].fastScrollPeriods.get(i).startOffset++;
                        }
                    }
                    loadMediaCounts();
                }
            } else if (id == NotificationCenter.messageReceivedByServer) {
                Boolean scheduled = (Boolean) args[6];
                if (scheduled) {
                    return;
                }
                Integer msgId = (Integer) args[0];
                Integer newMsgId = (Integer) args[1];
                for (int a = 0; a < sharedMediaData.length; a++) {
                    sharedMediaData[a].replaceMid(msgId, newMsgId);
                }
            } else if (id == NotificationCenter.mediaDidLoad) {
                long did = (Long) args[0];
                int guid = (Integer) args[3];
                if (guid == parentFragment.getClassGuid()) {
                    int type = (Integer) args[4];
                    if (type != 0 && type != 6 && type != 7 && type != 1 && type != 2 && type != 4) {
                        sharedMediaData[type].setTotalCount((Integer) args[1]);
                    }
                    ArrayList<MessageObject> arr = (ArrayList<MessageObject>) args[2];
                    boolean enc = DialogObject.isEncryptedDialog(did);
                    int loadIndex = did == dialogId ? 0 : 1;
                    if (type == 0 || type == 6 || type == 7) {
                        if (type != sharedMediaData[0].filterType) {
                            return;
                        }
                        type = 0;
                    }
                    if (!arr.isEmpty()) {
                        sharedMediaData[type].setEndReached(loadIndex, (Boolean) args[5]);
                    }
                    for (int a = 0; a < arr.size(); a++) {
                        MessageObject message = arr.get(a);
                        sharedMediaData[type].addMessage(message, loadIndex, false, enc);
                    }
                }
            } else if (id == NotificationCenter.messagesDeleted) {
                boolean scheduled = (Boolean) args[2];
                if (scheduled) {
                    return;
                }
                long channelId = (Long) args[1];
                TLRPC.Chat currentChat;
                if (DialogObject.isChatDialog(dialogId)) {
                    currentChat = parentFragment.getMessagesController().getChat(-dialogId);
                } else {
                    currentChat = null;
                }
                if (ChatObject.isChannel(currentChat)) {
                    if (!(channelId == 0 && mergeDialogId != 0 || channelId == currentChat.id)) {
                        return;
                    }
                } else if (channelId != 0) {
                    return;
                }

                boolean changed = false;
                int type;
                ArrayList<Integer> markAsDeletedMessages = (ArrayList<Integer>) args[0];
                for (int a = 0, N = markAsDeletedMessages.size(); a < N; a++) {
                    for (int b = 0; b < sharedMediaData.length; b++) {
                        MessageObject messageObject = sharedMediaData[b].deleteMessage(markAsDeletedMessages.get(a), 0);
                        if (messageObject != null) {
                            if (messageObject.getDialogId() == dialogId) {
                                if (mediaCount[b] > 0) {
                                    mediaCount[b]--;
                                }
                            } else {
                                if (mediaMergeCount[b] > 0) {
                                    mediaMergeCount[b]--;
                                }
                            }
                            changed = true;
                        }
                    }
                }
                if (changed) {
                    for (int a = 0; a < mediaCount.length; a++) {
                        if (mediaCount[a] >= 0 && mediaMergeCount[a] >= 0) {
                            lastMediaCount[a] = mediaCount[a] + mediaMergeCount[a];
                        } else if (mediaCount[a] >= 0) {
                            lastMediaCount[a] = mediaCount[a];
                        } else {
                            lastMediaCount[a] = Math.max(mediaMergeCount[a], 0);
                        }
                    }
                    for (int a = 0, N = delegates.size(); a < N; a++) {
                        delegates.get(a).mediaCountUpdated();
                    }
                }
                loadMediaCounts();
            } else if (id == NotificationCenter.replaceMessagesObjects) {
                long did = (long) args[0];
                if (did != dialogId && did != mergeDialogId) {
                    return;
                }
                int loadIndex = did == dialogId ? 0 : 1;
                ArrayList<MessageObject> messageObjects = (ArrayList<MessageObject>) args[1];
                for (int b = 0, N = messageObjects.size(); b < N; b++) {
                    MessageObject messageObject = messageObjects.get(b);
                    int mid = messageObject.getId();
                    int type = MediaDataController.getMediaType(messageObject.messageOwner);
                    for (int a = 0; a < sharedMediaData.length; a++) {
                        MessageObject old = sharedMediaData[a].messagesDict[loadIndex].get(mid);
                        if (old != null) {
                            int oldType = MediaDataController.getMediaType(messageObject.messageOwner);
                            if (type == -1 || oldType != type) {
                                sharedMediaData[a].deleteMessage(mid, loadIndex);
                                if (loadIndex == 0) {
                                    if (mediaCount[a] > 0) {
                                        mediaCount[a]--;
                                    }
                                } else {
                                    if (mediaMergeCount[a] > 0) {
                                        mediaMergeCount[a]--;
                                    }
                                }
                            } else {
                                int idx = sharedMediaData[a].messages.indexOf(old);
                                if (idx >= 0) {
                                    sharedMediaData[a].messagesDict[loadIndex].put(mid, messageObject);
                                    sharedMediaData[a].messages.set(idx, messageObject);
                                }
                            }
                            break;
                        }
                    }
                }
            } else if (id == NotificationCenter.chatInfoDidLoad) {
                TLRPC.ChatFull chatFull = (TLRPC.ChatFull) args[0];
                if (dialogId < 0 && chatFull.id == -dialogId) {
                    setChatInfo(chatFull);
                }
            }
        }

        private void loadMediaCounts() {
            parentFragment.getMediaDataController().getMediaCounts(dialogId, parentFragment.getClassGuid());
            if (mergeDialogId != 0) {
                parentFragment.getMediaDataController().getMediaCounts(mergeDialogId, parentFragment.getClassGuid());
            }
        }

        private void setChatInfo(TLRPC.ChatFull chatInfo) {
            if (chatInfo != null && chatInfo.migrated_from_chat_id != 0 && mergeDialogId == 0) {
                mergeDialogId = -chatInfo.migrated_from_chat_id;
                parentFragment.getMediaDataController().getMediaCounts(mergeDialogId, parentFragment.getClassGuid());
            }
        }

        public boolean isMediaWasLoaded() {
            return mediaWasLoaded;
        }
    }

    private PhotoViewer.PhotoViewerProvider provider = new PhotoViewer.EmptyPhotoViewerProvider() {

        @Override
        public PhotoViewer.PlaceProviderObject getPlaceForPhoto(MessageObject messageObject, TLRPC.FileLocation fileLocation, int index, boolean needPreview) {
            if (messageObject == null || mediaPages[0].selectedType != 0 && mediaPages[0].selectedType != 1 && mediaPages[0].selectedType != 3 && mediaPages[0].selectedType != 5) {
                return null;
            }
            final RecyclerListView listView = mediaPages[0].listView;
            int firstVisiblePosition = -1;
            int lastVisiblePosition = -1;
            for (int a = 0, count = listView.getChildCount(); a < count; a++) {
                View view = listView.getChildAt(a);
                int visibleHeight = mediaPages[0].listView.getMeasuredHeight();
                View parent = (View) getParent();
                if (parent != null) {
                    if (getY() + getMeasuredHeight() > parent.getMeasuredHeight()) {
                        visibleHeight -= getBottom() - parent.getMeasuredHeight();
                    }
                }

                if (view.getTop() >= visibleHeight) {
                    continue;
                }
                int adapterPosition = listView.getChildAdapterPosition(view);
                if (adapterPosition < firstVisiblePosition || firstVisiblePosition == -1) {
                    firstVisiblePosition = adapterPosition;
                }
                if (adapterPosition > lastVisiblePosition || lastVisiblePosition == -1) {
                    lastVisiblePosition = adapterPosition;
                }
                int[] coords = new int[2];
                ImageReceiver imageReceiver = null;
                if (view instanceof SharedPhotoVideoCell2) {
                    SharedPhotoVideoCell2 cell = (SharedPhotoVideoCell2) view;
                    MessageObject message = cell.getMessageObject();
                    if (message == null) {
                        continue;
                    }
                    if (message.getId() == messageObject.getId()) {
                        imageReceiver = cell.imageReceiver;
                        cell.getLocationInWindow(coords);
                        coords[0] += Math.round(cell.imageReceiver.getImageX());
                        coords[1] += Math.round(cell.imageReceiver.getImageY());
                    }
                } else if (view instanceof SharedDocumentCell) {
                    SharedDocumentCell cell = (SharedDocumentCell) view;
                    MessageObject message = cell.getMessage();
                    if (message.getId() == messageObject.getId()) {
                        BackupImageView imageView = cell.getImageView();
                        imageReceiver = imageView.getImageReceiver();
                        imageView.getLocationInWindow(coords);
                    }
                } else if (view instanceof ContextLinkCell) {
                    ContextLinkCell cell = (ContextLinkCell) view;
                    MessageObject message = (MessageObject) cell.getParentObject();
                    if (message != null && message.getId() == messageObject.getId()) {
                        imageReceiver = cell.getPhotoImage();
                        cell.getLocationInWindow(coords);
                    }
                } else if (view instanceof SharedLinkCell) {
                    SharedLinkCell cell = (SharedLinkCell) view;
                    MessageObject message = cell.getMessage();
                    if (message != null && message.getId() == messageObject.getId()) {
                        imageReceiver = cell.getLinkImageView();
                        cell.getLocationInWindow(coords);
                    }
                }
                if (imageReceiver != null) {
                    PhotoViewer.PlaceProviderObject object = new PhotoViewer.PlaceProviderObject();
                    object.viewX = coords[0];
                    object.viewY = coords[1] - (Build.VERSION.SDK_INT >= 21 ? 0 : AndroidUtilities.statusBarHeight);
                    object.parentView = listView;
                    object.animatingImageView = mediaPages[0].animatingImageView;
                    mediaPages[0].listView.getLocationInWindow(coords);
                    object.animatingImageViewYOffset = -coords[1];
                    object.imageReceiver = imageReceiver;
                    object.allowTakeAnimation = false;
                    object.radius = object.imageReceiver.getRoundRadius();
                    object.thumb = object.imageReceiver.getBitmapSafe();
                    object.parentView.getLocationInWindow(coords);
                    object.clipTopAddition = 0;
                    object.starOffset = sharedMediaData[0].startOffset;
                    if (fragmentContextView != null && fragmentContextView.getVisibility() == View.VISIBLE) {
                        object.clipTopAddition += AndroidUtilities.dp(36);
                    }

                    if (PhotoViewer.isShowingImage(messageObject)) {
                        final View pinnedHeader = listView.getPinnedHeader();
                        if (pinnedHeader != null) {
                            int top = 0;
                            if (fragmentContextView != null && fragmentContextView.getVisibility() == View.VISIBLE) {
                                top += fragmentContextView.getHeight() - AndroidUtilities.dp(2.5f);
                            }
                            if (view instanceof SharedDocumentCell) {
                                top += AndroidUtilities.dp(8f);
                            }
                            final int topOffset = top - object.viewY;
                            if (topOffset > view.getHeight()) {
                                listView.scrollBy(0, -(topOffset + pinnedHeader.getHeight()));
                            } else {
                                int bottomOffset = object.viewY - listView.getHeight();
                                if (view instanceof SharedDocumentCell) {
                                    bottomOffset -= AndroidUtilities.dp(8f);
                                }
                                if (bottomOffset >= 0) {
                                    listView.scrollBy(0, bottomOffset + view.getHeight());
                                }
                            }
                        }
                    }

                    return object;
                }
            }
            if (mediaPages[0].selectedType == 0 && firstVisiblePosition >= 0 && lastVisiblePosition >= 0) {
                int position = photoVideoAdapter.getPositionForIndex(index);

                if (position <= firstVisiblePosition) {
                    mediaPages[0].layoutManager.scrollToPositionWithOffset(position, 0);
                    delegate.scrollToSharedMedia();
                } else if (position >= lastVisiblePosition && lastVisiblePosition >= 0) {
                    mediaPages[0].layoutManager.scrollToPositionWithOffset(position, 0, true);
                    delegate.scrollToSharedMedia();
                }
            }

            return null;
        }
    };

    public static class SharedMediaData {
        public ArrayList<MessageObject> messages = new ArrayList<>();
        public SparseArray<MessageObject>[] messagesDict = new SparseArray[]{new SparseArray<>(), new SparseArray<>()};
        public ArrayList<String> sections = new ArrayList<>();
        public HashMap<String, ArrayList<MessageObject>> sectionArrays = new HashMap<>();
        public ArrayList<Period> fastScrollPeriods = new ArrayList<>();
        public int totalCount;
        public boolean loading;
        public boolean fastScrollDataLoaded;
        public boolean[] endReached = new boolean[]{false, true};
        public int[] max_id = new int[]{0, 0};
        public int min_id;
        public boolean startReached = true;
        private int startOffset;
        private int endLoadingStubs;
        public boolean loadingAfterFastScroll;
        public int requestIndex;

        public int filterType = FILTER_PHOTOS_AND_VIDEOS;
        public boolean isFrozen;
        public ArrayList<MessageObject> frozenMessages = new ArrayList<>();
        public int frozenStartOffset;
        public int frozenEndLoadingStubs;
        private boolean hasVideos;
        private boolean hasPhotos;

        RecyclerView.RecycledViewPool recycledViewPool = new RecyclerView.RecycledViewPool();

        public void setTotalCount(int count) {
            totalCount = count;
        }

        public void setMaxId(int num, int value) {
            max_id[num] = value;
        }

        public void setEndReached(int num, boolean value) {
            endReached[num] = value;
        }

        public boolean addMessage(MessageObject messageObject, int loadIndex, boolean isNew, boolean enc) {
            if (messagesDict[loadIndex].indexOfKey(messageObject.getId()) >= 0) {
                return false;
            }
            ArrayList<MessageObject> messageObjects = sectionArrays.get(messageObject.monthKey);
            if (messageObjects == null) {
                messageObjects = new ArrayList<>();
                sectionArrays.put(messageObject.monthKey, messageObjects);
                if (isNew) {
                    sections.add(0, messageObject.monthKey);
                } else {
                    sections.add(messageObject.monthKey);
                }
            }
            if (isNew) {
                messageObjects.add(0, messageObject);
                messages.add(0, messageObject);
            } else {
                messageObjects.add(messageObject);
                messages.add(messageObject);
            }
            messagesDict[loadIndex].put(messageObject.getId(), messageObject);
            if (!enc) {
                if (messageObject.getId() > 0) {
                    max_id[loadIndex] = Math.min(messageObject.getId(), max_id[loadIndex]);
                    min_id = Math.max(messageObject.getId(), min_id);
                }
            } else {
                max_id[loadIndex] = Math.max(messageObject.getId(), max_id[loadIndex]);
                min_id = Math.min(messageObject.getId(), min_id);
            }
            if (!hasVideos && messageObject.isVideo()) {
                hasVideos = true;
            }
            if (!hasPhotos && messageObject.isPhoto()) {
                hasPhotos = true;
            }
            return true;
        }

        public MessageObject deleteMessage(int mid, int loadIndex) {
            MessageObject messageObject = messagesDict[loadIndex].get(mid);
            if (messageObject == null) {
                return null;
            }
            ArrayList<MessageObject> messageObjects = sectionArrays.get(messageObject.monthKey);
            if (messageObjects == null) {
                return null;
            }
            messageObjects.remove(messageObject);
            messages.remove(messageObject);
            messagesDict[loadIndex].remove(messageObject.getId());
            if (messageObjects.isEmpty()) {
                sectionArrays.remove(messageObject.monthKey);
                sections.remove(messageObject.monthKey);
            }
            totalCount--;
            return messageObject;
        }

        public void replaceMid(int oldMid, int newMid) {
            MessageObject obj = messagesDict[0].get(oldMid);
            if (obj != null) {
                messagesDict[0].remove(oldMid);
                messagesDict[0].put(newMid, obj);
                obj.messageOwner.id = newMid;
                max_id[0] = Math.min(newMid, max_id[0]);
            }
        }

        public ArrayList<MessageObject> getMessages() {
            return isFrozen ? frozenMessages : messages;
        }

        public int getStartOffset() {
            return isFrozen ? frozenStartOffset : startOffset;
        }

        public void setListFrozen(boolean frozen) {
            if (isFrozen == frozen) {
                return;
            }
            isFrozen = frozen;
            if (frozen) {
                frozenStartOffset = startOffset;
                frozenEndLoadingStubs = endLoadingStubs;
                frozenMessages.clear();
                frozenMessages.addAll(messages);
            }
        }

        public int getEndLoadingStubs() {
            return isFrozen ? frozenEndLoadingStubs : endLoadingStubs;
        }
    }

    public static class Period {
        public String formatedDate;
        public int startOffset;
        int date;
        //int messagesCount;
        int maxId;

        public Period(TLRPC.TL_searchResultPosition calendarPeriod) {
            this.date = calendarPeriod.date;
            this.maxId = calendarPeriod.msg_id;
            this.startOffset = calendarPeriod.offset;
            formatedDate = LocaleController.formatYearMont(this.date, true);
        }
    }

    private SharedMediaData[] sharedMediaData = new SharedMediaData[6];
    private SharedMediaPreloader sharedMediaPreloader;

    private final static int forward = 100;
    private final static int forward_noquote = 1001;
    private final static int delete = 101;
    private final static int gotochat = 102;

    private BaseFragment profileActivity;

    private int startedTrackingPointerId;
    private boolean startedTracking;
    private boolean maybeStartTracking;
    private int startedTrackingX;
    private int startedTrackingY;
    private VelocityTracker velocityTracker;

    private boolean isActionModeShowed;
    private static boolean skipPhotos = false;

    final Delegate delegate;
    private HintView fwdRestrictedHint;

    public SharedMediaLayout(Context context, long did, SharedMediaPreloader preloader, int commonGroupsCount, ArrayList<Integer> sortedUsers, TLRPC.ChatFull chatInfo, boolean membersFirst, BaseFragment parent, Delegate delegate, int viewType) {
        super(context);
        this.viewType = viewType;

        globalGradientView = new FlickerLoadingView(context);
        globalGradientView.setIsSingleCell(true);

        sharedMediaPreloader = preloader;
        this.delegate = delegate;
        int[] mediaCount = preloader.getLastMediaCount();
        hasMedia = new int[]{mediaCount[0], mediaCount[1], mediaCount[2], mediaCount[3], mediaCount[4], mediaCount[5], commonGroupsCount};
        if (membersFirst) {
            initialTab = 7;
        } else {
            for (int a = 0; a < hasMedia.length; a++) {
                if (hasMedia[a] == -1 || hasMedia[a] > 0) {
                    initialTab = a;
                    break;
                }
            }
        }
        info = chatInfo;
        if (info != null) {
            mergeDialogId = -info.migrated_from_chat_id;
        }
        dialog_id = did;
        for (int a = 0; a < sharedMediaData.length; a++) {
            sharedMediaData[a] = new SharedMediaData();
            sharedMediaData[a].max_id[0] = DialogObject.isEncryptedDialog(dialog_id) ? Integer.MIN_VALUE : Integer.MAX_VALUE;
            fillMediaData(a);
            if (mergeDialogId != 0 && info != null) {
                sharedMediaData[a].max_id[1] = info.migrated_from_max_id;
                sharedMediaData[a].endReached[1] = false;
            }
        }

        profileActivity = parent;
        actionBar = profileActivity.getActionBar();
        mediaColumnsCount = SharedConfig.mediaColumnsCount;

        profileActivity.getNotificationCenter().addObserver(this, NotificationCenter.mediaDidLoad);
        profileActivity.getNotificationCenter().addObserver(this, NotificationCenter.messagesDeleted);
        profileActivity.getNotificationCenter().addObserver(this, NotificationCenter.didReceiveNewMessages);
        profileActivity.getNotificationCenter().addObserver(this, NotificationCenter.messageReceivedByServer);
        profileActivity.getNotificationCenter().addObserver(this, NotificationCenter.messagePlayingDidReset);
        profileActivity.getNotificationCenter().addObserver(this, NotificationCenter.messagePlayingPlayStateChanged);
        profileActivity.getNotificationCenter().addObserver(this, NotificationCenter.messagePlayingDidStart);

        for (int a = 0; a < 10; a++) {
            //cellCache.add(new SharedPhotoVideoCell(context));
            if (initialTab == MediaDataController.MEDIA_MUSIC) {
                SharedAudioCell cell = new SharedAudioCell(context) {
                    @Override
                    public boolean needPlayMessage(MessageObject messageObject) {
                        if (messageObject.isVoice() || messageObject.isRoundVideo()) {
                            boolean result = MediaController.getInstance().playMessage(messageObject);
                            MediaController.getInstance().setVoiceMessagesPlaylist(result ? sharedMediaData[MediaDataController.MEDIA_MUSIC].messages : null, false);
                            return result;
                        } else if (messageObject.isMusic()) {
                            return MediaController.getInstance().setPlaylist(sharedMediaData[MediaDataController.MEDIA_MUSIC].messages, messageObject, mergeDialogId);
                        }
                        return false;
                    }
                };
                cell.initStreamingIcons();
                audioCellCache.add(cell);
            }
        }

        ViewConfiguration configuration = ViewConfiguration.get(context);
        maximumVelocity = configuration.getScaledMaximumFlingVelocity();

        searching = false;
        searchWas = false;

        pinnedHeaderShadowDrawable = context.getResources().getDrawable(R.drawable.photos_header_shadow);
        pinnedHeaderShadowDrawable.setColorFilter(new PorterDuffColorFilter(Theme.getColor(Theme.key_windowBackgroundGrayShadow), PorterDuff.Mode.MULTIPLY));

        if (scrollSlidingTextTabStrip != null) {
            initialTab = scrollSlidingTextTabStrip.getCurrentTabId();
        }
        scrollSlidingTextTabStrip = createScrollingTextTabStrip(context);

        for (int a = 1; a >= 0; a--) {
            selectedFiles[a].clear();
        }
        cantDeleteMessagesCount = 0;
        actionModeViews.clear();

        final ActionBarMenu menu = actionBar.createMenu();
        menu.addOnLayoutChangeListener(new OnLayoutChangeListener() {
            @Override
            public void onLayoutChange(View view, int i, int i1, int i2, int i3, int i4, int i5, int i6, int i7) {
                View parent = (View) searchItem.getParent();
                searchItem.setTranslationX(parent.getMeasuredWidth() - searchItem.getRight());
            }
        });
        searchItem = menu.addItem(0, R.drawable.ic_ab_search).setIsSearchField(true).setActionBarMenuItemSearchListener(new ActionBarMenuItem.ActionBarMenuItemSearchListener() {
            @Override
            public void onSearchExpand() {
                searching = true;
                onSearchStateChanged(true);
            }

            @Override
            public void onSearchCollapse() {
                searching = false;
                searchWas = false;
                documentsSearchAdapter.search(null, true);
                linksSearchAdapter.search(null, true);
                audioSearchAdapter.search(null, true);
                groupUsersSearchAdapter.search(null, true);
                onSearchStateChanged(false);
                if (ignoreSearchCollapse) {
                    ignoreSearchCollapse = false;
                    return;
                }
                switchToCurrentSelectedMode(false);
            }

            @Override
            public void onTextChanged(EditText editText) {
                String text = editText.getText().toString();
                if (text.length() != 0) {
                    searchWas = true;
                } else {
                    searchWas = false;
                }
                switchToCurrentSelectedMode(false);
                if (mediaPages[0].selectedType == 1) {
                    if (documentsSearchAdapter == null) {
                        return;
                    }
                    documentsSearchAdapter.search(text, true);
                } else if (mediaPages[0].selectedType == 3) {
                    if (linksSearchAdapter == null) {
                        return;
                    }
                    linksSearchAdapter.search(text, true);
                } else if (mediaPages[0].selectedType == 4) {
                    if (audioSearchAdapter == null) {
                        return;
                    }
                    audioSearchAdapter.search(text, true);
                } else if (mediaPages[0].selectedType == 7) {
                    if (groupUsersSearchAdapter == null) {
                        return;
                    }
                    groupUsersSearchAdapter.search(text, true);
                }
            }

            @Override
            public void onLayout(int l, int t, int r, int b) {
                View parent = (View) searchItem.getParent();
                searchItem.setTranslationX(parent.getMeasuredWidth() - searchItem.getRight());
            }
        });
        searchItem.setTranslationY(AndroidUtilities.dp(10));
        searchItem.setSearchFieldHint(LocaleController.getString("Search", R.string.Search));
        searchItem.setContentDescription(LocaleController.getString("Search", R.string.Search));
        searchItem.setVisibility(View.INVISIBLE);

        photoVideoOptionsItem = new ImageView(context);
        photoVideoOptionsItem.setTranslationY(AndroidUtilities.dp(10));
        photoVideoOptionsItem.setVisibility(View.INVISIBLE);

        Drawable calendarDrawable = ContextCompat.getDrawable(context, R.drawable.ic_ab_other).mutate();
        calendarDrawable.setColorFilter(new PorterDuffColorFilter(Theme.getColor(Theme.key_windowBackgroundWhiteGrayText2), PorterDuff.Mode.MULTIPLY));
        photoVideoOptionsItem.setImageDrawable(calendarDrawable);
        photoVideoOptionsItem.setScaleType(ImageView.ScaleType.CENTER_INSIDE);
        actionBar.addView(photoVideoOptionsItem, LayoutHelper.createFrame(48, 56, Gravity.RIGHT | Gravity.BOTTOM));
        photoVideoOptionsItem.setOnClickListener(new OnClickListener() {
            @Override
            public void onClick(View view) {
                View dividerView = new DividerCell(context);
                ActionBarPopupWindow.ActionBarPopupWindowLayout popupLayout = new ActionBarPopupWindow.ActionBarPopupWindowLayout(context) {
                    @Override
                    protected void onMeasure(int widthMeasureSpec, int heightMeasureSpec) {
                        if (dividerView.getParent() != null) {
                            dividerView.setVisibility(View.GONE);
                            super.onMeasure(widthMeasureSpec, heightMeasureSpec);
                            dividerView.getLayoutParams().width = getMeasuredWidth() - AndroidUtilities.dp(16);
                            dividerView.setVisibility(View.VISIBLE);
                            super.onMeasure(widthMeasureSpec, heightMeasureSpec);
                        } else {
                            super.onMeasure(widthMeasureSpec, heightMeasureSpec);
                        }
                    }
                };

                ActionBarMenuSubItem mediaZoomInItem = new ActionBarMenuSubItem(context, true, false);
                ActionBarMenuSubItem mediaZoomOutItem = new ActionBarMenuSubItem(context, false, false);

                mediaZoomInItem.setTextAndIcon(LocaleController.getString("MediaZoomIn", R.string.MediaZoomIn), R.drawable.msg_zoomin);
                mediaZoomInItem.setOnClickListener(view1 -> {
                    if (photoVideoChangeColumnsAnimation) {
                        return;
                    }
                    int newColumnsCount = getNextMediaColumnsCount(mediaColumnsCount, true);
                    if (newColumnsCount == getNextMediaColumnsCount(newColumnsCount, true)) {
                        mediaZoomInItem.setEnabled(false);
                        mediaZoomInItem.animate().alpha(0.5f).start();
                    }
                    if (mediaColumnsCount != newColumnsCount) {
                        if (!mediaZoomOutItem.isEnabled()) {
                            mediaZoomOutItem.setEnabled(true);
                            mediaZoomOutItem.animate().alpha(1f).start();
                        }
                        SharedConfig.setMediaColumnsCount(newColumnsCount);
                        animateToMediaColumnsCount(newColumnsCount);
                    }
                });
                popupLayout.addView(mediaZoomInItem);

                mediaZoomOutItem.setTextAndIcon(LocaleController.getString("MediaZoomOut", R.string.MediaZoomOut), R.drawable.msg_zoomout);
                mediaZoomOutItem.setOnClickListener(new OnClickListener() {
                    @Override
                    public void onClick(View view) {
                        if (photoVideoChangeColumnsAnimation) {
                            return;
                        }
                        int newColumnsCount = getNextMediaColumnsCount(mediaColumnsCount, false);
                        if (newColumnsCount == getNextMediaColumnsCount(newColumnsCount, false)) {
                            mediaZoomOutItem.setEnabled(false);
                            mediaZoomOutItem.animate().alpha(0.5f).start();
                        }
                        if (mediaColumnsCount != newColumnsCount) {
                            if (!mediaZoomInItem.isEnabled()) {
                                mediaZoomInItem.setEnabled(true);
                                mediaZoomInItem.animate().alpha(1f).start();
                            }
                            SharedConfig.setMediaColumnsCount(newColumnsCount);
                            animateToMediaColumnsCount(newColumnsCount);
                        }
                    }
                });

                if (mediaColumnsCount == 2) {
                    mediaZoomInItem.setEnabled(false);
                    mediaZoomInItem.setAlpha(0.5f);
                } else if (mediaColumnsCount == 9) {
                    mediaZoomOutItem.setEnabled(false);
                    mediaZoomOutItem.setAlpha(0.5f);
                }

                popupLayout.addView(mediaZoomOutItem);
                boolean hasDifferentTypes = (sharedMediaData[0].hasPhotos && sharedMediaData[0].hasVideos) || !sharedMediaData[0].endReached[0] || !sharedMediaData[0].endReached[1] || !sharedMediaData[0].startReached;
                if (!DialogObject.isEncryptedDialog(dialog_id)) {
                    ActionBarMenuSubItem calendarItem = new ActionBarMenuSubItem(context, false, false);
                    calendarItem.setTextAndIcon(LocaleController.getString("Calendar", R.string.Calendar), R.drawable.msg_calendar2);
                    popupLayout.addView(calendarItem);
                    calendarItem.setOnClickListener(new OnClickListener() {
                        @Override
                        public void onClick(View view) {
                            showMediaCalendar(false);
                            if (optionsWindow != null) {
                                optionsWindow.dismiss();
                            }
                        }
                    });

                    if (hasDifferentTypes) {
                        popupLayout.addView(dividerView);
                        ActionBarMenuSubItem showPhotosItem = new ActionBarMenuSubItem(context, true, false, false);
                        ActionBarMenuSubItem showVideosItem = new ActionBarMenuSubItem(context, true, false, true);

                        showPhotosItem.setTextAndIcon(LocaleController.getString("MediaShowPhotos", R.string.MediaShowPhotos), 0);
                        showPhotosItem.setChecked(sharedMediaData[0].filterType == FILTER_PHOTOS_AND_VIDEOS || sharedMediaData[0].filterType == FILTER_PHOTOS_ONLY);
                        showPhotosItem.setOnClickListener(new OnClickListener() {
                            @Override
                            public void onClick(View view) {
                                if (changeTypeAnimation) {
                                    return;
                                }
                                if (!showVideosItem.getCheckView().isChecked() && showPhotosItem.getCheckView().isChecked()) {
                                    return;
                                }
                                showPhotosItem.setChecked(!showPhotosItem.getCheckView().isChecked());
                                if (showPhotosItem.getCheckView().isChecked() && showVideosItem.getCheckView().isChecked()) {
                                    sharedMediaData[0].filterType = FILTER_PHOTOS_AND_VIDEOS;
                                } else {
                                    sharedMediaData[0].filterType = FILTER_VIDEOS_ONLY;
                                }
                                changeMediaFilterType();
                            }
                        });
                        popupLayout.addView(showPhotosItem);


                        showVideosItem.setTextAndIcon(LocaleController.getString("MediaShowVideos", R.string.MediaShowVideos), 0);
                        showVideosItem.setChecked(sharedMediaData[0].filterType == FILTER_PHOTOS_AND_VIDEOS || sharedMediaData[0].filterType == FILTER_VIDEOS_ONLY);
                        showVideosItem.setOnClickListener(new OnClickListener() {
                            @Override
                            public void onClick(View view) {
                                if (changeTypeAnimation) {
                                    return;
                                }
                                if (!showPhotosItem.getCheckView().isChecked() && showVideosItem.getCheckView().isChecked()) {
                                    return;
                                }
                                showVideosItem.setChecked(!showVideosItem.getCheckView().isChecked());
                                if (showPhotosItem.getCheckView().isChecked() && showVideosItem.getCheckView().isChecked()) {
                                    sharedMediaData[0].filterType = FILTER_PHOTOS_AND_VIDEOS;
                                } else {
                                    sharedMediaData[0].filterType = FILTER_PHOTOS_ONLY;
                                }
                                changeMediaFilterType();
                            }
                        });
                        popupLayout.addView(showVideosItem);
                    }
                }

                optionsWindow = AlertsCreator.showPopupMenu(popupLayout, photoVideoOptionsItem, 0, -AndroidUtilities.dp(56));
            }
        });

        EditTextBoldCursor editText = searchItem.getSearchField();
        editText.setTextColor(Theme.getColor(Theme.key_windowBackgroundWhiteBlackText));
        editText.setHintTextColor(Theme.getColor(Theme.key_player_time));
        editText.setCursorColor(Theme.getColor(Theme.key_windowBackgroundWhiteBlackText));
        searchItemState = 0;

        actionModeLayout = new LinearLayout(context);
        actionModeLayout.setBackgroundColor(Theme.getColor(Theme.key_windowBackgroundWhite));
        actionModeLayout.setAlpha(0.0f);
        actionModeLayout.setClickable(true);
        actionModeLayout.setVisibility(INVISIBLE);

        closeButton = new ImageView(context);
        closeButton.setScaleType(ImageView.ScaleType.CENTER);
        closeButton.setImageDrawable(backDrawable = new BackDrawable(true));
        backDrawable.setColor(Theme.getColor(Theme.key_windowBackgroundWhiteGrayText2));
        closeButton.setBackground(Theme.createSelectorDrawable(Theme.getColor(Theme.key_actionBarActionModeDefaultSelector), 1));
        closeButton.setContentDescription(LocaleController.getString("Close", R.string.Close));
        actionModeLayout.addView(closeButton, new LinearLayout.LayoutParams(AndroidUtilities.dp(54), ViewGroup.LayoutParams.MATCH_PARENT));
        actionModeViews.add(closeButton);
        closeButton.setOnClickListener(v -> closeActionMode());

        selectedMessagesCountTextView = new NumberTextView(context);
        selectedMessagesCountTextView.setTextSize(18);
        selectedMessagesCountTextView.setTypeface(AndroidUtilities.getTypeface("fonts/rmedium.ttf"));
        selectedMessagesCountTextView.setTextColor(Theme.getColor(Theme.key_windowBackgroundWhiteGrayText2));
        actionModeLayout.addView(selectedMessagesCountTextView, LayoutHelper.createLinear(0, LayoutHelper.MATCH_PARENT, 1.0f, 18, 0, 0, 0));
        actionModeViews.add(selectedMessagesCountTextView);

        if (!DialogObject.isEncryptedDialog(dialog_id)) {
            gotoItem = new ActionBarMenuItem(context, null, Theme.getColor(Theme.key_actionBarActionModeDefaultSelector), Theme.getColor(Theme.key_windowBackgroundWhiteGrayText2), false);
            gotoItem.setIcon(R.drawable.msg_message);
            gotoItem.setContentDescription(LocaleController.getString("AccDescrGoToMessage", R.string.AccDescrGoToMessage));
            gotoItem.setDuplicateParentStateEnabled(false);
            actionModeLayout.addView(gotoItem, new LinearLayout.LayoutParams(AndroidUtilities.dp(54), ViewGroup.LayoutParams.MATCH_PARENT));
            actionModeViews.add(gotoItem);
            gotoItem.setOnClickListener(v -> onActionBarItemClick(v, gotochat));

            forwardNoQuoteItem = new ActionBarMenuItem(context, null, Theme.getColor(Theme.key_actionBarActionModeDefaultSelector), Theme.getColor(Theme.key_windowBackgroundWhiteGrayText2), false);
            forwardNoQuoteItem.setIcon(R.drawable.baseline_fast_forward_24);
            forwardNoQuoteItem.setContentDescription(LocaleController.getString("NoQuoteForward", R.string.NoQuoteForward));
            forwardNoQuoteItem.setDuplicateParentStateEnabled(false);
            actionModeLayout.addView(forwardNoQuoteItem, new LinearLayout.LayoutParams(AndroidUtilities.dp(54), ViewGroup.LayoutParams.MATCH_PARENT));
            actionModeViews.add(forwardNoQuoteItem);
            forwardNoQuoteItem.setOnClickListener(v -> onActionBarItemClick(forward_noquote));

            forwardItem = new ActionBarMenuItem(context, null, Theme.getColor(Theme.key_actionBarActionModeDefaultSelector), Theme.getColor(Theme.key_windowBackgroundWhiteGrayText2), false);
            forwardItem.setIcon(R.drawable.baseline_forward_24);
            forwardItem.setContentDescription(LocaleController.getString("Forward", R.string.Forward));
            forwardItem.setDuplicateParentStateEnabled(false);
            actionModeLayout.addView(forwardItem, new LinearLayout.LayoutParams(AndroidUtilities.dp(54), ViewGroup.LayoutParams.MATCH_PARENT));
            actionModeViews.add(forwardItem);
            forwardItem.setOnClickListener(v -> onActionBarItemClick(v, forward));

            boolean noforwards = profileActivity.getMessagesController().isChatNoForwards(-dialog_id);
            forwardItem.setAlpha(noforwards ? 0.5f : 1f);
            if (noforwards) {
                if (forwardItem.getBackground() != null) forwardItem.setBackground(null);
            } else if (forwardItem.getBackground() == null) {
                forwardItem.setBackground(Theme.createSelectorDrawable(Theme.getColor(Theme.key_actionBarActionModeDefaultSelector), 5));
            }
        }
        deleteItem = new ActionBarMenuItem(context, null, Theme.getColor(Theme.key_actionBarActionModeDefaultSelector), Theme.getColor(Theme.key_windowBackgroundWhiteGrayText2), false);
        deleteItem.setIcon(R.drawable.baseline_delete_24);
        deleteItem.setContentDescription(LocaleController.getString("Delete", R.string.Delete));
        deleteItem.setDuplicateParentStateEnabled(false);
        actionModeLayout.addView(deleteItem, new LinearLayout.LayoutParams(AndroidUtilities.dp(54), ViewGroup.LayoutParams.MATCH_PARENT));
        actionModeViews.add(deleteItem);
        deleteItem.setOnClickListener(v -> onActionBarItemClick(v, delete));

        photoVideoAdapter = new SharedPhotoVideoAdapter(context) {
            @Override
            public void notifyDataSetChanged() {
                super.notifyDataSetChanged();
                MediaPage mediaPage = getMediaPage(0);
                if (mediaPage != null && mediaPage.animationSupportingListView.getVisibility() == View.VISIBLE) {
                    animationSupportingPhotoVideoAdapter.notifyDataSetChanged();
                }
            }
        };
        animationSupportingPhotoVideoAdapter = new SharedPhotoVideoAdapter(context);
        documentsAdapter = new SharedDocumentsAdapter(context, 1);
        voiceAdapter = new SharedDocumentsAdapter(context, 2);
        audioAdapter = new SharedDocumentsAdapter(context, 4);
        gifAdapter = new GifAdapter(context);
        documentsSearchAdapter = new MediaSearchAdapter(context, 1);
        audioSearchAdapter = new MediaSearchAdapter(context, 4);
        linksSearchAdapter = new MediaSearchAdapter(context, 3);
        groupUsersSearchAdapter = new GroupUsersSearchAdapter(context);
        commonGroupsAdapter = new CommonGroupsAdapter(context);
        chatUsersAdapter = new ChatUsersAdapter(context);
        chatUsersAdapter.sortedUsers = sortedUsers;
        chatUsersAdapter.chatInfo = membersFirst ? chatInfo : null;
        linksAdapter = new SharedLinksAdapter(context);

        setWillNotDraw(false);

        int scrollToPositionOnRecreate = -1;
        int scrollToOffsetOnRecreate = 0;

        for (int a = 0; a < mediaPages.length; a++) {
            if (a == 0) {
                if (mediaPages[a] != null && mediaPages[a].layoutManager != null) {
                    scrollToPositionOnRecreate = mediaPages[a].layoutManager.findFirstVisibleItemPosition();
                    if (scrollToPositionOnRecreate != mediaPages[a].layoutManager.getItemCount() - 1) {
                        RecyclerListView.Holder holder = (RecyclerListView.Holder) mediaPages[a].listView.findViewHolderForAdapterPosition(scrollToPositionOnRecreate);
                        if (holder != null) {
                            scrollToOffsetOnRecreate = holder.itemView.getTop();
                        } else {
                            scrollToPositionOnRecreate = -1;
                        }
                    } else {
                        scrollToPositionOnRecreate = -1;
                    }
                }
            }
            final MediaPage mediaPage = new MediaPage(context) {
                @Override
                public void setTranslationX(float translationX) {
                    super.setTranslationX(translationX);
                    if (tabsAnimationInProgress) {
                        if (mediaPages[0] == this) {
                            float scrollProgress = Math.abs(mediaPages[0].getTranslationX()) / (float) mediaPages[0].getMeasuredWidth();
                            scrollSlidingTextTabStrip.selectTabWithId(mediaPages[1].selectedType, scrollProgress);
                            if (canShowSearchItem()) {
                                if (searchItemState == 2) {
                                    searchItem.setAlpha(1.0f - scrollProgress);
                                } else if (searchItemState == 1) {
                                    searchItem.setAlpha(scrollProgress);
                                }

                                float photoVideoOptionsAlpha = 0f;
                                if (mediaPages[1] != null && mediaPages[1].selectedType == 0) {
                                    photoVideoOptionsAlpha = scrollProgress;
                                }
                                if (mediaPages[0].selectedType == 0) {
                                    photoVideoOptionsAlpha = 1f - scrollProgress;
                                }
                                photoVideoOptionsItem.setAlpha(photoVideoOptionsAlpha);
                                photoVideoOptionsItem.setVisibility((photoVideoOptionsAlpha == 0  || !canShowSearchItem()) ? INVISIBLE : View.VISIBLE);
                            } else {
                                searchItem.setAlpha(0.0f);
                            }

                        }
                    }
                }
            };
            addView(mediaPage, LayoutHelper.createFrame(LayoutHelper.MATCH_PARENT, LayoutHelper.MATCH_PARENT, Gravity.LEFT | Gravity.TOP, 0, 48, 0, 0));
            mediaPages[a] = mediaPage;

            final ExtendedGridLayoutManager layoutManager = mediaPages[a].layoutManager = new ExtendedGridLayoutManager(context, 100) {

                private Size size = new Size();

                @Override
                public boolean supportsPredictiveItemAnimations() {
                    return false;
                }

                @Override
                protected void calculateExtraLayoutSpace(RecyclerView.State state, int[] extraLayoutSpace) {
                    super.calculateExtraLayoutSpace(state, extraLayoutSpace);
                    if (mediaPage.selectedType == 0) {
                        extraLayoutSpace[1] = Math.max(extraLayoutSpace[1], SharedPhotoVideoCell.getItemSize(1) * 2);
                    } else if (mediaPage.selectedType == 1) {
                        extraLayoutSpace[1] = Math.max(extraLayoutSpace[1], AndroidUtilities.dp(56f) * 2);
                    }
                }

                @Override
                protected Size getSizeForItem(int i) {
                    TLRPC.Document document;

                    if (mediaPage.listView.getAdapter() == gifAdapter && !sharedMediaData[5].messages.isEmpty()) {
                        document = sharedMediaData[5].messages.get(i).getDocument();
                    } else {
                        document = null;
                    }
                    size.width = size.height = 100;
                    if (document != null) {
                        TLRPC.PhotoSize thumb = FileLoader.getClosestPhotoSizeWithSize(document.thumbs, 90);
                        if (thumb != null && thumb.w != 0 && thumb.h != 0) {
                            size.width = thumb.w;
                            size.height = thumb.h;
                        }
                        ArrayList<TLRPC.DocumentAttribute> attributes = document.attributes;
                        for (int b = 0; b < attributes.size(); b++) {
                            TLRPC.DocumentAttribute attribute = attributes.get(b);
                            if (attribute instanceof TLRPC.TL_documentAttributeImageSize || attribute instanceof TLRPC.TL_documentAttributeVideo) {
                                size.width = attribute.w;
                                size.height = attribute.h;
                                break;
                            }
                        }
                    }
                    return size;
                }

                @Override
                protected int getFlowItemCount() {
                    if (mediaPage.listView.getAdapter() != gifAdapter) {
                        return 0;
                    }
                    return getItemCount();
                }

                @Override
                public void onInitializeAccessibilityNodeInfoForItem(RecyclerView.Recycler recycler, RecyclerView.State state, View host, AccessibilityNodeInfoCompat info) {
                    super.onInitializeAccessibilityNodeInfoForItem(recycler, state, host, info);
                    final AccessibilityNodeInfoCompat.CollectionItemInfoCompat itemInfo = info.getCollectionItemInfo();
                    if (itemInfo != null && itemInfo.isHeading()) {
                        info.setCollectionItemInfo(AccessibilityNodeInfoCompat.CollectionItemInfoCompat.obtain(itemInfo.getRowIndex(), itemInfo.getRowSpan(), itemInfo.getColumnIndex(), itemInfo.getColumnSpan(), false));
                    }
                }
            };
            layoutManager.setSpanSizeLookup(new GridLayoutManager.SpanSizeLookup() {
                @Override
                public int getSpanSize(int position) {
                    if (mediaPage.listView.getAdapter() == photoVideoAdapter) {
                        if (photoVideoAdapter.getItemViewType(position) == 2) {
                            return mediaColumnsCount;
                        }
                        return 1;
                    }
                    if (mediaPage.listView.getAdapter() != gifAdapter) {
                        return mediaPage.layoutManager.getSpanCount();
                    }
                    if (mediaPage.listView.getAdapter() == gifAdapter && sharedMediaData[5].messages.isEmpty()) {
                        return mediaPage.layoutManager.getSpanCount();
                    }
                    return mediaPage.layoutManager.getSpanSizeForItem(position);
                }
            });
            mediaPages[a].listView = new RecyclerListView(context) {

                HashSet<SharedPhotoVideoCell2> excludeDrawViews = new HashSet<>();
                ArrayList<SharedPhotoVideoCell2> drawingViews = new ArrayList<>();
                ArrayList<SharedPhotoVideoCell2> drawingViews2 = new ArrayList<>();
                ArrayList<SharedPhotoVideoCell2> drawingViews3 = new ArrayList<>();

                @Override
                protected void onLayout(boolean changed, int l, int t, int r, int b) {
                    super.onLayout(changed, l, t, r, b);
                    checkLoadMoreScroll(mediaPage, mediaPage.listView, layoutManager);
                    if (mediaPage.selectedType == 0) {
                        PhotoViewer.getInstance().checkCurrentImageVisibility();
                    }
                }

                @Override
                protected void dispatchDraw(Canvas canvas) {
                    if (getAdapter() == photoVideoAdapter) {
                        int firstVisibleItemPosition = 0;
                        int firstVisibleItemPosition2 = 0;
                        int lastVisibleItemPosition = 0;
                        int lastVisibleItemPosition2 = 0;

                        int rowsOffset = 0;
                        int columnsOffset = 0;
                        float minY = getMeasuredHeight();
                        if (photoVideoChangeColumnsAnimation) {
                            firstVisibleItemPosition = mediaPage.layoutManager.findFirstVisibleItemPosition();
                            firstVisibleItemPosition2 = mediaPage.animationSupportingLayoutManager.findFirstVisibleItemPosition();
                            lastVisibleItemPosition = mediaPage.layoutManager.findLastVisibleItemPosition();
                            lastVisibleItemPosition2 = mediaPage.animationSupportingLayoutManager.findLastVisibleItemPosition();

                            if (firstVisibleItemPosition >= 0 && firstVisibleItemPosition2 >= 0 && pinchCenterPosition >= 0) {
                                int rowsCount1 = (int) Math.ceil(photoVideoAdapter.getItemCount() / (float) mediaColumnsCount);
                                int rowsCount2 = (int) Math.ceil(photoVideoAdapter.getItemCount() / (float) animateToColumnsCount);
                                rowsOffset = (pinchCenterPosition / animateToColumnsCount - firstVisibleItemPosition2 / animateToColumnsCount) - (pinchCenterPosition / mediaColumnsCount - firstVisibleItemPosition / mediaColumnsCount);
                                if ((firstVisibleItemPosition / mediaColumnsCount - rowsOffset < 0  && animateToColumnsCount < mediaColumnsCount) || (firstVisibleItemPosition2 / animateToColumnsCount + rowsOffset < 0 && animateToColumnsCount > mediaColumnsCount)) {
                                    rowsOffset = 0;
                                }
                                if ((lastVisibleItemPosition2 / mediaColumnsCount + rowsOffset >= rowsCount1 && animateToColumnsCount > mediaColumnsCount) || (lastVisibleItemPosition / animateToColumnsCount - rowsOffset >= rowsCount2 && animateToColumnsCount < mediaColumnsCount)) {
                                    rowsOffset = 0;
                                }

                                float k = (pinchCenterPosition % mediaColumnsCount) / (float) (mediaColumnsCount - 1);
                                columnsOffset = (int) ((animateToColumnsCount - mediaColumnsCount) * k);
                            }
                            animationSupportingSortedCells.clear();
                            excludeDrawViews.clear();
                            drawingViews.clear();
                            drawingViews2.clear();
                            drawingViews3.clear();
                            for (int i = 0; i < mediaPage.animationSupportingListView.getChildCount(); i++) {
                                View child = mediaPage.animationSupportingListView.getChildAt(i);
                                if (child.getTop() > getMeasuredHeight() || child.getBottom() < 0) {
                                    continue;
                                }
                                if (child instanceof SharedPhotoVideoCell2) {
                                    animationSupportingSortedCells.add((SharedPhotoVideoCell2) child);
                                }
                            }
                            drawingViews.addAll(animationSupportingSortedCells);
                            FastScroll fastScroll = getFastScroll();
                            if (fastScroll != null && fastScroll.getTag() != null) {
                                float p1 = photoVideoAdapter.getScrollProgress(mediaPage.listView);
                                float p2 = animationSupportingPhotoVideoAdapter.getScrollProgress(mediaPage.animationSupportingListView);
                                float a1 = photoVideoAdapter.fastScrollIsVisible(mediaPage.listView) ? 1f : 0f;
                                float a2 = animationSupportingPhotoVideoAdapter.fastScrollIsVisible(mediaPage.animationSupportingListView) ? 1f : 0f;
                                fastScroll.setProgress(p1 * (1f - photoVideoChangeColumnsProgress) + p2 * photoVideoChangeColumnsProgress);
                                fastScroll.setVisibilityAlpha(a1 * (1f - photoVideoChangeColumnsProgress) + a2 * photoVideoChangeColumnsProgress);
                            }
                        }

                        for (int i = 0; i < getChildCount(); i++) {
                            View child = getChildAt(i);
                            if (child.getTop() > getMeasuredHeight() || child.getBottom() < 0) {
                                if (child instanceof SharedPhotoVideoCell2) {
                                    SharedPhotoVideoCell2 cell = (SharedPhotoVideoCell2) getChildAt(i);
                                    cell.setCrossfadeView(null, 0, 0);
                                    cell.setTranslationX(0);
                                    cell.setTranslationY(0);
                                    cell.setImageScale(1f, !photoVideoChangeColumnsAnimation);
                                }
                                continue;
                            }
                            if (child instanceof SharedPhotoVideoCell2) {
                                SharedPhotoVideoCell2 cell = (SharedPhotoVideoCell2) getChildAt(i);

                                if (cell.getMessageId() == mediaPage.highlightMessageId && cell.imageReceiver.hasBitmapImage()) {
                                    if (!mediaPage.highlightAnimation) {
                                        mediaPage.highlightProgress = 0;
                                        mediaPage.highlightAnimation = true;
                                    }
                                    float p = 1f;
                                    if (mediaPage.highlightProgress < 0.3f) {
                                        p = mediaPage.highlightProgress / 0.3f;
                                    } else if (mediaPage.highlightProgress > 0.7f) {
                                        p = (1f - mediaPage.highlightProgress) / 0.3f;
                                    }
                                    cell.setHighlightProgress(p);
                                } else {
                                    cell.setHighlightProgress(0);
                                }

                                MessageObject messageObject = cell.getMessageObject();
                                float alpha = 1f;
                                if (messageObject != null && messageAlphaEnter.get(messageObject.getId(), null) != null) {
                                    alpha = messageAlphaEnter.get(messageObject.getId(), 1f);
                                }
                                cell.setImageAlpha(alpha, !photoVideoChangeColumnsAnimation);

                                boolean inAnimation = false;
                                if (photoVideoChangeColumnsAnimation) {
                                    float fromScale = 1f;

                                    int currentColumn = ((GridLayoutManager.LayoutParams) cell.getLayoutParams()).getViewAdapterPosition() % mediaColumnsCount + columnsOffset;
                                    int currentRow = (((GridLayoutManager.LayoutParams) cell.getLayoutParams()).getViewAdapterPosition() - firstVisibleItemPosition) / mediaColumnsCount + rowsOffset;
                                    int toIndex = currentRow * animateToColumnsCount + currentColumn;
                                    if (currentColumn >= 0 && currentColumn < animateToColumnsCount && toIndex >= 0 && toIndex < animationSupportingSortedCells.size()) {
                                        inAnimation = true;
                                        float toScale = (animationSupportingSortedCells.get(toIndex).getMeasuredWidth() - AndroidUtilities.dpf2(2)) / (float) (cell.getMeasuredWidth() - AndroidUtilities.dpf2(2));
                                        float scale = fromScale * (1f - photoVideoChangeColumnsProgress) + toScale * photoVideoChangeColumnsProgress;
                                        float fromX = cell.getLeft();
                                        float fromY = cell.getTop();
                                        float toX = animationSupportingSortedCells.get(toIndex).getLeft();
                                        float toY = animationSupportingSortedCells.get(toIndex).getTop();

                                        cell.setPivotX(0);
                                        cell.setPivotY(0);
                                        cell.setImageScale(scale, !photoVideoChangeColumnsAnimation);
                                        cell.setTranslationX((toX - fromX) * photoVideoChangeColumnsProgress);
                                        cell.setTranslationY((toY - fromY) * photoVideoChangeColumnsProgress);
                                        cell.setCrossfadeView(animationSupportingSortedCells.get(toIndex), photoVideoChangeColumnsProgress, animateToColumnsCount);
                                        excludeDrawViews.add(animationSupportingSortedCells.get(toIndex));
                                        drawingViews3.add(cell);
                                        canvas.save();
                                        canvas.translate(cell.getX(), cell.getY());
                                        cell.draw(canvas);
                                        canvas.restore();

                                        if (cell.getY() < minY) {
                                            minY = cell.getY();
                                        }
                                    }
                                }

                                if (!inAnimation) {
                                    if (photoVideoChangeColumnsAnimation) {
                                        drawingViews2.add(cell);
                                    }
                                    cell.setCrossfadeView(null, 0, 0);
                                    cell.setTranslationX(0);
                                    cell.setTranslationY(0);
                                    cell.setImageScale(1f, !photoVideoChangeColumnsAnimation);
                                }
                            }
                        }

                        if (photoVideoChangeColumnsAnimation && !drawingViews.isEmpty()) {
                            float toScale = animateToColumnsCount / (float) mediaColumnsCount;
                            float scale = toScale * (1f - photoVideoChangeColumnsProgress) + photoVideoChangeColumnsProgress;

                            float sizeToScale = ((getMeasuredWidth() / (float) mediaColumnsCount) - AndroidUtilities.dpf2(2)) / ((getMeasuredWidth() / (float) animateToColumnsCount) - AndroidUtilities.dpf2(2));
                            float scaleSize = sizeToScale * (1f - photoVideoChangeColumnsProgress) + photoVideoChangeColumnsProgress;

                            float fromSize = getMeasuredWidth() / (float) mediaColumnsCount;
                            float toSize = (getMeasuredWidth() / (float) animateToColumnsCount);
                            float size1 = (float) ((Math.ceil((getMeasuredWidth() / (float) animateToColumnsCount)) - AndroidUtilities.dpf2(2)) * scaleSize + AndroidUtilities.dpf2(2));

                            for (int i = 0; i < drawingViews.size(); i++) {
                                SharedPhotoVideoCell2 view = drawingViews.get(i);
                                if (excludeDrawViews.contains(view)) {
                                    continue;
                                }
                                view.setCrossfadeView(null, 0, 0);
                                int fromColumn = ((GridLayoutManager.LayoutParams) view.getLayoutParams()).getViewAdapterPosition() % animateToColumnsCount;
                                int toColumn = fromColumn - columnsOffset;
                                int currentRow = (((GridLayoutManager.LayoutParams) view.getLayoutParams()).getViewAdapterPosition() - firstVisibleItemPosition2) / animateToColumnsCount;
                                currentRow -= rowsOffset;

                                canvas.save();
                                canvas.translate(toColumn * fromSize * (1f - photoVideoChangeColumnsProgress) + toSize * fromColumn * photoVideoChangeColumnsProgress, minY + size1 * currentRow);
                                view.setImageScale(scaleSize, !photoVideoChangeColumnsAnimation);
                                if (toColumn < mediaColumnsCount) {
                                    canvas.saveLayerAlpha(0, 0, view.getMeasuredWidth() * scale, view.getMeasuredWidth() * scale, (int) (photoVideoChangeColumnsProgress * 255), Canvas.ALL_SAVE_FLAG);
                                    view.draw(canvas);
                                    canvas.restore();
                                } else {
                                    view.draw(canvas);
                                }
                                canvas.restore();
                            }
                        }

                        super.dispatchDraw(canvas);

                        if (photoVideoChangeColumnsAnimation) {
                            float toScale = mediaColumnsCount / (float) animateToColumnsCount;
                            float scale = toScale * photoVideoChangeColumnsProgress + (1f - photoVideoChangeColumnsProgress);

                            float sizeToScale = ((getMeasuredWidth() / (float) animateToColumnsCount) - AndroidUtilities.dpf2(2)) / ((getMeasuredWidth() / (float) mediaColumnsCount) - AndroidUtilities.dpf2(2));
                            float scaleSize = sizeToScale * photoVideoChangeColumnsProgress + (1f - photoVideoChangeColumnsProgress);

                            float size1 = (float) ((Math.ceil((getMeasuredWidth() / (float) mediaColumnsCount)) - AndroidUtilities.dpf2(2)) * scaleSize + AndroidUtilities.dpf2(2));
                            float fromSize = getMeasuredWidth() / (float) mediaColumnsCount;
                            float toSize = getMeasuredWidth() / (float) animateToColumnsCount;

                            for (int i = 0; i < drawingViews2.size(); i++) {
                                SharedPhotoVideoCell2 view = drawingViews2.get(i);
                                int fromColumn = ((GridLayoutManager.LayoutParams) view.getLayoutParams()).getViewAdapterPosition() % mediaColumnsCount;
                                int currentRow = (((GridLayoutManager.LayoutParams) view.getLayoutParams()).getViewAdapterPosition() - firstVisibleItemPosition) / mediaColumnsCount;

                                currentRow += rowsOffset;
                                int toColumn = fromColumn + columnsOffset;

                                canvas.save();
                                view.setImageScale(scaleSize, !photoVideoChangeColumnsAnimation);
                                canvas.translate(fromColumn * fromSize * (1f - photoVideoChangeColumnsProgress) + toSize * toColumn * photoVideoChangeColumnsProgress, minY + size1 * currentRow);
                                if (toColumn < animateToColumnsCount) {
                                    canvas.saveLayerAlpha(0, 0, view.getMeasuredWidth() * scale, view.getMeasuredWidth() * scale, (int) ((1f - photoVideoChangeColumnsProgress) * 255), Canvas.ALL_SAVE_FLAG);
                                    view.draw(canvas);
                                    canvas.restore();
                                } else {
                                    view.draw(canvas);
                                }
                                canvas.restore();
                            }

                            if (!drawingViews3.isEmpty()) {
                                canvas.saveLayerAlpha(0, 0, getMeasuredWidth(), getMeasuredHeight(), (int) (255 * photoVideoChangeColumnsProgress), Canvas.ALL_SAVE_FLAG);
                                for (int i = 0; i < drawingViews3.size(); i++) {
                                    drawingViews3.get(i).drawCrossafadeImage(canvas);
                                }
                                canvas.restore();
                            }
                        }
                    } else {
                        for (int i = 0; i < getChildCount(); i++) {
                            View child = getChildAt(i);
                            int messageId = getMessageId(child);
                            float alpha = 1;
                            if (messageId != 0 && messageAlphaEnter.get(messageId, null) != null) {
                                alpha = messageAlphaEnter.get(messageId, 1f);
                            }
                            if (child instanceof SharedDocumentCell) {
                                SharedDocumentCell cell = (SharedDocumentCell) child;
                                cell.setEnterAnimationAlpha(alpha);
                            } else if (child instanceof SharedAudioCell) {
                                SharedAudioCell cell = (SharedAudioCell) child;
                                cell.setEnterAnimationAlpha(alpha);
                            }
                        }
                        super.dispatchDraw(canvas);
                    }


                    if (mediaPage.highlightAnimation) {
                        mediaPage.highlightProgress += 16f / 1500f;
                        if (mediaPage.highlightProgress >= 1) {
                            mediaPage.highlightProgress = 0;
                            mediaPage.highlightAnimation = false;
                            mediaPage.highlightMessageId = 0;
                        }
                        invalidate();
                    }

                }

                @Override
                public boolean drawChild(Canvas canvas, View child, long drawingTime) {
                    if (getAdapter() == photoVideoAdapter) {
                        if (photoVideoChangeColumnsAnimation && child instanceof SharedPhotoVideoCell2) {
                            return true;
                        }
                    }
                    return super.drawChild(canvas, child, drawingTime);
                }

            };

            mediaPages[a].listView.setFastScrollEnabled(RecyclerListView.FastScroll.DATE_TYPE);
            mediaPages[a].listView.setScrollingTouchSlop(RecyclerView.TOUCH_SLOP_PAGING);
            mediaPages[a].listView.setPinnedSectionOffsetY(-AndroidUtilities.dp(2));
            mediaPages[a].listView.setPadding(0, AndroidUtilities.dp(2), 0, 0);
            mediaPages[a].listView.setItemAnimator(null);
            mediaPages[a].listView.setClipToPadding(false);
            mediaPages[a].listView.setSectionsType(2);
            mediaPages[a].listView.setLayoutManager(layoutManager);
            mediaPages[a].addView(mediaPages[a].listView, LayoutHelper.createFrame(LayoutHelper.MATCH_PARENT, LayoutHelper.MATCH_PARENT));
            mediaPages[a].animationSupportingListView = new RecyclerListView(context);
            mediaPages[a].animationSupportingListView.setLayoutManager(mediaPages[a].animationSupportingLayoutManager = new GridLayoutManager(context, 3) {

                @Override
                public boolean supportsPredictiveItemAnimations() {
                    return false;
                }

                @Override
                public int scrollVerticallyBy(int dy, RecyclerView.Recycler recycler, RecyclerView.State state) {
                    if (photoVideoChangeColumnsAnimation) {
                        dy = 0;
                    }
                    return super.scrollVerticallyBy(dy, recycler, state);
                }
            });
            mediaPages[a].addView(mediaPages[a].animationSupportingListView, LayoutHelper.createFrame(LayoutHelper.MATCH_PARENT, LayoutHelper.MATCH_PARENT));
            mediaPages[a].animationSupportingListView.setVisibility(View.GONE);


            mediaPages[a].listView.addItemDecoration(new RecyclerView.ItemDecoration() {
                @Override
                public void getItemOffsets(android.graphics.Rect outRect, View view, RecyclerView parent, RecyclerView.State state) {
                    if (mediaPage.listView.getAdapter() == gifAdapter) {
                        int position = parent.getChildAdapterPosition(view);
                        outRect.left = 0;
                        outRect.bottom = 0;
                        if (!mediaPage.layoutManager.isFirstRow(position)) {
                            outRect.top = AndroidUtilities.dp(2);
                        } else {
                            outRect.top = 0;
                        }
                        outRect.right = mediaPage.layoutManager.isLastInRow(position) ? 0 : AndroidUtilities.dp(2);
                    } else {
                        outRect.left = 0;
                        outRect.top = 0;
                        outRect.bottom = 0;
                        outRect.right = 0;
                    }
                }
            });
            mediaPages[a].listView.setOnItemClickListener((view, position) -> {
                if (mediaPage.selectedType == 7) {
                    if (view instanceof UserCell) {
                        TLRPC.ChatParticipant participant;
                        if (!chatUsersAdapter.sortedUsers.isEmpty()) {
                            participant = chatUsersAdapter.chatInfo.participants.participants.get(chatUsersAdapter.sortedUsers.get(position));
                        } else {
                            participant = chatUsersAdapter.chatInfo.participants.participants.get(position);
                        }
                        onMemberClick(participant, false);
                    } else if (mediaPage.listView.getAdapter() == groupUsersSearchAdapter) {
                        long user_id;
                        TLObject object = groupUsersSearchAdapter.getItem(position);
                        if (object instanceof TLRPC.ChannelParticipant) {
                            TLRPC.ChannelParticipant channelParticipant = (TLRPC.ChannelParticipant) object;
                            user_id = MessageObject.getPeerId(channelParticipant.peer);
                        } else if (object instanceof TLRPC.ChatParticipant) {
                            TLRPC.ChatParticipant chatParticipant = (TLRPC.ChatParticipant) object;
                            user_id = chatParticipant.user_id;
                        } else {
                            return;
                        }

                        if (user_id == 0 || user_id == profileActivity.getUserConfig().getClientUserId()) {
                            return;
                        }
                        Bundle args = new Bundle();
                        args.putLong("user_id", user_id);
                        profileActivity.presentFragment(new ProfileActivity(args));
                    }
                } else if (mediaPage.selectedType == 6 && view instanceof ProfileSearchCell) {
                    TLRPC.Chat chat = ((ProfileSearchCell) view).getChat();
                    Bundle args = new Bundle();
                    args.putLong("chat_id", chat.id);
                    if (!profileActivity.getMessagesController().checkCanOpenChat(args, profileActivity)) {
                        return;
                    }
                    profileActivity.presentFragment(new ChatActivity(args));
                } else if (mediaPage.selectedType == 1 && view instanceof SharedDocumentCell) {
                    onItemClick(position, view, ((SharedDocumentCell) view).getMessage(), 0, mediaPage.selectedType);
                } else if (mediaPage.selectedType == 3 && view instanceof SharedLinkCell) {
                    onItemClick(position, view, ((SharedLinkCell) view).getMessage(), 0, mediaPage.selectedType);
                } else if ((mediaPage.selectedType == 2 || mediaPage.selectedType == 4) && view instanceof SharedAudioCell) {
                    onItemClick(position, view, ((SharedAudioCell) view).getMessage(), 0, mediaPage.selectedType);
                } else if (mediaPage.selectedType == 5 && view instanceof ContextLinkCell) {
                    onItemClick(position, view, (MessageObject) ((ContextLinkCell) view).getParentObject(), 0, mediaPage.selectedType);
                } else if (mediaPage.selectedType == 0 && view instanceof SharedPhotoVideoCell2) {
                    MessageObject messageObject = ((SharedPhotoVideoCell2) view).getMessageObject();
                    if (messageObject != null) {
                        onItemClick(position, view, messageObject, 0, mediaPage.selectedType);
                    }
                }
            });
            mediaPages[a].listView.setOnScrollListener(new RecyclerView.OnScrollListener() {
                @Override
                public void onScrollStateChanged(RecyclerView recyclerView, int newState) {
                    scrolling = newState != RecyclerView.SCROLL_STATE_IDLE;
                }

                @Override
                public void onScrolled(RecyclerView recyclerView, int dx, int dy) {
                    checkLoadMoreScroll(mediaPage, (RecyclerListView) recyclerView, layoutManager);
                    if (dy != 0 && (mediaPages[0].selectedType == 0 || mediaPages[0].selectedType == 5) && !sharedMediaData[0].messages.isEmpty()) {
                        showFloatingDateView();
                    }
                    if (dy != 0 && mediaPage.selectedType == 0) {
                        showFastScrollHint(mediaPage, sharedMediaData, true);
                    }
                    mediaPage.listView.checkSection(true);
                    if (mediaPage.fastScrollHintView != null) {
                        mediaPage.invalidate();
                    }
                }
            });
            mediaPages[a].listView.setOnItemLongClickListener((view, position) -> {
                if (photoVideoChangeColumnsAnimation) {
                    return false;
                }
                if (isActionModeShowed) {
                    mediaPage.listView.getOnItemClickListener().onItemClick(view, position);
                    return true;
                }
                if (mediaPage.selectedType == 7 && view instanceof UserCell) {
                    final TLRPC.ChatParticipant participant;
                    if (!chatUsersAdapter.sortedUsers.isEmpty()) {
                        participant = chatUsersAdapter.chatInfo.participants.participants.get(chatUsersAdapter.sortedUsers.get(position));
                    } else {
                        participant = chatUsersAdapter.chatInfo.participants.participants.get(position);
                    }
                    return onMemberClick(participant, true);
                } else if (mediaPage.selectedType == 1 && view instanceof SharedDocumentCell) {
                    return onItemLongClick(((SharedDocumentCell) view).getMessage(), view, 0);
                } else if (mediaPage.selectedType == 3 && view instanceof SharedLinkCell) {
                    return onItemLongClick(((SharedLinkCell) view).getMessage(), view, 0);
                } else if ((mediaPage.selectedType == 2 || mediaPage.selectedType == 4) && view instanceof SharedAudioCell) {
                    return onItemLongClick(((SharedAudioCell) view).getMessage(), view, 0);
                } else if (mediaPage.selectedType == 5 && view instanceof ContextLinkCell) {
                    return onItemLongClick((MessageObject) ((ContextLinkCell) view).getParentObject(), view, 0);
                } else if (mediaPage.selectedType == 0 && view instanceof SharedPhotoVideoCell2) {
                    MessageObject messageObject = ((SharedPhotoVideoCell2) view).getMessageObject();
                    if (messageObject != null) {
                        return onItemLongClick(messageObject, view, 0);
                    }
                }
                return false;
            });
            if (a == 0 && scrollToPositionOnRecreate != -1) {
                layoutManager.scrollToPositionWithOffset(scrollToPositionOnRecreate, scrollToOffsetOnRecreate);
            }

            final RecyclerListView listView = mediaPages[a].listView;

            mediaPages[a].animatingImageView = new ClippingImageView(context) {
                @Override
                public void invalidate() {
                    super.invalidate();
                    listView.invalidate();
                }
            };
            mediaPages[a].animatingImageView.setVisibility(View.GONE);
            mediaPages[a].listView.addOverlayView(mediaPages[a].animatingImageView, LayoutHelper.createFrame(LayoutHelper.MATCH_PARENT, LayoutHelper.MATCH_PARENT));

            mediaPages[a].progressView = new FlickerLoadingView(context) {

                @Override
                public int getColumnsCount() {
                    return mediaColumnsCount;
                }

                @Override
                public int getViewType() {
                    setIsSingleCell(false);
                    if (mediaPage.selectedType == 0 || mediaPage.selectedType == 5) {
                        return 2;
                    } else if (mediaPage.selectedType == 1) {
                        return 3;
                    } else if (mediaPage.selectedType == 2 || mediaPage.selectedType == 4) {
                        return 4;
                    } else if (mediaPage.selectedType == 3) {
                        return 5;
                    } else if (mediaPage.selectedType == 7) {
                        return FlickerLoadingView.USERS_TYPE;
                    } else if (mediaPage.selectedType == 6) {
                        if (scrollSlidingTextTabStrip.getTabsCount() == 1) {
                            setIsSingleCell(true);
                        }
                        return 1;
                    }
                    return 1;
                }

                @Override
                protected void onDraw(Canvas canvas) {
                    backgroundPaint.setColor(Theme.getColor(Theme.key_windowBackgroundWhite));
                    canvas.drawRect(0, 0, getMeasuredWidth(), getMeasuredHeight(), backgroundPaint);
                    super.onDraw(canvas);
                }
            };
            mediaPages[a].progressView.showDate(false);
            if (a != 0) {
                mediaPages[a].setVisibility(View.GONE);
            }

            mediaPages[a].emptyView = new StickerEmptyView(context, mediaPages[a].progressView, StickerEmptyView.STICKER_TYPE_SEARCH);
            mediaPages[a].emptyView.setVisibility(View.GONE);
            mediaPages[a].emptyView.setAnimateLayoutChange(true);
            mediaPages[a].addView(mediaPages[a].emptyView, LayoutHelper.createFrame(LayoutHelper.MATCH_PARENT, LayoutHelper.MATCH_PARENT));
            mediaPages[a].emptyView.setOnTouchListener((v, event) -> true);
            mediaPages[a].emptyView.showProgress(true, false);
            mediaPages[a].emptyView.title.setText(LocaleController.getString("NoResult", R.string.NoResult));
            mediaPages[a].emptyView.subtitle.setText(LocaleController.getString("SearchEmptyViewFilteredSubtitle2", R.string.SearchEmptyViewFilteredSubtitle2));
            mediaPages[a].emptyView.addView(mediaPages[a].progressView, LayoutHelper.createFrame(LayoutHelper.MATCH_PARENT, LayoutHelper.MATCH_PARENT));

            mediaPages[a].listView.setEmptyView(mediaPages[a].emptyView);
            mediaPages[a].listView.setAnimateEmptyView(true, 0);

            mediaPages[a].scrollHelper = new RecyclerAnimationScrollHelper(mediaPages[a].listView, mediaPages[a].layoutManager);
        }

        floatingDateView = new ChatActionCell(context);
        floatingDateView.setCustomDate((int) (System.currentTimeMillis() / 1000), false, false);
        floatingDateView.setAlpha(0.0f);
        floatingDateView.setOverrideColor(Theme.key_chat_mediaTimeBackground, Theme.key_chat_mediaTimeText);
        floatingDateView.setTranslationY(-AndroidUtilities.dp(48));
        addView(floatingDateView, LayoutHelper.createFrame(LayoutHelper.WRAP_CONTENT, LayoutHelper.WRAP_CONTENT, Gravity.TOP | Gravity.CENTER_HORIZONTAL, 0, 48 + 4, 0, 0));

        addView(fragmentContextView = new FragmentContextView(context, parent, this, false, null), LayoutHelper.createFrame(LayoutHelper.MATCH_PARENT, 38, Gravity.TOP | Gravity.LEFT, 0, 48, 0, 0));
        fragmentContextView.setDelegate((start, show) -> {
            if (!start) {
                requestLayout();
            }
        });

        addView(scrollSlidingTextTabStrip, LayoutHelper.createFrame(LayoutHelper.MATCH_PARENT, 48, Gravity.LEFT | Gravity.TOP));
        addView(actionModeLayout, LayoutHelper.createFrame(LayoutHelper.MATCH_PARENT, 48, Gravity.LEFT | Gravity.TOP));

        shadowLine = new View(context);
        shadowLine.setBackgroundColor(Theme.getColor(Theme.key_divider));
        FrameLayout.LayoutParams layoutParams = new FrameLayout.LayoutParams(ViewGroup.LayoutParams.MATCH_PARENT, 1);
        layoutParams.topMargin = AndroidUtilities.dp(48) - 1;
        addView(shadowLine, layoutParams);

        updateTabs(false);
        switchToCurrentSelectedMode(false);
        if (hasMedia[0] >= 0) {
            loadFastScrollData(false);
        }
    }

    public void setForwardRestrictedHint(HintView hintView) {
        fwdRestrictedHint = hintView;
    }

    private int getMessageId(View child) {
        if (child instanceof SharedPhotoVideoCell2) {
            return ((SharedPhotoVideoCell2) child).getMessageId();
        }
        if (child instanceof SharedDocumentCell) {
            SharedDocumentCell cell = (SharedDocumentCell) child;
            return cell.getMessage().getId();
        }
        if (child instanceof SharedAudioCell) {
            SharedAudioCell cell = (SharedAudioCell) child;
            return cell.getMessage().getId();
        }
        return 0;
    }

    private boolean changeTypeAnimation;

    private void changeMediaFilterType() {
        MediaPage mediaPage = getMediaPage(0);
        if (mediaPage != null && mediaPage.getMeasuredHeight() > 0 && mediaPage.getMeasuredWidth() > 0) {
            Bitmap bitmap = null;
            try {
                bitmap = Bitmap.createBitmap(mediaPage.getMeasuredWidth(), mediaPage.getMeasuredHeight(), Bitmap.Config.ARGB_8888);
            } catch (Exception e) {
                FileLog.e(e);
            }
            if (bitmap != null) {
                changeTypeAnimation = true;
                Canvas canvas = new Canvas(bitmap);
                mediaPage.listView.draw(canvas);
                View view = new View(mediaPage.getContext());
                view.setBackground(new BitmapDrawable(bitmap));
                mediaPage.addView(view);
                Bitmap finalBitmap = bitmap;
                view.animate().alpha(0f).setDuration(200).setListener(new AnimatorListenerAdapter() {
                    @Override
                    public void onAnimationEnd(Animator animation) {
                        changeTypeAnimation = false;
                        if (view.getParent() != null) {
                            mediaPage.removeView(view);
                            finalBitmap.recycle();
                        }
                    }
                }).start();
                mediaPage.listView.setAlpha(0);
                mediaPage.listView.animate().alpha(1f).setDuration(200).start();
            }
        }

        int[] counts = sharedMediaPreloader.getLastMediaCount();
        ArrayList<MessageObject> messages = sharedMediaPreloader.getSharedMediaData()[0].messages;
        if (sharedMediaData[0].filterType == FILTER_PHOTOS_AND_VIDEOS) {
            sharedMediaData[0].setTotalCount(counts[0]);
        } else if (sharedMediaData[0].filterType == FILTER_PHOTOS_ONLY) {
            sharedMediaData[0].setTotalCount(counts[6]);
        } else {
            sharedMediaData[0].setTotalCount(counts[7]);
        }
        sharedMediaData[0].fastScrollDataLoaded = false;
        jumpToDate(0, DialogObject.isEncryptedDialog(dialog_id) ? Integer.MIN_VALUE : Integer.MAX_VALUE, 0, true);
        loadFastScrollData(false);
        delegate.updateSelectedMediaTabText();
        boolean enc = DialogObject.isEncryptedDialog(dialog_id);
        for (int i = 0; i < messages.size(); i++) {
            MessageObject messageObject = messages.get(i);
            if (sharedMediaData[0].filterType == FILTER_PHOTOS_AND_VIDEOS) {
                sharedMediaData[0].addMessage(messageObject, 0, false, enc);
            } else if (sharedMediaData[0].filterType == FILTER_PHOTOS_ONLY) {
                if (messageObject.isPhoto()) {
                    sharedMediaData[0].addMessage(messageObject, 0, false, enc);
                }
            } else {
                if (!messageObject.isPhoto()) {
                    sharedMediaData[0].addMessage(messageObject, 0, false, enc);
                }
            }
        }
    }

    private MediaPage getMediaPage(int type) {
        for (int i = 0; i < mediaPages.length; i++) {
            if (mediaPages[i].selectedType == 0) {
                return mediaPages[i];
            }
        }
        return null;
    }

    private void showMediaCalendar(boolean fromFastScroll) {
        if (fromFastScroll && SharedMediaLayout.this.getY() != 0 && viewType == VIEW_TYPE_PROFILE_ACTIVITY) {
            return;
        }
        Bundle bundle = new Bundle();
        bundle.putLong("dialog_id", dialog_id);
        int date = 0;
        if (fromFastScroll) {
            MediaPage mediaPage = getMediaPage(0);
            if (mediaPage != null) {
                ArrayList<Period> periods = sharedMediaData[0].fastScrollPeriods;
                Period period = null;
                int position = mediaPage.layoutManager.findFirstVisibleItemPosition();
                if (position >= 0) {
                    if (periods != null) {
                        for (int i = 0; i < periods.size(); i++) {
                            if (position <= periods.get(i).startOffset) {
                                period = periods.get(i);
                                break;
                            }
                        }
                        if (period == null) {
                            period = periods.get(periods.size() - 1);
                        }
                    }
                    if (period != null) {
                        date = period.date;
                    }
                }
            }
        }
        bundle.putInt("type", CalendarActivity.TYPE_MEDIA_CALENDAR);
        CalendarActivity calendarActivity = new CalendarActivity(bundle, sharedMediaData[0].filterType, date);
        calendarActivity.setCallback(new CalendarActivity.Callback() {
            @Override
            public void onDateSelected(int messageId, int startOffset) {
                int index = -1;
                for (int i = 0; i < sharedMediaData[0].messages.size(); i++) {
                    if (sharedMediaData[0].messages.get(i).getId() == messageId) {
                        index = i;
                    }
                }
                MediaPage mediaPage = getMediaPage(0);
                if (index >= 0 && mediaPage != null) {
                    mediaPage.layoutManager.scrollToPositionWithOffset(index, 0);
                } else {
                    jumpToDate(0, messageId, startOffset, true);
                }
                if (mediaPage != null) {
                    mediaPage.highlightMessageId = messageId;
                    mediaPage.highlightAnimation = false;
                }
            }
        });
        profileActivity.presentFragment(calendarActivity);
    }

    private void startPinchToMediaColumnsCount(boolean pinchScaleUp) {
        if (photoVideoChangeColumnsAnimation) {
            return;
        }
        MediaPage mediaPage = null;
        for (int i = 0; i < mediaPages.length; i++) {
            if (mediaPages[i].selectedType == 0) {
                mediaPage = mediaPages[i];
                break;
            }
        }
        if (mediaPage != null) {
            int newColumnsCount = getNextMediaColumnsCount(mediaColumnsCount, pinchScaleUp);
            animateToColumnsCount = newColumnsCount;
            if (animateToColumnsCount == mediaColumnsCount) {
                return;
            }
            mediaPage.animationSupportingListView.setVisibility(View.VISIBLE);
            mediaPage.animationSupportingListView.setAdapter(animationSupportingPhotoVideoAdapter);
            mediaPage.animationSupportingLayoutManager.setSpanCount(newColumnsCount);
            AndroidUtilities.updateVisibleRows(mediaPage.listView);

            photoVideoChangeColumnsAnimation = true;
            sharedMediaData[0].setListFrozen(true);
            photoVideoChangeColumnsProgress = 0;
            if (pinchCenterPosition >= 0) {
                for (int k = 0; k < mediaPages.length; k++) {
                    if (mediaPages[k].selectedType == 0) {
                        mediaPages[k].animationSupportingLayoutManager.scrollToPositionWithOffset(pinchCenterPosition, pinchCenterOffset);
                    }
                }
            } else {
                saveScrollPosition();
            }
        }
    }

    private void finishPinchToMediaColumnsCount() {
        if (photoVideoChangeColumnsAnimation) {
            MediaPage mediaPage = null;
            for (int i = 0; i < mediaPages.length; i++) {
                if (mediaPages[i].selectedType == 0) {
                    mediaPage = mediaPages[i];
                    break;
                }
            }
            if (mediaPage != null) {
                if (photoVideoChangeColumnsProgress == 1f) {
                    int oldItemCount = photoVideoAdapter.getItemCount();
                    photoVideoChangeColumnsAnimation = false;
                    sharedMediaData[0].setListFrozen(false);
                    mediaPage.animationSupportingListView.setVisibility(View.GONE);
                    mediaColumnsCount = animateToColumnsCount;
                    SharedConfig.setMediaColumnsCount(animateToColumnsCount);
                    mediaPage.layoutManager.setSpanCount(mediaColumnsCount);
                    mediaPage.listView.invalidate();
                    if (photoVideoAdapter.getItemCount() == oldItemCount) {
                        AndroidUtilities.updateVisibleRows(mediaPage.listView);
                    } else {
                        photoVideoAdapter.notifyDataSetChanged();
                    }

                    if (pinchCenterPosition >= 0) {
                        for (int k = 0; k < mediaPages.length; k++) {
                            if (mediaPages[k].selectedType == 0) {
                                View view = mediaPages[k].animationSupportingLayoutManager.findViewByPosition(pinchCenterPosition);
                                if (view != null) {
                                    pinchCenterOffset = view.getTop();
                                }
                                mediaPages[k].layoutManager.scrollToPositionWithOffset(pinchCenterPosition, pinchCenterOffset);
                            }
                        }
                    } else {
                        saveScrollPosition();
                    }
                    return;
                }
                if (photoVideoChangeColumnsProgress == 0) {
                    photoVideoChangeColumnsAnimation = false;
                    sharedMediaData[0].setListFrozen(false);
                    mediaPage.animationSupportingListView.setVisibility(View.GONE);
                    mediaPage.listView.invalidate();
                    return;
                }
                boolean forward = photoVideoChangeColumnsProgress > 0.2f;
                ValueAnimator animator = ValueAnimator.ofFloat(photoVideoChangeColumnsProgress, forward ? 1f : 0);
                MediaPage finalMediaPage = mediaPage;
                animator.addUpdateListener(new ValueAnimator.AnimatorUpdateListener() {
                    @Override
                    public void onAnimationUpdate(ValueAnimator valueAnimator) {
                        photoVideoChangeColumnsProgress = (float) valueAnimator.getAnimatedValue();
                        finalMediaPage.listView.invalidate();
                    }
                });
                animator.addListener(new AnimatorListenerAdapter() {
                    @Override
                    public void onAnimationEnd(Animator animation) {
                        int oldItemCount = photoVideoAdapter.getItemCount();
                        photoVideoChangeColumnsAnimation = false;
                        sharedMediaData[0].setListFrozen(false);
                        if (forward) {
                            mediaColumnsCount = animateToColumnsCount;
                            SharedConfig.setMediaColumnsCount(animateToColumnsCount);
                            finalMediaPage.layoutManager.setSpanCount(mediaColumnsCount);
                        }
                        if (forward) {
                            if (photoVideoAdapter.getItemCount() == oldItemCount) {
                                AndroidUtilities.updateVisibleRows(finalMediaPage.listView);
                            } else {
                                photoVideoAdapter.notifyDataSetChanged();
                            }
                        }
                        finalMediaPage.animationSupportingListView.setVisibility(View.GONE);
                        if (pinchCenterPosition >= 0) {
                            for (int k = 0; k < mediaPages.length; k++) {
                                if (mediaPages[k].selectedType == 0) {
                                    if (forward) {
                                        View view = mediaPages[k].animationSupportingLayoutManager.findViewByPosition(pinchCenterPosition);
                                        if (view != null) {
                                            pinchCenterOffset = view.getTop();
                                        }
                                    }
                                    mediaPages[k].layoutManager.scrollToPositionWithOffset(pinchCenterPosition, pinchCenterOffset);
                                }
                            }
                        } else {
                            saveScrollPosition();
                        }
                        super.onAnimationEnd(animation);
                    }
                });
                animator.setInterpolator(CubicBezierInterpolator.DEFAULT);
                animator.setDuration(200);
                animator.start();
            }
        }
    }

    int animationIndex;

    private void animateToMediaColumnsCount(int newColumnsCount) {
        MediaPage mediaPage = getMediaPage(0);
        pinchCenterPosition = -1;

        if (mediaPage != null) {
            mediaPage.listView.stopScroll();
            animateToColumnsCount = newColumnsCount;
            mediaPage.animationSupportingListView.setVisibility(View.VISIBLE);
            mediaPage.animationSupportingListView.setAdapter(animationSupportingPhotoVideoAdapter);
            mediaPage.animationSupportingLayoutManager.setSpanCount(newColumnsCount);
            AndroidUtilities.updateVisibleRows(mediaPage.listView);

            photoVideoChangeColumnsAnimation = true;
            sharedMediaData[0].setListFrozen(true);
            photoVideoChangeColumnsProgress = 0;
            saveScrollPosition();
            ValueAnimator animator = ValueAnimator.ofFloat(0, 1f);
            MediaPage finalMediaPage = mediaPage;
            animationIndex = NotificationCenter.getInstance(profileActivity.getCurrentAccount()).setAnimationInProgress(animationIndex, null);
            animator.addUpdateListener(new ValueAnimator.AnimatorUpdateListener() {
                @Override
                public void onAnimationUpdate(ValueAnimator valueAnimator) {
                    photoVideoChangeColumnsProgress = (float) valueAnimator.getAnimatedValue();
                    finalMediaPage.listView.invalidate();
                }
            });
            animator.addListener(new AnimatorListenerAdapter() {
                @Override
                public void onAnimationEnd(Animator animation) {
                    NotificationCenter.getInstance(profileActivity.getCurrentAccount()).onAnimationFinish(animationIndex);
                    int oldItemCount = photoVideoAdapter.getItemCount();
                    photoVideoChangeColumnsAnimation = false;
                    sharedMediaData[0].setListFrozen(false);
                    mediaColumnsCount = newColumnsCount;
                    finalMediaPage.layoutManager.setSpanCount(mediaColumnsCount);
                    if (photoVideoAdapter.getItemCount() == oldItemCount) {
                        AndroidUtilities.updateVisibleRows(finalMediaPage.listView);
                    } else {
                        photoVideoAdapter.notifyDataSetChanged();
                    }
                    finalMediaPage.animationSupportingListView.setVisibility(View.GONE);
                    saveScrollPosition();
                }
            });
            animator.setInterpolator(CubicBezierInterpolator.DEFAULT);
            animator.setStartDelay(100);
            animator.setDuration(350);
            animator.start();
        }
    }

    @Override
    protected void dispatchDraw(Canvas canvas) {
        super.dispatchDraw(canvas);
        if (fragmentContextView != null && fragmentContextView.isCallStyle()) {
            canvas.save();
            canvas.translate(fragmentContextView.getX(), fragmentContextView.getY());
            fragmentContextView.setDrawOverlay(true);
            fragmentContextView.draw(canvas);
            fragmentContextView.setDrawOverlay(false);
            canvas.restore();
        }
    }

    private ScrollSlidingTextTabStrip createScrollingTextTabStrip(Context context) {
        ScrollSlidingTextTabStrip scrollSlidingTextTabStrip = new ScrollSlidingTextTabStrip(context);
        if (initialTab != -1) {
            scrollSlidingTextTabStrip.setInitialTabId(initialTab);
            initialTab = -1;
        }
        scrollSlidingTextTabStrip.setBackgroundColor(Theme.getColor(Theme.key_windowBackgroundWhite));
        scrollSlidingTextTabStrip.setColors(Theme.key_profile_tabSelectedLine, Theme.key_profile_tabSelectedText, Theme.key_profile_tabText, Theme.key_profile_tabSelector);
        scrollSlidingTextTabStrip.setDelegate(new ScrollSlidingTextTabStrip.ScrollSlidingTabStripDelegate() {
            @Override
            public void onPageSelected(int id, boolean forward) {
                if (mediaPages[0].selectedType == id) {
                    return;
                }
                mediaPages[1].selectedType = id;
                mediaPages[1].setVisibility(View.VISIBLE);
                hideFloatingDateView(true);
                switchToCurrentSelectedMode(true);
                animatingForward = forward;
                onSelectedTabChanged();
            }

            @Override
            public void onSamePageSelected() {
                scrollToTop();
            }

            @Override
            public void onPageScrolled(float progress) {
                if (progress == 1 && mediaPages[1].getVisibility() != View.VISIBLE) {
                    return;
                }
                if (animatingForward) {
                    mediaPages[0].setTranslationX(-progress * mediaPages[0].getMeasuredWidth());
                    mediaPages[1].setTranslationX(mediaPages[0].getMeasuredWidth() - progress * mediaPages[0].getMeasuredWidth());
                } else {
                    mediaPages[0].setTranslationX(progress * mediaPages[0].getMeasuredWidth());
                    mediaPages[1].setTranslationX(progress * mediaPages[0].getMeasuredWidth() - mediaPages[0].getMeasuredWidth());
                }

                float photoVideoOptionsAlpha = 0f;
                if (mediaPages[0].selectedType == 0) {
                    photoVideoOptionsAlpha = 1f - progress;
                }
                if (mediaPages[1].selectedType == 0) {
                    photoVideoOptionsAlpha = progress;
                }
                photoVideoOptionsItem.setAlpha(photoVideoOptionsAlpha);
                photoVideoOptionsItem.setVisibility((photoVideoOptionsAlpha == 0  || !canShowSearchItem()) ? INVISIBLE : View.VISIBLE);
                if (canShowSearchItem()) {
                    if (searchItemState == 1) {
                        searchItem.setAlpha(progress);
                    } else if (searchItemState == 2) {
                        searchItem.setAlpha(1.0f - progress);
                    }
                } else {
                    searchItem.setVisibility(INVISIBLE);
                    searchItem.setAlpha(0.0f);
                }
                if (progress == 1) {
                    MediaPage tempPage = mediaPages[0];
                    mediaPages[0] = mediaPages[1];
                    mediaPages[1] = tempPage;
                    mediaPages[1].setVisibility(View.GONE);
                    if (searchItemState == 2) {
                        searchItem.setVisibility(View.INVISIBLE);
                    }
                    searchItemState = 0;
                    startStopVisibleGifs();
                }
            }
        });
        return scrollSlidingTextTabStrip;
    }

    private boolean fillMediaData(int type) {
        SharedMediaData[] mediaData = sharedMediaPreloader.getSharedMediaData();
        if (mediaData == null) {
            return false;
        }
        if (type == 0) {
            if (!sharedMediaData[type].fastScrollDataLoaded) {
                sharedMediaData[type].totalCount = mediaData[type].totalCount;
            }
        } else {
            sharedMediaData[type].totalCount = mediaData[type].totalCount;
        }
        sharedMediaData[type].messages.addAll(mediaData[type].messages);
        sharedMediaData[type].sections.addAll(mediaData[type].sections);
        for (HashMap.Entry<String, ArrayList<MessageObject>> entry : mediaData[type].sectionArrays.entrySet()) {
            sharedMediaData[type].sectionArrays.put(entry.getKey(), new ArrayList<>(entry.getValue()));
        }
        for (int i = 0; i < 2; i++) {
            sharedMediaData[type].messagesDict[i] = mediaData[type].messagesDict[i].clone();
            sharedMediaData[type].max_id[i] = mediaData[type].max_id[i];
            sharedMediaData[type].endReached[i] = mediaData[type].endReached[i];
        }
        sharedMediaData[type].fastScrollPeriods.addAll(mediaData[type].fastScrollPeriods);
        return !mediaData[type].messages.isEmpty();
    }

    private void showFloatingDateView() {

    }

    private void hideFloatingDateView(boolean animated) {
        AndroidUtilities.cancelRunOnUIThread(hideFloatingDateRunnable);
        if (floatingDateView.getTag() == null) {
            return;
        }
        floatingDateView.setTag(null);
        if (floatingDateAnimation != null) {
            floatingDateAnimation.cancel();
            floatingDateAnimation = null;
        }
        if (animated) {
            floatingDateAnimation = new AnimatorSet();
            floatingDateAnimation.setDuration(180);
            floatingDateAnimation.playTogether(
                    ObjectAnimator.ofFloat(floatingDateView, View.ALPHA, 0.0f),
                    ObjectAnimator.ofFloat(floatingDateView, View.TRANSLATION_Y, -AndroidUtilities.dp(48) + additionalFloatingTranslation));
            floatingDateAnimation.setInterpolator(CubicBezierInterpolator.EASE_OUT);
            floatingDateAnimation.addListener(new AnimatorListenerAdapter() {
                @Override
                public void onAnimationEnd(Animator animation) {
                    floatingDateAnimation = null;
                }
            });
            floatingDateAnimation.start();
        } else {
            floatingDateView.setAlpha(0.0f);
        }
    }

    private void scrollToTop() {
        int height;
        switch (mediaPages[0].selectedType) {
            case 0:
                height = SharedPhotoVideoCell.getItemSize(1);
                break;
            case 1:
            case 2:
            case 4:
                height = AndroidUtilities.dp(56);
                break;
            case 3:
                height = AndroidUtilities.dp(100);
                break;
            case 5:
                height = AndroidUtilities.dp(60);
                break;
            case 6:
            default:
                height = AndroidUtilities.dp(58);
                break;
        }
        int scrollDistance;
        if (mediaPages[0].selectedType == 0) {
            scrollDistance = mediaPages[0].layoutManager.findFirstVisibleItemPosition() / mediaColumnsCount * height;
        } else {
            scrollDistance = mediaPages[0].layoutManager.findFirstVisibleItemPosition() * height;
        }
        if (scrollDistance >= mediaPages[0].listView.getMeasuredHeight() * 1.2f) {
            mediaPages[0].scrollHelper.setScrollDirection(RecyclerAnimationScrollHelper.SCROLL_DIRECTION_UP);
            mediaPages[0].scrollHelper.scrollToPosition(0, 0, false, true);
        } else {
            mediaPages[0].listView.smoothScrollToPosition(0);
        }
    }

    Runnable jumpToRunnable;

    private void checkLoadMoreScroll(MediaPage mediaPage, RecyclerListView recyclerView, LinearLayoutManager layoutManager) {
        if (photoVideoChangeColumnsAnimation || jumpToRunnable != null) {
            return;
        }
        long currentTime = System.currentTimeMillis();
        if ((recyclerView.getFastScroll() != null && recyclerView.getFastScroll().isPressed()) && (currentTime - mediaPage.lastCheckScrollTime) < 300) {
            return;
        }
        mediaPage.lastCheckScrollTime = currentTime;
        if (searching && searchWas || mediaPage.selectedType == 7) {
            return;
        }
        int firstVisibleItem = layoutManager.findFirstVisibleItemPosition();
        int visibleItemCount = firstVisibleItem == RecyclerView.NO_POSITION ? 0 : Math.abs(layoutManager.findLastVisibleItemPosition() - firstVisibleItem) + 1;
        int totalItemCount = recyclerView.getAdapter().getItemCount();
        if (mediaPage.selectedType == 0 || mediaPage.selectedType == 1 || mediaPage.selectedType == 2 || mediaPage.selectedType == 4) {
            int type = mediaPage.selectedType;
            totalItemCount = sharedMediaData[type].getStartOffset() + sharedMediaData[type].messages.size();
            if (sharedMediaData[type].fastScrollDataLoaded && sharedMediaData[type].fastScrollPeriods.size() > 2 && mediaPage.selectedType == 0 && sharedMediaData[type].messages.size() != 0) {
                int columnsCount = 1;
                if (type == 0) {
                    columnsCount = mediaColumnsCount;
                }
                int jumpToTreshold = (int) ((recyclerView.getMeasuredHeight() / ((float) (recyclerView.getMeasuredWidth() / (float) columnsCount))) * columnsCount * 1.5f);
                if (jumpToTreshold < 100) {
                    jumpToTreshold = 100;
                }
                if (jumpToTreshold < sharedMediaData[type].fastScrollPeriods.get(1).startOffset) {
                    jumpToTreshold = sharedMediaData[type].fastScrollPeriods.get(1).startOffset;
                }
                if ((firstVisibleItem > totalItemCount && firstVisibleItem - totalItemCount > jumpToTreshold) || ((firstVisibleItem + visibleItemCount) < sharedMediaData[type].startOffset && sharedMediaData[0].startOffset - (firstVisibleItem + visibleItemCount) > jumpToTreshold)) {
                    AndroidUtilities.runOnUIThread(jumpToRunnable = () -> {
                        findPeriodAndJumpToDate(type, recyclerView, false);
                        jumpToRunnable = null;
                    });
                    return;
                }
            }
        }

        if (mediaPage.selectedType == 7) {

        } else if (mediaPage.selectedType == 6) {
            if (visibleItemCount > 0) {
                if (!commonGroupsAdapter.endReached && !commonGroupsAdapter.loading && !commonGroupsAdapter.chats.isEmpty() && firstVisibleItem + visibleItemCount >= totalItemCount - 5) {
                    commonGroupsAdapter.getChats(commonGroupsAdapter.chats.get(commonGroupsAdapter.chats.size() - 1).id, 100);
                }
            }
        } else {
            final int threshold;
            if (mediaPage.selectedType == 0) {
                threshold = 3;
            } else if (mediaPage.selectedType == 5) {
                threshold = 10;
            } else {
                threshold = 6;
            }

            if ((firstVisibleItem + visibleItemCount > totalItemCount - threshold || sharedMediaData[mediaPage.selectedType].loadingAfterFastScroll) && !sharedMediaData[mediaPage.selectedType].loading) {
                int type;
                if (mediaPage.selectedType == 0) {
                    type = MEDIA_PHOTOVIDEO;
                    if (sharedMediaData[0].filterType == FILTER_PHOTOS_ONLY) {
                        type = MediaDataController.MEDIA_PHOTOS_ONLY;
                    } else if (sharedMediaData[0].filterType == FILTER_VIDEOS_ONLY) {
                        type = MediaDataController.MEDIA_VIDEOS_ONLY;
                    }
                } else if (mediaPage.selectedType == 1) {
                    type = MediaDataController.MEDIA_FILE;
                } else if (mediaPage.selectedType == 2) {
                    type = MediaDataController.MEDIA_AUDIO;
                } else if (mediaPage.selectedType == 4) {
                    type = MediaDataController.MEDIA_MUSIC;
                } else if (mediaPage.selectedType == 5) {
                    type = MediaDataController.MEDIA_GIF;
                } else {
                    type = MediaDataController.MEDIA_URL;
                }
                if (!sharedMediaData[mediaPage.selectedType].endReached[0]) {
                    sharedMediaData[mediaPage.selectedType].loading = true;
                    profileActivity.getMediaDataController().loadMedia(dialog_id, 50, sharedMediaData[mediaPage.selectedType].max_id[0], 0, type, 1, profileActivity.getClassGuid(), sharedMediaData[mediaPage.selectedType].requestIndex, skipPhotos);
                } else if (mergeDialogId != 0 && !sharedMediaData[mediaPage.selectedType].endReached[1]) {
                    sharedMediaData[mediaPage.selectedType].loading = true;
                    profileActivity.getMediaDataController().loadMedia(mergeDialogId, 50, sharedMediaData[mediaPage.selectedType].max_id[1], 0, type, 1, profileActivity.getClassGuid(), sharedMediaData[mediaPage.selectedType].requestIndex, skipPhotos);
                }
            }

            int startOffset = sharedMediaData[mediaPage.selectedType].startOffset;
            if (mediaPage.selectedType == 0) {
                startOffset = photoVideoAdapter.getPositionForIndex(0);
            }
            if (firstVisibleItem - startOffset < threshold + 1 && !sharedMediaData[mediaPage.selectedType].loading && !sharedMediaData[mediaPage.selectedType].startReached && !sharedMediaData[mediaPage.selectedType].loadingAfterFastScroll) {
                loadFromStart(mediaPage.selectedType);
            }
            if (mediaPages[0].listView == recyclerView && (mediaPages[0].selectedType == 0 || mediaPages[0].selectedType == 5) && firstVisibleItem != RecyclerView.NO_POSITION) {
                RecyclerListView.ViewHolder holder = recyclerView.findViewHolderForAdapterPosition(firstVisibleItem);
                if (holder != null && holder.getItemViewType() == 0) {
                    if (holder.itemView instanceof SharedPhotoVideoCell) {
                        SharedPhotoVideoCell cell = (SharedPhotoVideoCell) holder.itemView;
                        MessageObject messageObject = cell.getMessageObject(0);
                        if (messageObject != null) {
                            floatingDateView.setCustomDate(messageObject.messageOwner.date, false, true);
                        }
                    } else if (holder.itemView instanceof ContextLinkCell) {
                        ContextLinkCell cell = (ContextLinkCell) holder.itemView;
                        floatingDateView.setCustomDate(cell.getDate(), false, true);
                    }
                }
            }
        }
    }

    private void loadFromStart(int selectedType) {
        int type;
        if (selectedType == 0) {
            type = MEDIA_PHOTOVIDEO;
            if (sharedMediaData[0].filterType == FILTER_PHOTOS_ONLY) {
                type = MediaDataController.MEDIA_PHOTOS_ONLY;
            } else if (sharedMediaData[0].filterType == FILTER_VIDEOS_ONLY) {
                type = MediaDataController.MEDIA_VIDEOS_ONLY;
            }
        } else if (selectedType == 1) {
            type = MediaDataController.MEDIA_FILE;
        } else if (selectedType == 2) {
            type = MediaDataController.MEDIA_AUDIO;
        } else if (selectedType == 4) {
            type = MediaDataController.MEDIA_MUSIC;
        } else if (selectedType == 5) {
            type = MediaDataController.MEDIA_GIF;
        } else {
            type = MediaDataController.MEDIA_URL;
        }
        sharedMediaData[selectedType].loading = true;
        profileActivity.getMediaDataController().loadMedia(dialog_id, 50, 0, sharedMediaData[selectedType].min_id, type, 1, profileActivity.getClassGuid(), sharedMediaData[selectedType].requestIndex);
    }

    public ActionBarMenuItem getSearchItem() {
        return searchItem;
    }

    public boolean isSearchItemVisible() {
        if (mediaPages[0].selectedType == 7) {
            return delegate.canSearchMembers();
        }
        return mediaPages[0].selectedType != 0 && mediaPages[0].selectedType != 2 && mediaPages[0].selectedType != 5 && mediaPages[0].selectedType != 6;
    }

    public boolean isCalendarItemVisible() {
        return mediaPages[0].selectedType == 0;
    }

    public int getSelectedTab() {
        return scrollSlidingTextTabStrip.getCurrentTabId();
    }

    public int getClosestTab() {
        if (mediaPages[1] != null && mediaPages[1].getVisibility() == View.VISIBLE) {
            if (tabsAnimationInProgress && !backAnimation) {
                return mediaPages[1].selectedType;
            } else if (Math.abs(mediaPages[1].getTranslationX()) < mediaPages[1].getMeasuredWidth() / 2f) {
                return mediaPages[1].selectedType;
            }
        }
        return scrollSlidingTextTabStrip.getCurrentTabId();
    }

    protected void onSelectedTabChanged() {

    }

    protected boolean canShowSearchItem() {
        return true;
    }

    protected void onSearchStateChanged(boolean expanded) {

    }

    protected boolean onMemberClick(TLRPC.ChatParticipant participant, boolean isLong) {
        return false;
    }

    public void onDestroy() {
        profileActivity.getNotificationCenter().removeObserver(this, NotificationCenter.mediaDidLoad);
        profileActivity.getNotificationCenter().removeObserver(this, NotificationCenter.didReceiveNewMessages);
        profileActivity.getNotificationCenter().removeObserver(this, NotificationCenter.messagesDeleted);
        profileActivity.getNotificationCenter().removeObserver(this, NotificationCenter.messageReceivedByServer);
        profileActivity.getNotificationCenter().removeObserver(this, NotificationCenter.messagePlayingDidReset);
        profileActivity.getNotificationCenter().removeObserver(this, NotificationCenter.messagePlayingPlayStateChanged);
        profileActivity.getNotificationCenter().removeObserver(this, NotificationCenter.messagePlayingDidStart);
    }

    private void checkCurrentTabValid() {
        int id = scrollSlidingTextTabStrip.getCurrentTabId();
        if (!scrollSlidingTextTabStrip.hasTab(id)) {
            id = scrollSlidingTextTabStrip.getFirstTabId();
            scrollSlidingTextTabStrip.setInitialTabId(id);
            mediaPages[0].selectedType = id;
            switchToCurrentSelectedMode(false);
        }
    }

    public void setNewMediaCounts(int[] mediaCounts) {
        boolean hadMedia = false;
        for (int a = 0; a < 6; a++) {
            if (hasMedia[a] >= 0) {
                hadMedia = true;
                break;
            }
        }
        System.arraycopy(mediaCounts, 0, hasMedia, 0, 6);
        updateTabs(true);
        if (!hadMedia && scrollSlidingTextTabStrip.getCurrentTabId() == 6) {
            scrollSlidingTextTabStrip.resetTab();
        }
        checkCurrentTabValid();
        if (hasMedia[0] >= 0) {
            loadFastScrollData(false);
        }
    }

    private void loadFastScrollData(boolean force) {
        for (int k = 0; k < supportedFastScrollTypes.length; k++) {
            int type = supportedFastScrollTypes[k];
            if ((sharedMediaData[type].fastScrollDataLoaded && !force) || DialogObject.isEncryptedDialog(dialog_id)) {
                return;
            }
            sharedMediaData[type].fastScrollDataLoaded = false;
            TLRPC.TL_messages_getSearchResultsPositions req = new TLRPC.TL_messages_getSearchResultsPositions();
            if (type == 0) {
                if (sharedMediaData[type].filterType == FILTER_PHOTOS_ONLY) {
                    req.filter = new TLRPC.TL_inputMessagesFilterPhotos();
                } else if (sharedMediaData[type].filterType == FILTER_VIDEOS_ONLY) {
                    req.filter = new TLRPC.TL_inputMessagesFilterVideo();
                } else {
                    req.filter = new TLRPC.TL_inputMessagesFilterPhotoVideo();
                }
            } else if (type == MediaDataController.MEDIA_FILE) {
                req.filter = new TLRPC.TL_inputMessagesFilterDocument();
            } else if (type == MediaDataController.MEDIA_AUDIO) {
                req.filter = new TLRPC.TL_inputMessagesFilterRoundVoice();
            } else {
                req.filter = new TLRPC.TL_inputMessagesFilterMusic();
            }
            req.limit = 100;
            req.peer = MessagesController.getInstance(profileActivity.getCurrentAccount()).getInputPeer(dialog_id);
            int reqIndex = sharedMediaData[type].requestIndex;
            int reqId = ConnectionsManager.getInstance(profileActivity.getCurrentAccount()).sendRequest(req, (response, error) -> AndroidUtilities.runOnUIThread(() -> {
                if (error != null) {
                    return;
                }
                if (reqIndex != sharedMediaData[type].requestIndex) {
                    return;
                }
                TLRPC.TL_messages_searchResultsPositions res = (TLRPC.TL_messages_searchResultsPositions) response;
                sharedMediaData[type].fastScrollPeriods.clear();
                for (int i = 0, n = res.positions.size(); i < n; i++) {
                    TLRPC.TL_searchResultPosition serverPeriod = res.positions.get(i);
                    if (serverPeriod.date != 0) {
                        Period period = new Period(serverPeriod);
                        sharedMediaData[type].fastScrollPeriods.add(period);
                    }
                }
                Collections.sort(sharedMediaData[type].fastScrollPeriods, (period, period2) -> period2.date - period.date);
                sharedMediaData[type].setTotalCount(res.count);
                sharedMediaData[type].fastScrollDataLoaded = true;
                if (!sharedMediaData[type].fastScrollPeriods.isEmpty()) {
                    for (int i = 0; i < mediaPages.length; i++) {
                        if (mediaPages[i].selectedType == type) {
                            mediaPages[i].fastScrollEnabled = true;
                            updateFastScrollVisibility(mediaPages[i], true);
                        }
                    }
                }
                photoVideoAdapter.notifyDataSetChanged();
            }));
            ConnectionsManager.getInstance(profileActivity.getCurrentAccount()).bindRequestToGuid(reqId, profileActivity.getClassGuid());
        }
    }


    private static void showFastScrollHint(MediaPage mediaPage, SharedMediaData[] sharedMediaData, boolean show) {
        if (show) {
            if (SharedConfig.fastScrollHintCount <= 0 || mediaPage.fastScrollHintView != null || mediaPage.fastScrollHinWasShown || mediaPage.listView.getFastScroll() == null || !mediaPage.listView.getFastScroll().isVisible || mediaPage.listView.getFastScroll().getVisibility() != View.VISIBLE || sharedMediaData[0].totalCount < 50) {
                return;
            }
            SharedConfig.setFastScrollHintCount(SharedConfig.fastScrollHintCount - 1);
            mediaPage.fastScrollHinWasShown = true;
            SharedMediaFastScrollTooltip tooltip = new SharedMediaFastScrollTooltip(mediaPage.getContext());
            mediaPage.fastScrollHintView = tooltip;
            mediaPage.addView(mediaPage.fastScrollHintView, LayoutHelper.createFrame(LayoutHelper.WRAP_CONTENT, LayoutHelper.WRAP_CONTENT));
            mediaPage.fastScrollHintView.setAlpha(0);
            mediaPage.fastScrollHintView.setScaleX(0.8f);
            mediaPage.fastScrollHintView.setScaleY(0.8f);
            mediaPage.fastScrollHintView.animate().alpha(1f).scaleX(1f).scaleY(1f).setDuration(150).start();
            mediaPage.invalidate();

            AndroidUtilities.runOnUIThread(mediaPage.fastScrollHideHintRunnable = () -> {
                mediaPage.fastScrollHintView = null;
                mediaPage.fastScrollHideHintRunnable = null;
                tooltip.animate().alpha(0f).scaleX(0.5f).scaleY(0.5f).setDuration(220).setListener(new AnimatorListenerAdapter() {
                    @Override
                    public void onAnimationEnd(Animator animation) {
                        if (tooltip.getParent() != null) {
                            ((ViewGroup) tooltip.getParent()).removeView(tooltip);
                        }
                    }
                }).start();
            }, 4000);
        } else {
            if (mediaPage.fastScrollHintView == null || mediaPage.fastScrollHideHintRunnable == null) {
                return;
            }
            AndroidUtilities.cancelRunOnUIThread(mediaPage.fastScrollHideHintRunnable);
            mediaPage.fastScrollHideHintRunnable.run();
            mediaPage.fastScrollHideHintRunnable = null;
            mediaPage.fastScrollHintView = null;
        }
    }

    public void setCommonGroupsCount(int count) {
        hasMedia[6] = count;
        updateTabs(true);
        checkCurrentTabValid();
    }

    public void onActionBarItemClick(View v, int id) {
        if (id == delete) {
            TLRPC.Chat currentChat = null;
            TLRPC.User currentUser = null;
            TLRPC.EncryptedChat currentEncryptedChat = null;
            if (DialogObject.isEncryptedDialog(dialog_id)) {
                currentEncryptedChat = profileActivity.getMessagesController().getEncryptedChat(DialogObject.getEncryptedChatId(dialog_id));
            } else if (DialogObject.isUserDialog(dialog_id)) {
                currentUser = profileActivity.getMessagesController().getUser(dialog_id);
            } else {
                currentChat = profileActivity.getMessagesController().getChat(-dialog_id);
            }
            AlertsCreator.createDeleteMessagesAlert(profileActivity, currentUser, currentChat, currentEncryptedChat, null, mergeDialogId, null, selectedFiles, null, false, 1, () -> {
                showActionMode(false);
                actionBar.closeSearchField();
                cantDeleteMessagesCount = 0;
            }, null);
<<<<<<< HEAD
        } else if (id == forward || id == forward_noquote) {
=======
        } else if (id == forward) {
            if (info != null) {
                TLRPC.Chat chat = profileActivity.getMessagesController().getChat(info.id);
                if (profileActivity.getMessagesController().isChatNoForwards(chat)) {
                    if (fwdRestrictedHint != null) {
                        fwdRestrictedHint.setText(ChatObject.isChannel(chat) && !chat.megagroup ? LocaleController.getString("ForwardsRestrictedInfoChannel", R.string.ForwardsRestrictedInfoChannel) :
                                LocaleController.getString("ForwardsRestrictedInfoGroup", R.string.ForwardsRestrictedInfoGroup));
                        fwdRestrictedHint.showForView(v, true);
                    }
                    return;
                }
            }

>>>>>>> dcf1c6d4
            Bundle args = new Bundle();
            args.putBoolean("onlySelect", true);
            args.putInt("dialogsType", 3);
            DialogsActivity fragment = new DialogsActivity(args);
            fragment.setDelegate((fragment1, dids, message, param) -> {
                ArrayList<MessageObject> fmessages = new ArrayList<>();
                for (int a = 1; a >= 0; a--) {
                    ArrayList<Integer> ids = new ArrayList<>();
                    for (int b = 0; b < selectedFiles[a].size(); b++) {
                        ids.add(selectedFiles[a].keyAt(b));
                    }
                    Collections.sort(ids);
                    for (Integer id1 : ids) {
                        if (id1 > 0) {
                            fmessages.add(selectedFiles[a].get(id1));
                        }
                    }
                    selectedFiles[a].clear();
                }
                cantDeleteMessagesCount = 0;
                showActionMode(false);

                if (dids.size() > 1 || dids.get(0) == profileActivity.getUserConfig().getClientUserId() || message != null) {
                    updateRowsSelection();
                    for (int a = 0; a < dids.size(); a++) {
                        long did = dids.get(a);
                        if (message != null) {
                            profileActivity.getSendMessagesHelper().sendMessage(message.toString(), did, null, null, null, true, null, null, null, true, 0, null);
                        }
                        if (id == forward_noquote) {
                            //profileActivity.getMessageHelper().processForwardFromMyName(fmessages, did, true, 0);
                            profileActivity.getSendMessagesHelper().sendMessage(fmessages, did, true,false, true, 0);
                        } else {
                            profileActivity.getSendMessagesHelper().sendMessage(fmessages, did, false,false, true, 0);
                        }
                    }
                    fragment1.finishFragment();
                } else {
                    long did = dids.get(0);
                    Bundle args1 = new Bundle();
                    if (id == forward_noquote) {
                        args1.putBoolean("forward_noquote", true);
                    }
                    args1.putBoolean("scrollToTopOnResume", true);
                    if (DialogObject.isEncryptedDialog(did)) {
                        args1.putInt("enc_id", DialogObject.getEncryptedChatId(did));
                    } else {
                        if (DialogObject.isUserDialog(did)) {
                            args1.putLong("user_id", did);
                        } else {
                            args1.putLong("chat_id", -did);
                        }
                        if (!profileActivity.getMessagesController().checkCanOpenChat(args1, fragment1)) {
                            return;
                        }
                    }

                    profileActivity.getNotificationCenter().postNotificationName(NotificationCenter.closeChats);

                    ChatActivity chatActivity = new ChatActivity(args1);
                    fragment1.presentFragment(chatActivity, true);
                    chatActivity.showFieldPanelForForward(true, fmessages);
                }
            });
            profileActivity.presentFragment(fragment);
        } else if (id == gotochat) {
            if (selectedFiles[0].size() + selectedFiles[1].size() != 1) {
                return;
            }
            MessageObject messageObject = selectedFiles[selectedFiles[0].size() == 1 ? 0 : 1].valueAt(0);
            Bundle args = new Bundle();
            long dialogId = messageObject.getDialogId();
            if (DialogObject.isEncryptedDialog(dialogId)) {
                args.putInt("enc_id", DialogObject.getEncryptedChatId(dialogId));
            } else if (DialogObject.isUserDialog(dialogId)) {
                args.putLong("user_id", dialogId);
            } else {
                TLRPC.Chat chat = profileActivity.getMessagesController().getChat(-dialogId);
                if (chat != null && chat.migrated_to != null) {
                    args.putLong("migrated_to", dialogId);
                    dialogId = -chat.migrated_to.channel_id;
                }
                args.putLong("chat_id", -dialogId);
            }
            args.putInt("message_id", messageObject.getId());
            args.putBoolean("need_remove_previous_same_chat_activity", false);
            profileActivity.presentFragment(new ChatActivity(args), false);
        }
    }

    private boolean prepareForMoving(MotionEvent ev, boolean forward) {
        int id = scrollSlidingTextTabStrip.getNextPageId(forward);
        if (id < 0) {
            return false;
        }
        if (canShowSearchItem()) {
            if (searchItemState != 0) {
                if (searchItemState == 2) {
                    searchItem.setAlpha(1.0f);
                } else if (searchItemState == 1) {
                    searchItem.setAlpha(0.0f);
                    searchItem.setVisibility(View.INVISIBLE);
                }
                searchItemState = 0;
            }
        } else {
            searchItem.setVisibility(INVISIBLE);
            searchItem.setAlpha(0.0f);
        }

        getParent().requestDisallowInterceptTouchEvent(true);
        hideFloatingDateView(true);
        maybeStartTracking = false;
        startedTracking = true;
        startedTrackingX = (int) ev.getX();
        actionBar.setEnabled(false);
        scrollSlidingTextTabStrip.setEnabled(false);
        mediaPages[1].selectedType = id;
        mediaPages[1].setVisibility(View.VISIBLE);
        animatingForward = forward;
        switchToCurrentSelectedMode(true);
        if (forward) {
            mediaPages[1].setTranslationX(mediaPages[0].getMeasuredWidth());
        } else {
            mediaPages[1].setTranslationX(-mediaPages[0].getMeasuredWidth());
        }
        return true;
    }

    @Override
    public void forceHasOverlappingRendering(boolean hasOverlappingRendering) {
        super.forceHasOverlappingRendering(hasOverlappingRendering);
    }

    int topPadding;
    int lastMeasuredTopPadding;

    @Override
    public void setPadding(int left, int top, int right, int bottom) {
        topPadding = top;
        for (int a = 0; a < mediaPages.length; a++) {
            mediaPages[a].setTranslationY(topPadding - lastMeasuredTopPadding);
        }
        fragmentContextView.setTranslationY(AndroidUtilities.dp(48) + top);
        additionalFloatingTranslation = top;
        floatingDateView.setTranslationY((floatingDateView.getTag() == null ? -AndroidUtilities.dp(48) : 0) + additionalFloatingTranslation);
    }

    @Override
    protected void onMeasure(int widthMeasureSpec, int heightMeasureSpec) {
        int widthSize = MeasureSpec.getSize(widthMeasureSpec);
        int heightSize = delegate.getListView() != null ? delegate.getListView().getHeight() : 0;
        if (heightSize == 0) {
            heightSize = MeasureSpec.getSize(heightMeasureSpec);
        }

        setMeasuredDimension(widthSize, heightSize);

        int childCount = getChildCount();
        for (int i = 0; i < childCount; i++) {
            View child = getChildAt(i);
            if (child == null || child.getVisibility() == GONE) {
                continue;
            }
            if (child instanceof MediaPage) {
                measureChildWithMargins(child, widthMeasureSpec, 0, MeasureSpec.makeMeasureSpec(heightSize, MeasureSpec.EXACTLY), 0);
                ((MediaPage) child).listView.setPadding(0, 0, 0, topPadding);
            } else {
                measureChildWithMargins(child, widthMeasureSpec, 0, heightMeasureSpec, 0);
            }
        }
    }

    public boolean checkTabsAnimationInProgress() {
        if (tabsAnimationInProgress) {
            boolean cancel = false;
            if (backAnimation) {
                if (Math.abs(mediaPages[0].getTranslationX()) < 1) {
                    mediaPages[0].setTranslationX(0);
                    mediaPages[1].setTranslationX(mediaPages[0].getMeasuredWidth() * (animatingForward ? 1 : -1));
                    cancel = true;
                }
            } else if (Math.abs(mediaPages[1].getTranslationX()) < 1) {
                mediaPages[0].setTranslationX(mediaPages[0].getMeasuredWidth() * (animatingForward ? -1 : 1));
                mediaPages[1].setTranslationX(0);
                cancel = true;
            }
            if (cancel) {
                if (tabsAnimation != null) {
                    tabsAnimation.cancel();
                    tabsAnimation = null;
                }
                tabsAnimationInProgress = false;
            }
            return tabsAnimationInProgress;
        }
        return false;
    }

    @Override
    public boolean onInterceptTouchEvent(MotionEvent ev) {
        return checkTabsAnimationInProgress() || scrollSlidingTextTabStrip.isAnimatingIndicator() || onTouchEvent(ev);
    }

    public boolean isCurrentTabFirst() {
        return scrollSlidingTextTabStrip.getCurrentTabId() == scrollSlidingTextTabStrip.getFirstTabId();
    }

    public RecyclerListView getCurrentListView() {
        return mediaPages[0].listView;
    }

    @Override
    public boolean onTouchEvent(MotionEvent ev) {
        if (profileActivity.getParentLayout() != null && !profileActivity.getParentLayout().checkTransitionAnimation() && !checkTabsAnimationInProgress() && !isInPinchToZoomTouchMode) {
            if (ev != null) {
                if (velocityTracker == null) {
                    velocityTracker = VelocityTracker.obtain();
                }
                velocityTracker.addMovement(ev);

                if (fwdRestrictedHint != null) {
                    fwdRestrictedHint.hide();
                }
            }
            if (ev != null && ev.getAction() == MotionEvent.ACTION_DOWN && !startedTracking && !maybeStartTracking && ev.getY() >= AndroidUtilities.dp(48)) {
                startedTrackingPointerId = ev.getPointerId(0);
                maybeStartTracking = true;
                startedTrackingX = (int) ev.getX();
                startedTrackingY = (int) ev.getY();
                velocityTracker.clear();
            } else if (ev != null && ev.getAction() == MotionEvent.ACTION_MOVE && ev.getPointerId(0) == startedTrackingPointerId) {
                int dx = (int) (ev.getX() - startedTrackingX);
                int dy = Math.abs((int) ev.getY() - startedTrackingY);
                if (startedTracking && (animatingForward && dx > 0 || !animatingForward && dx < 0)) {
                    if (!prepareForMoving(ev, dx < 0)) {
                        maybeStartTracking = true;
                        startedTracking = false;
                        mediaPages[0].setTranslationX(0);
                        mediaPages[1].setTranslationX(animatingForward ? mediaPages[0].getMeasuredWidth() : -mediaPages[0].getMeasuredWidth());
                        scrollSlidingTextTabStrip.selectTabWithId(mediaPages[1].selectedType, 0);
                    }
                }
                if (maybeStartTracking && !startedTracking) {
                    float touchSlop = AndroidUtilities.getPixelsInCM(0.3f, true);
                    if (Math.abs(dx) >= touchSlop && Math.abs(dx) > dy) {
                        prepareForMoving(ev, dx < 0);
                    }
                } else if (startedTracking) {
                    mediaPages[0].setTranslationX(dx);
                    if (animatingForward) {
                        mediaPages[1].setTranslationX(mediaPages[0].getMeasuredWidth() + dx);
                    } else {
                        mediaPages[1].setTranslationX(dx - mediaPages[0].getMeasuredWidth());
                    }
                    float scrollProgress = Math.abs(dx) / (float) mediaPages[0].getMeasuredWidth();
                    if (canShowSearchItem()) {
                        if (searchItemState == 2) {
                            searchItem.setAlpha(1.0f - scrollProgress);
                        } else if (searchItemState == 1) {
                            searchItem.setAlpha(scrollProgress);
                        }

                        float photoVideoOptionsAlpha = 0f;
                        if (mediaPages[1] != null && mediaPages[1].selectedType == 0) {
                            photoVideoOptionsAlpha = scrollProgress;
                        }
                        if (mediaPages[0].selectedType == 0) {
                            photoVideoOptionsAlpha = 1f - scrollProgress;
                        }
                        photoVideoOptionsItem.setAlpha(photoVideoOptionsAlpha);
                        photoVideoOptionsItem.setVisibility((photoVideoOptionsAlpha == 0  || !canShowSearchItem()) ? INVISIBLE : View.VISIBLE);
                    } else {
                        searchItem.setAlpha(0.0f);
                    }
                    scrollSlidingTextTabStrip.selectTabWithId(mediaPages[1].selectedType, scrollProgress);
                    onSelectedTabChanged();
                }
            } else if (ev == null || ev.getPointerId(0) == startedTrackingPointerId && (ev.getAction() == MotionEvent.ACTION_CANCEL || ev.getAction() == MotionEvent.ACTION_UP || ev.getAction() == MotionEvent.ACTION_POINTER_UP)) {
                velocityTracker.computeCurrentVelocity(1000, maximumVelocity);
                float velX;
                float velY;
                if (ev != null && ev.getAction() != MotionEvent.ACTION_CANCEL) {
                    velX = velocityTracker.getXVelocity();
                    velY = velocityTracker.getYVelocity();
                    if (!startedTracking) {
                        if (Math.abs(velX) >= 3000 && Math.abs(velX) > Math.abs(velY)) {
                            prepareForMoving(ev, velX < 0);
                        }
                    }
                } else {
                    velX = 0;
                    velY = 0;
                }
                if (startedTracking) {
                    float x = mediaPages[0].getX();
                    tabsAnimation = new AnimatorSet();
                    backAnimation = Math.abs(x) < mediaPages[0].getMeasuredWidth() / 3.0f && (Math.abs(velX) < 3500 || Math.abs(velX) < Math.abs(velY));
                    float distToMove;
                    float dx;
                    if (backAnimation) {
                        dx = Math.abs(x);
                        if (animatingForward) {
                            tabsAnimation.playTogether(
                                    ObjectAnimator.ofFloat(mediaPages[0], View.TRANSLATION_X, 0),
                                    ObjectAnimator.ofFloat(mediaPages[1], View.TRANSLATION_X, mediaPages[1].getMeasuredWidth())
                            );
                        } else {
                            tabsAnimation.playTogether(
                                    ObjectAnimator.ofFloat(mediaPages[0], View.TRANSLATION_X, 0),
                                    ObjectAnimator.ofFloat(mediaPages[1], View.TRANSLATION_X, -mediaPages[1].getMeasuredWidth())
                            );
                        }
                    } else {
                        dx = mediaPages[0].getMeasuredWidth() - Math.abs(x);
                        if (animatingForward) {
                            tabsAnimation.playTogether(
                                    ObjectAnimator.ofFloat(mediaPages[0], View.TRANSLATION_X, -mediaPages[0].getMeasuredWidth()),
                                    ObjectAnimator.ofFloat(mediaPages[1], View.TRANSLATION_X, 0)
                            );
                        } else {
                            tabsAnimation.playTogether(
                                    ObjectAnimator.ofFloat(mediaPages[0], View.TRANSLATION_X, mediaPages[0].getMeasuredWidth()),
                                    ObjectAnimator.ofFloat(mediaPages[1], View.TRANSLATION_X, 0)
                            );
                        }
                    }
                    tabsAnimation.setInterpolator(interpolator);

                    int width = getMeasuredWidth();
                    int halfWidth = width / 2;
                    float distanceRatio = Math.min(1.0f, 1.0f * dx / (float) width);
                    float distance = (float) halfWidth + (float) halfWidth * AndroidUtilities.distanceInfluenceForSnapDuration(distanceRatio);
                    velX = Math.abs(velX);
                    int duration;
                    if (velX > 0) {
                        duration = 4 * Math.round(1000.0f * Math.abs(distance / velX));
                    } else {
                        float pageDelta = dx / getMeasuredWidth();
                        duration = (int) ((pageDelta + 1.0f) * 100.0f);
                    }
                    duration = Math.max(150, Math.min(duration, 600));

                    tabsAnimation.setDuration(duration);
                    tabsAnimation.addListener(new AnimatorListenerAdapter() {
                        @Override
                        public void onAnimationEnd(Animator animator) {
                            tabsAnimation = null;
                            if (backAnimation) {
                                mediaPages[1].setVisibility(View.GONE);
                                if (canShowSearchItem()) {
                                    if (searchItemState == 2) {
                                        searchItem.setAlpha(1.0f);
                                    } else if (searchItemState == 1) {
                                        searchItem.setAlpha(0.0f);
                                        searchItem.setVisibility(View.INVISIBLE);
                                    }
                                } else {
                                    searchItem.setVisibility(INVISIBLE);
                                    searchItem.setAlpha(0.0f);
                                }
                                searchItemState = 0;
                            } else {
                                MediaPage tempPage = mediaPages[0];
                                mediaPages[0] = mediaPages[1];
                                mediaPages[1] = tempPage;
                                mediaPages[1].setVisibility(View.GONE);
                                if (searchItemState == 2) {
                                    searchItem.setVisibility(View.INVISIBLE);
                                }
                                searchItemState = 0;
                                scrollSlidingTextTabStrip.selectTabWithId(mediaPages[0].selectedType, 1.0f);
                                onSelectedTabChanged();
                                startStopVisibleGifs();
                            }
                            tabsAnimationInProgress = false;
                            maybeStartTracking = false;
                            startedTracking = false;
                            actionBar.setEnabled(true);
                            scrollSlidingTextTabStrip.setEnabled(true);
                        }
                    });
                    tabsAnimation.start();
                    tabsAnimationInProgress = true;
                    startedTracking = false;
                    onSelectedTabChanged();
                } else {
                    maybeStartTracking = false;
                    actionBar.setEnabled(true);
                    scrollSlidingTextTabStrip.setEnabled(true);
                }
                if (velocityTracker != null) {
                    velocityTracker.recycle();
                    velocityTracker = null;
                }
            }
            return startedTracking;
        }
        return false;
    }

    public boolean closeActionMode() {
        if (isActionModeShowed) {
            for (int a = 1; a >= 0; a--) {
                selectedFiles[a].clear();
            }
            cantDeleteMessagesCount = 0;
            showActionMode(false);
            updateRowsSelection();
            return true;
        } else {
            return false;
        }
    }

    public void setVisibleHeight(int height) {
        height = Math.max(height, AndroidUtilities.dp(120));
        for (int a = 0; a < mediaPages.length; a++) {
            float t = -(getMeasuredHeight() - height) / 2f;
            mediaPages[a].emptyView.setTranslationY(t);
            mediaPages[a].progressView.setTranslationY(-t);
        }
    }

    private AnimatorSet actionModeAnimation;

    private void showActionMode(boolean show) {
        if (isActionModeShowed == show) {
            return;
        }
        isActionModeShowed = show;
        if (actionModeAnimation != null) {
            actionModeAnimation.cancel();
        }
        if (show) {
            actionModeLayout.setVisibility(VISIBLE);
        }
        actionModeAnimation = new AnimatorSet();
        actionModeAnimation.playTogether(ObjectAnimator.ofFloat(actionModeLayout, View.ALPHA, show ? 1.0f : 0.0f));
        actionModeAnimation.setDuration(180);
        actionModeAnimation.addListener(new AnimatorListenerAdapter() {
            @Override
            public void onAnimationCancel(Animator animation) {
                actionModeAnimation = null;
            }

            @Override
            public void onAnimationEnd(Animator animation) {
                if (actionModeAnimation == null) {
                    return;
                }
                actionModeAnimation = null;
                if (!show) {
                    actionModeLayout.setVisibility(INVISIBLE);
                }
            }
        });
        actionModeAnimation.start();
    }

    @Override
    public void didReceivedNotification(int id, int account, Object... args) {
        if (id == NotificationCenter.mediaDidLoad) {
            long uid = (Long) args[0];
            int guid = (Integer) args[3];
            int requestIndex = (Integer) args[7];
            int type = (Integer) args[4];
            boolean fromStart = (boolean) args[6];

            if (type == 6 || type == 7) {
                type = 0;
            }

            if (guid == profileActivity.getClassGuid() && requestIndex == sharedMediaData[type].requestIndex) {
                if (type != 0 && type != 1 && type != 2 && type != 4) {
                    sharedMediaData[type].totalCount = (Integer) args[1];
                }
                ArrayList<MessageObject> arr = (ArrayList<MessageObject>) args[2];

                boolean enc = DialogObject.isEncryptedDialog(dialog_id);
                int loadIndex = uid == dialog_id ? 0 : 1;

                RecyclerListView.Adapter adapter = null;
                if (type == 0) {
                    adapter = photoVideoAdapter;
                } else if (type == 1) {
                    adapter = documentsAdapter;
                } else if (type == 2) {
                    adapter = voiceAdapter;
                } else if (type == 3) {
                    adapter = linksAdapter;
                } else if (type == 4) {
                    adapter = audioAdapter;
                } else if (type == 5) {
                    adapter = gifAdapter;
                }
                int oldItemCount;
                int oldMessagesCount = sharedMediaData[type].messages.size();
                if (adapter != null) {
                    oldItemCount = adapter.getItemCount();
                    if (adapter instanceof RecyclerListView.SectionsAdapter) {
                        RecyclerListView.SectionsAdapter sectionsAdapter = (RecyclerListView.SectionsAdapter) adapter;
                        sectionsAdapter.notifySectionsChanged();
                    }
                } else {
                    oldItemCount = 0;
                }
                sharedMediaData[type].loading = false;

                SparseBooleanArray addedMesages = new SparseBooleanArray();

                if (fromStart) {
                    for (int a = arr.size() - 1; a >= 0; a--) {
                        MessageObject message = arr.get(a);
                        boolean added = sharedMediaData[type].addMessage(message, loadIndex, true, enc);
                        if (added) {
                            addedMesages.put(message.getId(), true);
                            sharedMediaData[type].startOffset--;
                            if (sharedMediaData[type].startOffset < 0) {
                                sharedMediaData[type].startOffset = 0;
                            }
                        }
                    }
                    sharedMediaData[type].startReached = (Boolean) args[5];
                    if (sharedMediaData[type].startReached) {
                        sharedMediaData[type].startOffset = 0;
                    }
                } else {
                    for (int a = 0; a < arr.size(); a++) {
                        MessageObject message = arr.get(a);
                        if (sharedMediaData[type].addMessage(message, loadIndex, false, enc)) {
                            addedMesages.put(message.getId(), true);
                            sharedMediaData[type].endLoadingStubs--;
                            if (sharedMediaData[type].endLoadingStubs < 0) {
                                sharedMediaData[type].endLoadingStubs = 0;
                            }
                        }
                    }
                    if (sharedMediaData[type].loadingAfterFastScroll && sharedMediaData[type].messages.size() > 0) {
                        sharedMediaData[type].min_id = sharedMediaData[type].messages.get(0).getId();
                    }
                    sharedMediaData[type].endReached[loadIndex] = (Boolean) args[5];
                    if (sharedMediaData[type].endReached[loadIndex]) {
                        sharedMediaData[type].totalCount = sharedMediaData[type].messages.size() + sharedMediaData[type].startOffset;
                    }
                }
                if (!fromStart && loadIndex == 0 && sharedMediaData[type].endReached[loadIndex] && mergeDialogId != 0) {
                    sharedMediaData[type].loading = true;
                    profileActivity.getMediaDataController().loadMedia(mergeDialogId, 50, sharedMediaData[type].max_id[1], 0, type, 1, profileActivity.getClassGuid(), sharedMediaData[type].requestIndex, skipPhotos);
                }
                if (adapter != null) {
                    RecyclerListView listView = null;
                    for (int a = 0; a < mediaPages.length; a++) {
                        if (mediaPages[a].listView.getAdapter() == adapter) {
                            listView = mediaPages[a].listView;
                            mediaPages[a].listView.stopScroll();
                        }
                    }
                    int newItemCount = adapter.getItemCount();
                    if (adapter == photoVideoAdapter) {
                        if (photoVideoAdapter.getItemCount() == oldItemCount) {
                            AndroidUtilities.updateVisibleRows(listView);
                        } else {
                            photoVideoAdapter.notifyDataSetChanged();
                        }
                    } else {
                        adapter.notifyDataSetChanged();
                    }
                    if (sharedMediaData[type].messages.isEmpty() && !sharedMediaData[type].loading) {
                        if (listView != null) {
                            animateItemsEnter(listView, oldItemCount, addedMesages);
                        }
                    } else {
                        if (listView != null && (adapter == photoVideoAdapter || newItemCount >= oldItemCount)) {
                            animateItemsEnter(listView, oldItemCount, addedMesages);
                        }
                    }
                    if (listView != null && !sharedMediaData[type].loadingAfterFastScroll) {
                        if (oldMessagesCount == 0) {
                            for (int k = 0; k < 2; k++) {
                                if (mediaPages[k].selectedType == 0) {
                                    int position = photoVideoAdapter.getPositionForIndex(0);
                                    ((LinearLayoutManager) listView.getLayoutManager()).scrollToPositionWithOffset(position, 0);
                                }
                            }
                        } else {
                            saveScrollPosition();
                        }
                    }
                }
                if (sharedMediaData[type].loadingAfterFastScroll) {
                    if (sharedMediaData[type].messages.size() == 0) {
                        loadFromStart(type);
                    } else {
                        sharedMediaData[type].loadingAfterFastScroll = false;
                    }
                }
                scrolling = true;
            } else if (sharedMediaPreloader != null && sharedMediaData[type].messages.isEmpty() && !sharedMediaData[type].loadingAfterFastScroll) {
                if (fillMediaData(type)) {
                    RecyclerListView.Adapter adapter = null;
                    if (type == 0) {
                        adapter = photoVideoAdapter;
                    } else if (type == 1) {
                        adapter = documentsAdapter;
                    } else if (type == 2) {
                        adapter = voiceAdapter;
                    } else if (type == 3) {
                        adapter = linksAdapter;
                    } else if (type == 4) {
                        adapter = audioAdapter;
                    } else if (type == 5) {
                        adapter = gifAdapter;
                    }
                    if (adapter != null) {
                        for (int a = 0; a < mediaPages.length; a++) {
                            if (mediaPages[a].listView.getAdapter() == adapter) {
                                mediaPages[a].listView.stopScroll();
                            }
                        }
                        adapter.notifyDataSetChanged();
                    }
                    scrolling = true;
                }
            }
        } else if (id == NotificationCenter.messagesDeleted) {
            boolean scheduled = (Boolean) args[2];
            if (scheduled) {
                return;
            }
            TLRPC.Chat currentChat = null;
            if (DialogObject.isChatDialog(dialog_id)) {
                currentChat = profileActivity.getMessagesController().getChat(-dialog_id);
            }
            long channelId = (Long) args[1];
            int loadIndex = 0;
            if (ChatObject.isChannel(currentChat)) {
                if (channelId == 0 && mergeDialogId != 0) {
                    loadIndex = 1;
                } else if (channelId == currentChat.id) {
                    loadIndex = 0;
                } else {
                    return;
                }
            } else if (channelId != 0) {
                return;
            }
            ArrayList<Integer> markAsDeletedMessages = (ArrayList<Integer>) args[0];
            boolean updated = false;
            int type = -1;
            for (int a = 0, N = markAsDeletedMessages.size(); a < N; a++) {
                for (int b = 0; b < sharedMediaData.length; b++) {
                    if (sharedMediaData[b].deleteMessage(markAsDeletedMessages.get(a), loadIndex) != null) {
                        type = b;
                        updated = true;
                    }
                }
            }
            if (updated) {
                scrolling = true;
                if (photoVideoAdapter != null) {
                    photoVideoAdapter.notifyDataSetChanged();
                }
                if (documentsAdapter != null) {
                    documentsAdapter.notifyDataSetChanged();
                }
                if (voiceAdapter != null) {
                    voiceAdapter.notifyDataSetChanged();
                }
                if (linksAdapter != null) {
                    linksAdapter.notifyDataSetChanged();
                }
                if (audioAdapter != null) {
                    audioAdapter.notifyDataSetChanged();
                }
                if (gifAdapter != null) {
                    gifAdapter.notifyDataSetChanged();
                }

                if (type == 0 ||  type == 1 || type == 2 || type == 4) {
                    loadFastScrollData(true);
                }
            }
            MediaPage mediaPage = getMediaPage(type);
        } else if (id == NotificationCenter.didReceiveNewMessages) {
            boolean scheduled = (Boolean) args[2];
            if (scheduled) {
                return;
            }
            long uid = (Long) args[0];
            if (uid == dialog_id) {
                ArrayList<MessageObject> arr = (ArrayList<MessageObject>) args[1];
                boolean enc = DialogObject.isEncryptedDialog(dialog_id);
                boolean updated = false;
                for (int a = 0; a < arr.size(); a++) {
                    MessageObject obj = arr.get(a);
                    if (obj.messageOwner.media == null || obj.needDrawBluredPreview()) {
                        continue;
                    }
                    int type = MediaDataController.getMediaType(obj.messageOwner);
                    if (type == -1) {
                        return;
                    }
                    if (sharedMediaData[type].startReached && sharedMediaData[type].addMessage(obj, obj.getDialogId() == dialog_id ? 0 : 1, true, enc)) {
                        updated = true;
                        hasMedia[type] = 1;
                    }
                }
                if (updated) {
                    scrolling = true;
                    for (int a = 0; a < mediaPages.length; a++) {
                        RecyclerListView.Adapter adapter = null;
                        if (mediaPages[a].selectedType == 0) {
                            adapter = photoVideoAdapter;
                        } else if (mediaPages[a].selectedType == 1) {
                            adapter = documentsAdapter;
                        } else if (mediaPages[a].selectedType == 2) {
                            adapter = voiceAdapter;
                        } else if (mediaPages[a].selectedType == 3) {
                            adapter = linksAdapter;
                        } else if (mediaPages[a].selectedType == 4) {
                            adapter = audioAdapter;
                        } else if (mediaPages[a].selectedType == 5) {
                            adapter = gifAdapter;
                        }
                        if (adapter != null) {
                            int count = adapter.getItemCount();
                            photoVideoAdapter.notifyDataSetChanged();
                            documentsAdapter.notifyDataSetChanged();
                            voiceAdapter.notifyDataSetChanged();
                            linksAdapter.notifyDataSetChanged();
                            audioAdapter.notifyDataSetChanged();
                            gifAdapter.notifyDataSetChanged();
                        }
                    }
                    updateTabs(true);
                }
            }
        } else if (id == NotificationCenter.messageReceivedByServer) {
            Boolean scheduled = (Boolean) args[6];
            if (scheduled) {
                return;
            }
            Integer msgId = (Integer) args[0];
            Integer newMsgId = (Integer) args[1];
            for (int a = 0; a < sharedMediaData.length; a++) {
                sharedMediaData[a].replaceMid(msgId, newMsgId);
            }
        } else if (id == NotificationCenter.messagePlayingDidStart || id == NotificationCenter.messagePlayingPlayStateChanged || id == NotificationCenter.messagePlayingDidReset) {
            if (id == NotificationCenter.messagePlayingDidReset || id == NotificationCenter.messagePlayingPlayStateChanged) {
                for (int b = 0; b < mediaPages.length; b++) {
                    int count = mediaPages[b].listView.getChildCount();
                    for (int a = 0; a < count; a++) {
                        View view = mediaPages[b].listView.getChildAt(a);
                        if (view instanceof SharedAudioCell) {
                            SharedAudioCell cell = (SharedAudioCell) view;
                            MessageObject messageObject = cell.getMessage();
                            if (messageObject != null) {
                                cell.updateButtonState(false, true);
                            }
                        }
                    }
                }
            } else {
                MessageObject messageObject = (MessageObject) args[0];
                if (messageObject.eventId != 0) {
                    return;
                }
                for (int b = 0; b < mediaPages.length; b++) {
                    int count = mediaPages[b].listView.getChildCount();
                    for (int a = 0; a < count; a++) {
                        View view = mediaPages[b].listView.getChildAt(a);
                        if (view instanceof SharedAudioCell) {
                            SharedAudioCell cell = (SharedAudioCell) view;
                            MessageObject messageObject1 = cell.getMessage();
                            if (messageObject1 != null) {
                                cell.updateButtonState(false, true);
                            }
                        }
                    }
                }
            }
        }
    }

    private void saveScrollPosition() {
        for (int k = 0; k < mediaPages.length; k++) {
            RecyclerListView listView = mediaPages[k].listView;
            if (listView != null) {
                int messageId = 0;
                int offset = 0;
                for (int i = 0; i < listView.getChildCount(); i++) {
                    View child = listView.getChildAt(i);
                    if (child instanceof SharedPhotoVideoCell2) {
                        SharedPhotoVideoCell2 cell = (SharedPhotoVideoCell2) child;
                        messageId = cell.getMessageId();
                        offset = cell.getTop();
                    }
                    if (child instanceof SharedDocumentCell) {
                        SharedDocumentCell cell = (SharedDocumentCell) child;
                        messageId = cell.getMessage().getId();
                    }
                    if (child instanceof SharedAudioCell) {
                        SharedAudioCell cell = (SharedAudioCell) child;
                        messageId = cell.getMessage().getId();
                    }
                    if (messageId != 0) {
                        break;
                    }
                }
                if (messageId != 0) {
                    int index = -1;
                    if (mediaPages[k].selectedType < 0 || mediaPages[k].selectedType >= sharedMediaData.length) {
                        continue;
                    }
                    for (int i = 0; i < sharedMediaData[mediaPages[k].selectedType].messages.size(); i++) {
                        if (messageId == sharedMediaData[mediaPages[k].selectedType].messages.get(i).getId()) {
                            index = i;
                            break;
                        }
                    }

                    int position = sharedMediaData[mediaPages[k].selectedType].startOffset + index;
                    if (index >= 0) {
                        ((LinearLayoutManager) listView.getLayoutManager()).scrollToPositionWithOffset(position, offset);
                        if (photoVideoChangeColumnsAnimation) {
                            mediaPages[k].animationSupportingLayoutManager.scrollToPositionWithOffset(position, offset);
                        }
                    }
                }
            }
        }
    }

    SparseArray<Float> messageAlphaEnter = new SparseArray<>();

    private void animateItemsEnter(final RecyclerListView finalListView, int oldItemCount, SparseBooleanArray addedMesages) {
        int n = finalListView.getChildCount();
        View progressView = null;
        for (int i = 0; i < n; i++) {
            View child = finalListView.getChildAt(i);
            if (child instanceof FlickerLoadingView) {
                progressView = child;
            }
        }
        final View finalProgressView = progressView;
        if (progressView != null) {
            finalListView.removeView(progressView);
        }
        getViewTreeObserver().addOnPreDrawListener(new ViewTreeObserver.OnPreDrawListener() {
            @Override
            public boolean onPreDraw() {
                getViewTreeObserver().removeOnPreDrawListener(this);
                RecyclerView.Adapter adapter = finalListView.getAdapter();
                if (adapter == photoVideoAdapter || adapter == documentsAdapter || adapter == audioAdapter || adapter == voiceAdapter) {
                    if (addedMesages != null) {
                        int n = finalListView.getChildCount();
                        for (int i = 0; i < n; i++) {
                            View child = finalListView.getChildAt(i);
                            int messageId = getMessageId(child);
                            if (messageId != 0 && addedMesages.get(messageId, false)) {
                                messageAlphaEnter.put(messageId, 0f);
                                ValueAnimator valueAnimator = ValueAnimator.ofFloat(0f, 1f);
                                valueAnimator.addUpdateListener(valueAnimator1 -> {
                                    messageAlphaEnter.put(messageId, (Float) valueAnimator1.getAnimatedValue());
                                    finalListView.invalidate();
                                });
                                valueAnimator.addListener(new AnimatorListenerAdapter() {
                                    @Override
                                    public void onAnimationEnd(Animator animation) {
                                        messageAlphaEnter.remove(messageId);
                                        finalListView.invalidate();
                                    }
                                });
                                int s = Math.min(finalListView.getMeasuredHeight(), Math.max(0, child.getTop()));
                                int delay = (int) ((s / (float) finalListView.getMeasuredHeight()) * 100);
                                valueAnimator.setStartDelay(delay);
                                valueAnimator.setDuration(250);
                                valueAnimator.start();
                            }
                        }
                    }
                } else {
                    int n = finalListView.getChildCount();
                    AnimatorSet animatorSet = new AnimatorSet();
                    for (int i = 0; i < n; i++) {
                        View child = finalListView.getChildAt(i);
                        if (child != finalProgressView && finalListView.getChildAdapterPosition(child) >= oldItemCount - 1) {
                            child.setAlpha(0);
                            int s = Math.min(finalListView.getMeasuredHeight(), Math.max(0, child.getTop()));
                            int delay = (int) ((s / (float) finalListView.getMeasuredHeight()) * 100);
                            ObjectAnimator a = ObjectAnimator.ofFloat(child, View.ALPHA, 0, 1f);
                            a.setStartDelay(delay);
                            a.setDuration(200);
                            animatorSet.playTogether(a);
                        }
                        if (finalProgressView != null && finalProgressView.getParent() == null) {
                            finalListView.addView(finalProgressView);
                            RecyclerView.LayoutManager layoutManager = finalListView.getLayoutManager();
                            if (layoutManager != null) {
                                layoutManager.ignoreView(finalProgressView);
                                Animator animator = ObjectAnimator.ofFloat(finalProgressView, ALPHA, finalProgressView.getAlpha(), 0);
                                animator.addListener(new AnimatorListenerAdapter() {
                                    @Override
                                    public void onAnimationEnd(Animator animation) {
                                        finalProgressView.setAlpha(1f);
                                        layoutManager.stopIgnoringView(finalProgressView);
                                        finalListView.removeView(finalProgressView);
                                    }
                                });
                                animator.start();
                            }
                        }
                    }
                    animatorSet.start();
                }


                return true;
            }
        });
    }

    public void onResume() {
        scrolling = true;
        if (photoVideoAdapter != null) {
            photoVideoAdapter.notifyDataSetChanged();
        }
        if (documentsAdapter != null) {
            documentsAdapter.notifyDataSetChanged();
        }
        if (linksAdapter != null) {
            linksAdapter.notifyDataSetChanged();
        }
        for (int a = 0; a < mediaPages.length; a++) {
            fixLayoutInternal(a);
        }
    }

    public void onConfigurationChanged(android.content.res.Configuration newConfig) {
        super.onConfigurationChanged(newConfig);
        for (int a = 0; a < mediaPages.length; a++) {
            if (mediaPages[a].listView != null) {
                final int num = a;
                ViewTreeObserver obs = mediaPages[a].listView.getViewTreeObserver();
                obs.addOnPreDrawListener(new ViewTreeObserver.OnPreDrawListener() {
                    @Override
                    public boolean onPreDraw() {
                        mediaPages[num].getViewTreeObserver().removeOnPreDrawListener(this);
                        fixLayoutInternal(num);
                        return true;
                    }
                });
            }
        }
    }

    public void setChatInfo(TLRPC.ChatFull chatInfo) {
        info = chatInfo;
        if (info != null && info.migrated_from_chat_id != 0 && mergeDialogId == 0) {
            mergeDialogId = -info.migrated_from_chat_id;
            for (int a = 0; a < sharedMediaData.length; a++) {
                sharedMediaData[a].max_id[1] = info.migrated_from_max_id;
                sharedMediaData[a].endReached[1] = false;
            }
        }
    }

    public void setChatUsers(ArrayList<Integer> sortedUsers, TLRPC.ChatFull chatInfo) {
        chatUsersAdapter.chatInfo = chatInfo;
        chatUsersAdapter.sortedUsers = sortedUsers;
        updateTabs(true);
        for (int a = 0; a < mediaPages.length; a++) {
            if (mediaPages[a].selectedType == 7) {
                mediaPages[a].listView.getAdapter().notifyDataSetChanged();
            }
        }
    }

    public void updateAdapters() {
        if (photoVideoAdapter != null) {
            photoVideoAdapter.notifyDataSetChanged();
        }
        if (documentsAdapter != null) {
            documentsAdapter.notifyDataSetChanged();
        }
        if (voiceAdapter != null) {
            voiceAdapter.notifyDataSetChanged();
        }
        if (linksAdapter != null) {
            linksAdapter.notifyDataSetChanged();
        }
        if (audioAdapter != null) {
            audioAdapter.notifyDataSetChanged();
        }
        if (gifAdapter != null) {
            gifAdapter.notifyDataSetChanged();
        }
    }

    private void updateRowsSelection() {
        for (int i = 0; i < mediaPages.length; i++) {
            int count = mediaPages[i].listView.getChildCount();
            for (int a = 0; a < count; a++) {
                View child = mediaPages[i].listView.getChildAt(a);
                if (child instanceof SharedDocumentCell) {
                    ((SharedDocumentCell) child).setChecked(false, true);
                } else if (child instanceof SharedPhotoVideoCell2) {
                    ((SharedPhotoVideoCell2) child).setChecked(false, true);
                } else if (child instanceof SharedLinkCell) {
                    ((SharedLinkCell) child).setChecked(false, true);
                } else if (child instanceof SharedAudioCell) {
                    ((SharedAudioCell) child).setChecked(false, true);
                } else if (child instanceof ContextLinkCell) {
                    ((ContextLinkCell) child).setChecked(false, true);
                }
            }
        }
    }

    public void setMergeDialogId(long did) {
        mergeDialogId = did;
    }

    private void updateTabs(boolean animated) {
        if (scrollSlidingTextTabStrip == null) {
            return;
        }
        if (!delegate.isFragmentOpened()) {
            animated = false;
        }
        int changed = 0;
        if ((chatUsersAdapter.chatInfo == null) == scrollSlidingTextTabStrip.hasTab(7)) {
            changed++;
        }
        if ((hasMedia[0] <= 0) == scrollSlidingTextTabStrip.hasTab(0)) {
            changed++;
        }
        if ((hasMedia[1] <= 0) == scrollSlidingTextTabStrip.hasTab(1)) {
            changed++;
        }
        if (!DialogObject.isEncryptedDialog(dialog_id)) {
            if ((hasMedia[3] <= 0) == scrollSlidingTextTabStrip.hasTab(3)) {
                changed++;
            }
            if ((hasMedia[4] <= 0) == scrollSlidingTextTabStrip.hasTab(4)) {
                changed++;
            }
        } else {
            if ((hasMedia[4] <= 0) == scrollSlidingTextTabStrip.hasTab(4)) {
                changed++;
            }
        }
        if ((hasMedia[2] <= 0) == scrollSlidingTextTabStrip.hasTab(2)) {
            changed++;
        }
        if ((hasMedia[5] <= 0) == scrollSlidingTextTabStrip.hasTab(5)) {
            changed++;
        }
        if ((hasMedia[6] <= 0) == scrollSlidingTextTabStrip.hasTab(6)) {
            changed++;
        }
        if (changed > 0) {
            if (animated && Build.VERSION.SDK_INT >= Build.VERSION_CODES.KITKAT) {
                final TransitionSet transitionSet = new TransitionSet();
                transitionSet.setOrdering(TransitionSet.ORDERING_TOGETHER);
                transitionSet.addTransition(new ChangeBounds());
                transitionSet.addTransition(new Visibility() {
                    @Override
                    public Animator onAppear(ViewGroup sceneRoot, View view, TransitionValues startValues, TransitionValues endValues) {
                        AnimatorSet set = new AnimatorSet();
                        set.playTogether(
                                ObjectAnimator.ofFloat(view, View.ALPHA, 0, 1f),
                                ObjectAnimator.ofFloat(view, View.SCALE_X, 0.5f, 1f),
                                ObjectAnimator.ofFloat(view, View.SCALE_Y, 0.5f, 1f)
                        );
                        set.setInterpolator(CubicBezierInterpolator.DEFAULT);
                        return set;
                    }

                    @Override
                    public Animator onDisappear(ViewGroup sceneRoot, View view, TransitionValues startValues, TransitionValues endValues) {
                        AnimatorSet set = new AnimatorSet();
                        set.playTogether(
                                ObjectAnimator.ofFloat(view, View.ALPHA, view.getAlpha(), 0f),
                                ObjectAnimator.ofFloat(view, View.SCALE_X, view.getScaleX(), 0.5f),
                                ObjectAnimator.ofFloat(view, View.SCALE_Y, view.getScaleX(), 0.5f)
                        );
                        set.setInterpolator(CubicBezierInterpolator.DEFAULT);
                        return set;
                    }
                });
                transitionSet.setDuration(200);
                TransitionManager.beginDelayedTransition(scrollSlidingTextTabStrip.getTabsContainer(), transitionSet);

                scrollSlidingTextTabStrip.recordIndicatorParams();
            }
            SparseArray<View> idToView = scrollSlidingTextTabStrip.removeTabs();
            if (changed > 3) {
                idToView = null;
            }
            if (chatUsersAdapter.chatInfo != null) {
                if (!scrollSlidingTextTabStrip.hasTab(7)) {
                    scrollSlidingTextTabStrip.addTextTab(7, LocaleController.getString("GroupMembers", R.string.GroupMembers), idToView);
                }
            }
            if (hasMedia[0] > 0) {
                if (!scrollSlidingTextTabStrip.hasTab(0)) {
                    OnLongClickListener longClickListener = view -> {
                        ArrayList<String> entries = new ArrayList<>();
                        entries.add(LocaleController.getString("SharedPhotosAndVideos", R.string.SharedPhotosAndVideos));
                        entries.add(LocaleController.getString("AllVideos", R.string.AllVideos));
                        AlertDialog.Builder builder = new AlertDialog.Builder(getContext());
                        builder.setTitle(LocaleController.getString("SharedMediaTabFull2", R.string.SharedMediaTabFull2));
                        final LinearLayout linearLayout = new LinearLayout(getContext());
                        linearLayout.setOrientation(LinearLayout.VERTICAL);
                        builder.setView(linearLayout);

                        for (int a = 0; a < entries.size(); a++) {
                            RadioColorCell cell = new RadioColorCell(getContext());
                            cell.setPadding(AndroidUtilities.dp(4), 0, AndroidUtilities.dp(4), 0);
                            cell.setTag(a);
                            cell.setCheckColor(Theme.getColor(Theme.key_radioBackground), Theme.getColor(Theme.key_dialogRadioBackgroundChecked));
                            cell.setTextAndValue(entries.get(a), (a == 0) != skipPhotos);
                            linearLayout.addView(cell);
                            cell.setOnClickListener(v -> {
                                Integer which = (Integer) v.getTag();
                                skipPhotos = which == 1;
                                sharedMediaData[0] = new SharedMediaData();
                                sharedMediaData[0].max_id[0] = ((int) dialog_id) == 0 ? Integer.MIN_VALUE : Integer.MAX_VALUE;
                                switchToCurrentSelectedMode(false);
                                builder.getDismissRunnable().run();
                            });
                        }
                        builder.setNegativeButton(LocaleController.getString("Cancel", R.string.Cancel), null);
                        builder.show();
                        return true;
                    };
                    if (hasMedia[1] == 0 && hasMedia[2] == 0 && hasMedia[3] == 0 && hasMedia[4] == 0 && hasMedia[5] == 0 && hasMedia[6] == 0 && chatUsersAdapter.chatInfo == null) {
                        scrollSlidingTextTabStrip.addTextTab(0, LocaleController.getString("SharedMediaTabFull2", R.string.SharedMediaTabFull2), idToView, longClickListener);
                    } else {
                        scrollSlidingTextTabStrip.addTextTab(0, LocaleController.getString("SharedMediaTab2", R.string.SharedMediaTab2), idToView, longClickListener);
                    }
                }
            }
            if (hasMedia[1] > 0) {
                if (!scrollSlidingTextTabStrip.hasTab(1)) {
                    scrollSlidingTextTabStrip.addTextTab(1, LocaleController.getString("SharedFilesTab2", R.string.SharedFilesTab2), idToView);
                }
            }
            if (!DialogObject.isEncryptedDialog(dialog_id)) {
                if (hasMedia[3] > 0) {
                    if (!scrollSlidingTextTabStrip.hasTab(3)) {
                        scrollSlidingTextTabStrip.addTextTab(3, LocaleController.getString("SharedLinksTab2", R.string.SharedLinksTab2), idToView);
                    }
                }
                if (hasMedia[4] > 0) {
                    if (!scrollSlidingTextTabStrip.hasTab(4)) {
                        scrollSlidingTextTabStrip.addTextTab(4, LocaleController.getString("SharedMusicTab2", R.string.SharedMusicTab2), idToView);
                    }
                }
            } else {
                if (hasMedia[4] > 0) {
                    if (!scrollSlidingTextTabStrip.hasTab(4)) {
                        scrollSlidingTextTabStrip.addTextTab(4, LocaleController.getString("SharedMusicTab2", R.string.SharedMusicTab2), idToView);
                    }
                }
            }
            if (hasMedia[2] > 0) {
                if (!scrollSlidingTextTabStrip.hasTab(2)) {
                    scrollSlidingTextTabStrip.addTextTab(2, LocaleController.getString("SharedVoiceTab2", R.string.SharedVoiceTab2), idToView);
                }
            }
            if (hasMedia[5] > 0) {
                if (!scrollSlidingTextTabStrip.hasTab(5)) {
                    scrollSlidingTextTabStrip.addTextTab(5, LocaleController.getString("SharedGIFsTab2", R.string.SharedGIFsTab2), idToView);
                }
            }
            if (hasMedia[6] > 0) {
                if (!scrollSlidingTextTabStrip.hasTab(6)) {
                    scrollSlidingTextTabStrip.addTextTab(6, LocaleController.getString("SharedGroupsTab2", R.string.SharedGroupsTab2), idToView);
                }
            }
        }
        int id = scrollSlidingTextTabStrip.getCurrentTabId();
        if (id >= 0) {
            mediaPages[0].selectedType = id;
        }
        scrollSlidingTextTabStrip.finishAddingTabs();
    }

    private void startStopVisibleGifs() {
        for (int b = 0; b < mediaPages.length; b++) {
            int count = mediaPages[b].listView.getChildCount();
            for (int a = 0; a < count; a++) {
                View child = mediaPages[b].listView.getChildAt(a);
                if (child instanceof ContextLinkCell) {
                    ContextLinkCell cell = (ContextLinkCell) child;
                    ImageReceiver imageReceiver = cell.getPhotoImage();
                    if (b == 0) {
                        imageReceiver.setAllowStartAnimation(true);
                        imageReceiver.startAnimation();
                    } else {
                        imageReceiver.setAllowStartAnimation(false);
                        imageReceiver.stopAnimation();
                    }
                }
            }
        }
    }

    private void switchToCurrentSelectedMode(boolean animated) {
        for (int a = 0; a < mediaPages.length; a++) {
            mediaPages[a].listView.stopScroll();
        }
        int a = animated ? 1 : 0;
        FrameLayout.LayoutParams layoutParams = (LayoutParams) mediaPages[a].getLayoutParams();
        // layoutParams.leftMargin = layoutParams.rightMargin = 0;
        boolean fastScrollVisible = false;
        int spanCount = 100;
        RecyclerView.Adapter currentAdapter = mediaPages[a].listView.getAdapter();
        RecyclerView.RecycledViewPool viewPool = null;
        if (searching && searchWas) {
            if (animated) {
                if (mediaPages[a].selectedType == 0 || mediaPages[a].selectedType == 2 || mediaPages[a].selectedType == 5 || mediaPages[a].selectedType == 6 || mediaPages[a].selectedType == 7 && !delegate.canSearchMembers()) {
                    searching = false;
                    searchWas = false;
                    switchToCurrentSelectedMode(true);
                    return;
                } else {
                    String text = searchItem.getSearchField().getText().toString();
                    if (mediaPages[a].selectedType == 1) {
                        if (documentsSearchAdapter != null) {
                            documentsSearchAdapter.search(text, false);
                            if (currentAdapter != documentsSearchAdapter) {
                                recycleAdapter(currentAdapter);
                                mediaPages[a].listView.setAdapter(documentsSearchAdapter);
                            }
                        }
                    } else if (mediaPages[a].selectedType == 3) {
                        if (linksSearchAdapter != null) {
                            linksSearchAdapter.search(text, false);
                            if (currentAdapter != linksSearchAdapter) {
                                recycleAdapter(currentAdapter);
                                mediaPages[a].listView.setAdapter(linksSearchAdapter);
                            }
                        }
                    } else if (mediaPages[a].selectedType == 4) {
                        if (audioSearchAdapter != null) {
                            audioSearchAdapter.search(text, false);
                            if (currentAdapter != audioSearchAdapter) {
                                recycleAdapter(currentAdapter);
                                mediaPages[a].listView.setAdapter(audioSearchAdapter);
                            }
                        }
                    } else if (mediaPages[a].selectedType == 7) {
                        if (groupUsersSearchAdapter != null) {
                            groupUsersSearchAdapter.search(text, false);
                            if (currentAdapter != groupUsersSearchAdapter) {
                                recycleAdapter(currentAdapter);
                                mediaPages[a].listView.setAdapter(groupUsersSearchAdapter);
                            }
                        }
                    }
                }
            } else {
                if (mediaPages[a].listView != null) {
                    if (mediaPages[a].selectedType == 1) {
                        if (currentAdapter != documentsSearchAdapter) {
                            recycleAdapter(currentAdapter);
                            mediaPages[a].listView.setAdapter(documentsSearchAdapter);
                        }
                        documentsSearchAdapter.notifyDataSetChanged();
                    } else if (mediaPages[a].selectedType == 3) {
                        if (currentAdapter != linksSearchAdapter) {
                            recycleAdapter(currentAdapter);
                            mediaPages[a].listView.setAdapter(linksSearchAdapter);
                        }
                        linksSearchAdapter.notifyDataSetChanged();
                    } else if (mediaPages[a].selectedType == 4) {
                        if (currentAdapter != audioSearchAdapter) {
                            recycleAdapter(currentAdapter);
                            mediaPages[a].listView.setAdapter(audioSearchAdapter);
                        }
                        audioSearchAdapter.notifyDataSetChanged();
                    } else if (mediaPages[a].selectedType == 7) {
                        if (currentAdapter != groupUsersSearchAdapter) {
                            recycleAdapter(currentAdapter);
                            mediaPages[a].listView.setAdapter(groupUsersSearchAdapter);
                        }
                        groupUsersSearchAdapter.notifyDataSetChanged();
                    }
                }
            }
        } else {
            mediaPages[a].listView.setPinnedHeaderShadowDrawable(null);

            if (mediaPages[a].selectedType == 0) {
                if (currentAdapter != photoVideoAdapter) {
                    recycleAdapter(currentAdapter);
                    mediaPages[a].listView.setAdapter(photoVideoAdapter);
                }
                layoutParams.leftMargin = layoutParams.rightMargin = -AndroidUtilities.dp(1);
                if (sharedMediaData[0].fastScrollDataLoaded && !sharedMediaData[0].fastScrollPeriods.isEmpty()) {
                    fastScrollVisible = true;
                }
                spanCount = mediaColumnsCount;
                mediaPages[a].listView.setPinnedHeaderShadowDrawable(pinnedHeaderShadowDrawable);
                if (sharedMediaData[0].recycledViewPool == null) {
                    sharedMediaData[0].recycledViewPool = new RecyclerView.RecycledViewPool();
                }
                viewPool = sharedMediaData[0].recycledViewPool;
            } else if (mediaPages[a].selectedType == 1) {
                if (sharedMediaData[1].fastScrollDataLoaded && !sharedMediaData[1].fastScrollPeriods.isEmpty()) {
                    fastScrollVisible = true;
                }
                if (currentAdapter != documentsAdapter) {
                    recycleAdapter(currentAdapter);
                    mediaPages[a].listView.setAdapter(documentsAdapter);
                }
            } else if (mediaPages[a].selectedType == 2) {
                if (sharedMediaData[2].fastScrollDataLoaded && !sharedMediaData[2].fastScrollPeriods.isEmpty()) {
                    fastScrollVisible = true;
                }
                if (currentAdapter != voiceAdapter) {
                    recycleAdapter(currentAdapter);
                    mediaPages[a].listView.setAdapter(voiceAdapter);
                }
            } else if (mediaPages[a].selectedType == 3) {
                if (currentAdapter != linksAdapter) {
                    recycleAdapter(currentAdapter);
                    mediaPages[a].listView.setAdapter(linksAdapter);
                }
            } else if (mediaPages[a].selectedType == 4) {
                if (sharedMediaData[4].fastScrollDataLoaded && !sharedMediaData[4].fastScrollPeriods.isEmpty()) {
                    fastScrollVisible = true;
                }
                if (currentAdapter != audioAdapter) {
                    recycleAdapter(currentAdapter);
                    mediaPages[a].listView.setAdapter(audioAdapter);
                }
            } else if (mediaPages[a].selectedType == 5) {
                if (currentAdapter != gifAdapter) {
                    recycleAdapter(currentAdapter);
                    mediaPages[a].listView.setAdapter(gifAdapter);
                }
            } else if (mediaPages[a].selectedType == 6) {
                if (currentAdapter != commonGroupsAdapter) {
                    recycleAdapter(currentAdapter);
                    mediaPages[a].listView.setAdapter(commonGroupsAdapter);
                }
            } else if (mediaPages[a].selectedType == 7) {
                if (currentAdapter != chatUsersAdapter) {
                    recycleAdapter(currentAdapter);
                    mediaPages[a].listView.setAdapter(chatUsersAdapter);
                }
            }
            if (mediaPages[a].selectedType == 0 || mediaPages[a].selectedType == 2 || mediaPages[a].selectedType == 5 || mediaPages[a].selectedType == 6 || mediaPages[a].selectedType == 7 && !delegate.canSearchMembers()) {
                if (animated) {
                    searchItemState = 2;
                } else {
                    searchItemState = 0;
                    searchItem.setVisibility(View.INVISIBLE);
                }
            } else {
                if (animated) {
                    if (searchItem.getVisibility() == View.INVISIBLE && !actionBar.isSearchFieldVisible()) {
                        if (canShowSearchItem()) {
                            searchItemState = 1;
                            searchItem.setVisibility(View.VISIBLE);
                        } else {
                            searchItem.setVisibility(INVISIBLE);
                        }
                        searchItem.setAlpha(0.0f);
                    } else {
                        searchItemState = 0;
                    }
                } else if (searchItem.getVisibility() == View.INVISIBLE) {
                    if (canShowSearchItem()) {
                        searchItemState = 0;
                        searchItem.setAlpha(1.0f);
                        searchItem.setVisibility(View.VISIBLE);
                    } else {
                        searchItem.setVisibility(INVISIBLE);
                        searchItem.setAlpha(0.0f);
                    }
                }
            }
            if (mediaPages[a].selectedType == 6) {
                if (!commonGroupsAdapter.loading && !commonGroupsAdapter.endReached && commonGroupsAdapter.chats.isEmpty()) {
                    commonGroupsAdapter.getChats(0, 100);
                }
            } else if (mediaPages[a].selectedType == 7) {

            } else {
                if (!sharedMediaData[mediaPages[a].selectedType].loading && !sharedMediaData[mediaPages[a].selectedType].endReached[0] && sharedMediaData[mediaPages[a].selectedType].messages.isEmpty()) {
                    sharedMediaData[mediaPages[a].selectedType].loading = true;
                    documentsAdapter.notifyDataSetChanged();
                    int type = mediaPages[a].selectedType;
                    if (type == 0) {
                        if (sharedMediaData[0].filterType == FILTER_PHOTOS_ONLY) {
                            type = MediaDataController.MEDIA_PHOTOS_ONLY;
                        } else if (sharedMediaData[0].filterType == FILTER_VIDEOS_ONLY) {
                            type = MediaDataController.MEDIA_VIDEOS_ONLY;
                        }
                    }
                    profileActivity.getMediaDataController().loadMedia(dialog_id, 50, 0, 0, type, 1, profileActivity.getClassGuid(), sharedMediaData[mediaPages[a].selectedType].requestIndex, skipPhotos);
                }
            }
            mediaPages[a].listView.setVisibility(View.VISIBLE);
        }
        mediaPages[a].fastScrollEnabled = fastScrollVisible;
        updateFastScrollVisibility(mediaPages[a], false);
        mediaPages[a].layoutManager.setSpanCount(spanCount);
        mediaPages[a].listView.setRecycledViewPool(viewPool);
        mediaPages[a].animationSupportingListView.setRecycledViewPool(viewPool);

        if (searchItemState == 2 && actionBar.isSearchFieldVisible()) {
            ignoreSearchCollapse = true;
            actionBar.closeSearchField();
            searchItemState = 0;
            searchItem.setAlpha(0.0f);
            searchItem.setVisibility(View.INVISIBLE);
        }
    }

    private boolean onItemLongClick(MessageObject item, View view, int a) {
        if (isActionModeShowed || profileActivity.getParentActivity() == null || item == null) {
            return false;
        }
        AndroidUtilities.hideKeyboard(profileActivity.getParentActivity().getCurrentFocus());
        selectedFiles[item.getDialogId() == dialog_id ? 0 : 1].put(item.getId(), item);
        if (!item.canDeleteMessage(false, null)) {
            cantDeleteMessagesCount++;
        }
        deleteItem.setVisibility(cantDeleteMessagesCount == 0 ? View.VISIBLE : View.GONE);
        if (gotoItem != null) {
            gotoItem.setVisibility(View.VISIBLE);
        }
        selectedMessagesCountTextView.setNumber(1, false);
        AnimatorSet animatorSet = new AnimatorSet();
        ArrayList<Animator> animators = new ArrayList<>();
        for (int i = 0; i < actionModeViews.size(); i++) {
            View view2 = actionModeViews.get(i);
            AndroidUtilities.clearDrawableAnimation(view2);
            animators.add(ObjectAnimator.ofFloat(view2, View.SCALE_Y, 0.1f, 1.0f));
        }
        animatorSet.playTogether(animators);
        animatorSet.setDuration(250);
        animatorSet.start();
        scrolling = false;
        if (view instanceof SharedDocumentCell) {
            ((SharedDocumentCell) view).setChecked(true, true);
        } else if (view instanceof SharedPhotoVideoCell) {
            ((SharedPhotoVideoCell) view).setChecked(a, true, true);
        } else if (view instanceof SharedLinkCell) {
            ((SharedLinkCell) view).setChecked(true, true);
        } else if (view instanceof SharedAudioCell) {
            ((SharedAudioCell) view).setChecked(true, true);
        } else if (view instanceof ContextLinkCell) {
            ((ContextLinkCell) view).setChecked(true, true);
        } else if (view instanceof SharedPhotoVideoCell2) {
            ((SharedPhotoVideoCell2) view).setChecked(true, true);
        }
        if (!isActionModeShowed) {
            showActionMode(true);
        }
        return true;
    }

    private void onItemClick(int index, View view, MessageObject message, int a, int selectedMode) {
        if (message == null || photoVideoChangeColumnsAnimation) {
            return;
        }
        if (isActionModeShowed) {
            int loadIndex = message.getDialogId() == dialog_id ? 0 : 1;
            if (selectedFiles[loadIndex].indexOfKey(message.getId()) >= 0) {
                selectedFiles[loadIndex].remove(message.getId());
                if (!message.canDeleteMessage(false, null)) {
                    cantDeleteMessagesCount--;
                }
            } else {
                if (selectedFiles[0].size() + selectedFiles[1].size() >= 100) {
                    return;
                }
                selectedFiles[loadIndex].put(message.getId(), message);
                if (!message.canDeleteMessage(false, null)) {
                    cantDeleteMessagesCount++;
                }
            }
            if (selectedFiles[0].size() == 0 && selectedFiles[1].size() == 0) {
                showActionMode(false);
            } else {
                selectedMessagesCountTextView.setNumber(selectedFiles[0].size() + selectedFiles[1].size(), true);
                deleteItem.setVisibility(cantDeleteMessagesCount == 0 ? View.VISIBLE : View.GONE);
                if (gotoItem != null) {
                    gotoItem.setVisibility(selectedFiles[0].size() == 1 ? View.VISIBLE : View.GONE);
                }
            }
            scrolling = false;
            if (view instanceof SharedDocumentCell) {
                ((SharedDocumentCell) view).setChecked(selectedFiles[loadIndex].indexOfKey(message.getId()) >= 0, true);
            } else if (view instanceof SharedPhotoVideoCell) {
                ((SharedPhotoVideoCell) view).setChecked(a, selectedFiles[loadIndex].indexOfKey(message.getId()) >= 0, true);
            } else if (view instanceof SharedLinkCell) {
                ((SharedLinkCell) view).setChecked(selectedFiles[loadIndex].indexOfKey(message.getId()) >= 0, true);
            } else if (view instanceof SharedAudioCell) {
                ((SharedAudioCell) view).setChecked(selectedFiles[loadIndex].indexOfKey(message.getId()) >= 0, true);
            } else if (view instanceof ContextLinkCell) {
                ((ContextLinkCell) view).setChecked(selectedFiles[loadIndex].indexOfKey(message.getId()) >= 0, true);
            } else if (view instanceof SharedPhotoVideoCell2) {
                ((SharedPhotoVideoCell2) view).setChecked(selectedFiles[loadIndex].indexOfKey(message.getId()) >= 0, true);
            }
        } else {
            if (selectedMode == 0) {
                int i = index - sharedMediaData[selectedMode].startOffset;
                if (i >= 0 && i < sharedMediaData[selectedMode].messages.size()) {
                    PhotoViewer.getInstance().setParentActivity(profileActivity.getParentActivity());
                    PhotoViewer.getInstance().openPhoto(sharedMediaData[selectedMode].messages, i, dialog_id, mergeDialogId, provider);
                }
            } else if (selectedMode == 2 || selectedMode == 4) {
                if (view instanceof SharedAudioCell) {
                    ((SharedAudioCell) view).didPressedButton();
                }
            } else if (selectedMode == 5) {
                PhotoViewer.getInstance().setParentActivity(profileActivity.getParentActivity());
                index = sharedMediaData[selectedMode].messages.indexOf(message);
                if (index < 0) {
                    ArrayList<MessageObject> documents = new ArrayList<>();
                    documents.add(message);
                    PhotoViewer.getInstance().openPhoto(documents, 0, 0, 0, provider);
                } else {
                    PhotoViewer.getInstance().openPhoto(sharedMediaData[selectedMode].messages, index, dialog_id, mergeDialogId, provider);
                }
            } else if (selectedMode == 1) {
                if (view instanceof SharedDocumentCell) {
                    SharedDocumentCell cell = (SharedDocumentCell) view;
                    TLRPC.Document document = message.getDocument();
                    if (cell.isLoaded()) {
                        if (message.canPreviewDocument()) {
                            PhotoViewer.getInstance().setParentActivity(profileActivity.getParentActivity());
                            index = sharedMediaData[selectedMode].messages.indexOf(message);
                            if (index < 0) {
                                ArrayList<MessageObject> documents = new ArrayList<>();
                                documents.add(message);
                                PhotoViewer.getInstance().openPhoto(documents, 0, 0, 0, provider);
                            } else {
                                PhotoViewer.getInstance().openPhoto(sharedMediaData[selectedMode].messages, index, dialog_id, mergeDialogId, provider);
                            }
                            return;
                        }
                        AndroidUtilities.openDocument(message, profileActivity.getParentActivity(), profileActivity);
                    } else if (!cell.isLoading()) {
                        MessageObject messageObject = cell.getMessage();
                        profileActivity.getFileLoader().loadFile(document, messageObject, 0, 0);
                        cell.updateFileExistIcon(true);
                    } else {
                        profileActivity.getFileLoader().cancelLoadFile(document);
                        cell.updateFileExistIcon(true);
                    }
                }
            } else if (selectedMode == 3) {
                try {
                    TLRPC.WebPage webPage = message.messageOwner.media != null ? message.messageOwner.media.webpage : null;
                    String link = null;
                    if (webPage != null && !(webPage instanceof TLRPC.TL_webPageEmpty)) {
                        if (webPage.cached_page != null) {
                            ArticleViewer.getInstance().setParentActivity(profileActivity.getParentActivity(), profileActivity);
                            ArticleViewer.getInstance().open(message);
                            return;
                        } else if (webPage.embed_url != null && webPage.embed_url.length() != 0) {
                            openWebView(webPage, message);
                            return;
                        } else {
                            link = webPage.url;
                        }
                    }
                    if (link == null) {
                        link = ((SharedLinkCell) view).getLink(0);
                    }
                    if (link != null) {
                        openUrl(link);
                    }
                } catch (Exception e) {
                    FileLog.e(e);
                }
            }
        }
    }

    private void openUrl(String link) {
        if (AndroidUtilities.shouldShowUrlInAlert(link)) {
            AlertsCreator.showOpenUrlAlert(profileActivity, link, true, true);
        } else {
            Browser.openUrl(profileActivity.getParentActivity(), link);
        }
    }

    private void openWebView(TLRPC.WebPage webPage, MessageObject message) {
        EmbedBottomSheet.show(profileActivity.getParentActivity(), message, provider, webPage.site_name, webPage.description, webPage.url, webPage.embed_url, webPage.embed_width, webPage.embed_height, false);
    }

    private void recycleAdapter(RecyclerView.Adapter adapter) {
        if (adapter instanceof SharedPhotoVideoAdapter) {
            cellCache.addAll(cache);
            cache.clear();
        } else if (adapter == audioAdapter) {
            audioCellCache.addAll(audioCache);
            audioCache.clear();
        }
    }

    private void fixLayoutInternal(int num) {
        WindowManager manager = (WindowManager) ApplicationLoader.applicationContext.getSystemService(Activity.WINDOW_SERVICE);
        int rotation = manager.getDefaultDisplay().getRotation();
        if (num == 0) {
            if (!AndroidUtilities.isTablet() && ApplicationLoader.applicationContext.getResources().getConfiguration().orientation == Configuration.ORIENTATION_LANDSCAPE) {
                selectedMessagesCountTextView.setTextSize(18);
            } else {
                selectedMessagesCountTextView.setTextSize(20);
            }
        }
        if (num == 0) {
            photoVideoAdapter.notifyDataSetChanged();
        }
    }

    SharedLinkCell.SharedLinkCellDelegate sharedLinkCellDelegate = new SharedLinkCell.SharedLinkCellDelegate() {
        @Override
        public void needOpenWebView(TLRPC.WebPage webPage, MessageObject message) {
            openWebView(webPage, message);
        }

        @Override
        public boolean canPerformActions() {
            return !isActionModeShowed;
        }

        @Override
        public void onLinkPress(String urlFinal, boolean longPress) {
            if (longPress) {
                BottomBuilder builder = new BottomBuilder(profileActivity.getParentActivity());
                builder.addTitle(urlFinal);
                builder.addItems(
                        new String[]{LocaleController.getString("Open", R.string.Open), LocaleController.getString("Copy", R.string.Copy), LocaleController.getString("ShareQRCode", R.string.ShareQRCode)},
                        new int[]{R.drawable.baseline_open_in_browser_24, R.drawable.baseline_content_copy_24, R.drawable.wallet_qr}, (which, text, __) -> {
                            if (which == 0 || which == 2) {
                                if (which == 0) {
                                    openUrl(urlFinal);
                                } else {
                                    ProxyUtil.showQrDialog(profileActivity.getParentActivity(), urlFinal);
                                }
                            } else if (which == 1) {
                                String url1 = urlFinal;
                                if (url1.startsWith("mailto:")) {
                                    url1 = url1.substring(7);
                                } else if (url1.startsWith("tel:")) {
                                    url1 = url1.substring(4);
                                }
                                AndroidUtilities.addToClipboard(url1);
                                AlertUtil.showToast(LocaleController.getString("LinkCopied", R.string.LinkCopied));
                            }
                            return Unit.INSTANCE;
                        });
                profileActivity.showDialog(builder.create());
            } else {
                openUrl(urlFinal);
            }
        }
    };

    private class SharedLinksAdapter extends RecyclerListView.SectionsAdapter {

        private Context mContext;

        public SharedLinksAdapter(Context context) {
            mContext = context;
        }

        @Override
        public Object getItem(int section, int position) {
            return null;
        }

        @Override
        public boolean isEnabled(RecyclerView.ViewHolder holder, int section, int row) {
            if (sharedMediaData[3].sections.size() == 0 && !sharedMediaData[3].loading) {
                return false;
            }
            return section == 0 || row != 0;
        }

        @Override
        public int getSectionCount() {
            if (sharedMediaData[3].sections.size() == 0 && !sharedMediaData[3].loading) {
                return 1;
            }
            return sharedMediaData[3].sections.size() + (sharedMediaData[3].sections.isEmpty() || sharedMediaData[3].endReached[0] && sharedMediaData[3].endReached[1] ? 0 : 1);
        }

        @Override
        public int getCountForSection(int section) {
            if (sharedMediaData[3].sections.size() == 0 && !sharedMediaData[3].loading) {
                return 1;
            }
            if (section < sharedMediaData[3].sections.size()) {
                return sharedMediaData[3].sectionArrays.get(sharedMediaData[3].sections.get(section)).size() + (section != 0 ? 1 : 0);
            }
            return 1;
        }

        @Override
        public View getSectionHeaderView(int section, View view) {
            if (view == null) {
                view = new GraySectionCell(mContext);
                view.setBackgroundColor(Theme.getColor(Theme.key_graySection) & 0xf2ffffff);
            }
            if (section == 0) {
                view.setAlpha(0.0f);
            } else if (section < sharedMediaData[3].sections.size()) {
                view.setAlpha(1.0f);
                String name = sharedMediaData[3].sections.get(section);
                ArrayList<MessageObject> messageObjects = sharedMediaData[3].sectionArrays.get(name);
                MessageObject messageObject = messageObjects.get(0);
                ((GraySectionCell) view).setText(LocaleController.formatSectionDate(messageObject.messageOwner.date));
            }
            return view;
        }

        @Override
        public RecyclerView.ViewHolder onCreateViewHolder(ViewGroup parent, int viewType) {
            View view;
            switch (viewType) {
                case 0:
                    view = new GraySectionCell(mContext);
                    break;
                case 1:
                    view = new SharedLinkCell(mContext);
                    ((SharedLinkCell) view).setDelegate(sharedLinkCellDelegate);
                    break;
                case 3:
                    View emptyStubView = createEmptyStubView(mContext, 3, dialog_id);
                    emptyStubView.setLayoutParams(new RecyclerView.LayoutParams(ViewGroup.LayoutParams.MATCH_PARENT, ViewGroup.LayoutParams.MATCH_PARENT));
                    return new RecyclerListView.Holder(emptyStubView);
                case 2:
                default:
                    FlickerLoadingView flickerLoadingView = new FlickerLoadingView(mContext);
                    flickerLoadingView.setIsSingleCell(true);
                    flickerLoadingView.showDate(false);
                    flickerLoadingView.setViewType(FlickerLoadingView.LINKS_TYPE);
                    view = flickerLoadingView;
                    break;
            }
            view.setLayoutParams(new RecyclerView.LayoutParams(ViewGroup.LayoutParams.MATCH_PARENT, ViewGroup.LayoutParams.WRAP_CONTENT));
            return new RecyclerListView.Holder(view);
        }

        @Override
        public void onBindViewHolder(int section, int position, RecyclerView.ViewHolder holder) {
            if (holder.getItemViewType() != 2 && holder.getItemViewType() != 3) {
                String name = sharedMediaData[3].sections.get(section);
                ArrayList<MessageObject> messageObjects = sharedMediaData[3].sectionArrays.get(name);
                switch (holder.getItemViewType()) {
                    case 0: {
                        MessageObject messageObject = messageObjects.get(0);
                        ((GraySectionCell) holder.itemView).setText(LocaleController.formatSectionDate(messageObject.messageOwner.date));
                        break;
                    }
                    case 1: {
                        if (section != 0) {
                            position--;
                        }
                        SharedLinkCell sharedLinkCell = (SharedLinkCell) holder.itemView;
                        MessageObject messageObject = messageObjects.get(position);
                        sharedLinkCell.setLink(messageObject, position != messageObjects.size() - 1 || section == sharedMediaData[3].sections.size() - 1 && sharedMediaData[3].loading);
                        if (isActionModeShowed) {
                            sharedLinkCell.setChecked(selectedFiles[messageObject.getDialogId() == dialog_id ? 0 : 1].indexOfKey(messageObject.getId()) >= 0, !scrolling);
                        } else {
                            sharedLinkCell.setChecked(false, !scrolling);
                        }
                        break;
                    }
                }
            }
        }

        @Override
        public int getItemViewType(int section, int position) {
            if (sharedMediaData[3].sections.size() == 0 && !sharedMediaData[3].loading) {
                return 3;
            }
            if (section < sharedMediaData[3].sections.size()) {
                if (section != 0 && position == 0) {
                    return 0;
                } else {
                    return 1;
                }
            }
            return 2;
        }

        @Override
        public String getLetter(int position) {
            return null;
        }

        @Override
        public void getPositionForScrollProgress(RecyclerListView listView, float progress, int[] position) {
            position[0] = 0;
            position[1] = 0;
        }
    }

    private class SharedDocumentsAdapter extends RecyclerListView.FastScrollAdapter {

        private Context mContext;
        private int currentType;
        private boolean inFastScrollMode;

        public SharedDocumentsAdapter(Context context, int type) {
            mContext = context;
            currentType = type;
        }

        @Override
        public boolean isEnabled(RecyclerView.ViewHolder holder) {
            return true;
        }

        @Override
        public int getItemCount() {
            if (sharedMediaData[currentType].loadingAfterFastScroll) {
                return sharedMediaData[currentType].totalCount;
            }
            if (sharedMediaData[currentType].messages.size() == 0 && !sharedMediaData[currentType].loading) {
                return 1;
            }
            if (sharedMediaData[currentType].messages.size() == 0 && (!sharedMediaData[currentType].endReached[0] || !sharedMediaData[currentType].endReached[1]) && sharedMediaData[currentType].startReached) {
                return 0;
            }
            if (sharedMediaData[currentType].totalCount == 0) {
                int count = sharedMediaData[currentType].getStartOffset() + sharedMediaData[currentType].getMessages().size();
                if (count != 0 && (!sharedMediaData[currentType].endReached[0] || !sharedMediaData[currentType].endReached[1])) {
                    if (sharedMediaData[currentType].getEndLoadingStubs() != 0) {
                        count += sharedMediaData[currentType].getEndLoadingStubs();
                    } else {
                        count++;
                    }
                }
                return count;
            } else {
                return sharedMediaData[currentType].totalCount;
            }
        }

        @Override
        public RecyclerView.ViewHolder onCreateViewHolder(ViewGroup parent, int viewType) {
            View view;
            switch (viewType) {
                case 1:
                    SharedDocumentCell cell = new SharedDocumentCell(mContext);
                    cell.setGlobalGradientView(globalGradientView);
                    view = cell;
                    break;
                case 2:
                    FlickerLoadingView flickerLoadingView = new FlickerLoadingView(mContext);
                    view = flickerLoadingView;
                    if (currentType == 2) {
                        flickerLoadingView.setViewType(FlickerLoadingView.AUDIO_TYPE);
                    } else {
                        flickerLoadingView.setViewType(FlickerLoadingView.FILES_TYPE);
                    }
                    flickerLoadingView.showDate(false);
                    flickerLoadingView.setIsSingleCell(true);
                    flickerLoadingView.setGlobalGradientView(globalGradientView);
                    break;
                case 4:
                    View emptyStubView = createEmptyStubView(mContext, currentType, dialog_id);
                    emptyStubView.setLayoutParams(new RecyclerView.LayoutParams(ViewGroup.LayoutParams.MATCH_PARENT, ViewGroup.LayoutParams.MATCH_PARENT));
                    return new RecyclerListView.Holder(emptyStubView);
                case 3:
                default:
                    if (currentType == MediaDataController.MEDIA_MUSIC && !audioCellCache.isEmpty()) {
                        view = audioCellCache.get(0);
                        audioCellCache.remove(0);
                        ViewGroup p = (ViewGroup) view.getParent();
                        if (p != null) {
                            p.removeView(view);
                        }
                    } else {
                        view = new SharedAudioCell(mContext) {
                            @Override
                            public boolean needPlayMessage(MessageObject messageObject) {
                                if (messageObject.isVoice() || messageObject.isRoundVideo()) {
                                    boolean result = MediaController.getInstance().playMessage(messageObject);
                                    MediaController.getInstance().setVoiceMessagesPlaylist(result ? sharedMediaData[currentType].messages : null, false);
                                    return result;
                                } else if (messageObject.isMusic()) {
                                    return MediaController.getInstance().setPlaylist(sharedMediaData[currentType].messages, messageObject, mergeDialogId);
                                }
                                return false;
                            }
                        };
                    }
                    SharedAudioCell audioCell = (SharedAudioCell) view;
                    audioCell.setGlobalGradientView(globalGradientView);
                    if (currentType == MediaDataController.MEDIA_MUSIC) {
                        audioCache.add((SharedAudioCell) view);
                    }
                    break;
            }
            view.setLayoutParams(new RecyclerView.LayoutParams(ViewGroup.LayoutParams.MATCH_PARENT, ViewGroup.LayoutParams.WRAP_CONTENT));
            return new RecyclerListView.Holder(view);
        }

        @Override
        public void onBindViewHolder(@NonNull RecyclerView.ViewHolder holder, int position) {
            ArrayList<MessageObject> messageObjects = sharedMediaData[currentType].messages;
            switch (holder.getItemViewType()) {
                case 1: {
                    SharedDocumentCell sharedDocumentCell = (SharedDocumentCell) holder.itemView;
                    MessageObject messageObject = messageObjects.get(position - sharedMediaData[currentType].startOffset);
                    sharedDocumentCell.setDocument(messageObject, position != messageObjects.size() - 1);
                    if (isActionModeShowed) {
                        sharedDocumentCell.setChecked(selectedFiles[messageObject.getDialogId() == dialog_id ? 0 : 1].indexOfKey(messageObject.getId()) >= 0, !scrolling);
                    } else {
                        sharedDocumentCell.setChecked(false, !scrolling);
                    }
                    break;
                }
                case 3: {
                    SharedAudioCell sharedAudioCell = (SharedAudioCell) holder.itemView;
                    MessageObject messageObject = messageObjects.get(position - sharedMediaData[currentType].startOffset);
                    sharedAudioCell.setMessageObject(messageObject, position != messageObjects.size() - 1);
                    if (isActionModeShowed) {
                        sharedAudioCell.setChecked(selectedFiles[messageObject.getDialogId() == dialog_id ? 0 : 1].indexOfKey(messageObject.getId()) >= 0, !scrolling);
                    } else {
                        sharedAudioCell.setChecked(false, !scrolling);
                    }
                    break;
                }
            }
        }


        @Override
        public int getItemViewType(int position) {
            if (sharedMediaData[currentType].sections.size() == 0 && !sharedMediaData[currentType].loading) {
                return 4;
            }
            if (position >= sharedMediaData[currentType].startOffset && position < sharedMediaData[currentType].startOffset + sharedMediaData[currentType].messages.size()) {
                if (currentType == 2 || currentType == 4) {
                    return 3;
                } else {
                    return 1;
                }
            }
            return 2;
        }

        @Override
        public String getLetter(int position) {
            if (sharedMediaData[currentType].fastScrollPeriods == null) {
                return "";
            }
            int index = position;
            ArrayList<Period> periods = sharedMediaData[currentType].fastScrollPeriods;
            if (!periods.isEmpty()) {
                for (int i = 0; i < periods.size(); i++) {
                    if (index <= periods.get(i).startOffset) {
                        return periods.get(i).formatedDate;
                    }
                }
                return periods.get(periods.size() - 1).formatedDate;
            }
            return "";
        }

        @Override
        public void getPositionForScrollProgress(RecyclerListView listView, float progress, int[] position) {
            int viewHeight = listView.getChildAt(0).getMeasuredHeight();
            int totalHeight = (int) getTotalItemsCount() * viewHeight;
            position[0] = (int) ((progress * (totalHeight - listView.getMeasuredHeight())) / viewHeight);
            position[1] = (int) (progress * (totalHeight - listView.getMeasuredHeight())) % viewHeight;
        }

        @Override
        public void onStartFastScroll() {
            inFastScrollMode = true;
            MediaPage mediaPage = getMediaPage(currentType);
            if (mediaPage != null) {
                showFastScrollHint(mediaPage, null, false);
            }
        }

        @Override
        public void onFinishFastScroll(RecyclerListView listView) {
            if (inFastScrollMode) {
                inFastScrollMode = false;
                if (listView != null) {
                    int messageId = 0;
                    for (int i = 0; i < listView.getChildCount(); i++) {
                        View child = listView.getChildAt(i);
                        messageId = getMessageId(child);
                        if (messageId != 0) {
                            break;
                        }
                    }
                    if (messageId == 0) {
                        findPeriodAndJumpToDate(currentType, listView, true);
                    }
                }
            }
        }

        @Override
        public int getTotalItemsCount() {
            return sharedMediaData[currentType].totalCount;
        }
    }

    public static View createEmptyStubView(Context context, int currentType, long dialog_id) {
        EmptyStubView emptyStubView = new EmptyStubView(context);
        if (currentType == 0) {
            emptyStubView.emptyImageView.setImageResource(R.drawable.tip1);
            if (DialogObject.isEncryptedDialog(dialog_id)) {
                emptyStubView.emptyTextView.setText(LocaleController.getString("NoMediaSecret", R.string.NoMediaSecret));
            } else {
                emptyStubView.emptyTextView.setText(LocaleController.getString("NoMedia", R.string.NoMedia));
            }
        } else if (currentType == 1) {
            emptyStubView.emptyImageView.setImageResource(R.drawable.tip2);
            if (DialogObject.isEncryptedDialog(dialog_id)) {
                emptyStubView.emptyTextView.setText(LocaleController.getString("NoSharedFilesSecret", R.string.NoSharedFilesSecret));
            } else {
                emptyStubView.emptyTextView.setText(LocaleController.getString("NoSharedFiles", R.string.NoSharedFiles));
            }
        } else if (currentType == 2) {
            emptyStubView.emptyImageView.setImageResource(R.drawable.tip5);
            if (DialogObject.isEncryptedDialog(dialog_id)) {
                emptyStubView.emptyTextView.setText(LocaleController.getString("NoSharedVoiceSecret", R.string.NoSharedVoiceSecret));
            } else {
                emptyStubView.emptyTextView.setText(LocaleController.getString("NoSharedVoice", R.string.NoSharedVoice));
            }
        } else if (currentType == 3) {
            emptyStubView.emptyImageView.setImageResource(R.drawable.tip3);
            if (DialogObject.isEncryptedDialog(dialog_id)) {
                emptyStubView.emptyTextView.setText(LocaleController.getString("NoSharedLinksSecret", R.string.NoSharedLinksSecret));
            } else {
                emptyStubView.emptyTextView.setText(LocaleController.getString("NoSharedLinks", R.string.NoSharedLinks));
            }
        } else if (currentType == 4) {
            emptyStubView.emptyImageView.setImageResource(R.drawable.tip4);
            if (DialogObject.isEncryptedDialog(dialog_id)) {
                emptyStubView.emptyTextView.setText(LocaleController.getString("NoSharedAudioSecret", R.string.NoSharedAudioSecret));
            } else {
                emptyStubView.emptyTextView.setText(LocaleController.getString("NoSharedAudio", R.string.NoSharedAudio));
            }
        } else if (currentType == 5) {
            emptyStubView.emptyImageView.setImageResource(R.drawable.tip1);
            if (DialogObject.isEncryptedDialog(dialog_id)) {
                emptyStubView.emptyTextView.setText(LocaleController.getString("NoSharedGifSecret", R.string.NoSharedGifSecret));
            } else {
                emptyStubView.emptyTextView.setText(LocaleController.getString("NoGIFs", R.string.NoGIFs));
            }
        } else if (currentType == 6) {
            emptyStubView.emptyImageView.setImageDrawable(null);
            emptyStubView.emptyTextView.setText(LocaleController.getString("NoGroupsInCommon", R.string.NoGroupsInCommon));
        } else if (currentType == 7) {
            emptyStubView.emptyImageView.setImageDrawable(null);
            emptyStubView.emptyTextView.setText("");
        }
        return emptyStubView;
    }

    private static class EmptyStubView extends LinearLayout {

        final TextView emptyTextView;
        final ImageView emptyImageView;

        boolean ignoreRequestLayout;

        public EmptyStubView(Context context) {
            super(context);
            emptyTextView = new TextView(context);
            emptyImageView = new ImageView(context);

            setOrientation(LinearLayout.VERTICAL);
            setGravity(Gravity.CENTER);

            addView(emptyImageView, LayoutHelper.createLinear(LayoutHelper.WRAP_CONTENT, LayoutHelper.WRAP_CONTENT));

            emptyTextView.setTextColor(Theme.getColor(Theme.key_windowBackgroundWhiteGrayText2));
            emptyTextView.setGravity(Gravity.CENTER);
            emptyTextView.setTextSize(TypedValue.COMPLEX_UNIT_DIP, 17);
            emptyTextView.setPadding(AndroidUtilities.dp(40), 0, AndroidUtilities.dp(40), AndroidUtilities.dp(128));
            addView(emptyTextView, LayoutHelper.createLinear(LayoutHelper.WRAP_CONTENT, LayoutHelper.WRAP_CONTENT, Gravity.CENTER, 0, 24, 0, 0));
        }

        @Override
        protected void onMeasure(int widthMeasureSpec, int heightMeasureSpec) {
            WindowManager manager = (WindowManager) ApplicationLoader.applicationContext.getSystemService(Activity.WINDOW_SERVICE);
            int rotation = manager.getDefaultDisplay().getRotation();
            ignoreRequestLayout = true;
            if (AndroidUtilities.isTablet()) {
                emptyTextView.setPadding(AndroidUtilities.dp(40), 0, AndroidUtilities.dp(40), AndroidUtilities.dp(128));
            } else {
                if (rotation == Surface.ROTATION_270 || rotation == Surface.ROTATION_90) {
                    emptyTextView.setPadding(AndroidUtilities.dp(40), 0, AndroidUtilities.dp(40), 0);
                } else {
                    emptyTextView.setPadding(AndroidUtilities.dp(40), 0, AndroidUtilities.dp(40), AndroidUtilities.dp(128));
                }
            }
            ignoreRequestLayout = false;
            super.onMeasure(widthMeasureSpec, heightMeasureSpec);
        }

        @Override
        public void requestLayout() {
            if (ignoreRequestLayout) {
                return;
            }
            super.requestLayout();
        }
    }

    private class SharedPhotoVideoAdapter extends RecyclerListView.FastScrollAdapter {

        private Context mContext;
        private boolean inFastScrollMode;
        SharedPhotoVideoCell2.SharedResources sharedResources;

        public SharedPhotoVideoAdapter(Context context) {
            mContext = context;
        }

        public int getPositionForIndex(int i) {
            return sharedMediaData[0].startOffset + i;
        }

        @Override
        public int getItemCount() {
            if (DialogObject.isEncryptedDialog(dialog_id)) {
                if (sharedMediaData[0].messages.size() == 0 && !sharedMediaData[0].loading) {
                    return 1;
                }
                if (sharedMediaData[0].messages.size() == 0 && (!sharedMediaData[0].endReached[0] || !sharedMediaData[0].endReached[1])) {
                    return 0;
                }
                int count = sharedMediaData[0].getStartOffset() + sharedMediaData[0].getMessages().size();
                if (count != 0 && (!sharedMediaData[0].endReached[0] || !sharedMediaData[0].endReached[1])) {
                    count++;
                }
                return count;
            }
            if (sharedMediaData[0].loadingAfterFastScroll) {
                return sharedMediaData[0].totalCount;
            }
            if (sharedMediaData[0].messages.size() == 0 && !sharedMediaData[0].loading) {
                return 1;
            }
            if (sharedMediaData[0].messages.size() == 0 && (!sharedMediaData[0].endReached[0] || !sharedMediaData[0].endReached[1]) && sharedMediaData[0].startReached) {
                return 0;
            }
            if (sharedMediaData[0].totalCount == 0) {
                int count = sharedMediaData[0].getStartOffset() + sharedMediaData[0].getMessages().size();
                if (count != 0 && (!sharedMediaData[0].endReached[0] || !sharedMediaData[0].endReached[1])) {
                    if (sharedMediaData[0].getEndLoadingStubs() != 0) {
                        count += sharedMediaData[0].getEndLoadingStubs();
                    } else {
                        count++;
                    }
                }
                return count;
            } else {
                return sharedMediaData[0].totalCount;
            }
        }

        @Override
        public boolean isEnabled(RecyclerView.ViewHolder holder) {
            return false;
        }

        @Override
        public RecyclerView.ViewHolder onCreateViewHolder(ViewGroup parent, int viewType) {
            View view;
            switch (viewType) {
                case 0:
                    if (sharedResources == null) {
                        sharedResources = new SharedPhotoVideoCell2.SharedResources(parent.getContext());
                    }
                    view = new SharedPhotoVideoCell2(mContext, sharedResources, profileActivity.getCurrentAccount());
                    SharedPhotoVideoCell2 cell = (SharedPhotoVideoCell2) view;
                    cell.setGradientView(globalGradientView);
                    break;
                default:
                case 2:
                    View emptyStubView = createEmptyStubView(mContext, 0, dialog_id);
                    emptyStubView.setLayoutParams(new RecyclerView.LayoutParams(ViewGroup.LayoutParams.MATCH_PARENT, ViewGroup.LayoutParams.MATCH_PARENT));
                    return new RecyclerListView.Holder(emptyStubView);
            }
            view.setLayoutParams(new RecyclerView.LayoutParams(ViewGroup.LayoutParams.MATCH_PARENT, ViewGroup.LayoutParams.WRAP_CONTENT));
            return new RecyclerListView.Holder(view);
        }

        @Override
        public void onBindViewHolder(RecyclerView.ViewHolder holder, int position) {
            if (holder.getItemViewType() == 0) {
                ArrayList<MessageObject> messageObjects = sharedMediaData[0].getMessages();
                int index = position - sharedMediaData[0].getStartOffset();
                SharedPhotoVideoCell2 cell = (SharedPhotoVideoCell2) holder.itemView;
                int oldMessageId = cell.getMessageId();

                int parentCount = this == photoVideoAdapter ? mediaColumnsCount : animateToColumnsCount;
                if (index >= 0 && index < messageObjects.size()) {
                    MessageObject messageObject = messageObjects.get(index);
                    boolean animated = messageObject.getId() == oldMessageId;

                    if (isActionModeShowed) {
                        cell.setChecked(selectedFiles[messageObject.getDialogId() == dialog_id ? 0 : 1].indexOfKey(messageObject.getId()) >= 0, animated);
                    } else {
                        cell.setChecked(false, animated);
                    }
                    cell.setMessageObject(messageObject, parentCount);
                } else {
                    cell.setMessageObject(null, parentCount);
                    cell.setChecked(false, false);
                }
            }
        }

        @Override
        public int getItemViewType(int position) {
            if (!inFastScrollMode && sharedMediaData[0].getMessages().size() == 0 && !sharedMediaData[0].loading && sharedMediaData[0].startReached) {
                return 2;
            }
            int count = sharedMediaData[0].getStartOffset() + sharedMediaData[0].getMessages().size();
            if (position - sharedMediaData[0].getStartOffset() >= 0 && position < count) {
                return 0;
            }
            return 0;
        }

        @Override
        public String getLetter(int position) {
            if (sharedMediaData[0].fastScrollPeriods == null) {
                return "";
            }
            int index = position;
            ArrayList<Period> periods = sharedMediaData[0].fastScrollPeriods;
            if (!periods.isEmpty()) {
                for (int i = 0; i < periods.size(); i++) {
                    if (index <= periods.get(i).startOffset) {
                        return periods.get(i).formatedDate;
                    }
                }
                return periods.get(periods.size() - 1).formatedDate;
            }
            return "";
        }

        @Override
        public void getPositionForScrollProgress(RecyclerListView listView, float progress, int[] position) {
            int viewHeight = listView.getChildAt(0).getMeasuredHeight();
            int totalHeight = (int) (Math.ceil(getTotalItemsCount() / (float) mediaColumnsCount) * viewHeight);
            position[0] = (int) ((progress * (totalHeight - listView.getMeasuredHeight())) / viewHeight) * mediaColumnsCount;
            position[1] = (int) (progress * (totalHeight - listView.getMeasuredHeight())) % viewHeight;
        }

        @Override
        public void onStartFastScroll() {
            inFastScrollMode = true;
            MediaPage mediaPage = getMediaPage(0);
            if (mediaPage != null) {
                showFastScrollHint(mediaPage, null, false);
            }
        }

        @Override
        public void onFinishFastScroll(RecyclerListView listView) {
            if (inFastScrollMode) {
                inFastScrollMode = false;
                if (listView != null) {
                    int messageId = 0;
                    for (int i = 0; i < listView.getChildCount(); i++) {
                        View child = listView.getChildAt(i);
                        if (child instanceof SharedPhotoVideoCell2) {
                            SharedPhotoVideoCell2 cell = (SharedPhotoVideoCell2) child;
                            messageId = cell.getMessageId();
                        }
                        if (messageId != 0) {
                            break;
                        }
                    }
                    if (messageId == 0) {
                        findPeriodAndJumpToDate(0, listView, true);
                    }
                }
            }
        }

        @Override
        public int getTotalItemsCount() {
            return sharedMediaData[0].totalCount;
        }

        @Override
        public float getScrollProgress(RecyclerListView listView) {
            int parentCount = this == photoVideoAdapter ? mediaColumnsCount : animateToColumnsCount;
            int cellCount = (int) Math.ceil(getTotalItemsCount() / (float) parentCount);
            if (listView.getChildCount() == 0) {
                return 0;
            }
            int cellHeight = listView.getChildAt(0).getMeasuredHeight();
            View firstChild = listView.getChildAt(0);
            int firstPosition = listView.getChildAdapterPosition(firstChild);
            if (firstPosition < 0) {
                return 0;
            }
            float scrollY = (firstPosition / parentCount) * cellHeight - firstChild.getTop();
            return scrollY / (((float) cellCount) * cellHeight - listView.getMeasuredHeight());
        }

        public boolean fastScrollIsVisible(RecyclerListView listView) {
            int parentCount = this == photoVideoAdapter ? mediaColumnsCount : animateToColumnsCount;
            int cellCount = (int) Math.ceil(getTotalItemsCount() / (float) parentCount);
            if (listView.getChildCount() == 0) {
                return false;
            }
            int cellHeight = listView.getChildAt(0).getMeasuredHeight();
            return cellCount * cellHeight > listView.getMeasuredHeight();
        }

        @Override
        public void onFastScrollSingleTap() {
            showMediaCalendar(true);
        }
    }

    private void findPeriodAndJumpToDate(int type, RecyclerListView listView, boolean scrollToPosition) {
        ArrayList<Period> periods = sharedMediaData[type].fastScrollPeriods;
        Period period = null;
        int position = ((LinearLayoutManager) listView.getLayoutManager()).findFirstVisibleItemPosition();
        if (position >= 0) {
            if (periods != null) {
                for (int i = 0; i < periods.size(); i++) {
                    if (position <= periods.get(i).startOffset) {
                        period = periods.get(i);
                        break;
                    }
                }
                if (period == null) {
                    period = periods.get(periods.size() - 1);
                }
            }
            if (period != null) {
                jumpToDate(type, period.maxId, period.startOffset + 1, scrollToPosition);
                return;
            }
        }
    }

    private void jumpToDate(int type, int messageId, int startOffset, boolean scrollToPosition) {
        sharedMediaData[type].messages.clear();
        sharedMediaData[type].messagesDict[0].clear();
        sharedMediaData[type].messagesDict[1].clear();
        sharedMediaData[type].setMaxId(0, messageId);
        sharedMediaData[type].setEndReached(0, false);
        sharedMediaData[type].startReached = false;
        sharedMediaData[type].startOffset = startOffset;
        sharedMediaData[type].endLoadingStubs = sharedMediaData[type].totalCount - startOffset - 1;
        if (sharedMediaData[type].endLoadingStubs < 0) {
            sharedMediaData[type].endLoadingStubs = 0;
        }
        sharedMediaData[type].min_id = messageId;
        sharedMediaData[type].loadingAfterFastScroll = true;
        sharedMediaData[type].loading = false;
        sharedMediaData[type].requestIndex++;
        MediaPage mediaPage = getMediaPage(type);
        if (mediaPage != null && mediaPage.listView.getAdapter() != null) {
            mediaPage.listView.getAdapter().notifyDataSetChanged();
        }
        if (scrollToPosition) {
            for (int i = 0; i < mediaPages.length; i++) {
                if (mediaPages[i].selectedType == type) {
                    mediaPages[i].layoutManager.scrollToPositionWithOffset(Math.min(sharedMediaData[type].totalCount - 1, sharedMediaData[type].startOffset), 0);
                }
            }
        }
    }

    public class MediaSearchAdapter extends RecyclerListView.SelectionAdapter {

        private Context mContext;
        private ArrayList<MessageObject> searchResult = new ArrayList<>();
        private Runnable searchRunnable;
        protected ArrayList<MessageObject> globalSearch = new ArrayList<>();
        private int reqId = 0;
        private int lastReqId;
        private int currentType;
        private int searchesInProgress;

        public MediaSearchAdapter(Context context, int type) {
            mContext = context;
            currentType = type;
        }

        public void queryServerSearch(final String query, final int max_id, long did) {
            if (DialogObject.isEncryptedDialog(did)) {
                return;
            }
            if (reqId != 0) {
                profileActivity.getConnectionsManager().cancelRequest(reqId, true);
                reqId = 0;
                searchesInProgress--;
            }
            if (query == null || query.length() == 0) {
                globalSearch.clear();
                lastReqId = 0;
                notifyDataSetChanged();
                return;
            }
            TLRPC.TL_messages_search req = new TLRPC.TL_messages_search();
            req.limit = 50;
            req.offset_id = max_id;
            if (currentType == 1) {
                req.filter = new TLRPC.TL_inputMessagesFilterDocument();
            } else if (currentType == 3) {
                req.filter = new TLRPC.TL_inputMessagesFilterUrl();
            } else if (currentType == 4) {
                req.filter = new TLRPC.TL_inputMessagesFilterMusic();
            }
            req.q = query;
            req.peer = profileActivity.getMessagesController().getInputPeer(did);
            if (req.peer == null) {
                return;
            }
            final int currentReqId = ++lastReqId;
            searchesInProgress++;
            reqId = profileActivity.getConnectionsManager().sendRequest(req, (response, error) -> {
                final ArrayList<MessageObject> messageObjects = new ArrayList<>();
                if (error == null) {
                    TLRPC.messages_Messages res = (TLRPC.messages_Messages) response;
                    for (int a = 0; a < res.messages.size(); a++) {
                        TLRPC.Message message = res.messages.get(a);
                        if (max_id != 0 && message.id > max_id) {
                            continue;
                        }
                        messageObjects.add(new MessageObject(profileActivity.getCurrentAccount(), message, false, true));
                    }
                }
                AndroidUtilities.runOnUIThread(() -> {
                    if (reqId != 0) {
                        if (currentReqId == lastReqId) {
                            int oldItemCounts = getItemCount();
                            globalSearch = messageObjects;
                            searchesInProgress--;
                            int count = getItemCount();
                            if (searchesInProgress == 0 || count != 0) {
                                switchToCurrentSelectedMode(false);
                            }

                            for (int a = 0; a < mediaPages.length; a++) {
                                if (mediaPages[a].selectedType == currentType) {
                                    if (searchesInProgress == 0 && count == 0) {
                                        mediaPages[a].emptyView.showProgress(false, true);
                                    } else if (oldItemCounts == 0) {
                                        animateItemsEnter(mediaPages[a].listView, 0, null);
                                    }
                                }
                            }
                            notifyDataSetChanged();

                        }
                        reqId = 0;
                    }
                });
            }, ConnectionsManager.RequestFlagFailOnServerErrors);
            profileActivity.getConnectionsManager().bindRequestToGuid(reqId, profileActivity.getClassGuid());
        }

        public void search(final String query, boolean animated) {
            if (searchRunnable != null) {
                AndroidUtilities.cancelRunOnUIThread(searchRunnable);
                searchRunnable = null;
            }

            if (!searchResult.isEmpty() || !globalSearch.isEmpty()) {
                searchResult.clear();
                globalSearch.clear();
                notifyDataSetChanged();
            }

            if (TextUtils.isEmpty(query)) {
                if (!searchResult.isEmpty() || !globalSearch.isEmpty() || searchesInProgress != 0) {
                    searchResult.clear();
                    globalSearch.clear();
                    if (reqId != 0) {
                        profileActivity.getConnectionsManager().cancelRequest(reqId, true);
                        reqId = 0;
                        searchesInProgress--;
                    }
                }
            } else {
                for (int a = 0; a < mediaPages.length; a++) {
                    if (mediaPages[a].selectedType == currentType) {
                        mediaPages[a].emptyView.showProgress(true, animated);
                    }
                }


                AndroidUtilities.runOnUIThread(searchRunnable = () -> {
                    if (!sharedMediaData[currentType].messages.isEmpty() && (currentType == 1 || currentType == 4)) {
                        MessageObject messageObject = sharedMediaData[currentType].messages.get(sharedMediaData[currentType].messages.size() - 1);
                        queryServerSearch(query, messageObject.getId(), messageObject.getDialogId());
                    } else if (currentType == 3) {
                        queryServerSearch(query, 0, dialog_id);
                    }
                    if (currentType == 1 || currentType == 4) {
                        final ArrayList<MessageObject> copy = new ArrayList<>(sharedMediaData[currentType].messages);
                        searchesInProgress++;
                        Utilities.searchQueue.postRunnable(() -> {
                            String search1 = query.trim().toLowerCase();
                            if (search1.length() == 0) {
                                updateSearchResults(new ArrayList<>());
                                return;
                            }
                            String search2 = LocaleController.getInstance().getTranslitString(search1);
                            if (search1.equals(search2) || search2.length() == 0) {
                                search2 = null;
                            }
                            String[] search = new String[1 + (search2 != null ? 1 : 0)];
                            search[0] = search1;
                            if (search2 != null) {
                                search[1] = search2;
                            }

                            ArrayList<MessageObject> resultArray = new ArrayList<>();

                            for (int a = 0; a < copy.size(); a++) {
                                MessageObject messageObject = copy.get(a);
                                for (int b = 0; b < search.length; b++) {
                                    String q = search[b];
                                    String name = messageObject.getDocumentName();
                                    if (name == null || name.length() == 0) {
                                        continue;
                                    }
                                    name = name.toLowerCase();
                                    if (name.contains(q)) {
                                        resultArray.add(messageObject);
                                        break;
                                    }
                                    if (currentType == 4) {
                                        TLRPC.Document document;
                                        if (messageObject.type == 0) {
                                            document = messageObject.messageOwner.media.webpage.document;
                                        } else {
                                            document = messageObject.messageOwner.media.document;
                                        }
                                        boolean ok = false;
                                        for (int c = 0; c < document.attributes.size(); c++) {
                                            TLRPC.DocumentAttribute attribute = document.attributes.get(c);
                                            if (attribute instanceof TLRPC.TL_documentAttributeAudio) {
                                                if (attribute.performer != null) {
                                                    ok = attribute.performer.toLowerCase().contains(q);
                                                }
                                                if (!ok && attribute.title != null) {
                                                    ok = attribute.title.toLowerCase().contains(q);
                                                }
                                                break;
                                            }
                                        }
                                        if (ok) {
                                            resultArray.add(messageObject);
                                            break;
                                        }
                                    }
                                }
                            }

                            updateSearchResults(resultArray);
                        });
                    }
                }, 300);
            }
        }

        private void updateSearchResults(final ArrayList<MessageObject> documents) {
            AndroidUtilities.runOnUIThread(() -> {
                if (!searching) {
                    return;
                }
                searchesInProgress--;
                int oldItemCount = getItemCount();
                searchResult = documents;
                int count = getItemCount();
                if (searchesInProgress == 0 || count != 0) {
                    switchToCurrentSelectedMode(false);
                }

                for (int a = 0; a < mediaPages.length; a++) {
                    if (mediaPages[a].selectedType == currentType) {
                        if (searchesInProgress == 0 && count == 0) {
                            mediaPages[a].emptyView.showProgress(false, true);
                        } else if (oldItemCount == 0) {
                            animateItemsEnter(mediaPages[a].listView, 0, null);
                        }
                    }
                }

                notifyDataSetChanged();

            });
        }

        @Override
        public boolean isEnabled(RecyclerView.ViewHolder holder) {
            return holder.getItemViewType() != searchResult.size() + globalSearch.size();
        }

        @Override
        public int getItemCount() {
            int count = searchResult.size();
            int globalCount = globalSearch.size();
            if (globalCount != 0) {
                count += globalCount;
            }
            return count;
        }

        public boolean isGlobalSearch(int i) {
            int localCount = searchResult.size();
            int globalCount = globalSearch.size();
            if (i >= 0 && i < localCount) {
                return false;
            } else if (i > localCount && i <= globalCount + localCount) {
                return true;
            }
            return false;
        }

        public MessageObject getItem(int i) {
            if (i < searchResult.size()) {
                return searchResult.get(i);
            } else {
                return globalSearch.get(i - searchResult.size());
            }
        }

        @Override
        public RecyclerView.ViewHolder onCreateViewHolder(ViewGroup parent, int viewType) {
            View view;
            if (currentType == 1) {
                view = new SharedDocumentCell(mContext);
            } else if (currentType == 4) {
                view = new SharedAudioCell(mContext) {
                    @Override
                    public boolean needPlayMessage(MessageObject messageObject) {
                        if (messageObject.isVoice() || messageObject.isRoundVideo()) {
                            boolean result = MediaController.getInstance().playMessage(messageObject);
                            MediaController.getInstance().setVoiceMessagesPlaylist(result ? searchResult : null, false);
                            if (messageObject.isRoundVideo()) {
                                MediaController.getInstance().setCurrentVideoVisible(false);
                            }
                            return result;
                        } else if (messageObject.isMusic()) {
                            return MediaController.getInstance().setPlaylist(searchResult, messageObject, mergeDialogId);
                        }
                        return false;
                    }
                };
            } else {
                view = new SharedLinkCell(mContext);
                ((SharedLinkCell) view).setDelegate(sharedLinkCellDelegate);
            }
            view.setLayoutParams(new RecyclerView.LayoutParams(ViewGroup.LayoutParams.MATCH_PARENT, ViewGroup.LayoutParams.WRAP_CONTENT));
            return new RecyclerListView.Holder(view);
        }

        @Override
        public void onBindViewHolder(RecyclerView.ViewHolder holder, int position) {
            if (currentType == 1) {
                SharedDocumentCell sharedDocumentCell = (SharedDocumentCell) holder.itemView;
                MessageObject messageObject = getItem(position);
                sharedDocumentCell.setDocument(messageObject, position != getItemCount() - 1);
                if (isActionModeShowed) {
                    sharedDocumentCell.setChecked(selectedFiles[messageObject.getDialogId() == dialog_id ? 0 : 1].indexOfKey(messageObject.getId()) >= 0, !scrolling);
                } else {
                    sharedDocumentCell.setChecked(false, !scrolling);
                }
            } else if (currentType == 3) {
                SharedLinkCell sharedLinkCell = (SharedLinkCell) holder.itemView;
                MessageObject messageObject = getItem(position);
                sharedLinkCell.setLink(messageObject, position != getItemCount() - 1);
                if (isActionModeShowed) {
                    sharedLinkCell.setChecked(selectedFiles[messageObject.getDialogId() == dialog_id ? 0 : 1].indexOfKey(messageObject.getId()) >= 0, !scrolling);
                } else {
                    sharedLinkCell.setChecked(false, !scrolling);
                }
            } else if (currentType == 4) {
                SharedAudioCell sharedAudioCell = (SharedAudioCell) holder.itemView;
                MessageObject messageObject = getItem(position);
                sharedAudioCell.setMessageObject(messageObject, position != getItemCount() - 1);
                if (isActionModeShowed) {
                    sharedAudioCell.setChecked(selectedFiles[messageObject.getDialogId() == dialog_id ? 0 : 1].indexOfKey(messageObject.getId()) >= 0, !scrolling);
                } else {
                    sharedAudioCell.setChecked(false, !scrolling);
                }
            }
        }

        @Override
        public int getItemViewType(int i) {
            return 0;
        }
    }

    private class GifAdapter extends RecyclerListView.SelectionAdapter {

        private Context mContext;

        public GifAdapter(Context context) {
            mContext = context;
        }

        @Override
        public boolean isEnabled(RecyclerView.ViewHolder holder) {
            if (sharedMediaData[5].messages.size() == 0 && !sharedMediaData[5].loading) {
                return false;
            }
            return true;
        }

        @Override
        public int getItemCount() {
            if (sharedMediaData[5].messages.size() == 0 && !sharedMediaData[5].loading) {
                return 1;
            }
            return sharedMediaData[5].messages.size();
        }

        @Override
        public long getItemId(int i) {
            return i;
        }

        @Override
        public int getItemViewType(int position) {
            if (sharedMediaData[5].messages.size() == 0 && !sharedMediaData[5].loading) {
                return 1;
            }
            return 0;
        }

        @Override
        public RecyclerView.ViewHolder onCreateViewHolder(ViewGroup parent, int viewType) {
            if (viewType == 1) {
                View emptyStubView = createEmptyStubView(mContext, 5, dialog_id);
                emptyStubView.setLayoutParams(new RecyclerView.LayoutParams(ViewGroup.LayoutParams.MATCH_PARENT, ViewGroup.LayoutParams.MATCH_PARENT));
                return new RecyclerListView.Holder(emptyStubView);
            }
            ContextLinkCell cell = new ContextLinkCell(mContext, true);
            cell.setCanPreviewGif(true);
            return new RecyclerListView.Holder(cell);
        }

        @Override
        public void onBindViewHolder(RecyclerView.ViewHolder holder, int position) {
            if (holder.getItemViewType() != 1) {
                MessageObject messageObject = sharedMediaData[5].messages.get(position);
                TLRPC.Document document = messageObject.getDocument();
                if (document != null) {
                    ContextLinkCell cell = (ContextLinkCell) holder.itemView;
                    cell.setGif(document, messageObject, messageObject.messageOwner.date, false);
                    if (isActionModeShowed) {
                        cell.setChecked(selectedFiles[messageObject.getDialogId() == dialog_id ? 0 : 1].indexOfKey(messageObject.getId()) >= 0, !scrolling);
                    } else {
                        cell.setChecked(false, !scrolling);
                    }
                }
            }
        }

        @Override
        public void onViewAttachedToWindow(RecyclerView.ViewHolder holder) {
            if (holder.itemView instanceof ContextLinkCell) {
                ContextLinkCell cell = (ContextLinkCell) holder.itemView;
                ImageReceiver imageReceiver = cell.getPhotoImage();
                if (mediaPages[0].selectedType == 5) {
                    imageReceiver.setAllowStartAnimation(true);
                    imageReceiver.startAnimation();
                } else {
                    imageReceiver.setAllowStartAnimation(false);
                    imageReceiver.stopAnimation();
                }
            }
        }
    }

    private class CommonGroupsAdapter extends RecyclerListView.SelectionAdapter {

        private Context mContext;
        private ArrayList<TLRPC.Chat> chats = new ArrayList<>();
        private boolean loading;
        private boolean firstLoaded;
        private boolean endReached;

        public CommonGroupsAdapter(Context context) {
            mContext = context;
        }

        private void getChats(long max_id, final int count) {
            if (loading) {
                return;
            }
            TLRPC.TL_messages_getCommonChats req = new TLRPC.TL_messages_getCommonChats();
            long uid;
            if (DialogObject.isEncryptedDialog(dialog_id)) {
                TLRPC.EncryptedChat encryptedChat = profileActivity.getMessagesController().getEncryptedChat(DialogObject.getEncryptedChatId(dialog_id));
                uid = encryptedChat.user_id;
            } else {
                uid = dialog_id;
            }
            req.user_id = profileActivity.getMessagesController().getInputUser(uid);
            if (req.user_id instanceof TLRPC.TL_inputUserEmpty) {
                return;
            }
            req.limit = count;
            req.max_id = max_id;
            loading = true;
            notifyDataSetChanged();
            int reqId = profileActivity.getConnectionsManager().sendRequest(req, (response, error) -> AndroidUtilities.runOnUIThread(() -> {
                int oldCount = getItemCount();
                if (error == null) {
                    TLRPC.messages_Chats res = (TLRPC.messages_Chats) response;
                    profileActivity.getMessagesController().putChats(res.chats, false);
                    endReached = res.chats.isEmpty() || res.chats.size() != count;
                    chats.addAll(res.chats);
                } else {
                    endReached = true;
                }

                for (int a = 0; a < mediaPages.length; a++) {
                    if (mediaPages[a].selectedType == 6) {
                        if (mediaPages[a].listView != null) {
                            final RecyclerListView listView = mediaPages[a].listView;
                            if (firstLoaded || oldCount == 0) {
                                animateItemsEnter(listView, 0, null);
                            }
                        }
                    }
                }
                loading = false;
                firstLoaded = true;
                notifyDataSetChanged();
            }));
            profileActivity.getConnectionsManager().bindRequestToGuid(reqId, profileActivity.getClassGuid());
        }

        @Override
        public boolean isEnabled(RecyclerView.ViewHolder holder) {
            return holder.getAdapterPosition() != chats.size();
        }

        @Override
        public int getItemCount() {
            if (chats.isEmpty() && !loading) {
                return 1;
            }
            int count = chats.size();
            if (!chats.isEmpty()) {
                if (!endReached) {
                    count++;
                }
            }
            return count;
        }

        @Override
        public RecyclerView.ViewHolder onCreateViewHolder(ViewGroup parent, int viewType) {
            View view;
            switch (viewType) {
                case 0:
                    view = new ProfileSearchCell(mContext);
                    break;
                case 2:
                    View emptyStubView = createEmptyStubView(mContext, 6, dialog_id);
                    emptyStubView.setLayoutParams(new RecyclerView.LayoutParams(ViewGroup.LayoutParams.MATCH_PARENT, ViewGroup.LayoutParams.MATCH_PARENT));
                    return new RecyclerListView.Holder(emptyStubView);
                case 1:
                default:
                    FlickerLoadingView flickerLoadingView = new FlickerLoadingView(mContext);
                    flickerLoadingView.setIsSingleCell(true);
                    flickerLoadingView.showDate(false);
                    flickerLoadingView.setViewType(FlickerLoadingView.DIALOG_TYPE);
                    view = flickerLoadingView;
                    break;
            }
            view.setLayoutParams(new RecyclerView.LayoutParams(ViewGroup.LayoutParams.MATCH_PARENT, ViewGroup.LayoutParams.WRAP_CONTENT));
            return new RecyclerListView.Holder(view);
        }

        @Override
        public void onBindViewHolder(RecyclerView.ViewHolder holder, int position) {
            if (holder.getItemViewType() == 0) {
                ProfileSearchCell cell = (ProfileSearchCell) holder.itemView;
                TLRPC.Chat chat = chats.get(position);
                cell.setData(chat, null, null, null, false, false);
                cell.useSeparator = position != chats.size() - 1 || !endReached;
            }
        }

        @Override
        public int getItemViewType(int i) {
            if (chats.isEmpty() && !loading) {
                return 2;
            }
            if (i < chats.size()) {
                return 0;
            } else {
                return 1;
            }
        }
    }

    private class ChatUsersAdapter extends RecyclerListView.SelectionAdapter {

        private Context mContext;
        private TLRPC.ChatFull chatInfo;
        private ArrayList<Integer> sortedUsers;

        public ChatUsersAdapter(Context context) {
            mContext = context;
        }

        @Override
        public boolean isEnabled(RecyclerView.ViewHolder holder) {
            return true;
        }

        @Override
        public int getItemCount() {
            if (chatInfo != null && chatInfo.participants.participants.isEmpty()) {
                return 1;
            }
            return chatInfo != null ? chatInfo.participants.participants.size() : 0;
        }

        @Override
        public RecyclerView.ViewHolder onCreateViewHolder(ViewGroup parent, int viewType) {
            if (viewType == 1) {
                View emptyStubView = createEmptyStubView(mContext, 7, dialog_id);
                emptyStubView.setLayoutParams(new RecyclerView.LayoutParams(ViewGroup.LayoutParams.MATCH_PARENT, ViewGroup.LayoutParams.MATCH_PARENT));
                return new RecyclerListView.Holder(emptyStubView);
            }
            View view = new UserCell(mContext, 9, 0, true);
            view.setLayoutParams(new RecyclerView.LayoutParams(ViewGroup.LayoutParams.MATCH_PARENT, ViewGroup.LayoutParams.WRAP_CONTENT));
            return new RecyclerListView.Holder(view);
        }

        @Override
        public void onBindViewHolder(RecyclerView.ViewHolder holder, int position) {
            UserCell userCell = (UserCell) holder.itemView;
            TLRPC.ChatParticipant part;
            if (!sortedUsers.isEmpty()) {
                part = chatInfo.participants.participants.get(sortedUsers.get(position));
            } else {
                part = chatInfo.participants.participants.get(position);
            }
            if (part != null) {
                String role;
                if (part instanceof TLRPC.TL_chatChannelParticipant) {
                    TLRPC.ChannelParticipant channelParticipant = ((TLRPC.TL_chatChannelParticipant) part).channelParticipant;
                    if (!TextUtils.isEmpty(channelParticipant.rank)) {
                        role = channelParticipant.rank;
                    } else {
                        if (channelParticipant instanceof TLRPC.TL_channelParticipantCreator) {
                            role = LocaleController.getString("ChannelCreator", R.string.ChannelCreator);
                        } else if (channelParticipant instanceof TLRPC.TL_channelParticipantAdmin) {
                            role = LocaleController.getString("ChannelAdmin", R.string.ChannelAdmin);
                        } else {
                            role = null;
                        }
                    }
                } else {
                    if (part instanceof TLRPC.TL_chatParticipantCreator) {
                        role = LocaleController.getString("ChannelCreator", R.string.ChannelCreator);
                    } else if (part instanceof TLRPC.TL_chatParticipantAdmin) {
                        role = LocaleController.getString("ChannelAdmin", R.string.ChannelAdmin);
                    } else {
                        role = null;
                    }
                }
                userCell.setAdminRole(role);
                userCell.setData(profileActivity.getMessagesController().getUser(part.user_id), null, null, 0, position != chatInfo.participants.participants.size() - 1);
            }
        }

        @Override
        public int getItemViewType(int i) {
            if (chatInfo != null && chatInfo.participants.participants.isEmpty()) {
                return 1;
            }
            return 0;
        }
    }

    private class GroupUsersSearchAdapter extends RecyclerListView.SelectionAdapter {

        private Context mContext;
        private ArrayList<CharSequence> searchResultNames = new ArrayList<>();
        private SearchAdapterHelper searchAdapterHelper;
        private Runnable searchRunnable;
        private int totalCount = 0;
        private TLRPC.Chat currentChat;
        int searchCount = 0;

        public GroupUsersSearchAdapter(Context context) {
            mContext = context;
            searchAdapterHelper = new SearchAdapterHelper(true);
            searchAdapterHelper.setDelegate(searchId -> {
                notifyDataSetChanged();
                if (searchId == 1) {
                    searchCount--;
                    if (searchCount == 0) {
                        for (int a = 0; a < mediaPages.length; a++) {
                            if (mediaPages[a].selectedType == 7) {
                                if (getItemCount() == 0) {
                                    mediaPages[a].emptyView.showProgress(false, true);
                                } else {
                                    animateItemsEnter(mediaPages[a].listView, 0, null);
                                }
                            }
                        }
                    }
                }
            });
            currentChat = delegate.getCurrentChat();
        }

        private boolean createMenuForParticipant(TLObject participant, boolean resultOnly) {
            if (participant instanceof TLRPC.ChannelParticipant) {
                TLRPC.ChannelParticipant channelParticipant = (TLRPC.ChannelParticipant) participant;
                TLRPC.TL_chatChannelParticipant p = new TLRPC.TL_chatChannelParticipant();
                p.channelParticipant = channelParticipant;
                p.user_id = MessageObject.getPeerId(channelParticipant.peer);
                p.inviter_id = channelParticipant.inviter_id;
                p.date = channelParticipant.date;
                participant = p;
            }
            return delegate.onMemberClick((TLRPC.ChatParticipant) participant, true, resultOnly);
        }

        public void search(final String query, boolean animated) {
            if (searchRunnable != null) {
                Utilities.searchQueue.cancelRunnable(searchRunnable);
                searchRunnable = null;
            }
            searchResultNames.clear();
            searchAdapterHelper.mergeResults(null);
            searchAdapterHelper.queryServerSearch(null, true, false, true, false, false, ChatObject.isChannel(currentChat) ? currentChat.id : 0, false, 2, 0);
            notifyDataSetChanged();

            for (int a = 0; a < mediaPages.length; a++) {
                if (mediaPages[a].selectedType == 7) {
                    if (!TextUtils.isEmpty(query)) {
                        mediaPages[a].emptyView.showProgress(true, animated);
                    }
                }
            }

            if (!TextUtils.isEmpty(query)) {
                Utilities.searchQueue.postRunnable(searchRunnable = () -> processSearch(query), 300);
            }
        }

        private void processSearch(final String query) {
            AndroidUtilities.runOnUIThread(() -> {
                searchRunnable = null;

                final ArrayList<TLObject> participantsCopy = !ChatObject.isChannel(currentChat) && info != null ? new ArrayList<>(info.participants.participants) : null;

                searchCount = 2;
                if (participantsCopy != null) {
                    Utilities.searchQueue.postRunnable(() -> {
                        String search1 = query.trim().toLowerCase();
                        if (search1.length() == 0) {
                            updateSearchResults(new ArrayList<>(), new ArrayList<>());
                            return;
                        }
                        String search2 = LocaleController.getInstance().getTranslitString(search1);
                        if (search1.equals(search2) || search2.length() == 0) {
                            search2 = null;
                        }
                        String[] search = new String[1 + (search2 != null ? 1 : 0)];
                        search[0] = search1;
                        if (search2 != null) {
                            search[1] = search2;
                        }
                        ArrayList<CharSequence> resultArrayNames = new ArrayList<>();
                        ArrayList<TLObject> resultArray2 = new ArrayList<>();

                        for (int a = 0, N = participantsCopy.size(); a < N; a++) {
                            long userId;
                            TLObject o = participantsCopy.get(a);
                            if (o instanceof TLRPC.ChatParticipant) {
                                userId = ((TLRPC.ChatParticipant) o).user_id;
                            } else if (o instanceof TLRPC.ChannelParticipant) {
                                userId = MessageObject.getPeerId(((TLRPC.ChannelParticipant) o).peer);
                            } else {
                                continue;
                            }
                            TLRPC.User user = profileActivity.getMessagesController().getUser(userId);
                            if (user.id == profileActivity.getUserConfig().getClientUserId()) {
                                continue;
                            }

                            String name = UserObject.getUserName(user).toLowerCase();
                            String tName = LocaleController.getInstance().getTranslitString(name);
                            if (name.equals(tName)) {
                                tName = null;
                            }

                            int found = 0;
                            for (String q : search) {
                                if (name.startsWith(q) || name.contains(" " + q) || tName != null && (tName.startsWith(q) || tName.contains(" " + q))) {
                                    found = 1;
                                } else if (user.username != null && user.username.startsWith(q)) {
                                    found = 2;
                                }

                                if (found != 0) {
                                    if (found == 1) {
                                        resultArrayNames.add(AndroidUtilities.generateSearchName(user.first_name, user.last_name, q));
                                    } else {
                                        resultArrayNames.add(AndroidUtilities.generateSearchName("@" + user.username, null, "@" + q));
                                    }
                                    resultArray2.add(o);
                                    break;
                                }
                            }
                        }
                        updateSearchResults(resultArrayNames, resultArray2);
                    });
                } else {
                    searchCount--;
                }
                searchAdapterHelper.queryServerSearch(query, false, false, true, false, false, ChatObject.isChannel(currentChat) ? currentChat.id : 0, false, 2, 1);
            });
        }

        private void updateSearchResults(final ArrayList<CharSequence> names, final ArrayList<TLObject> participants) {
            AndroidUtilities.runOnUIThread(() -> {
                if (!searching) {
                    return;
                }
                searchResultNames = names;
                searchCount--;
                if (!ChatObject.isChannel(currentChat)) {
                    ArrayList<TLObject> search = searchAdapterHelper.getGroupSearch();
                    search.clear();
                    search.addAll(participants);
                }

                if (searchCount == 0) {
                    for (int a = 0; a < mediaPages.length; a++) {
                        if (mediaPages[a].selectedType == 7) {
                            if (getItemCount() == 0) {
                                mediaPages[a].emptyView.showProgress(false, true);
                            } else {
                                animateItemsEnter(mediaPages[a].listView, 0, null);
                            }
                        }
                    }
                }

                notifyDataSetChanged();
            });
        }

        @Override
        public boolean isEnabled(RecyclerView.ViewHolder holder) {
            return holder.getItemViewType() != 1;
        }

        @Override
        public int getItemCount() {
            return totalCount;
        }

        @Override
        public void notifyDataSetChanged() {
            totalCount = searchAdapterHelper.getGroupSearch().size();
            if (totalCount > 0 && searching && mediaPages[0].selectedType == 7 && mediaPages[0].listView.getAdapter() != this) {
                switchToCurrentSelectedMode(false);
            }
            super.notifyDataSetChanged();
        }

        public void removeUserId(long userId) {
            searchAdapterHelper.removeUserId(userId);
            notifyDataSetChanged();
        }

        public TLObject getItem(int i) {
            int count = searchAdapterHelper.getGroupSearch().size();
            if (i < 0 || i >= count) {
                return null;
            }
            return searchAdapterHelper.getGroupSearch().get(i);
        }

        @Override
        public RecyclerView.ViewHolder onCreateViewHolder(ViewGroup parent, int viewType) {
            ManageChatUserCell view = new ManageChatUserCell(mContext, 9, 5, true);
            view.setBackgroundColor(Theme.getColor(Theme.key_windowBackgroundWhite));
            view.setDelegate((cell, click) -> {
                TLObject object = getItem((Integer) cell.getTag());
                if (object instanceof TLRPC.ChannelParticipant) {
                    TLRPC.ChannelParticipant participant = (TLRPC.ChannelParticipant) object;
                    return createMenuForParticipant(participant, !click);
                } else {
                    return false;
                }
            });
            return new RecyclerListView.Holder(view);
        }

        @Override
        public void onBindViewHolder(RecyclerView.ViewHolder holder, int position) {
            TLObject object = getItem(position);
            TLRPC.User user;
            if (object instanceof TLRPC.ChannelParticipant) {
                user = profileActivity.getMessagesController().getUser(MessageObject.getPeerId(((TLRPC.ChannelParticipant) object).peer));
            } else if (object instanceof TLRPC.ChatParticipant) {
                user = profileActivity.getMessagesController().getUser(((TLRPC.ChatParticipant) object).user_id);
            } else {
                return;
            }

            String un = user.username;
            SpannableStringBuilder name = null;

            int count = searchAdapterHelper.getGroupSearch().size();
            String nameSearch = searchAdapterHelper.getLastFoundChannel();

            if (nameSearch != null) {
                String u = UserObject.getUserName(user);
                name = new SpannableStringBuilder(u);
                int idx = AndroidUtilities.indexOfIgnoreCase(u, nameSearch);
                if (idx != -1) {
                    name.setSpan(new ForegroundColorSpan(Theme.getColor(Theme.key_windowBackgroundWhiteBlueText4)), idx, idx + nameSearch.length(), Spanned.SPAN_EXCLUSIVE_EXCLUSIVE);
                }
            }

            ManageChatUserCell userCell = (ManageChatUserCell) holder.itemView;
            userCell.setTag(position);
            userCell.setData(user, name, null, false);
        }

        @Override
        public void onViewRecycled(RecyclerView.ViewHolder holder) {
            if (holder.itemView instanceof ManageChatUserCell) {
                ((ManageChatUserCell) holder.itemView).recycle();
            }
        }

        @Override
        public int getItemViewType(int i) {
            return 0;
        }
    }

    public ArrayList<ThemeDescription> getThemeDescriptions() {
        ArrayList<ThemeDescription> arrayList = new ArrayList<>();

        arrayList.add(new ThemeDescription(selectedMessagesCountTextView, ThemeDescription.FLAG_TEXTCOLOR, null, null, null, null, Theme.key_windowBackgroundWhiteGrayText2));

        arrayList.add(new ThemeDescription(shadowLine, ThemeDescription.FLAG_BACKGROUND, null, null, null, null, Theme.key_divider));

        arrayList.add(new ThemeDescription(deleteItem.getIconView(), ThemeDescription.FLAG_IMAGECOLOR, null, null, null, null, Theme.key_windowBackgroundWhiteGrayText2));
        arrayList.add(new ThemeDescription(deleteItem, ThemeDescription.FLAG_BACKGROUNDFILTER, null, null, null, null, Theme.key_actionBarActionModeDefaultSelector));
        if (gotoItem != null) {
            arrayList.add(new ThemeDescription(gotoItem.getIconView(), ThemeDescription.FLAG_IMAGECOLOR, null, null, null, null, Theme.key_windowBackgroundWhiteGrayText2));
            arrayList.add(new ThemeDescription(gotoItem, ThemeDescription.FLAG_BACKGROUNDFILTER, null, null, null, null, Theme.key_actionBarActionModeDefaultSelector));
        }
        if (forwardNoQuoteItem != null) {
            arrayList.add(new ThemeDescription(forwardNoQuoteItem.getIconView(), ThemeDescription.FLAG_IMAGECOLOR, null, null, null, null, Theme.key_windowBackgroundWhiteGrayText2));
            arrayList.add(new ThemeDescription(forwardNoQuoteItem, ThemeDescription.FLAG_BACKGROUNDFILTER, null, null, null, null, Theme.key_actionBarActionModeDefaultSelector));
        }
        if (forwardItem != null) {
            arrayList.add(new ThemeDescription(forwardItem.getIconView(), ThemeDescription.FLAG_IMAGECOLOR, null, null, null, null, Theme.key_windowBackgroundWhiteGrayText2));
            arrayList.add(new ThemeDescription(forwardItem, ThemeDescription.FLAG_BACKGROUNDFILTER, null, null, null, null, Theme.key_actionBarActionModeDefaultSelector));
        }
        arrayList.add(new ThemeDescription(closeButton, ThemeDescription.FLAG_IMAGECOLOR, null, null, new Drawable[]{backDrawable}, null, Theme.key_windowBackgroundWhiteGrayText2));
        arrayList.add(new ThemeDescription(closeButton, ThemeDescription.FLAG_BACKGROUNDFILTER, null, null, null, null, Theme.key_actionBarActionModeDefaultSelector));

        arrayList.add(new ThemeDescription(actionModeLayout, ThemeDescription.FLAG_BACKGROUND, null, null, null, null, Theme.key_windowBackgroundWhite));
        arrayList.add(new ThemeDescription(scrollSlidingTextTabStrip, ThemeDescription.FLAG_BACKGROUND, null, null, null, null, Theme.key_windowBackgroundWhite));

        arrayList.add(new ThemeDescription(floatingDateView, 0, null, null, null, null, Theme.key_chat_mediaTimeBackground));
        arrayList.add(new ThemeDescription(floatingDateView, 0, null, null, null, null, Theme.key_chat_mediaTimeText));

        arrayList.add(new ThemeDescription(scrollSlidingTextTabStrip, 0, new Class[]{ScrollSlidingTextTabStrip.class}, new String[]{"selectorDrawable"}, null, null, null, Theme.key_profile_tabSelectedLine));
        arrayList.add(new ThemeDescription(scrollSlidingTextTabStrip.getTabsContainer(), ThemeDescription.FLAG_TEXTCOLOR | ThemeDescription.FLAG_CHECKTAG, new Class[]{TextView.class}, null, null, null, Theme.key_profile_tabSelectedText));
        arrayList.add(new ThemeDescription(scrollSlidingTextTabStrip.getTabsContainer(), ThemeDescription.FLAG_TEXTCOLOR | ThemeDescription.FLAG_CHECKTAG, new Class[]{TextView.class}, null, null, null, Theme.key_profile_tabText));
        arrayList.add(new ThemeDescription(scrollSlidingTextTabStrip.getTabsContainer(), ThemeDescription.FLAG_BACKGROUNDFILTER | ThemeDescription.FLAG_DRAWABLESELECTEDSTATE, new Class[]{TextView.class}, null, null, null, Theme.key_profile_tabSelector));

        arrayList.add(new ThemeDescription(fragmentContextView, ThemeDescription.FLAG_BACKGROUND | ThemeDescription.FLAG_CHECKTAG, new Class[]{FragmentContextView.class}, new String[]{"frameLayout"}, null, null, null, Theme.key_inappPlayerBackground));
        arrayList.add(new ThemeDescription(fragmentContextView, ThemeDescription.FLAG_IMAGECOLOR, new Class[]{FragmentContextView.class}, new String[]{"playButton"}, null, null, null, Theme.key_inappPlayerPlayPause));
        arrayList.add(new ThemeDescription(fragmentContextView, ThemeDescription.FLAG_TEXTCOLOR | ThemeDescription.FLAG_CHECKTAG, new Class[]{FragmentContextView.class}, new String[]{"titleTextView"}, null, null, null, Theme.key_inappPlayerTitle));
        arrayList.add(new ThemeDescription(fragmentContextView, ThemeDescription.FLAG_TEXTCOLOR | ThemeDescription.FLAG_FASTSCROLL, new Class[]{FragmentContextView.class}, new String[]{"titleTextView"}, null, null, null, Theme.key_inappPlayerPerformer));
        arrayList.add(new ThemeDescription(fragmentContextView, ThemeDescription.FLAG_IMAGECOLOR, new Class[]{FragmentContextView.class}, new String[]{"closeButton"}, null, null, null, Theme.key_inappPlayerClose));

        arrayList.add(new ThemeDescription(fragmentContextView, ThemeDescription.FLAG_BACKGROUND | ThemeDescription.FLAG_CHECKTAG, new Class[]{FragmentContextView.class}, new String[]{"frameLayout"}, null, null, null, Theme.key_returnToCallBackground));
        arrayList.add(new ThemeDescription(fragmentContextView, ThemeDescription.FLAG_TEXTCOLOR | ThemeDescription.FLAG_CHECKTAG, new Class[]{FragmentContextView.class}, new String[]{"titleTextView"}, null, null, null, Theme.key_returnToCallText));

        for (int a = 0; a < mediaPages.length; a++) {
            final int num = a;
            ThemeDescription.ThemeDescriptionDelegate cellDelegate = () -> {
                if (mediaPages[num].listView != null) {
                    int count = mediaPages[num].listView.getChildCount();
                    for (int a1 = 0; a1 < count; a1++) {
                        View child = mediaPages[num].listView.getChildAt(a1);
                        if (child instanceof SharedPhotoVideoCell) {
                            ((SharedPhotoVideoCell) child).updateCheckboxColor();
                        } else if (child instanceof ProfileSearchCell) {
                            ((ProfileSearchCell) child).update(0);
                        } else if (child instanceof UserCell) {
                            ((UserCell) child).update(0);
                        }
                    }
                }
            };

            arrayList.add(new ThemeDescription(mediaPages[a].listView, 0, new Class[]{View.class}, Theme.dividerPaint, null, null, Theme.key_divider));

            arrayList.add(new ThemeDescription(mediaPages[a].progressView, 0, null, null, null, null, Theme.key_windowBackgroundWhite));
            arrayList.add(new ThemeDescription(mediaPages[a].listView, ThemeDescription.FLAG_LISTGLOWCOLOR, null, null, null, null, Theme.key_actionBarDefault));
            arrayList.add(new ThemeDescription(mediaPages[a].listView, ThemeDescription.FLAG_SELECTOR, null, null, null, null, Theme.key_listSelector));
            arrayList.add(new ThemeDescription(mediaPages[a].emptyView, ThemeDescription.FLAG_TEXTCOLOR, null, null, null, null, Theme.key_emptyListPlaceholder));

            arrayList.add(new ThemeDescription(mediaPages[a].listView, ThemeDescription.FLAG_SECTIONS, new Class[]{GraySectionCell.class}, new String[]{"textView"}, null, null, null, Theme.key_graySectionText));
            arrayList.add(new ThemeDescription(mediaPages[a].listView, ThemeDescription.FLAG_CELLBACKGROUNDCOLOR | ThemeDescription.FLAG_SECTIONS, new Class[]{GraySectionCell.class}, null, null, null, Theme.key_graySection));

            arrayList.add(new ThemeDescription(mediaPages[a].listView, 0, new Class[]{LoadingCell.class}, new String[]{"progressBar"}, null, null, null, Theme.key_progressCircle));

            arrayList.add(new ThemeDescription(mediaPages[a].listView, ThemeDescription.FLAG_TEXTCOLOR, new Class[]{UserCell.class}, new String[]{"adminTextView"}, null, null, null, Theme.key_profile_creatorIcon));
            arrayList.add(new ThemeDescription(mediaPages[a].listView, 0, new Class[]{UserCell.class}, new String[]{"imageView"}, null, null, null, Theme.key_windowBackgroundWhiteGrayIcon));
            arrayList.add(new ThemeDescription(mediaPages[a].listView, 0, new Class[]{UserCell.class}, new String[]{"nameTextView"}, null, null, null, Theme.key_windowBackgroundWhiteBlackText));
            arrayList.add(new ThemeDescription(mediaPages[a].listView, 0, new Class[]{UserCell.class}, new String[]{"statusColor"}, null, null, cellDelegate, Theme.key_windowBackgroundWhiteGrayText));
            arrayList.add(new ThemeDescription(mediaPages[a].listView, 0, new Class[]{UserCell.class}, new String[]{"statusOnlineColor"}, null, null, cellDelegate, Theme.key_windowBackgroundWhiteBlueText));
            arrayList.add(new ThemeDescription(mediaPages[a].listView, 0, new Class[]{UserCell.class}, null, Theme.avatarDrawables, null, Theme.key_avatar_text));

            arrayList.add(new ThemeDescription(mediaPages[a].listView, 0, new Class[]{ProfileSearchCell.class}, null, new Paint[]{Theme.dialogs_namePaint[0], Theme.dialogs_namePaint[1], Theme.dialogs_searchNamePaint}, null, null, Theme.key_chats_name));
            arrayList.add(new ThemeDescription(mediaPages[a].listView, 0, new Class[]{ProfileSearchCell.class}, null, new Paint[]{Theme.dialogs_nameEncryptedPaint[0], Theme.dialogs_nameEncryptedPaint[1], Theme.dialogs_searchNameEncryptedPaint}, null, null, Theme.key_chats_secretName));
            arrayList.add(new ThemeDescription(mediaPages[a].listView, 0, new Class[]{ProfileSearchCell.class}, null, Theme.avatarDrawables, null, Theme.key_avatar_text));
            arrayList.add(new ThemeDescription(null, 0, null, null, null, cellDelegate, Theme.key_avatar_backgroundRed));
            arrayList.add(new ThemeDescription(null, 0, null, null, null, cellDelegate, Theme.key_avatar_backgroundOrange));
            arrayList.add(new ThemeDescription(null, 0, null, null, null, cellDelegate, Theme.key_avatar_backgroundViolet));
            arrayList.add(new ThemeDescription(null, 0, null, null, null, cellDelegate, Theme.key_avatar_backgroundGreen));
            arrayList.add(new ThemeDescription(null, 0, null, null, null, cellDelegate, Theme.key_avatar_backgroundCyan));
            arrayList.add(new ThemeDescription(null, 0, null, null, null, cellDelegate, Theme.key_avatar_backgroundBlue));
            arrayList.add(new ThemeDescription(null, 0, null, null, null, cellDelegate, Theme.key_avatar_backgroundPink));

            arrayList.add(new ThemeDescription(mediaPages[a].listView, ThemeDescription.FLAG_TEXTCOLOR, new Class[]{EmptyStubView.class}, new String[]{"emptyTextView"}, null, null, null, Theme.key_windowBackgroundWhiteGrayText2));
            arrayList.add(new ThemeDescription(mediaPages[a].listView, ThemeDescription.FLAG_TEXTCOLOR, new Class[]{SharedDocumentCell.class}, new String[]{"nameTextView"}, null, null, null, Theme.key_windowBackgroundWhiteBlackText));
            arrayList.add(new ThemeDescription(mediaPages[a].listView, ThemeDescription.FLAG_TEXTCOLOR, new Class[]{SharedDocumentCell.class}, new String[]{"dateTextView"}, null, null, null, Theme.key_windowBackgroundWhiteGrayText3));
            arrayList.add(new ThemeDescription(mediaPages[a].listView, ThemeDescription.FLAG_PROGRESSBAR, new Class[]{SharedDocumentCell.class}, new String[]{"progressView"}, null, null, null, Theme.key_sharedMedia_startStopLoadIcon));
            arrayList.add(new ThemeDescription(mediaPages[a].listView, ThemeDescription.FLAG_IMAGECOLOR, new Class[]{SharedDocumentCell.class}, new String[]{"statusImageView"}, null, null, null, Theme.key_sharedMedia_startStopLoadIcon));
            arrayList.add(new ThemeDescription(mediaPages[a].listView, ThemeDescription.FLAG_CHECKBOX, new Class[]{SharedDocumentCell.class}, new String[]{"checkBox"}, null, null, null, Theme.key_checkbox));
            arrayList.add(new ThemeDescription(mediaPages[a].listView, ThemeDescription.FLAG_CHECKBOXCHECK, new Class[]{SharedDocumentCell.class}, new String[]{"checkBox"}, null, null, null, Theme.key_checkboxCheck));
            arrayList.add(new ThemeDescription(mediaPages[a].listView, ThemeDescription.FLAG_IMAGECOLOR, new Class[]{SharedDocumentCell.class}, new String[]{"thumbImageView"}, null, null, null, Theme.key_files_folderIcon));
            arrayList.add(new ThemeDescription(mediaPages[a].listView, ThemeDescription.FLAG_TEXTCOLOR, new Class[]{SharedDocumentCell.class}, new String[]{"extTextView"}, null, null, null, Theme.key_files_iconText));

            arrayList.add(new ThemeDescription(mediaPages[a].listView, 0, new Class[]{LoadingCell.class}, new String[]{"progressBar"}, null, null, null, Theme.key_progressCircle));

            arrayList.add(new ThemeDescription(mediaPages[a].listView, ThemeDescription.FLAG_CHECKBOX, new Class[]{SharedAudioCell.class}, new String[]{"checkBox"}, null, null, null, Theme.key_checkbox));
            arrayList.add(new ThemeDescription(mediaPages[a].listView, ThemeDescription.FLAG_CHECKBOXCHECK, new Class[]{SharedAudioCell.class}, new String[]{"checkBox"}, null, null, null, Theme.key_checkboxCheck));
            arrayList.add(new ThemeDescription(mediaPages[a].listView, ThemeDescription.FLAG_TEXTCOLOR, new Class[]{SharedAudioCell.class}, Theme.chat_contextResult_titleTextPaint, null, null, Theme.key_windowBackgroundWhiteBlackText));
            arrayList.add(new ThemeDescription(mediaPages[a].listView, ThemeDescription.FLAG_TEXTCOLOR, new Class[]{SharedAudioCell.class}, Theme.chat_contextResult_descriptionTextPaint, null, null, Theme.key_windowBackgroundWhiteGrayText2));

            arrayList.add(new ThemeDescription(mediaPages[a].listView, ThemeDescription.FLAG_CHECKBOX, new Class[]{SharedLinkCell.class}, new String[]{"checkBox"}, null, null, null, Theme.key_checkbox));
            arrayList.add(new ThemeDescription(mediaPages[a].listView, ThemeDescription.FLAG_CHECKBOXCHECK, new Class[]{SharedLinkCell.class}, new String[]{"checkBox"}, null, null, null, Theme.key_checkboxCheck));
            arrayList.add(new ThemeDescription(mediaPages[a].listView, 0, new Class[]{SharedLinkCell.class}, new String[]{"titleTextPaint"}, null, null, null, Theme.key_windowBackgroundWhiteBlackText));
            arrayList.add(new ThemeDescription(mediaPages[a].listView, 0, new Class[]{SharedLinkCell.class}, null, null, null, Theme.key_windowBackgroundWhiteLinkText));
            arrayList.add(new ThemeDescription(mediaPages[a].listView, 0, new Class[]{SharedLinkCell.class}, Theme.linkSelectionPaint, null, null, Theme.key_windowBackgroundWhiteLinkSelection));
            arrayList.add(new ThemeDescription(mediaPages[a].listView, 0, new Class[]{SharedLinkCell.class}, new String[]{"letterDrawable"}, null, null, null, Theme.key_sharedMedia_linkPlaceholderText));
            arrayList.add(new ThemeDescription(mediaPages[a].listView, ThemeDescription.FLAG_BACKGROUNDFILTER, new Class[]{SharedLinkCell.class}, new String[]{"letterDrawable"}, null, null, null, Theme.key_sharedMedia_linkPlaceholder));

            arrayList.add(new ThemeDescription(mediaPages[a].listView, ThemeDescription.FLAG_CELLBACKGROUNDCOLOR | ThemeDescription.FLAG_SECTIONS, new Class[]{SharedMediaSectionCell.class}, null, null, null, Theme.key_windowBackgroundWhite));
            arrayList.add(new ThemeDescription(mediaPages[a].listView, ThemeDescription.FLAG_SECTIONS, new Class[]{SharedMediaSectionCell.class}, new String[]{"textView"}, null, null, null, Theme.key_windowBackgroundWhiteBlackText));
            arrayList.add(new ThemeDescription(mediaPages[a].listView, 0, new Class[]{SharedMediaSectionCell.class}, new String[]{"textView"}, null, null, null, Theme.key_windowBackgroundWhiteBlackText));

            arrayList.add(new ThemeDescription(mediaPages[a].listView, 0, new Class[]{SharedPhotoVideoCell.class}, new String[]{"backgroundPaint"}, null, null, null, Theme.key_sharedMedia_photoPlaceholder));
            arrayList.add(new ThemeDescription(mediaPages[a].listView, ThemeDescription.FLAG_CHECKBOX, new Class[]{SharedPhotoVideoCell.class}, null, null, cellDelegate, Theme.key_checkbox));
            arrayList.add(new ThemeDescription(mediaPages[a].listView, ThemeDescription.FLAG_CHECKBOXCHECK, new Class[]{SharedPhotoVideoCell.class}, null, null, cellDelegate, Theme.key_checkboxCheck));

            arrayList.add(new ThemeDescription(mediaPages[a].listView, 0, new Class[]{ContextLinkCell.class}, new String[]{"backgroundPaint"}, null, null, null, Theme.key_sharedMedia_photoPlaceholder));
            arrayList.add(new ThemeDescription(mediaPages[a].listView, ThemeDescription.FLAG_CHECKBOX, new Class[]{ContextLinkCell.class}, null, null, cellDelegate, Theme.key_checkbox));
            arrayList.add(new ThemeDescription(mediaPages[a].listView, ThemeDescription.FLAG_CHECKBOXCHECK, new Class[]{ContextLinkCell.class}, null, null, cellDelegate, Theme.key_checkboxCheck));

            arrayList.add(new ThemeDescription(mediaPages[a].listView, 0, null, null, new Drawable[]{pinnedHeaderShadowDrawable}, null, Theme.key_windowBackgroundGrayShadow));

            arrayList.add(new ThemeDescription(mediaPages[a].emptyView.title, ThemeDescription.FLAG_TEXTCOLOR, null, null, null, null, Theme.key_windowBackgroundWhiteBlackText));
            arrayList.add(new ThemeDescription(mediaPages[a].emptyView.subtitle, ThemeDescription.FLAG_TEXTCOLOR, null, null, null, null, Theme.key_windowBackgroundWhiteGrayText));
        }

        return arrayList;
    }

    public int getNextMediaColumnsCount(int mediaColumnsCount, boolean up) {
        int newColumnsCount = mediaColumnsCount;
        if (!up) {
            if (mediaColumnsCount == 2) {
                newColumnsCount = 3;
            } else if (mediaColumnsCount == 3) {
                newColumnsCount = 4;
            } else if (mediaColumnsCount == 4) {
                newColumnsCount = 5;
            } else if (mediaColumnsCount == 5) {
                newColumnsCount = 6;
            } else if (mediaColumnsCount == 6) {
                newColumnsCount = 9;
            }
        } else {
            if (mediaColumnsCount == 9) {
                newColumnsCount = 6;
            } else if (mediaColumnsCount == 6) {
                newColumnsCount = 5;
            } else if (mediaColumnsCount == 5) {
                newColumnsCount = 4;
            } else if (mediaColumnsCount == 4) {
                newColumnsCount = 3;
            } else if (mediaColumnsCount == 3) {
                newColumnsCount = 2;
            }
        }

        return newColumnsCount;
    }

    public interface Delegate {
        void scrollToSharedMedia();

        boolean onMemberClick(TLRPC.ChatParticipant participant, boolean b, boolean resultOnly);

        TLRPC.Chat getCurrentChat();

        boolean isFragmentOpened();

        RecyclerListView getListView();

        boolean canSearchMembers();

        void updateSelectedMediaTabText();
    }
}<|MERGE_RESOLUTION|>--- conflicted
+++ resolved
@@ -1494,7 +1494,7 @@
             forwardNoQuoteItem.setDuplicateParentStateEnabled(false);
             actionModeLayout.addView(forwardNoQuoteItem, new LinearLayout.LayoutParams(AndroidUtilities.dp(54), ViewGroup.LayoutParams.MATCH_PARENT));
             actionModeViews.add(forwardNoQuoteItem);
-            forwardNoQuoteItem.setOnClickListener(v -> onActionBarItemClick(forward_noquote));
+            forwardNoQuoteItem.setOnClickListener(v -> onActionBarItemClick(v, forward_noquote));
 
             forwardItem = new ActionBarMenuItem(context, null, Theme.getColor(Theme.key_actionBarActionModeDefaultSelector), Theme.getColor(Theme.key_windowBackgroundWhiteGrayText2), false);
             forwardItem.setIcon(R.drawable.baseline_forward_24);
@@ -3091,10 +3091,7 @@
                 actionBar.closeSearchField();
                 cantDeleteMessagesCount = 0;
             }, null);
-<<<<<<< HEAD
         } else if (id == forward || id == forward_noquote) {
-=======
-        } else if (id == forward) {
             if (info != null) {
                 TLRPC.Chat chat = profileActivity.getMessagesController().getChat(info.id);
                 if (profileActivity.getMessagesController().isChatNoForwards(chat)) {
@@ -3106,8 +3103,6 @@
                     return;
                 }
             }
-
->>>>>>> dcf1c6d4
             Bundle args = new Bundle();
             args.putBoolean("onlySelect", true);
             args.putInt("dialogsType", 3);
