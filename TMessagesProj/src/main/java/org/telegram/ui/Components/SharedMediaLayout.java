--- conflicted
+++ resolved
@@ -6405,7 +6405,6 @@
         @Override
         public void onLinkPress(String urlFinal, boolean longPress) {
             if (longPress) {
-<<<<<<< HEAD
                 BottomBuilder builder = new BottomBuilder(profileActivity.getParentActivity());
                 builder.addTitle(urlFinal);
                 builder.addItems(
@@ -6429,23 +6428,6 @@
                             }
                             return Unit.INSTANCE;
                         });
-=======
-                BottomSheet.Builder builder = new BottomSheet.Builder(profileActivity.getParentActivity());
-                builder.setTitle(urlFinal);
-                builder.setItems(new CharSequence[]{getString("Open", R.string.Open), getString("Copy", R.string.Copy)}, (dialog, which) -> {
-                    if (which == 0) {
-                        openUrl(urlFinal);
-                    } else if (which == 1) {
-                        String url = urlFinal;
-                        if (url.startsWith("mailto:")) {
-                            url = url.substring(7);
-                        } else if (url.startsWith("tel:")) {
-                            url = url.substring(4);
-                        }
-                        AndroidUtilities.addToClipboard(url);
-                    }
-                });
->>>>>>> d62d2ed5
                 profileActivity.showDialog(builder.create());
             } else {
                 openUrl(urlFinal);
