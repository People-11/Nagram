package org.telegram.ui.Components;

import android.animation.Animator;
import android.animation.AnimatorListenerAdapter;
import android.animation.ObjectAnimator;
import android.annotation.SuppressLint;
import android.app.Activity;
import android.content.Context;
import android.graphics.Bitmap;
import android.graphics.Canvas;
import android.graphics.Color;
import android.graphics.PorterDuff;
import android.graphics.PorterDuffColorFilter;
import android.graphics.Rect;
import android.graphics.drawable.Drawable;
import android.os.Build;
import android.os.Looper;
import android.text.TextUtils;
import android.util.TypedValue;
import android.view.Gravity;
import android.view.KeyEvent;
import android.view.MotionEvent;
import android.view.View;
import android.view.ViewGroup;
import android.view.WindowManager;
import android.widget.FrameLayout;
import android.widget.ImageView;
import android.widget.LinearLayout;
import android.widget.TextView;

import org.telegram.messenger.AndroidUtilities;
import org.telegram.messenger.Bitmaps;
import org.telegram.messenger.DispatchQueue;
import org.telegram.messenger.FileLoader;
import org.telegram.messenger.FileLog;
import org.telegram.messenger.LocaleController;
import org.telegram.messenger.MediaController;
import org.telegram.messenger.MessageObject;
import org.telegram.messenger.R;
<<<<<<< HEAD
=======
import org.telegram.messenger.UserConfig;
import org.telegram.messenger.Utilities;
>>>>>>> 4a95c2fc
import org.telegram.messenger.VideoEditedInfo;
import org.telegram.tgnet.TLRPC;
import org.telegram.ui.ActionBar.ActionBar;
import org.telegram.ui.ActionBar.ActionBarPopupWindow;
import org.telegram.ui.ActionBar.AlertDialog;
import org.telegram.ui.ActionBar.Theme;
import org.telegram.ui.BubbleActivity;
import org.telegram.ui.Components.Paint.Brush;
import org.telegram.ui.Components.Paint.Painting;
import org.telegram.ui.Components.Paint.RenderView;
import org.telegram.ui.Components.Paint.Swatch;
import org.telegram.ui.Components.Paint.UndoStore;
import org.telegram.ui.Components.Paint.Views.ColorPicker;
import org.telegram.ui.Components.Paint.Views.EntitiesContainerView;
import org.telegram.ui.Components.Paint.Views.EntityView;
import org.telegram.ui.Components.Paint.Views.StickerView;
import org.telegram.ui.Components.Paint.Views.TextPaintView;
import org.telegram.ui.PhotoViewer;

import java.math.BigInteger;
import java.util.ArrayList;

@SuppressLint("NewApi")
public class PhotoPaintView extends FrameLayout implements EntityView.EntityViewDelegate {

    private Bitmap bitmapToEdit;
    private Bitmap facesBitmap;
    private UndoStore undoStore;

    int currentBrush;
    private Brush[] brushes = new Brush[]{
            new Brush.Radial(),
            new Brush.Elliptical(),
            new Brush.Neon(),
            new Brush.Arrow()
    };

    private FrameLayout toolsView;
    private TextView cancelTextView;
    private TextView doneTextView;

    private FrameLayout curtainView;
    private RenderView renderView;
    private EntitiesContainerView entitiesView;
    private FrameLayout dimView;
    private FrameLayout textDimView;
    private FrameLayout backgroundView;
    private FrameLayout selectionContainerView;
    private ColorPicker colorPicker;

    private float transformX;
    private float transformY;
    private float[] temp = new float[2];

    private ImageView paintButton;

    private EntityView currentEntityView;

    private boolean editingText;
    private Point editedTextPosition;
    private float editedTextRotation;
    private float editedTextScale;
    private String initialText;

    private BigInteger lcm;

    private ActionBarPopupWindow popupWindow;
    private ActionBarPopupWindow.ActionBarPopupWindowLayout popupLayout;
    private Rect popupRect;

    private Size paintingSize;

    private float baseScale;

    private int selectedTextType = 2;

    private Animator colorPickerAnimator;

    private DispatchQueue queue;
    //private ArrayList<PhotoFace> faces;

    private boolean ignoreLayout;

    private Swatch brushSwatch;

    private final static int gallery_menu_done = 1;

    private int originalBitmapRotation;

    private boolean inBubbleMode;

    private MediaController.CropState currentCropState;
    private final Theme.ResourcesProvider resourcesProvider;

    public PhotoPaintView(Context context, Bitmap bitmap, Bitmap originalBitmap, int originalRotation, ArrayList<VideoEditedInfo.MediaEntity> entities, MediaController.CropState cropState, Runnable onInit, Theme.ResourcesProvider resourcesProvider) {
        super(context);
        this.resourcesProvider = resourcesProvider;

        inBubbleMode = context instanceof BubbleActivity;
        currentCropState = cropState;
        queue = new DispatchQueue("Paint");

        originalBitmapRotation = originalRotation;

        bitmapToEdit = bitmap;
        facesBitmap = originalBitmap;
        undoStore = new UndoStore();
        undoStore.setDelegate(() -> colorPicker.setUndoEnabled(undoStore.canUndo()));

        curtainView = new FrameLayout(context);
        curtainView.setBackgroundColor(0x22000000);
        curtainView.setVisibility(INVISIBLE);
        addView(curtainView, LayoutHelper.createFrame(LayoutHelper.MATCH_PARENT, LayoutHelper.MATCH_PARENT));

        renderView = new RenderView(context, new Painting(getPaintingSize()), bitmap);
        renderView.setDelegate(new RenderView.RenderViewDelegate() {

            @Override
            public void onFirstDraw() {
                onInit.run();
            }

            @Override
            public void onBeganDrawing() {
                if (currentEntityView != null) {
                    selectEntity(null);
                }
            }

            @Override
            public void onFinishedDrawing(boolean moved) {
                colorPicker.setUndoEnabled(undoStore.canUndo());
            }

            @Override
            public boolean shouldDraw() {
                boolean draw = currentEntityView == null;
                if (!draw) {
                    selectEntity(null);
                }
                return draw;
            }
        });
        renderView.setUndoStore(undoStore);
        renderView.setQueue(queue);
        renderView.setVisibility(View.INVISIBLE);
        renderView.setBrush(brushes[0]);
        addView(renderView, LayoutHelper.createFrame(LayoutHelper.MATCH_PARENT, LayoutHelper.MATCH_PARENT, Gravity.TOP | Gravity.LEFT));

        entitiesView = new EntitiesContainerView(context, new EntitiesContainerView.EntitiesContainerViewDelegate() {
            @Override
            public boolean shouldReceiveTouches() {
                return textDimView.getVisibility() != VISIBLE;
            }

            @Override
            public EntityView onSelectedEntityRequest() {
                return currentEntityView;
            }

            @Override
            public void onEntityDeselect() {
                selectEntity(null);
            }
        });
        addView(entitiesView);

        dimView = new FrameLayout(context);
        dimView.setAlpha(0);
        dimView.setBackgroundColor(0x66000000);
        dimView.setVisibility(GONE);
        addView(dimView);

        textDimView = new FrameLayout(context);
        textDimView.setAlpha(0);
        textDimView.setBackgroundColor(0x66000000);
        textDimView.setVisibility(GONE);
        textDimView.setOnClickListener(v -> closeTextEnter(true));

        backgroundView = new FrameLayout(context);
//        backgroundView.setBackgroundColor(0x7f000000);
        Drawable backgroundDrawable = getResources().getDrawable(R.drawable.gradient_bottom).mutate();
        backgroundDrawable.setColorFilter(new PorterDuffColorFilter(0xff000000, PorterDuff.Mode.MULTIPLY));
        backgroundView.setBackground(backgroundDrawable);
        addView(backgroundView, LayoutHelper.createFrame(LayoutHelper.MATCH_PARENT, 72, Gravity.FILL_HORIZONTAL | Gravity.BOTTOM));

        selectionContainerView = new FrameLayout(context) {
            @Override
            public boolean onTouchEvent(MotionEvent event) {
                return false;
            }
        };
        addView(selectionContainerView);

        colorPicker = new ColorPicker(context);
        addView(colorPicker);
        colorPicker.setDelegate(new ColorPicker.ColorPickerDelegate() {
            @Override
            public void onBeganColorPicking() {
                if (!(currentEntityView instanceof TextPaintView)) {
                    setDimVisibility(true);
                }
            }

            @Override
            public void onColorValueChanged() {
                setCurrentSwatch(colorPicker.getSwatch(), false);
            }

            @Override
            public void onFinishedColorPicking() {
                setCurrentSwatch(colorPicker.getSwatch(), false);

                if (!(currentEntityView instanceof TextPaintView)) {
                    setDimVisibility(false);
                }
            }

            @Override
            public void onSettingsPressed() {
                if (currentEntityView != null) {
                    if (currentEntityView instanceof StickerView) {
                        mirrorSticker();
                    } else if (currentEntityView instanceof TextPaintView) {
                        showTextSettings();
                    }
                } else {
                    showBrushSettings();
                }
            }

            @Override
            public void onUndoPressed() {
                undoStore.undo();
            }
        });

        toolsView = new FrameLayout(context);
        toolsView.setBackgroundColor(0xff000000);
        addView(toolsView, LayoutHelper.createFrame(LayoutHelper.MATCH_PARENT, 48, Gravity.LEFT | Gravity.BOTTOM));

        cancelTextView = new TextView(context);
        cancelTextView.setTextSize(TypedValue.COMPLEX_UNIT_DIP, 14);
        cancelTextView.setTextColor(0xffffffff);
        cancelTextView.setGravity(Gravity.CENTER);
        cancelTextView.setBackgroundDrawable(Theme.createSelectorDrawable(Theme.ACTION_BAR_PICKER_SELECTOR_COLOR, 0));
        cancelTextView.setPadding(AndroidUtilities.dp(20), 0, AndroidUtilities.dp(20), 0);
        cancelTextView.setText(LocaleController.getString("Cancel", R.string.Cancel).toUpperCase());
        cancelTextView.setTypeface(AndroidUtilities.getTypeface("fonts/rmedium.ttf"));
        toolsView.addView(cancelTextView, LayoutHelper.createFrame(LayoutHelper.WRAP_CONTENT, LayoutHelper.MATCH_PARENT, Gravity.TOP | Gravity.LEFT));

        doneTextView = new TextView(context);
        doneTextView.setTextSize(TypedValue.COMPLEX_UNIT_DIP, 14);
        doneTextView.setTextColor(getThemedColor(Theme.key_dialogFloatingButton));
        doneTextView.setGravity(Gravity.CENTER);
        doneTextView.setBackgroundDrawable(Theme.createSelectorDrawable(Theme.ACTION_BAR_PICKER_SELECTOR_COLOR, 0));
        doneTextView.setPadding(AndroidUtilities.dp(20), 0, AndroidUtilities.dp(20), 0);
        doneTextView.setText(LocaleController.getString("Done", R.string.Done).toUpperCase());
        doneTextView.setTypeface(AndroidUtilities.getTypeface("fonts/rmedium.ttf"));
        toolsView.addView(doneTextView, LayoutHelper.createFrame(LayoutHelper.WRAP_CONTENT, LayoutHelper.MATCH_PARENT, Gravity.TOP | Gravity.RIGHT));

        paintButton = new ImageView(context);
        paintButton.setScaleType(ImageView.ScaleType.CENTER);
        paintButton.setContentDescription(LocaleController.getString("AccDescrPaint", R.string.AccDescrPaint));
        paintButton.setImageResource(R.drawable.msg_photo_draw);
        paintButton.setBackgroundDrawable(Theme.createSelectorDrawable(Theme.ACTION_BAR_WHITE_SELECTOR_COLOR));
        toolsView.addView(paintButton, LayoutHelper.createFrame(54, LayoutHelper.MATCH_PARENT, Gravity.CENTER, 0, 0, 56, 0));
        paintButton.setOnClickListener(v -> selectEntity(null));

        ImageView stickerButton = new ImageView(context);
        stickerButton.setScaleType(ImageView.ScaleType.CENTER);
        stickerButton.setImageResource(R.drawable.msg_sticker);
        stickerButton.setBackgroundDrawable(Theme.createSelectorDrawable(Theme.ACTION_BAR_WHITE_SELECTOR_COLOR));
        toolsView.addView(stickerButton, LayoutHelper.createFrame(54, LayoutHelper.MATCH_PARENT, Gravity.CENTER));
        stickerButton.setOnClickListener(v -> openStickersView());

        ImageView textButton = new ImageView(context);
        textButton.setScaleType(ImageView.ScaleType.CENTER);
        textButton.setContentDescription(LocaleController.getString("AccDescrPlaceText", R.string.AccDescrPlaceText));
        textButton.setImageResource(R.drawable.msg_photo_text);
        textButton.setBackgroundDrawable(Theme.createSelectorDrawable(Theme.ACTION_BAR_WHITE_SELECTOR_COLOR));
        toolsView.addView(textButton, LayoutHelper.createFrame(54, LayoutHelper.MATCH_PARENT, Gravity.CENTER, 56, 0, 0, 0));
        textButton.setOnClickListener(v -> createText(true));

        colorPicker.setUndoEnabled(false);
        setCurrentSwatch(colorPicker.getSwatch(), false);
        updateSettingsButton();

        if (entities != null && !entities.isEmpty()) {
            for (int a = 0, N = entities.size(); a < N; a++) {
                VideoEditedInfo.MediaEntity entity = entities.get(a);
                EntityView view;
                if (entity.type == 0) {
                    StickerView stickerView = createSticker(entity.parentObject, entity.document, false);
                    if ((entity.subType & 2) != 0) {
                        stickerView.mirror();
                    }
                    view = stickerView;
                    ViewGroup.LayoutParams layoutParams = view.getLayoutParams();
                    layoutParams.width = entity.viewWidth;
                    layoutParams.height = entity.viewHeight;
                } else if (entity.type == 1) {
                    TextPaintView textPaintView = createText(false);
                    int type;
                    if ((entity.subType & 1) != 0) {
                        type = 0;
                    } else if ((entity.subType & 4) != 0) {
                        type = 2;
                    } else {
                        type = 1;
                    }
                    textPaintView.setType(type);
                    textPaintView.setText(entity.text);
                    Swatch swatch = textPaintView.getSwatch();
                    swatch.color = entity.color;
                    textPaintView.setSwatch(swatch);
                    view = textPaintView;
                } else {
                    continue;
                }
                view.setX(entity.x * paintingSize.width - entity.viewWidth * (1 - entity.scale) / 2);
                view.setY(entity.y * paintingSize.height - entity.viewHeight * (1 - entity.scale) / 2);
                view.setPosition(new Point(view.getX() + entity.viewWidth / 2, view.getY() + entity.viewHeight / 2));
                view.setScaleX(entity.scale);
                view.setScaleY(entity.scale);
                view.setRotation((float) (-entity.rotation / Math.PI * 180));
            }
        }
        entitiesView.setVisibility(INVISIBLE);
    }

    public void onResume() {
        renderView.redraw();
    }

    public boolean onTouch(MotionEvent ev) {
        if (currentEntityView != null) {
            if (editingText) {
                closeTextEnter(true);
            } else {
                selectEntity(null);
            }
        }

        float x2 = (ev.getX() - renderView.getTranslationX() - getMeasuredWidth() / 2) / renderView.getScaleX();
        float y2 = (ev.getY() - renderView.getTranslationY() - getMeasuredHeight() / 2 + AndroidUtilities.dp(32)) / renderView.getScaleY();
        float rotation = (float) Math.toRadians(-renderView.getRotation());
        float x = (float) (x2 * Math.cos(rotation) - y2 * Math.sin(rotation)) + renderView.getMeasuredWidth() / 2;
        float y = (float) (x2 * Math.sin(rotation) + y2 * Math.cos(rotation)) + renderView.getMeasuredHeight() / 2;

        MotionEvent event = MotionEvent.obtain(0, 0, ev.getActionMasked(), x, y, 0);
        renderView.onTouch(event);
        event.recycle();
        return true;
    }

    private Size getPaintingSize() {
        if (paintingSize != null) {
            return paintingSize;
        }
        float width = bitmapToEdit.getWidth();
        float height = bitmapToEdit.getHeight();

        Size size = new Size(width, height);
        size.width = 1280;
        size.height = (float) Math.floor(size.width * height / width);
        if (size.height > 1280) {
            size.height = 1280;
            size.width = (float) Math.floor(size.height * width / height);
        }
        paintingSize = size;
        return size;
    }

    private void updateSettingsButton() {
        int resource = R.drawable.photo_paint_brush;
        colorPicker.settingsButton.setContentDescription(LocaleController.getString("AccDescrBrushType", R.string.AccDescrBrushType));
        if (currentEntityView != null) {
            if (currentEntityView instanceof StickerView) {
                resource = R.drawable.msg_photo_flip;
                colorPicker.settingsButton.setContentDescription(LocaleController.getString("AccDescrMirror", R.string.AccDescrMirror));
            } else if (currentEntityView instanceof TextPaintView) {
                resource = R.drawable.photo_outline;
                colorPicker.settingsButton.setContentDescription(LocaleController.getString("PaintOutlined", R.string.PaintOutlined));
            }
            paintButton.setImageResource(R.drawable.msg_photo_draw);
            paintButton.setColorFilter(null);
        } else {
            if (brushSwatch != null) {
                setCurrentSwatch(brushSwatch, true);
                brushSwatch = null;
            }
<<<<<<< HEAD
            paintButton.setColorFilter(new PorterDuffColorFilter(getThemedColor(Theme.key_dialogFloatingButton), PorterDuff.Mode.SRC_IN));
            paintButton.setImageResource(R.drawable.photo_paint);
=======
            paintButton.setColorFilter(new PorterDuffColorFilter(getThemedColor(Theme.key_dialogFloatingButton), PorterDuff.Mode.MULTIPLY));
            paintButton.setImageResource(R.drawable.msg_photo_draw);
>>>>>>> 4a95c2fc
        }
        backgroundView.setVisibility(currentEntityView instanceof TextPaintView ? View.INVISIBLE : View.VISIBLE);

        colorPicker.setSettingsButtonImage(resource);
    }

    public void updateColors() {
        if (paintButton != null && paintButton.getColorFilter() != null) {
            paintButton.setColorFilter(new PorterDuffColorFilter(getThemedColor(Theme.key_dialogFloatingButton), PorterDuff.Mode.SRC_IN));
        }
        if (doneTextView != null) {
            doneTextView.setTextColor(getThemedColor(Theme.key_dialogFloatingButton));
        }
    }

    public void init() {
        entitiesView.setVisibility(VISIBLE);
        renderView.setVisibility(View.VISIBLE);
        if (facesBitmap != null) {
            //detectFaces();
        }
    }

    public void shutdown() {
        renderView.shutdown();
        entitiesView.setVisibility(GONE);
        selectionContainerView.setVisibility(GONE);

        queue.postRunnable(() -> {
            Looper looper = Looper.myLooper();
            if (looper != null) {
                looper.quit();
            }
        });
    }

    public FrameLayout getToolsView() {
        return toolsView;
    }

    public FrameLayout getColorPickerBackground() {
        return backgroundView;
    }

    public FrameLayout getCurtainView() {
        return curtainView;
    }

    public TextView getDoneTextView() {
        return doneTextView;
    }

    public TextView getCancelTextView() {
        return cancelTextView;
    }

    public ColorPicker getColorPicker() {
        return colorPicker;
    }

    public boolean hasChanges() {
        return undoStore.canUndo();
    }

    public Bitmap getBitmap(ArrayList<VideoEditedInfo.MediaEntity> entities, Bitmap[] thumbBitmap) {
        Bitmap bitmap = renderView.getResultBitmap();
        lcm = BigInteger.ONE;
        if (bitmap != null && entitiesView.entitiesCount() > 0) {
            Canvas canvas = null;
            Canvas thumbCanvas = null;
            int count = entitiesView.getChildCount();
            for (int i = 0; i < count; i++) {
                boolean skipDrawToBitmap = false;
                View v = entitiesView.getChildAt(i);
                if (!(v instanceof EntityView)) {
                    continue;
                }
                EntityView entity = (EntityView) v;
                Point position = entity.getPosition();
                if (entities != null) {
                    VideoEditedInfo.MediaEntity mediaEntity = new VideoEditedInfo.MediaEntity();
                    if (entity instanceof TextPaintView) {
                        mediaEntity.type = 1;
                        TextPaintView textPaintView = (TextPaintView) entity;
                        mediaEntity.text = textPaintView.getText();
                        int type = textPaintView.getType();
                        if (type == 0) {
                            mediaEntity.subType |= 1;
                        } else if (type == 2) {
                            mediaEntity.subType |= 4;
                        }
                        mediaEntity.color = textPaintView.getSwatch().color;
                        mediaEntity.fontSize = textPaintView.getTextSize();
                    } else if (entity instanceof StickerView) {
                        mediaEntity.type = 0;
                        StickerView stickerView = (StickerView) entity;
                        Size size = stickerView.getBaseSize();
                        mediaEntity.width = size.width;
                        mediaEntity.height = size.height;
                        mediaEntity.document = stickerView.getSticker();
                        mediaEntity.parentObject = stickerView.getParentObject();
                        TLRPC.Document document = stickerView.getSticker();
                        mediaEntity.text = FileLoader.getInstance(UserConfig.selectedAccount).getPathToAttach(document, true).getAbsolutePath();
                        if (MessageObject.isAnimatedStickerDocument(document, true) || MessageObject.isVideoStickerDocument(document)) {
                            boolean isAnimatedSticker = MessageObject.isAnimatedStickerDocument(document, true);
                            mediaEntity.subType |=  isAnimatedSticker ? 1 : 4;
                            long duration;
                            if (isAnimatedSticker) {
                                duration = stickerView.getDuration();
                            } else {
                                duration = 5000;
                            }
                            if (duration != 0) {
                                BigInteger x = BigInteger.valueOf(duration);
                                lcm = lcm.multiply(x).divide(lcm.gcd(x));
                            }
                            skipDrawToBitmap = true;
                        }
                        if (stickerView.isMirrored()) {
                            mediaEntity.subType |= 2;
                        }
                    } else {
                        continue;
                    }
                    entities.add(mediaEntity);
                    float scaleX = v.getScaleX();
                    float scaleY = v.getScaleY();
                    float x = v.getX();
                    float y = v.getY();
                    mediaEntity.viewWidth = v.getWidth();
                    mediaEntity.viewHeight = v.getHeight();
                    mediaEntity.width = v.getWidth() * scaleX / (float) entitiesView.getMeasuredWidth();
                    mediaEntity.height = v.getHeight() * scaleY / (float) entitiesView.getMeasuredHeight();
                    mediaEntity.x = (x + v.getWidth() * (1 - scaleX) / 2) / entitiesView.getMeasuredWidth();
                    mediaEntity.y = (y + v.getHeight() * (1 - scaleY) / 2) / entitiesView.getMeasuredHeight();
                    mediaEntity.rotation = (float) (-v.getRotation() * (Math.PI / 180));

                    mediaEntity.textViewX = (x + v.getWidth() / 2) / (float) entitiesView.getMeasuredWidth();
                    mediaEntity.textViewY = (y + v.getHeight() / 2) / (float) entitiesView.getMeasuredHeight();
                    mediaEntity.textViewWidth = mediaEntity.viewWidth / (float) entitiesView.getMeasuredWidth();
                    mediaEntity.textViewHeight = mediaEntity.viewHeight / (float) entitiesView.getMeasuredHeight();
                    mediaEntity.scale = scaleX;

                    if (thumbBitmap[0] == null) {
                        thumbBitmap[0] = Bitmap.createBitmap(bitmap.getWidth(), bitmap.getHeight(), bitmap.getConfig());
                        thumbCanvas = new Canvas(thumbBitmap[0]);
                        thumbCanvas.drawBitmap(bitmap, 0, 0, null);
                    }
                }
                canvas = new Canvas(bitmap);
                for (int k = 0; k < 2; k++) {
                    Canvas currentCanvas = k == 0 ? canvas : thumbCanvas;
                    if (currentCanvas == null || (k == 0 && skipDrawToBitmap)) {
                        continue;
                    }
                    currentCanvas.save();
                    currentCanvas.translate(position.x, position.y);
                    currentCanvas.scale(v.getScaleX(), v.getScaleY());
                    currentCanvas.rotate(v.getRotation());
                    currentCanvas.translate(-entity.getWidth() / 2, -entity.getHeight() / 2);
                    if (v instanceof TextPaintView) {
                        Bitmap b = Bitmaps.createBitmap(v.getWidth(), v.getHeight(), Bitmap.Config.ARGB_8888);
                        Canvas c = new Canvas(b);
                        v.draw(c);
                        currentCanvas.drawBitmap(b, null, new Rect(0, 0, b.getWidth(), b.getHeight()), null);
                        try {
                            c.setBitmap(null);
                        } catch (Exception e) {
                            FileLog.e(e);
                        }
                        b.recycle();
                    } else {
                        v.draw(currentCanvas);
                    }
                    currentCanvas.restore();
                }
            }
        }
        return bitmap;
    }

    public long getLcm() {
        return lcm.longValue();
    }

    public void maybeShowDismissalAlert(PhotoViewer photoViewer, Activity parentActivity, final Runnable okRunnable) {
        if (editingText) {
            closeTextEnter(false);
            return;
        }

        if (hasChanges()) {
            if (parentActivity == null) {
                return;
            }
            AlertDialog.Builder builder = new AlertDialog.Builder(parentActivity);
            builder.setMessage(LocaleController.getString("PhotoEditorDiscardAlert", R.string.PhotoEditorDiscardAlert));
            builder.setTitle(LocaleController.getString("DiscardChanges", R.string.DiscardChanges));
            builder.setPositiveButton(LocaleController.getString("PassportDiscard", R.string.PassportDiscard), (dialogInterface, i) -> okRunnable.run());
            builder.setNegativeButton(LocaleController.getString("Cancel", R.string.Cancel), null);
            photoViewer.showAlertDialog(builder);
        } else {
            okRunnable.run();
        }
    }

    private void setCurrentSwatch(Swatch swatch, boolean updateInterface) {
        renderView.setColor(swatch.color);
        renderView.setBrushSize(swatch.brushWeight);

        if (updateInterface) {
            if (brushSwatch == null && paintButton.getColorFilter() != null) {
                brushSwatch = colorPicker.getSwatch();
            }
            colorPicker.setSwatch(swatch);
        }

        if (currentEntityView instanceof TextPaintView) {
            ((TextPaintView) currentEntityView).setSwatch(swatch);
        }
    }

    private void setDimVisibility(final boolean visible) {
        Animator animator;
        if (visible) {
            dimView.setVisibility(VISIBLE);
            animator = ObjectAnimator.ofFloat(dimView, View.ALPHA, 0.0f, 1.0f);
        } else {
            animator = ObjectAnimator.ofFloat(dimView, View.ALPHA, 1.0f, 0.0f);
        }
        animator.addListener(new AnimatorListenerAdapter() {
            @Override
            public void onAnimationEnd(Animator animation) {
                if (!visible) {
                    dimView.setVisibility(GONE);
                }
            }
        });
        animator.setDuration(200);
        animator.start();
    }

    private void setTextDimVisibility(final boolean visible, EntityView view) {
        Animator animator;

        if (visible && view != null) {
            ViewGroup parent = (ViewGroup) view.getParent();
            if (textDimView.getParent() != null) {
                ((EntitiesContainerView) textDimView.getParent()).removeView(textDimView);
            }
            parent.addView(textDimView, parent.indexOfChild(view));
        }

        view.setSelectionVisibility(!visible);

        if (visible) {
            textDimView.setVisibility(VISIBLE);
            animator = ObjectAnimator.ofFloat(textDimView, View.ALPHA, 0.0f, 1.0f);
        } else {
            animator = ObjectAnimator.ofFloat(textDimView, View.ALPHA, 1.0f, 0.0f);
        }
        animator.addListener(new AnimatorListenerAdapter() {
            @Override
            public void onAnimationEnd(Animator animation) {
                if (!visible) {
                    textDimView.setVisibility(GONE);
                    if (textDimView.getParent() != null) {
                        ((EntitiesContainerView) textDimView.getParent()).removeView(textDimView);
                    }
                }
            }
        });
        animator.setDuration(200);
        animator.start();
    }

    @Override
    protected void onMeasure(int widthMeasureSpec, int heightMeasureSpec) {
        ignoreLayout = true;
        int width = MeasureSpec.getSize(widthMeasureSpec);
        int height = MeasureSpec.getSize(heightMeasureSpec);

        setMeasuredDimension(width, height);

        float bitmapW;
        float bitmapH;
        int fullHeight = AndroidUtilities.displaySize.y - ActionBar.getCurrentActionBarHeight();
        int maxHeight = fullHeight - AndroidUtilities.dp(48);
        if (bitmapToEdit != null) {
            bitmapW = bitmapToEdit.getWidth();
            bitmapH = bitmapToEdit.getHeight();
        } else {
            bitmapW = width;
            bitmapH = height - ActionBar.getCurrentActionBarHeight() - AndroidUtilities.dp(48);
        }

        float renderWidth = width;
        float renderHeight = (float) Math.floor(renderWidth * bitmapH / bitmapW);
        if (renderHeight > maxHeight) {
            renderHeight = maxHeight;
            renderWidth = (float) Math.floor(renderHeight * bitmapW / bitmapH);
        }

        renderView.measure(MeasureSpec.makeMeasureSpec((int) renderWidth, MeasureSpec.EXACTLY), MeasureSpec.makeMeasureSpec((int) renderHeight, MeasureSpec.EXACTLY));

        baseScale = renderWidth / paintingSize.width;
        entitiesView.setScaleX(baseScale);
        entitiesView.setScaleY(baseScale);
        entitiesView.measure(MeasureSpec.makeMeasureSpec((int) paintingSize.width, MeasureSpec.EXACTLY), MeasureSpec.makeMeasureSpec((int) paintingSize.height, MeasureSpec.EXACTLY));
        dimView.measure(widthMeasureSpec, MeasureSpec.makeMeasureSpec(maxHeight, MeasureSpec.AT_MOST));
        if (currentEntityView != null) {
            currentEntityView.updateSelectionView();
        }
        selectionContainerView.measure(MeasureSpec.makeMeasureSpec((int) renderWidth, MeasureSpec.EXACTLY), MeasureSpec.makeMeasureSpec((int) renderHeight, MeasureSpec.EXACTLY));
        colorPicker.measure(MeasureSpec.makeMeasureSpec(width, MeasureSpec.EXACTLY), MeasureSpec.makeMeasureSpec(maxHeight, MeasureSpec.EXACTLY));
        toolsView.measure(widthMeasureSpec, MeasureSpec.makeMeasureSpec(AndroidUtilities.dp(48), MeasureSpec.EXACTLY));
        curtainView.measure(widthMeasureSpec, MeasureSpec.makeMeasureSpec(maxHeight, MeasureSpec.EXACTLY));
        backgroundView.measure(widthMeasureSpec, MeasureSpec.makeMeasureSpec(AndroidUtilities.dp(72), MeasureSpec.EXACTLY));
        ignoreLayout = false;
    }

    @Override
    protected void onLayout(boolean changed, int left, int top, int right, int bottom) {
        int width = right - left;
        int height = bottom - top;

        int status = (Build.VERSION.SDK_INT >= 21 && !inBubbleMode ? AndroidUtilities.statusBarHeight : 0);
        int actionBarHeight = ActionBar.getCurrentActionBarHeight();
        int actionBarHeight2 = actionBarHeight + status;

        int maxHeight = AndroidUtilities.displaySize.y - actionBarHeight - AndroidUtilities.dp(48);

        int x = (int) Math.ceil((width - renderView.getMeasuredWidth()) / 2);
        int y = (height - actionBarHeight2 - AndroidUtilities.dp(48) - renderView.getMeasuredHeight()) / 2 + AndroidUtilities.dp(8) + status;

        renderView.layout(x, y, x + renderView.getMeasuredWidth(), y + renderView.getMeasuredHeight());
        int x2 = x + (renderView.getMeasuredWidth() - entitiesView.getMeasuredWidth()) / 2;
        int y2 = y + (renderView.getMeasuredHeight() - entitiesView.getMeasuredHeight()) / 2;
        entitiesView.layout(x2, y2, x2 + entitiesView.getMeasuredWidth(), y2 + entitiesView.getMeasuredHeight());
        dimView.layout(0, status, dimView.getMeasuredWidth(), status + dimView.getMeasuredHeight());
        selectionContainerView.layout(x, y, x + selectionContainerView.getMeasuredWidth(), y + selectionContainerView.getMeasuredHeight());
        colorPicker.layout(0, actionBarHeight2, colorPicker.getMeasuredWidth(), actionBarHeight2 + colorPicker.getMeasuredHeight());
        toolsView.layout(0, height - toolsView.getMeasuredHeight(), toolsView.getMeasuredWidth(), height);
        curtainView.layout(0, y, curtainView.getMeasuredWidth(), y + curtainView.getMeasuredHeight());
        backgroundView.layout(0, height - AndroidUtilities.dp(45) - backgroundView.getMeasuredHeight(), backgroundView.getMeasuredWidth(), height - AndroidUtilities.dp(45));
    }

    @Override
    public void requestLayout() {
        if (ignoreLayout) {
            return;
        }
        super.requestLayout();
    }

    @Override
    public boolean onEntitySelected(EntityView entityView) {
        return selectEntity(entityView);
    }

    @Override
    public boolean onEntityLongClicked(EntityView entityView) {
        showMenuForEntity(entityView);
        return true;
    }

    @Override
    public float[] getTransformedTouch(float x, float y) {
        float x2 = (x - AndroidUtilities.displaySize.x / 2);
        float y2 = (y - AndroidUtilities.displaySize.y / 2);
        float rotation = (float) Math.toRadians(-entitiesView.getRotation());
        temp[0] = (float) (x2 * Math.cos(rotation) - y2 * Math.sin(rotation)) + AndroidUtilities.displaySize.x / 2;
        temp[1] = (float) (x2 * Math.sin(rotation) + y2 * Math.cos(rotation)) + AndroidUtilities.displaySize.y / 2;
        return temp;
    }

    @Override
    public int[] getCenterLocation(EntityView entityView) {
        return getCenterLocationInWindow(entityView);
    }

    @Override
    public boolean allowInteraction(EntityView entityView) {
        return !editingText;
    }

    @Override
    protected boolean drawChild(Canvas canvas, View child, long drawingTime) {
        boolean restore = false;
        if ((child == renderView || child == entitiesView || child == selectionContainerView) && currentCropState != null) {
            canvas.save();

            int status = (Build.VERSION.SDK_INT >= 21 && !inBubbleMode ? AndroidUtilities.statusBarHeight : 0);
            int actionBarHeight = ActionBar.getCurrentActionBarHeight();
            int actionBarHeight2 = actionBarHeight + status;

            int vw = child.getMeasuredWidth();
            int vh = child.getMeasuredHeight();
            int tr = currentCropState.transformRotation;
            if (tr == 90 || tr == 270) {
                int temp = vw;
                vw = vh;
                vh = temp;
            }

            int w = (int) (vw * currentCropState.cropPw * child.getScaleX() / currentCropState.cropScale);
            int h = (int) (vh * currentCropState.cropPh * child.getScaleY() / currentCropState.cropScale);
            float x = (float) Math.ceil((getMeasuredWidth() - w) / 2) + transformX;
            float y = (getMeasuredHeight() - actionBarHeight2 - AndroidUtilities.dp(48) - h) / 2 + AndroidUtilities.dp(8) + status + transformY;

            canvas.clipRect(Math.max(0, x), Math.max(0, y), Math.min(x + w, getMeasuredWidth()), Math.min(getMeasuredHeight(), y + h));
            restore = true;
        }
        boolean result = super.drawChild(canvas, child, drawingTime);
        if (restore) {
            canvas.restore();
        }
        return result;
    }

    private Point centerPositionForEntity() {
        Size paintingSize = getPaintingSize();
        float x = paintingSize.width / 2.0f;
        float y = paintingSize.height / 2.0f;
        if (currentCropState != null) {
            float rotation = (float) Math.toRadians(-(currentCropState.transformRotation + currentCropState.cropRotate));
            float px = (float) (currentCropState.cropPx * Math.cos(rotation) - currentCropState.cropPy * Math.sin(rotation));
            float py = (float) (currentCropState.cropPx * Math.sin(rotation) + currentCropState.cropPy * Math.cos(rotation));
            x -= px * paintingSize.width;
            y -= py * paintingSize.height;
        }
        return new Point(x, y);
    }

    private Point startPositionRelativeToEntity(EntityView entityView) {
        float offset = 200.0f;
        if (currentCropState != null) {
            offset /= currentCropState.cropScale;
        }

        if (entityView != null) {
            Point position = entityView.getPosition();
            return new Point(position.x + offset, position.y + offset);
        } else {
            float minimalDistance = 100.0f;
            if (currentCropState != null) {
                minimalDistance /= currentCropState.cropScale;
            }
            Point position = centerPositionForEntity();
            while (true) {
                boolean occupied = false;
                for (int index = 0; index < entitiesView.getChildCount(); index++) {
                    View view = entitiesView.getChildAt(index);
                    if (!(view instanceof EntityView))
                        continue;

                    Point location = ((EntityView) view).getPosition();
                    float distance = (float) Math.sqrt(Math.pow(location.x - position.x, 2) + Math.pow(location.y - position.y, 2));
                    if (distance < minimalDistance) {
                        occupied = true;
                    }
                }

                if (!occupied) {
                    break;
                } else {
                    position = new Point(position.x + offset, position.y + offset);
                }
            }
            return position;
        }
    }

    public ArrayList<TLRPC.InputDocument> getMasks() {
        ArrayList<TLRPC.InputDocument> result = null;
        int count = entitiesView.getChildCount();
        for (int a = 0; a < count; a++) {
            View child = entitiesView.getChildAt(a);
            if (child instanceof StickerView) {
                TLRPC.Document document = ((StickerView) child).getSticker();
                if (result == null) {
                    result = new ArrayList<>();
                }
                TLRPC.TL_inputDocument inputDocument = new TLRPC.TL_inputDocument();
                inputDocument.id = document.id;
                inputDocument.access_hash = document.access_hash;
                inputDocument.file_reference = document.file_reference;
                if (inputDocument.file_reference == null) {
                    inputDocument.file_reference = new byte[0];
                }
                result.add(inputDocument);
            }
        }
        return result;
    }

    public void setTransform(float scale, float trX, float trY, float imageWidth, float imageHeight) {
        transformX = trX;
        transformY = trY;
        for (int a = 0; a < 3; a++) {
            View view;
            float additionlScale = 1.0f;
            if (a == 0) {
                view = entitiesView;
            } else {
                if (a == 1) {
                    view = selectionContainerView;
                } else {
                    view = renderView;
                }
            }
            float tx;
            float ty;
            float rotation = 0;
            if (currentCropState != null) {
                additionlScale *= currentCropState.cropScale;

                int w = view.getMeasuredWidth();
                int h = view.getMeasuredHeight();
                if (w == 0 || h == 0) {
                    return;
                }
                int tr = currentCropState.transformRotation;
                int fw = w, rotatedW = w;
                int fh = h, rotatedH = h;
                if (tr == 90 || tr == 270) {
                    int temp = fw;
                    fw = rotatedW = fh;
                    fh = rotatedH = temp;
                }
                fw *= currentCropState.cropPw;
                fh *= currentCropState.cropPh;

                float sc = Math.max(imageWidth / fw, imageHeight / fh);
                additionlScale *= sc;

                tx = trX + currentCropState.cropPx * rotatedW * scale * sc * currentCropState.cropScale;
                ty = trY + currentCropState.cropPy * rotatedH * scale * sc * currentCropState.cropScale;
                rotation = currentCropState.cropRotate + tr;
            } else {
                if (a == 0) {
                    additionlScale *= baseScale;
                }
                tx = trX;
                ty = trY;
            }
            float finalScale = scale * additionlScale;
            if (Float.isNaN(finalScale)) {
                finalScale = 1f;
            }
            view.setScaleX(finalScale);
            view.setScaleY(finalScale);
            view.setTranslationX(tx);
            view.setTranslationY(ty);
            view.setRotation(rotation);
            view.invalidate();
        }
        invalidate();
    }

    private boolean selectEntity(EntityView entityView) {
        boolean changed = false;

        if (currentEntityView != null) {
            if (currentEntityView == entityView) {
                if (!editingText) {
                    showMenuForEntity(currentEntityView);
                }
                return true;
            } else {
                currentEntityView.deselect();
            }
            changed = true;
        }

        EntityView oldEntity = currentEntityView;
        currentEntityView = entityView;
        if (oldEntity instanceof TextPaintView) {
            TextPaintView textPaintView = (TextPaintView) oldEntity;
            if (TextUtils.isEmpty(textPaintView.getText())) {
                removeEntity(oldEntity);
            }
        }

        if (currentEntityView != null) {
            currentEntityView.select(selectionContainerView);
            entitiesView.bringViewToFront(currentEntityView);

            if (currentEntityView instanceof TextPaintView) {
                setCurrentSwatch(((TextPaintView) currentEntityView).getSwatch(), true);
            }

            changed = true;
        }

        updateSettingsButton();

        return changed;
    }

    private void removeEntity(EntityView entityView) {
        if (entityView == currentEntityView) {
            currentEntityView.deselect();
            if (editingText) {
                closeTextEnter(false);
            }
            currentEntityView = null;
            updateSettingsButton();
        }
        entitiesView.removeView(entityView);
        undoStore.unregisterUndo(entityView.getUUID());
    }

    private void duplicateSelectedEntity() {
        if (currentEntityView == null) {
            return;
        }

        EntityView entityView = null;
        Point position = startPositionRelativeToEntity(currentEntityView);

        if (currentEntityView instanceof StickerView) {
            StickerView newStickerView = new StickerView(getContext(), (StickerView) currentEntityView, position);
            newStickerView.setDelegate(this);
            entitiesView.addView(newStickerView);
            entityView = newStickerView;
        } else if (currentEntityView instanceof TextPaintView) {
            TextPaintView newTextPaintView = new TextPaintView(getContext(), (TextPaintView) currentEntityView, position);
            newTextPaintView.setDelegate(this);
            newTextPaintView.setMaxWidth((int) (getPaintingSize().width - 20));
            entitiesView.addView(newTextPaintView, LayoutHelper.createFrame(LayoutHelper.WRAP_CONTENT, LayoutHelper.WRAP_CONTENT));
            entityView = newTextPaintView;
        }

        registerRemovalUndo(entityView);
        selectEntity(entityView);

        updateSettingsButton();
    }

    private void openStickersView() {
        StickerMasksAlert stickerMasksAlert = new StickerMasksAlert(getContext(), facesBitmap == null, resourcesProvider);
        stickerMasksAlert.setDelegate((parentObject, sticker) -> createSticker(parentObject, sticker, true));
        stickerMasksAlert.setOnDismissListener(dialog -> onOpenCloseStickersAlert(false));
        stickerMasksAlert.show();
        onOpenCloseStickersAlert(true);
    }

    protected void onOpenCloseStickersAlert(boolean open) {

    }

    protected void onTextAdd() {

    }

    private Size baseStickerSize() {
        float side = (float) Math.floor(getPaintingSize().width * 0.5);
        return new Size(side, side);
    }

    private void registerRemovalUndo(final EntityView entityView) {
        undoStore.registerUndo(entityView.getUUID(), () -> removeEntity(entityView));
    }

    private StickerView createSticker(Object parentObject, TLRPC.Document sticker, boolean select) {
        StickerPosition position = calculateStickerPosition(sticker);
        StickerView view = new StickerView(getContext(), position.position, position.angle, position.scale, baseStickerSize(), sticker, parentObject) {
            @Override
            protected void didSetAnimatedSticker(RLottieDrawable drawable) {
                PhotoPaintView.this.didSetAnimatedSticker(drawable);
            }
        };
        view.setDelegate(this);
        entitiesView.addView(view);
        if (select) {
            registerRemovalUndo(view);
            selectEntity(view);
        }
        return view;
    }

    protected void didSetAnimatedSticker(RLottieDrawable drawable) {

    }

    private void mirrorSticker() {
        if (currentEntityView instanceof StickerView) {
            ((StickerView) currentEntityView).mirror();
        }
    }

    private TextPaintView createText(boolean select) {
        onTextAdd();
        Swatch currentSwatch = colorPicker.getSwatch();
        Swatch swatch;
        if (selectedTextType == 0) {
            swatch = new Swatch(Color.BLACK, 0.85f, currentSwatch.brushWeight);
        } else if (selectedTextType == 1) {
            swatch = new Swatch(Color.WHITE, 1.0f, currentSwatch.brushWeight);
        } else {
            swatch = new Swatch(Color.WHITE, 1.0f, currentSwatch.brushWeight);
        }

        Size paintingSize = getPaintingSize();
        TextPaintView view = new TextPaintView(getContext(), startPositionRelativeToEntity(null), (int) (paintingSize.width / 9), "", swatch, selectedTextType);
        view.setDelegate(this);
        view.setMaxWidth((int) (paintingSize.width - 20));
        entitiesView.addView(view, LayoutHelper.createFrame(LayoutHelper.WRAP_CONTENT, LayoutHelper.WRAP_CONTENT));
        if (currentCropState != null) {
            view.scale(1.0f / currentCropState.cropScale);
            view.rotate(-(currentCropState.transformRotation + currentCropState.cropRotate));
        }

        if (select) {
            registerRemovalUndo(view);
            selectEntity(view);
            editSelectedTextEntity();
        }
        setCurrentSwatch(swatch, true);
        return view;
    }

    private void editSelectedTextEntity() {
        if (!(currentEntityView instanceof TextPaintView) || editingText) {
            return;
        }

        curtainView.setVisibility(View.VISIBLE);

        final TextPaintView textPaintView = (TextPaintView) currentEntityView;
        initialText = textPaintView.getText();
        editingText = true;

        editedTextPosition = textPaintView.getPosition();
        editedTextRotation = textPaintView.getRotation();
        editedTextScale = textPaintView.getScale();

        textPaintView.setPosition(centerPositionForEntity());
        if (currentCropState != null) {
            textPaintView.setRotation(-(currentCropState.transformRotation + currentCropState.cropRotate));
            textPaintView.setScale(1.0f / currentCropState.cropScale);
        } else {
            textPaintView.setRotation(0.0f);
            textPaintView.setScale(1.0f);
        }

        toolsView.setVisibility(GONE);

        setTextDimVisibility(true, textPaintView);
        textPaintView.beginEditing();
        View view = textPaintView.getFocusedView();
        view.requestFocus();
        AndroidUtilities.showKeyboard(view);
    }

    public void closeTextEnter(boolean apply) {
        if (!editingText || !(currentEntityView instanceof TextPaintView)) {
            return;
        }

        TextPaintView textPaintView = (TextPaintView) currentEntityView;

        toolsView.setVisibility(VISIBLE);

        AndroidUtilities.hideKeyboard(textPaintView.getFocusedView());

        textPaintView.getFocusedView().clearFocus();
        textPaintView.endEditing();

        if (!apply) {
            textPaintView.setText(initialText);
        }

        if (textPaintView.getText().trim().length() == 0) {
            entitiesView.removeView(textPaintView);
            selectEntity(null);
        } else {
            textPaintView.setPosition(editedTextPosition);
            textPaintView.setRotation(editedTextRotation);
            textPaintView.setScale(editedTextScale);

            editedTextPosition = null;
            editedTextRotation = 0.0f;
            editedTextScale = 0.0f;
        }

        setTextDimVisibility(false, textPaintView);

        editingText = false;
        initialText = null;

        curtainView.setVisibility(View.GONE);
    }

    private void setBrush(int brush) {
        renderView.setBrush(brushes[currentBrush = brush]);
    }

    private void setType(int type) {
        selectedTextType = type;
        if (currentEntityView instanceof TextPaintView) {
            Swatch currentSwatch = colorPicker.getSwatch();
            if (type == 0 && currentSwatch.color == Color.WHITE) {
                Swatch blackSwatch = new Swatch(Color.BLACK, 0.85f, currentSwatch.brushWeight);
                setCurrentSwatch(blackSwatch, true);
            } else if ((type == 1 || type == 2) && currentSwatch.color == Color.BLACK) {
                Swatch blackSwatch = new Swatch(Color.WHITE, 1.0f, currentSwatch.brushWeight);
                setCurrentSwatch(blackSwatch, true);
            }
            ((TextPaintView) currentEntityView).setType(type);
        }
    }

    private int[] pos = new int[2];

    private int[] getCenterLocationInWindow(View view) {
        view.getLocationInWindow(pos);
        float rotation = (float) Math.toRadians(view.getRotation() + (currentCropState != null ? currentCropState.cropRotate + currentCropState.transformRotation : 0));
        float width = view.getWidth() * view.getScaleX() * entitiesView.getScaleX();
        float height = view.getHeight() * view.getScaleY() * entitiesView.getScaleY();
        float px = (float) (width * Math.cos(rotation) - height * Math.sin(rotation));
        float py = (float) (width * Math.sin(rotation) + height * Math.cos(rotation));
        pos[0] += px / 2;
        pos[1] += py / 2;
        return pos;
    }

    @Override
    public float getCropRotation() {
        return currentCropState != null ? currentCropState.cropRotate + currentCropState.transformRotation : 0;
    }

    private void showMenuForEntity(final EntityView entityView) {
        int[] pos = getCenterLocationInWindow(entityView);
        int x = pos[0];
        int y = pos[1] - AndroidUtilities.dp(32);

        showPopup(() -> {
            LinearLayout parent = new LinearLayout(getContext());
            parent.setOrientation(LinearLayout.HORIZONTAL);

            TextView deleteView = new TextView(getContext());
            deleteView.setTextColor(getThemedColor(Theme.key_actionBarDefaultSubmenuItem));
            deleteView.setBackgroundDrawable(Theme.getSelectorDrawable(false));
            deleteView.setGravity(Gravity.CENTER_VERTICAL);
            deleteView.setPadding(AndroidUtilities.dp(16), 0, AndroidUtilities.dp(14), 0);
            deleteView.setTextSize(TypedValue.COMPLEX_UNIT_DIP, 18);
            deleteView.setTag(0);
            deleteView.setText(LocaleController.getString("PaintDelete", R.string.PaintDelete));
            deleteView.setOnClickListener(v -> {
                removeEntity(entityView);

                if (popupWindow != null && popupWindow.isShowing()) {
                    popupWindow.dismiss(true);
                }
            });
            parent.addView(deleteView, LayoutHelper.createLinear(LayoutHelper.WRAP_CONTENT, 48));

            if (entityView instanceof TextPaintView) {
                TextView editView = new TextView(getContext());
                editView.setTextColor(getThemedColor(Theme.key_actionBarDefaultSubmenuItem));
                editView.setBackgroundDrawable(Theme.getSelectorDrawable(false));
                editView.setGravity(Gravity.CENTER_VERTICAL);
                editView.setPadding(AndroidUtilities.dp(16), 0, AndroidUtilities.dp(16), 0);
                editView.setTextSize(TypedValue.COMPLEX_UNIT_DIP, 18);
                editView.setTag(1);
                editView.setText(LocaleController.getString("PaintEdit", R.string.PaintEdit));
                editView.setOnClickListener(v -> {
                    editSelectedTextEntity();

                    if (popupWindow != null && popupWindow.isShowing()) {
                        popupWindow.dismiss(true);
                    }
                });
                parent.addView(editView, LayoutHelper.createLinear(LayoutHelper.WRAP_CONTENT, 48));
            }

            TextView duplicateView = new TextView(getContext());
            duplicateView.setTextColor(getThemedColor(Theme.key_actionBarDefaultSubmenuItem));
            duplicateView.setBackgroundDrawable(Theme.getSelectorDrawable(false));
            duplicateView.setGravity(Gravity.CENTER_VERTICAL);
            duplicateView.setPadding(AndroidUtilities.dp(14), 0, AndroidUtilities.dp(16), 0);
            duplicateView.setTextSize(TypedValue.COMPLEX_UNIT_DIP, 18);
            duplicateView.setTag(2);
            duplicateView.setText(LocaleController.getString("PaintDuplicate", R.string.PaintDuplicate));
            duplicateView.setOnClickListener(v -> {
                duplicateSelectedEntity();

                if (popupWindow != null && popupWindow.isShowing()) {
                    popupWindow.dismiss(true);
                }
            });
            parent.addView(duplicateView, LayoutHelper.createLinear(LayoutHelper.WRAP_CONTENT, 48));

            popupLayout.addView(parent);

            LinearLayout.LayoutParams params = (LinearLayout.LayoutParams) parent.getLayoutParams();
            params.width = LayoutHelper.WRAP_CONTENT;
            params.height = LayoutHelper.WRAP_CONTENT;
            parent.setLayoutParams(params);
        }, this, Gravity.LEFT | Gravity.TOP, x, y);
    }

    private LinearLayout buttonForBrush(final int brush, int icon, String text, boolean selected) {
        LinearLayout button = new LinearLayout(getContext()) {
            @Override
            public boolean onInterceptTouchEvent(MotionEvent ev) {
                return true;
            }
        };
        button.setOrientation(LinearLayout.HORIZONTAL);
        button.setBackgroundDrawable(Theme.getSelectorDrawable(false));
        button.setOnClickListener(v -> {
            setBrush(brush);

            if (popupWindow != null && popupWindow.isShowing()) {
                popupWindow.dismiss(true);
            }
        });

        ImageView imageView = new ImageView(getContext());
        imageView.setScaleType(ImageView.ScaleType.CENTER);
        imageView.setImageResource(icon);
        imageView.setColorFilter(getThemedColor(Theme.key_actionBarDefaultSubmenuItem));
        button.addView(imageView, LayoutHelper.createLinear(LayoutHelper.WRAP_CONTENT, LayoutHelper.WRAP_CONTENT, Gravity.LEFT | Gravity.CENTER_VERTICAL, 16, 0, 16, 0));

        TextView textView = new TextView(getContext());
        textView.setTextColor(getThemedColor(Theme.key_actionBarDefaultSubmenuItem));
        textView.setTextSize(TypedValue.COMPLEX_UNIT_DIP, 16);
        textView.setText(text);
        textView.setMinWidth(AndroidUtilities.dp(70));
        button.addView(textView, LayoutHelper.createLinear(LayoutHelper.WRAP_CONTENT, LayoutHelper.WRAP_CONTENT, Gravity.LEFT | Gravity.CENTER_VERTICAL, 0, 0, 16, 0));

        ImageView check = new ImageView(getContext());
        check.setImageResource(R.drawable.msg_text_check);
        check.setScaleType(ImageView.ScaleType.CENTER);
        check.setColorFilter(new PorterDuffColorFilter(getThemedColor(Theme.key_radioBackgroundChecked), PorterDuff.Mode.SRC_IN));
        check.setVisibility(selected ? VISIBLE : INVISIBLE);
        button.addView(check, LayoutHelper.createLinear(50, LayoutHelper.MATCH_PARENT));

        return button;
    }

    private void showBrushSettings() {
        showPopup(() -> {
            View radial = buttonForBrush(0, R.drawable.msg_draw_pen, LocaleController.getString("PaintPen", R.string.PaintPen), currentBrush == 0);
            popupLayout.addView(radial, LayoutHelper.createLinear(LayoutHelper.MATCH_PARENT, 54));

            View elliptical = buttonForBrush(1, R.drawable.msg_draw_marker, LocaleController.getString("PaintMarker", R.string.PaintMarker), currentBrush == 1);
            popupLayout.addView(elliptical, LayoutHelper.createLinear(LayoutHelper.MATCH_PARENT, 54));

            View neon = buttonForBrush(2, R.drawable.msg_draw_neon, LocaleController.getString("PaintNeon", R.string.PaintNeon), currentBrush == 2);
            popupLayout.addView(neon, LayoutHelper.createLinear(LayoutHelper.MATCH_PARENT, 54));

            View arrow = buttonForBrush(3, R.drawable.msg_draw_arrow, LocaleController.getString("PaintArrow", R.string.PaintArrow), currentBrush == 3);
            popupLayout.addView(arrow, LayoutHelper.createLinear(LayoutHelper.MATCH_PARENT, 54));

        }, this, Gravity.RIGHT | Gravity.BOTTOM, 0, AndroidUtilities.dp(48));
    }

    private LinearLayout buttonForText(int type, String text, int icon, boolean selected) {
        LinearLayout button = new LinearLayout(getContext()) {
            @Override
            public boolean onInterceptTouchEvent(MotionEvent ev) {
                return true;
            }
        };
        button.setOrientation(LinearLayout.HORIZONTAL);
        button.setBackgroundDrawable(Theme.getSelectorDrawable(false));
        button.setOnClickListener(v -> {
            setType(type);

            if (popupWindow != null && popupWindow.isShowing()) {
                popupWindow.dismiss(true);
            }
        });

        ImageView imageView = new ImageView(getContext());
        imageView.setScaleType(ImageView.ScaleType.CENTER);
        imageView.setImageResource(icon);
        imageView.setColorFilter(getThemedColor(Theme.key_actionBarDefaultSubmenuItem));
        button.addView(imageView, LayoutHelper.createLinear(LayoutHelper.WRAP_CONTENT, LayoutHelper.WRAP_CONTENT, Gravity.LEFT | Gravity.CENTER_VERTICAL, 16, 0, 16, 0));

        TextView textView = new TextView(getContext());
        textView.setTextColor(getThemedColor(Theme.key_actionBarDefaultSubmenuItem));
        textView.setTextSize(TypedValue.COMPLEX_UNIT_DIP, 16);
        textView.setText(text);
        button.addView(textView, LayoutHelper.createLinear(LayoutHelper.WRAP_CONTENT, LayoutHelper.WRAP_CONTENT, Gravity.LEFT | Gravity.CENTER_VERTICAL, 0, 0, 16, 0));

        if (selected) {
            ImageView check = new ImageView(getContext());
            check.setImageResource(R.drawable.msg_text_check);
            check.setScaleType(ImageView.ScaleType.CENTER);
            check.setColorFilter(new PorterDuffColorFilter(getThemedColor(Theme.key_radioBackgroundChecked), PorterDuff.Mode.SRC_IN));
            button.addView(check, LayoutHelper.createLinear(50, LayoutHelper.MATCH_PARENT));
        }

        return button;
    }

    private void showTextSettings() {
        showPopup(() -> {
            for (int a = 0; a < 3; a++) {
                String text;
                int icon;
                if (a == 0) {
                    text = LocaleController.getString("PaintOutlined", R.string.PaintOutlined);
                    icon = R.drawable.msg_text_outlined;
                } else if (a == 1) {
                    text = LocaleController.getString("PaintRegular", R.string.PaintRegular);
                    icon = R.drawable.msg_text_regular;
                } else {
                    text = LocaleController.getString("PaintFramed", R.string.PaintFramed);
                    icon = R.drawable.msg_text_framed;
                }
                popupLayout.addView(buttonForText(a, text, icon, selectedTextType == a), LayoutHelper.createLinear(LayoutHelper.MATCH_PARENT, 48));
            }
        }, this, Gravity.RIGHT | Gravity.BOTTOM, 0, AndroidUtilities.dp(48));
    }

    private void showPopup(Runnable setupRunnable, View parent, int gravity, int x, int y) {
        if (popupWindow != null && popupWindow.isShowing()) {
            popupWindow.dismiss();
            return;
        }

        if (popupLayout == null) {
            popupRect = new android.graphics.Rect();
            popupLayout = new ActionBarPopupWindow.ActionBarPopupWindowLayout(getContext());
            popupLayout.setAnimationEnabled(false);
            popupLayout.setOnTouchListener((v, event) -> {
                if (event.getActionMasked() == MotionEvent.ACTION_DOWN) {
                    if (popupWindow != null && popupWindow.isShowing()) {
                        v.getHitRect(popupRect);
                        if (!popupRect.contains((int) event.getX(), (int) event.getY())) {
                            popupWindow.dismiss();
                        }
                    }
                }
                return false;
            });
            popupLayout.setDispatchKeyEventListener(keyEvent -> {
                if (keyEvent.getKeyCode() == KeyEvent.KEYCODE_BACK && keyEvent.getRepeatCount() == 0 && popupWindow != null && popupWindow.isShowing()) {
                    popupWindow.dismiss();
                }
            });
            popupLayout.setShownFromBottom(true);
        }

        popupLayout.removeInnerViews();
        setupRunnable.run();

        if (popupWindow == null) {
            popupWindow = new ActionBarPopupWindow(popupLayout, LayoutHelper.WRAP_CONTENT, LayoutHelper.WRAP_CONTENT);
            popupWindow.setAnimationEnabled(false);
            popupWindow.setAnimationStyle(R.style.PopupAnimation);
            popupWindow.setOutsideTouchable(true);
            popupWindow.setClippingEnabled(true);
            popupWindow.setInputMethodMode(ActionBarPopupWindow.INPUT_METHOD_NOT_NEEDED);
            popupWindow.setSoftInputMode(WindowManager.LayoutParams.SOFT_INPUT_STATE_UNSPECIFIED);
            popupWindow.getContentView().setFocusableInTouchMode(true);
            popupWindow.setOnDismissListener(() -> popupLayout.removeInnerViews());
        }

        popupLayout.measure(MeasureSpec.makeMeasureSpec(AndroidUtilities.dp(1000), MeasureSpec.AT_MOST), MeasureSpec.makeMeasureSpec(AndroidUtilities.dp(1000), MeasureSpec.AT_MOST));

        popupWindow.setFocusable(true);

        if ((gravity & Gravity.TOP) != 0) {
            x -= popupLayout.getMeasuredWidth() / 2;
            y -= popupLayout.getMeasuredHeight();
        }
        popupWindow.showAtLocation(parent, gravity, x, y);
        popupWindow.startAnimation();
    }

    /*
    private int getFrameRotation() {
        switch (originalBitmapRotation) {
            case 90: {
                return Frame.ROTATION_90;
            }

            case 180: {
                return Frame.ROTATION_180;
            }

            case 270: {
                return Frame.ROTATION_270;
            }

            default: {
                return Frame.ROTATION_0;
            }
        }
    }

    private boolean isSidewardOrientation() {
        return originalBitmapRotation % 360 == 90 || originalBitmapRotation % 360 == 270;
    }

    private void detectFaces() {
        queue.postRunnable(() -> {
            FaceDetector faceDetector = null;
            try {
                faceDetector = new FaceDetector.Builder(getContext())
                        .setMode(FaceDetector.ACCURATE_MODE)
                        .setLandmarkType(FaceDetector.ALL_LANDMARKS)
                        .setTrackingEnabled(false).build();
                if (!faceDetector.isOperational()) {
                    if (BuildVars.LOGS_ENABLED) {
                        FileLog.e("face detection is not operational");
                    }
                    return;
                }

                Frame frame = new Frame.Builder().setBitmap(facesBitmap).setRotation(getFrameRotation()).build();
                SparseArray<Face> faces;
                try {
                    faces = faceDetector.detect(frame);
                } catch (Throwable e) {
                    FileLog.e(e);
                    return;
                }
                ArrayList<PhotoFace> result = new ArrayList<>();
                Size targetSize = getPaintingSize();
                for (int i = 0; i < faces.size(); i++) {
                    int key = faces.keyAt(i);
                    Face f = faces.get(key);
                    PhotoFace face = new PhotoFace(f, facesBitmap, targetSize, isSidewardOrientation());
                    if (face.isSufficient()) {
                        result.add(face);
                    }
                }
                PhotoPaintView.this.faces = result;
            } catch (Exception e) {
                FileLog.e(e);
            } finally {
                if (faceDetector != null) {
                    faceDetector.release();
                }
            }
        });
    }
    */

    private StickerPosition calculateStickerPosition(TLRPC.Document document) {
        TLRPC.TL_maskCoords maskCoords = null;

        for (int a = 0; a < document.attributes.size(); a++) {
            TLRPC.DocumentAttribute attribute = document.attributes.get(a);
            if (attribute instanceof TLRPC.TL_documentAttributeSticker) {
                maskCoords = attribute.mask_coords;
                break;
            }
        }

        float rotation;
        float baseScale;
        if (currentCropState != null) {
            rotation = -(currentCropState.transformRotation + currentCropState.cropRotate);
            baseScale = 0.75f / currentCropState.cropScale;
        } else {
            rotation = 0.0f;
            baseScale = 0.75f;
        }
        StickerPosition defaultPosition = new StickerPosition(centerPositionForEntity(), baseScale, rotation);
        /*
        if (maskCoords == null || faces == null || faces.size() == 0) {
            return defaultPosition;
        } else {
            int anchor = maskCoords.n;

            PhotoFace face = getRandomFaceWithVacantAnchor(anchor, document.id, maskCoords);
            if (face == null) {*/
        return defaultPosition;
    }/*

            Point referencePoint = face.getPointForAnchor(anchor);
            float referenceWidth = face.getWidthForAnchor(anchor);
            float angle = face.getAngle();
            Size baseSize = baseStickerSize();

            float scale = (float) (referenceWidth / baseSize.width * maskCoords.zoom);

            float radAngle = (float) Math.toRadians(angle);
            float xCompX = (float) (Math.sin(Math.PI / 2.0f - radAngle) * referenceWidth * maskCoords.x);
            float xCompY = (float) (Math.cos(Math.PI / 2.0f - radAngle) * referenceWidth * maskCoords.x);

            float yCompX = (float) (Math.cos(Math.PI / 2.0f + radAngle) * referenceWidth * maskCoords.y);
            float yCompY = (float) (Math.sin(Math.PI / 2.0f + radAngle) * referenceWidth * maskCoords.y);

            float x = referencePoint.x + xCompX + yCompX;
            float y = referencePoint.y + xCompY + yCompY;

            return new StickerPosition(new Point(x, y), scale, angle);
        }
    }

    private PhotoFace getRandomFaceWithVacantAnchor(int anchor, long documentId, TLRPC.TL_maskCoords maskCoords) {
        if (anchor < 0 || anchor > 3 || faces.isEmpty()) {
            return null;
        }

        int count = faces.size();
        int randomIndex = Utilities.random.nextInt(count);
        int remaining = count;

        PhotoFace selectedFace = null;
        for (int i = randomIndex; remaining > 0; i = (i + 1) % count, remaining--) {
            PhotoFace face = faces.get(i);
            if (!isFaceAnchorOccupied(face, anchor, documentId, maskCoords)) {
                return face;
            }
        }

        return selectedFace;
    }

    private boolean isFaceAnchorOccupied(PhotoFace face, int anchor, long documentId, TLRPC.TL_maskCoords maskCoords) {
        Point anchorPoint = face.getPointForAnchor(anchor);
        if (anchorPoint == null) {
            return true;
        }

        float minDistance = face.getWidthForAnchor(0) * 1.1f;

        for (int index = 0; index < entitiesView.getChildCount(); index++) {
            View view = entitiesView.getChildAt(index);
            if (!(view instanceof StickerView)) {
                continue;
            }

            StickerView stickerView = (StickerView) view;
            if (stickerView.getAnchor() != anchor) {
                continue;
            }

            Point location = stickerView.getPosition();
            float distance = (float)Math.hypot(location.x - anchorPoint.x, location.y - anchorPoint.y);
            if ((documentId == stickerView.getSticker().id || faces.size() > 1) && distance < minDistance) {
                return true;
            }
        }

        return false;
    }
	*/

    private int getThemedColor(String key) {
        Integer color = resourcesProvider != null ? resourcesProvider.getColor(key) : null;
        return color != null ? color : Theme.getColor(key);
    }

    private static class StickerPosition {
        private Point position;
        private float scale;
        private float angle;

        StickerPosition(Point position, float scale, float angle) {
            this.position = position;
            this.scale = scale;
            this.angle = angle;
        }
    }
}<|MERGE_RESOLUTION|>--- conflicted
+++ resolved
@@ -37,11 +37,8 @@
 import org.telegram.messenger.MediaController;
 import org.telegram.messenger.MessageObject;
 import org.telegram.messenger.R;
-<<<<<<< HEAD
-=======
 import org.telegram.messenger.UserConfig;
 import org.telegram.messenger.Utilities;
->>>>>>> 4a95c2fc
 import org.telegram.messenger.VideoEditedInfo;
 import org.telegram.tgnet.TLRPC;
 import org.telegram.ui.ActionBar.ActionBar;
@@ -434,13 +431,8 @@
                 setCurrentSwatch(brushSwatch, true);
                 brushSwatch = null;
             }
-<<<<<<< HEAD
             paintButton.setColorFilter(new PorterDuffColorFilter(getThemedColor(Theme.key_dialogFloatingButton), PorterDuff.Mode.SRC_IN));
-            paintButton.setImageResource(R.drawable.photo_paint);
-=======
-            paintButton.setColorFilter(new PorterDuffColorFilter(getThemedColor(Theme.key_dialogFloatingButton), PorterDuff.Mode.MULTIPLY));
             paintButton.setImageResource(R.drawable.msg_photo_draw);
->>>>>>> 4a95c2fc
         }
         backgroundView.setVisibility(currentEntityView instanceof TextPaintView ? View.INVISIBLE : View.VISIBLE);
 
