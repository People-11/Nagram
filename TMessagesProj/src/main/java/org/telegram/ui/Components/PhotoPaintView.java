--- conflicted
+++ resolved
@@ -138,39 +138,32 @@
         curtainView.setVisibility(INVISIBLE);
         addView(curtainView, LayoutHelper.createFrame(LayoutHelper.MATCH_PARENT, LayoutHelper.MATCH_PARENT));
 
-<<<<<<< HEAD
-        renderView = new RenderView(context, new Painting(getPaintingSize()), bitmap, orientation);
-        renderView.setOnTouchListener(new OnTouchListener(){
-            @Override
-            public boolean onTouch(View v, MotionEvent event) {
-                if (!renderView.isColorPicker) return false;
-                int x = (int)event.getX();
-                int y = (int)event.getY();
-
-                if (x >= v.getWidth()) return false;
-                if (y >= v.getHeight()) return false;
-                if (x <= 0) return false;
-                if (y <= 0) return false;
-
-                int finalX;
-                int finalY;
-                if (!isSidewardOrientation()) {
-                    finalX = (int)((float)x / (float)v.getWidth() * bitmap.getWidth());
-                    finalY = (int)((float)y / (float)v.getHeight() * bitmap.getHeight());
-                } else {
-                    finalY = (int)((float)(v.getWidth() - x) / (float)v.getWidth() * bitmap.getHeight());
-                    finalX = (int)((float)y / (float)v.getHeight() * bitmap.getWidth());
-                }
-
-                int pixel = bitmap.getPixel(finalX, finalY);
-                renderView.setColor(pixel);
-                colorPicker.setSwatchPaintColor(pixel);
-                return false;
-            }
+        renderView = new RenderView(context, new Painting(getPaintingSize()), bitmap);
+        renderView.setOnTouchListener((v, event) -> {
+            if (!renderView.isColorPicker) return false;
+            int x = (int)event.getX();
+            int y = (int)event.getY();
+
+            if (x >= v.getWidth()) return false;
+            if (y >= v.getHeight()) return false;
+            if (x <= 0) return false;
+            if (y <= 0) return false;
+
+            int finalX;
+            int finalY;
+            if (!isSidewardOrientation()) {
+                finalX = (int)((float)x / (float)v.getWidth() * bitmap.getWidth());
+                finalY = (int)((float)y / (float)v.getHeight() * bitmap.getHeight());
+            } else {
+                finalY = (int)((float)(v.getWidth() - x) / (float)v.getWidth() * bitmap.getHeight());
+                finalX = (int)((float)y / (float)v.getHeight() * bitmap.getWidth());
+            }
+
+            int pixel = bitmap.getPixel(finalX, finalY);
+            renderView.setColor(pixel);
+            colorPicker.setSwatchPaintColor(pixel);
+            return false;
         });
-=======
-        renderView = new RenderView(context, new Painting(getPaintingSize()), bitmap);
->>>>>>> dceccae0
         renderView.setDelegate(new RenderView.RenderViewDelegate() {
 
             @Override
